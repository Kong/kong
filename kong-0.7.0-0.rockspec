package = "kong"
version = "0.7.0-0"
supported_platforms = {"linux", "macosx"}
source = {
  url = "git://github.com/Mashape/kong",
  tag = "0.7.0"
}
description = {
  summary = "Kong is a scalable and customizable API Management Layer built on top of Nginx.",
  homepage = "http://getkong.org",
  license = "MIT"
}
dependencies = {
  "luasec ~> 0.5-2",

  "lua_uuid ~> 0.2.0-2",
  "lua_system_constants ~> 0.1.1-0",
  "luatz ~> 0.3-1",
  "yaml ~> 1.1.2-1",
  "lapis ~> 1.3.1-1",
  "stringy ~> 0.4-1",
  "lua-cassandra ~> 0.5.0",
<<<<<<< HEAD
  "multipart ~> 0.3-2",
=======
  "pgmoon ~> 1.4.0",
  "multipart ~> 0.2-1",
>>>>>>> 8ad10a16
  "lua-path ~> 0.2.3-1",
  "lua-cjson ~> 2.1.0-1",
  "ansicolors ~> 1.0.2-3",
  "lbase64 ~> 20120820-1",
  "lua-resty-iputils ~> 0.2.0-1",
  "mediator_lua ~> 1.1.2-0",

  "luasocket ~> 2.0.2-6",
  "lrexlib-pcre ~> 2.7.2-1",
  "lua-llthreads2 ~> 0.1.3-1",
  "luacrypto >= 0.3.2-1",
  "luasyslog >= 1.0.0-2"
}
build = {
  type = "builtin",
  modules = {
    ["kong"] = "kong/kong.lua",

    ["classic"] = "kong/vendor/classic.lua",
    ["lapp"] = "kong/vendor/lapp.lua",
    ["resty_http"] = "kong/vendor/resty_http.lua",

    ["kong.constants"] = "kong/constants.lua",
    ["kong.singletons"] = "kong/singletons.lua",

    ["kong.cli.utils.logger"] = "kong/cli/utils/logger.lua",
    ["kong.cli.utils.luarocks"] = "kong/cli/utils/luarocks.lua",
    ["kong.cli.utils.ssl"] = "kong/cli/utils/ssl.lua",
    ["kong.cli.utils.input"] = "kong/cli/utils/input.lua",
    ["kong.cli.utils.services"] = "kong/cli/utils/services.lua",
    ["kong.cli.cmds.config"] = "kong/cli/cmds/config.lua",
    ["kong.cli.cmds.quit"] = "kong/cli/cmds/quit.lua",
    ["kong.cli.cmds.stop"] = "kong/cli/cmds/stop.lua",
    ["kong.cli.cmds.start"] = "kong/cli/cmds/start.lua",
    ["kong.cli.cmds.reload"] = "kong/cli/cmds/reload.lua",
    ["kong.cli.cmds.restart"] = "kong/cli/cmds/restart.lua",
    ["kong.cli.cmds.version"] = "kong/cli/cmds/version.lua",
    ["kong.cli.cmds.status"] = "kong/cli/cmds/status.lua",
    ["kong.cli.cmds.migrations"] = "kong/cli/cmds/migrations.lua",
    ["kong.cli.cmds.cluster"] = "kong/cli/cmds/cluster.lua",
    ["kong.cli.services.base_service"] = "kong/cli/services/base_service.lua",
    ["kong.cli.services.dnsmasq"] = "kong/cli/services/dnsmasq.lua",
    ["kong.cli.services.serf"] = "kong/cli/services/serf.lua",
    ["kong.cli.services.nginx"] = "kong/cli/services/nginx.lua",

    ["kong.tools.io"] = "kong/tools/io.lua",
    ["kong.tools.utils"] = "kong/tools/utils.lua",
    ["kong.tools.faker"] = "kong/tools/faker.lua",
    ["kong.tools.syslog"] = "kong/tools/syslog.lua",
    ["kong.tools.ngx_stub"] = "kong/tools/ngx_stub.lua",
    ["kong.tools.printable"] = "kong/tools/printable.lua",
    ["kong.tools.cluster"] = "kong/tools/cluster.lua",
    ["kong.tools.responses"] = "kong/tools/responses.lua",
    ["kong.tools.timestamp"] = "kong/tools/timestamp.lua",
    ["kong.tools.http_client"] = "kong/tools/http_client.lua",
    ["kong.tools.database_cache"] = "kong/tools/database_cache.lua",
    ["kong.tools.config_defaults"] = "kong/tools/config_defaults.lua",
    ["kong.tools.config_loader"] = "kong/tools/config_loader.lua",
    ["kong.tools.dao_loader"] = "kong/tools/dao_loader.lua",

    ["kong.core.handler"] = "kong/core/handler.lua",
    ["kong.core.certificate"] = "kong/core/certificate.lua",
    ["kong.core.resolver"] = "kong/core/resolver.lua",
    ["kong.core.plugins_iterator"] = "kong/core/plugins_iterator.lua",
    ["kong.core.hooks"] = "kong/core/hooks.lua",
    ["kong.core.reports"] = "kong/core/reports.lua",
    ["kong.core.cluster"] = "kong/core/cluster.lua",
    ["kong.core.events"] = "kong/core/events.lua",
    ["kong.core.error_handlers"] = "kong/core/error_handlers.lua",

    ["kong.dao.errors"] = "kong/dao/errors.lua",
    ["kong.dao.schemas_validation"] = "kong/dao/schemas_validation.lua",
    ["kong.dao.schemas.apis"] = "kong/dao/schemas/apis.lua",
    ["kong.dao.schemas.nodes"] = "kong/dao/schemas/nodes.lua",
    ["kong.dao.schemas.consumers"] = "kong/dao/schemas/consumers.lua",
    ["kong.dao.schemas.plugins"] = "kong/dao/schemas/plugins.lua",
    ["kong.dao.base_db"] = "kong/dao/base_db.lua",
    ["kong.dao.cassandra_db"] = "kong/dao/cassandra_db.lua",
    ["kong.dao.postgres_db"] = "kong/dao/postgres_db.lua",
    ["kong.dao.dao"] = "kong/dao/dao.lua",
    ["kong.dao.factory"] = "kong/dao/factory.lua",
    ["kong.dao.model_factory"] = "kong/dao/model_factory.lua",
    ["kong.dao.migrations.cassandra"] = "kong/dao/migrations/cassandra.lua",
    ["kong.dao.migrations.postgres"] = "kong/dao/migrations/postgres.lua",

    ["kong.api.app"] = "kong/api/app.lua",
    ["kong.api.crud_helpers"] = "kong/api/crud_helpers.lua",
    ["kong.api.route_helpers"] = "kong/api/route_helpers.lua",
    ["kong.api.routes.kong"] = "kong/api/routes/kong.lua",
    ["kong.api.routes.apis"] = "kong/api/routes/apis.lua",
    ["kong.api.routes.consumers"] = "kong/api/routes/consumers.lua",
    ["kong.api.routes.plugins"] = "kong/api/routes/plugins.lua",
    ["kong.api.routes.plugins"] = "kong/api/routes/plugins.lua",

    ["kong.plugins.base_plugin"] = "kong/plugins/base_plugin.lua",

    ["kong.plugins.basic-auth.migrations.cassandra"] = "kong/plugins/basic-auth/migrations/cassandra.lua",
    ["kong.plugins.basic-auth.migrations.postgres"] = "kong/plugins/basic-auth/migrations/postgres.lua",
    ["kong.plugins.basic-auth.crypto"] = "kong/plugins/basic-auth/crypto.lua",
    ["kong.plugins.basic-auth.handler"] = "kong/plugins/basic-auth/handler.lua",
    ["kong.plugins.basic-auth.access"] = "kong/plugins/basic-auth/access.lua",
    ["kong.plugins.basic-auth.schema"] = "kong/plugins/basic-auth/schema.lua",
    ["kong.plugins.basic-auth.hooks"] = "kong/plugins/basic-auth/hooks.lua",
    ["kong.plugins.basic-auth.api"] = "kong/plugins/basic-auth/api.lua",
    ["kong.plugins.basic-auth.daos"] = "kong/plugins/basic-auth/daos.lua",

    ["kong.plugins.key-auth.migrations.cassandra"] = "kong/plugins/key-auth/migrations/cassandra.lua",
    ["kong.plugins.key-auth.migrations.postgres"] = "kong/plugins/key-auth/migrations/postgres.lua",
    ["kong.plugins.key-auth.handler"] = "kong/plugins/key-auth/handler.lua",
    ["kong.plugins.key-auth.hooks"] = "kong/plugins/key-auth/hooks.lua",
    ["kong.plugins.key-auth.schema"] = "kong/plugins/key-auth/schema.lua",
    ["kong.plugins.key-auth.api"] = "kong/plugins/key-auth/api.lua",
    ["kong.plugins.key-auth.daos"] = "kong/plugins/key-auth/daos.lua",

    ["kong.plugins.oauth2.migrations.cassandra"] = "kong/plugins/oauth2/migrations/cassandra.lua",
    ["kong.plugins.oauth2.migrations.postgres"] = "kong/plugins/oauth2/migrations/postgres.lua",
    ["kong.plugins.oauth2.handler"] = "kong/plugins/oauth2/handler.lua",
    ["kong.plugins.oauth2.access"] = "kong/plugins/oauth2/access.lua",
    ["kong.plugins.oauth2.hooks"] = "kong/plugins/oauth2/hooks.lua",
    ["kong.plugins.oauth2.schema"] = "kong/plugins/oauth2/schema.lua",
    ["kong.plugins.oauth2.daos"] = "kong/plugins/oauth2/daos.lua",
    ["kong.plugins.oauth2.api"] = "kong/plugins/oauth2/api.lua",

    ["kong.plugins.log-serializers.basic"] = "kong/plugins/log-serializers/basic.lua",
    ["kong.plugins.log-serializers.alf"] = "kong/plugins/log-serializers/alf.lua",
    ["kong.plugins.log-serializers.runscope"] = "kong/plugins/log-serializers/runscope.lua",

    ["kong.plugins.tcp-log.handler"] = "kong/plugins/tcp-log/handler.lua",
    ["kong.plugins.tcp-log.schema"] = "kong/plugins/tcp-log/schema.lua",

    ["kong.plugins.udp-log.handler"] = "kong/plugins/udp-log/handler.lua",
    ["kong.plugins.udp-log.schema"] = "kong/plugins/udp-log/schema.lua",

    ["kong.plugins.http-log.handler"] = "kong/plugins/http-log/handler.lua",
    ["kong.plugins.http-log.schema"] = "kong/plugins/http-log/schema.lua",

    ["kong.plugins.file-log.handler"] = "kong/plugins/file-log/handler.lua",
    ["kong.plugins.file-log.schema"] = "kong/plugins/file-log/schema.lua",

    ["kong.plugins.runscope.handler"] = "kong/plugins/runscope/handler.lua",
    ["kong.plugins.runscope.schema"] = "kong/plugins/runscope/schema.lua",
    ["kong.plugins.runscope.buffer"] = "kong/plugins/runscope/log.lua",

    ["kong.plugins.mashape-analytics.schema.migrations"] = "kong/plugins/mashape-analytics/schema/migrations.lua",
    ["kong.plugins.mashape-analytics.handler"] = "kong/plugins/mashape-analytics/handler.lua",
    ["kong.plugins.mashape-analytics.schema"] = "kong/plugins/mashape-analytics/schema.lua",
    ["kong.plugins.mashape-analytics.buffer"] = "kong/plugins/mashape-analytics/buffer.lua",

    ["kong.plugins.rate-limiting.migrations.cassandra"] = "kong/plugins/rate-limiting/migrations/cassandra.lua",
    ["kong.plugins.rate-limiting.migrations.postgres"] = "kong/plugins/rate-limiting/migrations/postgres.lua",
    ["kong.plugins.rate-limiting.handler"] = "kong/plugins/rate-limiting/handler.lua",
    ["kong.plugins.rate-limiting.schema"] = "kong/plugins/rate-limiting/schema.lua",
    ["kong.plugins.rate-limiting.dao.cassandra"] = "kong/plugins/rate-limiting/dao/cassandra.lua",
    ["kong.plugins.rate-limiting.dao.postgres"] = "kong/plugins/rate-limiting/dao/postgres.lua",

    ["kong.plugins.response-ratelimiting.migrations.cassandra"] = "kong/plugins/response-ratelimiting/migrations/cassandra.lua",
    ["kong.plugins.response-ratelimiting.migrations.postgres"] = "kong/plugins/response-ratelimiting/migrations/postgres.lua",
    ["kong.plugins.response-ratelimiting.handler"] = "kong/plugins/response-ratelimiting/handler.lua",
    ["kong.plugins.response-ratelimiting.access"] = "kong/plugins/response-ratelimiting/access.lua",
    ["kong.plugins.response-ratelimiting.header_filter"] = "kong/plugins/response-ratelimiting/header_filter.lua",
    ["kong.plugins.response-ratelimiting.log"] = "kong/plugins/response-ratelimiting/log.lua",
    ["kong.plugins.response-ratelimiting.schema"] = "kong/plugins/response-ratelimiting/schema.lua",
    ["kong.plugins.response-ratelimiting.dao.cassandra"] = "kong/plugins/response-ratelimiting/dao/cassandra.lua",
    ["kong.plugins.response-ratelimiting.dao.postgres"] = "kong/plugins/response-ratelimiting/dao/postgres.lua",

    ["kong.plugins.request-size-limiting.handler"] = "kong/plugins/request-size-limiting/handler.lua",
    ["kong.plugins.request-size-limiting.schema"] = "kong/plugins/request-size-limiting/schema.lua",

    ["kong.plugins.request-transformer.handler"] = "kong/plugins/request-transformer/handler.lua",
    ["kong.plugins.request-transformer.access"] = "kong/plugins/request-transformer/access.lua",
    ["kong.plugins.request-transformer.schema"] = "kong/plugins/request-transformer/schema.lua",

    ["kong.plugins.response-transformer.handler"] = "kong/plugins/response-transformer/handler.lua",
    ["kong.plugins.response-transformer.body_transformer"] = "kong/plugins/response-transformer/body_transformer.lua",
    ["kong.plugins.response-transformer.header_transformer"] = "kong/plugins/response-transformer/header_transformer.lua",
    ["kong.plugins.response-transformer.schema"] = "kong/plugins/response-transformer/schema.lua",

    ["kong.plugins.cors.handler"] = "kong/plugins/cors/handler.lua",
    ["kong.plugins.cors.schema"] = "kong/plugins/cors/schema.lua",

    ["kong.plugins.ssl.handler"] = "kong/plugins/ssl/handler.lua",
    ["kong.plugins.ssl.hooks"] = "kong/plugins/ssl/hooks.lua",
    ["kong.plugins.ssl.schema"] = "kong/plugins/ssl/schema.lua",

    ["kong.plugins.ip-restriction.handler"] = "kong/plugins/ip-restriction/handler.lua",
    ["kong.plugins.ip-restriction.schema"] = "kong/plugins/ip-restriction/schema.lua",

    ["kong.plugins.acl.migrations.cassandra"] = "kong/plugins/acl/migrations/cassandra.lua",
    ["kong.plugins.acl.migrations.postgres"] = "kong/plugins/acl/migrations/postgres.lua",
    ["kong.plugins.acl.handler"] = "kong/plugins/acl/handler.lua",
    ["kong.plugins.acl.schema"] = "kong/plugins/acl/schema.lua",
    ["kong.plugins.acl.hooks"] = "kong/plugins/acl/hooks.lua",
    ["kong.plugins.acl.api"] = "kong/plugins/acl/api.lua",
    ["kong.plugins.acl.daos"] = "kong/plugins/acl/daos.lua",

    ["kong.api.app"] = "kong/api/app.lua",
    ["kong.api.crud_helpers"] = "kong/api/crud_helpers.lua",
    ["kong.api.route_helpers"] = "kong/api/route_helpers.lua",
    ["kong.api.routes.kong"] = "kong/api/routes/kong.lua",
    ["kong.api.routes.apis"] = "kong/api/routes/apis.lua",
    ["kong.api.routes.consumers"] = "kong/api/routes/consumers.lua",
    ["kong.api.routes.plugins"] = "kong/api/routes/plugins.lua",
    ["kong.api.routes.cache"] = "kong/api/routes/cache.lua",
    ["kong.api.routes.cluster"] = "kong/api/routes/cluster.lua",

    ["kong.plugins.jwt.migrations.cassandra"] = "kong/plugins/jwt/migrations/cassandra.lua",
    ["kong.plugins.jwt.migrations.postgres"] = "kong/plugins/jwt/migrations/postgres.lua",
    ["kong.plugins.jwt.handler"] = "kong/plugins/jwt/handler.lua",
    ["kong.plugins.jwt.schema"] = "kong/plugins/jwt/schema.lua",
    ["kong.plugins.jwt.hooks"] = "kong/plugins/jwt/hooks.lua",
    ["kong.plugins.jwt.api"] = "kong/plugins/jwt/api.lua",
    ["kong.plugins.jwt.daos"] = "kong/plugins/jwt/daos.lua",
    ["kong.plugins.jwt.jwt_parser"] = "kong/plugins/jwt/jwt_parser.lua",

    ["kong.plugins.hmac-auth.migrations.cassandra"] = "kong/plugins/hmac-auth/migrations/cassandra.lua",
    ["kong.plugins.hmac-auth.migrations.postgres"] = "kong/plugins/hmac-auth/migrations/postgres.lua",
    ["kong.plugins.hmac-auth.handler"] = "kong/plugins/hmac-auth/handler.lua",
    ["kong.plugins.hmac-auth.access"] = "kong/plugins/hmac-auth/access.lua",
    ["kong.plugins.hmac-auth.schema"] = "kong/plugins/hmac-auth/schema.lua",
    ["kong.plugins.hmac-auth.hooks"] = "kong/plugins/hmac-auth/hooks.lua",
    ["kong.plugins.hmac-auth.api"] = "kong/plugins/hmac-auth/api.lua",
    ["kong.plugins.hmac-auth.daos"] = "kong/plugins/hmac-auth/daos.lua",

    ["kong.plugins.syslog.handler"] = "kong/plugins/syslog/handler.lua",
    ["kong.plugins.syslog.schema"] = "kong/plugins/syslog/schema.lua",

    ["kong.plugins.loggly.handler"] = "kong/plugins/loggly/handler.lua",
    ["kong.plugins.loggly.schema"] = "kong/plugins/loggly/schema.lua",

    ["kong.plugins.datadog.handler"] = "kong/plugins/datadog/handler.lua",
    ["kong.plugins.datadog.schema"] = "kong/plugins/datadog/schema.lua",
    ["kong.plugins.datadog.statsd_logger"] = "kong/plugins/datadog/statsd_logger.lua"

  },
  install = {
    conf = { "kong.yml" },
    bin = { "bin/kong" }
  }
}<|MERGE_RESOLUTION|>--- conflicted
+++ resolved
@@ -20,12 +20,8 @@
   "lapis ~> 1.3.1-1",
   "stringy ~> 0.4-1",
   "lua-cassandra ~> 0.5.0",
-<<<<<<< HEAD
+  "pgmoon ~> 1.4.0",
   "multipart ~> 0.3-2",
-=======
-  "pgmoon ~> 1.4.0",
-  "multipart ~> 0.2-1",
->>>>>>> 8ad10a16
   "lua-path ~> 0.2.3-1",
   "lua-cjson ~> 2.1.0-1",
   "ansicolors ~> 1.0.2-3",
