# Table of Contents

- [3.2.0](#320)
- [3.1.0](#310)
- [3.0.1](#301)
- [3.0.0](#300)
- [Previous releases](#previous-releases)

## Unreleased

### Breaking Changes

#### Plugins

- **Serverless Functions**: `kong.cache` now points to a cache instance that is dedicated to the
  Serverless Functions plugins: it does not provide access to the global kong cache. Access to
  certain fields in kong.configuration has also been restricted.
  [#10417](https://github.com/Kong/kong/pull/10417)
- **Opentelemetry**: plugin version has been updated to match Kong's version
  [#10646](https://github.com/Kong/kong/pull/10646)
- **Zipkin**: The zipkin plugin now uses queues for internal
  buffering.  The standard queue parameter set is available to
  control queuing behavior.
  [#10753](https://github.com/Kong/kong/pull/10753)

### Additions

#### Core

- Make runloop and init error response content types compliant with Accept header value
  [#10366](https://github.com/Kong/kong/pull/10366)
- Add a new field `updated_at` for core entities ca_certificates, certificates, consumers,
  targets, upstreams, plugins, workspaces, clustering_data_planes and snis.
  [#10400](https://github.com/Kong/kong/pull/10400)
- Allow configuring custom error templates
  [#10374](https://github.com/Kong/kong/pull/10374)
- The maximum number of request headers, response headers, uri args, and post args that are
  parsed by default can now be configured with a new configuration parameters:
  `lua_max_req_headers`, `lua_max_resp_headers`, `lua_max_uri_args` and `lua_max_post_args`
  [#10443](https://github.com/Kong/kong/pull/10443)
- Allow configuring Labels for data planes to provide metadata information.
  Labels are only compatible with hybrid mode deployments with Kong Konnect (SaaS)
  [#10471](https://github.com/Kong/kong/pull/10471)
- Add Postgres triggers on the core entites and entities in bundled plugins to delete the
  expired rows in an efficient and timely manner.
  [#10389](https://github.com/Kong/kong/pull/10389)
- Support for configurable Node IDs
  [#10385](https://github.com/Kong/kong/pull/10385)
- Request and response buffering options are now enabled for incoming HTTP 2.0 requests too.
  Thanks [@PidgeyBE](https://github.com/PidgeyBE) for contributing this change.
  [#10595](https://github.com/Kong/kong/pull/10595)
  [#10204](https://github.com/Kong/kong/pull/10204)
<<<<<<< HEAD
  
- Added new span attribute `http.client_ip` to capture the client IP when behind a proxy.
  [#10723](https://github.com/Kong/kong/pull/10723)
=======
- Add `KONG_UPSTREAM_DNS_TIME` to `kong.ctx` so that we can record the time it takes for DNS
  resolution when Kong proxies to upstream.
  [#10355](https://github.com/Kong/kong/pull/10355)
- Tracing: rename spans to simplify filtering on tracing backends.
  [#10577](https://github.com/Kong/kong/pull/10577)
- Support timeout for dynamic log level
  [#10288](https://github.com/Kong/kong/pull/10288)

>>>>>>> 44faa56b
#### Admin API

- The `/upstreams/<upstream>/health?balancer_health=1` endpoint always shows the balancer health,
  through a new attribute balancer_health, which always returns HEALTHY or UNHEALTHY (reporting
  the true state of the balancer), even if the overall upstream health status is HEALTHCHECKS_OFF.
  This is useful for debugging.
  [#5885](https://github.com/Kong/kong/pull/5885)

#### Status API

- The `status_listen` server has been enhanced with the addition of the
  `/status/ready` API for monitoring Kong's health.
  This endpoint provides a `200` response upon receiving a `GET` request,
  but only if a valid, non-empty configuration is loaded and Kong is
  prepared to process user requests.
  Load balancers frequently utilize this functionality to ascertain
  Kong's availability to distribute incoming requests.
  [#10610](https://github.com/Kong/kong/pull/10610)

#### Plugins

- **ACME**: acme plugin now supports configuring an `account_key` in `keys` and `key_sets`
  [#9746](https://github.com/Kong/kong/pull/9746)
- **Proxy-Cache**: add `ignore_uri_case` to configuring cache-key uri to be handled as lowercase
  [#10453](https://github.com/Kong/kong/pull/10453)
- **HTTP-Log**: add `application/json; charset=utf-8` option for the `Content-Type` header
  in the http-log plugin, for log collectors that require that character set declaration.
  [#10533](https://github.com/Kong/kong/pull/10533)
- **DataDog**: supports value of `host` to be referenceable.
  [#10484](https://github.com/Kong/kong/pull/10484)
- **Zipkin&Opentelemetry**: convert traceid in http response headers to hex format
  [#10534](https://github.com/Kong/kong/pull/10534)
- **ACME**: acme plugin now supports configuring `namespace` for redis storage
  which is default to empty string for backward compatibility.
  [#10562](https://github.com/Kong/kong/pull/10562)
- **AWS Lambda**: add a new field `disable_https` to support scheme config on lambda service api endpoint
  [#9799](https://github.com/Kong/kong/pull/9799)
- **OpenTelemetry**: spans are now correctly correlated in downstream Datadog traces.
  [10531](https://github.com/Kong/kong/pull/10531)
- **OpenTelemetry**: add `header_type` field in OpenTelemetry plugin.
  Previously, the `header_type` was hardcoded to `preserve`, now it can be set to one of the
  following values: `preserve`, `ignore`, `b3`, `b3-single`, `w3c`, `jaeger`, `ot`.
  [#10620](https://github.com/Kong/kong/pull/10620)

#### PDK

- PDK now supports getting plugins' ID with `kong.plugin.get_id`.
  [#9903](https://github.com/Kong/kong/pull/9903)

### Fixes
- **gRPC gateway**: `null` in the JSON payload caused an uncaught exception to be thrown during pb.encode.
  [#10687](https://github.com/Kong/kong/pull/10687)

#### Core

- Fixed an issue where upstream keepalive pool has CRC32 collision.
  [#9856](https://github.com/Kong/kong/pull/9856)
- Fix an issue where control plane does not downgrade config for `aws_lambda` and `zipkin` for older version of data planes.
  [#10346](https://github.com/Kong/kong/pull/10346)
- Fix an issue where control plane does not rename fields correctly for `session` for older version of data planes.
  [#10352](https://github.com/Kong/kong/pull/10352)
- Fix an issue where validation to regex routes may be skipped when the old-fashioned config is used for DB-less Kong.
  [#10348](https://github.com/Kong/kong/pull/10348)
- Fix and issue where tracing may cause unexpected behavior.
  [#10364](https://github.com/Kong/kong/pull/10364)
- Fix an issue where balancer passive healthcheck would use wrong status code when kong changes status code
  from upstream in `header_filter` phase.
  [#10325](https://github.com/Kong/kong/pull/10325)
  [#10592](https://github.com/Kong/kong/pull/10592)
- Fix an issue where schema validations failing in a nested record did not propagate the error correctly.
  [#10449](https://github.com/Kong/kong/pull/10449)
- Fixed an issue where dangling Unix sockets would prevent Kong from restarting in
  Docker containers if it was not cleanly stopped.
  [#10468](https://github.com/Kong/kong/pull/10468)
- Fix an issue where sorting function for traditional router sources/destinations lead to "invalid order
  function for sorting" error.
  [#10514](https://github.com/Kong/kong/pull/10514)
- Fix the UDP socket leak caused by frequent DNS queries.
  [#10691](https://github.com/Kong/kong/pull/10691)
- Fix a typo of mlcache option `shm_set_tries`.
  [#10712](https://github.com/Kong/kong/pull/10712)
- Fix an issue where slow start up of Go plugin server causes dead lock.
  [#10561](https://github.com/Kong/kong/pull/10561)
- Tracing: fix an issue that caused the `sampled` flag of incoming propagation
  headers to be handled incorrectly and only affect some spans.
  [#10655](https://github.com/Kong/kong/pull/10655)
- Tracing: fix an issue that was preventing `http_client` spans to be created for OpenResty HTTP client requests.
  [#10680](https://github.com/Kong/kong/pull/10680)
- Tracing: fix an approximation issue that resulted in reduced precision of the balancer span start and end times.
  [#10681](https://github.com/Kong/kong/pull/10681)

#### Admin API

- Fix an issue where empty value of URI argument `custom_id` crashes `/consumer`.
  [#10475](https://github.com/Kong/kong/pull/10475)

#### Plugins

- **Request-Transformer**: fix an issue where requests would intermittently
  be proxied with incorrect query parameters.
  [10539](https://github.com/Kong/kong/pull/10539)
- **Request Transformer**: honor value of untrusted_lua configuration parameter
  [#10327](https://github.com/Kong/kong/pull/10327)
- **OAuth2**: fix an issue that OAuth2 token was being cached to nil while access to the wrong service first.
  [#10522](https://github.com/Kong/kong/pull/10522)
- **OpenTelemetry**: fix an issue that reconfigure of OpenTelemetry does not take effect.
  [#10172](https://github.com/Kong/kong/pull/10172)
- **OpenTelemetry**: fix an issue that caused spans to be propagated incorrectly
  resulting in a wrong hierarchy being rendered on tracing backends.
  [#10663](https://github.com/Kong/kong/pull/10663)


#### PDK

- Fixed an issue for tracing PDK where sample rate does not work.
  [#10485](https://github.com/Kong/kong/pull/10485)

### Breaking Changes

#### Plugins

- **http-log, statsd, opentelemetry, datadog**: The queueing system
  has been reworked, causing some plugin parameters to not function as expected
  anymore. If you use queues on these plugin, new parameters must be configured.
  The module `kong.tools.batch_queue` has been renamed to `kong.tools.batch` in
  the process and the API was changed.  If your custom plugin uses queues, it must
  be updated to use the new API.
  [#10172](https://github.com/Kong/kong/pull/10172)
- **http-log**: If the log server responds with a 3xx HTTP status code, the
  plugin will consider it to be an error and retry according to the retry
  configuration.  Previously, 3xx status codes would be interpreted as success,
  causing the log entries to be dropped.
  [#10172](https://github.com/Kong/kong/pull/10172)

### Changed

#### Core

- Postgres TTL cleanup timer will now only run on traditional and control plane nodes that have enabled the Admin API.
  [#10405](https://github.com/Kong/kong/pull/10405)
- Postgres TTL cleanup timer now runs a batch delete loop on each ttl enabled table with a number of 50.000 rows per batch.
  [#10407](https://github.com/Kong/kong/pull/10407)
- Postgres TTL cleanup timer now runs every 5 minutes instead of every 60 seconds.
  [#10389](https://github.com/Kong/kong/pull/10389)
- Postgres TTL cleanup timer now deletes expired rows based on database server-side timestamp to avoid potential
  problems caused by the difference of clock time between Kong and database server.
  [#10389](https://github.com/Kong/kong/pull/10389)

#### PDK

- `request.get_uri_captures` now returns the unnamed part tagged as an array (for jsonification).
  [#10390](https://github.com/Kong/kong/pull/10390)

#### Plugins

- **Request-Termination**: If the echo option was used, it would not return the uri-captures.
  [#10390](https://github.com/Kong/kong/pull/10390)
- **OpenTelemetry**: add `http_response_header_for_traceid` field in OpenTelemetry plugin.
  The plugin will set the corresponding header in the response
  if the field is specified with a string value.
  [#10379](https://github.com/Kong/kong/pull/10379)

### Dependencies

- Bumped lua-resty-session from 4.0.2 to 4.0.3
  [#10338](https://github.com/Kong/kong/pull/10338)
- Bumped lua-protobuf from 0.3.3 to 0.4.2
  [#10137](https://github.com/Kong/kong/pull/10413)
- Bumped lua-resty-timer-ng from 0.2.3 to 0.2.5
  [#10419](https://github.com/Kong/kong/pull/10419)
  [#10664](https://github.com/Kong/kong/pull/10664)
- Bumped lua-resty-openssl from 0.8.17 to 0.8.20
  [#10463](https://github.com/Kong/kong/pull/10463)
  [#10476](https://github.com/Kong/kong/pull/10476)
- Bumped lua-resty-http from 0.17.0.beta.1 to 0.17.1
  [#10547](https://github.com/Kong/kong/pull/10547)
- Bumped LuaSec from 1.2.0 to 1.3.1
  [#10528](https://github.com/Kong/kong/pull/10528)
- Bumped lua-resty-acme from 0.10.1 to 0.11.0
  [#10562](https://github.com/Kong/kong/pull/10562)
- Bumped lua-resty-events from 0.1.3 to 0.1.4
  [#10634](https://github.com/Kong/kong/pull/10634)

## 3.2.0

### Breaking Changes

#### Plugins

- **JWT**: JWT plugin now denies a request that has different tokens in the jwt token search locations.
  [#9946](https://github.com/Kong/kong/pull/9946)
- **Session**: for sessions to work as expected it is required that all nodes run Kong >= 3.2.x.
  For that reason it is advisable that during upgrades mixed versions of proxy nodes run for
  as little as possible. During that time, the invalid sessions could cause failures and partial downtime.
  All existing sessions are invalidated when upgrading to this version.
  The parameter `idling_timeout` now has a default value of `900`: unless configured differently,
  sessions expire after 900 seconds (15 minutes) of idling.
  The parameter `absolute_timeout` has a default value of `86400`: unless configured differently,
  sessions expire after 86400 seconds (24 hours).
  [#10199](https://github.com/Kong/kong/pull/10199)
- **Proxy Cache**: Add wildcard and parameter match support for content_type
  [#10209](https://github.com/Kong/kong/pull/10209)

### Additions

#### Core

- Expose postgres connection pool configuration.
  [#9603](https://github.com/Kong/kong/pull/9603)
- When `router_flavor` is `traditional_compatible`, verify routes created using the
  Expression router instead of the traditional router to ensure created routes
  are actually compatible.
  [#9987](https://github.com/Kong/kong/pull/9987)
- Nginx charset directive can now be configured with Nginx directive injections
  [#10111](https://github.com/Kong/kong/pull/10111)
- Services upstream TLS config is extended to stream subsystem.
  [#9947](https://github.com/Kong/kong/pull/9947)
- New configuration option `ssl_session_cache_size` to set the Nginx directive `ssl_session_cache`.
  This config defaults to `10m`.
  Thanks [Michael Kotten](https://github.com/michbeck100) for contributing this change.
  [#10021](https://github.com/Kong/kong/pull/10021)

#### Balancer

- Add a new load-balancing `algorithm` option `latency` to the `Upstream` entity.
  This algorithm will choose a target based on the response latency of each target
  from prior requests.
  [#9787](https://github.com/Kong/kong/pull/9787)

#### Plugins

- **Plugin**: add an optional field `instance_name` that identifies a
  particular plugin entity.
  [#10077](https://github.com/Kong/kong/pull/10077)
- **Zipkin**: Add support to set the durations of Kong phases as span tags
  through configuration property `config.phase_duration_flavor`.
  [#9891](https://github.com/Kong/kong/pull/9891)
- **HTTP logging**: Suppport value of `headers` to be referenceable.
  [#9948](https://github.com/Kong/kong/pull/9948)
- **AWS Lambda**: Add `aws_imds_protocol_version` configuration
  parameter that allows the selection of the IMDS protocol version.
  Defaults to `v1`, can be set to `v2` to enable IMDSv2.
  [#9962](https://github.com/Kong/kong/pull/9962)
- **OpenTelemetry**: Support scoping with services, routes and consumers.
  [#10096](https://github.com/Kong/kong/pull/10096)
- **Statsd**: Add `tag_style` configuration
  parameter that allows to send metrics with [tags](https://github.com/prometheus/statsd_exporter#tagging-extensions).
  Defaults to `nil` which means do not add any tags
  to the metrics.
  [#10118](https://github.com/Kong/kong/pull/10118)
- **Session**: now uses lua-resty-session v4.0.0
  [#10199](https://github.com/Kong/kong/pull/10199)

#### Admin API

- In dbless mode, `/config` API endpoint can now flatten entity-related schema
  validation errors to a single array via the optional `flatten_errors` query
  parameter. Non-entity errors remain unchanged in this mode.
  [#10161](https://github.com/Kong/kong/pull/10161)
  [#10256](https://github.com/Kong/kong/pull/10256)

#### PDK

- Support for `upstream_status` field in log serializer.
  [#10296](https://github.com/Kong/kong/pull/10296)

### Fixes

#### Core

- Add back Postgres `FLOOR` function when calculating `ttl`, so the returned `ttl` is always a whole integer.
  [#9960](https://github.com/Kong/kong/pull/9960)
- Fix an issue where after a valid declarative configuration is loaded,
  the configuration hash is incorrectly set to the value: `00000000000000000000000000000000`.
  [#9911](https://github.com/Kong/kong/pull/9911)
- Update the batch queues module so that queues no longer grow without bounds if
  their consumers fail to process the entries.  Instead, old batches are now dropped
  and an error is logged.
  [#10247](https://github.com/Kong/kong/pull/10247)
- Fix an issue where 'X-Kong-Upstream-Status' cannot be emitted when response is buffered.
  [#10056](https://github.com/Kong/kong/pull/10056)

#### Plugins

- **Zipkin**: Fix an issue where the global plugin's sample ratio overrides route-specific.
  [#9877](https://github.com/Kong/kong/pull/9877)
- **JWT**: Deny requests that have different tokens in the jwt token search locations. Thanks Jackson 'Che-Chun' Kuo from Latacora for reporting this issue.
  [#9946](https://github.com/Kong/kong/pull/9946)
- **Statsd**: Fix a bug in the StatsD plugin batch queue processing where metrics are published multiple times.
  [#10052](https://github.com/Kong/kong/pull/10052)
- **Datadog**: Fix a bug in the Datadog plugin batch queue processing where metrics are published multiple times.
  [#10044](https://github.com/Kong/kong/pull/10044)
- **OpenTelemetry**: Fix non-compliances to specification:
  - For `http.uri` in spans. The field should be full HTTP URI.
    [#10069](https://github.com/Kong/kong/pull/10069)
  - For `http.status_code`. It should be present on spans for requests that have a status code.
    [#10160](https://github.com/Kong/kong/pull/10160)
  - For `http.flavor`. It should be a string value, not a double.
    [#10160](https://github.com/Kong/kong/pull/10160)
- **OpenTelemetry**: Fix a bug that when getting the trace of other formats, the trace ID reported and propagated could be of incorrect length.
    [#10332](https://github.com/Kong/kong/pull/10332)
- **OAuth2**: `refresh_token_ttl` is now limited between `0` and `100000000` by schema validator. Previously numbers that are too large causes requests to fail.
  [#10068](https://github.com/Kong/kong/pull/10068)

### Changed

#### Core

- Improve error message for invalid JWK entities.
  [#9904](https://github.com/Kong/kong/pull/9904)
- Renamed two configuration properties:
    * `opentelemetry_tracing` => `tracing_instrumentations`
    * `opentelemetry_tracing_sampling_rate` => `tracing_sampling_rate`

  The old `opentelemetry_*` properties are considered deprecated and will be
  fully removed in a future version of Kong.
  [#10122](https://github.com/Kong/kong/pull/10122)
  [#10220](https://github.com/Kong/kong/pull/10220)

#### Hybrid Mode

- Revert the removal of WebSocket protocol support for configuration sync,
  and disable the wRPC protocol.
  [#9921](https://github.com/Kong/kong/pull/9921)

### Dependencies

- Bumped luarocks from 3.9.1 to 3.9.2
  [#9942](https://github.com/Kong/kong/pull/9942)
- Bumped atc-router from 1.0.1 to 1.0.5
  [#9925](https://github.com/Kong/kong/pull/9925)
  [#10143](https://github.com/Kong/kong/pull/10143)
  [#10208](https://github.com/Kong/kong/pull/10208)
- Bumped lua-resty-openssl from 0.8.15 to 0.8.17
  [#9583](https://github.com/Kong/kong/pull/9583)
  [#10144](https://github.com/Kong/kong/pull/10144)
- Bumped lua-kong-nginx-module from 0.5.0 to 0.5.1
  [#10181](https://github.com/Kong/kong/pull/10181)
- Bumped lua-resty-session from 3.10 to 4.0.2
  [#10199](https://github.com/Kong/kong/pull/10199)
  [#10230](https://github.com/Kong/kong/pull/10230)
  [#10308](https://github.com/Kong/kong/pull/10308)
- Bumped OpenSSL from 1.1.1s to 1.1.1t
  [#10266](https://github.com/Kong/kong/pull/10266)
- Bumped lua-resty-timer-ng from 0.2.0 to 0.2.3
  [#10265](https://github.com/Kong/kong/pull/10265)


## 3.1.0

### Breaking Changes

#### Core

- Change the reponse body for a TRACE method from `The upstream server responded with 405`
  to `Method not allowed`, make the reponse to show more clearly that Kong do not support
  TRACE method.
  [#9448](https://github.com/Kong/kong/pull/9448)
- Add `allow_debug_header` Kong conf to allow use of the `Kong-Debug` header for debugging.
  This option defaults to `off`.
  [#10054](https://github.com/Kong/kong/pull/10054)
  [#10125](https://github.com/Kong/kong/pull/10125)


### Additions

#### Core

- Allow `kong.conf` ssl properties to be stored in vaults or environment
  variables. Allow such properties to be configured directly as content
  or base64 encoded content.
  [#9253](https://github.com/Kong/kong/pull/9253)
- Add support for full entity transformations in schemas
  [#9431](https://github.com/Kong/kong/pull/9431)
- Allow schema `map` type field being marked as referenceable.
  [#9611](https://github.com/Kong/kong/pull/9611)
- Add support for dynamically changing the log level
  [#9744](https://github.com/Kong/kong/pull/9744)
- Add `keys` entity to store and manage asymmetric keys.
  [#9737](https://github.com/Kong/kong/pull/9737)
- Add `key-sets` entity to group and manage `keys`
  [#9737](https://github.com/Kong/kong/pull/9737)

#### Plugins

- **Rate-limiting**: The HTTP status code and response body for rate-limited
  requests can now be customized. Thanks, [@utix](https://github.com/utix)!
  [#8930](https://github.com/Kong/kong/pull/8930)
- **Zipkin**: add `response_header_for_traceid` field in Zipkin plugin.
  The plugin will set the corresponding header in the response
  if the field is specified with a string value.
  [#9173](https://github.com/Kong/kong/pull/9173)
- **AWS Lambda**: add `requestContext` field into `awsgateway_compatible` input data
  [#9380](https://github.com/Kong/kong/pull/9380)
- **ACME**: add support for Redis SSL, through configuration properties
  `config.storage_config.redis.ssl`, `config.storage_config.redis.ssl_verify`,
  and `config.storage_config.redis.ssl_server_name`.
  [#9626](https://github.com/Kong/kong/pull/9626)
- **Session**: Add new config `cookie_persistent` that allows browser to persist
  cookies even if browser is closed. This defaults to `false` which means
  cookies are not persistend across browser restarts. Thanks [@tschaume](https://github.com/tschaume)
  for this contribution!
  [#8187](https://github.com/Kong/kong/pull/8187)
- **Response-rate-limiting**: add support for Redis SSL, through configuration properties
  `redis_ssl` (can be set to `true` or `false`), `ssl_verify`, and `ssl_server_name`.
  [#8595](https://github.com/Kong/kong/pull/8595)
  Thanks [@dominikkukacka](https://github.com/dominikkukacka)!
- **OpenTelemetry**: add referenceable attribute to the `headers` field
  that could be stored in vaults.
  [#9611](https://github.com/Kong/kong/pull/9611)
- **HTTP-Log**: Support `http_endpoint` field to be referenceable
  [#9714](https://github.com/Kong/kong/pull/9714)


#### Hybrid Mode

- Data plane node IDs will now persist across restarts.
  [#9067](https://github.com/Kong/kong/pull/9067)
- Add HTTP CONNECT forward proxy support for Hybrid Mode connections. New configuration
  options `cluster_use_proxy`, `proxy_server` and `proxy_server_ssl_verify` are added.
  [#9758](https://github.com/Kong/kong/pull/9758)
  [#9773](https://github.com/Kong/kong/pull/9773)

#### Performance

- Increase the default value of `lua_regex_cache_max_entries`, a warning will be thrown
  when there are too many regex routes and `router_flavor` is `traditional`.
  [#9624](https://github.com/Kong/kong/pull/9624)
- Add batch queue into the Datadog and StatsD plugin to reduce timer usage.
  [#9521](https://github.com/Kong/kong/pull/9521)

#### PDK

- Extend `kong.client.tls.request_client_certificate` to support setting
  the Distinguished Name (DN) list hints of the accepted CA certificates.
  [#9768](https://github.com/Kong/kong/pull/9768)

### Fixes

#### Core

- Fix issue where external plugins crashing with unhandled exceptions
  would cause high CPU utilization after the automatic restart.
  [#9384](https://github.com/Kong/kong/pull/9384)
- Fix issue where Zipkin plugin cannot parse OT baggage headers
  due to invalid OT baggage pattern. [#9280](https://github.com/Kong/kong/pull/9280)
- Add `use_srv_name` options to upstream for balancer.
  [#9430](https://github.com/Kong/kong/pull/9430)
- Fix issue in `header_filter` instrumentation where the span was not
  correctly created.
  [#9434](https://github.com/Kong/kong/pull/9434)
- Fix issue in router building where when field contains an empty table,
  the generated expression is invalid.
  [#9451](https://github.com/Kong/kong/pull/9451)
- Fix issue in router rebuilding where when paths field is invalid,
  the router's mutex is not released properly.
  [#9480](https://github.com/Kong/kong/pull/9480)
- Fixed an issue where `kong docker-start` would fail if `KONG_PREFIX` was set to
  a relative path.
  [#9337](https://github.com/Kong/kong/pull/9337)
- Fixed an issue with error-handling and process cleanup in `kong start`.
  [#9337](https://github.com/Kong/kong/pull/9337)

#### Hybrid Mode

- Fixed a race condition that can cause configuration push events to be dropped
  when the first data-plane connection is established with a control-plane
  worker.
  [#9616](https://github.com/Kong/kong/pull/9616)

#### CLI

- Fix slow CLI performance due to pending timer jobs
  [#9536](https://github.com/Kong/kong/pull/9536)

#### Admin API

- Increase the maximum request argument number from `100` to `1000`,
  and return `400` error if request parameters reach the limitation to
  avoid being truncated.
  [#9510](https://github.com/Kong/kong/pull/9510)
- Paging size parameter is now propogated to next page if specified
  in current request.
  [#9503](https://github.com/Kong/kong/pull/9503)
- Non-normalized prefix route path is now rejected. It will also suggest
  how to write the path in normalized form.
  [#9760](https://github.com/Kong/kong/pull/9760)

#### PDK

- Added support for `kong.request.get_uri_captures`
  (`kong.request.getUriCaptures`)
  [#9512](https://github.com/Kong/kong/pull/9512)
- Fixed parameter type of `kong.service.request.set_raw_body`
  (`kong.service.request.setRawBody`), return type of
  `kong.service.response.get_raw_body`(`kong.service.request.getRawBody`),
  and body parameter type of `kong.response.exit` to bytes. Note that old
  version of go PDK is incompatible after this change.
  [#9526](https://github.com/Kong/kong/pull/9526)
- Vault will not call `semaphore:wait` in `init` or `init_worker` phase.
  [#9851](https://github.com/Kong/kong/pull/9851)

#### Plugins

- Add missing `protocols` field to various plugin schemas.
  [#9525](https://github.com/Kong/kong/pull/9525)
- **AWS Lambda**: Fix an issue that is causing inability to
  read environment variables in ECS environment.
  [#9460](https://github.com/Kong/kong/pull/9460)
- **Request-Transformer**: fix a bug when header renaming will override
  existing header and cause unpredictable result.
  [#9442](https://github.com/Kong/kong/pull/9442)
- **OpenTelemetry**:
  - Fix an issue that the default propagation header
    is not configured to `w3c` correctly.
    [#9457](https://github.com/Kong/kong/pull/9457)
  - Replace the worker-level table cache with
    `BatchQueue` to avoid data race.
    [#9504](https://github.com/Kong/kong/pull/9504)
  - Fix an issue that the `parent_id` is not set
    on the span when propagating w3c traceparent.
    [#9628](https://github.com/Kong/kong/pull/9628)
- **Response-Transformer**: Fix the bug that Response-Transformer plugin
  breaks when receiving an unexcepted body.
  [#9463](https://github.com/Kong/kong/pull/9463)
- **HTTP-Log**: Fix an issue where queue id serialization
  does not include `queue_size` and `flush_timeout`.
  [#9789](https://github.com/Kong/kong/pull/9789)

### Changed

#### Hybrid Mode

- The legacy hybrid configuration protocol has been removed in favor of the wRPC
  protocol introduced in 3.0.
  [#9740](https://github.com/Kong/kong/pull/9740)

### Dependencies

- Bumped openssl from 1.1.1q to 1.1.1s
  [#9674](https://github.com/Kong/kong/pull/9674)
- Bumped atc-router from 1.0.0 to 1.0.1
  [#9558](https://github.com/Kong/kong/pull/9558)
- Bumped lua-resty-openssl from 0.8.10 to 0.8.15
  [#9583](https://github.com/Kong/kong/pull/9583)
  [#9600](https://github.com/Kong/kong/pull/9600)
  [#9675](https://github.com/Kong/kong/pull/9675)
- Bumped lyaml from 6.2.7 to 6.2.8
  [#9607](https://github.com/Kong/kong/pull/9607)
- Bumped lua-resty-acme from 0.8.1 to 0.9.0
  [#9626](https://github.com/Kong/kong/pull/9626)
- Bumped resty.healthcheck from 1.6.1 to 1.6.2
  [#9778](https://github.com/Kong/kong/pull/9778)
- Bumped pgmoon from 1.15.0 to 1.16.0
  [#9815](https://github.com/Kong/kong/pull/9815)


## [3.0.1]

### Fixes

#### Core

- Fix issue where Zipkin plugin cannot parse OT baggage headers
  due to invalid OT baggage pattern. [#9280](https://github.com/Kong/kong/pull/9280)
- Fix issue in `header_filter` instrumentation where the span was not
  correctly created.
  [#9434](https://github.com/Kong/kong/pull/9434)
- Fix issue in router building where when field contains an empty table,
  the generated expression is invalid.
  [#9451](https://github.com/Kong/kong/pull/9451)
- Fix issue in router rebuilding where when paths field is invalid,
  the router's mutex is not released properly.
  [#9480](https://github.com/Kong/kong/pull/9480)
- Fixed an issue where `kong docker-start` would fail if `KONG_PREFIX` was set to
  a relative path.
  [#9337](https://github.com/Kong/kong/pull/9337)
- Fixed an issue with error-handling and process cleanup in `kong start`.
  [#9337](https://github.com/Kong/kong/pull/9337)


## [3.0.0]

> Released 2022/09/12

This major release adds a new router written in Rust and a tracing API
that is compatible with the OpenTelemetry API spec.  Furthermore,
various internal changes have been made to improve Kong's performance
and memory consumption.  As it is a major release, users are advised
to review the list of braking changes to determine whether
configuration changes are needed when upgrading.

### Breaking Changes

#### Deployment

- Blue-green deployment from Kong earlier than `2.1.0` is not supported, upgrade to
  `2.1.0` or later before upgrading to `3.0.0` to have blue-green deployment.
  Thank you [@marc-charpentier]((https://github.com/charpentier)) for reporting issue
  and proposing a pull-request.
  [#8896](https://github.com/Kong/kong/pull/8896)
- Deprecate/stop producing Amazon Linux (1) containers and packages (EOLed December 31, 2020)
  [Kong/docs.konghq.com #3966](https://github.com/Kong/docs.konghq.com/pull/3966)
- Deprecate/stop producing Debian 8 "Jessie" containers and packages (EOLed June 2020)
  [Kong/kong-build-tools #448](https://github.com/Kong/kong-build-tools/pull/448)
  [Kong/kong-distributions #766](https://github.com/Kong/kong-distributions/pull/766)

#### Core


- Kong schema library's `process_auto_fields` function will not any more make a deep
  copy of data that is passed to it when the given context is `"select"`. This was
  done to avoid excessive deep copying of tables where we believe the data most of
  the time comes from a driver like `pgmoon` or `lmdb`. If a custom plugin relied
  on `process_auto_fields` not overriding the given table, it must make its own copy
  before passing it to the function now.
  [#8796](https://github.com/Kong/kong/pull/8796)
- The deprecated `shorthands` field in Kong Plugin or DAO schemas was removed in favor
  or the typed `shorthand_fields`. If your custom schemas still use `shorthands`, you
  need to update them to use `shorthand_fields`.
  [#8815](https://github.com/Kong/kong/pull/8815)
- The support for `legacy = true/false` attribute was removed from Kong schemas and
  Kong field schemas.
  [#8958](https://github.com/Kong/kong/pull/8958)
- The deprecated alias of `Kong.serve_admin_api` was removed. If your custom Nginx
  templates still use it, please change it to `Kong.admin_content`.
  [#8815](https://github.com/Kong/kong/pull/8815)
- The Kong singletons module `"kong.singletons"` was removed in favor of the PDK `kong.*`.
  [#8874](https://github.com/Kong/kong/pull/8874)
- The dataplane config cache was removed. The config persistence is now done automatically with LMDB.
  [#8704](https://github.com/Kong/kong/pull/8704)
- `ngx.ctx.balancer_address` does not exist anymore, please use `ngx.ctx.balancer_data` instead.
  [#9043](https://github.com/Kong/kong/pull/9043)
- We have changed the normalization rules for `route.path`: Kong stores the unnormalized path, but
  regex path always pattern matches with the normalized URI. We used to replace percent-encoding
  in regex path pattern to ensure different forms of URI matches.
  That is no longer supported. Except for reserved characters defined in
  [rfc3986](https://datatracker.ietf.org/doc/html/rfc3986#section-2.2),
  we should write all other characters without percent-encoding.
  [#9024](https://github.com/Kong/kong/pull/9024)
- Kong will no longer use an heuristic to guess whether a `route.path` is a regex pattern. From now 3.0 onwards,
  all regex paths must start with the `"~"` prefix, and all paths that don't start with `"~"` will be considered plain text.
  The migration process should automatically convert the regex paths when upgrading from 2.x to 3.0
  [#9027](https://github.com/Kong/kong/pull/9027)
- Bumping version number (`_format_version`) of declarative configuration to "3.0" for changes on `route.path`.
  Declaritive configuration with older version are upgraded to "3.0" on the fly.
  [#9078](https://github.com/Kong/kong/pull/9078)
- Removed deprecated `config.functions` from serverless-functions plugin's schema,
  please use `config.access` phase instead.
  [#8559](https://github.com/Kong/kong/pull/8559)
- Tags may now contain space characters.
  [#9143](https://github.com/Kong/kong/pull/9143)
- The [Secrets Management](https://docs.konghq.com/gateway/latest/plan-and-deploy/security/secrets-management/)
  feature, which has been in beta since release 2.8.0, is now included as a regular feature.
  [#8871](https://github.com/Kong/kong/pull/8871)
  [#9217](https://github.com/Kong/kong/pull/9217)

#### Admin API

- `POST` requests on Targets endpoint are no longer able to update
  existing entities, they are only able to create new ones.
  [#8596](https://github.com/Kong/kong/pull/8596),
  [#8798](https://github.com/Kong/kong/pull/8798). If you have scripts that use
  `POST` requests to modify Targets, you should change them to `PUT`
  requests to the appropriate endpoints before updating to Kong 3.0.
- Insert and update operations on duplicated Targets returns 409.
  [#8179](https://github.com/Kong/kong/pull/8179),
  [#8768](https://github.com/Kong/kong/pull/8768)
- The list of reported plugins available on the server now returns a table of
  metadata per plugin instead of a boolean `true`.
  [#8810](https://github.com/Kong/kong/pull/8810)

#### PDK

- The `kong.request.get_path()` PDK function now performs path normalization
  on the string that is returned to the caller. The raw, non-normalized version
  of the request path can be fetched via `kong.request.get_raw_path()`.
  [#8823](https://github.com/Kong/kong/pull/8823)
- `pdk.response.set_header()`, `pdk.response.set_headers()`, `pdk.response.exit()` now ignore and emit warnings for manually set `Transfer-Encoding` headers.
  [#8698](https://github.com/Kong/kong/pull/8698)
- The PDK is no longer versioned
  [#8585](https://github.com/Kong/kong/pull/8585)
- The JavaScript PDK now returns `Uint8Array` for `kong.request.getRawBody`,
  `kong.response.getRawBody` and `kong.service.response.getRawBody`. The Python PDK returns `bytes` for `kong.request.get_raw_body`,
  `kong.response.get_raw_body`, `kong.service.response.get_raw_body`. All these funtions used to return strings in the past.
  [#8623](https://github.com/Kong/kong/pull/8623)

#### Plugins

- DAOs in plugins must be listed in an array, so that their loading order is explicit. Loading them in a
  hash-like table is no longer supported.
  [#8988](https://github.com/Kong/kong/pull/8988)
- Plugins MUST now have a valid `PRIORITY` (integer) and `VERSION` ("x.y.z" format)
  field in their `handler.lua` file, otherwise the plugin will fail to load.
  [#8836](https://github.com/Kong/kong/pull/8836)
- The old `kong.plugins.log-serializers.basic` library was removed in favor of the PDK
  function `kong.log.serialize`, please upgrade your plugins to use PDK.
  [#8815](https://github.com/Kong/kong/pull/8815)
- The support for deprecated legacy plugin schemas was removed. If your custom plugins
  still use the old (`0.x era`) schemas, you are now forced to upgrade them.
  [#8815](https://github.com/Kong/kong/pull/8815)
- Some plugins received new priority values.
  This is important for those who run custom plugins as it may affect the sequence your plugins are executed.
  Note that this does not change the order of execution for plugins in a standard kong installation.
  List of plugins and their old and new priority value:
  - `acme` changed from 1007 to 1705
  - `basic-auth` changed from 1001 to 1100
  - `hmac-auth` changed from 1000 to 1030
  - `jwt` changed from 1005 to 1450
  - `key-auth` changed from 1003 to 1250
  - `ldap-auth` changed from 1002 to 1200
  - `oauth2` changed from 1004 to 1400
  - `rate-limiting` changed from 901 to 910
- **HTTP-log**: `headers` field now only takes a single string per header name,
  where it previously took an array of values
  [#6992](https://github.com/Kong/kong/pull/6992)
- **AWS Lambda**: `aws_region` field must be set through either plugin config or environment variables,
  allow both `host` and `aws_region` fields, and always apply SigV4 signature.
  [#8082](https://github.com/Kong/kong/pull/8082)
- **Serverless Functions** Removed deprecated `config.functions`,
  please use `config.access` instead.
  [#8559](https://github.com/Kong/kong/pull/8559)
- **Serverless Functions**: The pre-functions plugin changed priority from `+inf` to `1000000`.
  [#8836](https://github.com/Kong/kong/pull/8836)
- **JWT**: The authenticated JWT is no longer put into the nginx
  context (ngx.ctx.authenticated_jwt_token).  Custom plugins which depend on that
  value being set under that name must be updated to use Kong's shared context
  instead (kong.ctx.shared.authenticated_jwt_token) before upgrading to 3.0
- **Prometheus**: The prometheus metrics have been reworked extensively for 3.0.
  - Latency has been split into 4 different metrics: kong_latency_ms, upstream_latency_ms and request_latency_ms (http) /tcp_session_duration_ms (stream). Buckets details below.
  - Separate out Kong Latency Bucket values and Upstream Latency Bucket values.
  - `consumer_status` removed.
  - `request_count` and `consumer_status` have been merged into just `http_requests_total`. If the `per_consumer` config is set false, the consumer label will be empty.
     If the `per_consumer` config is true, it will be filled.
  - `http_requests_total` has a new label `source`, set to either `exit`, `error` or `service`.
  - New Metric: `node_info`. Single gauge set to 1 that outputs the node's id and kong version.
  - All Memory metrics have a new label `node_id`
  - `nginx_http_current_connections` merged with `nginx_stream_current_connection` into `nginx_current_connections`
  [#8712](https://github.com/Kong/kong/pull/8712)
- **Prometheus**: The plugin doesn't export status codes, latencies, bandwidth and upstream
  healthcheck metrics by default. They can still be turned on manually by setting `status_code_metrics`,
  `latency_metrics`, `bandwidth_metrics` and `upstream_health_metrics` respectively. Enabling those metrics will impact the performance if you have a large volume of Kong entities, we recommend using the [statsd](https://github.com/Kong/kong/tree/master/kong/plugins/statsd) plugin with the push model if that is the case. And now `prometheus` plugin new grafana [dashboard](https://grafana.com/grafana/dashboards/7424-kong-official/) updated
  [#9028](https://github.com/Kong/kong/pull/9028)
- **ACME**: `allow_any_domain` field added. It is default to false and if set to true, the gateway will
  ignore the `domains` field.
  [#9047](https://github.com/Kong/kong/pull/9047)
- **Statsd**:
  - The metric name that is related to the service has been renamed by adding a `service.` prefix. e.g. `kong.service.<service_identifier>.request.count` [#9046](https://github.com/Kong/kong/pull/9046)
  - The metric `kong.<service_identifier>.request.status.<status>` and `kong.<service_identifier>.user.<consumer_identifier>.request.status.<status>` has been renamed to `kong.service.<service_identifier>.status.<status>` and  `kong.service.<service_identifier>.user.<consumer_identifier>.status.<status>` [#9046](https://github.com/Kong/kong/pull/9046)
  - The metric `*.status.<status>.total` from metrics `status_count` and `status_count_per_user` has been removed [#9046](https://github.com/Kong/kong/pull/9046)
- **Proxy-cache**: The plugin does not store the response data in
  `ngx.ctx.proxy_cache_hit` anymore. Logging plugins that need the response data
  must read it from `kong.ctx.shared.proxy_cache_hit` from Kong 3.0 on.
  [#8607](https://github.com/Kong/kong/pull/8607)
- **Rate-limiting**: The default policy is now `local` for all deployment modes.
  [#9344](https://github.com/Kong/kong/pull/9344)
- **Response-rate-limiting**: The default policy is now `local` for all deployment modes.
  [#9344](https://github.com/Kong/kong/pull/9344)

### Deprecations

- The `go_pluginserver_exe` and `go_plugins_dir` directives are no longer supported.
  [#8552](https://github.com/Kong/kong/pull/8552). If you are using
  [Go plugin server](https://github.com/Kong/go-pluginserver), please migrate your plugins to use the
  [Go PDK](https://github.com/Kong/go-pdk) before upgrading.
- The migration helper library (mostly used for Cassandra migrations) is no longer supplied with Kong
  [#8781](https://github.com/Kong/kong/pull/8781)
- The path_handling algorithm `v1` is deprecated and only supported when `router_flavor` config option
  is set to `traditional`.
  [#9290](https://github.com/Kong/kong/pull/9290)

#### Configuration

- The Kong constant `CREDENTIAL_USERNAME` with value of `X-Credential-Username` was
  removed. Kong plugins in general have moved (since [#5516](https://github.com/Kong/kong/pull/5516))
  to use constant `CREDENTIAL_IDENTIFIER` with value of `X-Credential-Identifier` when
  setting  the upstream headers for a credential.
  [#8815](https://github.com/Kong/kong/pull/8815)
- Change the default of `lua_ssl_trusted_certificate` to `system`
  [#8602](https://github.com/Kong/kong/pull/8602) to automatically load trusted CA list from system CA store.
- Remove a warning of `AAAA` being experimental with `dns_order`.
- It is no longer possible to use a .lua format to import a declarative config from the `kong`
  command-line tool, only json and yaml are supported. If your update procedure with kong involves
  executing `kong config db_import config.lua`, please create a `config.json` or `config.yml` and
  use that before upgrading.
  [#8898](https://github.com/Kong/kong/pull/8898)
- We bumped the version number (`_format_version`) of declarative configuration to "3.0" because of changes on `route.path`.
  Declarative configuration with older version shoudl be upgraded to "3.0" on the fly.
  [#9078](https://github.com/Kong/kong/pull/9078)

#### Migrations

- Postgres migrations can now have an `up_f` part like Cassandra
  migrations, designating a function to call.  The `up_f` part is
  invoked after the `up` part has been executed against the database
  for both Postgres and Cassandra.
- A new CLI command, `kong migrations status`, generates the status on a JSON file.

### Dependencies

- Bumped OpenResty from 1.19.9.1 to [1.21.4.1](https://openresty.org/en/changelog-1021004.html)
  [#8850](https://github.com/Kong/kong/pull/8850)
- Bumped pgmoon from 1.13.0 to 1.15.0
  [#8908](https://github.com/Kong/kong/pull/8908)
  [#8429](https://github.com/Kong/kong/pull/8429)
- Bumped OpenSSL from 1.1.1n to 1.1.1q
  [#9074](https://github.com/Kong/kong/pull/9074)
  [#8544](https://github.com/Kong/kong/pull/8544)
  [#8752](https://github.com/Kong/kong/pull/8752)
  [#8994](https://github.com/Kong/kong/pull/8994)
- Bumped resty.openssl from 0.8.8 to 0.8.10
  [#8592](https://github.com/Kong/kong/pull/8592)
  [#8753](https://github.com/Kong/kong/pull/8753)
  [#9023](https://github.com/Kong/kong/pull/9023)
- Bumped inspect from 3.1.2 to 3.1.3
  [#8589](https://github.com/Kong/kong/pull/8589)
- Bumped resty.acme from 0.7.2 to 0.8.1
  [#8680](https://github.com/Kong/kong/pull/8680)
  [#9165](https://github.com/Kong/kong/pull/9165)
- Bumped luarocks from 3.8.0 to 3.9.1
  [#8700](https://github.com/Kong/kong/pull/8700)
  [#9204](https://github.com/Kong/kong/pull/9204)
- Bumped luasec from 1.0.2 to 1.2.0
  [#8754](https://github.com/Kong/kong/pull/8754)
  [#8754](https://github.com/Kong/kong/pull/9205)
- Bumped resty.healthcheck from 1.5.0 to 1.6.1
  [#8755](https://github.com/Kong/kong/pull/8755)
  [#9018](https://github.com/Kong/kong/pull/9018)
  [#9150](https://github.com/Kong/kong/pull/9150)
- Bumped resty.cassandra from 1.5.1 to 1.5.2
  [#8845](https://github.com/Kong/kong/pull/8845)
- Bumped penlight from 1.12.0 to 1.13.1
  [#9206](https://github.com/Kong/kong/pull/9206)
- Bumped lua-resty-mlcache from 2.5.0 to 2.6.0
  [#9287](https://github.com/Kong/kong/pull/9287)

### Additions

#### Performance

- Do not register unnecessary event handlers on Hybrid mode Control Plane
  nodes [#8452](https://github.com/Kong/kong/pull/8452).
- Use the new timer library to improve performance,
  except for the plugin server.
  [#8912](https://github.com/Kong/kong/pull/8912)
- Increased use of caching for DNS queries by activating `additional_section` by default
  [#8895](https://github.com/Kong/kong/pull/8895)
- `pdk.request.get_header` changed to a faster implementation, not to fetch all headers every time it's called
  [#8716](https://github.com/Kong/kong/pull/8716)
- Conditional rebuilding of router, plugins iterator and balancer on DP
  [#8519](https://github.com/Kong/kong/pull/8519),
  [#8671](https://github.com/Kong/kong/pull/8671)
- Made config loading code more cooperative by yielding
  [#8888](https://github.com/Kong/kong/pull/8888)
- Use LuaJIT encoder instead of JSON to serialize values faster in LMDB
  [#8942](https://github.com/Kong/kong/pull/8942)
- Move inflating and JSON decoding non-concurrent, which avoids blocking and makes DP reloads faster
  [#8959](https://github.com/Kong/kong/pull/8959)
- Stop duplication of some events
  [#9082](https://github.com/Kong/kong/pull/9082)
- Improve performance of config hash calculation by using string buffer and tablepool
  [#9073](https://github.com/Kong/kong/pull/9073)
- Reduce cache usage in dbless by not using the kong cache for Routes and Services in LMDB
  [#8972](https://github.com/Kong/kong/pull/8972)


#### Core

- Implemented delayed response in stream mode
  [#6878](https://github.com/Kong/kong/pull/6878)
- Added `cache_key` on target entity for uniqueness detection.
  [#8179](https://github.com/Kong/kong/pull/8179)
- Introduced the tracing API which compatible with OpenTelemetry API spec and
  add build-in instrumentations.
  The tracing API is intend to be used with a external exporter plugin.
  Build-in instrumentation types and sampling rate are configuable through
  `opentelemetry_tracing` and `opentelemetry_tracing_sampling_rate` options.
  [#8724](https://github.com/Kong/kong/pull/8724)
- Added `path`, `uri_capture`, and `query_arg` options to upstream `hash_on`
  for load balancing.
  [#8701](https://github.com/Kong/kong/pull/8701)
- Introduced unix domain socket based `lua-resty-events` to
  replace shared memory based `lua-resty-worker-events`.
  [#8890](https://github.com/Kong/kong/pull/8890)
- Introduced a new router implementation `atc-router`,
  which is written in Rust.
  [#8938](https://github.com/Kong/kong/pull/8938)
- Introduce a new field for entities `table_name` that allows to specify a
  table name. Before the name was deduced by the entity `name` attribute.
  [#9182](https://github.com/Kong/kong/pull/9182)
- Added `headers` on active healthcheck for upstreams.
  [#8255](https://github.com/Kong/kong/pull/8255)
- Target entities using hostnames were resolved when they were not needed. Now
  when a target is removed or updated, the DNS record associated with it is
  removed from the list of hostnames to be resolved.
  [#8497](https://github.com/Kong/kong/pull/8497) [9265](https://github.com/Kong/kong/pull/9265)
- Improved error handling and debugging info in the DNS code
  [#8902](https://github.com/Kong/kong/pull/8902)
- Kong will now attempt to recover from an unclean shutdown by detecting and
  removing dangling unix sockets in the prefix directory
  [#9254](https://github.com/Kong/kong/pull/9254)

#### Admin API

- Added a new API `/timers` to get the timer statistics.
  [#8912](https://github.com/Kong/kong/pull/8912)
  and worker info
  [#8999](https://github.com/Kong/kong/pull/8999)
- `/` endpoint now includes plugin priority
  [#8821](https://github.com/Kong/kong/pull/8821)

#### Hybrid Mode

- Add wRPC protocol support. Now configuration synchronization is over wRPC.
  wRPC is an RPC protocol that encodes with ProtoBuf and transports
  with WebSocket.
  [#8357](https://github.com/Kong/kong/pull/8357)
- To keep compatibility with earlier versions,
  add support for CP to fall back to the previous protocol to support old DP.
  [#8834](https://github.com/Kong/kong/pull/8834)
- Add support to negotiate services supported with wRPC protocol.
  We will support more services than config sync over wRPC in the future.
  [#8926](https://github.com/Kong/kong/pull/8926)
- Declarative config exports happen inside a transaction in Postgres
  [#8586](https://github.com/Kong/kong/pull/8586)

#### Plugins

- Sync all plugin versions to the Kong version
  [#8772](https://github.com/Kong/kong/pull/8772)
- Introduced the new **OpenTelemetry** plugin that export tracing instrumentations
  to any OTLP/HTTP compatible backend.
  `opentelemetry_tracing` configuration should be enabled to collect
  the core tracing spans of Kong.
  [#8826](https://github.com/Kong/kong/pull/8826)
- **Zipkin**: add support for including HTTP path in span name
  through configuration property `http_span_name`.
  [#8150](https://github.com/Kong/kong/pull/8150)
- **Zipkin**: add support for socket connect and send/read timeouts
  through configuration properties `connect_timeout`, `send_timeout`,
  and `read_timeout`. This can help mitigate `ngx.timer` saturation
  when upstream collectors are unavailable or slow.
  [#8735](https://github.com/Kong/kong/pull/8735)
- **AWS-Lambda**: add support for cross account invocation through
  configuration properties `aws_assume_role_arn` and
  `aws_role_session_name`.[#8900](https://github.com/Kong/kong/pull/8900)
  [#8900](https://github.com/Kong/kong/pull/8900)
- **AWS-Lambda**: accept string type `statusCode` as valid return when
  working in proxy integration mode.
  [#8765](https://github.com/Kong/kong/pull/8765)
- **AWS-Lambda**: separate aws credential cache by IAM role ARN
  [#8907](https://github.com/Kong/kong/pull/8907)
- **Statsd**: :fireworks: **Newly open-sourced plugin capabilities**: All capabilities of [Statsd Advanced](https://docs.konghq.com/hub/kong-inc/statsd-advanced/) are now bundled in [Statsd](https://docs.konghq.com/hub/kong-inc/statsd).
  [#9046](https://github.com/Kong/kong/pull/9046)

#### Configuration

- A new configuration item (`openresty_path`) has been added to allow
  developers/operators to specify the OpenResty installation to use when
  running Kong (instead of using the system-installed OpenResty)
  [#8412](https://github.com/Kong/kong/pull/8412)
- Add `ipv6only` to listen options (e.g. `KONG_PROXY_LISTEN`)
  [#9225](https://github.com/Kong/kong/pull/9225)
- Add `so_keepalive` to listen options (e.g. `KONG_PROXY_LISTEN`)
  [#9225](https://github.com/Kong/kong/pull/9225)
- Add LMDB dbless config persistence and removed the JSON based
  config cache for faster startup time
  [#8670](https://github.com/Kong/kong/pull/8670)
- `nginx_events_worker_connections=auto` has a lower bound of 1024
  [#9276](https://github.com/Kong/kong/pull/9276)
- `nginx_main_worker_rlimit_nofile=auto` has a lower bound of 1024
  [#9276](https://github.com/Kong/kong/pull/9276)

#### PDK

- Added new PDK function: `kong.request.get_start_time()`
  [#8688](https://github.com/Kong/kong/pull/8688)
- `kong.db.*.cache_key()` falls back to `.id` if nothing from `cache_key` is found
  [#8553](https://github.com/Kong/kong/pull/8553)

### Fixes

#### Core

- The schema validator now correctly converts `null` from declarative
  configurations to `nil`.
  [#8483](https://github.com/Kong/kong/pull/8483)
- Only reschedule router and plugin iterator timers after finishing previous
  execution, avoiding unnecessary concurrent executions.
  [#8567](https://github.com/Kong/kong/pull/8567)
- External plugins now handle returned JSON with null member correctly.
  [#8611](https://github.com/Kong/kong/pull/8611)
- Fixed an issue where the address of the environ variable could change but the code didn't
  assumed it was fixed after init
  [#8581](https://github.com/Kong/kong/pull/8581)
- Fix issue where the Go plugin server instance would not be updated after
  a restart (e.g., upon a plugin server crash).
  [#8547](https://github.com/Kong/kong/pull/8547)
- Fixed an issue on trying to reschedule the DNS resolving timer when Kong was
  being reloaded.
  [#8702](https://github.com/Kong/kong/pull/8702)
- The private stream API has been rewritten to allow for larger message payloads
  [#8641](https://github.com/Kong/kong/pull/8641)
- Fixed an issue that the client certificate sent to upstream was not updated when calling PATCH Admin API
  [#8934](https://github.com/Kong/kong/pull/8934)
- Fixed an issue where the CP and wRPC modules would cause Kong to crash when calling `export_deflated_reconfigure_payload` without a pcall
  [#8668](https://github.com/Kong/kong/pull/8668)
- Moved all `.proto` files to `/usr/local/kong/include` and ordered by priority.
  [#8914](https://github.com/Kong/kong/pull/8914)
- Fixed an issue that cause unexpected 404 error on creating/updating configs with invalid options
  [#8831](https://github.com/Kong/kong/pull/8831)
- Fixed an issue that causes crashes when calling some PDK APIs
  [#8604](https://github.com/Kong/kong/pull/8604)
- Fixed an issue that cause crashes when go PDK calls return arrays
  [#8891](https://github.com/Kong/kong/pull/8891)
- Plugin servers now shutdowns gracefully when Kong exits
  [#8923](https://github.com/Kong/kong/pull/8923)
- CLI now prompts with `[y/n]` instead of `[Y/n]`, as it does not take `y` as default
  [#9114](https://github.com/Kong/kong/pull/9114)
- Improved the error message when Kong cannot connect to Cassandra on init
  [#8847](https://github.com/Kong/kong/pull/8847)
- Fixed an issue where Vault Subschema wasn't loaded in `off` strategy
  [#9174](https://github.com/Kong/kong/pull/9174)
- The Schema now runs select transformations before process_auto_fields
  [#9049](https://github.com/Kong/kong/pull/9049)
- Fixed an issue where Kong would use too many timers to keep track of upstreams when `worker_consistency`=`eventual`
  [#8694](https://github.com/Kong/kong/pull/8694),
  [#8858](https://github.com/Kong/kong/pull/8858)
- Fixed an issue where it wasn't possible to set target status using only a hostname for targets set only by their hostname
  [#8797](https://github.com/Kong/kong/pull/8797)
- Fixed pagination issue when getting to the second page while iterationg over a foreign key field using the DAO
  [#9255](https://github.com/Kong/kong/pull/9255)
- Fixed an issue where cache entries of some entities were not being properly invalidated after a cascade delete
  [#9261](https://github.com/Kong/kong/pull/9261)
- Running `kong start` when Kong is already running will no longer clobber
  the existing `.kong_env` file [#9254](https://github.com/Kong/kong/pull/9254)


#### Admin API

- Support HTTP/2 when requesting `/status`
  [#8690](https://github.com/Kong/kong/pull/8690)

#### Plugins

- Plugins with colliding priorities have now deterministic sorting based on their name
  [#8957](https://github.com/Kong/kong/pull/8957)
- External Plugins: better handling of the logging when a plugin instance loses the instances_id in an event handler
  [#8652](https://github.com/Kong/kong/pull/8652)
- **ACME**: `auth_method` default value is set to `token`
  [#8565](https://github.com/Kong/kong/pull/8565)
- **ACME**: Added cache for `domains_matcher`
  [#9048](https://github.com/Kong/kong/pull/9048)
- **syslog**: `conf.facility` default value is now set to `user`
  [#8564](https://github.com/Kong/kong/pull/8564)
- **AWS-Lambda**: Removed `proxy_scheme` field from schema
  [#8566](https://github.com/Kong/kong/pull/8566)
- **AWS-Lambda**: Change path from request_uri to upstream_uri, fix uri can not follow the rule defined in the request-transformer configuration
  [#9058](https://github.com/Kong/kong/pull/9058) [#9129](https://github.com/Kong/kong/pull/9129)
- **hmac-auth**: Removed deprecated signature format using `ngx.var.uri`
  [#8558](https://github.com/Kong/kong/pull/8558)
- Remove deprecated `blacklist`/`whitelist` config fields from bot-detection, ip-restriction and ACL plugins.
  [#8560](https://github.com/Kong/kong/pull/8560)
- **Zipkin**: Correct the balancer spans' duration to include the connection time
  from Nginx to the upstream.
  [#8848](https://github.com/Kong/kong/pull/8848)
- **Zipkin**: Correct the calculation of the header filter start time
  [#9230](https://github.com/Kong/kong/pull/9230)
- **Zipkin**: Compatibility with the latest Jaeger header spec, which makes `parent_id` optional
  [#8352](https://github.com/Kong/kong/pull/8352)
- **LDAP-Auth**: Refactored ASN.1 parser using OpenSSL API through FFI.
  [#8663](https://github.com/Kong/kong/pull/8663)
- **Rate-Limiting** and **Response-ratelimiting**: Fix a disordered behaviour caused by `pairs` function
  which may cause Postgres DEADLOCK problem [#8968](https://github.com/Kong/kong/pull/8968)
- **Response-rate-Limiting**: Fix a disordered behaviour caused by `pairs` function
  which may cause Postgres DEADLOCK problem [#8968](https://github.com/Kong/kong/pull/8968)
- **gRPC gateway**: Fix the handling of boolean fields from URI arguments
  [#9180](https://github.com/Kong/kong/pull/9180)
- **Serverless Functions**: Fix problem that could result in a crash
  [#9269](https://github.com/Kong/kong/pull/9269)
- **Azure-functions**: Support working without dummy service
  [#9177](https://github.com/Kong/kong/pull/9177)


#### Clustering

- The cluster listener now uses the value of `admin_error_log` for its log file
  instead of `proxy_error_log` [#8583](https://github.com/Kong/kong/pull/8583)
- Fixed a typo in some business logic that checks the Kong role before setting a
  value in cache at startup [#9060](https://github.com/Kong/kong/pull/9060)
- Fixed DP get zero size config while service with plugin-enabled route is disabled
  [#8816](https://github.com/Kong/kong/pull/8816)
- Localize `config_version` to avoid a race condition from the new yielding config loading code
  [#8188](https://github.com/Kong/kong/pull/8818)

#### PDK

- `kong.response.get_source()` now return an error instead of an exit when plugin throws
  runtime exception on access phase [#8599](https://github.com/Kong/kong/pull/8599)
- `kong.tools.uri.normalize()` now does escaping of reserved and unreserved characters more correctly
  [#8140](https://github.com/Kong/kong/pull/8140)

## Previous releases

Please see [CHANGELOG-OLD.md](CHANGELOG-OLD.md) file for < 3.0 releases.

[Back to TOC](#table-of-contents)

[3.2.0]: https://github.com/Kong/kong/compare/3.1.0...3.2.0
[3.1.0]: https://github.com/Kong/kong/compare/3.0.1...3.1.0
[3.0.1]: https://github.com/Kong/kong/compare/3.0.0...3.0.1
[3.0.0]: https://github.com/Kong/kong/compare/2.8.1...3.0.0<|MERGE_RESOLUTION|>--- conflicted
+++ resolved
@@ -49,12 +49,7 @@
 - Request and response buffering options are now enabled for incoming HTTP 2.0 requests too.
   Thanks [@PidgeyBE](https://github.com/PidgeyBE) for contributing this change.
   [#10595](https://github.com/Kong/kong/pull/10595)
-  [#10204](https://github.com/Kong/kong/pull/10204)
-<<<<<<< HEAD
-  
-- Added new span attribute `http.client_ip` to capture the client IP when behind a proxy.
-  [#10723](https://github.com/Kong/kong/pull/10723)
-=======
+  [#10204](https://github.com/Kong/kong/pull/10204)  
 - Add `KONG_UPSTREAM_DNS_TIME` to `kong.ctx` so that we can record the time it takes for DNS
   resolution when Kong proxies to upstream.
   [#10355](https://github.com/Kong/kong/pull/10355)
@@ -62,8 +57,9 @@
   [#10577](https://github.com/Kong/kong/pull/10577)
 - Support timeout for dynamic log level
   [#10288](https://github.com/Kong/kong/pull/10288)
-
->>>>>>> 44faa56b
+- Added new span attribute `http.client_ip` to capture the client IP when behind a proxy.
+  [#10723](https://github.com/Kong/kong/pull/10723)
+
 #### Admin API
 
 - The `/upstreams/<upstream>/health?balancer_health=1` endpoint always shows the balancer health,
