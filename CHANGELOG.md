# Table of Contents


<<<<<<< HEAD
- [2.2.0-beta.1](#220-beta1)
=======
- [2.2.0-rc.1](#220-rc1)
>>>>>>> 7871cd28
- [2.1.4](#214)
- [2.1.3](#213)
- [2.1.2](#212)
- [2.1.1](#211)
- [2.1.0](#210)
- [2.0.5](#205)
- [2.0.4](#204)
- [2.0.3](#203)
- [2.0.2](#202)
- [2.0.1](#201)
- [2.0.0](#200)
- [1.5.1](#151)
- [1.5.0](#150)
- [1.4.3](#143)
- [1.4.2](#142)
- [1.4.1](#141)
- [1.4.0](#140)
- [1.3.0](#130)
- [1.2.2](#122)
- [1.2.1](#121)
- [1.2.0](#120)
- [1.1.2](#112)
- [1.1.1](#111)
- [1.1.0](#110)
- [1.0.3](#103)
- [1.0.2](#102)
- [1.0.1](#101)
- [1.0.0](#100)
- [0.15.0](#0150)
- [0.14.1](#0141)
- [0.14.0](#0140---20180705)
- [0.13.1](#0131---20180423)
- [0.13.0](#0130---20180322)
- [0.12.3](#0123---20180312)
- [0.12.2](#0122---20180228)
- [0.12.1](#0121---20180118)
- [0.12.0](#0120---20180116)
- [0.11.2](#0112---20171129)
- [0.11.1](#0111---20171024)
- [0.10.4](#0104---20171024)
- [0.11.0](#0110---20170816)
- [0.10.3](#0103---20170524)
- [0.10.2](#0102---20170501)
- [0.10.1](#0101---20170327)
- [0.10.0](#0100---20170307)
- [0.9.9 and prior](#099---20170202)


<<<<<<< HEAD
## [2.2.0-beta.1]

> Released 2020/10/02

This is a *beta* pre-release of the upcoming Kong 2.2 series. There are no
breaking changes with respect to the 2.x series. Being a beta pre-release,
development for 2.2 is now in *feature freeze*: only bugfixes are going to be
merged between this release and Kong 2.2.0. This is now the time to test the
new features and report any issues!

This changelog entry all new features and fixes for the 2.2.0 series, including
changes previously added in the 2.2.0-alpha.1 release.
, and all fixes from Kong 2.1.4.
=======
## [2.2.0-rc.1]

> Released 2020/10/02

This is a release candidate for the upcoming Kong 2.2 release. There are no
breaking changes with respect to the 2.x series. If no serious issues are
reported, this release will effectively be promoted to the stable 2.2.0 release.
This is now the time to test the new features and report any issues!

This changelog entry all new features and fixes for the 2.2.0 series, including
changes previously added in the 2.2.0-alpha.1 and 2.2.0-beta.1 releases.
>>>>>>> 7871cd28

### Dependencies

- :warning: For Kong 2.2, the required OpenResty version has been bumped to
  [1.17.8.2](http://openresty.org/en/changelog-1017008.html), and the
  the set of patches included has changed, including the latest release of
  [lua-kong-nginx-module](https://github.com/Kong/lua-kong-nginx-module).
  If you are installing Kong from one of our distribution
  packages, you are not affected by this change.
- Bump OpenSSL version from `1.1.1g` to `1.1.1h`.
  [#6382](https://github.com/Kong/kong/pull/6382)

**Note:** if you are not using one of our distribution packages and compiling
OpenResty from source, you must still apply Kong's [OpenResty
patches](https://github.com/Kong/kong-build-tools/tree/master/openresty-build-tools/openresty-patches)
(and, as highlighted above, compile OpenResty with the new
lua-kong-nginx-module). Our [kong-build-tools](https://github.com/Kong/kong-build-tools)
repository will allow you to do both easily.

- :warning: Cassandra 2.x support is now deprecated. If you are still
  using Cassandra 2.x with Kong, we recommend you to upgrade, since this
  series of Cassandra is about to be EOL with the upcoming release of
  Cassandra 4.0.

### Additions

##### Core

- :fireworks: **UDP support**: Kong now features support for UDP proxying
  in its stream subsystem. The `"udp"` protocol is now accepted in the `protocols`
  attribute of Routes and the `protocol` attribute of Services.
  Load balancing and logging plugins support UDP as well.
  [#6215](https://github.com/Kong/kong/pull/6215)
- **Configurable Request and Response Buffering**: The buffering of requests
  or responses can now be enabled or disabled on a per-route basis, through
  setting attributes `Route.request_buffering` or `Route.response_buffering`
  to `true` or `false`. Default behavior remains the same: buffering is enabled
  by default for requests and responses.
  [#6057](https://github.com/Kong/kong/pull/6057)
- **Option to Automatically Load OS Certificates**: The configuration
  attribute `lua_ssl_trusted_certificate` was extended to accept a
  comma-separated list of certificate paths, as well as a special `system`
  value, which expands to the "system default" certificates file installed
  by the operating system. This follows a very simple heuristic to try to
  use the most common certificate file in most popular distros.
  [#6342](https://github.com/Kong/kong/pull/6342)
- Add `X-Forwarded-Path` header: if a trusted source provides a
  `X-Forwarded-Path` header, it is proxied as-is. Otherwise, Kong will set
  the content of said header to the request's path.
  [#6251](https://github.com/Kong/kong/pull/6251)
- Hybrid mode synchronization performance improvements: Kong now uses a
  new internal synchronization method to push changes from the Control Plane
  to the Data Plane, drastically reducing the amount of communication between
  nodes during bulk updates.
  [#6293](https://github.com/Kong/kong/pull/6293)
- The `Upstream.client_certificate` attribute can now be used from proxying:
  This allows `client_certificate` setting used for mTLS handshaking with
  the `Upstream` server to be shared easily among different Services.
  However, `Service.client_certificate` will take precedence over
  `Upstream.client_certificate` if both are set simultaneously.
  In previous releases, `Upstream.client_certificate` was only used for
  mTLS in active health checks.
  [#6348](https://github.com/Kong/kong/pull/6348)
- New `shorthand_fields` top-level attribute in schema definitions, which
  deprecates `shorthands` and includes type definitions in addition to the
  shorthand callback.
  [#6364](https://github.com/Kong/kong/pull/6364)
- Hybrid Mode: the table of Data Plane nodes at the Control Plane is now
  cleaned up automatically, according to a delay value configurable via
  the `cluster_data_plane_purge_delay` attribute, set to 14 days by default.
  [#6376](https://github.com/Kong/kong/pull/6376)

##### Admin API

<<<<<<< HEAD
=======
- Hybrid Mode: new endpoint `/clustering/data-planes` which returns complete
  information about all Data Plane nodes that are connected to the Control
  Plane cluster, regardless of the Control Plane node to which they connected.
  * :warning: The `/clustering/status` endpoint is now deprecated, since it
    returns only information about Data Plane nodes directly connected to the
    Control Plane node to which the Admin API request was made, and is
    superseded by `/clustering/data-planes`.
>>>>>>> 7871cd28
- Admin API responses now honor the `headers` configuration setting for
  including or removing the `Server` header.
  [#6371](https://github.com/Kong/kong/pull/6371)

##### PDK

- New function `kong.request.get_forwarded_prefix`: returns the prefix path
  component of the request's URL that Kong stripped before proxying to upstream,
  respecting the value of `X-Forwarded-Prefix` when it comes from a trusted source.
  [#6251](https://github.com/Kong/kong/pull/6251)
- `kong.response.exit` now honors the `headers` configuration setting for
  including or removing the `Server` header.
  [#6371](https://github.com/Kong/kong/pull/6371)

##### Plugins

- **New Response Phase**: both Go and Lua pluggins now support a new plugin
  phase called `response` in Lua plugins and `Response` in Go. Using it
  automatically enables response buffering, which allows you to manipulate
  both the response headers and the response body in the same phase.
  This enables support for response handling in Go, where header and body
  filter phases are not available, allowing you to use PDK functions such
  as `kong.Response.GetBody()`, and provides an equivalent simplified
  feature for handling buffered responses from Lua plugins as well.
  [#5991](https://github.com/Kong/kong/pull/5991)
- aws-lambda: bump to version 3.5.0:
  [#6379](https://github.com/Kong/kong/pull/6379)
  * support for 'isBase64Encoded' flag in Lambda function responses
- grpc-web: introduce configuration pass_stripped_path, which, if set to true,
  causes the plugin to pass the stripped request path (see the `strip_path` Route
  attribute) to the upstream gRPC service.
- rate-limiting: Support for rate limiting by path, by setting the
  `limit_by = "path"` configuration attribute.
  Thanks [KongGuide](https://github.com/KongGuide) for the patch!
  [#6286](https://github.com/Kong/kong/pull/6286)
- correlation-id: the plugin now generates a correlation-id value by default
  if the correlation id header arrives but is empty.
  [#6358](https://github.com/Kong/kong/pull/6358)

<<<<<<< HEAD
=======

>>>>>>> 7871cd28
## [2.1.4]

> Released 2020/09/18

This is a patch release in the 2.0 series. Being a patch release, it strictly
contains bugfixes. The are no new features or breaking changes.

### Fixes

##### Core

- Improve graceful exit of Control Plane and Data Plane nodes in Hybrid Mode.
  [#6306](https://github.com/Kong/kong/pull/6306)

##### Plugins

- datadog, loggly, statsd: fixes for supporting logging TCP/UDP services.
  [#6344](https://github.com/Kong/kong/pull/6344)
- Logging plugins: request and response sizes are now reported
  by the log serializer as number attributes instead of string.
  [#6356](https://github.com/Kong/kong/pull/6356)
- prometheus: Remove unnecessary `WARN` log that was seen in the Kong 2.1
  series.
  [#6258](https://github.com/Kong/kong/pull/6258)
- key-auth: no longer trigger HTTP 400 error when the body cannot be decoded.
  [#6357](https://github.com/Kong/kong/pull/6357)
- aws-lambda: respect `skip_large_bodies` config setting even when not using
  AWS API Gateway compatibility.
  [#6379](https://github.com/Kong/kong/pull/6379)


[Back to TOC](#table-of-contents)
- Fix issue where `kong reload` would occasionally leave stale workers locked
  at 100% CPU.
  [#6300](https://github.com/Kong/kong/pull/6300)
- Hybrid Mode: more informative error message when the Control Plane cannot
  be reached.
  [#6267](https://github.com/Kong/kong/pull/6267)

##### CLI

- `kong hybrid gen_cert` now reports "permission denied" errors correctly
  when it fails to write the certificate files.
  [#6368](https://github.com/Kong/kong/pull/6368)

##### Plugins

- acl: bumped to 3.0.1
  * Fix regression in a scenario where an ACL plugin with a `deny` clause
    was configured for a group that does not exist would cause a HTTP 401
    when an authenticated plugin would match the anonymous consumer. The
    behavior is now restored to that seen in Kong 1.x and 2.0.
    [#6354](https://github.com/Kong/kong/pull/6354)
- request-transformer: bumped to 1.2.7
  * Fix the construction of the error message when a template throws a Lua error.
    [#26](https://github.com/Kong/kong-plugin-request-transformer/pull/26)


## [2.1.3]

> Released 2020/08/19

This is a patch release in the 2.0 series. Being a patch release, it strictly
contains bugfixes. The are no new features or breaking changes.

### Fixes

##### Core

- Fix behavior of `X-Forwarded-Prefix` header with stripped path prefixes:
  the stripped portion of path is now added in `X-Forwarded-Prefix`,
  except if it is `/` or if it is received from a trusted client.
  [#6222](https://github.com/Kong/kong/pull/6222)

##### Migrations

- Avoid creating unnecessary an index for Postgres.
  [#6250](https://github.com/Kong/kong/pull/6250)

##### Admin API

- DB-less: fix concurrency issues with `/config` endpoint. It now waits for
  the configuration to update across workers before returning, and returns
  HTTP 429 on attempts to perform concurrent updates and HTTP 504 in case
  of update timeouts.
  [#6121](https://github.com/Kong/kong/pull/6121)

##### Plugins

- request-transformer: bump from v1.2.5 to v1.2.6
  * Fix an issue where query parameters would get incorrectly URL-encoded.
    [#24](https://github.com/Kong/kong-plugin-request-transformer/pull/24)
- acl: Fix migration of ACLs table for the Kong 2.1 series.
  [#6250](https://github.com/Kong/kong/pull/6250)


## [2.1.2]

> Released 2020/08/13

:white_check_mark: **Update (2020/08/13)**: This release fixed a balancer
bug that may cause incorrect request payloads to be sent to unrelated
upstreams during balancer retries, potentially causing responses for
other requests to be returned. Therefore it is **highly recommended**
that Kong users running versions `2.1.0` and `2.1.1` to upgrade to this
version as soon as possible, or apply mitigation from the
[2.1.0](#210) section below.

### Fixes

##### Core

- Fix a bug that balancer retries causes incorrect requests to be sent to
  subsequent upstream connections of unrelated requests.
  [#6224](https://github.com/Kong/kong/pull/6224)
- Fix an issue where plugins iterator was being built before setting the
  default workspace id, therefore indexing the plugins under the wrong workspace.
  [#6206](https://github.com/Kong/kong/pull/6206)

##### Migrations

- Improve reentrancy of Cassandra migrations.
  [#6206](https://github.com/Kong/kong/pull/6206)

##### PDK

- Make sure the `kong.response.error` PDK function respects gRPC related
  content types.
  [#6214](https://github.com/Kong/kong/pull/6214)


## [2.1.1]

> Released 2020/08/05

:red_circle: **Post-release note (as of 2020/08/13)**: A faulty behavior
has been observed with this change. When Kong proxies using the balancer
and a request to one of the upstream `Target` fails, Kong might send the
same request to another healthy `Target` in a different request later,
causing response for the failed request to be returned.

This bug could be mitigated temporarily by disabling upstream keepalive pools.
It can be achieved by either:

1. In `kong.conf`, set `upstream_keepalive_pool_size=0`, or
2. Setting the environment `KONG_UPSTREAM_KEEPALIVE_POOL_SIZE=0` when starting
   Kong with the CLI.

Then restart/reload the Kong instance.

Thanks Nham Le (@nhamlh) for reporting it in [#6212](https://github.com/Kong/kong/issues/6212).

:white_check_mark: **Update (2020/08/13)**: A fix to this regression has been
released as part of [2.1.2](#212). See the section of the Changelog related to this
release for more details.

### Dependencies

- Bump [lua-multipart](https://github.com/Kong/lua-multipart) to `0.5.9`.
  [#6148](https://github.com/Kong/kong/pull/6148)

### Fixes

##### Core

- No longer reject valid characters (as specified in the RFC 3986) in the `path` attribute of the
  Service entity.
  [#6183](https://github.com/Kong/kong/pull/6183)

##### Migrations

- Fix issue in Cassandra migrations where empty values in some entities would be incorrectly migrated.
  [#6171](https://github.com/Kong/kong/pull/6171)

##### Admin API

- Fix issue where consumed worker memory as reported by the `kong.node.get_memory_stats()` PDK method would be incorrectly reported in kilobytes, rather than bytes, leading to inaccurate values in the `/status` Admin API endpoint (and other users of said PDK method).
  [#6170](https://github.com/Kong/kong/pull/6170)

##### Plugins

- rate-limiting: fix issue where rate-limiting by Service would result in a global limit, rather than per Service.
  [#6157](https://github.com/Kong/kong/pull/6157)
- rate-limiting: fix issue where a TTL would not be set to some Redis keys.
  [#6150](https://github.com/Kong/kong/pull/6150)


[Back to TOC](#table-of-contents)


## [2.1.0]

> Released 2020/07/16

:red_circle: **Post-release note (as of 2020/08/13)**: A faulty behavior
has been observed with this change. When Kong proxies using the balancer
and a request to one of the upstream `Target` fails, Kong might send the
same request to another healthy `Target` in a different request later,
causing response for the failed request to be returned.

This bug could be mitigated temporarily by disabling upstream keepalive pools.
It can be achieved by either:

1. In `kong.conf`, set `upstream_keepalive_pool_size=0`, or
2. Setting the environment `KONG_UPSTREAM_KEEPALIVE_POOL_SIZE=0` when starting
   Kong with the CLI.

Then restart/reload the Kong instance.

Thanks Nham Le (@nhamlh) for reporting it in [#6212](https://github.com/Kong/kong/issues/6212).

:white_check_mark: **Update (2020/08/13)**: A fix to this regression has been
released as part of [2.1.2](#212). See the section of the Changelog related to this
release for more details.

### Distributions

- :gift: Introduce package for Ubuntu 20.04.
  [#6006](https://github.com/Kong/kong/pull/6006)
- Add `ca-certificates` to the Alpine Docker image.
  [#373](https://github.com/Kong/docker-kong/pull/373)
- :warning: The [go-pluginserver](https://github.com/Kong/go-pluginserver) no
  longer ships with Kong packages; users are encouraged to build it along with
  their Go plugins. For more info, check out the [Go Guide](https://docs.konghq.com/latest/go/).

### Dependencies

- :warning: In order to use all Kong features, including the new
  dynamic upstream keepalive behavior, the required OpenResty version is
  [1.15.8.3](http://openresty.org/en/changelog-1015008.html).
  If you are installing Kong from one of our distribution
  packages, this version and all required patches and modules are included.
  If you are building from source, you must apply
  Kong's [OpenResty patches](https://github.com/Kong/kong-build-tools/tree/master/openresty-build-tools/openresty-patches)
  as well as include [lua-kong-nginx-module](https://github.com/Kong/lua-kong-nginx-module).
  Our [kong-build-tools](https://github.com/Kong/kong-build-tools)
  repository allows you to do both easily.
- Bump OpenSSL version from `1.1.1f` to `1.1.1g`.
  [#5820](https://github.com/Kong/kong/pull/5810)
- Bump [lua-resty-dns-client](https://github.com/Kong/lua-resty-dns-client) from `4.1.3`
  to `5.0.1`.
  [#5499](https://github.com/Kong/kong/pull/5499)
- Bump [lyaml](https://github.com/gvvaughan/lyaml) from `0.2.4` to `0.2.5`.
  [#5984](https://github.com/Kong/kong/pull/5984)
- Bump [lua-resty-openssl](https://github.com/fffonion/lua-resty-openssl)
  from `0.6.0` to `0.6.2`.
  [#5941](https://github.com/Kong/kong/pull/5941)

### Changes

##### Core

- Increase maximum allowed payload size in hybrid mode.
  [#5654](https://github.com/Kong/kong/pull/5654)
- Targets now support a weight range of 0-65535.
  [#5871](https://github.com/Kong/kong/pull/5871)

##### Configuration

- :warning: The configuration properties `router_consistency` and
  `router_update_frequency` have been renamed to `worker_consistency` and
  `worker_state_update_frequency`, respectively. The new properties allow for
  configuring the consistency settings of additional internal structures, see
  below for details.
  [#5325](https://github.com/Kong/kong/pull/5325)
- :warning: The `nginx_upstream_keepalive_*` configuration properties have been
  renamed to `upstream_keepalive_*`. This is due to the introduction of dynamic
  upstream keepalive pools, see below for details.
  [#5771](https://github.com/Kong/kong/pull/5771)
- :warning: The default value of `worker_state_update_frequency` (previously
  `router_update_frequency`) was changed from `1` to `5`.
  [#5325](https://github.com/Kong/kong/pull/5325)

##### Plugins

- :warning: Change authentication plugins to standardize on `allow` and
  `deny` as terms for access control. Previous nomenclature is deprecated and
  support will be removed in Kong 3.0.
  * ACL: use `allow` and `deny` instead of `whitelist` and `blacklist`
  * bot-detection: use `allow` and `deny` instead of `whitelist` and `blacklist`
  * ip-restriction: use `allow` and `deny` instead of `whitelist` and `blacklist`
  [#6014](https://github.com/Kong/kong/pull/6014)

### Additions

##### Core

- :fireworks: **Asynchronous upstream updates**: Kong's load balancer is now able to
  update its internal structures asynchronously instead of onto the request/stream
  path.

  This change required the introduction of new configuration properties and the
  deprecation of older ones:
    - New properties:
      * `worker_consistency`
      * `worker_state_update_frequency`
    - Deprecated properties:
      * `router_consistency`
      * `router_update_frequency`

  The new `worker_consistency` property is similar to `router_consistency` and accepts
  either of `strict` (default, synchronous) or `eventual` (asynchronous). Unlike its
  deprecated counterpart, this new property aims at configuring the consistency of *all*
  internal structures of Kong, and not only the router.
  [#5325](https://github.com/Kong/kong/pull/5325)
- :fireworks: **Read-Only Postgres**: Kong users are now able to configure
  a read-only Postgres replica. When configured, Kong will attempt to fulfill
  read operations through the read-only replica instead of the main Postgres
  connection.
  [#5584](https://github.com/Kong/kong/pull/5584)
- Introducing **dynamic upstream keepalive pools**. This change prevents virtual
  host confusion when Kong proxies traffic to virtual services (hosted on the
  same IP/port) over TLS.
  Keepalive pools are now created by the `upstream IP/upstream port/SNI/client
  certificate` tuple instead of `IP/port` only. Users running Kong in front of
  virtual services should consider adjusting their keepalive settings
  appropriately.

  This change required the introduction of new configuration properties and
  the deprecation of older ones:
    - New properties:
        * `upstream_keepalive_pool_size`
        * `upstream_keepalive_max_requests`
        * `upstream_keepalive_idle_timeout`
    - Deprecated properties:
        * `nginx_upstream_keepalive`
        * `nginx_upstream_keepalive_requests`
        * `nginx_upstream_keepalive_timeout`

  Additionally, this change allows for specifying an indefinite amount of max
  requests and idle timeout threshold for upstream keepalive connections, a
  capability that was previously removed by Nginx 1.15.3.
  [#5771](https://github.com/Kong/kong/pull/5771)
- The default certificate for the proxy can now be configured via Admin API
  using the `/certificates` endpoint. A special `*` SNI has been introduced
  which stands for the default certificate.
  [#5404](https://github.com/Kong/kong/pull/5404)
- Add support for PKI in Hybrid Mode mTLS.
  [#5396](https://github.com/Kong/kong/pull/5396)
- Add `X-Forwarded-Prefix` to set of headers forwarded to upstream requests.
  [#5620](https://github.com/Kong/kong/pull/5620)
- Introduce a `_transform` option to declarative configuration, which allows
  importing basicauth credentials with and without hashed passwords. This change
  is only supported in declarative configuration format version `2.1`.
  [#5835](https://github.com/Kong/kong/pull/5835)
- Add capability to define different consistency levels for read and write
  operations in Cassandra. New configuration properties `cassandra_write_consistency`
  and `cassandra_read_consistency` were introduced and the existing
  `cassandra_consistency` property was deprecated.
  Thanks [Abhishekvrshny](https://github.com/Abhishekvrshny) for the patch!
  [#5812](https://github.com/Kong/kong/pull/5812)
- Introduce certificate expiry and CA constraint checks to Hybrid Mode
  certificates (`cluster_cert` and `cluster_ca_cert`).
  [#6000](https://github.com/Kong/kong/pull/6000)
- Introduce new attributes to the Services entity, allowing for customizations
  in TLS verification parameters:
  [#5976](https://github.com/Kong/kong/pull/5976)
  * `tls_verify`: whether TLS verification is enabled while handshaking
    with the upstream Service
  * `tls_verify_depth`: the maximum depth of verification when validating
    upstream Service's TLS certificate
  * `ca_certificates`: the CA trust store to use when validating upstream
    Service's TLS certificate
- Introduce new attribute `client_certificate` in Upstreams entry, used
  for supporting mTLS in active health checks.
  [#5838](https://github.com/Kong/kong/pull/5838)

##### CLI

- Migrations: add a new `--force` flag to `kong migrations bootstrap`.
  [#5635](https://github.com/Kong/kong/pull/5635)

##### Configuration

- Introduce configuration property `db_cache_neg_ttl`, allowing the configuration
  of negative TTL for DB entities.
  Thanks [ealogar](https://github.com/ealogar) for the patch!
  [#5397](https://github.com/Kong/kong/pull/5397)

##### PDK

- Support `kong.response.exit` in Stream (L4) proxy mode.
  [#5524](https://github.com/Kong/kong/pull/5524)
- Introduce `kong.request.get_forwarded_path` method, which returns
  the path component of the request's URL, but also considers
  `X-Forwarded-Prefix` if it comes from a trusted source.
  [#5620](https://github.com/Kong/kong/pull/5620)
- Introduce `kong.response.error` method, that allows PDK users to exit with
  an error while honoring the Accept header or manually forcing a content-type.
  [#5562](https://github.com/Kong/kong/pull/5562)
- Introduce `kong.client.tls` module, which provides the following methods for
  interacting with downstream mTLS:
  * `kong.client.tls.request_client_certificate()`: request client to present its
    client-side certificate to initiate mutual TLS authentication between server
    and client.
  * `kong.client.tls.disable_session_reuse()`: prevent the TLS session for the current
    connection from being reused by disabling session ticket and session ID for
    the current TLS connection.
  * `kong.client.tls.get_full_client_certificate_chain()`: return the PEM encoded
    downstream client certificate chain with the client certificate at the top
    and intermediate certificates (if any) at the bottom.
  [#5890](https://github.com/Kong/kong/pull/5890)
- Introduce `kong.log.serialize` method.
  [#5995](https://github.com/Kong/kong/pull/5995)
- Introduce new methods to the `kong.service` PDK module:
  * `kong.service.set_tls_verify()`: set whether TLS verification is enabled while
    handshaking with the upstream Service
  * `kong.service.set_tls_verify_depth()`: set the maximum depth of verification
    when validating upstream Service's TLS certificate
  * `kong.service.set_tls_verify_store()`: set the CA trust store to use when
    validating upstream Service's TLS certificate

##### Plugins

- :fireworks: **New Plugin**: introduce the [grpc-web plugin](https://github.com/Kong/kong-plugin-grpc-web), allowing clients
  to consume gRPC services via the gRPC-Web protocol.
  [#5607](https://github.com/Kong/kong/pull/5607)
- :fireworks: **New Plugin**: introduce the [grpc-gateway plugin](https://github.com/Kong/kong-plugin-grpc-gateway), allowing
  access to upstream gRPC services through a plain HTTP request.
  [#5939](https://github.com/Kong/kong/pull/5939)
- Go: add getter and setter methods for `kong.ctx.shared`.
  [#5496](https://github.com/Kong/kong/pull/5496/)
- Add `X-Credential-Identifier` header to the following authentication plugins:
  * basic-auth
  * key-auth
  * ldap-auth
  * oauth2
  [#5516](https://github.com/Kong/kong/pull/5516)
- Rate-Limiting: auto-cleanup expired rate-limiting metrics in Postgres.
  [#5498](https://github.com/Kong/kong/pull/5498)
- OAuth2: add ability to persist refresh tokens throughout their life cycle.
  Thanks [amberheilman](https://github.com/amberheilman) for the patch!
  [#5264](https://github.com/Kong/kong/pull/5264)
- IP-Restriction: add support for IPv6.
  [#5640](https://github.com/Kong/kong/pull/5640)
- OAuth2: add support for PKCE.
  Thanks [amberheilman](https://github.com/amberheilman) for the patch!
  [#5268](https://github.com/Kong/kong/pull/5268)
- OAuth2: allow optional hashing of client secrets.
  [#5610](https://github.com/Kong/kong/pull/5610)
- aws-lambda: bump from v3.1.0 to v3.4.0
  * Add `host` configuration to allow for custom Lambda endpoints.
    [#35](https://github.com/Kong/kong-plugin-aws-lambda/pull/35)
- zipkin: bump from 0.2 to 1.1.0
  * Add support for B3 single header
    [#66](https://github.com/Kong/kong-plugin-zipkin/pull/66)
  * Add `traceid_byte_count` config option
    [#74](https://github.com/Kong/kong-plugin-zipkin/pull/74)
  * Add support for W3C header
    [#75](https://github.com/Kong/kong-plugin-zipkin/pull/75)
  * Add new option `header_type`
    [#75](https://github.com/Kong/kong-plugin-zipkin/pull/75)
- serverless-functions: bump from 0.3.1 to 1.0.0
  * Add ability to run functions in each request processing phase.
    [#21](https://github.com/Kong/kong-plugin-serverless-functions/pull/21)
- prometheus: bump from 0.7.1 to 0.9.0
  * Performance: significant improvements in throughput and CPU usage.
    [#79](https://github.com/Kong/kong-plugin-prometheus/pull/79)
  * Expose healthiness of upstreams targets.
    Thanks [carnei-ro](https://github.com/carnei-ro) for the patch!
    [#88](https://github.com/Kong/kong-plugin-prometheus/pull/88)
- rate-limiting: allow rate-limiting by custom header.
  Thanks [carnei-ro](https://github.com/carnei-ro) for the patch!
  [#5969](https://github.com/Kong/kong/pull/5969)
- session: bumped from 2.3.0 to 2.4.0.
  [#5868](https://github.com/Kong/kong/pull/5868)

### Fixes

##### Core

- Fix memory leak when loading a declarative configuration that fails
  schema validation.
  [#5759](https://github.com/Kong/kong/pull/5759)
- Fix migration issue where the index for the `ca_certificates` table would
  fail to be created.
  [#5764](https://github.com/Kong/kong/pull/5764)
- Fix issue where DNS resolution would fail in DB-less mode.
  [#5831](https://github.com/Kong/kong/pull/5831)

##### Admin API

- Disallow `PATCH` on `/upstreams/:upstreams/targets/:targets`

##### Plugins

- Go: fix issue where instances of the same Go plugin applied to different
  Routes would get mixed up.
  [#5597](https://github.com/Kong/kong/pull/5597)
- Strip `Authorization` value from logged headers. Values are now shown as
  `REDACTED`.
  [#5628](https://github.com/Kong/kong/pull/5628).
- ACL: respond with HTTP 401 rather than 403 if credentials are not provided.
  [#5452](https://github.com/Kong/kong/pull/5452)
- ldap-auth: set credential ID upon authentication, allowing subsequent
  plugins (e.g., rate-limiting) to act on said value.
  [#5497](https://github.com/Kong/kong/pull/5497)
- ldap-auth: hash the cache key generated by the plugin.
  [#5497](https://github.com/Kong/kong/pull/5497)
- zipkin: bump from 0.2 to 1.1.0
  * Stopped tagging non-erroneous spans with `error=false`.
    [#63](https://github.com/Kong/kong-plugin-zipkin/pull/63)
  * Changed the structure of `localEndpoint` and `remoteEndpoint`.
    [#63](https://github.com/Kong/kong-plugin-zipkin/pull/63)
  * Store annotation times in microseconds.
    [#71](https://github.com/Kong/kong-plugin-zipkin/pull/71)
  * Prevent an error triggered when timing-related kong variables
    were not present.
    [#71](https://github.com/Kong/kong-plugin-zipkin/pull/71)
- aws-lambda: AWS regions are no longer validated against a hardcoded list; if an
  invalid region name is provided, a proxy Internal Server Error is raised,
  and a DNS resolution error message is logged.
  [#33](https://github.com/Kong/kong-plugin-aws-lambda/pull/33)

[Back to TOC](#table-of-contents)


## [2.0.5]

> Released 2020/06/30

### Dependencies

- Bump OpenSSL version from `1.1.1f` to `1.1.1g`.
  [#5820](https://github.com/Kong/kong/pull/5810)
- Bump [go-pluginserver](https://github.com/Kong/go-pluginserver) from version
  from `0.2.0` to `0.3.2`, leveraging [go-pdk](https://github.com/Kong/go-pdk) `0.3.1`.
  See the [go-pdk changelog](https://github.com/Kong/go-pdk/blob/master/CHANGELOG.md#v031).

### Fixes

##### Core

- Fix a race condition leading to random config fetching failure in DB-less mode.
  [#5833](https://github.com/Kong/kong/pull/5833)
- Fix issue where a respawned worker would not use the existing configuration
  in DB-less mode.
  [#5850](https://github.com/Kong/kong/pull/5850)
- Fix issue where declarative configuration would fail with the error:
  `Cannot serialise table: excessively sparse array`.
  [#5768](https://github.com/Kong/kong/pull/5865)
- Targets now support a weight range of 0-65535.
  [#5871](https://github.com/Kong/kong/pull/5871)
- Make kong.ctx.plugin light-thread safe
  Thanks [tdelaune](https://github.com/tdelaune) for the assistance!
  [#5873](https://github.com/Kong/kong/pull/5873)
- Go: fix issue with Go plugins where the plugin instance would be
  intermittently killed.
  Thanks [primableatom](https://github.com/primableatom) for the patch!
  [#5903](https://github.com/Kong/kong/pull/5903)
- Auto-convert `config.anonymous` from empty string to the `ngx.null` value.
  [#5906](https://github.com/Kong/kong/pull/5906)
- Fix issue where DB-less wouldn't correctly validate input with missing IDs,
  names, or cache key.
  [#5929](https://github.com/Kong/kong/pull/5929)
- Fix issue where a request to the upstream health endpoint would fail with
  HTTP 500 Internal Server Error.
  [#5943](https://github.com/Kong/kong/pull/5943)
- Fix issue where providing a declarative configuration file containing
  fields with explicit null values would result in an error.
  [#5999](https://github.com/Kong/kong/pull/5999)
- Fix issue where the balancer wouldn't be built for all workers.
  [#5931](https://github.com/Kong/kong/pull/5931)
- Fix issue where a declarative configuration file with primary keys specified
  as numbers would result in an error.
  [#6005](https://github.com/Kong/kong/pull/6005)

##### CLI

##### Configuration

- Fix issue where the Postgres password from the Kong configuration file
  would be truncated if it contained a `#` character.
  [#5822](https://github.com/Kong/kong/pull/5822)

##### Admin API

- Fix issue where a `PUT` request on `/upstreams/:upstreams/targets/:targets`
  would result in HTTP 500 Internal Server Error.
  [#6012](https://github.com/Kong/kong/pull/6012)

##### PDK

- Stop request processing flow if body encoding fails.
  [#5829](https://github.com/Kong/kong/pull/5829)
- Ensure `kong.service.set_target()` includes the port number if a non-default
  port is used.
  [#5996](https://github.com/Kong/kong/pull/5996)

##### Plugins

- Go: fix issue where the go-pluginserver would not reload Go plugins'
  configurations.
  Thanks [wopol](https://github.com/wopol) for the patch!
  [#5866](https://github.com/Kong/kong/pull/5866)
- basic-auth: avoid fetching credentials when password is not given.
  Thanks [Abhishekvrshny](https://github.com/Abhishekvrshny) for the patch!
  [#5880](https://github.com/Kong/kong/pull/5880)
- cors: avoid overwriting upstream response `Vary` header; new values are now
  added as additional `Vary` headers.
  Thanks [aldor007](https://github.com/aldor007) for the patch!
  [#5794](https://github.com/Kong/kong/pull/5794)

[Back to TOC](#table-of-contents)


## [2.0.4]

> Released 2020/04/22

### Fixes

##### Core

  - Disable JIT mlcache:get_bulk() on ARM64
    [#5797](https://github.com/Kong/kong/pull/5797)
  - Don't incrementing log counters on unexpected errors
    [#5783](https://github.com/Kong/kong/pull/5783)
  - Invalidate target history at cleanup so balancers stay synced
    [#5775](https://github.com/Kong/kong/pull/5775)
  - Set a log prefix with the upstream name
    [#5773](https://github.com/Kong/kong/pull/5773)
  - Fix memory leaks when loading a declarative config that fails schema validation
    [#5766](https://github.com/Kong/kong/pull/5766)
  - Fix some balancer and cluster_events issues
    [#5804](https://github.com/Kong/kong/pull/5804)

##### Configuration

  - Send declarative config updates to stream subsystem via Unix domain
    [#5786](https://github.com/Kong/kong/pull/5786)
  - Now when using declarative configurations the cache is purged on reload, cleaning any references to removed entries
    [#5769](https://github.com/Kong/kong/pull/5769)


[Back to TOC](#table-of-contents)


## [2.0.3]

> Released 2020/04/06

This is a patch release in the 2.0 series. Being a patch release, it strictly
contains performance improvements and bugfixes. The are no new features or
breaking changes.

### Fixes

##### Core

  - Setting the target weight to 0 does not automatically remove the upstream.
    [#5710](https://github.com/Kong/kong/pull/5710).
  - The plugins iterator is now always fully built, even if the initialization
    of any of them fails.
    [#5692](https://github.com/Kong/kong/pull/5692).
  - Fixed the load of `dns_not_found_ttl` and `dns_error_ttl` configuration
    options.
    [#5684](https://github.com/Kong/kong/pull/5684).
  - Consumers and tags are properly warmed-up from the plugins' perspective,
    i.e. they are loaded to the cache space that plugins access.
    [#5669](https://github.com/Kong/kong/pull/5669).
  - Customized error messages don't affect subsequent default error responses
    now.
    [#5673](https://github.com/Kong/kong/pull/5673).

##### CLI

  - Fixed the `lua_package_path` option precedence over `LUA_PATH` environment
    variable.
    [#5729](https://github.com/Kong/kong/pull/5729).
  - Support to Nginx binary upgrade by correctly handling the `USR2` signal.
    [#5657](https://github.com/Kong/kong/pull/5657).

##### Configuration

  - Fixed the logrotate configuration file with the right line terminators.
    [#243](https://github.com/Kong/kong-build-tools/pull/243).
    Thanks, [WALL-E](https://github.com/WALL-E)

##### Admin API

  - Fixed the `sni is duplicated` error when sending multiple `SNIs` as body
    arguments and an `SNI` on URL that matched one from the body.
    [#5660](https://github.com/Kong/kong/pull/5660).

[Back to TOC](#table-of-contents)


## [2.0.2]

> Released 2020/02/27

This is a patch release in the 2.0 series. Being a patch release, it strictly
contains performance improvements and bugfixes. The are no new features or
breaking changes.

### Fixes

##### Core

  - Fix issue related to race condition in Cassandra select each method
    [#5564](https://github.com/Kong/kong/pull/5564).
    Thanks, [vasuharish](https://github.com/vasuharish)!
  - Fix issue related to running control plane under multiple Nginx workers
    [#5612](https://github.com/Kong/kong/pull/5612).
  - Don't change route paths when marshaling
    [#5587](https://github.com/Kong/kong/pull/5587).
  - Fix propagation of posted health across workers
    [#5539](https://github.com/Kong/kong/pull/5539).
  - Use proper units for timeouts with cassandra
    [#5571](https://github.com/Kong/kong/pull/5571).
  - Fix broken SNI based routing in L4 proxy mode
    [#5533](https://github.com/Kong/kong/pull/5533).

##### Plugins

  - Enable the ACME plugin by default
    [#5555](https://github.com/Kong/kong/pull/5555).
  - Accept consumer username in anonymous field
    [#5552](https://github.com/Kong/kong/pull/5552).

[Back to TOC](#table-of-contents)


## [2.0.1]

> Released 2020/02/04

This is a patch release in the 2.0 series. Being a patch release, it strictly
contains performance improvements and bugfixes. The are no new features or
breaking changes.


### Fixes

##### Core

  - Migrations include the configured Lua path now
    [#5509](https://github.com/Kong/kong/pull/5509).
  - Hop-by-hop headers to not clear upgrade header on upgrade
    [#5495](https://github.com/Kong/kong/pull/5495).
  - Balancers now properly check if a response is produced by an upstream
    [#5493](https://github.com/Kong/kong/pull/5493).
    Thanks, [onematchfox](https://github.com/onematchfox)!
  - Kong correctly logs an error message when the Lua VM cannot allocate memory
    [#5479](https://github.com/Kong/kong/pull/5479)
    Thanks, [pamiel](https://github.com/pamiel)!
  - Schema validations work again in DB-less mode
    [#5464](https://github.com/Kong/kong/pull/5464).

##### Plugins

  - oauth2: handle `Authorization` headers with missing `access_token` correctly.
    [#5514](https://github.com/Kong/kong/pull/5514).
    Thanks, [jeremyjpj0916](https://github.com/jeremyjpj0916)!
  - oauth2: hash oauth2_tokens cache key via the DAO
    [#5507](https://github.com/Kong/kong/pull/5507)


[Back to TOC](#table-of-contents)


## [2.0.0]

> Released 2020/01/20

This is a new major release of Kong, including new features such as **Hybrid
mode**, **Go language support for plugins** and **buffered proxying**, and
much more.

Kong 2.0.0 removes the deprecated service mesh functionality, which was
been retired in favor of [Kuma](https://kuma.io), as Kong continues to
focus on its core gateway capabilities.

Please note that Kong 2.0.0 also removes support for migrating from versions
below 1.0.0. If you are running Kong 0.x versions below 0.14.1, you need to
migrate to 0.14.1 first, and once you are running 0.14.1, you can migrate to
Kong 1.5.0, which includes special provisions for migrating from Kong 0.x,
such as the `kong migrations migrate-apis` command, and then finally to Kong
2.0.0.

### Dependencies

- :warning: The required OpenResty version is
  [1.15.8.2](http://openresty.org/en/changelog-1015008.html), and the
  the set of patches included has changed, including the latest release of
  [lua-kong-nginx-module](https://github.com/Kong/lua-kong-nginx-module).
  If you are installing Kong from one of our distribution
  packages, you are not affected by this change.

**Note:** if you are not using one of our distribution packages and compiling
OpenResty from source, you must still apply Kong's [OpenResty
patches](https://github.com/Kong/kong-build-tools/tree/master/openresty-build-tools/openresty-patches)
(and, as highlighted above, compile OpenResty with the new
lua-kong-nginx-module). Our [kong-build-tools](https://github.com/Kong/kong-build-tools)
repository will allow you to do both easily.

### Packaging

- RPM packages are now signed with our own GPG keys. You can download our public
  key at https://bintray.com/user/downloadSubjectPublicKey?username=kong
- Kong now ships with a systemd unit file

### Additions

##### Core

  - :fireworks: **Hybrid mode** for management of control-plane and
    data-plane nodes. This allows running control-plane nodes using a
    database and have them deliver configuration updates to DB-less
    data-plane nodes.
    [#5294](https://github.com/Kong/kong/pull/5294)
  - :fireworks: **Buffered proxying** - plugins can now request buffered
    reading of the service response (as opposed to the streaming default),
    allowing them to modify headers based on the contents of the body
    [#5234](https://github.com/Kong/kong/pull/5234)
  - The `transformations` in DAO schemas now also support `on_read`,
    allowing for two-way (read/write) data transformations between
    Admin API input/output and database storage.
    [#5100](https://github.com/Kong/kong/pull/5100)
  - Added `threshold` attribute for health checks
    [#5206](https://github.com/Kong/kong/pull/5206)
  - Caches for core entities and plugin-controlled entities (such as
    credentials, etc.) are now separated, protecting the core entities
    from cache eviction caused by plugin behavior.
    [#5114](https://github.com/Kong/kong/pull/5114)
  - Cipher suite was updated to the Mozilla v5 release.
    [#5342](https://github.com/Kong/kong/pull/5342)
  - Better support for using already existing Cassandra keyspaces
    when migrating
    [#5361](https://github.com/Kong/kong/pull/5361)
  - Better log messages when plugin modules fail to load
    [#5357](https://github.com/Kong/kong/pull/5357)
  - `stream_listen` now supports the `backlog` option.
    [#5346](https://github.com/Kong/kong/pull/5346)
  - The internal cache was split into two independent segments,
    `kong.core_cache` and `kong.cache`. The `core_cache` region is
    used by the Kong core to store configuration data that doesn't
    change often. The other region is used to store plugin
    runtime data that is dependent on traffic pattern and user
    behavior. This change should decrease the cache contention
    between Kong core and plugins and result in better performance
    overall.
    - :warning: Note that both structures rely on the already existent
      `mem_cache_size` configuration option to set their size,
      so when upgrading from a previous Kong version, the cache
      memory consumption might double if this value is not adjusted
      [#5114](https://github.com/Kong/kong/pull/5114)

##### CLI

  - `kong config init` now accepts a filename argument
    [#4451](https://github.com/Kong/kong/pull/4451)

##### Configuration

  - :fireworks: **Extended support for Nginx directive injections**
    via Kong configurations, reducing the needs for custom Nginx
    templates. New injection contexts were added: `nginx_main_`,
    `nginx_events` and `nginx_supstream_` (`upstream` in `stream`
    mode).
    [#5390](https://github.com/Kong/kong/pull/5390)
  - Enable `reuseport` option in the listen directive by default
    and allow specifying both `reuseport` and `backlog=N` in the
    listener flags.
    [#5332](https://github.com/Kong/kong/pull/5332)
  - Check existence of `lua_ssl_trusted_certificate` at startup
    [#5345](https://github.com/Kong/kong/pull/5345)

##### Admin API

  - Added `/upstreams/<id>/health?balancer_health=1` attribute for
    detailed information about balancer health based on health
    threshold configuration
    [#5206](https://github.com/Kong/kong/pull/5206)

##### PDK

  - New functions `kong.service.request.enable_buffering`,
    `kong.service.response.get_raw_body` and
    `kong.service.response.get_body` for use with buffered proxying
    [#5315](https://github.com/Kong/kong/pull/5315)

##### Plugins

  - :fireworks: **Go plugin support** - plugins can now be written in
    Go as well as Lua, through the use of an out-of-process Go plugin server.
    [#5326](https://github.com/Kong/kong/pull/5326)
  - The lifecycle of the Plugin Server daemon for Go language support is
    managed by Kong itself.
    [#5366](https://github.com/Kong/kong/pull/5366)
  - :fireworks: **New plugin: ACME** - Let's Encrypt and ACMEv2 integration with Kong
    [#5333](https://github.com/Kong/kong/pull/5333)
  - :fireworks: aws-lambda: bumped version to 3.0.1, with a number of new features!
    [#5083](https://github.com/Kong/kong/pull/5083)
  - :fireworks: prometheus: bumped to version 0.7.0 including major performance improvements
    [#5295](https://github.com/Kong/kong/pull/5295)
  - zipkin: bumped to version 0.2.1
    [#5239](https://github.com/Kong/kong/pull/5239)
  - session: bumped to version 2.2.0, adding `authenticated_groups` support
    [#5108](https://github.com/Kong/kong/pull/5108)
  - rate-limiting: added experimental support for standardized headers based on the
    ongoing [RFC draft](https://tools.ietf.org/html/draft-polli-ratelimit-headers-01)
    [#5335](https://github.com/Kong/kong/pull/5335)
  - rate-limiting: added Retry-After header on HTTP 429 responses
    [#5329](https://github.com/Kong/kong/pull/5329)
  - datadog: report metrics with tags --
    Thanks [mvanholsteijn](https://github.com/mvanholsteijn) for the patch!
    [#5154](https://github.com/Kong/kong/pull/5154)
  - request-size-limiting: added `size_unit` configuration option.
    [#5214](https://github.com/Kong/kong/pull/5214)
  - request-termination: add extra check for `conf.message` before sending
    response back with body object included.
    [#5202](https://github.com/Kong/kong/pull/5202)
  - jwt: add `X-Credential-Identifier` header in response --
    Thanks [davinwang](https://github.com/davinwang) for the patch!
    [#4993](https://github.com/Kong/kong/pull/4993)

### Fixes

##### Core

  - Correct detection of update upon deleting Targets --
    Thanks [pyrl247](https://github.com/pyrl247) for the patch!
  - Fix declarative config loading of entities with abstract records
    [#5343](https://github.com/Kong/kong/pull/5343)
  - Fix sort priority when matching routes by longest prefix
    [#5430](https://github.com/Kong/kong/pull/5430)
  - Detect changes in Routes that happen halfway through a router update
    [#5431](https://github.com/Kong/kong/pull/5431)

##### Admin API

  - Corrected the behavior when overwriting a Service configuration using
    the `url` shorthand
    [#5315](https://github.com/Kong/kong/pull/5315)

##### Core

  - :warning: **Removed Service Mesh support** - That has been deprecated in
    Kong 1.4 and made off-by-default already, and the code is now gone in 2.0.
    For Service Mesh, we now have [Kuma](https://kuma.io), which is something
    designed for Mesh patterns from day one, so we feel at peace with removing
    Kong's native Service Mesh functionality and focus on its core capabilities
    as a gateway.

##### Configuration

  - Routes using `tls` are now supported in stream mode by adding an
    entry in `stream_listen` with the `ssl` keyword enabled.
    [#5346](https://github.com/Kong/kong/pull/5346)
  - As part of service mesh removal, serviceless proxying was removed.
    You can still set `service = null` when creating a route for use with
    serverless plugins such as `aws-lambda`, or `request-termination`.
    [#5353](https://github.com/Kong/kong/pull/5353)
  - Removed the `origins` property which was used for service mesh.
    [#5351](https://github.com/Kong/kong/pull/5351)
  - Removed the `transparent` property which was used for service mesh.
    [#5350](https://github.com/Kong/kong/pull/5350)
  - Removed the `nginx_optimizations` property; the equivalent settings
    can be performed via Nginx directive injections.
    [#5390](https://github.com/Kong/kong/pull/5390)
  - The Nginx directive injection prefixes `nginx_http_upstream_`
    and `nginx_http_status_` were renamed to `nginx_upstream_` and
    `nginx_status_` respectively.
    [#5390](https://github.com/Kong/kong/pull/5390)

##### Plugins

  - Removed the Sidecar Injector plugin which was used for service mesh.
    [#5199](https://github.com/Kong/kong/pull/5199)


[Back to TOC](#table-of-contents)


## [1.5.1]

> Released 2020/02/19

This is a patch release over 1.5.0, fixing a minor issue in the `kong migrations migrate-apis`
command, which assumed execution in a certain order in the migration process. This now
allows the command to be executed prior to running the migrations from 0.x to 1.5.1.

### Fixes

##### CLI

  - Do not assume new fields are already available when running `kong migrations migrate-apis`
    [#5572](https://github.com/Kong/kong/pull/5572)


[Back to TOC](#table-of-contents)


## [1.5.0]

> Released 2020/01/20

Kong 1.5.0 is the last release in the Kong 1.x series, and it was designed to
help Kong 0.x users upgrade out of that series and into more current releases.
Kong 1.5.0 includes two features designed to ease the transition process: the
new `kong migrations migrate-apis` commands, to help users migrate away from
old `apis` entities which were deprecated in Kong 0.13.0 and removed in Kong
1.0.0, and a compatibility flag to provide better router compatibility across
Kong versions.

### Additions

##### Core

  - New `path_handling` attribute in Routes entities, which selects the behavior
    the router will have when combining the Service Path, the Route Path, and
    the Request path into a single path sent to the upstream. This attribute
    accepts two values, `v0` or `v1`, making the router behave as in Kong 0.x or
    Kong 1.x, respectively. [#5360](https://github.com/Kong/kong/pull/5360)

##### CLI

  - New command `kong migrations migrate-apis`, which converts any existing
    `apis` from an old Kong 0.x installation and generates Route, Service and
    Plugin entities with equivalent configurations. The converted routes are
    set to use `path_handling = v0`, to ensure compatibility.
    [#5176](https://github.com/Kong/kong/pull/5176)

### Fixes

##### Core

  - Fixed the routing prioritization that could lead to a match in a lower
    priority path. [#5443](https://github.com/Kong/kong/pull/5443)
  - Changes in router or plugins entities while the rebuild is in progress now
    are treated in the next rebuild, avoiding to build invalid iterators.
    [#5431](https://github.com/Kong/kong/pull/5431)
  - Fixed invalid incorrect calculation of certificate validity period.
    [#5449](https://github.com/Kong/kong/pull/5449) -- Thanks
    [Bevisy](https://github.com/Bevisy) for the patch!


[Back to TOC](#table-of-contents)


## [1.4.3]

> Released 2020/01/09

:warning: This release includes a security fix to address potentially
sensitive information being written to the error log file. This affects
certain uses of the Admin API for DB-less mode, described below.

This is a patch release in the 1.4 series, and as such, strictly contains
bugfixes. There are no new features nor breaking changes.

### Fixes

##### Core

  - Fix the detection of the need for balancer updates
    when deleting targets
    [#5352](https://github.com/kong/kong/issues/5352) --
    Thanks [zeeshen](https://github.com/zeeshen) for the patch!
  - Fix behavior of longest-path criteria when matching routes
    [#5383](https://github.com/kong/kong/issues/5383)
  - Fix incorrect use of cache when using header-based routing
    [#5267](https://github.com/kong/kong/issues/5267) --
    Thanks [marlonfan](https://github.com/marlonfan) for the patch!

##### Admin API

  - Do not make a debugging dump of the declarative config input into
    `error.log` when posting it with `/config` and using `_format_version`
    as a top-level parameter (instead of embedded in the `config` parameter).
    [#5411](https://github.com/kong/kong/issues/5411)
  - Fix incorrect behavior of PUT for /certificates
    [#5321](https://github.com/kong/kong/issues/5321)

##### Plugins

  - acl: fixed an issue where getting ACLs by group failed when multiple
    consumers share the same group
    [#5322](https://github.com/kong/kong/issues/5322)


[Back to TOC](#table-of-contents)


## [1.4.2]

> Released 2019/12/10

This is another patch release in the 1.4 series, and as such, strictly
contains bugfixes. There are no new features nor breaking changes.

### Fixes

##### Core

  - Fixes some corner cases in the balancer behavior
    [#5318](https://github.com/Kong/kong/pull/5318)

##### Plugins

  - http-log: disable queueing when using the default
    settings, to avoid memory consumption issues
    [#5323](https://github.com/Kong/kong/pull/5323)
  - prometheus: restore compatibility with version 0.6.0
    [#5303](https://github.com/Kong/kong/pull/5303)


[Back to TOC](#table-of-contents)


## [1.4.1]

> Released 2019/12/03

This is a patch release in the 1.4 series, and as such, strictly contains
bugfixes. There are no new features nor breaking changes.

### Fixes

##### Core

  - Fixed a memory leak in the balancer
    [#5229](https://github.com/Kong/kong/pull/5229) --
    Thanks [zeeshen](https://github.com/zeeshen) for the patch!
  - Removed arbitrary limit on worker connections.
    [#5148](https://github.com/Kong/kong/pull/5148)
  - Fixed `preserve_host` behavior for gRPC routes
    [#5225](https://github.com/Kong/kong/pull/5225)
  - Fix migrations for ttl for OAuth2 tokens
    [#5253](https://github.com/Kong/kong/pull/5253)
  - Improve handling of errors when creating balancers
    [#5284](https://github.com/Kong/kong/pull/5284)

##### CLI

  - Fixed an issue with `kong config db_export` when reading
    entities that are ttl-enabled and whose ttl value is `null`.
    [#5185](https://github.com/Kong/kong/pull/5185)

##### Admin API

  - Various fixes for Admin API behavior
    [#5174](https://github.com/Kong/kong/pull/5174),
    [#5178](https://github.com/Kong/kong/pull/5178),
    [#5191](https://github.com/Kong/kong/pull/5191),
    [#5186](https://github.com/Kong/kong/pull/5186)

##### Plugins

  - http-log: do not impose a retry delay on successful sends
    [#5282](https://github.com/Kong/kong/pull/5282)


[Back to TOC](#table-of-contents)

## [1.4.0]

> Released on 2019/10/22

### Installation

  - :warning: All Bintray assets have been renamed from `.all.` / `.noarch.` to be
    architecture specific namely `.arm64.` and `.amd64.`

### Additions

##### Core

  - :fireworks: New configuration option `cassandra_refresh_frequency` to set
    the frequency that Kong will check for Cassandra cluster topology changes,
    avoiding restarts when Cassandra nodes are added or removed.
    [#5071](https://github.com/Kong/kong/pull/5071)
  - New `transformations` property in DAO schemas, which allows adding functions
    that run when database rows are inserted or updated.
    [#5047](https://github.com/Kong/kong/pull/5047)
  - The new attribute `hostname` has been added to `upstreams` entities. This
    attribute is used as the `Host` header when proxying requests through Kong
    to servers that are listening on server names that are different from the
    names to which they resolve.
    [#4959](https://github.com/Kong/kong/pull/4959)
  - New status interface has been introduced. It exposes insensitive health,
    metrics and error read-only information from Kong, which can be consumed by
    other services in the infrastructure to monitor Kong's health.
    This removes the requirement of the long-used workaround to monitor Kong's
    health by injecting a custom server block.
    [#4977](https://github.com/Kong/kong/pull/4977)
  - New Admin API response header `X-Kong-Admin-Latency`, reporting the time
    taken by Kong to process an Admin API request.
    [#4966](https://github.com/Kong/kong/pull/4996/files)

##### Configuration

  - :warning: New configuration option `service_mesh` which enables or disables
    the Service Mesh functionality. The Service Mesh is being deprecated and
    will not be available in the next releases of Kong.
    [#5124](https://github.com/Kong/kong/pull/5124)
  - New configuration option `router_update_frequency` that allows setting the
    frequency that router and plugins will be checked for changes. This new
    option avoids performance degradation when Kong routes or plugins are
    frequently changed. [#4897](https://github.com/Kong/kong/pull/4897)

##### Plugins

  - rate-limiting: in addition to consumer, credential, and IP levels, now
    rate-limiting plugin has service-level support. Thanks
    [wuguangkuo](https://github.com/wuguangkuo) for the patch!
    [#5031](https://github.com/Kong/kong/pull/5031)
  - Now rate-limiting `local` policy counters expire using the shared
    dictionary's TTL, avoiding to keep unnecessary counters in memory. Thanks
    [cb372](https://github.com/cb372) for the patch!
    [#5029](https://github.com/Kong/kong/pull/5029)
  - Authentication plugins have support for tags now.
    [#4945](https://github.com/Kong/kong/pull/4945)
  - response-transformer plugin now supports renaming response headers. Thanks
    [aalmazanarbs](https://github.com/aalmazanarbs) for the patch!
    [#5040](https://github.com/Kong/kong/pull/5040)

### Fixes

##### Core

  - :warning: Service Mesh is known to cause HTTPS requests to upstream to
    ignore `proxy_ssl*` directives, so it is being discontinued in the next
    major release of Kong. In this release it is disabled by default, avoiding
    this issue, and it can be enabled as aforementioned in the configuration
    section. [#5124](https://github.com/Kong/kong/pull/5124)
  - Fixed an issue on reporting the proper request method and URL arguments on
    NGINX-produced errors in logging plugins.
    [#5073](https://github.com/Kong/kong/pull/5073)
  - Fixed an issue where targets were not properly updated in all Kong workers
    when they were removed. [#5041](https://github.com/Kong/kong/pull/5041)
  - Deadlocks cases in database access functions when using Postgres and
    cleaning up `cluster_events` in high-changing scenarios were fixed.
    [#5118](https://github.com/Kong/kong/pull/5118)
  - Fixed issues with tag-filtered GETs on Cassandra-backed nodes.
    [#5105](https://github.com/Kong/kong/pull/5105)

##### Configuration

  - Fixed Lua parsing and error handling in declarative configurations.
    [#5019](https://github.com/Kong/kong/pull/5019)
  - Automatically escape any unescaped `#` characters in parsed `KONG_*`
    environment variables. [#5062](https://github.com/Kong/kong/pull/5062)

##### Plugins

  - file-log: creates log file with proper permissions when Kong uses
    declarative config. [#5028](https://github.com/Kong/kong/pull/5028)
  - basic-auth: fixed credentials parsing when using DB-less
    configurations. [#5080](https://github.com/Kong/kong/pull/5080)
  - jwt: plugin handles empty claims and return the correct error message.
    [#5123](https://github.com/Kong/kong/pull/5123)
    Thanks to [@jeremyjpj0916](https://github.com/jeremyjpj0916) for the patch!
  - serverless-functions: Lua code in declarative configurations is validated
    and loaded correctly.
    [#24](https://github.com/Kong/kong-plugin-serverless-functions/pull/24)
  - request-transformer: fixed bug on removing and then adding request headers
    with the same name.
    [#9](https://github.com/Kong/kong-plugin-request-transformer/pull/9)


[Back to TOC](#table-of-contents)

## [1.3.0]

> Released on 2019/08/21

Kong 1.3 is the first version to officially support **gRPC proxying**!

Following our vision for Kong to proxy modern Web services protocols, we are
excited for this newest addition to the family of protocols already supported
by Kong (HTTP(s), WebSockets, and TCP). As we have recently stated in our
latest [Community Call](https://konghq.com/community-call/), more protocols are
to be expected in the future.

Additionally, this release includes several highly-requested features such as
support for upstream **mutual TLS**, **header-based routing** (not only
`Host`), **database export**, and **configurable upstream keepalive
timeouts**.

### Changes

##### Dependencies

- :warning: The required OpenResty version has been bumped to
  [1.15.8.1](http://openresty.org/en/changelog-1015008.html). If you are
  installing Kong from one of our distribution packages, you are not affected
  by this change. See [#4382](https://github.com/Kong/kong/pull/4382).
  With this new version comes a number of improvements:
  1. The new [ngx\_http\_grpc\_module](https://nginx.org/en/docs/http/ngx_http_grpc_module.html).
  2. Configurable of upstream keepalive connections by timeout or number of
     requests.
  3. Support for ARM64 architectures.
  4. LuaJIT GC64 mode for x86_64 architectures, raising the LuaJIT GC-managed
     memory limit from 2GB to 128TB and producing more predictable GC
     performance.
- :warning: From this version on, the new
  [lua-kong-nginx-module](https://github.com/Kong/lua-kong-nginx-module) Nginx
  module is **required** to be built into OpenResty for Kong to function
  properly. This new module allows Kong to support new features such as mutual
  TLS authentication. If you are installing Kong from one of our distribution
  packages, you are not affected by this change.
  [openresty-build-tools#26](https://github.com/Kong/openresty-build-tools/pull/26)

**Note:** if you are not using one of our distribution packages and compiling
OpenResty from source, you must still apply Kong's [OpenResty
patches](https://github.com/kong/openresty-patches) (and, as highlighted above,
compile OpenResty with the new lua-kong-nginx-module). Our new
[openresty-build-tools](https://github.com/Kong/openresty-build-tools)
repository will allow you to do both easily.

##### Core

- :warning: Bugfixes in the router *may, in some edge-cases*, result in
  different Routes being matched. It was reported to us that the router behaved
  incorrectly in some cases when configuring wildcard Hosts and regex paths
  (e.g. [#3094](https://github.com/Kong/kong/issues/3094)). It may be so that
  you are subject to these bugs without realizing it. Please ensure that
  wildcard Hosts and regex paths Routes you have configured are matching as
  expected before upgrading.
  See [9ca4dc0](https://github.com/Kong/kong/commit/9ca4dc09fdb12b340531be8e0f9d1560c48664d5),
  [2683b86](https://github.com/Kong/kong/commit/2683b86c2f7680238e3fe85da224d6f077e3425d), and
  [6a03e1b](https://github.com/Kong/kong/commit/6a03e1bd95594716167ccac840ff3e892ed66215)
  for details.
- Upstream connections are now only kept-alive for 100 requests or 60 seconds
  (idle) by default. Previously, upstream connections were not actively closed
  by Kong. This is a (non-breaking) change in behavior, inherited from Nginx
  1.15, and configurable via new configuration properties (see below).

##### Configuration

- :warning: The `upstream_keepalive` configuration property is deprecated, and
  replaced by the new `nginx_http_upstream_keepalive` property. Its behavior is
  almost identical, but the notable difference is that the latter leverages the
  [injected Nginx
  directives](https://konghq.com/blog/kong-ce-nginx-injected-directives/)
  feature added in Kong 0.14.0.
  In future releases, we will gradually increase support for injected Nginx
  directives. We have high hopes that this will remove the occasional need for
  custom Nginx configuration templates.
  [#4382](https://github.com/Kong/kong/pull/4382)

### Additions

##### Core

- :fireworks: **Native gRPC proxying.** Two new protocol types; `grpc` and
  `grpcs` correspond to gRPC over h2c and gRPC over h2. They can be specified
  on a Route or a Service's `protocol` attribute (e.g. `protocol = grpcs`).
  When an incoming HTTP/2 request matches a Route with a `grpc(s)` protocol,
  the request will be handled by the
  [ngx\_http\_grpc\_module](https://nginx.org/en/docs/http/ngx_http_grpc_module.html),
  and proxied to the upstream Service according to the gRPC protocol
  specifications.  :warning: Note that not all Kong plugins are compatible with
  gRPC requests yet.  [#4801](https://github.com/Kong/kong/pull/4801)
- :fireworks: **Mutual TLS** handshake with upstream services. The Service
  entity now has a new `client_certificate` attribute, which is a foreign key
  to a Certificate entity. If specified, Kong will use the Certificate as a
  client TLS cert during the upstream TLS handshake.
  [#4800](https://github.com/Kong/kong/pull/4800)
- :fireworks: **Route by any request header**. The router now has the ability
  to match Routes by any request header (not only `Host`). The Route entity now
  has a new `headers` attribute, which is a map of headers names and values.
  E.g. `{ "X-Forwarded-Host": ["example.org"], "Version": ["2", "3"] }`.
  [#4758](https://github.com/Kong/kong/pull/4758)
- :fireworks: **Least-connection load-balancing**. A new `algorithm` attribute
  has been added to the Upstream entity. It can be set to `"round-robin"`
  (default), `"consistent-hashing"`, or `"least-connections"`.
  [#4528](https://github.com/Kong/kong/pull/4528)
- A new core entity, "CA Certificates" has been introduced and can be accessed
  via the new `/ca_certificates` Admin API endpoint. CA Certificates entities
  will be used as CA trust store by Kong. Certificates stored by this entity
  need not include their private key.
  [#4798](https://github.com/Kong/kong/pull/4798)
- Healthchecks now use the combination of IP + Port + Hostname when storing
  upstream health information. Previously, only IP + Port were used. This means
  that different virtual hosts served behind the same IP/port will be treated
  differently with regards to their health status. New endpoints were added to
  the Admin API to manually set a Target's health status.
  [#4792](https://github.com/Kong/kong/pull/4792)

##### Configuration

- :fireworks: A new section in the `kong.conf` file describes [injected Nginx
  directives](https://konghq.com/blog/kong-ce-nginx-injected-directives/)
  (added to Kong 0.14.0) and specifies a few default ones.
  In future releases, we will gradually increase support for injected Nginx
  directives. We have high hopes that this will remove the occasional need for
  custom Nginx configuration templates.
  [#4382](https://github.com/Kong/kong/pull/4382)
- :fireworks: New configuration properties allow for controlling the behavior of
  upstream keepalive connections. `nginx_http_upstream_keepalive_requests` and
  `nginx_http_upstream_keepalive_timeout` respectively control the maximum
  number of proxied requests and idle timeout of an upstream connection.
  [#4382](https://github.com/Kong/kong/pull/4382)
- New flags have been added to the `*_listen` properties: `deferred`, `bind`,
  and `reuseport`.
  [#4692](https://github.com/Kong/kong/pull/4692)

##### CLI

- :fireworks: **Database export** via the new `kong config db_export` CLI
  command. This command will export the configuration present in the database
  Kong is connected to (Postgres or Cassandra) as a YAML file following Kong's
  declarative configuration syntax. This file can thus be imported later on
  in a DB-less Kong node or in another database via `kong config db_import`.
  [#4809](https://github.com/Kong/kong/pull/4809)

##### Admin API

- Many endpoints now support more levels of nesting for ease of access.
  For example: `/services/:services/routes/:routes` is now a valid API
  endpoint.
  [#4713](https://github.com/Kong/kong/pull/4713)
- The API now accepts `form-urlencoded` payloads with deeply nested data
  structures. Previously, it was only possible to send such data structures
  via JSON payloads.
  [#4768](https://github.com/Kong/kong/pull/4768)

##### Plugins

- :fireworks: **New bundled plugin**: the [session
  plugin](https://github.com/Kong/kong-plugin-session) is now bundled in Kong.
  It can be used to manage browser sessions for APIs proxied and authenticated
  by Kong.
  [#4685](https://github.com/Kong/kong/pull/4685)
- ldap-auth: A new `config.ldaps` property allows configuring the plugin to
  connect to the LDAP server via TLS. It provides LDAPS support instead of only
  relying on STARTTLS.
  [#4743](https://github.com/Kong/kong/pull/4743)
- jwt-auth: The new `header_names` property accepts an array of header names
  the JWT plugin should inspect when authenticating a request. It defaults to
  `["Authorization"]`.
  [#4757](https://github.com/Kong/kong/pull/4757)
- [azure-functions](https://github.com/Kong/kong-plugin-azure-functions):
  Bumped to 0.4 for minor fixes and performance improvements.
- [kubernetes-sidecar-injector](https://github.com/Kong/kubernetes-sidecar-injector):
  The plugin is now more resilient to Kubernetes schema changes.
- [serverless-functions](https://github.com/Kong/kong-plugin-serverless-functions):
    - Bumped to 0.3 for minor performance improvements.
    - Functions can now have upvalues.
- [prometheus](https://github.com/Kong/kong-plugin-prometheus): Bumped to
  0.4.1 for minor performance improvements.
- cors: add OPTIONS, TRACE and CONNECT to default allowed methods
  [#4899](https://github.com/Kong/kong/pull/4899)
  Thanks to [@eshepelyuk](https://github.com/eshepelyuk) for the patch!

##### PDK

- New function `kong.service.set_tls_cert_key()`. This functions sets the
  client TLS certificate used while handshaking with the upstream service.
  [#4797](https://github.com/Kong/kong/pull/4797)

### Fixes

##### Core

- Fix WebSocket protocol upgrades in some cases due to case-sensitive
  comparisons of the `Upgrade` header.
  [#4780](https://github.com/Kong/kong/pull/4780)
- Router: Fixed a bug causing invalid matches when configuring two or more
  Routes with a plain `hosts` attribute shadowing another Route's wildcard
  `hosts` attribute. Details of the issue can be seen in
  [01b1cb8](https://github.com/Kong/kong/pull/4775/commits/01b1cb871b1d84e5e93c5605665b68c2f38f5a31).
  [#4775](https://github.com/Kong/kong/pull/4775)
- Router: Ensure regex paths always have priority over plain paths. Details of
  the issue can be seen in
  [2683b86](https://github.com/Kong/kong/commit/2683b86c2f7680238e3fe85da224d6f077e3425d).
  [#4775](https://github.com/Kong/kong/pull/4775)
- Cleanup of expired rows in PostgreSQL is now much more efficient thanks to a
  new query plan.
  [#4716](https://github.com/Kong/kong/pull/4716)
- Improved various query plans against Cassandra instances by increasing the
  default page size.
  [#4770](https://github.com/Kong/kong/pull/4770)

##### Plugins

- cors: ensure non-preflight OPTIONS requests can be proxied.
  [#4899](https://github.com/Kong/kong/pull/4899)
  Thanks to [@eshepelyuk](https://github.com/eshepelyuk) for the patch!
- Consumer references in various plugin entities are now
  properly marked as required, avoiding credentials that map to no Consumer.
  [#4879](https://github.com/Kong/kong/pull/4879)
- hmac-auth: Correct the encoding of HTTP/1.0 requests.
  [#4839](https://github.com/Kong/kong/pull/4839)
- oauth2: empty client_id wasn't checked, causing a server error.
  [#4884](https://github.com/Kong/kong/pull/4884)
- response-transformer: preserve empty arrays correctly.
  [#4901](https://github.com/Kong/kong/pull/4901)

##### CLI

- Fixed an issue when running `kong restart` and Kong was not running,
  causing stdout/stderr logging to turn off.
  [#4772](https://github.com/Kong/kong/pull/4772)

##### Admin API

- Ensure PUT works correctly when applied to plugin configurations.
  [#4882](https://github.com/Kong/kong/pull/4882)

##### PDK

- Prevent PDK calls from failing in custom content blocks.
  This fixes a misbehavior affecting the Prometheus plugin.
  [#4904](https://github.com/Kong/kong/pull/4904)
- Ensure `kong.response.add_header` works in the `rewrite` phase.
  [#4888](https://github.com/Kong/kong/pull/4888)

[Back to TOC](#table-of-contents)

## [1.2.2]

> Released on 2019/08/14

:warning: This release includes patches to the NGINX core (1.13.6) fixing
vulnerabilities in the HTTP/2 module (CVE-2019-9511 CVE-2019-9513
CVE-2019-9516).

This is a patch release in the 1.2 series, and as such, strictly contains
bugfixes. There are no new features nor breaking changes.

### Fixes

##### Core

- Case sensitivity fix when clearing the Upgrade header.
  [#4779](https://github.com/kong/kong/issues/4779)

### Performance

##### Core

- Speed up cascade deletes in Cassandra.
  [#4770](https://github.com/kong/kong/pull/4770)

## [1.2.1]

> Released on 2019/06/26

This is a patch release in the 1.2 series, and as such, strictly contains
bugfixes. There are no new features nor breaking changes.

### Fixes

##### Core

- Fix an issue preventing WebSocket connections from being established by
  clients. This issue was introduced in Kong 1.1.2, and would incorrectly clear
  the `Upgrade` response header.
  [#4719](https://github.com/Kong/kong/pull/4719)
- Fix a memory usage growth issue in the `/config` endpoint when configuring
  Upstream entities. This issue was mostly observed by users of the [Kong
  Ingress Controller](https://github.com/Kong/kubernetes-ingress-controller).
  [#4733](https://github.com/Kong/kong/pull/4733)
- Cassandra: ensure serial consistency is `LOCAL_SERIAL` when a
  datacenter-aware load balancing policy is in use. This fixes unavailability
  exceptions sometimes experienced when connecting to a multi-datacenter
  cluster with cross-datacenter connectivity issues.
  [#4734](https://github.com/Kong/kong/pull/4734)
- Schemas: fix an issue in the schema validator that would not allow specifying
  `false` in some schema rules, such a `{ type = "boolean", eq = false }`.
  [#4708](https://github.com/Kong/kong/pull/4708)
  [#4727](https://github.com/Kong/kong/pull/4727)
- Fix an underlying issue with regards to database entities cache keys
  generation.
  [#4717](https://github.com/Kong/kong/pull/4717)

##### Configuration

- Ensure the `cassandra_local_datacenter` configuration property is specified
  when a datacenter-aware Cassandra load balancing policy is in use.
  [#4734](https://github.com/Kong/kong/pull/4734)

##### Plugins

- request-transformer: fix an issue that would prevent adding a body to
  requests without one.
  [Kong/kong-plugin-request-transformer#4](https://github.com/Kong/kong-plugin-request-transformer/pull/4)
- kubernetes-sidecar-injector: fix an issue causing mutating webhook calls to
  fail.
  [Kong/kubernetes-sidecar-injector#9](https://github.com/Kong/kubernetes-sidecar-injector/pull/9)

[Back to TOC](#table-of-contents)

## [1.2.0]

> Released on: 2019/06/07

This release brings **improvements to reduce long latency tails**,
**consolidates declarative configuration support**, and comes with **newly open
sourced plugins** previously only available to Enterprise customers. It also
ships with new features improving observability and usability.

This release includes database migrations. Please take a few minutes to read
the [1.2 Upgrade Path](https://github.com/Kong/kong/blob/master/UPGRADE.md)
for more details regarding changes and migrations before planning to upgrade
your Kong cluster.

### Installation

- :warning: All Bintray repositories have been renamed from
  `kong-community-edition-*` to `kong-*`.
- :warning: All Kong packages have been renamed from `kong-community-edition`
  to `kong`.

For more details about the updated installation, please visit the official docs:
[https://konghq.com/install](https://konghq.com/install/).

### Additions

##### Core

- :fireworks: Support for **wildcard SNI matching**: the
  `ssl_certificate_by_lua` phase and the stream `preread` phase) is now able to
  match a client hello SNI against any registered wildcard SNI. This is
  particularly helpful for deployments serving a certificate for multiple
  subdomains.
  [#4457](https://github.com/Kong/kong/pull/4457)
- :fireworks: **HTTPS Routes can now be matched by SNI**: the `snis` Route
  attribute (previously only available for `tls` Routes) can now be set for
  `https` Routes and is evaluated by the HTTP router.
  [#4633](https://github.com/Kong/kong/pull/4633)
- :fireworks: **Native support for HTTPS redirects**: Routes have a new
  `https_redirect_status_code` attribute specifying the status code to send
  back to the client if a plain text request was sent to an `https` Route.
  [#4424](https://github.com/Kong/kong/pull/4424)
- The loading of declarative configuration is now done atomically, and with a
  safety check to verify that the new configuration fits in memory.
  [#4579](https://github.com/Kong/kong/pull/4579)
- Schema fields can now be marked as immutable.
  [#4381](https://github.com/Kong/kong/pull/4381)
- Support for loading custom DAO strategies from plugins.
  [#4518](https://github.com/Kong/kong/pull/4518)
- Support for IPv6 to `tcp` and `tls` Routes.
  [#4333](https://github.com/Kong/kong/pull/4333)

##### Configuration

- :fireworks: **Asynchronous router updates**: a new configuration property
  `router_consistency` accepts two possible values: `strict` and `eventual`.
  The former is the default setting and makes router rebuilds highly
  consistent between Nginx workers. It can result in long tail latency if
  frequent Routes and Services updates are expected. The latter helps
  preventing long tail latency issues by instructing Kong to rebuild the router
  asynchronously (with eventual consistency between Nginx workers).
  [#4639](https://github.com/Kong/kong/pull/4639)
- :fireworks: **Database cache warmup**: Kong can now preload entities during
  its initialization. A new configuration property (`db_cache_warmup_entities`)
  was introduced, allowing users to specify which entities should be preloaded.
  DB cache warmup allows for ahead-of-time DNS resolution for Services with a
  hostname. This feature reduces first requests latency, improving the overall
  P99 latency tail.
  [#4565](https://github.com/Kong/kong/pull/4565)
- Improved PostgreSQL connection management: two new configuration properties
  have been added: `pg_max_concurrent_queries` sets the maximum number of
  concurrent queries to the database, and `pg_semaphore_timeout` allows for
  tuning the timeout when acquiring access to a database connection. The
  default behavior remains the same, with no concurrency limitation.
  [#4551](https://github.com/Kong/kong/pull/4551)

##### Admin API

- :fireworks: Add declarative configuration **hash checking** avoiding
  reloading if the configuration has not changed. The `/config` endpoint now
  accepts a `check_hash` query argument. Hash checking only happens if this
  argument's value is set to `1`.
  [#4609](https://github.com/Kong/kong/pull/4609)
- :fireworks: Add a **schema validation endpoint for entities**: a new
  endpoint `/schemas/:entity_name/validate` can be used to validate an instance
  of any entity type in Kong without creating the entity itself.
  [#4413](https://github.com/Kong/kong/pull/4413)
- :fireworks: Add **memory statistics** to the `/status` endpoint. The response
  now includes a `memory` field, which contains the `lua_shared_dicts` and
  `workers_lua_vms` fields with statistics on shared dictionaries and workers
  Lua VM memory usage.
  [#4592](https://github.com/Kong/kong/pull/4592)

##### PDK

- New function `kong.node.get_memory_stats()`. This function returns statistics
  on shared dictionaries and workers Lua VM memory usage, and powers the memory
  statistics newly exposed by the `/status` endpoint.
  [#4632](https://github.com/Kong/kong/pull/4632)

##### Plugins

- :fireworks: **Newly open-sourced plugin**: the HTTP [proxy-cache
  plugin](https://github.com/kong/kong-plugin-proxy-cache) (previously only
  available in Enterprise) is now bundled in Kong.
  [#4650](https://github.com/Kong/kong/pull/4650)
- :fireworks: **Newly open-sourced plugin capabilities**: The
  [request-transformer
  plugin](https://github.com/Kong/kong-plugin-request-transformer) now includes
  capabilities previously only available in Enterprise, among which templating
  and variables interpolation.
  [#4658](https://github.com/Kong/kong/pull/4658)
- Logging plugins: log request TLS version, cipher, and verification status.
  [#4581](https://github.com/Kong/kong/pull/4581)
  [#4626](https://github.com/Kong/kong/pull/4626)
- Plugin development: inheriting from `BasePlugin` is now optional. Avoiding
  the inheritance paradigm improves plugins' performance.
  [#4590](https://github.com/Kong/kong/pull/4590)

### Fixes

##### Core

- Active healthchecks: `http` checks are not performed for `tcp` and `tls`
  Services anymore; only `tcp` healthchecks are performed against such
  Services.
  [#4616](https://github.com/Kong/kong/pull/4616)
- Fix an issue where updates in migrations would not correctly populate default
  values.
  [#4635](https://github.com/Kong/kong/pull/4635)
- Improvements in the reentrancy of Cassandra migrations.
  [#4611](https://github.com/Kong/kong/pull/4611)
- Fix an issue causing the PostgreSQL strategy to not bootstrap the schema when
  using a PostgreSQL account with limited permissions.
  [#4506](https://github.com/Kong/kong/pull/4506)

##### CLI

- Fix `kong db_import` to support inserting entities without specifying a UUID
  for their primary key. Entities with a unique identifier (e.g. `name` for
  Services) can have their primary key omitted.
  [#4657](https://github.com/Kong/kong/pull/4657)
- The `kong migrations [up|finish] -f` commands does not run anymore if there
  are no previously executed migrations.
  [#4617](https://github.com/Kong/kong/pull/4617)

##### Plugins

- ldap-auth: ensure TLS connections are reused.
  [#4620](https://github.com/Kong/kong/pull/4620)
- oauth2: ensured access tokens preserve their `token_expiration` value when
  migrating from previous Kong versions.
  [#4572](https://github.com/Kong/kong/pull/4572)

[Back to TOC](#table-of-contents)

## [1.1.2]

> Released on: 2019/04/24

This is a patch release in the 1.0 series. Being a patch release, it strictly
contains bugfixes. The are no new features or breaking changes.

### Fixes

- core: address issue where field type "record" nested values reset on update
  [#4495](https://github.com/Kong/kong/pull/4495)
- core: correctly manage primary keys of type "foreign"
  [#4429](https://github.com/Kong/kong/pull/4429)
- core: declarative config is not parsed on db-mode anymore
  [#4487](https://github.com/Kong/kong/pull/4487)
  [#4509](https://github.com/Kong/kong/pull/4509)
- db-less: Fixed a problem in Kong balancer timing out.
  [#4534](https://github.com/Kong/kong/pull/4534)
- db-less: Accept declarative config directly in JSON requests.
  [#4527](https://github.com/Kong/kong/pull/4527)
- db-less: do not mis-detect mesh mode
  [#4498](https://github.com/Kong/kong/pull/4498)
- db-less: fix crash when field has same name as entity
  [#4478](https://github.com/Kong/kong/pull/4478)
- basic-auth: ignore password if nil on basic auth credential patch
  [#4470](https://github.com/Kong/kong/pull/4470)
- http-log: Simplify queueing mechanism. Fixed a bug where traces were lost
  in some cases.
  [#4510](https://github.com/Kong/kong/pull/4510)
- request-transformer: validate header values in plugin configuration.
  Thanks, [@rune-chan](https://github.com/rune-chan)!
  [#4512](https://github.com/Kong/kong/pull/4512).
- rate-limiting: added index on rate-limiting metrics.
  Thanks, [@mvanholsteijn](https://github.com/mvanholsteijn)!
  [#4486](https://github.com/Kong/kong/pull/4486)

[Back to TOC](#table-of-contents)

## [1.1.1]

> Released on: 2019/03/28

This release contains a fix for 0.14 Kong clusters using Cassandra to safely
migrate to Kong 1.1.

### Fixes

- Ensure the 0.14 -> 1.1 migration path for Cassandra does not corrupt the
  database schema.
  [#4450](https://github.com/Kong/kong/pull/4450)
- Allow the `kong config init` command to run without a pointing to a prefix
  directory.
  [#4451](https://github.com/Kong/kong/pull/4451)

[Back to TOC](#table-of-contents)

## [1.1.0]

> Released on: 2019/03/27

This release introduces new features such as **Declarative
Configuration**, **DB-less Mode**, **Bulk Database Import**, **Tags**, as well
as **Transparent Proxying**. It contains a large number of other features and
fixes, listed below. Also, the Plugin Development kit also saw a minor
updated, bumped to version 1.1.

This release includes database migrations. Please take a few minutes to read
the [1.1 Upgrade Path](https://github.com/Kong/kong/blob/master/UPGRADE.md)
for more details regarding changes and migrations before planning to upgrade
your Kong cluster.

:large_orange_diamond: **Post-release note (as of 2019/03/28):** an issue has
been found when migrating from a 0.14 Kong cluster to 1.1.0 when running on top
of Cassandra. Kong 1.1.1 has been released to address this issue. Kong clusters
running on top of PostgreSQL are not affected by this issue, and can migrate to
1.1.0 or 1.1.1 safely.

### Additions

##### Core

- :fireworks: Kong can now run **without a database**, using in-memory
  storage only. When running Kong in DB-less mode, entities are loaded via a
  **declarative configuration** file, specified either through Kong's
  configuration file, or uploaded via the Admin API.
  [#4315](https://github.com/Kong/kong/pull/4315)
- :fireworks: **Transparent proxying** - the `service` attribute on
  Routes is now optional; a Route without an assigned Service will
  proxy transparently
  [#4286](https://github.com/Kong/kong/pull/4286)
- Support for **tags** in entities
  [#4275](https://github.com/Kong/kong/pull/4275)
  - Every core entity now adds a `tags` field
- New `protocols` field in the Plugin entity, allowing plugin instances
  to be set for specific protocols only (`http`, `https`, `tcp` or `tls`).
  [#4248](https://github.com/Kong/kong/pull/4248)
  - It filters out plugins during execution according to their `protocols` field
  - It throws an error when trying to associate a Plugin to a Route
    which is not compatible, protocols-wise, or to a Service with no
    compatible routes.

##### Configuration

- New option in `kong.conf`: `database=off` to start Kong without
  a database
- New option in `kong.conf`: `declarative_config=kong.yml` to
  load a YAML file using Kong's new [declarative config
  format](https://discuss.konghq.com/t/rfc-kong-native-declarative-config-format/2719)
- New option in `kong.conf`: `pg_schema` to specify Postgres schema
  to be used
- The Stream subsystem now supports Nginx directive injections
  [#4148](https://github.com/Kong/kong/pull/4148)
  - `nginx_stream_*` (or `KONG_NGINX_STREAM_*` environment variables)
    for injecting entries to the `stream` block
  - `nginx_sproxy_*` (or `KONG_NGINX_SPROXY_*` environment variables)
    for injecting entries to the `server` block inside `stream`

##### CLI

- :fireworks: **Bulk database import** using the same declarative
  configuration format as the in-memory mode, using the new command:
  `kong config db_import kong.yml`. This command upserts all
  entities specified in the given `kong.yml` file in bulk
  [#4284](https://github.com/Kong/kong/pull/4284)
- New command: `kong config init` to generate a template `kong.yml`
  file to get you started
- New command: `kong config parse kong.yml` to verify the syntax of
  the `kong.yml` file before using it
- New option `--wait` in `kong quit` to ease graceful termination when using orchestration tools
  [#4201](https://github.com/Kong/kong/pull/4201)

##### Admin API

- New Admin API endpoint: `/config` to replace the configuration of
  Kong entities entirely, replacing it with the contents of a new
  declarative config file
  - When using the new `database=off` configuration option,
    the Admin API endpoints for entities (such as `/routes` and
    `/services`) are read-only, since the configuration can only
    be updated via `/config`
    [#4308](https://github.com/Kong/kong/pull/4308)
- Admin API endpoints now support searching by tag
  (for example, `/consumers?tags=example_tag`)
  - You can search by multiple tags:
     - `/services?tags=serv1,mobile` to search for services matching tags `serv1` and `mobile`
     - `/services?tags=serv1/serv2` to search for services matching tags `serv1` or `serv2`
- New Admin API endpoint `/tags/` for listing entities by tag: `/tags/example_tag`

##### PDK

- New PDK function: `kong.client.get_protocol` for obtaining the protocol
  in use during the current request
  [#4307](https://github.com/Kong/kong/pull/4307)
- New PDK function: `kong.nginx.get_subsystem`, so plugins can detect whether
  they are running on the HTTP or Stream subsystem
  [#4358](https://github.com/Kong/kong/pull/4358)

##### Plugins

- :fireworks: Support for ACL **authenticated groups**, so that authentication plugins
  that use a 3rd party (other than Kong) to store credentials can benefit
  from using a central ACL plugin to do authorization for them
  [#4013](https://github.com/Kong/kong/pull/4013)
- The Kubernetes Sidecar Injection plugin is now bundled into Kong for a smoother K8s experience
  [#4304](https://github.com/Kong/kong/pull/4304)
- aws-lambda: includes AWS China region.
  Thanks [@wubins](https://github.com/wubins) for the patch!
  [#4176](https://github.com/Kong/kong/pull/4176)

### Changes

##### Dependencies

- The required OpenResty version is still 1.13.6.2, but for a full feature set
  including stream routing and Service Mesh abilities with mutual TLS, Kong's
  [openresty-patches](https://github.com/kong/openresty-patches) must be
  applied (those patches are already bundled with our official distribution
  packages). The openresty-patches bundle was updated in Kong 1.1.0 to include
  the `stream_realip_module` as well.
  Kong in HTTP(S) Gateway scenarios does not require these patches.
  [#4163](https://github.com/Kong/kong/pull/4163)
- Service Mesh abilities require at least OpenSSL version 1.1.1. In our
  official distribution packages, OpenSSL has been bumped to 1.1.1b.
  [#4345](https://github.com/Kong/kong/pull/4345),
  [#4440](https://github.com/Kong/kong/pull/4440)

### Fixes

##### Core

- Resolve hostnames properly during initialization of Cassandra contact points
  [#4296](https://github.com/Kong/kong/pull/4296),
  [#4378](https://github.com/Kong/kong/pull/4378)
- Fix health checks for Targets that need two-level DNS resolution
  (e.g. SRV → A → IP) [#4386](https://github.com/Kong/kong/pull/4386)
- Fix serialization of map types in the Cassandra backend
  [#4383](https://github.com/Kong/kong/pull/4383)
- Fix target cleanup and cascade-delete for Targets
  [#4319](https://github.com/Kong/kong/pull/4319)
- Avoid crash when failing to obtain list of Upstreams
  [#4301](https://github.com/Kong/kong/pull/4301)
- Disallow invalid timeout value of 0ms for attributes in Services
  [#4430](https://github.com/Kong/kong/pull/4430)
- DAO fix for foreign fields used as primary keys
  [#4387](https://github.com/Kong/kong/pull/4387)

##### Admin API

- Proper support for `PUT /{entities}/{entity}/plugins/{plugin}`
  [#4288](https://github.com/Kong/kong/pull/4288)
- Fix Admin API inferencing of map types using form-encoded
  [#4368](https://github.com/Kong/kong/pull/4368)
- Accept UUID-like values in `/consumers?custom_id=`
  [#4435](https://github.com/Kong/kong/pull/4435)

##### Plugins

- basic-auth, ldap-auth, key-auth, jwt, hmac-auth: fixed
  status code for unauthorized requests: they now return HTTP 401
  instead of 403
  [#4238](https://github.com/Kong/kong/pull/4238)
- tcp-log: remove spurious trailing carriage return
  Thanks [@cvuillemez](https://github.com/cvuillemez) for the patch!
  [#4158](https://github.com/Kong/kong/pull/4158)
- jwt: fix `typ` handling for supporting JOSE (JSON Object
  Signature and Validation)
  Thanks [@cdimascio](https://github.com/cdimascio) for the patch!
  [#4256](https://github.com/Kong/kong/pull/4256)
- Fixes to the best-effort auto-converter for legacy plugin schemas
  [#4396](https://github.com/Kong/kong/pull/4396)

[Back to TOC](#table-of-contents)

## [1.0.3]

> Released on: 2019/01/31

This is a patch release addressing several regressions introduced some plugins,
and improving the robustness of our migrations and core components.

### Core

- Improve Cassandra schema consensus logic when running migrations.
  [#4233](https://github.com/Kong/kong/pull/4233)
- Ensure Routes that don't have a `regex_priority` (e.g. if it was removed as
  part of a `PATCH`) don't prevent the router from being built.
  [#4255](https://github.com/Kong/kong/pull/4255)
- Reduce rebuild time of the load balancer by retrieving larger sized pages of
  Target entities.
  [#4206](https://github.com/Kong/kong/pull/4206)
- Ensure schema definitions of Arrays and Sets with `default = {}` are
  JSON-encoded as `[]`.
  [#4257](https://github.com/Kong/kong/pull/4257)

##### Plugins

- request-transformer: fix a regression causing the upstream Host header to be
  unconditionally set to that of the client request (effectively, as if the
  Route had `preserve_host` enabled).
  [#4253](https://github.com/Kong/kong/pull/4253)
- cors: fix a regression that prevented regex origins from being matched.
  Regexes such as `(.*[.])?example\.org` can now be used to match all
  sub-domains, while regexes containing `:` will be evaluated against the
  scheme and port of an origin (i.e.
  `^https?://(.*[.])?example\.org(:8000)?$`).
  [#4261](https://github.com/Kong/kong/pull/4261)
- oauth2: fix a runtime error when using a global token against a plugin
  not configured as global (i.e. with `global_credentials = false`).
  [#4262](https://github.com/Kong/kong/pull/4262)

##### Admin API

- Improve performance of the `PUT` method in auth plugins endpoints (e.g.
  `/consumers/:consumers/basic-auth/:basicauth_credentials`) by preventing
  a unnecessary read-before-write.
  [#4206](https://github.com/Kong/kong/pull/4206)

[Back to TOC](#table-of-contents)

## [1.0.2]

> Released on: 2019/01/18

This is a hotfix release mainly addressing an issue when connecting to the
datastore over TLS (Cassandra and PostgreSQL).

### Fixes

##### Core

- Fix an issue that would prevent Kong from starting when connecting to
  its datastore over TLS. [#4214](https://github.com/Kong/kong/pull/4214)
  [#4218](https://github.com/Kong/kong/pull/4218)
- Ensure plugins added via `PUT` get enabled without requiring a restart.
  [#4220](https://github.com/Kong/kong/pull/4220)

##### Plugins

- zipkin
  - Fix a logging failure when DNS is not resolved.
    [kong-plugin-zipkin@a563f51](https://github.com/Kong/kong-plugin-zipkin/commit/a563f513f943ba0a30f3c69373d9092680a8f670)
  - Avoid sending redundant tags.
    [kong-plugin-zipkin/pull/28](https://github.com/Kong/kong-plugin-zipkin/pull/28)
  - Move `run_on` field to top level plugin schema instead of its config.
    [kong-plugin-zipkin/pull/38](https://github.com/Kong/kong-plugin-zipkin/pull/38)

[Back to TOC](#table-of-contents)

## [1.0.1]

> Released on: 2019/01/16

This is a patch release in the 1.0 series. Being a patch release, it strictly
contains performance improvements and bugfixes. The are no new features or
breaking changes.

:red_circle: **Post-release note (as of 2019/01/17)**: A regression has been
observed with this version, preventing Kong from starting when connecting to
its datastore over TLS. Installing this version is discouraged; consider
upgrading to [1.0.2](#102).

### Changes

##### Core

- :rocket: Assorted changes for warmup time improvements over Kong 1.0.0
  [#4138](https://github.com/kong/kong/issues/4138),
  [#4164](https://github.com/kong/kong/issues/4164),
  [#4178](https://github.com/kong/kong/pull/4178),
  [#4179](https://github.com/kong/kong/pull/4179),
  [#4182](https://github.com/kong/kong/pull/4182)

### Fixes

##### Configuration

- Ensure `lua_ssl_verify_depth` works even when `lua_ssl_trusted_certificate`
  is not set
  [#4165](https://github.com/kong/kong/pull/4165).
  Thanks [@rainest](https://github.com/rainest) for the patch.
- Ensure Kong starts when only a `stream` listener is enabled
  [#4195](https://github.com/kong/kong/pull/4195)
- Ensure Postgres works with non-`public` schemas
  [#4198](https://github.com/kong/kong/pull/4198)

##### Core

- Fix an artifact in upstream migrations where `created_at`
  timestamps would occasionally display fractional values
  [#4183](https://github.com/kong/kong/issues/4183),
  [#4204](https://github.com/kong/kong/pull/4204)
- Fixed issue with HTTP/2 support advertisement
  [#4203](https://github.com/kong/kong/pull/4203)

##### Admin API

- Fixed handling of invalid targets in `/upstreams` endpoints
  for health checks
  [#4132](https://github.com/kong/kong/issues/4132),
  [#4205](https://github.com/kong/kong/pull/4205)
- Fixed the `/plugins/schema/:name` endpoint, as it was failing in
  some cases (e.g. the `datadog` plugin) and producing incorrect
  results in others (e.g. `request-transformer`).
  [#4136](https://github.com/kong/kong/issues/4136),
  [#4137](https://github.com/kong/kong/issues/4137)
  [#4151](https://github.com/kong/kong/pull/4151),
  [#4162](https://github.com/kong/kong/pull/4151)

##### Plugins

- Fix PDK memory leaks in `kong.service.response` and `kong.ctx`
  [#4143](https://github.com/kong/kong/pull/4143),
  [#4172](https://github.com/kong/kong/pull/4172)

[Back to TOC](#table-of-contents)

## [1.0.0]

> Released on: 2018/12/18

This is a major release, introducing new features such as **Service Mesh** and
**Stream Routing** support, as well as a **New Migrations** framework. It also
includes version 1.0.0 of the **Plugin Development Kit**. It contains a large
number of other features and fixes, listed below. Also, all plugins included
with Kong 1.0 are updated to use version 1.0 of the PDK.

As usual, major version upgrades require database migrations and changes to the
Nginx configuration file (if you customized the default template). Please take
a few minutes to read the [1.0 Upgrade
Path](https://github.com/Kong/kong/blob/master/UPGRADE.md) for more details
regarding breaking changes and migrations before planning to upgrade your Kong
cluster.

Being a major version, all entities and concepts that were marked as deprecated
in Kong 0.x are now removed in Kong 1.0. The deprecated features are retained
in [Kong 0.15](#0150), the final entry in the Kong 0.x series, which is being
released simultaneously to Kong 1.0.

### Changes

Kong 1.0 includes all breaking changes from 0.15, as well as the removal
of deprecated concepts.

##### Dependencies

- The required OpenResty version is still 1.13.6.2, but for a full feature set
  including stream routing and Service Mesh abilities with mutual TLS, Kong's
  [openresty-patches](https://github.com/kong/openresty-patches) must be
  applied (those patches are already bundled with our official distribution
  packages). Kong in HTTP(S) Gateway scenarios does not require these patches.
- Service Mesh abilities require at least OpenSSL version 1.1.1. In our
  official distribution packages, OpenSSL has been bumped to 1.1.1.
  [#4005](https://github.com/Kong/kong/pull/4005)

##### Configuration

- :warning: The `custom_plugins` directive is removed (deprecated since 0.14.0,
  July 2018). Use `plugins` instead.
- Modifications must be applied to the Nginx configuration. You are not
  affected by this change if you do not use a custom Nginx template. See the
  [1.0 Upgrade Path](https://github.com/Kong/kong/blob/master/UPGRADE.md) for
  a diff of changes to apply.
- The default value for `cassandra_lb_policy` changed from `RoundRobin` to
  `RequestRoundRobin`. This helps reducing the amount of new connections being
  opened during a request when using the Cassandra strategy.
  [#4004](https://github.com/Kong/kong/pull/4004)

##### Core

- :warning: The **API** entity and related concepts such as the `/apis`
  endpoint, are removed (deprecated since 0.13.0, March 2018). Use **Routes**
  and **Services** instead.
- :warning: The **old DAO** implementation is removed, along with the
  **old schema** validation library (`apis` was the last entity using it).
  Use the new schema format instead in custom plugins.
  To ease the transition of plugins, the plugin loader in 1.0 includes
  a _best-effort_ schema auto-translator, which should be sufficient for many
  plugins.
- Timestamps now bear millisecond precision in their decimal part.
  [#3660](https://github.com/Kong/kong/pull/3660)
- The PDK function `kong.request.get_body` will now return `nil, err, mime`
  when the body is valid JSON but neither an object nor an array.
  [#4063](https://github.com/Kong/kong/pull/4063)

##### CLI

- :warning: The new migrations framework (detailed below) has a different usage
  (and subcommands) compared to its predecessor.
  [#3802](https://github.com/Kong/kong/pull/3802)

##### Admin API

- :warning: In the 0.14.x release, Upstreams, Targets, and Plugins were still
  implemented using the old DAO and Admin API. In 0.15.0 and 1.0.0, all core
  entities use the new `kong.db` DAO, and their endpoints have been upgraded to
  the new Admin API (see below for details).
  [#3689](https://github.com/Kong/kong/pull/3689)
  [#3739](https://github.com/Kong/kong/pull/3739)
  [#3778](https://github.com/Kong/kong/pull/3778)

A summary of the changes introduced in the new Admin API:

- Pagination has been included in all "multi-record" endpoints, and pagination
  control fields are different than in 0.14.x.
- Filtering now happens via URL path changes (`/consumers/x/plugins`) instead
  of querystring fields (`/plugins?consumer_id=x`).
- Array values can't be coerced from comma-separated strings anymore. They must
  now be "proper" JSON values on JSON requests, or use a new syntax on
  form-url-encoded or multipart requests.
- Error messages have been been reworked from the ground up to be more
  consistent, precise and informative.
- The `PUT` method has been reimplemented with idempotent behavior and has
  been added to some entities that didn't have it.

For more details about the new Admin API, please visit the official docs:
https://docs.konghq.com/

##### Plugins

- :warning: The `galileo` plugin has been removed (deprecated since 0.13.0).
  [#3960](https://github.com/Kong/kong/pull/3960)
- :warning: Some internal modules that were occasionally used by plugin authors
  before the introduction of the Plugin Development Kit (PDK) in 0.14.0 are now
  removed:
  - The `kong.tools.ip` module was removed. Use `kong.ip` from the PDK instead.
  - The `kong.tools.public` module was removed. Use the various equivalent
    features from the PDK instead.
  - The `kong.tools.responses` module was removed. Please use
    `kong.response.exit` from the PDK instead. You might want to use
    `kong.log.err` to log internal server errors as well.
  - The `kong.api.crud_helpers` module was removed (deprecated since the
    introduction of the new DAO in 0.13.0). Use `kong.api.endpoints` instead
    if you need to customize the auto-generated endpoints.
- All bundled plugins' schemas and custom entities have been updated to the new
  `kong.db` module, and their APIs have been updated to the new Admin API,
  which is described in the above section.
  [#3766](https://github.com/Kong/kong/pull/3766)
  [#3774](https://github.com/Kong/kong/pull/3774)
  [#3778](https://github.com/Kong/kong/pull/3778)
  [#3839](https://github.com/Kong/kong/pull/3839)
- :warning: All plugins migrations have been converted to the new migration
  framework. Custom plugins must use the new migration framework from 0.15
  onwards.

### Additions

##### :fireworks: Service Mesh and Stream Routes

Kong's Service Mesh support resulted in a number of additions to Kong's
configuration, Admin API, and plugins that deserve their own section in
this changelog.

- **Support for TCP & TLS Stream Routes** via the new `stream_listen` config
  option. [#4009](https://github.com/Kong/kong/pull/4009)
- A new `origins` config property allows overriding hosts from Kong.
  [#3679](https://github.com/Kong/kong/pull/3679)
- A `transparent` suffix added to stream listeners allows for setting up a
  dynamic Service Mesh with `iptables`.
  [#3884](https://github.com/Kong/kong/pull/3884)
- Kong instances can now create a shared internal Certificate Authority, which
  is used for Service Mesh TLS traffic.
  [#3906](https://github.com/Kong/kong/pull/3906)
  [#3861](https://github.com/Kong/kong/pull/3861)
- Plugins get a new `run_on` field to control how they behave in a Service Mesh
  environment.
  [#3930](https://github.com/Kong/kong/pull/3930)
  [#4066](https://github.com/Kong/kong/pull/4066)
- There is a new phase called `preread`. This is where stream traffic routing
  is done.

##### Configuration

- A new `dns_valid_ttl` property can be set to forcefully override the TTL
  value of all resolved DNS records.
  [#3730](https://github.com/Kong/kong/pull/3730)
- A new `pg_timeout` property can be set to configure the timeout of PostgreSQL
  connections. [#3808](https://github.com/Kong/kong/pull/3808)
- `upstream_keepalive` can now be disabled when set to 0.
  Thanks [@pryorda](https://github.com/pryorda) for the patch.
  [#3716](https://github.com/Kong/kong/pull/3716)
- The new `transparent` suffix also applies to the `proxy_listen` directive.

##### CLI

- :fireworks: **New migrations framework**. This new implementation supports
  no-downtime, Blue/Green migrations paths that will help sustain Kong 1.0's
  stability. It brings a considerable number of other improvements, such as new
  commands, better support for automation, improved CLI logging, and many
  more. Additionally, this new framework alleviates the old limitation around
  multiple nodes running concurrent migrations. See the related PR for a
  complete list of improvements.
  [#3802](https://github.com/Kong/kong/pull/3802)

##### Core

- :fireworks: **Support for TLS 1.3**. The support for OpenSSL 1.1.1 (bumped in our
  official distribution packages) not only enabled Service Mesh features, but
  also unlocks support for the latest version of the TLS protocol.
- :fireworks: **Support for HTTPS in active healthchecks**.
  [#3815](https://github.com/Kong/kong/pull/3815)
- :fireworks: Improved router rebuilds resiliency by reducing database accesses
  in high concurrency scenarios.
  [#3782](https://github.com/Kong/kong/pull/3782)
- :fireworks: Significant performance improvements in the core's plugins
  runloop. [#3794](https://github.com/Kong/kong/pull/3794)
- PDK improvements:
  - New `kong.node` module. [#3826](https://github.com/Kong/kong/pull/3826)
  - New functions `kong.response.get_path_with_query()` and
    `kong.request.get_start_time()`.
    [#3842](https://github.com/Kong/kong/pull/3842)
  - Getters and setters for Service, Route, Consumer, and Credential.
    [#3916](https://github.com/Kong/kong/pull/3916)
  - `kong.response.get_source()` returns `error` on nginx-produced errors.
    [#4006](https://github.com/Kong/kong/pull/4006)
  - `kong.response.exit()` can be used in the `header_filter` phase, but only
    without a body. [#4039](https://github.com/Kong/kong/pull/4039)
- Schema improvements:
  - New field validators: `distinct`, `ne`, `is_regex`, `contains`, `gt`.
  - Adding a new field which has a default value to a schema no longer requires
    a migration.
    [#3756](https://github.com/Kong/kong/pull/3756)

##### Admin API

- :fireworks: **Routes now have a `name` field (like Services)**.
  [#3764](https://github.com/Kong/kong/pull/3764)
- Multipart parsing support. [#3776](https://github.com/Kong/kong/pull/3776)
- Admin API errors expose the name of the current strategy.
  [#3612](https://github.com/Kong/kong/pull/3612)

##### Plugins

- :fireworks: aws-lambda: **Support for Lambda Proxy Integration** with the new
  `is_proxy_integration` property.
  Thanks [@aloisbarreras](https://github.com/aloisbarreras) for the patch!
  [#3427](https://github.com/Kong/kong/pull/3427/).
- http-log: Support for buffering logging messages in a configurable logging
  queue. [#3604](https://github.com/Kong/kong/pull/3604)
- Most plugins' logic has been rewritten with the PDK instead of using internal
  Kong functions or ngx_lua APIs.

### Fixes

##### Core

- Fix an issue which would insert an extra `/` in the upstream URL when the
  request path was longer than the configured Route's `path` attribute.
  [#3780](https://github.com/kong/kong/pull/3780)
- Ensure better backwards-compatibility between the new DAO and existing core
  runloop code regarding null values.
  [#3772](https://github.com/Kong/kong/pull/3772)
  [#3710](https://github.com/Kong/kong/pull/3710)
- Ensure support for Datastax Enterprise 6.x. Thanks
  [@gchristidis](https://github.com/gchristidis) for the patch!
  [#3873](https://github.com/Kong/kong/pull/3873)
- Various issues with the PostgreSQL DAO strategy were addressed.
- Various issues related to the new schema library bundled with the new DAO
  were addressed.
- PDK improvements:
    - `kong.request.get_path()` and other functions now properly handle cases
      when `$request_uri` is nil.
      [#3842](https://github.com/Kong/kong/pull/3842)

##### Admin API

- Ensure the `/certificates` endpoints properly returns all SNIs configured on
  a given certificate. [#3722](https://github.com/Kong/kong/pull/3722)
- Ensure the `upstreams/:upstream/targets/...` endpoints returns an empty JSON
  array (`[]`) instead of an empty object (`{}`) when no targets exist.
  [#4058](https://github.com/Kong/kong/pull/4058)
- Improved inferring of arguments with `application/x-www-form-urlencoded`.
  [#3770](https://github.com/Kong/kong/pull/3770)
- Fix the handling of defaults values in some cases when using `PATCH`.
  [#3910](https://github.com/Kong/kong/pull/3910)

##### Plugins

- cors:
  - Ensure `Vary: Origin` is set when `config.credentials` is enabled.
    Thanks [@marckhouzam](https://github.com/marckhouzam) for the patch!
    [#3765](https://github.com/Kong/kong/pull/3765)
  - Return HTTP 200 instead of 204 for preflight requests. Thanks
    [@aslafy-z](https://github.com/aslafy-z) for the patch!
    [#4029](https://github.com/Kong/kong/pull/4029)
  - Ensure request origins specified as flat strings are safely validated.
    [#3872](https://github.com/Kong/kong/pull/3872)
- acl: Minor performance improvements by ensuring proper caching of computed
  values.
  [#4040](https://github.com/Kong/kong/pull/4040)
- correlation-id: Prevent an error to be thrown when the access phase was
  skipped, such as on nginx-produced errors.
  [#4006](https://github.com/Kong/kong/issues/4006)
- aws-lambda: When the client uses HTTP/2, strip response headers that are
  disallowed by the protocols.
  [#4032](https://github.com/Kong/kong/pull/4032)
- rate-limiting & response-ratelimiting: Improve efficiency by avoiding
  unnecessary Redis `SELECT` operations.
  [#3973](https://github.com/Kong/kong/pull/3973)

[Back to TOC](#table-of-contents)

## [0.15.0]

> Released on: 2018/12/18

This is the last release in the 0.x series, giving users one last chance to
upgrade while still using some of the options and concepts that were marked as
deprecated in Kong 0.x and were removed in Kong 1.0.

For a list of additions and fixes in Kong 0.15, see the [1.0.0](#100)
changelog. This release includes all new features included in 1.0 (Service
Mesh, Stream Routes and New Migrations), but unlike Kong 1.0, it retains a lot
of the deprecated functionality, like the **API** entity, around. Still, Kong
0.15 does have a number of breaking changes related to functionality that has
changed since version 0.14 (see below).

If you are starting with Kong, we recommend you to use 1.0.0 instead of this
release.

If you are already using Kong 0.14, our recommendation is to plan to move to
1.0 -- see the [1.0 Upgrade
Path](https://github.com/kong/kong/blob/master/UPGRADE.md) document for
details. Upgrading to 0.15.0 is only recommended if you can't do away with the
deprecated features but you need some fixes or new features right now.

### Changes

##### Dependencies

- The required OpenResty version is still 1.13.6.2, but for a full feature set
  including stream routing and Service Mesh abilities with mutual TLS, Kong's
  [openresty-patches](https://github.com/kong/openresty-patches) must be
  applied (those patches are already bundled with our official distribution
  packages). Kong in HTTP(S) Gateway scenarios does not require these patches.
- Service Mesh abilities require at least OpenSSL version 1.1.1. In our
  official distribution packages, OpenSSL has been bumped to 1.1.1.
  [#4005](https://github.com/Kong/kong/pull/4005)

##### Configuration

- The default value for `cassandra_lb_policy` changed from `RoundRobin` to
  `RequestRoundRobin`. This helps reducing the amount of new connections being
  opened during a request when using the Cassandra strategy.
  [#4004](https://github.com/Kong/kong/pull/4004)

##### Core

- Timestamps now bear millisecond precision in their decimal part.
  [#3660](https://github.com/Kong/kong/pull/3660)
- The PDK function `kong.request.get_body` will now return `nil, err, mime`
  when the body is valid JSON but neither an object nor an array.
  [#4063](https://github.com/Kong/kong/pull/4063)

##### CLI

- :warning: The new migrations framework (detailed in the [1.0.0
  changelog](#100)) has a different usage (and subcommands) compared to its
  predecessor.
  [#3802](https://github.com/Kong/kong/pull/3802)

##### Admin API

- :warning: In the 0.14.x release, Upstreams, Targets, and Plugins were still
  implemented using the old DAO and Admin API. In 0.15.0 and 1.0.0, all core
  entities use the new `kong.db` DAO, and their endpoints have been upgraded to
  the new Admin API (see below for details).
  [#3689](https://github.com/Kong/kong/pull/3689)
  [#3739](https://github.com/Kong/kong/pull/3739)
  [#3778](https://github.com/Kong/kong/pull/3778)

A summary of the changes introduced in the new Admin API:

- Pagination has been included in all "multi-record" endpoints, and pagination
  control fields are different than in 0.14.x.
- Filtering now happens via URL path changes (`/consumers/x/plugins`) instead
  of querystring fields (`/plugins?consumer_id=x`).
- Array values can't be coherced from comma-separated strings. They must be
  "proper" JSON values on JSON requests, or use a new syntax on
  form-url-encoded or multipart requests.
- Error messages have been been reworked from the ground up to be more
  consistent, precise and informative.
- The `PUT` method has been reimplemented with idempotent behavior and has
  been added to some entities that didn't have it.

For more details about the new Admin API, please visit the official docs:
https://docs.konghq.com/

##### Plugins

- All bundled plugins' schemas and custom entities have been updated to the new
  `kong.db` module, and their APIs have been updated to the new Admin API,
  which is described in the above section.
  [#3766](https://github.com/Kong/kong/pull/3766)
  [#3774](https://github.com/Kong/kong/pull/3774)
  [#3778](https://github.com/Kong/kong/pull/3778)
  [#3839](https://github.com/Kong/kong/pull/3839)
- :warning: All plugins migrations have been converted to the new migration
  framework. Custom plugins must use the new migration framework from 0.15
  onwards.

### Additions

Kong 0.15.0 contains the same additions as 1.0.0. See the [1.0.0
changelog](#100) for a complete list.

### Fixes

Kong 0.15.0 contains the same fixes as 1.0.0. See the [1.0.0 changelog](#100)
for a complete list.

[Back to TOC](#table-of-contents)

## [0.14.1]

> Released on: 2018/08/21

### Additions

##### Plugins

- jwt: Support for tokens signed with HS384 and HS512.
  Thanks [@kepkin](https://github.com/kepkin) for the patch.
  [#3589](https://github.com/Kong/kong/pull/3589)
- acl: Add a new `hide_groups_header` configuration option. If enabled, this
  option prevents the plugin from injecting the `X-Consumer-Groups` header
  into the upstream request.
  Thanks [@jeremyjpj0916](https://github.com/jeremyjpj0916) for the patch!
  [#3703](https://github.com/Kong/kong/pull/3703)

### Fixes

##### Core

- Prevent some plugins from breaking in subtle ways when manipulating some
  entities and their attributes. An example of such breaking behavior could be
  observed when Kong was wrongly injecting `X-Consumer-Username: userdata:
  NULL` in upstream requests headers, instead of not injecting this header at
  all.
  [#3714](https://github.com/Kong/kong/pull/3714)
- Fix an issue which, in some cases, prevented the use of Kong with Cassandra
  in environments where DNS load-balancing is in effect for contact points
  provided as hostnames (e.g. Kubernetes with `cassandra_contact_points =
  cassandra`).
  [#3693](https://github.com/Kong/kong/pull/3693)
- Fix an issue which prevented the use of UNIX domain sockets in some logging
  plugins, and custom plugins making use of such sockets.
  Thanks [@rucciva](https://github.com/rucciva) for the patch.
  [#3633](https://github.com/Kong/kong/pull/3633)
- Avoid logging false-negative error messages related to worker events.
  [#3692](https://github.com/Kong/kong/pull/3692)

##### CLI

- Database connectivity errors are properly prefixed with the database name
  again (e.g. `[postgres]`).
  [#3648](https://github.com/Kong/kong/pull/3648)

##### Plugins

- zipkin
  - Allow usage of the plugin with the deprecated "API" entity, and introduce
    a new `kong.api` tag.
    [kong-plugin-zipkin/commit/4a645e9](https://github.com/Kong/kong-plugin-zipkin/commit/4a645e940e560f2e50567e0360b5df3b38f74853)
  - Properly report the `kong.credential` tag.
    [kong-plugin-zipkin/commit/c627c36](https://github.com/Kong/kong-plugin-zipkin/commit/c627c36402c9a14cc48011baa773f4ee08efafcf)
  - Ensure the plugin does not throw errors when no Route was matched.
    [kong-plugin-zipkin#19](https://github.com/Kong/kong-plugin-zipkin/issues/19)
- basic-auth: Passwords with whitespaces are not trimmed anymore.
  Thanks [@aloisbarreras](https://github.com/aloisbarreras) for the patch.
  [#3650](https://github.com/Kong/kong/pull/3650)
- hmac-auth: Ensure backward compatibility for clients generating signatures
  without the request's querystring, as is the case for Kong versions prior to
  0.14.0, which broke this behavior. Users of this plugin on previous versions
  of Kong can now safely upgrade to the 0.14 family.
  Thanks [@mlehner616](https://github.com/mlehner616) for the patch!
  [#3699](https://github.com/Kong/kong/pull/3699)
- ldap-auth
    - Set the WWW-Authenticate header authentication scheme accordingly with
      the `conf.header_type` property, which allows browsers to show the
      authentication popup automatically. Thanks
      [@francois-maillard](https://github.com/francois-maillard) for the patch.
      [#3656](https://github.com/Kong/kong/pull/3656)
    - Invalid authentication attempts do not block subsequent valid attempts
      anymore.
      [#3677](https://github.com/Kong/kong/pull/3677)

[Back to TOC](#table-of-contents)

## [0.14.0] - 2018/07/05

This release introduces the first version of the **Plugin Development Kit**: a
Lua SDK, comprised of a set of functions to ease the development of
custom plugins.

Additionally, it contains several major improvements consolidating Kong's
feature set and flexibility, such as the support for `PUT` endpoints on the
Admin API for idempotent workflows, the execution of plugins during
Nginx-produced errors, and the injection of **Nginx directives** without having
to rely on the custom Nginx configuration pattern!

Finally, new bundled plugins allow Kong to better integrate with **Cloud
Native** environments, such as Zipkin and Prometheus.

As usual, major version upgrades require database migrations and changes to the
Nginx configuration file (if you customized the default template). Please take
a few minutes to read the [0.14 Upgrade
Path](https://github.com/Kong/kong/blob/master/UPGRADE.md#upgrade-to-014x) for
more details regarding breaking changes and migrations before planning to
upgrade your Kong cluster.

### Breaking Changes

##### Dependencies

- :warning: The required OpenResty version has been bumped to 1.13.6.2. If you
  are installing Kong from one of our distribution packages, you are not
  affected by this change.
  [#3498](https://github.com/Kong/kong/pull/3498)
- :warning: Support for PostgreSQL 9.4 (deprecated in 0.12.0) is now dropped.
  [#3490](https://github.com/Kong/kong/pull/3490)
- :warning: Support for Cassandra 2.1 (deprecated in 0.12.0) is now dropped.
  [#3490](https://github.com/Kong/kong/pull/3490)

##### Configuration

- :warning: The `server_tokens` and `latency_tokens` configuration properties
  have been removed. Instead, a new `headers` configuration properties replaces
  them and allows for more granular settings of injected headers (e.g.
  `Server`, `Via`, `X-Kong-*-Latency`, etc...).
  [#3300](https://github.com/Kong/kong/pull/3300)
- :warning: New required `lua_shared_dict` entries must be added to the Nginx
  configuration. You are not affected by this change if you do not use a custom
  Nginx template.
  [#3557](https://github.com/Kong/kong/pull/3557)
- :warning: Other important modifications must be applied to the Nginx
  configuration. You are not affected by this change if you do not use a custom
  Nginx template.
  [#3533](https://github.com/Kong/kong/pull/3533)

##### Plugins

- :warning: The Runscope plugin has been dropped, based on the EoL announcement
  made by Runscope about their Traffic Inspector product.
  [#3495](https://github.com/Kong/kong/pull/3495)

##### Admin API

- :warning: The SSL Certificates and SNI entities have moved to the new DAO
  implementation. As such, the `/certificates` and `/snis` endpoints have
  received notable usability improvements, but suffer from a few breaking
  changes.
  [#3386](https://github.com/Kong/kong/pull/3386)
- :warning: The Consumers entity has moved to the new DAO implementation. As
  such, the `/consumers` endpoint has received notable usability improvements,
  but suffers from a few breaking changes.
  [#3437](https://github.com/Kong/kong/pull/3437)

### Changes

##### Configuration

- The default value of `db_cache_ttl` is now `0` (disabled). Now that our level
  of confidence around the new caching mechanism introduced in 0.11.0 is high
  enough, we consider `0` (no TTL) to be an appropriate default for production
  environments, as it offers a smoother cache consumption behavior and reduces
  database pressure.
  [#3492](https://github.com/Kong/kong/pull/3492)

##### Core

- :fireworks: Serve stale data from the database cache when the datastore
  cannot be reached. Such stale items are "resurrected" for `db_resurrect_ttl`
  seconds (see configuration section).
  [#3579](https://github.com/Kong/kong/pull/3579)
- Reduce LRU churning in the database cache against some workloads.
  [#3550](https://github.com/Kong/kong/pull/3550)

### Additions

##### Configuration

- :fireworks: **Support for injecting Nginx directives via configuration
  properties** (in the `kong.conf` file or via environment variables)! This new
  way of customizing the Nginx configuration should render obsolete the old way
  of maintaining a custom Nginx template in most cases!
  [#3530](https://github.com/Kong/kong/pull/3530)
- :fireworks: **Support for selectively disabling bundled plugins**. A new
  `plugins` configuration property is introduced, and is used to specify which
  plugins should be loaded by the node. Custom plugins should now be specified
  in this new property, and the `custom_plugins` property is **deprecated**.
  If desired, Kong administrators can specify a minimal set of plugins to load
  (instead of the default, bundled plugins), and **improve P99 latency**
  thanks to the resulting decrease in database traffic.
  [#3387](https://github.com/Kong/kong/pull/3387)
- The new `headers` configuration property allows for specifying the injection
  of a new header: `X-Kong-Upstream-Status`. When enabled, Kong will inject
  this header containing the HTTP status code of the upstream response in the
  client response. This is particularly useful for clients to distinguish
  upstream statuses upon rewriting of the response by Kong.
  [#3263](https://github.com/Kong/kong/pull/3263)
- A new `db_resurrect_ttl` configuration property can be set to customize
  the amount of time stale data can be resurrected for when it cannot be
  refreshed. Defaults to 30 seconds.
  [#3579](https://github.com/Kong/kong/pull/3579)
- Two new Cassandra load balancing policies are available: `RequestRoundRobin`
  and `RequestDCAwareRoundRobin`. Both policies guarantee that the same peer
  will be reused across several queries during the lifetime of a request, thus
  guaranteeing no new connection will be opened against a peer during this
  request.
  [#3545](https://github.com/Kong/kong/pull/3545)

##### Core

- :fireworks: **Execute plugins on Nginx-produced errors.** Now, when Nginx
  produces a 4xx error (upon invalid requests) or 5xx (upon failure from the
  load balancer to connect to a Service), Kong will execute the response phases
  of its plugins (`header_filter`, `body_filter`, `log`). As such, Kong logging
  plugins are not blind to such Nginx-produced errors anymore, and will start
  properly reporting them. Plugins should be built defensively against cases
  where their `rewrite` or `access` phases were not executed.
  [#3533](https://github.com/Kong/kong/pull/3533)
- :fireworks: **Support for cookie-based load balancing!**
  [#3472](https://github.com/Kong/kong/pull/3472)

##### Plugins

- :fireworks: **Introduction of the Plugin Development Kit!** A set of Lua
  functions and variables that will greatly ease and speed up the task of
  developing custom plugins.
  The Plugin Development Kit (PDK) allows the retrieval and manipulation of the
  request and response objects, as well as interacting with various core
  components (e.g. logging, load balancing, DAO, etc...) without having to rely
  on OpenResty functions, and with the guarantee of their forward-compatibility
  with future versions of Kong.
  [#3556](https://github.com/Kong/kong/pull/3556)
- :fireworks: **New bundled plugin: Zipkin**! This plugin allows Kong to sample
  traces and report them to a running Zipkin instance.
  (See: https://github.com/Kong/kong-plugin-zipkin)
  [#3434](https://github.com/Kong/kong/pull/3434)
- :fireworks: **New bundled plugin: Prometheus**! This plugin allows Kong to
  expose metrics in the Prometheus Exposition format. Available metrics include
  HTTP status codes, latencies histogram, bandwidth, and more...
  (See: https://github.com/Kong/kong-plugin-prometheus)
  [#3547](https://github.com/Kong/kong/pull/3547)
- :fireworks: **New bundled plugin: Azure Functions**! This plugin can be used
  to invoke [Microsoft Azure
  Functions](https://azure.microsoft.com/en-us/services/functions/), similarly
  to the already existing AWS Lambda and OpenWhisk plugins.
  (See: https://github.com/Kong/kong-plugin-azure-functions)
  [#3428](https://github.com/Kong/kong/pull/3428)
- :fireworks: **New bundled plugin: Serverless Functions**! Dynamically run Lua
  without having to write a full-fledged plugin. Lua code snippets can be
  uploaded via the Admin API and be executed during Kong's `access` phase.
  (See: https://github.com/Kong/kong-plugin-serverless-functions)
  [#3551](https://github.com/Kong/kong/pull/3551)
- jwt: Support for limiting the allowed expiration period of JWT tokens. A new
  `config.maximum_expiration` property can be set to indicate the maximum
  number of seconds the `exp` claim may be ahead in the future.
  Thanks [@mvanholsteijn](https://github.com/mvanholsteijn) for the patch!
  [#3331](https://github.com/Kong/kong/pull/3331)
- aws-lambda: Add `us-gov-west-1` to the list of allowed regions.
  [#3529](https://github.com/Kong/kong/pull/3529)

##### Admin API

- :fireworks: Support for `PUT` in new endpoints (e.g. `/services/{id or
  name}`, `/routes/{id}`, `/consumers/{id or username}`), allowing the
  development of idempotent configuration workflows when scripting the Admin
  API.
  [#3416](https://github.com/Kong/kong/pull/3416)
- Support for `PATCH` and `DELETE` on the `/services/{name}`,
  `/consumers/{username}`, and `/snis/{name}` endpoints.
  [#3416](https://github.com/Kong/kong/pull/3416)

### Fixes

##### Configuration

- Properly support IPv6 addresses in `proxy_listen` and `admin_listen`
  configuration properties.
  [#3508](https://github.com/Kong/kong/pull/3508)

##### Core

- IPv6 nameservers with a scope are now ignored by the DNS resolver.
  [#3478](https://github.com/Kong/kong/pull/3478)
- SRV records without a port number now returns the default port instead of
  `0`.
  [#3478](https://github.com/Kong/kong/pull/3478)
- Ensure DNS-based round robin load balancing starts at a randomized position
  to prevent all Nginx workers from starting with the same peer.
  [#3478](https://github.com/Kong/kong/pull/3478)
- Properly report timeouts in passive health checks. Previously, connection
  timeouts were counted as `tcp_failures`, and upstream timeouts were ignored.
  Health check users should ensure that their `timeout` settings reflect their
  intended behavior.
  [#3539](https://github.com/Kong/kong/pull/3539)
- Ensure active health check probe requests send the `Host` header.
  [#3496](https://github.com/Kong/kong/pull/3496)
- Overall, more reliable health checks healthiness counters behavior.
  [#3496](https://github.com/Kong/kong/pull/3496)
- Do not set `Content-Type` headers on HTTP 204 No Content responses.
  [#3351](https://github.com/Kong/kong/pull/3351)
- Ensure the PostgreSQL connector of the new DAO (used by Services, Routes,
  Consumers, and SSL certs/SNIs) is now fully re-entrant and properly behaves
  in busy workloads (e.g. scripting requests to the Admin API).
  [#3423](https://github.com/Kong/kong/pull/3423)
- Properly route HTTP/1.0 requests without a Host header when using the old
  deprecated "API" entity.
  [#3438](https://github.com/Kong/kong/pull/3438)
- Ensure that all Kong-produced errors respect the `headers` configuration
  setting (previously `server_tokens`) and do not include the `Server` header
  if not configured.
  [#3511](https://github.com/Kong/kong/pull/3511)
- Harden an existing Cassandra migration.
  [#3532](https://github.com/Kong/kong/pull/3532)
- Prevent the load balancer from needlessly rebuilding its state when creating
  Targets.
  [#3477](https://github.com/Kong/kong/pull/3477)
- Prevent some harmless error logs to be printed during startup when
  initialization takes more than a few seconds.
  [#3443](https://github.com/Kong/kong/pull/3443)

##### Plugins

- hmac: Ensure that empty request bodies do not pass validation if there is no
  digest header.
  Thanks [@mvanholsteijn](https://github.com/mvanholsteijn) for the patch!
  [#3347](https://github.com/Kong/kong/pull/3347)
- response-transformer: Prevent the plugin from throwing an error when its
  `access` handler did not get a chance to run (e.g. on short-circuited,
  unauthorized requests).
  [#3524](https://github.com/Kong/kong/pull/3524)
- aws-lambda: Ensure logging plugins subsequently run when this plugin
  terminates.
  [#3512](https://github.com/Kong/kong/pull/3512)
- request-termination: Ensure logging plugins subsequently run when this plugin
  terminates.
  [#3513](https://github.com/Kong/kong/pull/3513)

##### Admin API

- Requests to `/healthy` and `/unhealthy` endpoints for upstream health checks
  now properly propagate the new state to other nodes of a Kong cluster.
  [#3464](https://github.com/Kong/kong/pull/3464)
- Do not produce an HTTP 500 error when POST-ing to `/services` with an empty
  `url` argument.
  [#3452](https://github.com/Kong/kong/pull/3452)
- Ensure foreign keys are required when creating child entities (e.g.
  `service.id` when creating a Route). Previously some rows could have an empty
  `service_id` field.
  [#3548](https://github.com/Kong/kong/pull/3548)
- Better type inference in new endpoints (e.g. `/services`, `/routes`,
  `/consumers`) when using `application/x-www-form-urlencoded` MIME type.
  [#3416](https://github.com/Kong/kong/pull/3416)

[Back to TOC](#table-of-contents)

## [0.13.1] - 2018/04/23

This release contains numerous bug fixes and a few convenience features.
Notably, a best-effort/backwards-compatible approach is followed to resolve
`no memory` errors caused by the fragmentation of shared memory between the
core and plugins.

### Added

##### Core

- Cache misses are now stored in a separate shared memory zone from hits if
  such a zone is defined. This reduces cache turnover and can increase the
  cache hit ratio quite considerably.
  Users with a custom Nginx template are advised to define such a zone to
  benefit from this behavior:
  `lua_shared_dict kong_db_cache_miss 12m;`.
- We now ensure that the Cassandra or PostgreSQL instance Kong is connecting
  to falls within the supported version range. Deprecated versions result in
  warning logs. As a reminder, Kong 0.13.x supports Cassandra 2.2+,
  and PostgreSQL 9.5+. Cassandra 2.1 and PostgreSQL 9.4 are supported, but
  deprecated.
  [#3310](https://github.com/Kong/kong/pull/3310)
- HTTP 494 errors thrown by Nginx are now caught by Kong and produce a native,
  Kong-friendly response.
  Thanks [@ti-mo](https://github.com/ti-mo) for the contribution!
  [#3112](https://github.com/Kong/kong/pull/3112)

##### CLI

- Report errors when compiling custom Nginx templates.
  [#3294](https://github.com/Kong/kong/pull/3294)

##### Admin API

- Friendlier behavior of Routes schema validation: PATCH requests can be made
  without specifying all three of `methods`, `hosts`, or `paths` if at least
  one of the three is specified in the body.
  [#3364](https://github.com/Kong/kong/pull/3364)

##### Plugins

- jwt: Support for identity providers using JWKS by ensuring the
  `config.key_claim_name` values is looked for in the token header.
  Thanks [@brycehemme](https://github.com/brycehemme) for the contribution!
  [#3313](https://github.com/Kong/kong/pull/3313)
- basic-auth: Allow specifying empty passwords.
  Thanks [@zhouzhuojie](https://github.com/zhouzhuojie) and
  [@perryao](https://github.com/perryao) for the contributions!
  [#3243](https://github.com/Kong/kong/pull/3243)

### Fixed

##### Core

- Numerous users have reported `no memory` errors which were caused by
  circumstantial memory fragmentation. Such errors, while still possible if
  plugin authors are not careful, should now mostly be addressed.
  [#3311](https://github.com/Kong/kong/pull/3311)

  **If you are using a custom Nginx template, be sure to define the following
  shared memory zones to benefit from these fixes**:

  ```
  lua_shared_dict kong_db_cache_miss 12m;
  lua_shared_dict kong_rate_limiting_counters 12m;
  ```

##### CLI

- Redirect Nginx's stdout and stderr output to `kong start` when
  `nginx_daemon` is enabled (such as when using the Kong Docker image). This
  also prevents growing log files when Nginx redirects logs to `/dev/stdout`
  and `/dev/stderr` but `nginx_daemon` is disabled.
  [#3297](https://github.com/Kong/kong/pull/3297)

##### Admin API

- Set a Service's `port` to `443` when the `url` convenience parameter uses
  the `https://` scheme.
  [#3358](https://github.com/Kong/kong/pull/3358)
- Ensure PATCH requests do not return an error when un-setting foreign key
  fields with JSON `null`.
  [#3355](https://github.com/Kong/kong/pull/3355)
- Ensure the `/plugin/schema/:name` endpoint does not corrupt plugins' schemas.
  [#3348](https://github.com/Kong/kong/pull/3348)
- Properly URL-decode path segments of plugins endpoints accepting spaces
  (e.g. `/consumers/<consumer>/basic-auth/John%20Doe/`).
  [#3250](https://github.com/Kong/kong/pull/3250)
- Properly serialize boolean filtering values when using Cassandra.
  [#3362](https://github.com/Kong/kong/pull/3362)

##### Plugins

- rate-limiting/response-rate-limiting:
  - If defined in the Nginx configuration, will use a dedicated
    `lua_shared_dict` instead of using the `kong_cache` shared memory zone.
    This prevents memory fragmentation issues resulting in `no memory` errors
    observed by numerous users. Users with a custom Nginx template are advised
    to define such a zone to benefit from this fix:
    `lua_shared_dict kong_rate_limiting_counters 12m;`.
    [#3311](https://github.com/Kong/kong/pull/3311)
  - When using the Redis strategy, ensure the correct Redis database is
    selected. This issue could occur when several request and response
    rate-limiting were configured using different Redis databases.
    Thanks [@mengskysama](https://github.com/mengskysama) for the patch!
    [#3293](https://github.com/Kong/kong/pull/3293)
- key-auth: Respect request MIME type when re-encoding the request body
  if both `config.key_in_body` and `config.hide_credentials` are enabled.
  Thanks [@p0pr0ck5](https://github.com/p0pr0ck5) for the patch!
  [#3213](https://github.com/Kong/kong/pull/3213)
- oauth2: Return HTTP 400 on invalid `scope` type.
  Thanks [@Gman98ish](https://github.com/Gman98ish) for the patch!
  [#3206](https://github.com/Kong/kong/pull/3206)
- ldap-auth: Ensure the plugin does not throw errors when configured as a
  global plugin.
  [#3354](https://github.com/Kong/kong/pull/3354)
- hmac-auth: Verify signature against non-normalized (`$request_uri`) request
  line (instead of `$uri`).
  [#3339](https://github.com/Kong/kong/pull/3339)
- aws-lambda: Fix a typo in upstream headers sent to the function. We now
  properly send the `X-Amz-Log-Type` header.
  [#3398](https://github.com/Kong/kong/pull/3398)

[Back to TOC](#table-of-contents)

## [0.13.0] - 2018/03/22

This release introduces two new core entities that will improve the way you
configure Kong: **Routes** & **Services**. Those entities replace the "API"
entity and simplify the setup of non-naive use-cases by providing better
separation of concerns and allowing for plugins to be applied to specific
**endpoints**.

As usual, major version upgrades require database migrations and changes to
the Nginx configuration file (if you customized the default template).
Please take a few minutes to read the [0.13 Upgrade
Path](https://github.com/Kong/kong/blob/master/UPGRADE.md#upgrade-to-013x) for
more details regarding breaking changes and migrations before planning to
upgrade your Kong cluster.

### Breaking Changes

##### Configuration

- :warning: The `proxy_listen` and `admin_listen` configuration values have a
  new syntax. This syntax is more aligned with that of NGINX and is more
  powerful while also simpler. As a result, the following configuration values
  have been removed because superfluous: `ssl`, `admin_ssl`, `http2`,
  `admin_http2`, `proxy_listen_ssl`, and `admin_listen_ssl`.
  [#3147](https://github.com/Kong/kong/pull/3147)

##### Plugins

- :warning: galileo: As part of the Galileo deprecation path, the galileo
  plugin is not enabled by default anymore, although still bundled with 0.13.
  Users are advised to stop using the plugin, but for the time being can keep
  enabling it by adding it to the `custom_plugin` configuration value.
  [#3233](https://github.com/Kong/kong/pull/3233)
- :warning: rate-limiting (Cassandra): The default migration for including
  Routes and Services in plugins will remove and re-create the Cassandra
  rate-limiting counters table. This means that users that were rate-limited
  because of excessive API consumption will be able to consume the API until
  they reach their limit again. There is no such data deletion in PostgreSQL.
  [def201f](https://github.com/Kong/kong/commit/def201f566ccf2dd9b670e2f38e401a0450b1cb5)

### Changes

##### Dependencies

- **Note to Docker users**: The `latest` tag on Docker Hub now points to the
  **alpine** image instead of CentOS. This also applies to the `0.13.0` tag.
- The OpenResty version shipped with our default packages has been bumped to
  `1.13.6.1`. The 0.13.0 release should still be compatible with the OpenResty
  `1.11.2.x` series for the time being.
- Bumped [lua-resty-dns-client](https://github.com/Kong/lua-resty-dns-client)
  to `2.0.0`.
  [#3220](https://github.com/Kong/kong/pull/3220)
- Bumped [lua-resty-http](https://github.com/pintsized/lua-resty-http) to
  `0.12`.
  [#3196](https://github.com/Kong/kong/pull/3196)
- Bumped [lua-multipart](https://github.com/Kong/lua-multipart) to `0.5.5`.
  [#3318](https://github.com/Kong/kong/pull/3318)
- Bumped [lua-resty-healthcheck](https://github.com/Kong/lua-resty-healthcheck)
  to `0.4.0`.
  [#3321](https://github.com/Kong/kong/pull/3321)

### Additions

##### Configuration

- :fireworks: Support for **control-plane** and **data-plane** modes. The new
  syntax of `proxy_listen` and `admin_listen` supports `off`, which
  disables either one of those interfaces. It is now simpler than ever to
  make a Kong node "Proxy only" (data-plane) or "Admin only" (control-plane).
  [#3147](https://github.com/Kong/kong/pull/3147)

##### Core

- :fireworks: This release introduces two new entities: **Routes** and
  **Services**. Those entities will provide a better separation of concerns
  than the "API" entity offers. Routes will define rules for matching a
  client's request (e.g., method, host, path...), and Services will represent
  upstream services (or backends) that Kong should proxy those requests to.
  Plugins can also be added to both Routes and Services, enabling use-cases to
  apply plugins more granularly (e.g., per endpoint).
  Following this addition, the API entity and related Admin API endpoints are
  now deprecated. This release is backwards-compatible with the previous model
  and all of your currently defined APIs and matching rules are still
  supported, although we advise users to migrate to Routes and Services as soon
  as possible.
  [#3224](https://github.com/Kong/kong/pull/3224)

##### Admin API

- :fireworks: New endpoints: `/routes` and `/services` to interact with the new
  core entities. More specific endpoints are also available such as
  `/services/{service id or name}/routes`,
  `/services/{service id or name}/plugins`, and `/routes/{route id}/plugins`.
  [#3224](https://github.com/Kong/kong/pull/3224)
- :fireworks: Our new endpoints (listed above) provide much better responses
  with regards to producing responses for incomplete entities, errors, etc...
  In the future, existing endpoints will gradually be moved to using this new
  Admin API content producer.
  [#3224](https://github.com/Kong/kong/pull/3224)
- :fireworks: Improved argument parsing in form-urlencoded requests to the new
  endpoints as well.
  Kong now expects the following syntaxes for representing
  arrays: `hosts[]=a.com&hosts[]=b.com`, `hosts[1]=a.com&hosts[2]=b.com`, which
  avoid comma-separated arrays and related issues that can arise.
  In the future, existing endpoints will gradually be moved to using this new
  Admin API content parser.
  [#3224](https://github.com/Kong/kong/pull/3224)

##### Plugins

- jwt: `ngx.ctx.authenticated_jwt_token` is available for other plugins to use.
  [#2988](https://github.com/Kong/kong/pull/2988)
- statsd: The fields `host`, `port` and `metrics` are no longer marked as
  "required", since they have a default value.
  [#3209](https://github.com/Kong/kong/pull/3209)

### Fixes

##### Core

- Fix an issue causing nodes in a cluster to use the default health checks
  configuration when the user configured them from another node (event
  propagated via the cluster).
  [#3319](https://github.com/Kong/kong/pull/3319)
- Increase the default load balancer wheel size from 100 to 10.000. This allows
  for a better distribution of the load between Targets in general.
  [#3296](https://github.com/Kong/kong/pull/3296)

##### Admin API

- Fix several issues with application/multipart MIME type parsing of payloads.
  [#3318](https://github.com/Kong/kong/pull/3318)
- Fix several issues with the parsing of health checks configuration values.
  [#3306](https://github.com/Kong/kong/pull/3306)
  [#3321](https://github.com/Kong/kong/pull/3321)

[Back to TOC](#table-of-contents)

## [0.12.3] - 2018/03/12

### Fixed

- Suppress a memory leak in the core introduced in 0.12.2.
  Thanks [@mengskysama](https://github.com/mengskysama) for the report.
  [#3278](https://github.com/Kong/kong/pull/3278)

[Back to TOC](#table-of-contents)

## [0.12.2] - 2018/02/28

### Added

##### Core

- Load balancers now log DNS errors to facilitate debugging.
  [#3177](https://github.com/Kong/kong/pull/3177)
- Reports now can include custom immutable values.
  [#3180](https://github.com/Kong/kong/pull/3180)

##### CLI

- The `kong migrations reset` command has a new `--yes` flag. This flag makes
  the command run non-interactively, and ensures no confirmation prompt will
  occur.
  [#3189](https://github.com/Kong/kong/pull/3189)

##### Admin API

- A new endpoint `/upstreams/:upstream_id/health` will return the health of the
  specified upstream.
  [#3232](https://github.com/Kong/kong/pull/3232)
- The `/` endpoint in the Admin API now exposes the `node_id` field.
  [#3234](https://github.com/Kong/kong/pull/3234)

### Fixed

##### Core

- HTTP/1.0 requests without a Host header are routed instead of being rejected.
  HTTP/1.1 requests without a Host are considered invalid and will still be
  rejected.
  Thanks to [@rainiest](https://github.com/rainest) for the patch!
  [#3216](https://github.com/Kong/kong/pull/3216)
- Fix the load balancer initialization when some Targets would contain
  hostnames.
  [#3187](https://github.com/Kong/kong/pull/3187)
- Fix incomplete handling of errors when initializing DAO objects.
  [637532e](https://github.com/Kong/kong/commit/637532e05d8ed9a921b5de861cc7f463e96c6e04)
- Remove bogus errors in the logs provoked by healthcheckers between the time
  they are unregistered and the time they are garbage-collected
  ([#3207](https://github.com/Kong/kong/pull/3207)) and when receiving an HTTP
  status not tracked by healthy or unhealthy lists
  ([c8eb5ae](https://github.com/Kong/kong/commit/c8eb5ae28147fc02473c05a7b1dbf502fbb64242)).
- Fix soft errors not being handled correctly inside the Kong cache.
  [#3150](https://github.com/Kong/kong/pull/3150)

##### Migrations

- Better handling of already existing Cassandra keyspaces in migrations.
  [#3203](https://github.com/Kong/kong/pull/3203).
  Thanks to [@pamiel](https://github.com/pamiel) for the patch!

##### Admin API

- Ensure `GET /certificates/{uuid}` does not return HTTP 500 when the given
  identifier does not exist.
  Thanks to [@vdesjardins](https://github.com/vdesjardins) for the patch!
  [#3148](https://github.com/Kong/kong/pull/3148)

[Back to TOC](#table-of-contents)

## [0.12.1] - 2018/01/18

This release addresses a few issues encountered with 0.12.0, including one
which would prevent upgrading from a previous version. The [0.12 Upgrade
Path](https://github.com/Kong/kong/blob/master/UPGRADE.md)
is still relevant for upgrading existing clusters to 0.12.1.

### Fixed

- Fix a migration between previous Kong versions and 0.12.0.
  [#3159](https://github.com/Kong/kong/pull/3159)
- Ensure Lua errors are propagated when thrown in the `access` handler by
  plugins.
  [38580ff](https://github.com/Kong/kong/commit/38580ff547cbd4a557829e3ad135cd6a0f821f7c)

[Back to TOC](#table-of-contents)

## [0.12.0] - 2018/01/16

This major release focuses on two new features we are very excited about:
**health checks** and **hash based load balancing**!

We also took this as an opportunity to fix a few prominent issues, sometimes
at the expense of breaking changes but overall improving the flexibility and
usability of Kong! Do keep in mind that this is a major release, and as such,
that we require of you to run the **migrations step**, via the
`kong migrations up` command.

Please take a few minutes to thoroughly read the [0.12 Upgrade
Path](https://github.com/Kong/kong/blob/master/UPGRADE.md#upgrade-to-012x)
for more details regarding breaking changes and migrations before planning to
upgrade your Kong cluster.

### Deprecation notices

Starting with 0.12.0, we are announcing the deprecation of older versions
of our supported databases:

- Support for PostgreSQL 9.4 is deprecated. Users are advised to upgrade to
  9.5+
- Support for Cassandra 2.1 and below is deprecated. Users are advised to
  upgrade to 2.2+

Note that the above deprecated versions are still supported in this release,
but will be dropped in subsequent ones.

### Breaking changes

##### Core

- :warning: The required OpenResty version has been bumped to 1.11.2.5. If you
  are installing Kong from one of our distribution packages, you are not
  affected by this change.
  [#3097](https://github.com/Kong/kong/pull/3097)
- :warning: As Kong now executes subsequent plugins when a request is being
  short-circuited (e.g. HTTP 401 responses from auth plugins), plugins that
  run in the header or body filter phases will be run upon such responses
  from the access phase. We consider this change a big improvement in the
  Kong run-loop as it allows for more flexibility for plugins. However, it is
  unlikely, but possible that some of these plugins (e.g. your custom plugins)
  now run in scenarios where they were not previously expected to run.
  [#3079](https://github.com/Kong/kong/pull/3079)

##### Admin API

- :warning: By default, the Admin API now only listens on the local interface.
  We consider this change to be an improvement in the default security policy
  of Kong. If you are already using Kong, and your Admin API still binds to all
  interfaces, consider updating it as well. You can do so by updating the
  `admin_listen` configuration value, like so: `admin_listen = 127.0.0.1:8001`.
  Thanks [@pduldig-at-tw](https://github.com/pduldig-at-tw) for the suggestion
  and the patch.
  [#3016](https://github.com/Kong/kong/pull/3016)

  :red_circle: **Note to Docker users**: Beware of this change as you may have
  to ensure that your Admin API is reachable via the host's interface.
  You can use the `-e KONG_ADMIN_LISTEN` argument when provisioning your
  container(s) to update this value; for example,
  `-e KONG_ADMIN_LISTEN=0.0.0.0:8001`.

- :warning: To reduce confusion, the `/upstreams/:upstream_name_or_id/targets/`
  has been updated to not show the full list of Targets anymore, but only
  the ones that are currently active in the load balancer. To retrieve the full
  history of Targets, you can now query
  `/upstreams/:upstream_name_or_id/targets/all`. The
  `/upstreams/:upstream_name_or_id/targets/active` endpoint has been removed.
  Thanks [@hbagdi](https://github.com/hbagdi) for tackling this backlog item!
  [#3049](https://github.com/Kong/kong/pull/3049)
- :warning: The `orderlist` property of Upstreams has been removed, along with
  any confusion it may have brought. The balancer is now able to fully function
  without it, yet with the same level of entropy in its load distribution.
  [#2748](https://github.com/Kong/kong/pull/2748)

##### CLI

- :warning: The `$ kong compile` command which was deprecated in 0.11.0 has
  been removed.
  [#3069](https://github.com/Kong/kong/pull/3069)

##### Plugins

- :warning: In logging plugins, the `request.request_uri` field has been
  renamed to `request.url`.
  [#2445](https://github.com/Kong/kong/pull/2445)
  [#3098](https://github.com/Kong/kong/pull/3098)

### Added

##### Core

- :fireworks: Support for **health checks**! Kong can now short-circuit some
  of your upstream Targets (replicas) from its load balancer when it encounters
  too many TCP or HTTP errors. You can configure the number of failures, or the
  HTTP status codes that should be considered invalid, and Kong will monitor
  the failures and successes of proxied requests to each upstream Target. We
  call this feature **passive health checks**.
  Additionally, you can configure **active health checks**, which will make
  Kong perform periodic HTTP test requests to actively monitor the health of
  your upstream services, and pre-emptively short-circuit them.
  Upstream Targets can be manually taken up or down via two new Admin API
  endpoints: `/healthy` and `/unhealthy`.
  [#3096](https://github.com/Kong/kong/pull/3096)
- :fireworks: Support for **hash based load balancing**! Kong now offers
  consistent hashing/sticky sessions load balancing capabilities via the new
  `hash_*` attributes of the Upstream entity. Hashes can be based off client
  IPs, request headers, or Consumers!
  [#2875](https://github.com/Kong/kong/pull/2875)
- :fireworks: Logging plugins now log requests that were short-circuited by
  Kong! (e.g. HTTP 401 responses from auth plugins or HTTP 429 responses from
  rate limiting plugins, etc.) Kong now executes any subsequent plugins once a
  request has been short-circuited. Your plugin must be using the
  `kong.tools.responses` module for this behavior to be respected.
  [#3079](https://github.com/Kong/kong/pull/3079)
- Kong is now compatible with OpenResty up to version 1.13.6.1. Be aware that
  the recommended (and default) version shipped with this release is still
  1.11.2.5.
  [#3070](https://github.com/Kong/kong/pull/3070)

##### CLI

- `$ kong start` now considers the commonly used `/opt/openresty` prefix when
  searching for the `nginx` executable.
  [#3074](https://github.com/Kong/kong/pull/3074)

##### Admin API

- Two new endpoints, `/healthy` and `/unhealthy` can be used to manually bring
  upstream Targets up or down, as part of the new health checks feature of the
  load balancer.
  [#3096](https://github.com/Kong/kong/pull/3096)

##### Plugins

- logging plugins: A new field `upstream_uri` now logs the value of the
  upstream request's path. This is useful to help debugging plugins or setups
  that aim at rewriting a request's URL during proxying.
  Thanks [@shiprabehera](https://github.com/shiprabehera) for the patch!
  [#2445](https://github.com/Kong/kong/pull/2445)
- tcp-log: Support for TLS handshake with the logs recipients for secure
  transmissions of logging data.
  [#3091](https://github.com/Kong/kong/pull/3091)
- jwt: Support for JWTs passed in cookies. Use the new `config.cookie_names`
  property to configure the behavior to your liking.
  Thanks [@mvanholsteijn](https://github.com/mvanholsteijn) for the patch!
  [#2974](https://github.com/Kong/kong/pull/2974)
- oauth2
    - New `config.auth_header_name` property to customize the authorization
      header's name.
      Thanks [@supraja93](https://github.com/supraja93)
      [#2928](https://github.com/Kong/kong/pull/2928)
    - New `config.refresh_ttl` property to customize the TTL of refresh tokens,
      previously hard-coded to 14 days.
      Thanks [@bob983](https://github.com/bob983) for the patch!
      [#2942](https://github.com/Kong/kong/pull/2942)
    - Avoid an error in the logs when trying to retrieve an access token from
      a request without a body.
      Thanks [@WALL-E](https://github.com/WALL-E) for the patch.
      [#3063](https://github.com/Kong/kong/pull/3063)
- ldap: New `config.header_type` property to customize the authorization method
  in the `Authorization` header.
  Thanks [@francois-maillard](https://github.com/francois-maillard) for the
  patch!
  [#2963](https://github.com/Kong/kong/pull/2963)

### Fixed

##### CLI

- Fix a potential vulnerability in which an attacker could read the Kong
  configuration file with insufficient permissions for a short window of time
  while Kong is being started.
  [#3057](https://github.com/Kong/kong/pull/3057)
- Proper log message upon timeout in `$ kong quit`.
  [#3061](https://github.com/Kong/kong/pull/3061)

##### Admin API

- The `/certificates` endpoint now properly supports the `snis` parameter
  in PUT and PATCH requests.
  Thanks [@hbagdi](https://github.com/hbagdi) for the contribution!
  [#3040](https://github.com/Kong/kong/pull/3040)
- Avoid sending the `HTTP/1.1 415 Unsupported Content Type` response when
  receiving a request with a valid `Content-Type`, but with an empty payload.
  [#3077](https://github.com/Kong/kong/pull/3077)

##### Plugins

- basic-auth:
    - Accept passwords containing `:`.
      Thanks [@nico-acidtango](https://github.com/nico-acidtango) for the patch!
      [#3014](https://github.com/Kong/kong/pull/3014)
    - Performance improvements, courtesy of
      [@nico-acidtango](https://github.com/nico-acidtango)
      [#3014](https://github.com/Kong/kong/pull/3014)

[Back to TOC](#table-of-contents)

## [0.11.2] - 2017/11/29

### Added

##### Plugins

- key-auth: New endpoints to manipulate API keys.
  Thanks [@hbagdi](https://github.com/hbagdi) for the contribution.
  [#2955](https://github.com/Kong/kong/pull/2955)
    - `/key-auths/` to paginate through all keys.
    - `/key-auths/:credential_key_or_id/consumer` to retrieve the Consumer
      associated with a key.
- basic-auth: New endpoints to manipulate basic-auth credentials.
  Thanks [@hbagdi](https://github.com/hbagdi) for the contribution.
  [#2998](https://github.com/Kong/kong/pull/2998)
    - `/basic-auths/` to paginate through all basic-auth credentials.
    - `/basic-auths/:credential_username_or_id/consumer` to retrieve the
      Consumer associated with a credential.
- jwt: New endpoints to manipulate JWTs.
  Thanks [@hbagdi](https://github.com/hbagdi) for the contribution.
  [#3003](https://github.com/Kong/kong/pull/3003)
    - `/jwts/` to paginate through all JWTs.
    - `/jwts/:jwt_key_or_id/consumer` to retrieve the Consumer
      associated with a JWT.
- hmac-auth: New endpoints to manipulate hmac-auth credentials.
  Thanks [@hbagdi](https://github.com/hbagdi) for the contribution.
  [#3009](https://github.com/Kong/kong/pull/3009)
    - `/hmac-auths/` to paginate through all hmac-auth credentials.
    - `/hmac-auths/:hmac_username_or_id/consumer` to retrieve the Consumer
      associated with a credential.
- acl: New endpoints to manipulate ACLs.
  Thanks [@hbagdi](https://github.com/hbagdi) for the contribution.
  [#3039](https://github.com/Kong/kong/pull/3039)
    - `/acls/` to paginate through all ACLs.
    - `/acls/:acl_id/consumer` to retrieve the Consumer
      associated with an ACL.

### Fixed

##### Core

- Avoid logging some unharmful error messages related to clustering.
  [#3002](https://github.com/Kong/kong/pull/3002)
- Improve performance and memory footprint when parsing multipart request
  bodies.
  [Kong/lua-multipart#13](https://github.com/Kong/lua-multipart/pull/13)

##### Configuration

- Add a format check for the `admin_listen_ssl` property, ensuring it contains
  a valid port.
  [#3031](https://github.com/Kong/kong/pull/3031)

##### Admin API

- PUT requests with payloads containing non-existing primary keys for entities
  now return HTTP 404 Not Found, instead of HTTP 200 OK without a response
  body.
  [#3007](https://github.com/Kong/kong/pull/3007)
- On the `/` endpoint, ensure `enabled_in_cluster` shows up as an empty JSON
  Array (`[]`), instead of an empty JSON Object (`{}`).
  Thanks [@hbagdi](https://github.com/hbagdi) for the patch!
  [#2982](https://github.com/Kong/kong/issues/2982)

##### Plugins

- hmac-auth: Better parsing of the `Authorization` header to avoid internal
  errors resulting in HTTP 500.
  Thanks [@mvanholsteijn](https://github.com/mvanholsteijn) for the patch!
  [#2996](https://github.com/Kong/kong/pull/2996)
- Improve the performance of the rate-limiting and response-rate-limiting
  plugins when using the Redis policy.
  [#2956](https://github.com/Kong/kong/pull/2956)
- Improve the performance of the response-transformer plugin.
  [#2977](https://github.com/Kong/kong/pull/2977)

## [0.11.1] - 2017/10/24

### Changed

##### Configuration

- Drop the `lua_code_cache` configuration property. This setting has been
  considered harmful since 0.11.0 as it interferes with Kong's internals.
  [#2854](https://github.com/Kong/kong/pull/2854)

### Fixed

##### Core

- DNS: SRV records pointing to an A record are now properly handled by the
  load balancer when `preserve_host` is disabled. Such records used to throw
  Lua errors on the proxy code path.
  [Kong/lua-resty-dns-client#19](https://github.com/Kong/lua-resty-dns-client/pull/19)
- Fixed an edge-case where `preserve_host` would sometimes craft an upstream
  request with a Host header from a previous client request instead of the
  current one.
  [#2832](https://github.com/Kong/kong/pull/2832)
- Ensure APIs with regex URIs are evaluated in the order that they are created.
  [#2924](https://github.com/Kong/kong/pull/2924)
- Fixed a typo that caused the load balancing components to ignore the Upstream
  slots property.
  [#2747](https://github.com/Kong/kong/pull/2747)

##### CLI

- Fixed the verification of self-signed SSL certificates for PostgreSQL and
  Cassandra in the `kong migrations` command. Self-signed SSL certificates are
  now properly verified during migrations according to the
  `lua_ssl_trusted_certificate` configuration property.
  [#2908](https://github.com/Kong/kong/pull/2908)

##### Admin API

- The `/upstream/{upstream}/targets/active` endpoint used to return HTTP
  `405 Method Not Allowed` when called with a trailing slash. Both notations
  (with and without the trailing slash) are now supported.
  [#2884](https://github.com/Kong/kong/pull/2884)

##### Plugins

- bot-detection: Fixed an issue which would prevent the plugin from running and
  result in an HTTP `500` error if configured globally.
  [#2906](https://github.com/Kong/kong/pull/2906)
- ip-restriction: Fixed support for the `0.0.0.0/0` CIDR block. This block is
  now supported and won't trigger an error when used in this plugin's properties.
  [#2918](https://github.com/Kong/kong/pull/2918)

### Added

##### Plugins

- aws-lambda: Added support to forward the client request's HTTP method,
  headers, URI, and body to the Lambda function.
  [#2823](https://github.com/Kong/kong/pull/2823)
- key-auth: New `run_on_preflight` configuration option to control
  authentication on preflight requests.
  [#2857](https://github.com/Kong/kong/pull/2857)
- jwt: New `run_on_preflight` configuration option to control authentication
  on preflight requests.
  [#2857](https://github.com/Kong/kong/pull/2857)

##### Plugin development

- Ensure migrations have valid, unique names to avoid conflicts between custom
  plugins.
  Thanks [@ikogan](https://github.com/ikogan) for the patch!
  [#2821](https://github.com/Kong/kong/pull/2821)

### Improved

##### Migrations & Deployments

- Improve migrations reliability for future major releases.
  [#2869](https://github.com/Kong/kong/pull/2869)

##### Plugins

- Improve the performance of the acl and oauth2 plugins.
  [#2736](https://github.com/Kong/kong/pull/2736)
  [#2806](https://github.com/Kong/kong/pull/2806)

[Back to TOC](#table-of-contents)

## [0.10.4] - 2017/10/24

### Fixed

##### Core

- DNS: SRV records pointing to an A record are now properly handled by the
  load balancer when `preserve_host` is disabled. Such records used to throw
  Lua errors on the proxy code path.
  [Kong/lua-resty-dns-client#19](https://github.com/Kong/lua-resty-dns-client/pull/19)
- HTTP `400` errors thrown by Nginx are now correctly caught by Kong and return
  a native, Kong-friendly response.
  [#2476](https://github.com/Mashape/kong/pull/2476)
- Fix an edge-case where an API with multiple `uris` and `strip_uri = true`
  would not always strip the client URI.
  [#2562](https://github.com/Mashape/kong/issues/2562)
- Fix an issue where Kong would match an API with a shorter URI (from its
  `uris` value) as a prefix instead of a longer, matching prefix from
  another API.
  [#2662](https://github.com/Mashape/kong/issues/2662)
- Fixed a typo that caused the load balancing components to ignore the
  Upstream `slots` property.
  [#2747](https://github.com/Mashape/kong/pull/2747)

##### Configuration

- Octothorpes (`#`) can now be escaped (`\#`) and included in the Kong
  configuration values such as your datastore passwords or usernames.
  [#2411](https://github.com/Mashape/kong/pull/2411)

##### Admin API

- The `data` response field of the `/upstreams/{upstream}/targets/active`
  Admin API endpoint now returns a list (`[]`) instead of an object (`{}`)
  when no active targets are present.
  [#2619](https://github.com/Mashape/kong/pull/2619)

##### Plugins

- datadog: Avoid a runtime error if the plugin is configured as a global plugin
  but the downstream request did not match any configured API.
  Thanks [@kjsteuer](https://github.com/kjsteuer) for the fix!
  [#2702](https://github.com/Mashape/kong/pull/2702)
- ip-restriction: Fixed support for the `0.0.0.0/0` CIDR block. This block is
  now supported and won't trigger an error when used in this plugin's properties.
  [#2918](https://github.com/Mashape/kong/pull/2918)

[Back to TOC](#table-of-contents)

## [0.11.0] - 2017/08/16

The latest and greatest version of Kong features improvements all over the
board for a better and easier integration with your infrastructure!

The highlights of this release are:

- Support for **regex URIs** in routing, one of the oldest requested
  features from the community.
- Support for HTTP/2 traffic from your clients.
- Kong does not depend on Serf anymore, which makes deployment and networking
  requirements **considerably simpler**.
- A better integration with orchestration tools thanks to the support for **non
  FQDNs** in Kong's DNS resolver.

As per usual, our major releases include datastore migrations which are
considered **breaking changes**. Additionally, this release contains numerous
breaking changes to the deployment process and proxying behavior that you
should be familiar with.

We strongly advise that you read this changeset thoroughly, as well as the
[0.11 Upgrade Path](https://github.com/Kong/kong/blob/master/UPGRADE.md#upgrade-to-011x)
if you are planning to upgrade a Kong cluster.

### Breaking changes

##### Configuration

- :warning: Numerous updates were made to the Nginx configuration template.
  If you are using a custom template, you **must** apply those
  modifications. See the [0.11 Upgrade
  Path](https://github.com/Kong/kong/blob/master/UPGRADE.md#upgrade-to-011x)
  for a complete list of changes to apply.

##### Migrations & Deployment

- :warning: Migrations are **not** executed automatically by `kong start`
  anymore. Migrations are now a **manual** process, which must be executed via
  the `kong migrations` command. In practice, this means that you have to run
  `kong migrations up [-c kong.conf]` in one of your nodes **before** starting
  your Kong nodes. This command should be run from a **single** node/container
  to avoid several nodes running migrations concurrently and potentially
  corrupting your database. Once the migrations are up-to-date, it is
  considered safe to start multiple Kong nodes concurrently.
  [#2421](https://github.com/Kong/kong/pull/2421)
- :warning: :fireworks: Serf is **not** a dependency anymore. Kong nodes now
  handle cache invalidation events via a built-in database polling mechanism.
  See the new "Datastore Cache" section of the configuration file which
  contains 3 new documented properties: `db_update_frequency`,
  `db_update_propagation`, and `db_cache_ttl`. If you are using Cassandra, you
  **should** pay a particular attention to the `db_update_propagation` setting,
  as you **should not** use the default value of `0`.
  [#2561](https://github.com/Kong/kong/pull/2561)

##### Core

- :warning: Kong now requires OpenResty `1.11.2.4`. OpenResty's LuaJIT can
  now be built with Lua 5.2 compatibility.
  [#2489](https://github.com/Kong/kong/pull/2489)
  [#2790](https://github.com/Kong/kong/pull/2790)
- :warning: Previously, the `X-Forwarded-*` and `X-Real-IP` headers were
  trusted from any client by default, and forwarded upstream. With the
  introduction of the new `trusted_ips` property (see the below "Added"
  section) and to enforce best security practices, Kong *does not* trust
  any client IP address by default anymore. This will make Kong *not*
  forward incoming `X-Forwarded-*` headers if not coming from configured,
  trusted IP addresses blocks. This setting also affects the API
  `check_https` field, which itself relies on *trusted* `X-Forwarded-Proto`
  headers **only**.
  [#2236](https://github.com/Kong/kong/pull/2236)
- :warning: The API Object property `http_if_terminated` is now set to `false`
  by default. For Kong to evaluate the client `X-Forwarded-Proto` header, you
  must now configure Kong to trust the client IP (see above change), **and**
  you must explicitly set this value to `true`. This affects you if you are
  doing SSL termination somewhere before your requests hit Kong, and if you
  have configured `https_only` on the API, or if you use a plugin that requires
  HTTPS traffic (e.g. OAuth2).
  [#2588](https://github.com/Kong/kong/pull/2588)
- :warning: The internal DNS resolver now honours the `search` and `ndots`
  configuration options of your `resolv.conf` file. Make sure that DNS
  resolution is still consistent in your environment, and consider
  eventually not using FQDNs anymore.
  [#2425](https://github.com/Kong/kong/pull/2425)

##### Admin API

- :warning: As a result of the Serf removal, Kong is now entirely stateless,
  and as such, the `/cluster` endpoint has disappeared.
  [#2561](https://github.com/Kong/kong/pull/2561)
- :warning: The Admin API `/status` endpoint does not return a count of the
  database entities anymore. Instead, it now returns a `database.reachable`
  boolean value, which reflects the state of the connection between Kong
  and the underlying database. Please note that this flag **does not**
  reflect the health of the database itself.
  [#2567](https://github.com/Kong/kong/pull/2567)

##### Plugin development

- :warning: The upstream URI is now determined via the Nginx
  `$upstream_uri` variable. Custom plugins using the `ngx.req.set_uri()`
  API will not be taken into consideration anymore. One must now set the
  `ngx.var.upstream_uri` variable from the Lua land.
  [#2519](https://github.com/Kong/kong/pull/2519)
- :warning: The `hooks.lua` module for custom plugins is dropped, along
  with the `database_cache.lua` module. Database entities caching and
  eviction has been greatly improved to simplify and automate most caching
  use-cases. See the [Plugins Development
  Guide](https://getkong.org/docs/0.11.x/plugin-development/entities-cache/)
  and the [0.11 Upgrade
  Path](https://github.com/Kong/kong/blob/master/UPGRADE.md#upgrade-to-011x)
  for more details.
  [#2561](https://github.com/Kong/kong/pull/2561)
- :warning: To ensure that the order of execution of plugins is still the same
  for vanilla Kong installations, we had to update the `PRIORITY` field of some
  of our bundled plugins. If your custom plugin must run after or before a
  specific bundled plugin, you might have to update your plugin's `PRIORITY`
  field as well. The complete list of plugins and their priorities is available
  on the [Plugins Development
  Guide](https://getkong.org/docs/0.11.x/plugin-development/custom-logic/).
  [#2489](https://github.com/Kong/kong/pull/2489)
  [#2813](https://github.com/Kong/kong/pull/2813)

### Deprecated

##### CLI

- The `kong compile` command has been deprecated. Instead, prefer using
  the new `kong prepare` command.
  [#2706](https://github.com/Kong/kong/pull/2706)

### Changed

##### Core

- Performance around DNS resolution has been greatly improved in some
  cases.
  [#2625](https://github.com/Kong/kong/pull/2425)
- Secret values are now generated with a kernel-level, Cryptographically
  Secure PRNG.
  [#2536](https://github.com/Kong/kong/pull/2536)
- The `.kong_env` file created by Kong in its running prefix is now written
  without world-read permissions.
  [#2611](https://github.com/Kong/kong/pull/2611)

##### Plugin development

- The `marshall_event` function on schemas is now ignored by Kong, and can be
  safely removed as the new cache invalidation mechanism natively handles
  safer events broadcasting.
  [#2561](https://github.com/Kong/kong/pull/2561)

### Added

##### Core

- :fireworks: Support for regex URIs! You can now define regexes in your
  APIs `uris` property. Those regexes can have capturing groups which can
  be extracted by Kong during a request, and accessed later in the plugins
  (useful for URI rewriting). See the [Proxy
  Guide](https://getkong.org/docs/0.11.x/proxy/#using-regexes-in-uris) for
  documentation on how to use regex URIs.
  [#2681](https://github.com/Kong/kong/pull/2681)
- :fireworks: Support for HTTP/2. A new `http2` directive now enables
  HTTP/2 traffic on the `proxy_listen_ssl` address.
  [#2541](https://github.com/Kong/kong/pull/2541)
- :fireworks: Support for the `search` and `ndots` configuration options of
  your `resolv.conf` file.
  [#2425](https://github.com/Kong/kong/pull/2425)
- Kong now forwards new headers to your upstream services:
  `X-Forwarded-Host`, `X-Forwarded-Port`, and `X-Forwarded-Proto`.
  [#2236](https://github.com/Kong/kong/pull/2236)
- Support for the PROXY protocol. If the new `real_ip_header` configuration
  property is set to `real_ip_header = proxy_protocol`, then Kong will
  append the `proxy_protocol` parameter to the Nginx `listen` directive of
  the Kong proxy port.
  [#2236](https://github.com/Kong/kong/pull/2236)
- Support for BDR compatibility in the PostgreSQL migrations.
  Thanks [@AlexBloor](https://github.com/AlexBloor) for the patch!
  [#2672](https://github.com/Kong/kong/pull/2672)

##### Configuration

- Support for DNS nameservers specified in IPv6 format.
  [#2634](https://github.com/Kong/kong/pull/2634)
- A few new DNS configuration properties allow you to tweak the Kong DNS
  resolver, and in particular, how it handles the resolution of different
  record types or the eviction of stale records.
  [#2625](https://github.com/Kong/kong/pull/2625)
- A new `trusted_ips` configuration property allows you to define a list of
  trusted IP address blocks that are known to send trusted `X-Forwarded-*`
  headers. Requests from trusted IPs will make Kong forward those headers
  upstream. Requests from non-trusted IP addresses will make Kong override
  the `X-Forwarded-*` headers with its own values. In addition, this
  property also sets the ngx_http_realip_module `set_real_ip_from`
  directive(s), which makes Kong trust the incoming `X-Real-IP` header as
  well, which is used for operations such as rate-limiting by IP address,
  and that Kong forwards upstream as well.
  [#2236](https://github.com/Kong/kong/pull/2236)
- You can now configure the ngx_http_realip_module from the Kong
  configuration.  In addition to `trusted_ips` which sets the
  `set_real_ip_from` directives(s), two new properties, `real_ip_header`
  and `real_ip_recursive` allow you to configure the ngx_http_realip_module
  directives bearing the same name.
  [#2236](https://github.com/Kong/kong/pull/2236)
- Ability to hide Kong-specific response headers. Two new configuration
  fields: `server_tokens` and `latency_tokens` will respectively toggle
  whether the `Server` and `X-Kong-*-Latency` headers should be sent to
  downstream clients.
  [#2259](https://github.com/Kong/kong/pull/2259)
- New configuration property to tune handling request body data via the
  `client_max_body_size` and `client_body_buffer_size` directives
  (mirroring their Nginx counterparts). Note these settings are only
  defined for proxy requests; request body handling in the Admin API
  remains unchanged.
  [#2602](https://github.com/Kong/kong/pull/2602)
- New `error_default_type` configuration property. This setting is to
  specify a MIME type that will be used as the error response body format
  when Nginx encounters an error, but no `Accept` header was present in the
  request. The default value is `text/plain` for backwards compatibility.
  Thanks [@therealgambo](https://github.com/therealgambo) for the
  contribution!
  [#2500](https://github.com/Kong/kong/pull/2500)
- New `nginx_user` configuration property, which interfaces with the Nginx
  `user` directive.
  Thanks [@depay](https://github.com/depay) for the contribution!
  [#2180](https://github.com/Kong/kong/pull/2180)

##### CLI

- New `kong prepare` command to prepare the Kong running prefix (creating
  log files, SSL certificates, etc...) and allow for Kong to be started via
  the `nginx` binary. This is useful for environments like containers,
  where the foreground process should be the Nginx master process. The
  `kong compile` command has been deprecated as a result of this addition.
  [#2706](https://github.com/Kong/kong/pull/2706)

##### Admin API

- Ability to retrieve plugins added to a Consumer via two new endpoints:
  `/consumers/:username_or_id/plugins/` and
  `/consumers/:username_or_id/plugins/:plugin_id`.
  [#2714](https://github.com/Kong/kong/pull/2714)
- Support for JSON `null` in `PATCH` requests to unset a value on any
  entity.
  [#2700](https://github.com/Kong/kong/pull/2700)

##### Plugins

- jwt: Support for RS512 signed tokens.
  Thanks [@sarraz1](https://github.com/sarraz1) for the patch!
  [#2666](https://github.com/Kong/kong/pull/2666)
- rate-limiting/response-ratelimiting: Optionally hide informative response
  headers.
  [#2087](https://github.com/Kong/kong/pull/2087)
- aws-lambda: Define a custom response status when the upstream
  `X-Amz-Function-Error` header is "Unhandled".
  Thanks [@erran](https://github.com/erran) for the contribution!
  [#2587](https://github.com/Kong/kong/pull/2587)
- aws-lambda: Add new AWS regions that were previously unsupported.
  [#2769](https://github.com/Kong/kong/pull/2769)
- hmac: New option to validate the client-provided SHA-256 of the request
  body.
  Thanks [@vaibhavatul47](https://github.com/vaibhavatul47) for the
  contribution!
  [#2419](https://github.com/Kong/kong/pull/2419)
- hmac: Added support for `enforce_headers` option and added HMAC-SHA256,
  HMAC-SHA384, and HMAC-SHA512 support.
  [#2644](https://github.com/Kong/kong/pull/2644)
- statsd: New metrics and more flexible configuration. Support for
  prefixes, configurable stat type, and added metrics.
  [#2400](https://github.com/Kong/kong/pull/2400)
- datadog: New metrics and more flexible configuration. Support for
  prefixes, configurable stat type, and added metrics.
  [#2394](https://github.com/Kong/kong/pull/2394)

### Fixed

##### Core

- Kong now ensures that your clients URIs are transparently proxied
  upstream.  No percent-encoding/decoding or querystring stripping will
  occur anymore.
  [#2519](https://github.com/Kong/kong/pull/2519)
- Fix an issue where Kong would match an API with a shorter URI (from its
  `uris` value) as a prefix instead of a longer, matching prefix from
  another API.
  [#2662](https://github.com/Kong/kong/issues/2662)
- Fix an edge-case where an API with multiple `uris` and `strip_uri = true`
  would not always strip the client URI.
  [#2562](https://github.com/Kong/kong/issues/2562)
- HTTP `400` errors thrown by Nginx are now correctly caught by Kong and return
  a native, Kong-friendly response.
  [#2476](https://github.com/Kong/kong/pull/2476)

##### Configuration

- Octothorpes (`#`) can now be escaped (`\#`) and included in the Kong
  configuration values such as your datastore passwords or usernames.
  [#2411](https://github.com/Kong/kong/pull/2411)

##### Admin API

- The `data` response field of the `/upstreams/{upstream}/targets/active`
  Admin API endpoint now returns a list (`[]`) instead of an object (`{}`)
  when no active targets are present.
  [#2619](https://github.com/Kong/kong/pull/2619)

##### Plugins

- The `unique` constraint on OAuth2 `client_secrets` has been removed.
  [#2447](https://github.com/Kong/kong/pull/2447)
- The `unique` constraint on JWT Credentials `secrets` has been removed.
  [#2548](https://github.com/Kong/kong/pull/2548)
- oauth2: When requesting a token from `/oauth2/token`, one can now pass the
  `client_id` as a request body parameter, while `client_id:client_secret` is
  passed via the Authorization header. This allows for better integration
  with some OAuth2 flows proposed out there, such as from Cloudflare Apps.
  Thanks [@cedum](https://github.com/cedum) for the patch!
  [#2577](https://github.com/Kong/kong/pull/2577)
- datadog: Avoid a runtime error if the plugin is configured as a global plugin
  but the downstream request did not match any configured API.
  Thanks [@kjsteuer](https://github.com/kjsteuer) for the fix!
  [#2702](https://github.com/Kong/kong/pull/2702)
- Logging plugins: the produced logs `latencies.kong` field used to omit the
  time Kong spent in its Load Balancing logic, which includes DNS resolution
  time. This latency is now included in `latencies.kong`.
  [#2494](https://github.com/Kong/kong/pull/2494)

[Back to TOC](#table-of-contents)

## [0.10.3] - 2017/05/24

### Changed

- We noticed that some distribution packages were not
  building OpenResty against a JITable PCRE library. This
  happened on Ubuntu and RHEL environments where OpenResty was
  built against the system's PCRE installation.
  We now compile OpenResty against a JITable PCRE source for
  those platforms, which should result in significant performance
  improvements in regex matching.
  [Mashape/kong-distributions #9](https://github.com/Kong/kong-distributions/pull/9)
- TLS connections are now handled with a modern list of
  accepted ciphers, as per the Mozilla recommended TLS
  ciphers list.
  See https://wiki.mozilla.org/Security/Server_Side_TLS.
  This behavior is configurable via the newly
  introduced configuration properties described in the
  below "Added" section.
- Plugins:
  - rate-limiting: Performance improvements when using the
    `cluster` policy. The number of round trips to the
    database has been limited to the number of configured
    limits.
    [#2488](https://github.com/Kong/kong/pull/2488)

### Added

- New `ssl_cipher_suite` and `ssl_ciphers` configuration
  properties to configure the desired set of accepted ciphers,
  based on the Mozilla recommended TLS ciphers list.
  [#2555](https://github.com/Kong/kong/pull/2555)
- New `proxy_ssl_certificate` and `proxy_ssl_certificate_key`
  configuration properties. These properties configure the
  Nginx directives bearing the same name, to set client
  certificates to Kong when connecting to your upstream services.
  [#2556](https://github.com/Kong/kong/pull/2556)
- Proxy and Admin API access and error log paths are now
  configurable. Access logs can be entirely disabled if
  desired.
  [#2552](https://github.com/Kong/kong/pull/2552)
- Plugins:
  - Logging plugins: The produced logs include a new `tries`
    field which contains, which includes the upstream
    connection successes and failures of the load-balancer.
    [#2429](https://github.com/Kong/kong/pull/2429)
  - key-auth: Credentials can now be sent in the request body.
    [#2493](https://github.com/Kong/kong/pull/2493)
  - cors: Origins can now be defined as regular expressions.
    [#2482](https://github.com/Kong/kong/pull/2482)

### Fixed

- APIs matching: prioritize APIs with longer `uris` when said
  APIs also define `hosts` and/or `methods` as well. Thanks
  [@leonzz](https://github.com/leonzz) for the patch.
  [#2523](https://github.com/Kong/kong/pull/2523)
- SSL connections to Cassandra can now properly verify the
  certificate in use (when `cassandra_ssl_verify` is enabled).
  [#2531](https://github.com/Kong/kong/pull/2531)
- The DNS resolver no longer sends a A or AAAA DNS queries for SRV
  records. This should improve performance by avoiding unnecessary
  lookups.
  [#2563](https://github.com/Kong/kong/pull/2563) &
  [Mashape/lua-resty-dns-client #12](https://github.com/Kong/lua-resty-dns-client/pull/12)
- Plugins
  - All authentication plugins don't throw an error anymore when
    invalid credentials are given and the `anonymous` user isn't
    configured.
    [#2508](https://github.com/Kong/kong/pull/2508)
  - rate-limiting: Effectively use the desired Redis database when
    the `redis` policy is in use and the `config.redis_database`
    property is set.
    [#2481](https://github.com/Kong/kong/pull/2481)
  - cors: The regression introduced in 0.10.1 regarding not
    sending the `*` wildcard when `conf.origin` was not specified
    has been fixed.
    [#2518](https://github.com/Kong/kong/pull/2518)
  - oauth2: properly check the client application ownership of a
    token before refreshing it.
    [#2461](https://github.com/Kong/kong/pull/2461)

[Back to TOC](#table-of-contents)

## [0.10.2] - 2017/05/01

### Changed

- The Kong DNS resolver now honors the `MAXNS` setting (3) when parsing the
  nameservers specified in `resolv.conf`.
  [#2290](https://github.com/Kong/kong/issues/2290)
- Kong now matches incoming requests via the `$request_uri` property, instead
  of `$uri`, in order to better handle percent-encoded URIS. A more detailed
  explanation will be included in the below "Fixed" section.
  [#2377](https://github.com/Kong/kong/pull/2377)
- Upstream calls do not unconditionally include a trailing `/` anymore. See the
  below "Added" section for more details.
  [#2315](https://github.com/Kong/kong/pull/2315)
- Admin API:
  - The "active targets" endpoint now only return the most recent nonzero
    weight Targets, instead of all nonzero weight targets. This is to provide
    a better picture of the Targets currently in use by the Kong load balancer.
    [#2310](https://github.com/Kong/kong/pull/2310)

### Added

- :fireworks: Plugins can implement a new `rewrite` handler to execute code in
  the Nginx rewrite phase. This phase is executed prior to matching a
  registered Kong API, and prior to any authentication plugin. As such, only
  global plugins (neither tied to an API or Consumer) will execute this phase.
  [#2354](https://github.com/Kong/kong/pull/2354)
- Ability for the client to chose whether the upstream request (Kong <->
  upstream) should contain a trailing slash in its URI. Prior to this change,
  Kong 0.10 would unconditionally append a trailing slash to all upstream
  requests. The added functionality is described in
  [#2211](https://github.com/Kong/kong/issues/2211), and was implemented in
  [#2315](https://github.com/Kong/kong/pull/2315).
- Ability to hide Kong-specific response headers. Two new configuration fields:
  `server_tokens` and `latency_tokens` will respectively toggle whether the
  `Server` and `X-Kong-*-Latency` headers should be sent to downstream clients.
  [#2259](https://github.com/Kong/kong/pull/2259)
- New `cassandra_schema_consensus_timeout` configuration property, to allow for
  Kong to wait for the schema consensus of your Cassandra cluster during
  migrations.
  [#2326](https://github.com/Kong/kong/pull/2326)
- Serf commands executed by a running Kong node are now logged in the Nginx
  error logs with a `DEBUG` level.
  [#2410](https://github.com/Kong/kong/pull/2410)
- Ensure the required shared dictionaries are defined in the Nginx
  configuration. This will prevent custom Nginx templates from potentially
  resulting in a breaking upgrade for users.
  [#2466](https://github.com/Kong/kong/pull/2466)
- Admin API:
  - Target Objects can now be deleted with their ID as well as their name. The
    endpoint becomes: `/upstreams/:name_or_id/targets/:target_or_id`.
    [#2304](https://github.com/Kong/kong/pull/2304)
- Plugins:
  - :fireworks: **New Request termination plugin**. This plugin allows to
    temporarily disable an API and return a pre-configured response status and
    body to your client. Useful for use-cases such as maintenance mode for your
    upstream services. Thanks to [@pauldaustin](https://github.com/pauldaustin)
    for the contribution.
    [#2051](https://github.com/Kong/kong/pull/2051)
  - Logging plugins: The produced logs include two new fields: a `consumer`
    field, which contains the properties of the authenticated Consumer
    (`id`, `custom_id`, and `username`), if any, and a `tries` field, which
    includes the upstream connection successes and failures of the load-
    balancer.
    [#2367](https://github.com/Kong/kong/pull/2367)
    [#2429](https://github.com/Kong/kong/pull/2429)
  - http-log: Now set an upstream HTTP basic access authentication header if
    the configured `conf.http_endpoint` parameter includes an authentication
    section. Thanks [@amir](https://github.com/amir) for the contribution.
    [#2432](https://github.com/Kong/kong/pull/2432)
  - file-log: New `config.reopen` property to close and reopen the log file on
    every request, in order to effectively rotate the logs.
    [#2348](https://github.com/Kong/kong/pull/2348)
  - jwt: Returns `401 Unauthorized` on invalid claims instead of the previous
    `403 Forbidden` status.
    [#2433](https://github.com/Kong/kong/pull/2433)
  - key-auth: Allow setting API key header names with an underscore.
    [#2370](https://github.com/Kong/kong/pull/2370)
  - cors: When `config.credentials = true`, we do not send an ACAO header with
    value `*`. The ACAO header value will be that of the request's `Origin: `
    header.
    [#2451](https://github.com/Kong/kong/pull/2451)

### Fixed

- Upstream connections over TLS now set their Client Hello SNI field. The SNI
  value is taken from the upstream `Host` header value, and thus also depends
  on the `preserve_host` setting of your API. Thanks
  [@konrade](https://github.com/konrade) for the original patch.
  [#2225](https://github.com/Kong/kong/pull/2225)
- Correctly match APIs with percent-encoded URIs in their `uris` property.
  Generally, this change also avoids normalizing (and thus, potentially
  altering) the request URI when trying to match an API's `uris` value. Instead
  of relying on the Nginx `$uri` variable, we now use `$request_uri`.
  [#2377](https://github.com/Kong/kong/pull/2377)
- Handle a routing edge-case under some conditions with the `uris` matching
  rule of APIs that would falsely lead Kong into believing no API was matched
  for what would actually be a valid request.
  [#2343](https://github.com/Kong/kong/pull/2343)
- If no API was configured with a `hosts` matching rule, then the
  `preserve_host` flag would never be honored.
  [#2344](https://github.com/Kong/kong/pull/2344)
- The `X-Forwarded-For` header sent to your upstream services by Kong is not
  set from the Nginx `$proxy_add_x_forwarded_for` variable anymore. Instead,
  Kong uses the `$realip_remote_addr` variable to append the real IP address
  of a client, instead of `$remote_addr`, which can come from a previous proxy
  hop.
  [#2236](https://github.com/Kong/kong/pull/2236)
- CNAME records are now properly being cached by the DNS resolver. This results
  in a performance improvement over previous 0.10 versions.
  [#2303](https://github.com/Kong/kong/pull/2303)
- When using Cassandra, some migrations would not be performed on the same
  coordinator as the one originally chosen. The same migrations would also
  require a response from other replicas in a cluster, but were not waiting
  for a schema consensus beforehand, causing indeterministic failures in the
  migrations, especially if the cluster's inter-nodes communication is slow.
  [#2326](https://github.com/Kong/kong/pull/2326)
- The `cassandra_timeout` configuration property is now correctly taken into
  consideration by Kong.
  [#2326](https://github.com/Kong/kong/pull/2326)
- Correctly trigger plugins configured on the anonymous Consumer for anonymous
  requests (from auth plugins with the new `config.anonymous` parameter).
  [#2424](https://github.com/Kong/kong/pull/2424)
- When multiple auth plugins were configured with the recent `config.anonymous`
  parameter for "OR" authentication, such plugins would override each other's
  results and response headers, causing false negatives.
  [#2222](https://github.com/Kong/kong/pull/2222)
- Ensure the `cassandra_contact_points` property does not contain any port
  information. Those should be specified in `cassandra_port`. Thanks
  [@Vermeille](https://github.com/Vermeille) for the contribution.
  [#2263](https://github.com/Kong/kong/pull/2263)
- Prevent an upstream or legitimate internal error in the load balancing code
  from throwing a Lua-land error as well.
  [#2327](https://github.com/Kong/kong/pull/2327)
- Allow backwards compatibility with custom Nginx configurations that still
  define the `resolver ${{DNS_RESOLVER}}` directive. Vales from the Kong
  `dns_resolver` property will be flattened to a string and appended to the
  directive.
  [#2386](https://github.com/Kong/kong/pull/2386)
- Plugins:
  - hmac: Better handling of invalid base64-encoded signatures. Previously Kong
    would return an HTTP 500 error. We now properly return HTTP 403 Forbidden.
    [#2283](https://github.com/Kong/kong/pull/2283)
- Admin API:
  - Detect conflicts between SNI Objects in the `/snis` and `/certificates`
    endpoint.
    [#2285](https://github.com/Kong/kong/pull/2285)
  - The `/certificates` route used to not return the `total` and `data` JSON
    fields. We now send those fields back instead of a root list of certificate
    objects.
    [#2463](https://github.com/Kong/kong/pull/2463)
  - Endpoints with path parameters like `/xxx_or_id` will now also yield the
    proper result if the `xxx` field is formatted as a UUID. Most notably, this
    fixes a problem for Consumers whose `username` is a UUID, that could not be
    found when requesting `/consumers/{username_as_uuid}`.
    [#2420](https://github.com/Kong/kong/pull/2420)
  - The "active targets" endpoint does not require a trailing slash anymore.
    [#2307](https://github.com/Kong/kong/pull/2307)
  - Upstream Objects can now be deleted properly when using Cassandra.
    [#2404](https://github.com/Kong/kong/pull/2404)

[Back to TOC](#table-of-contents)

## [0.10.1] - 2017/03/27

### Changed

- :warning: Serf has been downgraded to version 0.7 in our distributions,
  although versions up to 0.8.1 are still supported. This fixes a problem when
  automatically detecting the first non-loopback private IP address, which was
  defaulted to `127.0.0.1` in Kong 0.10.0. Greater versions of Serf can still
  be used, but the IP address needs to be manually specified in the
  `cluster_advertise` configuration property.
- :warning: The [CORS Plugin](https://getkong.org/plugins/cors/) parameter
  `config.origin` is now `config.origins`.
  [#2203](https://github.com/Kong/kong/pull/2203)

   :red_circle: **Post-release note (as of 2017/05/12)**: A faulty behavior
   has been observed with this change. Previously, the plugin would send the
   `*` wildcard when `config.origin` was not specified. With this change, the
   plugin **does not** send the `*` wildcard by default anymore. You will need
   to specify it manually when configuring the plugin, with `config.origins=*`.
   This behavior is to be fixed in a future release.

   :white_check_mark: **Update (2017/05/24)**: A fix to this regression has been
   released as part of 0.10.3. See the section of the Changelog related to this
   release for more details.
- Admin API:
  - Disable support for TLS/1.0.
    [#2212](https://github.com/Kong/kong/pull/2212)

### Added

- Admin API:
  - Active targets can be pulled with `GET /upstreams/{name}/targets/active`.
    [#2230](https://github.com/Kong/kong/pull/2230)
  - Provide a convenience endpoint to disable targets at:
    `DELETE /upstreams/{name}/targets/{target}`.
    Under the hood, this creates a new target with `weight = 0` (the
    correct way of disabling targets, which used to cause confusion).
    [#2256](https://github.com/Kong/kong/pull/2256)
- Plugins:
  - cors: Support for configuring multiple Origin domains.
    [#2203](https://github.com/Kong/kong/pull/2203)

### Fixed

- Use an LRU cache for Lua-land entities caching to avoid exhausting the Lua
  VM memory in long-running instances.
  [#2246](https://github.com/Kong/kong/pull/2246)
- Avoid potential deadlocks upon callback errors in the caching module for
  database entities.
  [#2197](https://github.com/Kong/kong/pull/2197)
- Relax multipart MIME type parsing. A space is allowed in between values
  of the Content-Type header.
  [#2215](https://github.com/Kong/kong/pull/2215)
- Admin API:
  - Better handling of non-supported HTTP methods on endpoints of the Admin
    API. In some cases this used to throw an internal error. Calling any
    endpoint with a non-supported HTTP method now always returns `405 Method
    Not Allowed` as expected.
    [#2213](https://github.com/Kong/kong/pull/2213)
- CLI:
  - Better error handling when missing Serf executable.
    [#2218](https://github.com/Kong/kong/pull/2218)
  - Fix a bug in the `kong migrations` command that would prevent it to run
    correctly.
    [#2238](https://github.com/Kong/kong/pull/2238)
  - Trim list values specified in the configuration file.
    [#2206](https://github.com/Kong/kong/pull/2206)
  - Align the default configuration file's values to the actual, hard-coded
    default values to avoid confusion.
    [#2254](https://github.com/Kong/kong/issues/2254)
- Plugins:
  - hmac: Generate an HMAC secret value if none is provided.
    [#2158](https://github.com/Kong/kong/pull/2158)
  - oauth2: Don't try to remove credential values from request bodies if the
    MIME type is multipart, since such attempts would result in an error.
    [#2176](https://github.com/Kong/kong/pull/2176)
  - ldap: This plugin should not be applied to a single Consumer, however, this
    was not properly enforced. It is now impossible to apply this plugin to a
    single Consumer (as per all authentication plugin).
    [#2237](https://github.com/Kong/kong/pull/2237)
  - aws-lambda: Support for `us-west-2` region in schema.
    [#2257](https://github.com/Kong/kong/pull/2257)

[Back to TOC](#table-of-contents)

## [0.10.0] - 2017/03/07

Kong 0.10 is one of most significant releases to this day. It ships with
exciting new features that have been heavily requested for the last few months,
such as load balancing, Cassandra 3.0 compatibility, Websockets support,
internal DNS resolution (A and SRV records without Dnsmasq), and more flexible
matching capabilities for APIs routing.

On top of those new features, this release received a particular attention to
performance, and brings many improvements and refactors that should make it
perform significantly better than any previous version.

### Changed

- :warning: API Objects (as configured via the Admin API) do **not** support
  the `request_host` and `request_uri` fields anymore. The 0.10 migrations
  should upgrade your current API Objects, but make sure to read the new [0.10
  Proxy Guide](https://getkong.org/docs/0.10.x/proxy) to learn the new routing
  capabilities of Kong. On the good side, this means that Kong can now route
  incoming requests according to a combination of Host headers, URIs, and HTTP
  methods.
- :warning: Final slashes in `upstream_url` are no longer allowed.
  [#2115](https://github.com/Kong/kong/pull/2115)
- :warning: The SSL plugin has been removed and dynamic SSL capabilities have
  been added to Kong core, and are configurable via new properties on the API
  entity. See the related PR for a detailed explanation of this change.
  [#1970](https://github.com/Kong/kong/pull/1970)
- :warning: Drop the Dnsmasq dependency. We now internally resolve both A and
  SRV DNS records.
  [#1587](https://github.com/Kong/kong/pull/1587)
- :warning: Dropping support for insecure `TLS/1.0` and defaulting `Upgrade`
  responses to `TLS/1.2`.
  [#2119](https://github.com/Kong/kong/pull/2119)
- Bump the compatible OpenResty version to `1.11.2.1` and `1.11.2.2`. Support
  for OpenResty `1.11.2.2` requires the `--without-luajit-lua52` compilation
  flag.
- Separate Admin API and Proxy error logs. Admin API logs are now written to
  `logs/admin_access.log`.
  [#1782](https://github.com/Kong/kong/pull/1782)
- Auto-generates stronger SHA-256 with RSA encryption SSL certificates.
  [#2117](https://github.com/Kong/kong/pull/2117)

### Added

- :fireworks: Support for Cassandra 3.x.
  [#1709](https://github.com/Kong/kong/pull/1709)
- :fireworks: SRV records resolution.
  [#1587](https://github.com/Kong/kong/pull/1587)
- :fireworks: Load balancing. When an A or SRV record resolves to multiple
  entries, Kong now rotates those upstream targets with a Round-Robin
  algorithm. This is a first step towards implementing more load balancing
  algorithms.
  Another way to specify multiple upstream targets is to use the newly
  introduced `/upstreams` and `/targets` entities of the Admin API.
  [#1587](https://github.com/Kong/kong/pull/1587)
  [#1735](https://github.com/Kong/kong/pull/1735)
- :fireworks: Multiple hosts and paths per API. Kong can now route incoming
  requests to your services based on a combination of Host headers, URIs and
  HTTP methods. See the related PR for a detailed explanation of the new
  properties and capabilities of the new router.
  [#1970](https://github.com/Kong/kong/pull/1970)
- :fireworks: Maintain upstream connection pools which should greatly improve
  performance, especially for HTTPS upstream connections.  We now use HTTP/1.1
  for upstream connections as well as an nginx `upstream` block with a
  configurable`keepalive` directive, thanks to the new `nginx_keepalive`
  configuration property.
  [#1587](https://github.com/Kong/kong/pull/1587)
  [#1827](https://github.com/Kong/kong/pull/1827)
- :fireworks: Websockets support. Kong can now upgrade client connections to
  use the `ws` protocol when `Upgrade: websocket` is present.
  [#1827](https://github.com/Kong/kong/pull/1827)
- Use an in-memory caching strategy for database entities in order to reduce
  CPU load during requests proxying.
  [#1688](https://github.com/Kong/kong/pull/1688)
- Provide negative-caching for missed database entities. This should improve
  performance in some cases.
  [#1914](https://github.com/Kong/kong/pull/1914)
- Support for serving the Admin API over SSL. This introduces new properties in
  the configuration file: `admin_listen_ssl`, `admin_ssl`, `admin_ssl_cert` and
  `admin_ssl_cert_key`.
  [#1706](https://github.com/Kong/kong/pull/1706)
- Support for upstream connection timeouts. APIs now have 3 new fields:
  `upstream_connect_timeout`, `upstream_send_timeout`, `upstream_read_timeout`
  to specify, in milliseconds, a timeout value for requests between Kong and
  your APIs.
  [#2036](https://github.com/Kong/kong/pull/2036)
- Support for clustering key rotation in the underlying Serf process:
  - new `cluster_keyring_file` property in the configuration file.
  - new `kong cluster keys ..` CLI commands that expose the underlying
    `serf keys ..` commands.
  [#2069](https://github.com/Kong/kong/pull/2069)
- Support for `lua_socket_pool_size` property in configuration file.
  [#2109](https://github.com/Kong/kong/pull/2109)
- Plugins:
  - :fireworks: **New AWS Lambda plugin**. Thanks Tim Erickson for his
    collaboration on this new addition.
    [#1777](https://github.com/Kong/kong/pull/1777)
    [#1190](https://github.com/Kong/kong/pull/1190)
  - Anonymous authentication for auth plugins. When such plugins receive the
    `config.anonymous=<consumer_id>` property, even non-authenticated requests
    will be proxied by Kong, with the traditional Consumer headers set to the
    designated anonymous consumer, but also with a `X-Anonymous-Consumer`
    header. Multiple auth plugins will work in a logical `OR` fashion.
    [#1666](https://github.com/Kong/kong/pull/1666) and
    [#2035](https://github.com/Kong/kong/pull/2035)
  - request-transformer: Ability to change the HTTP method of the upstream
    request. [#1635](https://github.com/Kong/kong/pull/1635)
  - jwt: Support for ES256 signatures.
    [#1920](https://github.com/Kong/kong/pull/1920)
  - rate-limiting: Ability to select the Redis database to use via the new
    `config.redis_database` plugin property.
    [#1941](https://github.com/Kong/kong/pull/1941)

### Fixed

- Looking for Serf in known installation paths.
  [#1997](https://github.com/Kong/kong/pull/1997)
- Including port in upstream `Host` header.
  [#2045](https://github.com/Kong/kong/pull/2045)
- Clarify the purpose of the `cluster_listen_rpc` property in
  the configuration file. Thanks Jeremy Monin for the patch.
  [#1860](https://github.com/Kong/kong/pull/1860)
- Admin API:
  - Properly Return JSON responses (instead of HTML) on HTTP 409 Conflict
    when adding Plugins.
    [#2014](https://github.com/Kong/kong/issues/2014)
- CLI:
  - Avoid double-prefixing migration error messages with the database name
    (PostgreSQL/Cassandra).
- Plugins:
  - Fix fault tolerance logic and error reporting in rate-limiting plugins.
  - CORS: Properly return `Access-Control-Allow-Credentials: false` if
    `Access-Control-Allow-Origin: *`.
    [#2104](https://github.com/Kong/kong/pull/2104)
  - key-auth: enforce `key_names` to be proper header names according to Nginx.
    [#2142](https://github.com/Kong/kong/pull/2142)

[Back to TOC](#table-of-contents)

## [0.9.9] - 2017/02/02

### Fixed

- Correctly put Cassandra sockets into the Nginx connection pool for later
  reuse. This greatly improves the performance for rate-limiting and
  response-ratelimiting plugins.
  [f8f5306](https://github.com/Kong/kong/commit/f8f53061207de625a29bbe5d80f1807da468a1bc)
- Correct length of a year in seconds for rate-limiting and
  response-ratelimiting plugins. A year was wrongly assumed to only be 360
  days long.
  [e4fdb2a](https://github.com/Kong/kong/commit/e4fdb2a3af4a5f2bf298c7b6488d88e67288c98b)
- Prevent misinterpretation of the `%` character in proxied URLs encoding.
  Thanks Thomas Jouannic for the patch.
  [#1998](https://github.com/Kong/kong/pull/1998)
  [#2040](https://github.com/Kong/kong/pull/2040)

[Back to TOC](#table-of-contents)

## [0.9.8] - 2017/01/19

### Fixed

- Properly set the admin IP in the Serf script.

### Changed

- Provide negative-caching for missed database entities. This should improve
  performance in some cases.
  [#1914](https://github.com/Kong/kong/pull/1914)

### Fixed

- Plugins:
  - Fix fault tolerance logic and error reporting in rate-limiting plugins.

[Back to TOC](#table-of-contents)

## [0.9.7] - 2016/12/21

### Fixed

- Fixed a performance issue in Cassandra by removing an old workaround that was
  forcing Cassandra to use LuaSocket instead of cosockets.
  [#1916](https://github.com/Kong/kong/pull/1916)
- Fixed an issue that was causing a recursive attempt to stop Kong's services
  when an error was occurring.
  [#1877](https://github.com/Kong/kong/pull/1877)
- Custom plugins are now properly loaded again.
  [#1910](https://github.com/Kong/kong/pull/1910)
- Plugins:
  - Galileo: properly encode empty arrays.
    [#1909](https://github.com/Kong/kong/pull/1909)
  - OAuth 2: implements a missing Postgres migration for `redirect_uri` in
    every OAuth 2 credential. [#1911](https://github.com/Kong/kong/pull/1911)
  - OAuth 2: safely parse the request body even when no data has been sent.
    [#1915](https://github.com/Kong/kong/pull/1915)

[Back to TOC](#table-of-contents)

## [0.9.6] - 2016/11/29

### Fixed

- Resolve support for PostgreSQL SSL connections.
  [#1720](https://github.com/Kong/kong/issues/1720)
- Ensure `kong start` honors the `--conf` flag is a config file already exists
  at one of the default locations (`/etc/kong.conf`, `/etc/kong/kong.conf`).
  [#1681](https://github.com/Kong/kong/pull/1681)
- Obfuscate sensitive properties from the `/` Admin API route which returns
  the current node's configuration.
  [#1650](https://github.com/Kong/kong/pull/1650)

[Back to TOC](#table-of-contents)

## [0.9.5] - 2016/11/07

### Changed

- Dropping support for OpenResty 1.9.15.1 in favor of 1.11.2.1
  [#1797](https://github.com/Kong/kong/pull/1797)

### Fixed

- Fixed an error (introduced in 0.9.4) in the auto-clustering event

[Back to TOC](#table-of-contents)

## [0.9.4] - 2016/11/02

### Fixed

- Fixed the random string generator that was causing some problems, especially
  in Serf for clustering. [#1754](https://github.com/Kong/kong/pull/1754)
- Seed random number generator in CLI.
  [#1641](https://github.com/Kong/kong/pull/1641)
- Reducing log noise in the Admin API.
  [#1781](https://github.com/Kong/kong/pull/1781)
- Fixed the reports lock implementation that was generating a periodic error
  message. [#1783](https://github.com/Kong/kong/pull/1783)

[Back to TOC](#table-of-contents)

## [0.9.3] - 2016/10/07

### Added

- Added support for Serf 0.8. [#1693](https://github.com/Kong/kong/pull/1693)

### Fixed

- Properly invalidate global plugins.
  [#1723](https://github.com/Kong/kong/pull/1723)

[Back to TOC](#table-of-contents)

## [0.9.2] - 2016/09/20

### Fixed

- Correctly report migrations errors. This was caused by an error being thrown
  from the error handler, and superseding the actual error. [#1605]
  (https://github.com/Kong/kong/pull/1605)
- Prevent Kong from silently failing to start. This would be caused by an
  erroneous error handler. [28f5d10]
  (https://github.com/Kong/kong/commit/28f5d10)
- Only report a random number generator seeding error when it is not already
  seeded. [#1613](https://github.com/Kong/kong/pull/1613)
- Reduce intra-cluster noise by not propagating keepalive requests events.
  [#1660](https://github.com/Kong/kong/pull/1660)
- Admin API:
  - Obfuscates sensitive configuration settings from the `/` route.
    [#1650](https://github.com/Kong/kong/pull/1650)
- CLI:
  - Prevent a failed `kong start` to stop an already running Kong node.
    [#1645](https://github.com/Kong/kong/pull/1645)
  - Remove unset configuration placeholders from the nginx configuration
    template. This would occur when no Internet connection would be
    available and would cause Kong to compile an erroneous nginx config.
    [#1606](https://github.com/Kong/kong/pull/1606)
  - Properly count the number of executed migrations.
    [#1649](https://github.com/Kong/kong/pull/1649)
- Plugins:
  - OAuth2: remove the "Kong" mentions in missing `provision_key` error
    messages. [#1633](https://github.com/Kong/kong/pull/1633)
  - OAuth2: allow to correctly delete applications when using Cassandra.
    [#1659](https://github.com/Kong/kong/pull/1659)
  - galileo: provide a default `bodySize` value when `log_bodies=true` but the
    current request/response has no body.
    [#1657](https://github.com/Kong/kong/pull/1657)

[Back to TOC](#table-of-contents)

## [0.9.1] - 2016/09/02

### Added

- Plugins:
  - ACL: allow to retrieve/update/delete an ACL by group name.
    [#1544](https://github.com/Kong/kong/pull/1544)
  - Basic Authentication: allow to retrieve/update/delete a credential by `username`.
    [#1570](https://github.com/Kong/kong/pull/1570)
  - HMAC Authentication: allow to retrieve/update/delete a credential by `username`.
    [#1570](https://github.com/Kong/kong/pull/1570)
  - JWT Authentication: allow to retrieve/update/delete a credential by `key`.
    [#1570](https://github.com/Kong/kong/pull/1570)
  - Key Authentication: allow to retrieve/update/delete a credential by `key`.
    [#1570](https://github.com/Kong/kong/pull/1570)
  - OAuth2 Authentication: allow to retrieve/update/delete a credential by `client_id` and tokens by `access_token`.
    [#1570](https://github.com/Kong/kong/pull/1570)

### Fixed

- Correctly parse configuration file settings containing comments.
  [#1569](https://github.com/Kong/kong/pull/1569)
- Prevent third-party Lua modules (and plugins) to override the seed for random
  number generation. This prevents the creation of conflicting UUIDs.
  [#1558](https://github.com/Kong/kong/pull/1558)
- Use [pgmoon-mashape](https://github.com/Kong/pgmoon) `2.0.0` which
  properly namespaces our fork, avoiding conflicts with other versions of
  pgmoon, such as the one installed by Lapis.
  [#1582](https://github.com/Kong/kong/pull/1582)
- Avoid exposing OpenResty's information on HTTP `4xx` errors.
  [#1567](https://github.com/Kong/kong/pull/1567)
- ulimit with `unlimited` value is now properly handled.
  [#1545](https://github.com/Kong/kong/pull/1545)
- CLI:
  - Stop third-party services (Dnsmasq/Serf) when Kong could not start.
    [#1588](https://github.com/Kong/kong/pull/1588)
  - Prefix database migration errors (such as Postgres' `connection refused`)
    with the database name (`postgres`/`cassandra`) to avoid confusions.
    [#1583](https://github.com/Kong/kong/pull/1583)
- Plugins:
  - galileo: Use `Content-Length` header to get request/response body size when
    `log_bodies` is disabled.
    [#1584](https://github.com/Kong/kong/pull/1584)
- Admin API:
  - Revert the `/plugins/enabled` endpoint's response to be a JSON array, and
    not an Object. [#1529](https://github.com/Kong/kong/pull/1529)

[Back to TOC](#table-of-contents)

## [0.9.0] - 2016/08/18

The main focus of this release is Kong's new CLI. With a simpler configuration file, new settings, environment variables support, new commands as well as a new interpreter, the new CLI gives more power and flexibility to Kong users and allow for an easier integration in your deployment workflow, as well as better testing for developers and plugins authors. Additionally, some new plugins and performance improvements are included as well as the regular bug fixes.

### Changed

- :warning: PostgreSQL is the new default datastore for Kong. If you were using Cassandra and you are upgrading, you need to explicitly set `cassandra` as your `database`.
- :warning: New CLI, with new commands and refined arguments. This new CLI uses the `resty-cli` interpreter (see [lua-resty-cli](https://github.com/openresty/resty-cli)) instead of LuaJIT. As a result, the `resty` executable must be available in your `$PATH` (resty-cli is shipped in the OpenResty bundle) as well as the `bin/kong` executable. Kong does not rely on Luarocks installing the `bin/kong` executable anymore. This change of behavior is taken care of if you are using one of the official Kong packages.
- :warning: Kong uses a new configuration file, with an easier syntax than the previous YAML file.
- New arguments for the CLI, such as verbose, debug and tracing flags. We also avoid requiring the configuration file as an argument to each command as per the previous CLI.
- Customization of the Nginx configuration can now be taken care of using two different approaches: with a custom Nginx configuration template and using `kong start --template <file>`, or by using `kong compile` to generate the Kong Nginx sub-configuration, and `include` it in a custom Nginx instance.
- Plugins:
  - Rate Limiting: the `continue_on_error` property is now called `fault_tolerant`.
  - Response Rate Limiting: the `continue_on_error` property is now called `fault_tolerant`.

### Added

- :fireworks: Support for overriding configuration settings with environment variables.
- :fireworks: Support for SSL connections between Kong and PostgreSQL. [#1425](https://github.com/Kong/kong/pull/1425)
- :fireworks: Ability to apply plugins with more granularity: per-consumer, and global plugins are now possible. [#1403](https://github.com/Kong/kong/pull/1403)
- New `kong check` command: validates a Kong configuration file.
- Better version check for third-party dependencies (OpenResty, Serf, Dnsmasq). [#1307](https://github.com/Kong/kong/pull/1307)
- Ability to configure the validation depth of database SSL certificates from the configuration file. [#1420](https://github.com/Kong/kong/pull/1420)
- `request_host`: internationalized url support; utf-8 domain names through punycode support and paths through %-encoding. [#1300](https://github.com/Kong/kong/issues/1300)
- Implements caching locks when fetching database configuration (APIs, Plugins...) to avoid dog pile effect on cold nodes. [#1402](https://github.com/Kong/kong/pull/1402)
- Plugins:
  - :fireworks: **New bot-detection plugin**: protect your APIs by detecting and rejecting common bots and crawlers. [#1413](https://github.com/Kong/kong/pull/1413)
  - correlation-id: new "tracker" generator, identifying requests per worker and connection. [#1288](https://github.com/Kong/kong/pull/1288)
  - request/response-transformer: ability to add strings including colon characters. [#1353](https://github.com/Kong/kong/pull/1353)
  - rate-limiting: support for new rate-limiting policies (`cluster`, `local` and `redis`), and for a new `limit_by` property to force rate-limiting by `consumer`, `credential` or `ip`.
  - response-rate-limiting: support for new rate-limiting policies (`cluster`, `local` and `redis`), and for a new `limit_by` property to force rate-limiting by `consumer`, `credential` or `ip`.
  - galileo: performance improvements of ALF serialization. ALFs are not discarded when exceeding 20MBs anymore. [#1463](https://github.com/Kong/kong/issues/1463)
  - statsd: new `upstream_stream` latency metric. [#1466](https://github.com/Kong/kong/pull/1466)
  - datadog: new `upstream_stream` latency metric and tagging support for each metric. [#1473](https://github.com/Kong/kong/pull/1473)

### Removed

- We now use [lua-resty-jit-uuid](https://github.com/thibaultCha/lua-resty-jit-uuid) for UUID generation, which is a pure Lua implementation of [RFC 4122](https://www.ietf.org/rfc/rfc4122.txt). As a result, libuuid is not a dependency of Kong anymore.

### Fixed

- Sensitive configuration settings are not printed to stdout anymore. [#1256](https://github.com/Kong/kong/issues/1256)
- Fixed bug that caused nodes to remove themselves from the database when they attempted to join the cluster. [#1437](https://github.com/Kong/kong/pull/1437)
- Plugins:
  - request-size-limiting: use proper constant for MB units while setting the size limit. [#1416](https://github.com/Kong/kong/pull/1416)
  - OAuth2: security and config validation fixes. [#1409](https://github.com/Kong/kong/pull/1409) [#1112](https://github.com/Kong/kong/pull/1112)
  - request/response-transformer: better validation of fields provided without a value. [#1399](https://github.com/Kong/kong/pull/1399)
  - JWT: handle some edge-cases that could result in HTTP 500 errors. [#1362](https://github.com/Kong/kong/pull/1362)

> **internal**
> - new test suite using resty-cli and removing the need to monkey-patch the `ngx` global.
> - custom assertions and new helper methods (`wait_until()`) to gracefully fail in case of timeout.
> - increase atomicity of the testing environment.
> - lighter testing instance, only running 1 worker and not using Dnsmasq by default.

[Back to TOC](#table-of-contents)

## [0.8.3] - 2016/06/01

This release includes some bugfixes:

### Changed

- Switched the log level of the "No nodes found in cluster" warning to `INFO`, that was printed when starting up the first Kong node in a new cluster.
- Kong now requires OpenResty `1.9.7.5`.

### Fixed

- New nodes are now properly registered into the `nodes` table when running on the same machine. [#1281](https://github.com/Kong/kong/pull/1281)
- Fixed a failed error parsing on Postgres. [#1269](https://github.com/Kong/kong/pull/1269)
- Plugins:
  - Response Transformer: Slashes are now encoded properly, and fixed a bug that hang the execution of the plugin. [#1257](https://github.com/Kong/kong/pull/1257) and [#1263](https://github.com/Kong/kong/pull/1263)
  - JWT: If a value for `algorithm` is missing, it's now `HS256` by default. This problem occurred when migrating from older versions of Kong.
  - OAuth 2.0: Fixed a Postgres problem that was preventing an application from being created, and fixed a check on the `redirect_uri` field. [#1264](https://github.com/Kong/kong/pull/1264) and [#1267](https://github.com/Kong/kong/issues/1267)

[Back to TOC](#table-of-contents)

## [0.8.2] - 2016/05/25

This release includes bugfixes and minor updates:

### Added

- Support for a simple slash in `request_path`. [#1227](https://github.com/Kong/kong/pull/1227)
- Plugins:
  - Response Rate Limiting: it now appends usage headers to the upstream requests in the form of `X-Ratelimit-Remaining-{limit_name}` and introduces a new `config.block_on_first_violation` property. [#1235](https://github.com/Kong/kong/pull/1235)

#### Changed

- Plugins:
  - **Mashape Analytics: The plugin is now called "Galileo", and added support for Galileo v3. [#1159](https://github.com/Kong/kong/pull/1159)**

#### Fixed

- Postgres now relies on the `search_path` configured on the database and its default value `$user, public`. [#1196](https://github.com/Kong/kong/issues/1196)
- Kong now properly encodes an empty querystring parameter like `?param=` when proxying the request. [#1210](https://github.com/Kong/kong/pull/1210)
- The configuration now checks that `cluster.ttl_on_failure` is at least 60 seconds. [#1199](https://github.com/Kong/kong/pull/1199)
- Plugins:
  - Loggly: Fixed an issue that was triggering 400 and 500 errors. [#1184](https://github.com/Kong/kong/pull/1184)
  - JWT: The `TYP` value in the header is not optional and case-insensitive. [#1192](https://github.com/Kong/kong/pull/1192)
  - Request Transformer: Fixed a bug when transforming request headers. [#1202](https://github.com/Kong/kong/pull/1202)
  - OAuth 2.0: Multiple redirect URIs are now supported. [#1112](https://github.com/Kong/kong/pull/1112)
  - IP Restriction: Fixed that prevented the plugin for working properly when added on an API. [#1245](https://github.com/Kong/kong/pull/1245)
  - CORS: Fixed an issue when `config.preflight_continue` was enabled. [#1240](https://github.com/Kong/kong/pull/1240)

[Back to TOC](#table-of-contents)

## [0.8.1] - 2016/04/27

This release includes some fixes and minor updates:

### Added

- Adds `X-Forwarded-Host` and `X-Forwarded-Prefix` to the upstream request headers. [#1180](https://github.com/Kong/kong/pull/1180)
- Plugins:
  - Datadog: Added two new metrics, `unique_users` and `request_per_user`, that log the consumer information. [#1179](https://github.com/Kong/kong/pull/1179)

### Fixed

- Fixed a DAO bug that affected full entity updates. [#1163](https://github.com/Kong/kong/pull/1163)
- Fixed a bug when setting the authentication provider in Cassandra.
- Updated the Cassandra driver to v0.5.2.
- Properly enforcing required fields in PUT requests. [#1177](https://github.com/Kong/kong/pull/1177)
- Fixed a bug that prevented to retrieve the hostname of the local machine on certain systems. [#1178](https://github.com/Kong/kong/pull/1178)

[Back to TOC](#table-of-contents)

## [0.8.0] - 2016/04/18

This release includes support for PostgreSQL as Kong's primary datastore!

### Breaking changes

- Remove support for the long deprecated `/consumers/:consumer/keyauth/` and `/consumers/:consumer/basicauth/` routes (deprecated in `0.5.0`). The new routes (available since `0.5.0` too) use the real name of the plugin: `/consumers/:consumer/key-auth` and `/consumers/:consumer/basic-auth`.

### Added

- Support for PostgreSQL 9.4+ as Kong's primary datastore. [#331](https://github.com/Kong/kong/issues/331) [#1054](https://github.com/Kong/kong/issues/1054)
- Configurable Cassandra reading/writing consistency. [#1026](https://github.com/Kong/kong/pull/1026)
- Admin API: including pending and running timers count in the response to `/`. [#992](https://github.com/Kong/kong/pull/992)
- Plugins
  - **New correlation-id plugin**: assign unique identifiers to the requests processed by Kong. Courtesy of [@opyate](https://github.com/opyate). [#1094](https://github.com/Kong/kong/pull/1094)
  - LDAP: add support for LDAP authentication. [#1133](https://github.com/Kong/kong/pull/1133)
  - StatsD: add support for StatsD logging. [#1142](https://github.com/Kong/kong/pull/1142)
  - JWT: add support for RS256 signed tokens thanks to [@kdstew](https://github.com/kdstew)! [#1053](https://github.com/Kong/kong/pull/1053)
  - ACL: appends `X-Consumer-Groups` to the request, so the upstream service can check what groups the consumer belongs to. [#1154](https://github.com/Kong/kong/pull/1154)
  - Galileo (mashape-analytics): increase batch sending timeout to 30s. [#1091](https://github.com/Kong/kong/pull/1091)
- Added `ttl_on_failure` option in the cluster configuration, to configure the TTL of failed nodes. [#1125](https://github.com/Kong/kong/pull/1125)

### Fixed

- Introduce a new `port` option when connecting to your Cassandra cluster instead of using the CQL default (9042). [#1139](https://github.com/Kong/kong/issues/1139)
- Plugins
  - Request/Response Transformer: add missing migrations for upgrades from ` <= 0.5.x`. [#1064](https://github.com/Kong/kong/issues/1064)
  - OAuth2
    - Error responses comply to RFC 6749. [#1017](https://github.com/Kong/kong/issues/1017)
    - Handle multipart requests. [#1067](https://github.com/Kong/kong/issues/1067)
    - Make access_tokens correctly expire. [#1089](https://github.com/Kong/kong/issues/1089)

> **internal**
> - replace globals with singleton pattern thanks to [@mars](https://github.com/mars).
> - fixed resolution mismatches when using deep paths in the path resolver.

[Back to TOC](#table-of-contents)

## [0.7.0] - 2016/02/24

### Breaking changes

Due to the NGINX security fixes (CVE-2016-0742, CVE-2016-0746, CVE-2016-0747), OpenResty was bumped to `1.9.7.3` which is not backwards compatible, and thus requires changes to be made to the `nginx` property of Kong's configuration file. See the [0.7 upgrade path](https://github.com/Kong/kong/blob/master/UPGRADE.md#upgrade-to-07x) for instructions.

However by upgrading the underlying OpenResty version, source installations do not have to patch the NGINX core and use the old `ssl-cert-by-lua` branch of ngx_lua anymore. This will make source installations much easier.

### Added

- Support for OpenResty `1.9.7.*`. This includes NGINX security fixes (CVE-2016-0742, CVE-2016-0746, CVE-2016-0747). [#906](https://github.com/Kong/kong/pull/906)
- Plugins
  - **New Runscope plugin**: Monitor your APIs from Kong with Runscope. Courtesy of [@mansilladev](https://github.com/mansilladev). [#924](https://github.com/Kong/kong/pull/924)
  - Datadog: New `response.size` metric. [#923](https://github.com/Kong/kong/pull/923)
  - Rate-Limiting and Response Rate-Limiting
    - New `config.async` option to asynchronously increment counters to reduce latency at the cost of slightly reducing the accuracy. [#912](https://github.com/Kong/kong/pull/912)
    - New `config.continue_on_error` option to keep proxying requests in case the datastore is unreachable. rate-limiting operations will be disabled until the datastore is responsive again. [#953](https://github.com/Kong/kong/pull/953)
- CLI
  - Perform a simple permission check on the NGINX working directory when starting, to prevent errors during execution. [#939](https://github.com/Kong/kong/pull/939)
- Send 50x errors with the appropriate format. [#927](https://github.com/Kong/kong/pull/927) [#970](https://github.com/Kong/kong/pull/970)

### Fixed

- Plugins
  - OAuth2
    - Better handling of `redirect_uri` (prevent the use of fragments and correctly handle querystrings). Courtesy of [@PGBI](https://github.com/PGBI). [#930](https://github.com/Kong/kong/pull/930)
    - Add `PUT` support to the `/auth2_tokens` route. [#897](https://github.com/Kong/kong/pull/897)
    - Better error message when the `access_token` is missing. [#1003](https://github.com/Kong/kong/pull/1003)
  - IP restriction: Fix an issue that could arise when restarting Kong. Now Kong does not need to be restarted for the ip-restriction configuration to take effect. [#782](https://github.com/Kong/kong/pull/782) [#960](https://github.com/Kong/kong/pull/960)
  - ACL: Properly invalidating entities when assigning a new ACL group. [#996](https://github.com/Kong/kong/pull/996)
  - SSL: Replace shelled out openssl calls with native `ngx.ssl` conversion utilities, which preserve the certificate chain. [#968](https://github.com/Kong/kong/pull/968)
- Avoid user warning on start when the user is not root. [#964](https://github.com/Kong/kong/pull/964)
- Store Serf logs in NGINX working directory to prevent eventual permission issues. [#975](https://github.com/Kong/kong/pull/975)
- Allow plugins configured on a Consumer *without* being configured on an API to run. [#978](https://github.com/Kong/kong/issues/978) [#980](https://github.com/Kong/kong/pull/980)
- Fixed an edge-case where Kong nodes would not be registered in the `nodes` table. [#1008](https://github.com/Kong/kong/pull/1008)

[Back to TOC](#table-of-contents)

## [0.6.1] - 2016/02/03

This release contains tiny bug fixes that were especially annoying for complex Cassandra setups and power users of the Admin API!

### Added

- A `timeout` property for the Cassandra configuration. In ms, this timeout is effective as a connection and a reading timeout. [#937](https://github.com/Kong/kong/pull/937)

### Fixed

- Correctly set the Cassandra SSL certificate in the Nginx configuration while starting Kong. [#921](https://github.com/Kong/kong/pull/921)
- Rename the `user` Cassandra property to `username` (Kong looks for `username`, hence `user` would fail). [#922](https://github.com/Kong/kong/pull/922)
- Allow Cassandra authentication with arbitrary plain text auth providers (such as Instaclustr uses), fixing authentication with them. [#937](https://github.com/Kong/kong/pull/937)
- Admin API
  - Fix the `/plugins/:id` route for `PATCH` method. [#941](https://github.com/Kong/kong/pull/941)
- Plugins
  - HTTP logging: remove the additional `\r\n` at the end of the logging request body. [#926](https://github.com/Kong/kong/pull/926)
  - Galileo: catch occasional internal errors happening when a request was cancelled by the client and fix missing shm for the retry policy. [#931](https://github.com/Kong/kong/pull/931)

[Back to TOC](#table-of-contents)

## [0.6.0] - 2016/01/22

### Breaking changes

 We would recommended to consult the suggested [0.6 upgrade path](https://github.com/Kong/kong/blob/master/UPGRADE.md#upgrade-to-06x) for this release.

- [Serf](https://www.serf.io/) is now a Kong dependency. It allows Kong nodes to communicate between each other opening the way to many features and improvements.
- The configuration file changed. Some properties were renamed, others were moved, and some are new. We would recommend checking out the new default configuration file.
- Drop the Lua 5.1 dependency which was only used by the CLI. The CLI now runs with LuaJIT, which is consistent with other Kong components (Luarocks and OpenResty) already relying on LuaJIT. Make sure the LuaJIT interpreter is included in your `$PATH`. [#799](https://github.com/Kong/kong/pull/799)

### Added

One of the biggest new features of this release is the cluster-awareness added to Kong in [#729](https://github.com/Kong/kong/pull/729), which deserves its own section:

- Each Kong node is now aware of belonging to a cluster through Serf. Nodes automatically join the specified cluster according to the configuration file's settings.
- The datastore cache is not invalidated by expiration time anymore, but following an invalidation strategy between the nodes of a same cluster, leading to improved performance.
- Admin API
  - Expose a `/cache` endpoint for retrieving elements stored in the in-memory cache of a node.
  - Expose a `/cluster` endpoint used to add/remove/list members of the cluster, and also used internally for data propagation.
- CLI
  - New `kong cluster` command for cluster management.
  - New `kong status` command for cluster healthcheck.

Other additions include:

- New Cassandra driver which makes Kong aware of the Cassandra cluster. Kong is now unaffected if one of your Cassandra nodes goes down as long as a replica is available on another node. Load balancing policies also improve the performance along with many other smaller improvements. [#803](https://github.com/Kong/kong/pull/803)
- Admin API
  - A new `total` field in API responses, that counts the total number of entities in the datastore. [#635](https://github.com/Kong/kong/pull/635)
- Configuration
  - Possibility to configure the keyspace replication strategy for Cassandra. It will be taken into account by the migrations when the configured keyspace does not already exist. [#350](https://github.com/Kong/kong/issues/350)
  - Dnsmasq is now optional. You can specify a custom DNS resolver address that Kong will use when resolving hostnames. This can be configured in `kong.yml`. [#625](https://github.com/Kong/kong/pull/625)
- Plugins
  - **New "syslog" plugin**: send logs to local system log. [#698](https://github.com/Kong/kong/pull/698)
  - **New "loggly" plugin**: send logs to Loggly over UDP. [#698](https://github.com/Kong/kong/pull/698)
  - **New "datadog" plugin**: send logs to Datadog server. [#758](https://github.com/Kong/kong/pull/758)
  - OAuth2
    - Add support for `X-Forwarded-Proto` header. [#650](https://github.com/Kong/kong/pull/650)
    - Expose a new `/oauth2_tokens` endpoint with the possibility to retrieve, update or delete OAuth 2.0 access tokens. [#729](https://github.com/Kong/kong/pull/729)
  - JWT
    - Support for base64 encoded secrets. [#838](https://github.com/Kong/kong/pull/838) [#577](https://github.com/Kong/kong/issues/577)
    - Support to configure the claim in which the key is given into the token (not `iss` only anymore). [#838](https://github.com/Kong/kong/pull/838)
  - Request transformer
    - Support for more transformation options: `remove`, `replace`, `add`, `append` motivated by [#393](https://github.com/Kong/kong/pull/393). See [#824](https://github.com/Kong/kong/pull/824)
    - Support JSON body transformation. [#569](https://github.com/Kong/kong/issues/569)
  - Response transformer
    - Support for more transformation options: `remove`, `replace`, `add`, `append` motivated by [#393](https://github.com/Kong/kong/pull/393). See [#822](https://github.com/Kong/kong/pull/822)

### Changed

- As mentioned in the breaking changes section, a new configuration file format and validation. All properties are now documented and commented out with their default values. This allows for a lighter configuration file and more clarity as to what properties relate to. It also catches configuration mistakes. [#633](https://github.com/Kong/kong/pull/633)
- Replace the UUID generator library with a new implementation wrapping lib-uuid, fixing eventual conflicts happening in cases such as described in [#659](https://github.com/Kong/kong/pull/659). See [#695](https://github.com/Kong/kong/pull/695)
- Admin API
  - Increase the maximum body size to 10MB in order to handle configuration requests with heavy payloads. [#700](https://github.com/Kong/kong/pull/700)
  - Disable access logs for the `/status` endpoint.
  - The `/status` endpoint now includes `database` statistics, while the previous stats have been moved to a `server` response field. [#635](https://github.com/Kong/kong/pull/635)

### Fixed

- Behaviors described in [#603](https://github.com/Kong/kong/issues/603) related to the failure of Cassandra nodes thanks to the new driver. [#803](https://github.com/Kong/kong/issues/803)
- Latency headers are now properly included in responses sent to the client. [#708](https://github.com/Kong/kong/pull/708)
- `strip_request_path` does not add a trailing slash to the API's `upstream_url` anymore before proxying. [#675](https://github.com/Kong/kong/issues/675)
- Do not URL decode querystring before proxying the request to the upstream service. [#749](https://github.com/Kong/kong/issues/749)
- Handle cases when the request would be terminated prior to the Kong execution (that is, before ngx_lua reaches the `access_by_lua` context) in cases such as the use of a custom nginx module. [#594](https://github.com/Kong/kong/issues/594)
- Admin API
  - The PUT method now correctly updates boolean fields (such as `strip_request_path`). [#765](https://github.com/Kong/kong/pull/765)
  - The PUT method now correctly resets a plugin configuration. [#720](https://github.com/Kong/kong/pull/720)
  - PATCH correctly set previously unset fields. [#861](https://github.com/Kong/kong/pull/861)
  - In the responses, the `next` link is not being displayed anymore if there are no more entities to be returned. [#635](https://github.com/Kong/kong/pull/635)
  - Prevent the update of `created_at` fields. [#820](https://github.com/Kong/kong/pull/820)
  - Better `request_path` validation for APIs. "/" is not considered a valid path anymore. [#881](https://github.com/Kong/kong/pull/881)
- Plugins
  - Galileo: ensure the `mimeType` value is always a string in ALFs. [#584](https://github.com/Kong/kong/issues/584)
  - JWT: allow to update JWT credentials using the PATCH method. It previously used to reply with `405 Method not allowed` because the PATCH method was not implemented. [#667](https://github.com/Kong/kong/pull/667)
  - Rate limiting: fix a warning when many periods are configured. [#681](https://github.com/Kong/kong/issues/681)
  - Basic Authentication: do not re-hash the password field when updating a credential. [#726](https://github.com/Kong/kong/issues/726)
  - File log: better permissions for on file creation for file-log plugin. [#877](https://github.com/Kong/kong/pull/877)
  - OAuth2
    - Implement correct responses when the OAuth2 challenges are refused. [#737](https://github.com/Kong/kong/issues/737)
    - Handle querystring on `/authorize` and `/token` URLs. [#687](https://github.com/Kong/kong/pull/667)
    - Handle punctuation in scopes on `/authorize` and `/token` endpoints. [#658](https://github.com/Kong/kong/issues/658)

> ***internal***
> - Event bus for local and cluster-wide events propagation. Plans for this event bus is to be widely used among Kong in the future.
> - The Kong Public Lua API (Lua helpers integrated in Kong such as DAO and Admin API helpers) is now documented with [ldoc](http://stevedonovan.github.io/ldoc/).
> - Work has been done to restore the reliability of the CI platforms.
> - Migrations can now execute DML queries (instead of DDL queries only). Handy for migrations implying plugin configuration changes, plugins renamings etc... [#770](https://github.com/Kong/kong/pull/770)

[Back to TOC](#table-of-contents)

## [0.5.4] - 2015/12/03

### Fixed

- Mashape Analytics plugin (renamed Galileo):
  - Improve stability under heavy load. [#757](https://github.com/Kong/kong/issues/757)
  - base64 encode ALF request/response bodies, enabling proper support for Galileo bodies inspection capabilities. [#747](https://github.com/Kong/kong/pull/747)
  - Do not include JSON bodies in ALF `postData.params` field. [#766](https://github.com/Kong/kong/pull/766)

[Back to TOC](#table-of-contents)

## [0.5.3] - 2015/11/16

### Fixed

- Avoids additional URL encoding when proxying to an upstream service. [#691](https://github.com/Kong/kong/pull/691)
- Potential timing comparison bug in HMAC plugin. [#704](https://github.com/Kong/kong/pull/704)

### Added

- The Galileo plugin now supports arbitrary host, port and path values. [#721](https://github.com/Kong/kong/pull/721)

[Back to TOC](#table-of-contents)

## [0.5.2] - 2015/10/21

A few fixes requested by the community!

### Fixed

- Kong properly search the `nginx` in your $PATH variable.
- Plugins:
  - OAuth2: can detect that the originating protocol for a request was HTTPS through the `X-Forwarded-Proto` header and work behind another reverse proxy (load balancer). [#650](https://github.com/Kong/kong/pull/650)
  - HMAC signature: support for `X-Date` header to sign the request for usage in browsers (since the `Date` header is protected). [#641](https://github.com/Kong/kong/issues/641)

[Back to TOC](#table-of-contents)

## [0.5.1] - 2015/10/13

Fixing a few glitches we let out with 0.5.0!

### Added

- Basic Authentication and HMAC Authentication plugins now also send the `X-Credential-Username` to the upstream server.
- Admin API now accept JSON when receiving a CORS request. [#580](https://github.com/Kong/kong/pull/580)
- Add a `WWW-Authenticate` header for HTTP 401 responses for basic-auth and key-auth. [#588](https://github.com/Kong/kong/pull/588)

### Changed

- Protect Kong from POODLE SSL attacks by omitting SSLv3 (CVE-2014-3566). [#563](https://github.com/Kong/kong/pull/563)
- Remove support for key-auth key in body. [#566](https://github.com/Kong/kong/pull/566)

### Fixed

- Plugins
  - HMAC
    - The migration for this plugin is now correctly being run. [#611](https://github.com/Kong/kong/pull/611)
    - Wrong username doesn't return HTTP 500 anymore, but 403. [#602](https://github.com/Kong/kong/pull/602)
  - JWT: `iss` not being found doesn't return HTTP 500 anymore, but 403. [#578](https://github.com/Kong/kong/pull/578)
  - OAuth2: client credentials flow does not include a refresh token anymore. [#562](https://github.com/Kong/kong/issues/562)
- Fix an occasional error when updating a plugin without a config. [#571](https://github.com/Kong/kong/pull/571)

[Back to TOC](#table-of-contents)

## [0.5.0] - 2015/09/25

With new plugins, many improvements and bug fixes, this release comes with breaking changes that will require your attention.

### Breaking changes

Several breaking changes are introduced. You will have to slightly change your configuration file and a migration script will take care of updating your database cluster. **Please follow the instructions in [UPGRADE.md](/UPGRADE.md#update-to-kong-050) for an update without downtime.**
- Many plugins were renamed due to new naming conventions for consistency. [#480](https://github.com/Kong/kong/issues/480)
- In the configuration file, the Cassandra `hosts` property was renamed to `contact_points`. [#513](https://github.com/Kong/kong/issues/513)
- Properties belonging to APIs entities have been renamed for clarity. [#513](https://github.com/Kong/kong/issues/513)
  - `public_dns` -> `request_host`
  - `path` -> `request_path`
  - `strip_path` -> `strip_request_path`
  - `target_url` -> `upstream_url`
- `plugins_configurations` have been renamed to `plugins`, and their `value` property has been renamed to `config` to avoid confusions. [#513](https://github.com/Kong/kong/issues/513)
- The database schema has been updated to handle the separation of plugins outside of the core repository.
- The Key authentication and Basic authentication plugins routes have changed:

```
Old route                             New route
/consumers/:consumer/keyauth       -> /consumers/:consumer/key-auth
/consumers/:consumer/keyauth/:id   -> /consumers/:consumer/key-auth/:id
/consumers/:consumer/basicauth     -> /consumers/:consumer/basic-auth
/consumers/:consumer/basicauth/:id -> /consumers/:consumer/basic-auth/:id
```

The old routes are still maintained but will be removed in upcoming versions. Consider them **deprecated**.

- Admin API
  - The route to retrieve enabled plugins is now under `/plugins/enabled`.
  - The route to retrieve a plugin's configuration schema is now under `/plugins/schema/{plugin name}`.

#### Added

- Plugins
  - **New Response Rate Limiting plugin**: Give a usage quota to your users based on a parameter in your response. [#247](https://github.com/Kong/kong/pull/247)
  - **New ACL (Access Control) plugin**: Configure authorizations for your Consumers. [#225](https://github.com/Kong/kong/issues/225)
  - **New JWT (JSON Web Token) plugin**: Verify and authenticate JWTs. [#519](https://github.com/Kong/kong/issues/519)
  - **New HMAC signature plugin**: Verify and authenticate HMAC signed HTTP requests. [#549](https://github.com/Kong/kong/pull/549)
  - Plugins migrations. Each plugin can now have its own migration scripts if it needs to store data in your cluster. This is a step forward to improve Kong's pluggable architecture. [#443](https://github.com/Kong/kong/pull/443)
  - Basic Authentication: the password field is now sha1 encrypted. [#33](https://github.com/Kong/kong/issues/33)
  - Basic Authentication: now supports credentials in the `Proxy-Authorization` header. [#460](https://github.com/Kong/kong/issues/460)

#### Changed

- Basic Authentication and Key Authentication now require authentication parameters even when the `Expect: 100-continue` header is being sent. [#408](https://github.com/Kong/kong/issues/408)
- Key Auth plugin does not support passing the key in the request payload anymore. [#566](https://github.com/Kong/kong/pull/566)
- APIs' names cannot contain characters from the RFC 3986 reserved list. [#589](https://github.com/Kong/kong/pull/589)

#### Fixed

- Resolver
  - Making a request with a querystring will now correctly match an API's path. [#496](https://github.com/Kong/kong/pull/496)
- Admin API
  - Data associated to a given API/Consumer will correctly be deleted if related Consumer/API is deleted. [#107](https://github.com/Kong/kong/issues/107) [#438](https://github.com/Kong/kong/issues/438) [#504](https://github.com/Kong/kong/issues/504)
  - The `/api/{api_name_or_id}/plugins/{plugin_name_or_id}` changed to `/api/{api_name_or_id}/plugins/{plugin_id}` to avoid requesting the wrong plugin if two are configured for one API. [#482](https://github.com/Kong/kong/pull/482)
  - APIs created without a `name` but with a `request_path` will now have a name which defaults to the set `request_path`. [#547](https://github.com/Kong/kong/issues/547)
- Plugins
  - Mashape Analytics: More robust buffer and better error logging. [#471](https://github.com/Kong/kong/pull/471)
  - Mashape Analytics: Several ALF (API Log Format) serialization fixes. [#515](https://github.com/Kong/kong/pull/515)
  - Oauth2: A response is now returned on `http://kong:8001/consumers/{consumer}/oauth2/{oauth2_id}`. [#469](https://github.com/Kong/kong/issues/469)
  - Oauth2: Saving `authenticated_userid` on Password Grant. [#476](https://github.com/Kong/kong/pull/476)
  - Oauth2: Proper handling of the `/oauth2/authorize` and `/oauth2/token` endpoints in the OAuth 2.0 Plugin when an API with a `path` is being consumed using the `public_dns` instead. [#503](https://github.com/Kong/kong/issues/503)
  - OAuth2: Properly returning `X-Authenticated-UserId` in the `client_credentials` and `password` flows. [#535](https://github.com/Kong/kong/issues/535)
  - Response-Transformer: Properly handling JSON responses that have a charset specified in their `Content-Type` header.

[Back to TOC](#table-of-contents)

## [0.4.2] - 2015/08/10

#### Added

- Cassandra authentication and SSL encryption. [#405](https://github.com/Kong/kong/pull/405)
- `preserve_host` flag on APIs to preserve the Host header when a request is proxied. [#444](https://github.com/Kong/kong/issues/444)
- Added the Resource Owner Password Credentials Grant to the OAuth 2.0 Plugin. [#448](https://github.com/Kong/kong/issues/448)
- Auto-generation of default SSL certificate. [#453](https://github.com/Kong/kong/issues/453)

#### Changed

- Remove `cassandra.port` property in configuration. Ports are specified by having `cassandra.hosts` addresses using the `host:port` notation (RFC 3986). [#457](https://github.com/Kong/kong/pull/457)
- Default SSL certificate is now auto-generated and stored in the `nginx_working_dir`.
- OAuth 2.0 plugin now properly forces HTTPS.

#### Fixed

- Better handling of multi-nodes Cassandra clusters. [#450](https://github.com/Kong/kong/pull/405)
- mashape-analytics plugin: handling of numerical values in querystrings. [#449](https://github.com/Kong/kong/pull/405)
- Path resolver `strip_path` option wrongfully matching the `path` property multiple times in the request URI. [#442](https://github.com/Kong/kong/issues/442)
- File Log Plugin bug that prevented the file creation in some environments. [#461](https://github.com/Kong/kong/issues/461)
- Clean output of the Kong CLI. [#235](https://github.com/Kong/kong/issues/235)

[Back to TOC](#table-of-contents)

## [0.4.1] - 2015/07/23

#### Fixed

- Issues with the Mashape Analytics plugin. [#425](https://github.com/Kong/kong/pull/425)
- Handle hyphens when executing path routing with `strip_path` option enabled. [#431](https://github.com/Kong/kong/pull/431)
- Adding the Client Credentials OAuth 2.0 flow. [#430](https://github.com/Kong/kong/issues/430)
- A bug that prevented "dnsmasq" from being started on some systems, including Debian. [f7da790](https://github.com/Kong/kong/commit/f7da79057ce29c7d1f6d90f4bc160cc3d9c8611f)
- File Log plugin: optimizations by avoiding the buffered I/O layer. [20bb478](https://github.com/Kong/kong/commit/20bb478952846faefec6091905bd852db24a0289)

[Back to TOC](#table-of-contents)

## [0.4.0] - 2015/07/15

#### Added

- Implement wildcard subdomains for APIs' `public_dns`. [#381](https://github.com/Kong/kong/pull/381) [#297](https://github.com/Kong/kong/pull/297)
- Plugins
  - **New OAuth 2.0 plugin.** [#341](https://github.com/Kong/kong/pull/341) [#169](https://github.com/Kong/kong/pull/169)
  - **New Mashape Analytics plugin.** [#360](https://github.com/Kong/kong/pull/360) [#272](https://github.com/Kong/kong/pull/272)
  - **New IP restriction plugin.** [#379](https://github.com/Kong/kong/pull/379)
  - Ratelimiting: support for multiple limits. [#382](https://github.com/Kong/kong/pull/382) [#205](https://github.com/Kong/kong/pull/205)
  - HTTP logging: support for HTTPS endpoint. [#342](https://github.com/Kong/kong/issues/342)
  - Logging plugins: new properties for logs timing. [#351](https://github.com/Kong/kong/issues/351)
  - Key authentication: now auto-generates a key if none is specified. [#48](https://github.com/Kong/kong/pull/48)
- Resolver
  - `path` property now accepts arbitrary depth. [#310](https://github.com/Kong/kong/issues/310)
- Admin API
  - Enable CORS by default. [#371](https://github.com/Kong/kong/pull/371)
  - Expose a new endpoint to get a plugin configuration's schema. [#376](https://github.com/Kong/kong/pull/376) [#309](https://github.com/Kong/kong/pull/309)
  - Expose a new endpoint to retrieve a node's status. [417c137](https://github.com/Kong/kong/commit/417c1376c08d3562bebe0c0816c6b54df045f515)
- CLI
  - `$ kong migrations reset` now asks for confirmation. [#365](https://github.com/Kong/kong/pull/365)

#### Fixed

- Plugins
  - Basic authentication not being executed if added to an API with default configuration. [6d732cd](https://github.com/Kong/kong/commit/6d732cd8b0ec92ef328faa843215d8264f50fb75)
  - SSL plugin configuration parsing. [#353](https://github.com/Kong/kong/pull/353)
  - SSL plugin doesn't accept a `consumer_id` anymore, as this wouldn't make sense. [#372](https://github.com/Kong/kong/pull/372) [#322](https://github.com/Kong/kong/pull/322)
  - Authentication plugins now return `401` when missing credentials. [#375](https://github.com/Kong/kong/pull/375) [#354](https://github.com/Kong/kong/pull/354)
- Admin API
  - Non supported HTTP methods now return `405` instead of `500`. [38f1b7f](https://github.com/Kong/kong/commit/38f1b7fa9f45f60c4130ef5ff9fe2c850a2ba586)
  - Prevent PATCH requests from overriding a plugin's configuration if partially updated. [9a7388d](https://github.com/Kong/kong/commit/9a7388d695c9de105917cde23a684a7d6722a3ca)
- Handle occasionally missing `schema_migrations` table. [#365](https://github.com/Kong/kong/pull/365) [#250](https://github.com/Kong/kong/pull/250)

> **internal**
> - DAO:
>   - Complete refactor. No more need for hard-coded queries. [#346](https://github.com/Kong/kong/pull/346)
> - Schemas:
>   - New `self_check` test for schema definitions. [5bfa7ca](https://github.com/Kong/kong/commit/5bfa7ca13561173161781f872244d1340e4152c1)

[Back to TOC](#table-of-contents)

## [0.3.2] - 2015/06/08

#### Fixed

- Uppercase Cassandra keyspace bug that prevented Kong to work with [kongdb.org](http://kongdb.org/)
- Multipart requests not properly parsed in the admin API. [#344](https://github.com/Kong/kong/issues/344)

[Back to TOC](#table-of-contents)

## [0.3.1] - 2015/06/07

#### Fixed

- Schema migrations are now automatic, which was missing from previous releases. [#303](https://github.com/Kong/kong/issues/303)

[Back to TOC](#table-of-contents)

## [0.3.0] - 2015/06/04

#### Added

- Support for SSL.
- Plugins
  - New HTTP logging plugin. [#226](https://github.com/Kong/kong/issues/226) [#251](https://github.com/Kong/kong/pull/251)
  - New SSL plugin.
  - New request size limiting plugin. [#292](https://github.com/Kong/kong/pull/292)
  - Default logging format improvements. [#226](https://github.com/Kong/kong/issues/226) [#262](https://github.com/Kong/kong/issues/262)
  - File logging now logs to a custom file. [#202](https://github.com/Kong/kong/issues/202)
  - Keyauth plugin now defaults `key_names` to "apikey".
- Admin API
  - RESTful routing. Much nicer Admin API routing. Ex: `/apis/{name_or_id}/plugins`. [#98](https://github.com/Kong/kong/issues/98) [#257](https://github.com/Kong/kong/pull/257)
  - Support `PUT` method for endpoints such as `/apis/`, `/apis/plugins/`, `/consumers/`
  - Support for `application/json` and `x-www-form-urlencoded` Content Types for all `PUT`, `POST` and `PATCH` endpoints by passing a `Content-Type` header. [#236](https://github.com/Kong/kong/pull/236)
- Resolver
  - Support resolving APIs by Path as well as by Header. [#192](https://github.com/Kong/kong/pull/192) [#282](https://github.com/Kong/kong/pull/282)
  - Support for `X-Host-Override` as an alternative to `Host` for browsers. [#203](https://github.com/Kong/kong/issues/203) [#246](https://github.com/Kong/kong/pull/246)
- Auth plugins now send user informations to your upstream services. [#228](https://github.com/Kong/kong/issues/228)
- Invalid `target_url` value are now being caught when creating an API. [#149](https://github.com/Kong/kong/issues/149)

#### Fixed

- Uppercase Cassandra keyspace causing migration failure. [#249](https://github.com/Kong/kong/issues/249)
- Guarantee that ratelimiting won't allow requests in case the atomicity of the counter update is not guaranteed. [#289](https://github.com/Kong/kong/issues/289)

> **internal**
> - Schemas:
>   - New property type: `array`. [#277](https://github.com/Kong/kong/pull/277)
>   - Entities schemas now live in their own files and are starting to be unit tested.
>   - Subfields are handled better: (notify required subfields and auto-vivify is subfield has default values).
> - Way faster unit tests. Not resetting the DB anymore between tests.
> - Improved coverage computation (exclude `vendor/`).
> - Travis now lints `kong/`.
> - Way faster Travis setup.
> - Added a new HTTP client for in-nginx usage, using the cosocket API.
> - Various refactorings.
> - Fix [#196](https://github.com/Kong/kong/issues/196).
> - Disabled ipv6 in resolver.

[Back to TOC](#table-of-contents)

## [0.2.1] - 2015/05/12

This is a maintenance release including several bug fixes and usability improvements.

#### Added
- Support for local DNS resolution. [#194](https://github.com/Kong/kong/pull/194)
- Support for Debian 8 and Ubuntu 15.04.
- DAO
  - Cassandra version bumped to 2.1.5
  - Support for Cassandra downtime. If Cassandra goes down and is brought back up, Kong will not need to restart anymore, statements will be re-prepared on-the-fly. This is part of an ongoing effort from [jbochi/lua-resty-cassandra#47](https://github.com/jbochi/lua-resty-cassandra/pull/47), [#146](https://github.com/Kong/kong/pull/146) and [#187](https://github.com/Kong/kong/pull/187).
Queries effectuated during the downtime will still be lost. [#11](https://github.com/Kong/kong/pull/11)
  - Leverage reused sockets. If the DAO reuses a socket, it will not re-set their keyspace. This should give a small but appreciable performance improvement. [#170](https://github.com/Kong/kong/pull/170)
  - Cascade delete plugins configurations when deleting a Consumer or an API associated with it. [#107](https://github.com/Kong/kong/pull/107)
  - Allow Cassandra hosts listening on different ports than the default. [#185](https://github.com/Kong/kong/pull/185)
- CLI
  - Added a notice log when Kong tries to connect to Cassandra to avoid user confusion. [#168](https://github.com/Kong/kong/pull/168)
  - The CLI now tests if the ports are already being used before starting and warns.
- Admin API
  - `name` is now an optional property for APIs. If none is being specified, the name will be the API `public_dns`. [#181](https://github.com/Kong/kong/pull/181)
- Configuration
  - The memory cache size is now configurable. [#208](https://github.com/Kong/kong/pull/208)

#### Fixed
- Resolver
  - More explicit "API not found" message from the resolver if the Host was not found in the system. "API not found with Host: %s".
  - If multiple hosts headers are being sent, Kong will test them all to see if one of the API is in the system. [#186](https://github.com/Kong/kong/pull/186)
- Admin API: responses now have a new line after the body. [#164](https://github.com/Kong/kong/issues/164)
- DAO: keepalive property is now properly passed when Kong calls `set_keepalive` on Cassandra sockets.
- Multipart dependency throwing error at startup. [#213](https://github.com/Kong/kong/pull/213)

> **internal**
> - Separate Migrations from the DAO factory.
> - Update dev config + Makefile rules (`run` becomes `start`).
> - Introducing an `ngx` stub for unit tests and CLI.
> - Switch many PCRE regexes to using patterns.

[Back to TOC](#table-of-contents)

## [0.2.0-2] - 2015/04/27

First public release of Kong. This version brings a lot of internal improvements as well as more usability and a few additional plugins.

#### Added
- Plugins
  - CORS plugin.
  - Request transformation plugin.
  - NGINX plus monitoring plugin.
- Configuration
  - New properties: `proxy_port` and `api_admin_port`. [#142](https://github.com/Kong/kong/issues/142)
- CLI
  - Better info, help and error messages. [#118](https://github.com/Kong/kong/issues/118) [#124](https://github.com/Kong/kong/issues/124)
  - New commands: `kong reload`, `kong quit`. [#114](https://github.com/Kong/kong/issues/114) Alias of `version`: `kong --version` [#119](https://github.com/Kong/kong/issues/119)
  - `kong restart` simply starts Kong if not previously running + better pid file handling. [#131](https://github.com/Kong/kong/issues/131)
- Package distributions: .rpm, .deb and .pkg for easy installs on most common platforms.

#### Fixed
- Admin API: trailing slash is not necessary anymore for core resources such as `/apis` or `/consumers`.
- Leaner default configuration. [#156](https://github.com/Kong/kong/issues/156)

> **internal**
> - All scripts moved to the CLI as "hidden" commands (`kong db`, `kong config`).
> - More tests as always, and they are structured better. The coverage went down mainly because of plugins which will later move to their own repos. We are all eagerly waiting for that!
> - `src/` was renamed to `kong/` for ease of development
> - All system dependencies versions for package building and travis-ci are now listed in `versions.sh`
> - DAO doesn't need to `:prepare()` prior to run queries. Queries can be prepared at runtime. [#146](https://github.com/Kong/kong/issues/146)

[Back to TOC](#table-of-contents)

## [0.1.1beta-2] - 2015/03/30

#### Fixed

- Wrong behavior of auto-migration in `kong start`.

[Back to TOC](#table-of-contents)

## [0.1.0beta-3] - 2015/03/25

First public beta. Includes caching and better usability.

#### Added
- Required Openresty is now `1.7.10.1`.
- Freshly built CLI, rewritten in Lua
- `kong start` using a new DB keyspace will automatically migrate the schema. [#68](https://github.com/Kong/kong/issues/68)
- Anonymous error reporting on Proxy and API. [#64](https://github.com/Kong/kong/issues/64)
- Configuration
  - Simplified configuration file (unified in `kong.yml`).
  - In configuration, `plugins_installed` was renamed to `plugins_available`. [#59](https://github.com/Kong/kong/issues/59)
  - Order of `plugins_available` doesn't matter anymore. [#17](https://github.com/Kong/kong/issues/17)
  - Better handling of plugins: Kong now detects which plugins are configured and if they are installed on the current machine.
  - `bin/kong` now defaults on `/etc/kong.yml` for config and `/var/logs/kong` for output. [#71](https://github.com/Kong/kong/issues/71)
- Proxy: APIs/Consumers caching with expiration for faster authentication.
- Admin API: Plugins now use plain form parameters for configuration. [#70](https://github.com/Kong/kong/issues/70)
- Keep track of already executed migrations. `rollback` now behaves as expected. [#8](https://github.com/Kong/kong/issues/8)

#### Fixed
- `Server` header now sends Kong. [#57](https://github.com/Kong/kong/issues/57)
- migrations not being executed in order on Linux. This issue wasn't noticed until unit testing the migrations because for now we only have 1 migration file.
- Admin API: Errors responses are now sent as JSON. [#58](https://github.com/Kong/kong/issues/58)

> **internal**
> - We now have code linting and coverage.
> - Faker and Migrations instances don't live in the DAO Factory anymore, they are only used in scripts and tests.
> - `scripts/config.lua` allows environment based configurations. `make dev` generates a `kong.DEVELOPMENT.yml` and `kong_TEST.yml`. Different keyspaces and ports.
> - `spec_helpers.lua` allows tests to not rely on the `Makefile` anymore. Integration tests can run 100% from `busted`.
> - Switch integration testing from [httpbin.org] to [mockbin.com].
> - `core` plugin was renamed to `resolver`.

[Back to TOC](#table-of-contents)

## [0.0.1alpha-1] - 2015/02/25

First version running with Cassandra.

#### Added
- Basic proxying.
- Built-in authentication plugin (api key, HTTP basic).
- Built-in ratelimiting plugin.
- Built-in TCP logging plugin.
- Configuration API (for consumers, apis, plugins).
- CLI `bin/kong` script.
- Database migrations (using `db.lua`).

[Back to TOC](#table-of-contents)

<<<<<<< HEAD
[2.2.0-beta.1]: https://github.com/Kong/kong/compare/2.1.3...2.2.0-beta.1
=======
[2.2.0-rc.1]: https://github.com/Kong/kong/compare/2.1.3...2.2.0-rc.1
>>>>>>> 7871cd28
[2.1.4]: https://github.com/Kong/kong/compare/2.1.3...2.1.4
[2.1.3]: https://github.com/Kong/kong/compare/2.1.2...2.1.3
[2.1.2]: https://github.com/Kong/kong/compare/2.1.1...2.1.2
[2.1.1]: https://github.com/Kong/kong/compare/2.1.0...2.1.1
[2.1.0]: https://github.com/Kong/kong/compare/2.0.5...2.1.0
[2.0.5]: https://github.com/Kong/kong/compare/2.0.4...2.0.5
[2.0.4]: https://github.com/Kong/kong/compare/2.0.3...2.0.4
[2.0.3]: https://github.com/Kong/kong/compare/2.0.2...2.0.3
[2.0.2]: https://github.com/Kong/kong/compare/2.0.1...2.0.2
[2.0.1]: https://github.com/Kong/kong/compare/2.0.0...2.0.1
[2.0.0]: https://github.com/Kong/kong/compare/1.5.0...2.0.0
[1.5.1]: https://github.com/Kong/kong/compare/1.5.0...1.5.1
[1.5.0]: https://github.com/Kong/kong/compare/1.4.3...1.5.0
[1.4.3]: https://github.com/Kong/kong/compare/1.4.2...1.4.3
[1.4.2]: https://github.com/Kong/kong/compare/1.4.1...1.4.2
[1.4.1]: https://github.com/Kong/kong/compare/1.4.0...1.4.1
[1.4.0]: https://github.com/Kong/kong/compare/1.3.0...1.4.0
[1.3.0]: https://github.com/Kong/kong/compare/1.2.2...1.3.0
[1.2.2]: https://github.com/Kong/kong/compare/1.2.1...1.2.2
[1.2.1]: https://github.com/Kong/kong/compare/1.2.0...1.2.1
[1.2.0]: https://github.com/Kong/kong/compare/1.1.2...1.2.0
[1.1.2]: https://github.com/Kong/kong/compare/1.1.1...1.1.2
[1.1.1]: https://github.com/Kong/kong/compare/1.1.0...1.1.1
[1.1.0]: https://github.com/Kong/kong/compare/1.0.3...1.1.0
[1.0.3]: https://github.com/Kong/kong/compare/1.0.2...1.0.3
[1.0.2]: https://github.com/Kong/kong/compare/1.0.1...1.0.2
[1.0.1]: https://github.com/Kong/kong/compare/1.0.0...1.0.1
[1.0.0]: https://github.com/Kong/kong/compare/0.15.0...1.0.0
[0.15.0]: https://github.com/Kong/kong/compare/0.14.1...0.15.0
[0.14.1]: https://github.com/Kong/kong/compare/0.14.0...0.14.1
[0.14.0]: https://github.com/Kong/kong/compare/0.13.1...0.14.0
[0.13.1]: https://github.com/Kong/kong/compare/0.13.0...0.13.1
[0.13.0]: https://github.com/Kong/kong/compare/0.12.3...0.13.0
[0.12.3]: https://github.com/Kong/kong/compare/0.12.2...0.12.3
[0.12.2]: https://github.com/Kong/kong/compare/0.12.1...0.12.2
[0.12.1]: https://github.com/Kong/kong/compare/0.12.0...0.12.1
[0.12.0]: https://github.com/Kong/kong/compare/0.11.2...0.12.0
[0.11.2]: https://github.com/Kong/kong/compare/0.11.1...0.11.2
[0.11.1]: https://github.com/Kong/kong/compare/0.11.0...0.11.1
[0.10.4]: https://github.com/Kong/kong/compare/0.10.3...0.10.4
[0.11.0]: https://github.com/Kong/kong/compare/0.10.3...0.11.0
[0.10.3]: https://github.com/Kong/kong/compare/0.10.2...0.10.3
[0.10.2]: https://github.com/Kong/kong/compare/0.10.1...0.10.2
[0.10.1]: https://github.com/Kong/kong/compare/0.10.0...0.10.1
[0.10.0]: https://github.com/Kong/kong/compare/0.9.9...0.10.0
[0.9.9]: https://github.com/Kong/kong/compare/0.9.8...0.9.9
[0.9.8]: https://github.com/Kong/kong/compare/0.9.7...0.9.8
[0.9.7]: https://github.com/Kong/kong/compare/0.9.6...0.9.7
[0.9.6]: https://github.com/Kong/kong/compare/0.9.5...0.9.6
[0.9.5]: https://github.com/Kong/kong/compare/0.9.4...0.9.5
[0.9.4]: https://github.com/Kong/kong/compare/0.9.3...0.9.4
[0.9.3]: https://github.com/Kong/kong/compare/0.9.2...0.9.3
[0.9.2]: https://github.com/Kong/kong/compare/0.9.1...0.9.2
[0.9.1]: https://github.com/Kong/kong/compare/0.9.0...0.9.1
[0.9.0]: https://github.com/Kong/kong/compare/0.8.3...0.9.0
[0.8.3]: https://github.com/Kong/kong/compare/0.8.2...0.8.3
[0.8.2]: https://github.com/Kong/kong/compare/0.8.1...0.8.2
[0.8.1]: https://github.com/Kong/kong/compare/0.8.0...0.8.1
[0.8.0]: https://github.com/Kong/kong/compare/0.7.0...0.8.0
[0.7.0]: https://github.com/Kong/kong/compare/0.6.1...0.7.0
[0.6.1]: https://github.com/Kong/kong/compare/0.6.0...0.6.1
[0.6.0]: https://github.com/Kong/kong/compare/0.5.4...0.6.0
[0.5.4]: https://github.com/Kong/kong/compare/0.5.3...0.5.4
[0.5.3]: https://github.com/Kong/kong/compare/0.5.2...0.5.3
[0.5.2]: https://github.com/Kong/kong/compare/0.5.1...0.5.2
[0.5.1]: https://github.com/Kong/kong/compare/0.5.0...0.5.1
[0.5.0]: https://github.com/Kong/kong/compare/0.4.2...0.5.0
[0.4.2]: https://github.com/Kong/kong/compare/0.4.1...0.4.2
[0.4.1]: https://github.com/Kong/kong/compare/0.4.0...0.4.1
[0.4.0]: https://github.com/Kong/kong/compare/0.3.2...0.4.0
[0.3.2]: https://github.com/Kong/kong/compare/0.3.1...0.3.2
[0.3.1]: https://github.com/Kong/kong/compare/0.3.0...0.3.1
[0.3.0]: https://github.com/Kong/kong/compare/0.2.1...0.3.0
[0.2.1]: https://github.com/Kong/kong/compare/0.2.0-2...0.2.1
[0.2.0-2]: https://github.com/Kong/kong/compare/0.1.1beta-2...0.2.0-2
[0.1.1beta-2]: https://github.com/Kong/kong/compare/0.1.0beta-3...0.1.1beta-2
[0.1.0beta-3]: https://github.com/Kong/kong/compare/2236374d5624ad98ea21340ca685f7584ec35744...0.1.0beta-3
[0.0.1alpha-1]: https://github.com/Kong/kong/compare/ffd70b3101ba38d9acc776038d124f6e2fccac3c...2236374d5624ad98ea21340ca685f7584ec35744<|MERGE_RESOLUTION|>--- conflicted
+++ resolved
@@ -1,11 +1,7 @@
 # Table of Contents
 
 
-<<<<<<< HEAD
-- [2.2.0-beta.1](#220-beta1)
-=======
 - [2.2.0-rc.1](#220-rc1)
->>>>>>> 7871cd28
 - [2.1.4](#214)
 - [2.1.3](#213)
 - [2.1.2](#212)
@@ -54,21 +50,6 @@
 - [0.9.9 and prior](#099---20170202)
 
 
-<<<<<<< HEAD
-## [2.2.0-beta.1]
-
-> Released 2020/10/02
-
-This is a *beta* pre-release of the upcoming Kong 2.2 series. There are no
-breaking changes with respect to the 2.x series. Being a beta pre-release,
-development for 2.2 is now in *feature freeze*: only bugfixes are going to be
-merged between this release and Kong 2.2.0. This is now the time to test the
-new features and report any issues!
-
-This changelog entry all new features and fixes for the 2.2.0 series, including
-changes previously added in the 2.2.0-alpha.1 release.
-, and all fixes from Kong 2.1.4.
-=======
 ## [2.2.0-rc.1]
 
 > Released 2020/10/02
@@ -80,7 +61,6 @@
 
 This changelog entry all new features and fixes for the 2.2.0 series, including
 changes previously added in the 2.2.0-alpha.1 and 2.2.0-beta.1 releases.
->>>>>>> 7871cd28
 
 ### Dependencies
 
@@ -155,8 +135,6 @@
 
 ##### Admin API
 
-<<<<<<< HEAD
-=======
 - Hybrid Mode: new endpoint `/clustering/data-planes` which returns complete
   information about all Data Plane nodes that are connected to the Control
   Plane cluster, regardless of the Control Plane node to which they connected.
@@ -164,7 +142,6 @@
     returns only information about Data Plane nodes directly connected to the
     Control Plane node to which the Admin API request was made, and is
     superseded by `/clustering/data-planes`.
->>>>>>> 7871cd28
 - Admin API responses now honor the `headers` configuration setting for
   including or removing the `Server` header.
   [#6371](https://github.com/Kong/kong/pull/6371)
@@ -204,10 +181,6 @@
   if the correlation id header arrives but is empty.
   [#6358](https://github.com/Kong/kong/pull/6358)
 
-<<<<<<< HEAD
-=======
-
->>>>>>> 7871cd28
 ## [2.1.4]
 
 > Released 2020/09/18
@@ -5549,11 +5522,7 @@
 
 [Back to TOC](#table-of-contents)
 
-<<<<<<< HEAD
-[2.2.0-beta.1]: https://github.com/Kong/kong/compare/2.1.3...2.2.0-beta.1
-=======
 [2.2.0-rc.1]: https://github.com/Kong/kong/compare/2.1.3...2.2.0-rc.1
->>>>>>> 7871cd28
 [2.1.4]: https://github.com/Kong/kong/compare/2.1.3...2.1.4
 [2.1.3]: https://github.com/Kong/kong/compare/2.1.2...2.1.3
 [2.1.2]: https://github.com/Kong/kong/compare/2.1.1...2.1.2
