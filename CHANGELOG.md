# Table of Contents

- [3.3.0](#330)
- [3.2.0](#320)
- [3.1.0](#310)
- [3.0.1](#301)
- [3.0.0](#300)
- [Previous releases](#previous-releases)


## Unreleased

<<<<<<< HEAD
### Fixes

#### Plugins

- **grpc-gateway**: Fixed an issue that empty (all default value) messages cannot be unframed correctly.
  [#10836](https://github.com/Kong/kong/pull/10836)
=======
### Breaking Changes

#### Core

#### Plugins

- Validation for queue related parameters has been
  improved. `max_batch_size`, `max_entries` and `max_bytes` are now
  `integer`s instead of `number`s.  `initial_retry_delay` and
  `max_retry_delay` must now be `number`s greater than 0.001
  (seconds).
  [#10840](https://github.com/Kong/kong/pull/10840)

### Additions

#### Core

#### Admin API

#### Status API

#### Plugins

#### PDK

### Fixes

#### Core

#### Admin API

#### Plugins

- **ACME**: Fixed sanity test can't work with "kong" storage in Hybrid mode
  [10852](https://github.com/Kong/kong/pull/10852)

#### PDK

### Changed

#### Core

#### PDK

#### Plugins
>>>>>>> 656ba9bd

### Dependencies

- Bumped lua-resty-openssl from 0.8.20 to 0.8.22
  [#10837](https://github.com/Kong/kong/pull/10837)
- Bumped kong-lapis from 1.8.3.1 to 1.14.0.2
  [#10841](https://github.com/Kong/kong/pull/10841)

## 3.3.0

### Breaking Changes

#### Core

- The `traditional_compat` router mode has been made more compatible with the
  behavior of `traditional` mode by splitting routes with multiple paths into
  multiple atc routes with separate priorities.  Since the introduction of the new
  router in Kong Gateway 3.0, `traditional_compat` mode assigned only one priority
  to each route, even if different prefix path lengths and regular expressions
  were mixed in a route. This was not how multiple paths were handled in the
  `traditional` router and the behavior has now been changed so that a separate
  priority value is assigned to each path in a route.
  [#10615](https://github.com/Kong/kong/pull/10615)

#### Plugins

- **http-log, statsd, opentelemetry, datadog**: The queueing system
  has been reworked, causing some plugin parameters to not function as expected
  anymore. If you use queues on these plugin, new parameters must be configured.
  The module `kong.tools.batch_queue` has been renamed to `kong.tools.batch` in
  the process and the API was changed.  If your custom plugin uses queues, it must
  be updated to use the new API.
  [#10172](https://github.com/Kong/kong/pull/10172)
- **http-log**: If the log server responds with a 3xx HTTP status code, the
  plugin will consider it to be an error and retry according to the retry
  configuration.  Previously, 3xx status codes would be interpreted as success,
  causing the log entries to be dropped.
  [#10172](https://github.com/Kong/kong/pull/10172)
- **Serverless Functions**: `kong.cache` now points to a cache instance that is dedicated to the
  Serverless Functions plugins: it does not provide access to the global kong cache. Access to
  certain fields in kong.configuration has also been restricted.
  [#10417](https://github.com/Kong/kong/pull/10417)
- **Zipkin**: The zipkin plugin now uses queues for internal
  buffering.  The standard queue parameter set is available to
  control queuing behavior.
  [#10753](https://github.com/Kong/kong/pull/10753)
- Tracing: tracing_sampling_rate defaults to 0.01 (trace one of every 100 requests) instead of the previous 1
  (trace all requests). Tracing all requests is inappropriate for most production systems
  [#10774](https://github.com/Kong/kong/pull/10774)

### Additions

#### Core

- Make runloop and init error response content types compliant with Accept header value
  [#10366](https://github.com/Kong/kong/pull/10366)
- Add a new field `updated_at` for core entities ca_certificates, certificates, consumers,
  targets, upstreams, plugins, workspaces, clustering_data_planes and snis.
  [#10400](https://github.com/Kong/kong/pull/10400)
- Allow configuring custom error templates
  [#10374](https://github.com/Kong/kong/pull/10374)
- The maximum number of request headers, response headers, uri args, and post args that are
  parsed by default can now be configured with a new configuration parameters:
  `lua_max_req_headers`, `lua_max_resp_headers`, `lua_max_uri_args` and `lua_max_post_args`
  [#10443](https://github.com/Kong/kong/pull/10443)
- Allow configuring Labels for data planes to provide metadata information.
  Labels are only compatible with hybrid mode deployments with Kong Konnect (SaaS)
  [#10471](https://github.com/Kong/kong/pull/10471)
- Add Postgres triggers on the core entites and entities in bundled plugins to delete the
  expired rows in an efficient and timely manner.
  [#10389](https://github.com/Kong/kong/pull/10389)
- Support for configurable Node IDs
  [#10385](https://github.com/Kong/kong/pull/10385)
- Request and response buffering options are now enabled for incoming HTTP 2.0 requests too.
  Thanks [@PidgeyBE](https://github.com/PidgeyBE) for contributing this change.
  [#10204](https://github.com/Kong/kong/pull/10204)
  [#10595](https://github.com/Kong/kong/pull/10595)
- Add `KONG_UPSTREAM_DNS_TIME` to `kong.ctx` so that we can record the time it takes for DNS
  resolution when Kong proxies to upstream.
  [#10355](https://github.com/Kong/kong/pull/10355)
- Tracing: rename spans to simplify filtering on tracing backends.
  [#10577](https://github.com/Kong/kong/pull/10577)
- Support timeout for dynamic log level
  [#10288](https://github.com/Kong/kong/pull/10288)
- Added new span attribute `http.client_ip` to capture the client IP when behind a proxy.
  [#10723](https://github.com/Kong/kong/pull/10723)

#### Admin API

- The `/upstreams/<upstream>/health?balancer_health=1` endpoint always shows the balancer health,
  through a new attribute balancer_health, which always returns HEALTHY or UNHEALTHY (reporting
  the true state of the balancer), even if the overall upstream health status is HEALTHCHECKS_OFF.
  This is useful for debugging.
  [#5885](https://github.com/Kong/kong/pull/5885)

#### Status API

- The `status_listen` server has been enhanced with the addition of the
  `/status/ready` API for monitoring Kong's health.
  This endpoint provides a `200` response upon receiving a `GET` request,
  but only if a valid, non-empty configuration is loaded and Kong is
  prepared to process user requests.
  Load balancers frequently utilize this functionality to ascertain
  Kong's availability to distribute incoming requests.
  [#10610](https://github.com/Kong/kong/pull/10610)
  [#10787](https://github.com/Kong/kong/pull/10787)

#### Plugins

- **ACME**: acme plugin now supports configuring an `account_key` in `keys` and `key_sets`
  [#9746](https://github.com/Kong/kong/pull/9746)
- **Proxy-Cache**: add `ignore_uri_case` to configuring cache-key uri to be handled as lowercase
  [#10453](https://github.com/Kong/kong/pull/10453)
- **HTTP-Log**: add `application/json; charset=utf-8` option for the `Content-Type` header
  in the http-log plugin, for log collectors that require that character set declaration.
  [#10533](https://github.com/Kong/kong/pull/10533)
- **DataDog**: supports value of `host` to be referenceable.
  [#10484](https://github.com/Kong/kong/pull/10484)
- **Zipkin&Opentelemetry**: convert traceid in http response headers to hex format
  [#10534](https://github.com/Kong/kong/pull/10534)
- **ACME**: acme plugin now supports configuring `namespace` for redis storage
  which is default to empty string for backward compatibility.
  [#10562](https://github.com/Kong/kong/pull/10562)
- **AWS Lambda**: add a new field `disable_https` to support scheme config on lambda service api endpoint
  [#9799](https://github.com/Kong/kong/pull/9799)
- **OpenTelemetry**: spans are now correctly correlated in downstream Datadog traces.
  [10531](https://github.com/Kong/kong/pull/10531)
- **OpenTelemetry**: add `header_type` field in OpenTelemetry plugin.
  Previously, the `header_type` was hardcoded to `preserve`, now it can be set to one of the
  following values: `preserve`, `ignore`, `b3`, `b3-single`, `w3c`, `jaeger`, `ot`.
  [#10620](https://github.com/Kong/kong/pull/10620)

#### PDK

- PDK now supports getting plugins' ID with `kong.plugin.get_id`.
  [#9903](https://github.com/Kong/kong/pull/9903)

### Fixes

#### Core

- Fixed an issue where upstream keepalive pool has CRC32 collision.
  [#9856](https://github.com/Kong/kong/pull/9856)
- Fix an issue where control plane does not downgrade config for `aws_lambda` and `zipkin` for older version of data planes.
  [#10346](https://github.com/Kong/kong/pull/10346)
- Fix an issue where control plane does not rename fields correctly for `session` for older version of data planes.
  [#10352](https://github.com/Kong/kong/pull/10352)
- Fix an issue where validation to regex routes may be skipped when the old-fashioned config is used for DB-less Kong.
  [#10348](https://github.com/Kong/kong/pull/10348)
- Fix and issue where tracing may cause unexpected behavior.
  [#10364](https://github.com/Kong/kong/pull/10364)
- Fix an issue where balancer passive healthcheck would use wrong status code when kong changes status code
  from upstream in `header_filter` phase.
  [#10325](https://github.com/Kong/kong/pull/10325)
  [#10592](https://github.com/Kong/kong/pull/10592)
- Fix an issue where schema validations failing in a nested record did not propagate the error correctly.
  [#10449](https://github.com/Kong/kong/pull/10449)
- Fixed an issue where dangling Unix sockets would prevent Kong from restarting in
  Docker containers if it was not cleanly stopped.
  [#10468](https://github.com/Kong/kong/pull/10468)
- Fix an issue where sorting function for traditional router sources/destinations lead to "invalid order
  function for sorting" error.
  [#10514](https://github.com/Kong/kong/pull/10514)
- Fix the UDP socket leak caused by frequent DNS queries.
  [#10691](https://github.com/Kong/kong/pull/10691)
- Fix a typo of mlcache option `shm_set_tries`.
  [#10712](https://github.com/Kong/kong/pull/10712)
- Fix an issue where slow start up of Go plugin server causes dead lock.
  [#10561](https://github.com/Kong/kong/pull/10561)
- Tracing: fix an issue that caused the `sampled` flag of incoming propagation
  headers to be handled incorrectly and only affect some spans.
  [#10655](https://github.com/Kong/kong/pull/10655)
- Tracing: fix an issue that was preventing `http_client` spans to be created for OpenResty HTTP client requests.
  [#10680](https://github.com/Kong/kong/pull/10680)
- Tracing: fix an approximation issue that resulted in reduced precision of the balancer span start and end times.
  [#10681](https://github.com/Kong/kong/pull/10681)
- Tracing: tracing_sampling_rate defaults to 0.01 (trace one of every 100 requests) instead of the previous 1
  (trace all requests). Tracing all requests is inappropriate for most production systems
  [#10774](https://github.com/Kong/kong/pull/10774)
- Fix issue when stopping a Kong could error out if using Vault references
  [#10775](https://github.com/Kong/kong/pull/10775)
- Fix issue where Vault configuration stayed sticky and cached even when configurations were changed.
  [#10776](https://github.com/Kong/kong/pull/10776)
- Backported the openresty `ngx.print` chunk encoding buffer double free bug fix that
  leads to the corruption of chunk-encoded response data.
  [#10816](https://github.com/Kong/kong/pull/10816)
  [#10824](https://github.com/Kong/kong/pull/10824)


#### Admin API

- Fix an issue where empty value of URI argument `custom_id` crashes `/consumer`.
  [#10475](https://github.com/Kong/kong/pull/10475)

#### Plugins

- **Request-Transformer**: fix an issue where requests would intermittently
  be proxied with incorrect query parameters.
  [10539](https://github.com/Kong/kong/pull/10539)
- **Request Transformer**: honor value of untrusted_lua configuration parameter
  [#10327](https://github.com/Kong/kong/pull/10327)
- **OAuth2**: fix an issue that OAuth2 token was being cached to nil while access to the wrong service first.
  [#10522](https://github.com/Kong/kong/pull/10522)
- **OpenTelemetry**: fix an issue that reconfigure of OpenTelemetry does not take effect.
  [#10172](https://github.com/Kong/kong/pull/10172)
- **OpenTelemetry**: fix an issue that caused spans to be propagated incorrectly
  resulting in a wrong hierarchy being rendered on tracing backends.
  [#10663](https://github.com/Kong/kong/pull/10663)
- **gRPC gateway**: `null` in the JSON payload caused an uncaught exception to be thrown during pb.encode.
  [#10687](https://github.com/Kong/kong/pull/10687)
- **Oauth2**: prevent an authorization code created by one plugin instance to be exchanged for an access token by a different plugin instance.
  [#10011](https://github.com/Kong/kong/pull/10011)
- **gRPC gateway**: fixed an issue that empty arrays in JSON are incorrectly encoded as `"{}"`; they are
now encoded as `"[]"` to comply with standard.
  [#10790](https://github.com/Kong/kong/pull/10790)

#### PDK

- Fixed an issue for tracing PDK where sample rate does not work.
  [#10485](https://github.com/Kong/kong/pull/10485)

### Changed

#### Core

- Postgres TTL cleanup timer will now only run on traditional and control plane nodes that have enabled the Admin API.
  [#10405](https://github.com/Kong/kong/pull/10405)
- Postgres TTL cleanup timer now runs a batch delete loop on each ttl enabled table with a number of 50.000 rows per batch.
  [#10407](https://github.com/Kong/kong/pull/10407)
- Postgres TTL cleanup timer now runs every 5 minutes instead of every 60 seconds.
  [#10389](https://github.com/Kong/kong/pull/10389)
- Postgres TTL cleanup timer now deletes expired rows based on database server-side timestamp to avoid potential
  problems caused by the difference of clock time between Kong and database server.
  [#10389](https://github.com/Kong/kong/pull/10389)

#### PDK

- `request.get_uri_captures` now returns the unnamed part tagged as an array (for jsonification).
  [#10390](https://github.com/Kong/kong/pull/10390)

#### Plugins

- **Request-Termination**: If the echo option was used, it would not return the uri-captures.
  [#10390](https://github.com/Kong/kong/pull/10390)
- **OpenTelemetry**: add `http_response_header_for_traceid` field in OpenTelemetry plugin.
  The plugin will set the corresponding header in the response
  if the field is specified with a string value.
  [#10379](https://github.com/Kong/kong/pull/10379)

### Dependencies

- Bumped lua-resty-session from 4.0.2 to 4.0.3
  [#10338](https://github.com/Kong/kong/pull/10338)
- Bumped lua-protobuf from 0.3.3 to 0.5.0
  [#10137](https://github.com/Kong/kong/pull/10413)
  [#10790](https://github.com/Kong/kong/pull/10790)
- Bumped lua-resty-timer-ng from 0.2.3 to 0.2.5
  [#10419](https://github.com/Kong/kong/pull/10419)
  [#10664](https://github.com/Kong/kong/pull/10664)
- Bumped lua-resty-openssl from 0.8.17 to 0.8.20
  [#10463](https://github.com/Kong/kong/pull/10463)
  [#10476](https://github.com/Kong/kong/pull/10476)
- Bumped lua-resty-http from 0.17.0.beta.1 to 0.17.1
  [#10547](https://github.com/Kong/kong/pull/10547)
- Bumped LuaSec from 1.2.0 to 1.3.1
  [#10528](https://github.com/Kong/kong/pull/10528)
- Bumped lua-resty-acme from 0.10.1 to 0.11.0
  [#10562](https://github.com/Kong/kong/pull/10562)
- Bumped lua-resty-events from 0.1.3 to 0.1.4
  [#10634](https://github.com/Kong/kong/pull/10634)
- Bumped lua-kong-nginx-module from 0.5.1 to 0.6.0
  [#10288](https://github.com/Kong/kong/pull/10288)
- Bumped lua-resty-lmdb from 1.0.0 to 1.1.0
  [#10766](https://github.com/Kong/kong/pull/10766)

## 3.2.0

### Breaking Changes

#### Plugins

- **JWT**: JWT plugin now denies a request that has different tokens in the jwt token search locations.
  [#9946](https://github.com/Kong/kong/pull/9946)
- **Session**: for sessions to work as expected it is required that all nodes run Kong >= 3.2.x.
  For that reason it is advisable that during upgrades mixed versions of proxy nodes run for
  as little as possible. During that time, the invalid sessions could cause failures and partial downtime.
  All existing sessions are invalidated when upgrading to this version.
  The parameter `idling_timeout` now has a default value of `900`: unless configured differently,
  sessions expire after 900 seconds (15 minutes) of idling.
  The parameter `absolute_timeout` has a default value of `86400`: unless configured differently,
  sessions expire after 86400 seconds (24 hours).
  [#10199](https://github.com/Kong/kong/pull/10199)
- **Proxy Cache**: Add wildcard and parameter match support for content_type
  [#10209](https://github.com/Kong/kong/pull/10209)

### Additions

#### Core

- Expose postgres connection pool configuration.
  [#9603](https://github.com/Kong/kong/pull/9603)
- When `router_flavor` is `traditional_compatible`, verify routes created using the
  Expression router instead of the traditional router to ensure created routes
  are actually compatible.
  [#9987](https://github.com/Kong/kong/pull/9987)
- Nginx charset directive can now be configured with Nginx directive injections
  [#10111](https://github.com/Kong/kong/pull/10111)
- Services upstream TLS config is extended to stream subsystem.
  [#9947](https://github.com/Kong/kong/pull/9947)
- New configuration option `ssl_session_cache_size` to set the Nginx directive `ssl_session_cache`.
  This config defaults to `10m`.
  Thanks [Michael Kotten](https://github.com/michbeck100) for contributing this change.
  [#10021](https://github.com/Kong/kong/pull/10021)

#### Balancer

- Add a new load-balancing `algorithm` option `latency` to the `Upstream` entity.
  This algorithm will choose a target based on the response latency of each target
  from prior requests.
  [#9787](https://github.com/Kong/kong/pull/9787)

#### Plugins

- **Plugin**: add an optional field `instance_name` that identifies a
  particular plugin entity.
  [#10077](https://github.com/Kong/kong/pull/10077)
- **Zipkin**: Add support to set the durations of Kong phases as span tags
  through configuration property `config.phase_duration_flavor`.
  [#9891](https://github.com/Kong/kong/pull/9891)
- **HTTP logging**: Suppport value of `headers` to be referenceable.
  [#9948](https://github.com/Kong/kong/pull/9948)
- **AWS Lambda**: Add `aws_imds_protocol_version` configuration
  parameter that allows the selection of the IMDS protocol version.
  Defaults to `v1`, can be set to `v2` to enable IMDSv2.
  [#9962](https://github.com/Kong/kong/pull/9962)
- **OpenTelemetry**: Support scoping with services, routes and consumers.
  [#10096](https://github.com/Kong/kong/pull/10096)
- **Statsd**: Add `tag_style` configuration
  parameter that allows to send metrics with [tags](https://github.com/prometheus/statsd_exporter#tagging-extensions).
  Defaults to `nil` which means do not add any tags
  to the metrics.
  [#10118](https://github.com/Kong/kong/pull/10118)
- **Session**: now uses lua-resty-session v4.0.0
  [#10199](https://github.com/Kong/kong/pull/10199)

#### Admin API

- In dbless mode, `/config` API endpoint can now flatten entity-related schema
  validation errors to a single array via the optional `flatten_errors` query
  parameter. Non-entity errors remain unchanged in this mode.
  [#10161](https://github.com/Kong/kong/pull/10161)
  [#10256](https://github.com/Kong/kong/pull/10256)

#### PDK

- Support for `upstream_status` field in log serializer.
  [#10296](https://github.com/Kong/kong/pull/10296)

### Fixes

#### Core

- Add back Postgres `FLOOR` function when calculating `ttl`, so the returned `ttl` is always a whole integer.
  [#9960](https://github.com/Kong/kong/pull/9960)
- Fix an issue where after a valid declarative configuration is loaded,
  the configuration hash is incorrectly set to the value: `00000000000000000000000000000000`.
  [#9911](https://github.com/Kong/kong/pull/9911)
- Update the batch queues module so that queues no longer grow without bounds if
  their consumers fail to process the entries.  Instead, old batches are now dropped
  and an error is logged.
  [#10247](https://github.com/Kong/kong/pull/10247)
- Fix an issue where 'X-Kong-Upstream-Status' cannot be emitted when response is buffered.
  [#10056](https://github.com/Kong/kong/pull/10056)

#### Plugins

- **Zipkin**: Fix an issue where the global plugin's sample ratio overrides route-specific.
  [#9877](https://github.com/Kong/kong/pull/9877)
- **JWT**: Deny requests that have different tokens in the jwt token search locations. Thanks Jackson 'Che-Chun' Kuo from Latacora for reporting this issue.
  [#9946](https://github.com/Kong/kong/pull/9946)
- **Statsd**: Fix a bug in the StatsD plugin batch queue processing where metrics are published multiple times.
  [#10052](https://github.com/Kong/kong/pull/10052)
- **Datadog**: Fix a bug in the Datadog plugin batch queue processing where metrics are published multiple times.
  [#10044](https://github.com/Kong/kong/pull/10044)
- **OpenTelemetry**: Fix non-compliances to specification:
  - For `http.uri` in spans. The field should be full HTTP URI.
    [#10069](https://github.com/Kong/kong/pull/10069)
  - For `http.status_code`. It should be present on spans for requests that have a status code.
    [#10160](https://github.com/Kong/kong/pull/10160)
  - For `http.flavor`. It should be a string value, not a double.
    [#10160](https://github.com/Kong/kong/pull/10160)
- **OpenTelemetry**: Fix a bug that when getting the trace of other formats, the trace ID reported and propagated could be of incorrect length.
    [#10332](https://github.com/Kong/kong/pull/10332)
- **OAuth2**: `refresh_token_ttl` is now limited between `0` and `100000000` by schema validator. Previously numbers that are too large causes requests to fail.
  [#10068](https://github.com/Kong/kong/pull/10068)

### Changed

#### Core

- Improve error message for invalid JWK entities.
  [#9904](https://github.com/Kong/kong/pull/9904)
- Renamed two configuration properties:
    * `opentelemetry_tracing` => `tracing_instrumentations`
    * `opentelemetry_tracing_sampling_rate` => `tracing_sampling_rate`

  The old `opentelemetry_*` properties are considered deprecated and will be
  fully removed in a future version of Kong.
  [#10122](https://github.com/Kong/kong/pull/10122)
  [#10220](https://github.com/Kong/kong/pull/10220)

#### Hybrid Mode

- Revert the removal of WebSocket protocol support for configuration sync,
  and disable the wRPC protocol.
  [#9921](https://github.com/Kong/kong/pull/9921)

### Dependencies

- Bumped luarocks from 3.9.1 to 3.9.2
  [#9942](https://github.com/Kong/kong/pull/9942)
- Bumped atc-router from 1.0.1 to 1.0.5
  [#9925](https://github.com/Kong/kong/pull/9925)
  [#10143](https://github.com/Kong/kong/pull/10143)
  [#10208](https://github.com/Kong/kong/pull/10208)
- Bumped lua-resty-openssl from 0.8.15 to 0.8.17
  [#9583](https://github.com/Kong/kong/pull/9583)
  [#10144](https://github.com/Kong/kong/pull/10144)
- Bumped lua-kong-nginx-module from 0.5.0 to 0.5.1
  [#10181](https://github.com/Kong/kong/pull/10181)
- Bumped lua-resty-session from 3.10 to 4.0.2
  [#10199](https://github.com/Kong/kong/pull/10199)
  [#10230](https://github.com/Kong/kong/pull/10230)
  [#10308](https://github.com/Kong/kong/pull/10308)
- Bumped OpenSSL from 1.1.1s to 1.1.1t
  [#10266](https://github.com/Kong/kong/pull/10266)
- Bumped lua-resty-timer-ng from 0.2.0 to 0.2.3
  [#10265](https://github.com/Kong/kong/pull/10265)


## 3.1.0

### Breaking Changes

#### Core

- Change the reponse body for a TRACE method from `The upstream server responded with 405`
  to `Method not allowed`, make the reponse to show more clearly that Kong do not support
  TRACE method.
  [#9448](https://github.com/Kong/kong/pull/9448)
- Add `allow_debug_header` Kong conf to allow use of the `Kong-Debug` header for debugging.
  This option defaults to `off`.
  [#10054](https://github.com/Kong/kong/pull/10054)
  [#10125](https://github.com/Kong/kong/pull/10125)


### Additions

#### Core

- Allow `kong.conf` ssl properties to be stored in vaults or environment
  variables. Allow such properties to be configured directly as content
  or base64 encoded content.
  [#9253](https://github.com/Kong/kong/pull/9253)
- Add support for full entity transformations in schemas
  [#9431](https://github.com/Kong/kong/pull/9431)
- Allow schema `map` type field being marked as referenceable.
  [#9611](https://github.com/Kong/kong/pull/9611)
- Add support for dynamically changing the log level
  [#9744](https://github.com/Kong/kong/pull/9744)
- Add `keys` entity to store and manage asymmetric keys.
  [#9737](https://github.com/Kong/kong/pull/9737)
- Add `key-sets` entity to group and manage `keys`
  [#9737](https://github.com/Kong/kong/pull/9737)

#### Plugins

- **Rate-limiting**: The HTTP status code and response body for rate-limited
  requests can now be customized. Thanks, [@utix](https://github.com/utix)!
  [#8930](https://github.com/Kong/kong/pull/8930)
- **Zipkin**: add `response_header_for_traceid` field in Zipkin plugin.
  The plugin will set the corresponding header in the response
  if the field is specified with a string value.
  [#9173](https://github.com/Kong/kong/pull/9173)
- **AWS Lambda**: add `requestContext` field into `awsgateway_compatible` input data
  [#9380](https://github.com/Kong/kong/pull/9380)
- **ACME**: add support for Redis SSL, through configuration properties
  `config.storage_config.redis.ssl`, `config.storage_config.redis.ssl_verify`,
  and `config.storage_config.redis.ssl_server_name`.
  [#9626](https://github.com/Kong/kong/pull/9626)
- **Session**: Add new config `cookie_persistent` that allows browser to persist
  cookies even if browser is closed. This defaults to `false` which means
  cookies are not persistend across browser restarts. Thanks [@tschaume](https://github.com/tschaume)
  for this contribution!
  [#8187](https://github.com/Kong/kong/pull/8187)
- **Response-rate-limiting**: add support for Redis SSL, through configuration properties
  `redis_ssl` (can be set to `true` or `false`), `ssl_verify`, and `ssl_server_name`.
  [#8595](https://github.com/Kong/kong/pull/8595)
  Thanks [@dominikkukacka](https://github.com/dominikkukacka)!
- **OpenTelemetry**: add referenceable attribute to the `headers` field
  that could be stored in vaults.
  [#9611](https://github.com/Kong/kong/pull/9611)
- **HTTP-Log**: Support `http_endpoint` field to be referenceable
  [#9714](https://github.com/Kong/kong/pull/9714)


#### Hybrid Mode

- Data plane node IDs will now persist across restarts.
  [#9067](https://github.com/Kong/kong/pull/9067)
- Add HTTP CONNECT forward proxy support for Hybrid Mode connections. New configuration
  options `cluster_use_proxy`, `proxy_server` and `proxy_server_ssl_verify` are added.
  [#9758](https://github.com/Kong/kong/pull/9758)
  [#9773](https://github.com/Kong/kong/pull/9773)

#### Performance

- Increase the default value of `lua_regex_cache_max_entries`, a warning will be thrown
  when there are too many regex routes and `router_flavor` is `traditional`.
  [#9624](https://github.com/Kong/kong/pull/9624)
- Add batch queue into the Datadog and StatsD plugin to reduce timer usage.
  [#9521](https://github.com/Kong/kong/pull/9521)

#### PDK

- Extend `kong.client.tls.request_client_certificate` to support setting
  the Distinguished Name (DN) list hints of the accepted CA certificates.
  [#9768](https://github.com/Kong/kong/pull/9768)

### Fixes

#### Core

- Fix issue where external plugins crashing with unhandled exceptions
  would cause high CPU utilization after the automatic restart.
  [#9384](https://github.com/Kong/kong/pull/9384)
- Fix issue where Zipkin plugin cannot parse OT baggage headers
  due to invalid OT baggage pattern. [#9280](https://github.com/Kong/kong/pull/9280)
- Add `use_srv_name` options to upstream for balancer.
  [#9430](https://github.com/Kong/kong/pull/9430)
- Fix issue in `header_filter` instrumentation where the span was not
  correctly created.
  [#9434](https://github.com/Kong/kong/pull/9434)
- Fix issue in router building where when field contains an empty table,
  the generated expression is invalid.
  [#9451](https://github.com/Kong/kong/pull/9451)
- Fix issue in router rebuilding where when paths field is invalid,
  the router's mutex is not released properly.
  [#9480](https://github.com/Kong/kong/pull/9480)
- Fixed an issue where `kong docker-start` would fail if `KONG_PREFIX` was set to
  a relative path.
  [#9337](https://github.com/Kong/kong/pull/9337)
- Fixed an issue with error-handling and process cleanup in `kong start`.
  [#9337](https://github.com/Kong/kong/pull/9337)

#### Hybrid Mode

- Fixed a race condition that can cause configuration push events to be dropped
  when the first data-plane connection is established with a control-plane
  worker.
  [#9616](https://github.com/Kong/kong/pull/9616)

#### CLI

- Fix slow CLI performance due to pending timer jobs
  [#9536](https://github.com/Kong/kong/pull/9536)

#### Admin API

- Increase the maximum request argument number from `100` to `1000`,
  and return `400` error if request parameters reach the limitation to
  avoid being truncated.
  [#9510](https://github.com/Kong/kong/pull/9510)
- Paging size parameter is now propogated to next page if specified
  in current request.
  [#9503](https://github.com/Kong/kong/pull/9503)
- Non-normalized prefix route path is now rejected. It will also suggest
  how to write the path in normalized form.
  [#9760](https://github.com/Kong/kong/pull/9760)

#### PDK

- Added support for `kong.request.get_uri_captures`
  (`kong.request.getUriCaptures`)
  [#9512](https://github.com/Kong/kong/pull/9512)
- Fixed parameter type of `kong.service.request.set_raw_body`
  (`kong.service.request.setRawBody`), return type of
  `kong.service.response.get_raw_body`(`kong.service.request.getRawBody`),
  and body parameter type of `kong.response.exit` to bytes. Note that old
  version of go PDK is incompatible after this change.
  [#9526](https://github.com/Kong/kong/pull/9526)
- Vault will not call `semaphore:wait` in `init` or `init_worker` phase.
  [#9851](https://github.com/Kong/kong/pull/9851)

#### Plugins

- Add missing `protocols` field to various plugin schemas.
  [#9525](https://github.com/Kong/kong/pull/9525)
- **AWS Lambda**: Fix an issue that is causing inability to
  read environment variables in ECS environment.
  [#9460](https://github.com/Kong/kong/pull/9460)
- **Request-Transformer**: fix a bug when header renaming will override
  existing header and cause unpredictable result.
  [#9442](https://github.com/Kong/kong/pull/9442)
- **OpenTelemetry**:
  - Fix an issue that the default propagation header
    is not configured to `w3c` correctly.
    [#9457](https://github.com/Kong/kong/pull/9457)
  - Replace the worker-level table cache with
    `BatchQueue` to avoid data race.
    [#9504](https://github.com/Kong/kong/pull/9504)
  - Fix an issue that the `parent_id` is not set
    on the span when propagating w3c traceparent.
    [#9628](https://github.com/Kong/kong/pull/9628)
- **Response-Transformer**: Fix the bug that Response-Transformer plugin
  breaks when receiving an unexcepted body.
  [#9463](https://github.com/Kong/kong/pull/9463)
- **HTTP-Log**: Fix an issue where queue id serialization
  does not include `queue_size` and `flush_timeout`.
  [#9789](https://github.com/Kong/kong/pull/9789)

### Changed

#### Hybrid Mode

- The legacy hybrid configuration protocol has been removed in favor of the wRPC
  protocol introduced in 3.0.
  [#9740](https://github.com/Kong/kong/pull/9740)

### Dependencies

- Bumped openssl from 1.1.1q to 1.1.1s
  [#9674](https://github.com/Kong/kong/pull/9674)
- Bumped atc-router from 1.0.0 to 1.0.1
  [#9558](https://github.com/Kong/kong/pull/9558)
- Bumped lua-resty-openssl from 0.8.10 to 0.8.15
  [#9583](https://github.com/Kong/kong/pull/9583)
  [#9600](https://github.com/Kong/kong/pull/9600)
  [#9675](https://github.com/Kong/kong/pull/9675)
- Bumped lyaml from 6.2.7 to 6.2.8
  [#9607](https://github.com/Kong/kong/pull/9607)
- Bumped lua-resty-acme from 0.8.1 to 0.9.0
  [#9626](https://github.com/Kong/kong/pull/9626)
- Bumped resty.healthcheck from 1.6.1 to 1.6.2
  [#9778](https://github.com/Kong/kong/pull/9778)
- Bumped pgmoon from 1.15.0 to 1.16.0
  [#9815](https://github.com/Kong/kong/pull/9815)


## [3.0.1]

### Fixes

#### Core

- Fix issue where Zipkin plugin cannot parse OT baggage headers
  due to invalid OT baggage pattern. [#9280](https://github.com/Kong/kong/pull/9280)
- Fix issue in `header_filter` instrumentation where the span was not
  correctly created.
  [#9434](https://github.com/Kong/kong/pull/9434)
- Fix issue in router building where when field contains an empty table,
  the generated expression is invalid.
  [#9451](https://github.com/Kong/kong/pull/9451)
- Fix issue in router rebuilding where when paths field is invalid,
  the router's mutex is not released properly.
  [#9480](https://github.com/Kong/kong/pull/9480)
- Fixed an issue where `kong docker-start` would fail if `KONG_PREFIX` was set to
  a relative path.
  [#9337](https://github.com/Kong/kong/pull/9337)
- Fixed an issue with error-handling and process cleanup in `kong start`.
  [#9337](https://github.com/Kong/kong/pull/9337)


## [3.0.0]

> Released 2022/09/12

This major release adds a new router written in Rust and a tracing API
that is compatible with the OpenTelemetry API spec.  Furthermore,
various internal changes have been made to improve Kong's performance
and memory consumption.  As it is a major release, users are advised
to review the list of braking changes to determine whether
configuration changes are needed when upgrading.

### Breaking Changes

#### Deployment

- Blue-green deployment from Kong earlier than `2.1.0` is not supported, upgrade to
  `2.1.0` or later before upgrading to `3.0.0` to have blue-green deployment.
  Thank you [@marc-charpentier]((https://github.com/charpentier)) for reporting issue
  and proposing a pull-request.
  [#8896](https://github.com/Kong/kong/pull/8896)
- Deprecate/stop producing Amazon Linux (1) containers and packages (EOLed December 31, 2020)
  [Kong/docs.konghq.com #3966](https://github.com/Kong/docs.konghq.com/pull/3966)
- Deprecate/stop producing Debian 8 "Jessie" containers and packages (EOLed June 2020)
  [Kong/kong-build-tools #448](https://github.com/Kong/kong-build-tools/pull/448)
  [Kong/kong-distributions #766](https://github.com/Kong/kong-distributions/pull/766)

#### Core


- Kong schema library's `process_auto_fields` function will not any more make a deep
  copy of data that is passed to it when the given context is `"select"`. This was
  done to avoid excessive deep copying of tables where we believe the data most of
  the time comes from a driver like `pgmoon` or `lmdb`. If a custom plugin relied
  on `process_auto_fields` not overriding the given table, it must make its own copy
  before passing it to the function now.
  [#8796](https://github.com/Kong/kong/pull/8796)
- The deprecated `shorthands` field in Kong Plugin or DAO schemas was removed in favor
  or the typed `shorthand_fields`. If your custom schemas still use `shorthands`, you
  need to update them to use `shorthand_fields`.
  [#8815](https://github.com/Kong/kong/pull/8815)
- The support for `legacy = true/false` attribute was removed from Kong schemas and
  Kong field schemas.
  [#8958](https://github.com/Kong/kong/pull/8958)
- The deprecated alias of `Kong.serve_admin_api` was removed. If your custom Nginx
  templates still use it, please change it to `Kong.admin_content`.
  [#8815](https://github.com/Kong/kong/pull/8815)
- The Kong singletons module `"kong.singletons"` was removed in favor of the PDK `kong.*`.
  [#8874](https://github.com/Kong/kong/pull/8874)
- The dataplane config cache was removed. The config persistence is now done automatically with LMDB.
  [#8704](https://github.com/Kong/kong/pull/8704)
- `ngx.ctx.balancer_address` does not exist anymore, please use `ngx.ctx.balancer_data` instead.
  [#9043](https://github.com/Kong/kong/pull/9043)
- We have changed the normalization rules for `route.path`: Kong stores the unnormalized path, but
  regex path always pattern matches with the normalized URI. We used to replace percent-encoding
  in regex path pattern to ensure different forms of URI matches.
  That is no longer supported. Except for reserved characters defined in
  [rfc3986](https://datatracker.ietf.org/doc/html/rfc3986#section-2.2),
  we should write all other characters without percent-encoding.
  [#9024](https://github.com/Kong/kong/pull/9024)
- Kong will no longer use an heuristic to guess whether a `route.path` is a regex pattern. From now 3.0 onwards,
  all regex paths must start with the `"~"` prefix, and all paths that don't start with `"~"` will be considered plain text.
  The migration process should automatically convert the regex paths when upgrading from 2.x to 3.0
  [#9027](https://github.com/Kong/kong/pull/9027)
- Bumping version number (`_format_version`) of declarative configuration to "3.0" for changes on `route.path`.
  Declaritive configuration with older version are upgraded to "3.0" on the fly.
  [#9078](https://github.com/Kong/kong/pull/9078)
- Removed deprecated `config.functions` from serverless-functions plugin's schema,
  please use `config.access` phase instead.
  [#8559](https://github.com/Kong/kong/pull/8559)
- Tags may now contain space characters.
  [#9143](https://github.com/Kong/kong/pull/9143)
- The [Secrets Management](https://docs.konghq.com/gateway/latest/plan-and-deploy/security/secrets-management/)
  feature, which has been in beta since release 2.8.0, is now included as a regular feature.
  [#8871](https://github.com/Kong/kong/pull/8871)
  [#9217](https://github.com/Kong/kong/pull/9217)

#### Admin API

- `POST` requests on Targets endpoint are no longer able to update
  existing entities, they are only able to create new ones.
  [#8596](https://github.com/Kong/kong/pull/8596),
  [#8798](https://github.com/Kong/kong/pull/8798). If you have scripts that use
  `POST` requests to modify Targets, you should change them to `PUT`
  requests to the appropriate endpoints before updating to Kong 3.0.
- Insert and update operations on duplicated Targets returns 409.
  [#8179](https://github.com/Kong/kong/pull/8179),
  [#8768](https://github.com/Kong/kong/pull/8768)
- The list of reported plugins available on the server now returns a table of
  metadata per plugin instead of a boolean `true`.
  [#8810](https://github.com/Kong/kong/pull/8810)

#### PDK

- The `kong.request.get_path()` PDK function now performs path normalization
  on the string that is returned to the caller. The raw, non-normalized version
  of the request path can be fetched via `kong.request.get_raw_path()`.
  [#8823](https://github.com/Kong/kong/pull/8823)
- `pdk.response.set_header()`, `pdk.response.set_headers()`, `pdk.response.exit()` now ignore and emit warnings for manually set `Transfer-Encoding` headers.
  [#8698](https://github.com/Kong/kong/pull/8698)
- The PDK is no longer versioned
  [#8585](https://github.com/Kong/kong/pull/8585)
- The JavaScript PDK now returns `Uint8Array` for `kong.request.getRawBody`,
  `kong.response.getRawBody` and `kong.service.response.getRawBody`. The Python PDK returns `bytes` for `kong.request.get_raw_body`,
  `kong.response.get_raw_body`, `kong.service.response.get_raw_body`. All these funtions used to return strings in the past.
  [#8623](https://github.com/Kong/kong/pull/8623)

#### Plugins

- DAOs in plugins must be listed in an array, so that their loading order is explicit. Loading them in a
  hash-like table is no longer supported.
  [#8988](https://github.com/Kong/kong/pull/8988)
- Plugins MUST now have a valid `PRIORITY` (integer) and `VERSION` ("x.y.z" format)
  field in their `handler.lua` file, otherwise the plugin will fail to load.
  [#8836](https://github.com/Kong/kong/pull/8836)
- The old `kong.plugins.log-serializers.basic` library was removed in favor of the PDK
  function `kong.log.serialize`, please upgrade your plugins to use PDK.
  [#8815](https://github.com/Kong/kong/pull/8815)
- The support for deprecated legacy plugin schemas was removed. If your custom plugins
  still use the old (`0.x era`) schemas, you are now forced to upgrade them.
  [#8815](https://github.com/Kong/kong/pull/8815)
- Some plugins received new priority values.
  This is important for those who run custom plugins as it may affect the sequence your plugins are executed.
  Note that this does not change the order of execution for plugins in a standard kong installation.
  List of plugins and their old and new priority value:
  - `acme` changed from 1007 to 1705
  - `basic-auth` changed from 1001 to 1100
  - `hmac-auth` changed from 1000 to 1030
  - `jwt` changed from 1005 to 1450
  - `key-auth` changed from 1003 to 1250
  - `ldap-auth` changed from 1002 to 1200
  - `oauth2` changed from 1004 to 1400
  - `rate-limiting` changed from 901 to 910
- **HTTP-log**: `headers` field now only takes a single string per header name,
  where it previously took an array of values
  [#6992](https://github.com/Kong/kong/pull/6992)
- **AWS Lambda**: `aws_region` field must be set through either plugin config or environment variables,
  allow both `host` and `aws_region` fields, and always apply SigV4 signature.
  [#8082](https://github.com/Kong/kong/pull/8082)
- **Serverless Functions** Removed deprecated `config.functions`,
  please use `config.access` instead.
  [#8559](https://github.com/Kong/kong/pull/8559)
- **Serverless Functions**: The pre-functions plugin changed priority from `+inf` to `1000000`.
  [#8836](https://github.com/Kong/kong/pull/8836)
- **JWT**: The authenticated JWT is no longer put into the nginx
  context (ngx.ctx.authenticated_jwt_token).  Custom plugins which depend on that
  value being set under that name must be updated to use Kong's shared context
  instead (kong.ctx.shared.authenticated_jwt_token) before upgrading to 3.0
- **Prometheus**: The prometheus metrics have been reworked extensively for 3.0.
  - Latency has been split into 4 different metrics: kong_latency_ms, upstream_latency_ms and request_latency_ms (http) /tcp_session_duration_ms (stream). Buckets details below.
  - Separate out Kong Latency Bucket values and Upstream Latency Bucket values.
  - `consumer_status` removed.
  - `request_count` and `consumer_status` have been merged into just `http_requests_total`. If the `per_consumer` config is set false, the consumer label will be empty.
     If the `per_consumer` config is true, it will be filled.
  - `http_requests_total` has a new label `source`, set to either `exit`, `error` or `service`.
  - New Metric: `node_info`. Single gauge set to 1 that outputs the node's id and kong version.
  - All Memory metrics have a new label `node_id`
  - `nginx_http_current_connections` merged with `nginx_stream_current_connection` into `nginx_current_connections`
  [#8712](https://github.com/Kong/kong/pull/8712)
- **Prometheus**: The plugin doesn't export status codes, latencies, bandwidth and upstream
  healthcheck metrics by default. They can still be turned on manually by setting `status_code_metrics`,
  `latency_metrics`, `bandwidth_metrics` and `upstream_health_metrics` respectively. Enabling those metrics will impact the performance if you have a large volume of Kong entities, we recommend using the [statsd](https://github.com/Kong/kong/tree/master/kong/plugins/statsd) plugin with the push model if that is the case. And now `prometheus` plugin new grafana [dashboard](https://grafana.com/grafana/dashboards/7424-kong-official/) updated
  [#9028](https://github.com/Kong/kong/pull/9028)
- **ACME**: `allow_any_domain` field added. It is default to false and if set to true, the gateway will
  ignore the `domains` field.
  [#9047](https://github.com/Kong/kong/pull/9047)
- **Statsd**:
  - The metric name that is related to the service has been renamed by adding a `service.` prefix. e.g. `kong.service.<service_identifier>.request.count` [#9046](https://github.com/Kong/kong/pull/9046)
  - The metric `kong.<service_identifier>.request.status.<status>` and `kong.<service_identifier>.user.<consumer_identifier>.request.status.<status>` has been renamed to `kong.service.<service_identifier>.status.<status>` and  `kong.service.<service_identifier>.user.<consumer_identifier>.status.<status>` [#9046](https://github.com/Kong/kong/pull/9046)
  - The metric `*.status.<status>.total` from metrics `status_count` and `status_count_per_user` has been removed [#9046](https://github.com/Kong/kong/pull/9046)
- **Proxy-cache**: The plugin does not store the response data in
  `ngx.ctx.proxy_cache_hit` anymore. Logging plugins that need the response data
  must read it from `kong.ctx.shared.proxy_cache_hit` from Kong 3.0 on.
  [#8607](https://github.com/Kong/kong/pull/8607)
- **Rate-limiting**: The default policy is now `local` for all deployment modes.
  [#9344](https://github.com/Kong/kong/pull/9344)
- **Response-rate-limiting**: The default policy is now `local` for all deployment modes.
  [#9344](https://github.com/Kong/kong/pull/9344)

### Deprecations

- The `go_pluginserver_exe` and `go_plugins_dir` directives are no longer supported.
  [#8552](https://github.com/Kong/kong/pull/8552). If you are using
  [Go plugin server](https://github.com/Kong/go-pluginserver), please migrate your plugins to use the
  [Go PDK](https://github.com/Kong/go-pdk) before upgrading.
- The migration helper library (mostly used for Cassandra migrations) is no longer supplied with Kong
  [#8781](https://github.com/Kong/kong/pull/8781)
- The path_handling algorithm `v1` is deprecated and only supported when `router_flavor` config option
  is set to `traditional`.
  [#9290](https://github.com/Kong/kong/pull/9290)

#### Configuration

- The Kong constant `CREDENTIAL_USERNAME` with value of `X-Credential-Username` was
  removed. Kong plugins in general have moved (since [#5516](https://github.com/Kong/kong/pull/5516))
  to use constant `CREDENTIAL_IDENTIFIER` with value of `X-Credential-Identifier` when
  setting  the upstream headers for a credential.
  [#8815](https://github.com/Kong/kong/pull/8815)
- Change the default of `lua_ssl_trusted_certificate` to `system`
  [#8602](https://github.com/Kong/kong/pull/8602) to automatically load trusted CA list from system CA store.
- Remove a warning of `AAAA` being experimental with `dns_order`.
- It is no longer possible to use a .lua format to import a declarative config from the `kong`
  command-line tool, only json and yaml are supported. If your update procedure with kong involves
  executing `kong config db_import config.lua`, please create a `config.json` or `config.yml` and
  use that before upgrading.
  [#8898](https://github.com/Kong/kong/pull/8898)
- We bumped the version number (`_format_version`) of declarative configuration to "3.0" because of changes on `route.path`.
  Declarative configuration with older version shoudl be upgraded to "3.0" on the fly.
  [#9078](https://github.com/Kong/kong/pull/9078)

#### Migrations

- Postgres migrations can now have an `up_f` part like Cassandra
  migrations, designating a function to call.  The `up_f` part is
  invoked after the `up` part has been executed against the database
  for both Postgres and Cassandra.
- A new CLI command, `kong migrations status`, generates the status on a JSON file.

### Dependencies

- Bumped OpenResty from 1.19.9.1 to [1.21.4.1](https://openresty.org/en/changelog-1021004.html)
  [#8850](https://github.com/Kong/kong/pull/8850)
- Bumped pgmoon from 1.13.0 to 1.15.0
  [#8908](https://github.com/Kong/kong/pull/8908)
  [#8429](https://github.com/Kong/kong/pull/8429)
- Bumped OpenSSL from 1.1.1n to 1.1.1q
  [#9074](https://github.com/Kong/kong/pull/9074)
  [#8544](https://github.com/Kong/kong/pull/8544)
  [#8752](https://github.com/Kong/kong/pull/8752)
  [#8994](https://github.com/Kong/kong/pull/8994)
- Bumped resty.openssl from 0.8.8 to 0.8.10
  [#8592](https://github.com/Kong/kong/pull/8592)
  [#8753](https://github.com/Kong/kong/pull/8753)
  [#9023](https://github.com/Kong/kong/pull/9023)
- Bumped inspect from 3.1.2 to 3.1.3
  [#8589](https://github.com/Kong/kong/pull/8589)
- Bumped resty.acme from 0.7.2 to 0.8.1
  [#8680](https://github.com/Kong/kong/pull/8680)
  [#9165](https://github.com/Kong/kong/pull/9165)
- Bumped luarocks from 3.8.0 to 3.9.1
  [#8700](https://github.com/Kong/kong/pull/8700)
  [#9204](https://github.com/Kong/kong/pull/9204)
- Bumped luasec from 1.0.2 to 1.2.0
  [#8754](https://github.com/Kong/kong/pull/8754)
  [#8754](https://github.com/Kong/kong/pull/9205)
- Bumped resty.healthcheck from 1.5.0 to 1.6.1
  [#8755](https://github.com/Kong/kong/pull/8755)
  [#9018](https://github.com/Kong/kong/pull/9018)
  [#9150](https://github.com/Kong/kong/pull/9150)
- Bumped resty.cassandra from 1.5.1 to 1.5.2
  [#8845](https://github.com/Kong/kong/pull/8845)
- Bumped penlight from 1.12.0 to 1.13.1
  [#9206](https://github.com/Kong/kong/pull/9206)
- Bumped lua-resty-mlcache from 2.5.0 to 2.6.0
  [#9287](https://github.com/Kong/kong/pull/9287)

### Additions

#### Performance

- Do not register unnecessary event handlers on Hybrid mode Control Plane
  nodes [#8452](https://github.com/Kong/kong/pull/8452).
- Use the new timer library to improve performance,
  except for the plugin server.
  [#8912](https://github.com/Kong/kong/pull/8912)
- Increased use of caching for DNS queries by activating `additional_section` by default
  [#8895](https://github.com/Kong/kong/pull/8895)
- `pdk.request.get_header` changed to a faster implementation, not to fetch all headers every time it's called
  [#8716](https://github.com/Kong/kong/pull/8716)
- Conditional rebuilding of router, plugins iterator and balancer on DP
  [#8519](https://github.com/Kong/kong/pull/8519),
  [#8671](https://github.com/Kong/kong/pull/8671)
- Made config loading code more cooperative by yielding
  [#8888](https://github.com/Kong/kong/pull/8888)
- Use LuaJIT encoder instead of JSON to serialize values faster in LMDB
  [#8942](https://github.com/Kong/kong/pull/8942)
- Move inflating and JSON decoding non-concurrent, which avoids blocking and makes DP reloads faster
  [#8959](https://github.com/Kong/kong/pull/8959)
- Stop duplication of some events
  [#9082](https://github.com/Kong/kong/pull/9082)
- Improve performance of config hash calculation by using string buffer and tablepool
  [#9073](https://github.com/Kong/kong/pull/9073)
- Reduce cache usage in dbless by not using the kong cache for Routes and Services in LMDB
  [#8972](https://github.com/Kong/kong/pull/8972)


#### Core

- Implemented delayed response in stream mode
  [#6878](https://github.com/Kong/kong/pull/6878)
- Added `cache_key` on target entity for uniqueness detection.
  [#8179](https://github.com/Kong/kong/pull/8179)
- Introduced the tracing API which compatible with OpenTelemetry API spec and
  add build-in instrumentations.
  The tracing API is intend to be used with a external exporter plugin.
  Build-in instrumentation types and sampling rate are configuable through
  `opentelemetry_tracing` and `opentelemetry_tracing_sampling_rate` options.
  [#8724](https://github.com/Kong/kong/pull/8724)
- Added `path`, `uri_capture`, and `query_arg` options to upstream `hash_on`
  for load balancing.
  [#8701](https://github.com/Kong/kong/pull/8701)
- Introduced unix domain socket based `lua-resty-events` to
  replace shared memory based `lua-resty-worker-events`.
  [#8890](https://github.com/Kong/kong/pull/8890)
- Introduced a new router implementation `atc-router`,
  which is written in Rust.
  [#8938](https://github.com/Kong/kong/pull/8938)
- Introduce a new field for entities `table_name` that allows to specify a
  table name. Before the name was deduced by the entity `name` attribute.
  [#9182](https://github.com/Kong/kong/pull/9182)
- Added `headers` on active healthcheck for upstreams.
  [#8255](https://github.com/Kong/kong/pull/8255)
- Target entities using hostnames were resolved when they were not needed. Now
  when a target is removed or updated, the DNS record associated with it is
  removed from the list of hostnames to be resolved.
  [#8497](https://github.com/Kong/kong/pull/8497) [9265](https://github.com/Kong/kong/pull/9265)
- Improved error handling and debugging info in the DNS code
  [#8902](https://github.com/Kong/kong/pull/8902)
- Kong will now attempt to recover from an unclean shutdown by detecting and
  removing dangling unix sockets in the prefix directory
  [#9254](https://github.com/Kong/kong/pull/9254)

#### Admin API

- Added a new API `/timers` to get the timer statistics.
  [#8912](https://github.com/Kong/kong/pull/8912)
  and worker info
  [#8999](https://github.com/Kong/kong/pull/8999)
- `/` endpoint now includes plugin priority
  [#8821](https://github.com/Kong/kong/pull/8821)

#### Hybrid Mode

- Add wRPC protocol support. Now configuration synchronization is over wRPC.
  wRPC is an RPC protocol that encodes with ProtoBuf and transports
  with WebSocket.
  [#8357](https://github.com/Kong/kong/pull/8357)
- To keep compatibility with earlier versions,
  add support for CP to fall back to the previous protocol to support old DP.
  [#8834](https://github.com/Kong/kong/pull/8834)
- Add support to negotiate services supported with wRPC protocol.
  We will support more services than config sync over wRPC in the future.
  [#8926](https://github.com/Kong/kong/pull/8926)
- Declarative config exports happen inside a transaction in Postgres
  [#8586](https://github.com/Kong/kong/pull/8586)

#### Plugins

- Sync all plugin versions to the Kong version
  [#8772](https://github.com/Kong/kong/pull/8772)
- Introduced the new **OpenTelemetry** plugin that export tracing instrumentations
  to any OTLP/HTTP compatible backend.
  `opentelemetry_tracing` configuration should be enabled to collect
  the core tracing spans of Kong.
  [#8826](https://github.com/Kong/kong/pull/8826)
- **Zipkin**: add support for including HTTP path in span name
  through configuration property `http_span_name`.
  [#8150](https://github.com/Kong/kong/pull/8150)
- **Zipkin**: add support for socket connect and send/read timeouts
  through configuration properties `connect_timeout`, `send_timeout`,
  and `read_timeout`. This can help mitigate `ngx.timer` saturation
  when upstream collectors are unavailable or slow.
  [#8735](https://github.com/Kong/kong/pull/8735)
- **AWS-Lambda**: add support for cross account invocation through
  configuration properties `aws_assume_role_arn` and
  `aws_role_session_name`.[#8900](https://github.com/Kong/kong/pull/8900)
  [#8900](https://github.com/Kong/kong/pull/8900)
- **AWS-Lambda**: accept string type `statusCode` as valid return when
  working in proxy integration mode.
  [#8765](https://github.com/Kong/kong/pull/8765)
- **AWS-Lambda**: separate aws credential cache by IAM role ARN
  [#8907](https://github.com/Kong/kong/pull/8907)
- **Statsd**: :fireworks: **Newly open-sourced plugin capabilities**: All capabilities of [Statsd Advanced](https://docs.konghq.com/hub/kong-inc/statsd-advanced/) are now bundled in [Statsd](https://docs.konghq.com/hub/kong-inc/statsd).
  [#9046](https://github.com/Kong/kong/pull/9046)

#### Configuration

- A new configuration item (`openresty_path`) has been added to allow
  developers/operators to specify the OpenResty installation to use when
  running Kong (instead of using the system-installed OpenResty)
  [#8412](https://github.com/Kong/kong/pull/8412)
- Add `ipv6only` to listen options (e.g. `KONG_PROXY_LISTEN`)
  [#9225](https://github.com/Kong/kong/pull/9225)
- Add `so_keepalive` to listen options (e.g. `KONG_PROXY_LISTEN`)
  [#9225](https://github.com/Kong/kong/pull/9225)
- Add LMDB dbless config persistence and removed the JSON based
  config cache for faster startup time
  [#8670](https://github.com/Kong/kong/pull/8670)
- `nginx_events_worker_connections=auto` has a lower bound of 1024
  [#9276](https://github.com/Kong/kong/pull/9276)
- `nginx_main_worker_rlimit_nofile=auto` has a lower bound of 1024
  [#9276](https://github.com/Kong/kong/pull/9276)

#### PDK

- Added new PDK function: `kong.request.get_start_time()`
  [#8688](https://github.com/Kong/kong/pull/8688)
- `kong.db.*.cache_key()` falls back to `.id` if nothing from `cache_key` is found
  [#8553](https://github.com/Kong/kong/pull/8553)

### Fixes

#### Core

- The schema validator now correctly converts `null` from declarative
  configurations to `nil`.
  [#8483](https://github.com/Kong/kong/pull/8483)
- Only reschedule router and plugin iterator timers after finishing previous
  execution, avoiding unnecessary concurrent executions.
  [#8567](https://github.com/Kong/kong/pull/8567)
- External plugins now handle returned JSON with null member correctly.
  [#8611](https://github.com/Kong/kong/pull/8611)
- Fixed an issue where the address of the environ variable could change but the code didn't
  assumed it was fixed after init
  [#8581](https://github.com/Kong/kong/pull/8581)
- Fix issue where the Go plugin server instance would not be updated after
  a restart (e.g., upon a plugin server crash).
  [#8547](https://github.com/Kong/kong/pull/8547)
- Fixed an issue on trying to reschedule the DNS resolving timer when Kong was
  being reloaded.
  [#8702](https://github.com/Kong/kong/pull/8702)
- The private stream API has been rewritten to allow for larger message payloads
  [#8641](https://github.com/Kong/kong/pull/8641)
- Fixed an issue that the client certificate sent to upstream was not updated when calling PATCH Admin API
  [#8934](https://github.com/Kong/kong/pull/8934)
- Fixed an issue where the CP and wRPC modules would cause Kong to crash when calling `export_deflated_reconfigure_payload` without a pcall
  [#8668](https://github.com/Kong/kong/pull/8668)
- Moved all `.proto` files to `/usr/local/kong/include` and ordered by priority.
  [#8914](https://github.com/Kong/kong/pull/8914)
- Fixed an issue that cause unexpected 404 error on creating/updating configs with invalid options
  [#8831](https://github.com/Kong/kong/pull/8831)
- Fixed an issue that causes crashes when calling some PDK APIs
  [#8604](https://github.com/Kong/kong/pull/8604)
- Fixed an issue that cause crashes when go PDK calls return arrays
  [#8891](https://github.com/Kong/kong/pull/8891)
- Plugin servers now shutdowns gracefully when Kong exits
  [#8923](https://github.com/Kong/kong/pull/8923)
- CLI now prompts with `[y/n]` instead of `[Y/n]`, as it does not take `y` as default
  [#9114](https://github.com/Kong/kong/pull/9114)
- Improved the error message when Kong cannot connect to Cassandra on init
  [#8847](https://github.com/Kong/kong/pull/8847)
- Fixed an issue where Vault Subschema wasn't loaded in `off` strategy
  [#9174](https://github.com/Kong/kong/pull/9174)
- The Schema now runs select transformations before process_auto_fields
  [#9049](https://github.com/Kong/kong/pull/9049)
- Fixed an issue where Kong would use too many timers to keep track of upstreams when `worker_consistency`=`eventual`
  [#8694](https://github.com/Kong/kong/pull/8694),
  [#8858](https://github.com/Kong/kong/pull/8858)
- Fixed an issue where it wasn't possible to set target status using only a hostname for targets set only by their hostname
  [#8797](https://github.com/Kong/kong/pull/8797)
- Fixed pagination issue when getting to the second page while iterationg over a foreign key field using the DAO
  [#9255](https://github.com/Kong/kong/pull/9255)
- Fixed an issue where cache entries of some entities were not being properly invalidated after a cascade delete
  [#9261](https://github.com/Kong/kong/pull/9261)
- Running `kong start` when Kong is already running will no longer clobber
  the existing `.kong_env` file [#9254](https://github.com/Kong/kong/pull/9254)


#### Admin API

- Support HTTP/2 when requesting `/status`
  [#8690](https://github.com/Kong/kong/pull/8690)

#### Plugins

- Plugins with colliding priorities have now deterministic sorting based on their name
  [#8957](https://github.com/Kong/kong/pull/8957)
- External Plugins: better handling of the logging when a plugin instance loses the instances_id in an event handler
  [#8652](https://github.com/Kong/kong/pull/8652)
- **ACME**: `auth_method` default value is set to `token`
  [#8565](https://github.com/Kong/kong/pull/8565)
- **ACME**: Added cache for `domains_matcher`
  [#9048](https://github.com/Kong/kong/pull/9048)
- **syslog**: `conf.facility` default value is now set to `user`
  [#8564](https://github.com/Kong/kong/pull/8564)
- **AWS-Lambda**: Removed `proxy_scheme` field from schema
  [#8566](https://github.com/Kong/kong/pull/8566)
- **AWS-Lambda**: Change path from request_uri to upstream_uri, fix uri can not follow the rule defined in the request-transformer configuration
  [#9058](https://github.com/Kong/kong/pull/9058) [#9129](https://github.com/Kong/kong/pull/9129)
- **hmac-auth**: Removed deprecated signature format using `ngx.var.uri`
  [#8558](https://github.com/Kong/kong/pull/8558)
- Remove deprecated `blacklist`/`whitelist` config fields from bot-detection, ip-restriction and ACL plugins.
  [#8560](https://github.com/Kong/kong/pull/8560)
- **Zipkin**: Correct the balancer spans' duration to include the connection time
  from Nginx to the upstream.
  [#8848](https://github.com/Kong/kong/pull/8848)
- **Zipkin**: Correct the calculation of the header filter start time
  [#9230](https://github.com/Kong/kong/pull/9230)
- **Zipkin**: Compatibility with the latest Jaeger header spec, which makes `parent_id` optional
  [#8352](https://github.com/Kong/kong/pull/8352)
- **LDAP-Auth**: Refactored ASN.1 parser using OpenSSL API through FFI.
  [#8663](https://github.com/Kong/kong/pull/8663)
- **Rate-Limiting** and **Response-ratelimiting**: Fix a disordered behaviour caused by `pairs` function
  which may cause Postgres DEADLOCK problem [#8968](https://github.com/Kong/kong/pull/8968)
- **Response-rate-Limiting**: Fix a disordered behaviour caused by `pairs` function
  which may cause Postgres DEADLOCK problem [#8968](https://github.com/Kong/kong/pull/8968)
- **gRPC gateway**: Fix the handling of boolean fields from URI arguments
  [#9180](https://github.com/Kong/kong/pull/9180)
- **Serverless Functions**: Fix problem that could result in a crash
  [#9269](https://github.com/Kong/kong/pull/9269)
- **Azure-functions**: Support working without dummy service
  [#9177](https://github.com/Kong/kong/pull/9177)


#### Clustering

- The cluster listener now uses the value of `admin_error_log` for its log file
  instead of `proxy_error_log` [#8583](https://github.com/Kong/kong/pull/8583)
- Fixed a typo in some business logic that checks the Kong role before setting a
  value in cache at startup [#9060](https://github.com/Kong/kong/pull/9060)
- Fixed DP get zero size config while service with plugin-enabled route is disabled
  [#8816](https://github.com/Kong/kong/pull/8816)
- Localize `config_version` to avoid a race condition from the new yielding config loading code
  [#8188](https://github.com/Kong/kong/pull/8818)

#### PDK

- `kong.response.get_source()` now return an error instead of an exit when plugin throws
  runtime exception on access phase [#8599](https://github.com/Kong/kong/pull/8599)
- `kong.tools.uri.normalize()` now does escaping of reserved and unreserved characters more correctly
  [#8140](https://github.com/Kong/kong/pull/8140)

## Previous releases

Please see [CHANGELOG-OLD.md](CHANGELOG-OLD.md) file for < 3.0 releases.

[Back to TOC](#table-of-contents)

[3.3.0]: https://github.com/Kong/kong/compare/3.2.0...3.3.0
[3.2.0]: https://github.com/Kong/kong/compare/3.1.0...3.2.0
[3.1.0]: https://github.com/Kong/kong/compare/3.0.1...3.1.0
[3.0.1]: https://github.com/Kong/kong/compare/3.0.0...3.0.1
[3.0.0]: https://github.com/Kong/kong/compare/2.8.1...3.0.0<|MERGE_RESOLUTION|>--- conflicted
+++ resolved
@@ -10,14 +10,6 @@
 
 ## Unreleased
 
-<<<<<<< HEAD
-### Fixes
-
-#### Plugins
-
-- **grpc-gateway**: Fixed an issue that empty (all default value) messages cannot be unframed correctly.
-  [#10836](https://github.com/Kong/kong/pull/10836)
-=======
 ### Breaking Changes
 
 #### Core
@@ -41,6 +33,9 @@
 
 #### Plugins
 
+- **grpc-gateway**: Fixed an issue that empty (all default value) messages cannot be unframed correctly.
+  [#10836](https://github.com/Kong/kong/pull/10836)
+
 #### PDK
 
 ### Fixes
@@ -63,7 +58,6 @@
 #### PDK
 
 #### Plugins
->>>>>>> 656ba9bd
 
 ### Dependencies
 
