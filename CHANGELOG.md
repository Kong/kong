# Table of Contents

- [3.4.0](#340)
- [3.3.0](#330)
- [3.2.0](#320)
- [3.1.0](#310)
- [3.0.1](#301)
- [3.0.0](#300)
- [Previous releases](#previous-releases)

## Unreleased

# Fixes

#### Core

- Fixed critical level logs when starting external plugin servers. Those logs cannot be suppressed due to the limitation of OpenResty. We choose to remove the socket availability detection feature.
  [#11372](https://github.com/Kong/kong/pull/11372)
- Fix an issue where a crashing Go plugin server process would cause subsequent
  requests proxied through Kong to execute Go plugins with inconsistent configurations.
  The issue only affects scenarios where the same Go plugin is applied to different Route
  or Service entities.
  [#11306](https://github.com/Kong/kong/pull/11306)
- Fix an issue where cluster_cert or cluster_ca_cert is inserted into lua_ssl_trusted_certificate before being base64 decoded.
  [#11385](https://github.com/Kong/kong/pull/11385)

#### Plugins

- For OAuth2 plugin, `scope` has been taken into account as a new criterion of the request validation. When refreshing token with `refresh_token`, the scopes associated with the `refresh_token` provided in the request must be same with or a subset of the scopes configured in the OAuth2 plugin instance hit by the request.
  [#11342](https://github.com/Kong/kong/pull/11342)

## 3.4.0

### Breaking Changes

- :warning: Alpine packages and Docker images based on Alpine are no longer supported
  [#10926](https://github.com/Kong/kong/pull/10926)
- :warning: Cassandra as a datastore for Kong is no longer supported
  [#10931](https://github.com/Kong/kong/pull/10931)
- Ubuntu 18.04 artifacts are no longer supported as it's EOL
- AmazonLinux 2022 artifacts are renamed to AmazonLinux 2023 according to AWS's decision

#### Core

- '/schemas' endpoint returns additional information about cross-field validation as part of the schema. This should help tools that use the Admin API to perform better client-side validation.

#### Plugins

- Validation for queue related parameters has been
  improved. `max_batch_size`, `max_entries` and `max_bytes` are now
  `integer`s instead of `number`s.  `initial_retry_delay` and
  `max_retry_delay` must now be `number`s greater than 0.001
  (seconds).
  [#10840](https://github.com/Kong/kong/pull/10840)
<<<<<<< HEAD
- For OAuth2 plugin, `scope` has been taken into account as a new criterion of the request validation. When refreshing token with `refresh_token`, the scopes associated with the `refresh_token` provided in the request must be same with or a subset of the scopes configured in the OAuth2 plugin instance hit by the request. 
  [#11342](https://github.com/Kong/kong/pull/11342)
=======
- **Acme**: Fixed string concatenation on cert renewal errors
  [#11364](https://github.com/Kong/kong/pull/11364)
>>>>>>> 62ee8fa5

### Additions

#### Core

- Enable `expressions` and `traditional_compatible` router flavor in stream subsystem.
  [#11071](https://github.com/Kong/kong/pull/11071)
- Make upstream `host_header` and router `preserve_host` config work in stream tls proxy.
  [#11244](https://github.com/Kong/kong/pull/11244)
- Add beta support for WebAssembly/proxy-wasm
  [#11218](https://github.com/Kong/kong/pull/11218)

#### Admin API

#### Kong Manager
- First release of the Kong Manager Open Source Edition.
  [#11131](https://github.com/Kong/kong/pull/11131)

#### Status API

#### Plugins

- **OpenTelemetry**: Support AWS X-Ray propagation header
  The field `header_type`now accepts the `aws` value to handle this specific
  propagation header.
  [11075](https://github.com/Kong/kong/pull/11075)
- **Opentelemetry**: Support the `endpoint` parameter as referenceable.
  [#11220](https://github.com/Kong/kong/pull/11220)
- **Ip-Restriction**: Add TCP support to the plugin.
  Thanks [@scrudge](https://github.com/scrudge) for contributing this change.
  [#10245](https://github.com/Kong/kong/pull/10245)

#### PDK

#### Performance

- In dbless mode, the declarative schema is now fully initialized at startup
  instead of on-demand in the request path. This is most evident in decreased
  response latency when updating configuration via the `/config` API endpoint.
  [#10932](https://github.com/Kong/kong/pull/10932)
- The Prometheus plugin has been optimized to reduce proxy latency impacts during scraping.
  [#10949](https://github.com/Kong/kong/pull/10949)
  [#11040](https://github.com/Kong/kong/pull/11040)
  [#11065](https://github.com/Kong/kong/pull/11065)

### Fixes

#### Core

- Declarative config now performs proper uniqueness checks against its inputs:
  previously, it would silently drop entries with conflicting primary/endpoint
  keys, or accept conflicting unique fields silently.
  [#11199](https://github.com/Kong/kong/pull/11199)
- Fixed a bug that causes `POST /config?flatten_errors=1` to throw an exception
  and return a 500 error under certain circumstances.
  [#10896](https://github.com/Kong/kong/pull/10896)
- Fix a bug when worker consuming dynamic log level setting event and using a wrong reference for notice logging
  [#10897](https://github.com/Kong/kong/pull/10897)
- Added a `User=` specification to the systemd unit definition so that
  Kong can be controlled by systemd again.
  [#11066](https://github.com/Kong/kong/pull/11066)
- Fix a bug that caused sampling rate to be applied to individual spans producing split traces.
  [#11135](https://github.com/Kong/kong/pull/11135)
- Fix a bug that caused the router to fail in `traditional_compatible` mode when a route with multiple paths and no service was created.
  [#11158](https://github.com/Kong/kong/pull/11158)
- Fix an issue where the router of flavor `expressions` can not work correctly
  when `route.protocols` is set to `grpc` or `grpcs`.
  [#11082](https://github.com/Kong/kong/pull/11082)
- Fix an issue where the router of flavor `expressions` can not configure https redirection.
  [#11166](https://github.com/Kong/kong/pull/11166)
- Added new span attribute `net.peer.name` if balancer_data.hostname is available.
  Thanks [@backjo](https://github.com/backjo) for contributing this change.
  [#10723](https://github.com/Kong/kong/pull/10729)
- Make `kong vault get` CLI command work in dbless mode by injecting the necessary directives into the kong cli nginx.conf.
  [#11127](https://github.com/Kong/kong/pull/11127)
  [#11291](https://github.com/Kong/kong/pull/11291)
- Fix an issue where a crashing Go plugin server process would cause subsequent
  requests proxied through Kong to execute Go plugins with inconsistent configurations.
  The issue only affects scenarios where the same Go plugin is applied to different Route
  or Service entities.
  [#11306](https://github.com/Kong/kong/pull/11306)
- Fix an issue where cluster_cert or cluster_ca_cert is inserted into lua_ssl_trusted_certificate before being base64 decoded.
  [#11385](https://github.com/Kong/kong/pull/11385)
- Update the DNS client to follow configured timeouts in a more predictable manner.  Also fix a corner case in its
  behavior that could cause it to resolve incorrectly during transient network and DNS server failures.
  [#11386](https://github.com/Kong/kong/pull/11386)

#### Admin API

- Fix an issue where `/schemas/plugins/validate` endpoint fails to validate valid plugin configuration
  when the key of `custom_fields_by_lua` contains dot character(s).
  [#11091](https://github.com/Kong/kong/pull/11091)

#### Plugins

- **Response Transformer**: fix an issue that plugin does not transform the response body while upstream returns a Content-Type with +json suffix at subtype.
  [#10656](https://github.com/Kong/kong/pull/10656)
- **grpc-gateway**: Fixed an issue that empty (all default value) messages can not be unframed correctly.
  [#10836](https://github.com/Kong/kong/pull/10836)
- **ACME**: Fixed sanity test can't work with "kong" storage in Hybrid mode
  [#10852](https://github.com/Kong/kong/pull/10852)
- **rate-limiting**: Fixed an issue that impact the accuracy with the `redis` policy.
  Thanks [@giovanibrioni](https://github.com/giovanibrioni) for contributing this change.
  [#10559](https://github.com/Kong/kong/pull/10559)
- **Zipkin**: Fixed an issue that traces not being generated correctly when instrumentations are enabled.
  [#10983](https://github.com/Kong/kong/pull/10983)

#### PDK

### Changed

#### Core

- Tracing: new attribute `http.route` added to http request spans.
  [#10981](https://github.com/Kong/kong/pull/10981)
- The default value of `lmdb_map_size` config has been bumped to `2048m`
  from `128m` to accommodate most commonly deployed config sizes in DB-less
  and Hybrid mode.
  [#11047](https://github.com/Kong/kong/pull/11047)
- The default value of `cluster_max_payload` config has been bumped to `16m`
  from `4m` to accommodate most commonly deployed config sizes in Hybrid mode.
  [#11090](https://github.com/Kong/kong/pull/11090)
- Remove kong branding from kong HTML error template.
  [#11150](https://github.com/Kong/kong/pull/11150)
- Drop luasocket in cli
  [#11177](https://github.com/Kong/kong/pull/11177)

#### Status API

- Remove the database information from the status API when operating in dbless
  mode or data plane.
  [#10995](https://github.com/Kong/kong/pull/10995)

#### PDK

#### Plugins

### Dependencies

- Bumped lua-resty-openssl from 0.8.20 to 0.8.23
  [#10837](https://github.com/Kong/kong/pull/10837)
  [#11099](https://github.com/Kong/kong/pull/11099)
- Bumped kong-lapis from 1.8.3.1 to 1.14.0.2
  [#10841](https://github.com/Kong/kong/pull/10841)
- Bumped lua-resty-events from 0.1.4 to 0.2.0
  [#10883](https://github.com/Kong/kong/pull/10883)
  [#11083](https://github.com/Kong/kong/pull/11083)
  [#11214](https://github.com/Kong/kong/pull/11214)
- Bumped lua-resty-session from 4.0.3 to 4.0.4
  [#11011](https://github.com/Kong/kong/pull/11011)
- Bumped OpenSSL from 1.1.1t to 3.1.2
  [#10180](https://github.com/Kong/kong/pull/10180)
  [#11140](https://github.com/Kong/kong/pull/11140)
  [#11361](https://github.com/Kong/kong/pull/11361)
- Bumped pgmoon from 1.16.0 to 1.16.2 (Kong's fork)
  [#11181](https://github.com/Kong/kong/pull/11181)
  [#11229](https://github.com/Kong/kong/pull/11229)
- Bumped atc-router from 1.0.5 to 1.2.0
  [#10100](https://github.com/Kong/kong/pull/10100)
  [#11071](https://github.com/Kong/kong/pull/11071)
- Bumped lua-resty-lmdb from 1.1.0 to 1.3.0
  [#11227](https://github.com/Kong/kong/pull/11227)

### Known Issues
- Some referenceable configuration fields, such as the `http_endpoint` field
  of the `http-log` plugin and the `endpoint` field of the `opentelemetry` plugin,
  do not accept reference values due to incorrect field validation.

## 3.3.0

### Breaking Changes

#### Core

- The `traditional_compatible` router mode has been made more compatible with the
  behavior of `traditional` mode by splitting routes with multiple paths into
  multiple atc routes with separate priorities.  Since the introduction of the new
  router in Kong Gateway 3.0, `traditional_compatible` mode assigned only one priority
  to each route, even if different prefix path lengths and regular expressions
  were mixed in a route. This was not how multiple paths were handled in the
  `traditional` router and the behavior has now been changed so that a separate
  priority value is assigned to each path in a route.
  [#10615](https://github.com/Kong/kong/pull/10615)

#### Plugins

- **http-log, statsd, opentelemetry, datadog**: The queueing system
  has been reworked, causing some plugin parameters to not function as expected
  anymore. If you use queues on these plugin, new parameters must be configured.
  The module `kong.tools.batch_queue` has been renamed to `kong.tools.queue` in
  the process and the API was changed.  If your custom plugin uses queues, it must
  be updated to use the new API.
  See
  [this blog post](https://konghq.com/blog/product-releases/reworked-plugin-queues-in-kong-gateway-3-3)
  for a tour of the new queues and how they are parametrized.
  [#10172](https://github.com/Kong/kong/pull/10172)
- **http-log**: If the log server responds with a 3xx HTTP status code, the
  plugin will consider it to be an error and retry according to the retry
  configuration.  Previously, 3xx status codes would be interpreted as success,
  causing the log entries to be dropped.
  [#10172](https://github.com/Kong/kong/pull/10172)
- **Serverless Functions**: `kong.cache` now points to a cache instance that is dedicated to the
  Serverless Functions plugins: it does not provide access to the global kong cache. Access to
  certain fields in kong.configuration has also been restricted.
  [#10417](https://github.com/Kong/kong/pull/10417)
- **Zipkin**: The zipkin plugin now uses queues for internal
  buffering.  The standard queue parameter set is available to
  control queuing behavior.
  [#10753](https://github.com/Kong/kong/pull/10753)
- Tracing: tracing_sampling_rate defaults to 0.01 (trace one of every 100 requests) instead of the previous 1
  (trace all requests). Tracing all requests is inappropriate for most production systems
  [#10774](https://github.com/Kong/kong/pull/10774)
- **Proxy Cache**: Add option to remove the proxy cache headers from the response
  [#10445](https://github.com/Kong/kong/pull/10445)

### Additions

#### Core

- Make runloop and init error response content types compliant with Accept header value
  [#10366](https://github.com/Kong/kong/pull/10366)
- Add a new field `updated_at` for core entities ca_certificates, certificates, consumers,
  targets, upstreams, plugins, workspaces, clustering_data_planes and snis.
  [#10400](https://github.com/Kong/kong/pull/10400)
- Allow configuring custom error templates
  [#10374](https://github.com/Kong/kong/pull/10374)
- The maximum number of request headers, response headers, uri args, and post args that are
  parsed by default can now be configured with a new configuration parameters:
  `lua_max_req_headers`, `lua_max_resp_headers`, `lua_max_uri_args` and `lua_max_post_args`
  [#10443](https://github.com/Kong/kong/pull/10443)
- Allow configuring Labels for data planes to provide metadata information.
  Labels are only compatible with hybrid mode deployments with Kong Konnect (SaaS)
  [#10471](https://github.com/Kong/kong/pull/10471)
- Add Postgres triggers on the core entites and entities in bundled plugins to delete the
  expired rows in an efficient and timely manner.
  [#10389](https://github.com/Kong/kong/pull/10389)
- Support for configurable Node IDs
  [#10385](https://github.com/Kong/kong/pull/10385)
- Request and response buffering options are now enabled for incoming HTTP 2.0 requests too.
  Thanks [@PidgeyBE](https://github.com/PidgeyBE) for contributing this change.
  [#10595](https://github.com/Kong/kong/pull/10595)
  [#10204](https://github.com/Kong/kong/pull/10204)
- Add `KONG_UPSTREAM_DNS_TIME` to `kong.ctx` so that we can record the time it takes for DNS
  resolution when Kong proxies to upstream.
  [#10355](https://github.com/Kong/kong/pull/10355)
- Tracing: rename spans to simplify filtering on tracing backends.
  [#10577](https://github.com/Kong/kong/pull/10577)
- Support timeout for dynamic log level
  [#10288](https://github.com/Kong/kong/pull/10288)
- Added new span attribute `http.client_ip` to capture the client IP when behind a proxy.
  Thanks [@backjo](https://github.com/backjo) for this contribution!
  [#10723](https://github.com/Kong/kong/pull/10723)

#### Admin API

- The `/upstreams/<upstream>/health?balancer_health=1` endpoint always shows the balancer health,
  through a new attribute balancer_health, which always returns HEALTHY or UNHEALTHY (reporting
  the true state of the balancer), even if the overall upstream health status is HEALTHCHECKS_OFF.
  This is useful for debugging.
  [#5885](https://github.com/Kong/kong/pull/5885)

#### Status API

- The `status_listen` server has been enhanced with the addition of the
  `/status/ready` API for monitoring Kong's health.
  This endpoint provides a `200` response upon receiving a `GET` request,
  but only if a valid, non-empty configuration is loaded and Kong is
  prepared to process user requests.
  Load balancers frequently utilize this functionality to ascertain
  Kong's availability to distribute incoming requests.
  [#10610](https://github.com/Kong/kong/pull/10610)
  [#10787](https://github.com/Kong/kong/pull/10787)

#### Plugins

- **ACME**: acme plugin now supports configuring an `account_key` in `keys` and `key_sets`
  [#9746](https://github.com/Kong/kong/pull/9746)
- **Proxy-Cache**: add `ignore_uri_case` to configuring cache-key uri to be handled as lowercase
  [#10453](https://github.com/Kong/kong/pull/10453)
- **HTTP-Log**: add `application/json; charset=utf-8` option for the `Content-Type` header
  in the http-log plugin, for log collectors that require that character set declaration.
  [#10533](https://github.com/Kong/kong/pull/10533)
- **DataDog**: supports value of `host` to be referenceable.
  [#10484](https://github.com/Kong/kong/pull/10484)
- **Zipkin&Opentelemetry**: convert traceid in http response headers to hex format
  [#10534](https://github.com/Kong/kong/pull/10534)
- **ACME**: acme plugin now supports configuring `namespace` for redis storage
  which is default to empty string for backward compatibility.
  [#10562](https://github.com/Kong/kong/pull/10562)
- **AWS Lambda**: add a new field `disable_https` to support scheme config on lambda service api endpoint
  [#9799](https://github.com/Kong/kong/pull/9799)
- **OpenTelemetry**: spans are now correctly correlated in downstream Datadog traces.
  [10531](https://github.com/Kong/kong/pull/10531)
- **OpenTelemetry**: add `header_type` field in OpenTelemetry plugin.
  Previously, the `header_type` was hardcoded to `preserve`, now it can be set to one of the
  following values: `preserve`, `ignore`, `b3`, `b3-single`, `w3c`, `jaeger`, `ot`.
  [#10620](https://github.com/Kong/kong/pull/10620)

#### PDK

- PDK now supports getting plugins' ID with `kong.plugin.get_id`.
  [#9903](https://github.com/Kong/kong/pull/9903)

### Fixes

#### Core

- Fixed an issue where upstream keepalive pool has CRC32 collision.
  [#9856](https://github.com/Kong/kong/pull/9856)
- Fix an issue where control plane does not downgrade config for `aws_lambda` and `zipkin` for older version of data planes.
  [#10346](https://github.com/Kong/kong/pull/10346)
- Fix an issue where control plane does not rename fields correctly for `session` for older version of data planes.
  [#10352](https://github.com/Kong/kong/pull/10352)
- Fix an issue where validation to regex routes may be skipped when the old-fashioned config is used for DB-less Kong.
  [#10348](https://github.com/Kong/kong/pull/10348)
- Fix and issue where tracing may cause unexpected behavior.
  [#10364](https://github.com/Kong/kong/pull/10364)
- Fix an issue where balancer passive healthcheck would use wrong status code when kong changes status code
  from upstream in `header_filter` phase.
  [#10325](https://github.com/Kong/kong/pull/10325)
  [#10592](https://github.com/Kong/kong/pull/10592)
- Fix an issue where schema validations failing in a nested record did not propagate the error correctly.
  [#10449](https://github.com/Kong/kong/pull/10449)
- Fixed an issue where dangling Unix sockets would prevent Kong from restarting in
  Docker containers if it was not cleanly stopped.
  [#10468](https://github.com/Kong/kong/pull/10468)
- Fix an issue where sorting function for traditional router sources/destinations lead to "invalid order
  function for sorting" error.
  [#10514](https://github.com/Kong/kong/pull/10514)
- Fix the UDP socket leak caused by frequent DNS queries.
  [#10691](https://github.com/Kong/kong/pull/10691)
- Fix a typo of mlcache option `shm_set_tries`.
  [#10712](https://github.com/Kong/kong/pull/10712)
- Fix an issue where slow start up of Go plugin server causes dead lock.
  [#10561](https://github.com/Kong/kong/pull/10561)
- Tracing: fix an issue that caused the `sampled` flag of incoming propagation
  headers to be handled incorrectly and only affect some spans.
  [#10655](https://github.com/Kong/kong/pull/10655)
- Tracing: fix an issue that was preventing `http_client` spans to be created for OpenResty HTTP client requests.
  [#10680](https://github.com/Kong/kong/pull/10680)
- Tracing: fix an approximation issue that resulted in reduced precision of the balancer span start and end times.
  [#10681](https://github.com/Kong/kong/pull/10681)
- Tracing: tracing_sampling_rate defaults to 0.01 (trace one of every 100 requests) instead of the previous 1
  (trace all requests). Tracing all requests is inappropriate for most production systems
  [#10774](https://github.com/Kong/kong/pull/10774)
- Fix issue when stopping a Kong could error out if using Vault references
  [#10775](https://github.com/Kong/kong/pull/10775)
- Fix issue where Vault configuration stayed sticky and cached even when configurations were changed.
  [#10776](https://github.com/Kong/kong/pull/10776)
- Backported the openresty `ngx.print` chunk encoding buffer double free bug fix that
  leads to the corruption of chunk-encoded response data.
  [#10816](https://github.com/Kong/kong/pull/10816)
  [#10824](https://github.com/Kong/kong/pull/10824)


#### Admin API

- Fix an issue where empty value of URI argument `custom_id` crashes `/consumer`.
  [#10475](https://github.com/Kong/kong/pull/10475)

#### Plugins

- **Request-Transformer**: fix an issue where requests would intermittently
  be proxied with incorrect query parameters.
  [10539](https://github.com/Kong/kong/pull/10539)
- **Request Transformer**: honor value of untrusted_lua configuration parameter
  [#10327](https://github.com/Kong/kong/pull/10327)
- **OAuth2**: fix an issue that OAuth2 token was being cached to nil while access to the wrong service first.
  [#10522](https://github.com/Kong/kong/pull/10522)
- **OpenTelemetry**: fix an issue that reconfigure of OpenTelemetry does not take effect.
  [#10172](https://github.com/Kong/kong/pull/10172)
- **OpenTelemetry**: fix an issue that caused spans to be propagated incorrectly
  resulting in a wrong hierarchy being rendered on tracing backends.
  [#10663](https://github.com/Kong/kong/pull/10663)
- **gRPC gateway**: `null` in the JSON payload caused an uncaught exception to be thrown during pb.encode.
  [#10687](https://github.com/Kong/kong/pull/10687)
- **Oauth2**: prevent an authorization code created by one plugin instance to be exchanged for an access token by a different plugin instance.
  [#10011](https://github.com/Kong/kong/pull/10011)
- **gRPC gateway**: fixed an issue that empty arrays in JSON are incorrectly encoded as `"{}"`; they are
now encoded as `"[]"` to comply with standard.
  [#10790](https://github.com/Kong/kong/pull/10790)

#### PDK

- Fixed an issue for tracing PDK where sample rate does not work.
  [#10485](https://github.com/Kong/kong/pull/10485)

### Changed

#### Core

- Postgres TTL cleanup timer will now only run on traditional and control plane nodes that have enabled the Admin API.
  [#10405](https://github.com/Kong/kong/pull/10405)
- Postgres TTL cleanup timer now runs a batch delete loop on each ttl enabled table with a number of 50.000 rows per batch.
  [#10407](https://github.com/Kong/kong/pull/10407)
- Postgres TTL cleanup timer now runs every 5 minutes instead of every 60 seconds.
  [#10389](https://github.com/Kong/kong/pull/10389)
- Postgres TTL cleanup timer now deletes expired rows based on database server-side timestamp to avoid potential
  problems caused by the difference of clock time between Kong and database server.
  [#10389](https://github.com/Kong/kong/pull/10389)

#### PDK

- `request.get_uri_captures` now returns the unnamed part tagged as an array (for jsonification).
  [#10390](https://github.com/Kong/kong/pull/10390)

#### Plugins

- **Request-Termination**: If the echo option was used, it would not return the uri-captures.
  [#10390](https://github.com/Kong/kong/pull/10390)
- **OpenTelemetry**: add `http_response_header_for_traceid` field in OpenTelemetry plugin.
  The plugin will set the corresponding header in the response
  if the field is specified with a string value.
  [#10379](https://github.com/Kong/kong/pull/10379)

### Dependencies

- Bumped lua-resty-session from 4.0.2 to 4.0.3
  [#10338](https://github.com/Kong/kong/pull/10338)
- Bumped lua-protobuf from 0.3.3 to 0.5.0
  [#10137](https://github.com/Kong/kong/pull/10413)
  [#10790](https://github.com/Kong/kong/pull/10790)
- Bumped lua-resty-timer-ng from 0.2.3 to 0.2.5
  [#10419](https://github.com/Kong/kong/pull/10419)
  [#10664](https://github.com/Kong/kong/pull/10664)
- Bumped lua-resty-openssl from 0.8.17 to 0.8.20
  [#10463](https://github.com/Kong/kong/pull/10463)
  [#10476](https://github.com/Kong/kong/pull/10476)
- Bumped lua-resty-http from 0.17.0.beta.1 to 0.17.1
  [#10547](https://github.com/Kong/kong/pull/10547)
- Bumped LuaSec from 1.2.0 to 1.3.1
  [#10528](https://github.com/Kong/kong/pull/10528)
- Bumped lua-resty-acme from 0.10.1 to 0.11.0
  [#10562](https://github.com/Kong/kong/pull/10562)
- Bumped lua-resty-events from 0.1.3 to 0.1.4
  [#10634](https://github.com/Kong/kong/pull/10634)
- Bumped lua-kong-nginx-module from 0.5.1 to 0.6.0
  [#10288](https://github.com/Kong/kong/pull/10288)
- Bumped lua-resty-lmdb from 1.0.0 to 1.1.0
  [#10766](https://github.com/Kong/kong/pull/10766)

## 3.2.0

### Breaking Changes

#### Plugins

- **JWT**: JWT plugin now denies a request that has different tokens in the jwt token search locations.
  [#9946](https://github.com/Kong/kong/pull/9946)
- **Session**: for sessions to work as expected it is required that all nodes run Kong >= 3.2.x.
  For that reason it is advisable that during upgrades mixed versions of proxy nodes run for
  as little as possible. During that time, the invalid sessions could cause failures and partial downtime.
  All existing sessions are invalidated when upgrading to this version.
  The parameter `idling_timeout` now has a default value of `900`: unless configured differently,
  sessions expire after 900 seconds (15 minutes) of idling.
  The parameter `absolute_timeout` has a default value of `86400`: unless configured differently,
  sessions expire after 86400 seconds (24 hours).
  [#10199](https://github.com/Kong/kong/pull/10199)
- **Proxy Cache**: Add wildcard and parameter match support for content_type
  [#10209](https://github.com/Kong/kong/pull/10209)

### Additions

#### Core

- Expose postgres connection pool configuration.
  [#9603](https://github.com/Kong/kong/pull/9603)
- When `router_flavor` is `traditional_compatible`, verify routes created using the
  Expression router instead of the traditional router to ensure created routes
  are actually compatible.
  [#9987](https://github.com/Kong/kong/pull/9987)
- Nginx charset directive can now be configured with Nginx directive injections
  [#10111](https://github.com/Kong/kong/pull/10111)
- Services upstream TLS config is extended to stream subsystem.
  [#9947](https://github.com/Kong/kong/pull/9947)
- New configuration option `ssl_session_cache_size` to set the Nginx directive `ssl_session_cache`.
  This config defaults to `10m`.
  Thanks [Michael Kotten](https://github.com/michbeck100) for contributing this change.
  [#10021](https://github.com/Kong/kong/pull/10021)

#### Balancer

- Add a new load-balancing `algorithm` option `latency` to the `Upstream` entity.
  This algorithm will choose a target based on the response latency of each target
  from prior requests.
  [#9787](https://github.com/Kong/kong/pull/9787)

#### Plugins

- **Plugin**: add an optional field `instance_name` that identifies a
  particular plugin entity.
  [#10077](https://github.com/Kong/kong/pull/10077)
- **Zipkin**: Add support to set the durations of Kong phases as span tags
  through configuration property `config.phase_duration_flavor`.
  [#9891](https://github.com/Kong/kong/pull/9891)
- **HTTP logging**: Suppport value of `headers` to be referenceable.
  [#9948](https://github.com/Kong/kong/pull/9948)
- **AWS Lambda**: Add `aws_imds_protocol_version` configuration
  parameter that allows the selection of the IMDS protocol version.
  Defaults to `v1`, can be set to `v2` to enable IMDSv2.
  [#9962](https://github.com/Kong/kong/pull/9962)
- **OpenTelemetry**: Support scoping with services, routes and consumers.
  [#10096](https://github.com/Kong/kong/pull/10096)
- **Statsd**: Add `tag_style` configuration
  parameter that allows to send metrics with [tags](https://github.com/prometheus/statsd_exporter#tagging-extensions).
  Defaults to `nil` which means do not add any tags
  to the metrics.
  [#10118](https://github.com/Kong/kong/pull/10118)
- **Session**: now uses lua-resty-session v4.0.0
  [#10199](https://github.com/Kong/kong/pull/10199)

#### Admin API

- In dbless mode, `/config` API endpoint can now flatten entity-related schema
  validation errors to a single array via the optional `flatten_errors` query
  parameter. Non-entity errors remain unchanged in this mode.
  [#10161](https://github.com/Kong/kong/pull/10161)
  [#10256](https://github.com/Kong/kong/pull/10256)

#### PDK

- Support for `upstream_status` field in log serializer.
  [#10296](https://github.com/Kong/kong/pull/10296)

### Fixes

#### Core

- Add back Postgres `FLOOR` function when calculating `ttl`, so the returned `ttl` is always a whole integer.
  [#9960](https://github.com/Kong/kong/pull/9960)
- Fix an issue where after a valid declarative configuration is loaded,
  the configuration hash is incorrectly set to the value: `00000000000000000000000000000000`.
  [#9911](https://github.com/Kong/kong/pull/9911)
- Update the batch queues module so that queues no longer grow without bounds if
  their consumers fail to process the entries.  Instead, old batches are now dropped
  and an error is logged.
  [#10247](https://github.com/Kong/kong/pull/10247)
- Fix an issue where 'X-Kong-Upstream-Status' cannot be emitted when response is buffered.
  [#10056](https://github.com/Kong/kong/pull/10056)

#### Plugins

- **Zipkin**: Fix an issue where the global plugin's sample ratio overrides route-specific.
  [#9877](https://github.com/Kong/kong/pull/9877)
- **JWT**: Deny requests that have different tokens in the jwt token search locations. Thanks Jackson 'Che-Chun' Kuo from Latacora for reporting this issue.
  [#9946](https://github.com/Kong/kong/pull/9946)
- **Statsd**: Fix a bug in the StatsD plugin batch queue processing where metrics are published multiple times.
  [#10052](https://github.com/Kong/kong/pull/10052)
- **Datadog**: Fix a bug in the Datadog plugin batch queue processing where metrics are published multiple times.
  [#10044](https://github.com/Kong/kong/pull/10044)
- **OpenTelemetry**: Fix non-compliances to specification:
  - For `http.uri` in spans. The field should be full HTTP URI.
    [#10069](https://github.com/Kong/kong/pull/10069)
  - For `http.status_code`. It should be present on spans for requests that have a status code.
    [#10160](https://github.com/Kong/kong/pull/10160)
  - For `http.flavor`. It should be a string value, not a double.
    [#10160](https://github.com/Kong/kong/pull/10160)
- **OpenTelemetry**: Fix a bug that when getting the trace of other formats, the trace ID reported and propagated could be of incorrect length.
    [#10332](https://github.com/Kong/kong/pull/10332)
- **OAuth2**: `refresh_token_ttl` is now limited between `0` and `100000000` by schema validator. Previously numbers that are too large causes requests to fail.
  [#10068](https://github.com/Kong/kong/pull/10068)

### Changed

#### Core

- Improve error message for invalid JWK entities.
  [#9904](https://github.com/Kong/kong/pull/9904)
- Renamed two configuration properties:
    * `opentelemetry_tracing` => `tracing_instrumentations`
    * `opentelemetry_tracing_sampling_rate` => `tracing_sampling_rate`

  The old `opentelemetry_*` properties are considered deprecated and will be
  fully removed in a future version of Kong.
  [#10122](https://github.com/Kong/kong/pull/10122)
  [#10220](https://github.com/Kong/kong/pull/10220)

#### Hybrid Mode

- Revert the removal of WebSocket protocol support for configuration sync,
  and disable the wRPC protocol.
  [#9921](https://github.com/Kong/kong/pull/9921)

### Dependencies

- Bumped luarocks from 3.9.1 to 3.9.2
  [#9942](https://github.com/Kong/kong/pull/9942)
- Bumped atc-router from 1.0.1 to 1.0.5
  [#9925](https://github.com/Kong/kong/pull/9925)
  [#10143](https://github.com/Kong/kong/pull/10143)
  [#10208](https://github.com/Kong/kong/pull/10208)
- Bumped lua-resty-openssl from 0.8.15 to 0.8.17
  [#9583](https://github.com/Kong/kong/pull/9583)
  [#10144](https://github.com/Kong/kong/pull/10144)
- Bumped lua-kong-nginx-module from 0.5.0 to 0.5.1
  [#10181](https://github.com/Kong/kong/pull/10181)
- Bumped lua-resty-session from 3.10 to 4.0.2
  [#10199](https://github.com/Kong/kong/pull/10199)
  [#10230](https://github.com/Kong/kong/pull/10230)
  [#10308](https://github.com/Kong/kong/pull/10308)
- Bumped OpenSSL from 1.1.1s to 1.1.1t
  [#10266](https://github.com/Kong/kong/pull/10266)
- Bumped lua-resty-timer-ng from 0.2.0 to 0.2.3
  [#10265](https://github.com/Kong/kong/pull/10265)


## 3.1.0

### Breaking Changes

#### Core

- Change the reponse body for a TRACE method from `The upstream server responded with 405`
  to `Method not allowed`, make the reponse to show more clearly that Kong do not support
  TRACE method.
  [#9448](https://github.com/Kong/kong/pull/9448)
- Add `allow_debug_header` Kong conf to allow use of the `Kong-Debug` header for debugging.
  This option defaults to `off`.
  [#10054](https://github.com/Kong/kong/pull/10054)
  [#10125](https://github.com/Kong/kong/pull/10125)


### Additions

#### Core

- Allow `kong.conf` ssl properties to be stored in vaults or environment
  variables. Allow such properties to be configured directly as content
  or base64 encoded content.
  [#9253](https://github.com/Kong/kong/pull/9253)
- Add support for full entity transformations in schemas
  [#9431](https://github.com/Kong/kong/pull/9431)
- Allow schema `map` type field being marked as referenceable.
  [#9611](https://github.com/Kong/kong/pull/9611)
- Add support for dynamically changing the log level
  [#9744](https://github.com/Kong/kong/pull/9744)
- Add `keys` entity to store and manage asymmetric keys.
  [#9737](https://github.com/Kong/kong/pull/9737)
- Add `key-sets` entity to group and manage `keys`
  [#9737](https://github.com/Kong/kong/pull/9737)

#### Plugins

- **Rate-limiting**: The HTTP status code and response body for rate-limited
  requests can now be customized. Thanks, [@utix](https://github.com/utix)!
  [#8930](https://github.com/Kong/kong/pull/8930)
- **Zipkin**: add `response_header_for_traceid` field in Zipkin plugin.
  The plugin will set the corresponding header in the response
  if the field is specified with a string value.
  [#9173](https://github.com/Kong/kong/pull/9173)
- **AWS Lambda**: add `requestContext` field into `awsgateway_compatible` input data
  [#9380](https://github.com/Kong/kong/pull/9380)
- **ACME**: add support for Redis SSL, through configuration properties
  `config.storage_config.redis.ssl`, `config.storage_config.redis.ssl_verify`,
  and `config.storage_config.redis.ssl_server_name`.
  [#9626](https://github.com/Kong/kong/pull/9626)
- **Session**: Add new config `cookie_persistent` that allows browser to persist
  cookies even if browser is closed. This defaults to `false` which means
  cookies are not persistend across browser restarts. Thanks [@tschaume](https://github.com/tschaume)
  for this contribution!
  [#8187](https://github.com/Kong/kong/pull/8187)
- **Response-rate-limiting**: add support for Redis SSL, through configuration properties
  `redis_ssl` (can be set to `true` or `false`), `ssl_verify`, and `ssl_server_name`.
  [#8595](https://github.com/Kong/kong/pull/8595)
  Thanks [@dominikkukacka](https://github.com/dominikkukacka)!
- **OpenTelemetry**: add referenceable attribute to the `headers` field
  that could be stored in vaults.
  [#9611](https://github.com/Kong/kong/pull/9611)
- **HTTP-Log**: Support `http_endpoint` field to be referenceable
  [#9714](https://github.com/Kong/kong/pull/9714)
- **rate-limiting**: Add a new configuration `sync_rate` to the `redis` policy,
  which synchronizes metrics to redis periodically instead of on every request.
  [#9538](https://github.com/Kong/kong/pull/9538)


#### Hybrid Mode

- Data plane node IDs will now persist across restarts.
  [#9067](https://github.com/Kong/kong/pull/9067)
- Add HTTP CONNECT forward proxy support for Hybrid Mode connections. New configuration
  options `cluster_use_proxy`, `proxy_server` and `proxy_server_ssl_verify` are added.
  [#9758](https://github.com/Kong/kong/pull/9758)
  [#9773](https://github.com/Kong/kong/pull/9773)

#### Performance

- Increase the default value of `lua_regex_cache_max_entries`, a warning will be thrown
  when there are too many regex routes and `router_flavor` is `traditional`.
  [#9624](https://github.com/Kong/kong/pull/9624)
- Add batch queue into the Datadog and StatsD plugin to reduce timer usage.
  [#9521](https://github.com/Kong/kong/pull/9521)

#### PDK

- Extend `kong.client.tls.request_client_certificate` to support setting
  the Distinguished Name (DN) list hints of the accepted CA certificates.
  [#9768](https://github.com/Kong/kong/pull/9768)

### Fixes

#### Core

- Fix issue where external plugins crashing with unhandled exceptions
  would cause high CPU utilization after the automatic restart.
  [#9384](https://github.com/Kong/kong/pull/9384)
- Fix issue where Zipkin plugin cannot parse OT baggage headers
  due to invalid OT baggage pattern. [#9280](https://github.com/Kong/kong/pull/9280)
- Add `use_srv_name` options to upstream for balancer.
  [#9430](https://github.com/Kong/kong/pull/9430)
- Fix issue in `header_filter` instrumentation where the span was not
  correctly created.
  [#9434](https://github.com/Kong/kong/pull/9434)
- Fix issue in router building where when field contains an empty table,
  the generated expression is invalid.
  [#9451](https://github.com/Kong/kong/pull/9451)
- Fix issue in router rebuilding where when paths field is invalid,
  the router's mutex is not released properly.
  [#9480](https://github.com/Kong/kong/pull/9480)
- Fixed an issue where `kong docker-start` would fail if `KONG_PREFIX` was set to
  a relative path.
  [#9337](https://github.com/Kong/kong/pull/9337)
- Fixed an issue with error-handling and process cleanup in `kong start`.
  [#9337](https://github.com/Kong/kong/pull/9337)

#### Hybrid Mode

- Fixed a race condition that can cause configuration push events to be dropped
  when the first data-plane connection is established with a control-plane
  worker.
  [#9616](https://github.com/Kong/kong/pull/9616)

#### CLI

- Fix slow CLI performance due to pending timer jobs
  [#9536](https://github.com/Kong/kong/pull/9536)

#### Admin API

- Increase the maximum request argument number from `100` to `1000`,
  and return `400` error if request parameters reach the limitation to
  avoid being truncated.
  [#9510](https://github.com/Kong/kong/pull/9510)
- Paging size parameter is now propogated to next page if specified
  in current request.
  [#9503](https://github.com/Kong/kong/pull/9503)
- Non-normalized prefix route path is now rejected. It will also suggest
  how to write the path in normalized form.
  [#9760](https://github.com/Kong/kong/pull/9760)

#### PDK

- Added support for `kong.request.get_uri_captures`
  (`kong.request.getUriCaptures`)
  [#9512](https://github.com/Kong/kong/pull/9512)
- Fixed parameter type of `kong.service.request.set_raw_body`
  (`kong.service.request.setRawBody`), return type of
  `kong.service.response.get_raw_body`(`kong.service.request.getRawBody`),
  and body parameter type of `kong.response.exit` to bytes. Note that old
  version of go PDK is incompatible after this change.
  [#9526](https://github.com/Kong/kong/pull/9526)
- Vault will not call `semaphore:wait` in `init` or `init_worker` phase.
  [#9851](https://github.com/Kong/kong/pull/9851)

#### Plugins

- Add missing `protocols` field to various plugin schemas.
  [#9525](https://github.com/Kong/kong/pull/9525)
- **AWS Lambda**: Fix an issue that is causing inability to
  read environment variables in ECS environment.
  [#9460](https://github.com/Kong/kong/pull/9460)
- **Request-Transformer**: fix a bug when header renaming will override
  existing header and cause unpredictable result.
  [#9442](https://github.com/Kong/kong/pull/9442)
- **OpenTelemetry**:
  - Fix an issue that the default propagation header
    is not configured to `w3c` correctly.
    [#9457](https://github.com/Kong/kong/pull/9457)
  - Replace the worker-level table cache with
    `BatchQueue` to avoid data race.
    [#9504](https://github.com/Kong/kong/pull/9504)
  - Fix an issue that the `parent_id` is not set
    on the span when propagating w3c traceparent.
    [#9628](https://github.com/Kong/kong/pull/9628)
- **Response-Transformer**: Fix the bug that Response-Transformer plugin
  breaks when receiving an unexcepted body.
  [#9463](https://github.com/Kong/kong/pull/9463)
- **HTTP-Log**: Fix an issue where queue id serialization
  does not include `queue_size` and `flush_timeout`.
  [#9789](https://github.com/Kong/kong/pull/9789)

### Changed

#### Hybrid Mode

- The legacy hybrid configuration protocol has been removed in favor of the wRPC
  protocol introduced in 3.0.
  [#9740](https://github.com/Kong/kong/pull/9740)

### Dependencies

- Bumped openssl from 1.1.1q to 1.1.1s
  [#9674](https://github.com/Kong/kong/pull/9674)
- Bumped atc-router from 1.0.0 to 1.0.1
  [#9558](https://github.com/Kong/kong/pull/9558)
- Bumped lua-resty-openssl from 0.8.10 to 0.8.15
  [#9583](https://github.com/Kong/kong/pull/9583)
  [#9600](https://github.com/Kong/kong/pull/9600)
  [#9675](https://github.com/Kong/kong/pull/9675)
- Bumped lyaml from 6.2.7 to 6.2.8
  [#9607](https://github.com/Kong/kong/pull/9607)
- Bumped lua-resty-acme from 0.8.1 to 0.9.0
  [#9626](https://github.com/Kong/kong/pull/9626)
- Bumped resty.healthcheck from 1.6.1 to 1.6.2
  [#9778](https://github.com/Kong/kong/pull/9778)
- Bumped pgmoon from 1.15.0 to 1.16.0
  [#9815](https://github.com/Kong/kong/pull/9815)


## [3.0.1]

### Fixes

#### Core

- Fix issue where Zipkin plugin cannot parse OT baggage headers
  due to invalid OT baggage pattern. [#9280](https://github.com/Kong/kong/pull/9280)
- Fix issue in `header_filter` instrumentation where the span was not
  correctly created.
  [#9434](https://github.com/Kong/kong/pull/9434)
- Fix issue in router building where when field contains an empty table,
  the generated expression is invalid.
  [#9451](https://github.com/Kong/kong/pull/9451)
- Fix issue in router rebuilding where when paths field is invalid,
  the router's mutex is not released properly.
  [#9480](https://github.com/Kong/kong/pull/9480)
- Fixed an issue where `kong docker-start` would fail if `KONG_PREFIX` was set to
  a relative path.
  [#9337](https://github.com/Kong/kong/pull/9337)
- Fixed an issue with error-handling and process cleanup in `kong start`.
  [#9337](https://github.com/Kong/kong/pull/9337)


## [3.0.0]

> Released 2022/09/12

This major release adds a new router written in Rust and a tracing API
that is compatible with the OpenTelemetry API spec.  Furthermore,
various internal changes have been made to improve Kong's performance
and memory consumption.  As it is a major release, users are advised
to review the list of braking changes to determine whether
configuration changes are needed when upgrading.

### Breaking Changes

#### Deployment

- Blue-green deployment from Kong earlier than `2.1.0` is not supported, upgrade to
  `2.1.0` or later before upgrading to `3.0.0` to have blue-green deployment.
  Thank you [@marc-charpentier]((https://github.com/charpentier)) for reporting issue
  and proposing a pull-request.
  [#8896](https://github.com/Kong/kong/pull/8896)
- Deprecate/stop producing Amazon Linux (1) containers and packages (EOLed December 31, 2020)
  [Kong/docs.konghq.com #3966](https://github.com/Kong/docs.konghq.com/pull/3966)
- Deprecate/stop producing Debian 8 "Jessie" containers and packages (EOLed June 2020)
  [Kong/kong-build-tools #448](https://github.com/Kong/kong-build-tools/pull/448)
  [Kong/kong-distributions #766](https://github.com/Kong/kong-distributions/pull/766)

#### Core


- Kong schema library's `process_auto_fields` function will not any more make a deep
  copy of data that is passed to it when the given context is `"select"`. This was
  done to avoid excessive deep copying of tables where we believe the data most of
  the time comes from a driver like `pgmoon` or `lmdb`. If a custom plugin relied
  on `process_auto_fields` not overriding the given table, it must make its own copy
  before passing it to the function now.
  [#8796](https://github.com/Kong/kong/pull/8796)
- The deprecated `shorthands` field in Kong Plugin or DAO schemas was removed in favor
  or the typed `shorthand_fields`. If your custom schemas still use `shorthands`, you
  need to update them to use `shorthand_fields`.
  [#8815](https://github.com/Kong/kong/pull/8815)
- The support for `legacy = true/false` attribute was removed from Kong schemas and
  Kong field schemas.
  [#8958](https://github.com/Kong/kong/pull/8958)
- The deprecated alias of `Kong.serve_admin_api` was removed. If your custom Nginx
  templates still use it, please change it to `Kong.admin_content`.
  [#8815](https://github.com/Kong/kong/pull/8815)
- The Kong singletons module `"kong.singletons"` was removed in favor of the PDK `kong.*`.
  [#8874](https://github.com/Kong/kong/pull/8874)
- The dataplane config cache was removed. The config persistence is now done automatically with LMDB.
  [#8704](https://github.com/Kong/kong/pull/8704)
- `ngx.ctx.balancer_address` does not exist anymore, please use `ngx.ctx.balancer_data` instead.
  [#9043](https://github.com/Kong/kong/pull/9043)
- We have changed the normalization rules for `route.path`: Kong stores the unnormalized path, but
  regex path always pattern matches with the normalized URI. We used to replace percent-encoding
  in regex path pattern to ensure different forms of URI matches.
  That is no longer supported. Except for reserved characters defined in
  [rfc3986](https://datatracker.ietf.org/doc/html/rfc3986#section-2.2),
  we should write all other characters without percent-encoding.
  [#9024](https://github.com/Kong/kong/pull/9024)
- Kong will no longer use an heuristic to guess whether a `route.path` is a regex pattern. From now 3.0 onwards,
  all regex paths must start with the `"~"` prefix, and all paths that don't start with `"~"` will be considered plain text.
  The migration process should automatically convert the regex paths when upgrading from 2.x to 3.0
  [#9027](https://github.com/Kong/kong/pull/9027)
- Bumping version number (`_format_version`) of declarative configuration to "3.0" for changes on `route.path`.
  Declaritive configuration with older version are upgraded to "3.0" on the fly.
  [#9078](https://github.com/Kong/kong/pull/9078)
- Removed deprecated `config.functions` from serverless-functions plugin's schema,
  please use `config.access` phase instead.
  [#8559](https://github.com/Kong/kong/pull/8559)
- Tags may now contain space characters.
  [#9143](https://github.com/Kong/kong/pull/9143)
- The [Secrets Management](https://docs.konghq.com/gateway/latest/plan-and-deploy/security/secrets-management/)
  feature, which has been in beta since release 2.8.0, is now included as a regular feature.
  [#8871](https://github.com/Kong/kong/pull/8871)
  [#9217](https://github.com/Kong/kong/pull/9217)

#### Admin API

- `POST` requests on Targets endpoint are no longer able to update
  existing entities, they are only able to create new ones.
  [#8596](https://github.com/Kong/kong/pull/8596),
  [#8798](https://github.com/Kong/kong/pull/8798). If you have scripts that use
  `POST` requests to modify Targets, you should change them to `PUT`
  requests to the appropriate endpoints before updating to Kong 3.0.
- Insert and update operations on duplicated Targets returns 409.
  [#8179](https://github.com/Kong/kong/pull/8179),
  [#8768](https://github.com/Kong/kong/pull/8768)
- The list of reported plugins available on the server now returns a table of
  metadata per plugin instead of a boolean `true`.
  [#8810](https://github.com/Kong/kong/pull/8810)

#### PDK

- The `kong.request.get_path()` PDK function now performs path normalization
  on the string that is returned to the caller. The raw, non-normalized version
  of the request path can be fetched via `kong.request.get_raw_path()`.
  [#8823](https://github.com/Kong/kong/pull/8823)
- `pdk.response.set_header()`, `pdk.response.set_headers()`, `pdk.response.exit()` now ignore and emit warnings for manually set `Transfer-Encoding` headers.
  [#8698](https://github.com/Kong/kong/pull/8698)
- The PDK is no longer versioned
  [#8585](https://github.com/Kong/kong/pull/8585)
- The JavaScript PDK now returns `Uint8Array` for `kong.request.getRawBody`,
  `kong.response.getRawBody` and `kong.service.response.getRawBody`. The Python PDK returns `bytes` for `kong.request.get_raw_body`,
  `kong.response.get_raw_body`, `kong.service.response.get_raw_body`. All these funtions used to return strings in the past.
  [#8623](https://github.com/Kong/kong/pull/8623)

#### Plugins

- DAOs in plugins must be listed in an array, so that their loading order is explicit. Loading them in a
  hash-like table is no longer supported.
  [#8988](https://github.com/Kong/kong/pull/8988)
- Plugins MUST now have a valid `PRIORITY` (integer) and `VERSION` ("x.y.z" format)
  field in their `handler.lua` file, otherwise the plugin will fail to load.
  [#8836](https://github.com/Kong/kong/pull/8836)
- The old `kong.plugins.log-serializers.basic` library was removed in favor of the PDK
  function `kong.log.serialize`, please upgrade your plugins to use PDK.
  [#8815](https://github.com/Kong/kong/pull/8815)
- The support for deprecated legacy plugin schemas was removed. If your custom plugins
  still use the old (`0.x era`) schemas, you are now forced to upgrade them.
  [#8815](https://github.com/Kong/kong/pull/8815)
- Some plugins received new priority values.
  This is important for those who run custom plugins as it may affect the sequence your plugins are executed.
  Note that this does not change the order of execution for plugins in a standard kong installation.
  List of plugins and their old and new priority value:
  - `acme` changed from 1007 to 1705
  - `basic-auth` changed from 1001 to 1100
  - `hmac-auth` changed from 1000 to 1030
  - `jwt` changed from 1005 to 1450
  - `key-auth` changed from 1003 to 1250
  - `ldap-auth` changed from 1002 to 1200
  - `oauth2` changed from 1004 to 1400
  - `rate-limiting` changed from 901 to 910
- **HTTP-log**: `headers` field now only takes a single string per header name,
  where it previously took an array of values
  [#6992](https://github.com/Kong/kong/pull/6992)
- **AWS Lambda**: `aws_region` field must be set through either plugin config or environment variables,
  allow both `host` and `aws_region` fields, and always apply SigV4 signature.
  [#8082](https://github.com/Kong/kong/pull/8082)
- **Serverless Functions** Removed deprecated `config.functions`,
  please use `config.access` instead.
  [#8559](https://github.com/Kong/kong/pull/8559)
- **Serverless Functions**: The pre-functions plugin changed priority from `+inf` to `1000000`.
  [#8836](https://github.com/Kong/kong/pull/8836)
- **JWT**: The authenticated JWT is no longer put into the nginx
  context (ngx.ctx.authenticated_jwt_token).  Custom plugins which depend on that
  value being set under that name must be updated to use Kong's shared context
  instead (kong.ctx.shared.authenticated_jwt_token) before upgrading to 3.0
- **Prometheus**: The prometheus metrics have been reworked extensively for 3.0.
  - Latency has been split into 4 different metrics: kong_latency_ms, upstream_latency_ms and request_latency_ms (http) /tcp_session_duration_ms (stream). Buckets details below.
  - Separate out Kong Latency Bucket values and Upstream Latency Bucket values.
  - `consumer_status` removed.
  - `request_count` and `consumer_status` have been merged into just `http_requests_total`. If the `per_consumer` config is set false, the consumer label will be empty.
     If the `per_consumer` config is true, it will be filled.
  - `http_requests_total` has a new label `source`, set to either `exit`, `error` or `service`.
  - New Metric: `node_info`. Single gauge set to 1 that outputs the node's id and kong version.
  - All Memory metrics have a new label `node_id`
  - `nginx_http_current_connections` merged with `nginx_stream_current_connection` into `nginx_current_connections`
  [#8712](https://github.com/Kong/kong/pull/8712)
- **Prometheus**: The plugin doesn't export status codes, latencies, bandwidth and upstream
  healthcheck metrics by default. They can still be turned on manually by setting `status_code_metrics`,
  `latency_metrics`, `bandwidth_metrics` and `upstream_health_metrics` respectively. Enabling those metrics will impact the performance if you have a large volume of Kong entities, we recommend using the [statsd](https://github.com/Kong/kong/tree/master/kong/plugins/statsd) plugin with the push model if that is the case. And now `prometheus` plugin new grafana [dashboard](https://grafana.com/grafana/dashboards/7424-kong-official/) updated
  [#9028](https://github.com/Kong/kong/pull/9028)
- **ACME**: `allow_any_domain` field added. It is default to false and if set to true, the gateway will
  ignore the `domains` field.
  [#9047](https://github.com/Kong/kong/pull/9047)
- **Statsd**:
  - The metric name that is related to the service has been renamed by adding a `service.` prefix. e.g. `kong.service.<service_identifier>.request.count` [#9046](https://github.com/Kong/kong/pull/9046)
  - The metric `kong.<service_identifier>.request.status.<status>` and `kong.<service_identifier>.user.<consumer_identifier>.request.status.<status>` has been renamed to `kong.service.<service_identifier>.status.<status>` and  `kong.service.<service_identifier>.user.<consumer_identifier>.status.<status>` [#9046](https://github.com/Kong/kong/pull/9046)
  - The metric `*.status.<status>.total` from metrics `status_count` and `status_count_per_user` has been removed [#9046](https://github.com/Kong/kong/pull/9046)
- **Proxy-cache**: The plugin does not store the response data in
  `ngx.ctx.proxy_cache_hit` anymore. Logging plugins that need the response data
  must read it from `kong.ctx.shared.proxy_cache_hit` from Kong 3.0 on.
  [#8607](https://github.com/Kong/kong/pull/8607)
- **Rate-limiting**: The default policy is now `local` for all deployment modes.
  [#9344](https://github.com/Kong/kong/pull/9344)
- **Response-rate-limiting**: The default policy is now `local` for all deployment modes.
  [#9344](https://github.com/Kong/kong/pull/9344)

### Deprecations

- The `go_pluginserver_exe` and `go_plugins_dir` directives are no longer supported.
  [#8552](https://github.com/Kong/kong/pull/8552). If you are using
  [Go plugin server](https://github.com/Kong/go-pluginserver), please migrate your plugins to use the
  [Go PDK](https://github.com/Kong/go-pdk) before upgrading.
- The migration helper library (mostly used for Cassandra migrations) is no longer supplied with Kong
  [#8781](https://github.com/Kong/kong/pull/8781)
- The path_handling algorithm `v1` is deprecated and only supported when `router_flavor` config option
  is set to `traditional`.
  [#9290](https://github.com/Kong/kong/pull/9290)

#### Configuration

- The Kong constant `CREDENTIAL_USERNAME` with value of `X-Credential-Username` was
  removed. Kong plugins in general have moved (since [#5516](https://github.com/Kong/kong/pull/5516))
  to use constant `CREDENTIAL_IDENTIFIER` with value of `X-Credential-Identifier` when
  setting  the upstream headers for a credential.
  [#8815](https://github.com/Kong/kong/pull/8815)
- Change the default of `lua_ssl_trusted_certificate` to `system`
  [#8602](https://github.com/Kong/kong/pull/8602) to automatically load trusted CA list from system CA store.
- Remove a warning of `AAAA` being experimental with `dns_order`.
- It is no longer possible to use a .lua format to import a declarative config from the `kong`
  command-line tool, only json and yaml are supported. If your update procedure with kong involves
  executing `kong config db_import config.lua`, please create a `config.json` or `config.yml` and
  use that before upgrading.
  [#8898](https://github.com/Kong/kong/pull/8898)
- We bumped the version number (`_format_version`) of declarative configuration to "3.0" because of changes on `route.path`.
  Declarative configuration with older version shoudl be upgraded to "3.0" on the fly.
  [#9078](https://github.com/Kong/kong/pull/9078)

#### Migrations

- Postgres migrations can now have an `up_f` part like Cassandra
  migrations, designating a function to call.  The `up_f` part is
  invoked after the `up` part has been executed against the database
  for both Postgres and Cassandra.
- A new CLI command, `kong migrations status`, generates the status on a JSON file.

### Dependencies

- Bumped OpenResty from 1.19.9.1 to [1.21.4.1](https://openresty.org/en/changelog-1021004.html)
  [#8850](https://github.com/Kong/kong/pull/8850)
- Bumped pgmoon from 1.13.0 to 1.15.0
  [#8908](https://github.com/Kong/kong/pull/8908)
  [#8429](https://github.com/Kong/kong/pull/8429)
- Bumped OpenSSL from 1.1.1n to 1.1.1q
  [#9074](https://github.com/Kong/kong/pull/9074)
  [#8544](https://github.com/Kong/kong/pull/8544)
  [#8752](https://github.com/Kong/kong/pull/8752)
  [#8994](https://github.com/Kong/kong/pull/8994)
- Bumped resty.openssl from 0.8.8 to 0.8.10
  [#8592](https://github.com/Kong/kong/pull/8592)
  [#8753](https://github.com/Kong/kong/pull/8753)
  [#9023](https://github.com/Kong/kong/pull/9023)
- Bumped inspect from 3.1.2 to 3.1.3
  [#8589](https://github.com/Kong/kong/pull/8589)
- Bumped resty.acme from 0.7.2 to 0.8.1
  [#8680](https://github.com/Kong/kong/pull/8680)
  [#9165](https://github.com/Kong/kong/pull/9165)
- Bumped luarocks from 3.8.0 to 3.9.1
  [#8700](https://github.com/Kong/kong/pull/8700)
  [#9204](https://github.com/Kong/kong/pull/9204)
- Bumped luasec from 1.0.2 to 1.2.0
  [#8754](https://github.com/Kong/kong/pull/8754)
  [#8754](https://github.com/Kong/kong/pull/9205)
- Bumped resty.healthcheck from 1.5.0 to 1.6.1
  [#8755](https://github.com/Kong/kong/pull/8755)
  [#9018](https://github.com/Kong/kong/pull/9018)
  [#9150](https://github.com/Kong/kong/pull/9150)
- Bumped resty.cassandra from 1.5.1 to 1.5.2
  [#8845](https://github.com/Kong/kong/pull/8845)
- Bumped penlight from 1.12.0 to 1.13.1
  [#9206](https://github.com/Kong/kong/pull/9206)
- Bumped lua-resty-mlcache from 2.5.0 to 2.6.0
  [#9287](https://github.com/Kong/kong/pull/9287)

### Additions

#### Performance

- Do not register unnecessary event handlers on Hybrid mode Control Plane
  nodes [#8452](https://github.com/Kong/kong/pull/8452).
- Use the new timer library to improve performance,
  except for the plugin server.
  [#8912](https://github.com/Kong/kong/pull/8912)
- Increased use of caching for DNS queries by activating `additional_section` by default
  [#8895](https://github.com/Kong/kong/pull/8895)
- `pdk.request.get_header` changed to a faster implementation, not to fetch all headers every time it's called
  [#8716](https://github.com/Kong/kong/pull/8716)
- Conditional rebuilding of router, plugins iterator and balancer on DP
  [#8519](https://github.com/Kong/kong/pull/8519),
  [#8671](https://github.com/Kong/kong/pull/8671)
- Made config loading code more cooperative by yielding
  [#8888](https://github.com/Kong/kong/pull/8888)
- Use LuaJIT encoder instead of JSON to serialize values faster in LMDB
  [#8942](https://github.com/Kong/kong/pull/8942)
- Move inflating and JSON decoding non-concurrent, which avoids blocking and makes DP reloads faster
  [#8959](https://github.com/Kong/kong/pull/8959)
- Stop duplication of some events
  [#9082](https://github.com/Kong/kong/pull/9082)
- Improve performance of config hash calculation by using string buffer and tablepool
  [#9073](https://github.com/Kong/kong/pull/9073)
- Reduce cache usage in dbless by not using the kong cache for Routes and Services in LMDB
  [#8972](https://github.com/Kong/kong/pull/8972)


#### Core

- Implemented delayed response in stream mode
  [#6878](https://github.com/Kong/kong/pull/6878)
- Added `cache_key` on target entity for uniqueness detection.
  [#8179](https://github.com/Kong/kong/pull/8179)
- Introduced the tracing API which compatible with OpenTelemetry API spec and
  add build-in instrumentations.
  The tracing API is intend to be used with a external exporter plugin.
  Build-in instrumentation types and sampling rate are configuable through
  `opentelemetry_tracing` and `opentelemetry_tracing_sampling_rate` options.
  [#8724](https://github.com/Kong/kong/pull/8724)
- Added `path`, `uri_capture`, and `query_arg` options to upstream `hash_on`
  for load balancing.
  [#8701](https://github.com/Kong/kong/pull/8701)
- Introduced unix domain socket based `lua-resty-events` to
  replace shared memory based `lua-resty-worker-events`.
  [#8890](https://github.com/Kong/kong/pull/8890)
- Introduced a new router implementation `atc-router`,
  which is written in Rust.
  [#8938](https://github.com/Kong/kong/pull/8938)
- Introduce a new field for entities `table_name` that allows to specify a
  table name. Before the name was deduced by the entity `name` attribute.
  [#9182](https://github.com/Kong/kong/pull/9182)
- Added `headers` on active healthcheck for upstreams.
  [#8255](https://github.com/Kong/kong/pull/8255)
- Target entities using hostnames were resolved when they were not needed. Now
  when a target is removed or updated, the DNS record associated with it is
  removed from the list of hostnames to be resolved.
  [#8497](https://github.com/Kong/kong/pull/8497) [9265](https://github.com/Kong/kong/pull/9265)
- Improved error handling and debugging info in the DNS code
  [#8902](https://github.com/Kong/kong/pull/8902)
- Kong will now attempt to recover from an unclean shutdown by detecting and
  removing dangling unix sockets in the prefix directory
  [#9254](https://github.com/Kong/kong/pull/9254)

#### Admin API

- Added a new API `/timers` to get the timer statistics.
  [#8912](https://github.com/Kong/kong/pull/8912)
  and worker info
  [#8999](https://github.com/Kong/kong/pull/8999)
- `/` endpoint now includes plugin priority
  [#8821](https://github.com/Kong/kong/pull/8821)

#### Hybrid Mode

- Add wRPC protocol support. Now configuration synchronization is over wRPC.
  wRPC is an RPC protocol that encodes with ProtoBuf and transports
  with WebSocket.
  [#8357](https://github.com/Kong/kong/pull/8357)
- To keep compatibility with earlier versions,
  add support for CP to fall back to the previous protocol to support old DP.
  [#8834](https://github.com/Kong/kong/pull/8834)
- Add support to negotiate services supported with wRPC protocol.
  We will support more services than config sync over wRPC in the future.
  [#8926](https://github.com/Kong/kong/pull/8926)
- Declarative config exports happen inside a transaction in Postgres
  [#8586](https://github.com/Kong/kong/pull/8586)

#### Plugins

- Sync all plugin versions to the Kong version
  [#8772](https://github.com/Kong/kong/pull/8772)
- Introduced the new **OpenTelemetry** plugin that export tracing instrumentations
  to any OTLP/HTTP compatible backend.
  `opentelemetry_tracing` configuration should be enabled to collect
  the core tracing spans of Kong.
  [#8826](https://github.com/Kong/kong/pull/8826)
- **Zipkin**: add support for including HTTP path in span name
  through configuration property `http_span_name`.
  [#8150](https://github.com/Kong/kong/pull/8150)
- **Zipkin**: add support for socket connect and send/read timeouts
  through configuration properties `connect_timeout`, `send_timeout`,
  and `read_timeout`. This can help mitigate `ngx.timer` saturation
  when upstream collectors are unavailable or slow.
  [#8735](https://github.com/Kong/kong/pull/8735)
- **AWS-Lambda**: add support for cross account invocation through
  configuration properties `aws_assume_role_arn` and
  `aws_role_session_name`.[#8900](https://github.com/Kong/kong/pull/8900)
  [#8900](https://github.com/Kong/kong/pull/8900)
- **AWS-Lambda**: accept string type `statusCode` as valid return when
  working in proxy integration mode.
  [#8765](https://github.com/Kong/kong/pull/8765)
- **AWS-Lambda**: separate aws credential cache by IAM role ARN
  [#8907](https://github.com/Kong/kong/pull/8907)
- **Statsd**: :fireworks: **Newly open-sourced plugin capabilities**: All capabilities of [Statsd Advanced](https://docs.konghq.com/hub/kong-inc/statsd-advanced/) are now bundled in [Statsd](https://docs.konghq.com/hub/kong-inc/statsd).
  [#9046](https://github.com/Kong/kong/pull/9046)

#### Configuration

- A new configuration item (`openresty_path`) has been added to allow
  developers/operators to specify the OpenResty installation to use when
  running Kong (instead of using the system-installed OpenResty)
  [#8412](https://github.com/Kong/kong/pull/8412)
- Add `ipv6only` to listen options (e.g. `KONG_PROXY_LISTEN`)
  [#9225](https://github.com/Kong/kong/pull/9225)
- Add `so_keepalive` to listen options (e.g. `KONG_PROXY_LISTEN`)
  [#9225](https://github.com/Kong/kong/pull/9225)
- Add LMDB dbless config persistence and removed the JSON based
  config cache for faster startup time
  [#8670](https://github.com/Kong/kong/pull/8670)
- `nginx_events_worker_connections=auto` has a lower bound of 1024
  [#9276](https://github.com/Kong/kong/pull/9276)
- `nginx_main_worker_rlimit_nofile=auto` has a lower bound of 1024
  [#9276](https://github.com/Kong/kong/pull/9276)

#### PDK

- Added new PDK function: `kong.request.get_start_time()`
  [#8688](https://github.com/Kong/kong/pull/8688)
- `kong.db.*.cache_key()` falls back to `.id` if nothing from `cache_key` is found
  [#8553](https://github.com/Kong/kong/pull/8553)

### Fixes

#### Core

- The schema validator now correctly converts `null` from declarative
  configurations to `nil`.
  [#8483](https://github.com/Kong/kong/pull/8483)
- Only reschedule router and plugin iterator timers after finishing previous
  execution, avoiding unnecessary concurrent executions.
  [#8567](https://github.com/Kong/kong/pull/8567)
- External plugins now handle returned JSON with null member correctly.
  [#8611](https://github.com/Kong/kong/pull/8611)
- Fixed an issue where the address of the environ variable could change but the code didn't
  assumed it was fixed after init
  [#8581](https://github.com/Kong/kong/pull/8581)
- Fix issue where the Go plugin server instance would not be updated after
  a restart (e.g., upon a plugin server crash).
  [#8547](https://github.com/Kong/kong/pull/8547)
- Fixed an issue on trying to reschedule the DNS resolving timer when Kong was
  being reloaded.
  [#8702](https://github.com/Kong/kong/pull/8702)
- The private stream API has been rewritten to allow for larger message payloads
  [#8641](https://github.com/Kong/kong/pull/8641)
- Fixed an issue that the client certificate sent to upstream was not updated when calling PATCH Admin API
  [#8934](https://github.com/Kong/kong/pull/8934)
- Fixed an issue where the CP and wRPC modules would cause Kong to crash when calling `export_deflated_reconfigure_payload` without a pcall
  [#8668](https://github.com/Kong/kong/pull/8668)
- Moved all `.proto` files to `/usr/local/kong/include` and ordered by priority.
  [#8914](https://github.com/Kong/kong/pull/8914)
- Fixed an issue that cause unexpected 404 error on creating/updating configs with invalid options
  [#8831](https://github.com/Kong/kong/pull/8831)
- Fixed an issue that causes crashes when calling some PDK APIs
  [#8604](https://github.com/Kong/kong/pull/8604)
- Fixed an issue that cause crashes when go PDK calls return arrays
  [#8891](https://github.com/Kong/kong/pull/8891)
- Plugin servers now shutdowns gracefully when Kong exits
  [#8923](https://github.com/Kong/kong/pull/8923)
- CLI now prompts with `[y/n]` instead of `[Y/n]`, as it does not take `y` as default
  [#9114](https://github.com/Kong/kong/pull/9114)
- Improved the error message when Kong cannot connect to Cassandra on init
  [#8847](https://github.com/Kong/kong/pull/8847)
- Fixed an issue where Vault Subschema wasn't loaded in `off` strategy
  [#9174](https://github.com/Kong/kong/pull/9174)
- The Schema now runs select transformations before process_auto_fields
  [#9049](https://github.com/Kong/kong/pull/9049)
- Fixed an issue where Kong would use too many timers to keep track of upstreams when `worker_consistency`=`eventual`
  [#8694](https://github.com/Kong/kong/pull/8694),
  [#8858](https://github.com/Kong/kong/pull/8858)
- Fixed an issue where it wasn't possible to set target status using only a hostname for targets set only by their hostname
  [#8797](https://github.com/Kong/kong/pull/8797)
- Fixed pagination issue when getting to the second page while iterationg over a foreign key field using the DAO
  [#9255](https://github.com/Kong/kong/pull/9255)
- Fixed an issue where cache entries of some entities were not being properly invalidated after a cascade delete
  [#9261](https://github.com/Kong/kong/pull/9261)
- Running `kong start` when Kong is already running will no longer clobber
  the existing `.kong_env` file [#9254](https://github.com/Kong/kong/pull/9254)


#### Admin API

- Support HTTP/2 when requesting `/status`
  [#8690](https://github.com/Kong/kong/pull/8690)

#### Plugins

- Plugins with colliding priorities have now deterministic sorting based on their name
  [#8957](https://github.com/Kong/kong/pull/8957)
- External Plugins: better handling of the logging when a plugin instance loses the instances_id in an event handler
  [#8652](https://github.com/Kong/kong/pull/8652)
- **ACME**: `auth_method` default value is set to `token`
  [#8565](https://github.com/Kong/kong/pull/8565)
- **ACME**: Added cache for `domains_matcher`
  [#9048](https://github.com/Kong/kong/pull/9048)
- **syslog**: `conf.facility` default value is now set to `user`
  [#8564](https://github.com/Kong/kong/pull/8564)
- **AWS-Lambda**: Removed `proxy_scheme` field from schema
  [#8566](https://github.com/Kong/kong/pull/8566)
- **AWS-Lambda**: Change path from request_uri to upstream_uri, fix uri can not follow the rule defined in the request-transformer configuration
  [#9058](https://github.com/Kong/kong/pull/9058) [#9129](https://github.com/Kong/kong/pull/9129)
- **hmac-auth**: Removed deprecated signature format using `ngx.var.uri`
  [#8558](https://github.com/Kong/kong/pull/8558)
- Remove deprecated `blacklist`/`whitelist` config fields from bot-detection, ip-restriction and ACL plugins.
  [#8560](https://github.com/Kong/kong/pull/8560)
- **Zipkin**: Correct the balancer spans' duration to include the connection time
  from Nginx to the upstream.
  [#8848](https://github.com/Kong/kong/pull/8848)
- **Zipkin**: Correct the calculation of the header filter start time
  [#9230](https://github.com/Kong/kong/pull/9230)
- **Zipkin**: Compatibility with the latest Jaeger header spec, which makes `parent_id` optional
  [#8352](https://github.com/Kong/kong/pull/8352)
- **LDAP-Auth**: Refactored ASN.1 parser using OpenSSL API through FFI.
  [#8663](https://github.com/Kong/kong/pull/8663)
- **Rate-Limiting** and **Response-ratelimiting**: Fix a disordered behaviour caused by `pairs` function
  which may cause Postgres DEADLOCK problem [#8968](https://github.com/Kong/kong/pull/8968)
- **Response-rate-Limiting**: Fix a disordered behaviour caused by `pairs` function
  which may cause Postgres DEADLOCK problem [#8968](https://github.com/Kong/kong/pull/8968)
- **gRPC gateway**: Fix the handling of boolean fields from URI arguments
  [#9180](https://github.com/Kong/kong/pull/9180)
- **Serverless Functions**: Fix problem that could result in a crash
  [#9269](https://github.com/Kong/kong/pull/9269)
- **Azure-functions**: Support working without dummy service
  [#9177](https://github.com/Kong/kong/pull/9177)


#### Clustering

- The cluster listener now uses the value of `admin_error_log` for its log file
  instead of `proxy_error_log` [#8583](https://github.com/Kong/kong/pull/8583)
- Fixed a typo in some business logic that checks the Kong role before setting a
  value in cache at startup [#9060](https://github.com/Kong/kong/pull/9060)
- Fixed DP get zero size config while service with plugin-enabled route is disabled
  [#8816](https://github.com/Kong/kong/pull/8816)
- Localize `config_version` to avoid a race condition from the new yielding config loading code
  [#8188](https://github.com/Kong/kong/pull/8818)

#### PDK

- `kong.response.get_source()` now return an error instead of an exit when plugin throws
  runtime exception on access phase [#8599](https://github.com/Kong/kong/pull/8599)
- `kong.tools.uri.normalize()` now does escaping of reserved and unreserved characters more correctly
  [#8140](https://github.com/Kong/kong/pull/8140)

## Previous releases

Please see [CHANGELOG-OLD.md](CHANGELOG-OLD.md) file for < 3.0 releases.

[Back to TOC](#table-of-contents)

[3.3.0]: https://github.com/Kong/kong/compare/3.2.0...3.3.0
[3.2.0]: https://github.com/Kong/kong/compare/3.1.0...3.2.0
[3.1.0]: https://github.com/Kong/kong/compare/3.0.1...3.1.0
[3.0.1]: https://github.com/Kong/kong/compare/3.0.0...3.0.1
[3.0.0]: https://github.com/Kong/kong/compare/2.8.1...3.0.0<|MERGE_RESOLUTION|>--- conflicted
+++ resolved
@@ -52,13 +52,8 @@
   `max_retry_delay` must now be `number`s greater than 0.001
   (seconds).
   [#10840](https://github.com/Kong/kong/pull/10840)
-<<<<<<< HEAD
-- For OAuth2 plugin, `scope` has been taken into account as a new criterion of the request validation. When refreshing token with `refresh_token`, the scopes associated with the `refresh_token` provided in the request must be same with or a subset of the scopes configured in the OAuth2 plugin instance hit by the request. 
-  [#11342](https://github.com/Kong/kong/pull/11342)
-=======
 - **Acme**: Fixed string concatenation on cert renewal errors
   [#11364](https://github.com/Kong/kong/pull/11364)
->>>>>>> 62ee8fa5
 
 ### Additions
 
