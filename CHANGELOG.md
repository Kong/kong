# Table of Contents

- [3.2.0](#320)
- [3.1.0](#310)
- [3.0.1](#301)
- [3.0.0](#300)
- [2.8.1](#281)
- [2.8.0](#280)
- [2.7.1](#271)
- [2.7.0](#270)
- [2.6.0](#260)
- [2.5.1](#251)
- [2.5.0](#250)
- [2.4.1](#241)
- [2.4.0](#240)
- [2.3.3](#233)
- [2.3.2](#232)
- [2.3.1](#231)
- [2.3.0](#230)
- [2.2.2](#222)
- [2.2.1](#221)
- [2.2.0](#220)
- [2.1.4](#214)
- [2.1.3](#213)
- [2.1.2](#212)
- [2.1.1](#211)
- [2.1.0](#210)
- [2.0.5](#205)
- [2.0.4](#204)
- [2.0.3](#203)
- [2.0.2](#202)
- [2.0.1](#201)
- [2.0.0](#200)
- [1.5.1](#151)
- [1.5.0](#150)
- [1.4.3](#143)
- [1.4.2](#142)
- [1.4.1](#141)
- [1.4.0](#140)
- [1.3.0](#130)
- [1.2.2](#122)
- [1.2.1](#121)
- [1.2.0](#120)
- [1.1.2](#112)
- [1.1.1](#111)
- [1.1.0](#110)
- [1.0.3](#103)
- [1.0.2](#102)
- [1.0.1](#101)
- [1.0.0](#100)
- [0.15.0](#0150)
- [0.14.1](#0141)
- [0.14.0](#0140---20180705)
- [0.13.1](#0131---20180423)
- [0.13.0](#0130---20180322)
- [0.12.3](#0123---20180312)
- [0.12.2](#0122---20180228)
- [0.12.1](#0121---20180118)
- [0.12.0](#0120---20180116)
- [0.11.2](#0112---20171129)
- [0.11.1](#0111---20171024)
- [0.10.4](#0104---20171024)
- [0.11.0](#0110---20170816)
- [0.10.3](#0103---20170524)
- [0.10.2](#0102---20170501)
- [0.10.1](#0101---20170327)
- [0.10.0](#0100---20170307)
- [0.9.9 and prior](#099---20170202)

## Unreleased

### Additions

#### Core

- Make runloop and init error response content types compliant with Accept header value
  [#10366](https://github.com/Kong/kong/pull/10366)
- Allow configuring custom error templates
  [#10374](https://github.com/Kong/kong/pull/10374)

#### Plugins

- **ACME**: acme plugin now supports configuring an `account_key` in `keys` and `key_sets`
  [#9746](https://github.com/Kong/kong/pull/9746)

### Fixes

#### Core

- Fixed an issue where upstream keepalive pool has CRC32 collision.
  [#9856](https://github.com/Kong/kong/pull/9856)
- Fix an issue where control plane does not downgrade config for `aws_lambda` and `zipkin` for older version of data planes.
  [#10346](https://github.com/Kong/kong/pull/10346)
- Fix an issue where control plane does not rename fields correctly for `session` for older version of data planes.
  [#10352](https://github.com/Kong/kong/pull/10352)
- Fix an issue where validation to regex routes may be skipped when the old-fashioned config is used for DB-less Kong.
  [#10348](https://github.com/Kong/kong/pull/10348)
<<<<<<< HEAD
- Fix and issue where tracing may cause unexpected behavior.
  [#10364](https://github.com/Kong/kong/pull/10364)
=======
- Fix an issue where balancer passive healthcheck would use wrong status code when kong changes status code
  from upstream in `header_filter` phase.
  [#10325](https://github.com/Kong/kong/pull/10325)

### Changed

#### Core

- Postgres TTL cleanup timer will now only run on traditional and control plane nodes that have enabled the Admin API.
  [#10405](https://github.com/Kong/kong/pull/10405)
- Postgres TTL cleanup timer now runs a batch delete loop on each ttl enabled table with a number of 50.000 rows per batch.
  [#10407](https://github.com/Kong/kong/pull/10407)

#### PDK

- `request.get_uri_captures` now returns the unnamed part tagged as an array (for jsonification).
  [#10390](https://github.com/Kong/kong/pull/10390)

#### Plugins

- **Request-Termination**: If the echo option was used, it would not return the uri-captures.
  [#10390](https://github.com/Kong/kong/pull/10390)

### Dependencies

- Bumped lua-resty-session from 4.0.2 to 4.0.3
  [#10338](https://github.com/Kong/kong/pull/10338)
- Bumped lua-protobuf from 0.3.3 to 0.4.2
  [#10137](https://github.com/Kong/kong/pull/10413)
>>>>>>> cdbd8d55

## 3.2.0

### Breaking Changes

#### Plugins

- **JWT**: JWT plugin now denies a request that has different tokens in the jwt token search locations.
  [#9946](https://github.com/Kong/kong/pull/9946)
- **Session**: for sessions to work as expected it is required that all nodes run Kong >= 3.2.x.
  For that reason it is advisable that during upgrades mixed versions of proxy nodes run for
  as little as possible. During that time, the invalid sessions could cause failures and partial downtime.
  All existing sessions are invalidated when upgrading to this version.
  The parameter `idling_timeout` now has a default value of `900`: unless configured differently,
  sessions expire after 900 seconds (15 minutes) of idling.
  The parameter `absolute_timeout` has a default value of `86400`: unless configured differently,
  sessions expire after 86400 seconds (24 hours).
  [#10199](https://github.com/Kong/kong/pull/10199)
- **Proxy Cache**: Add wildcard and parameter match support for content_type
  [#10209](https://github.com/Kong/kong/pull/10209)

### Additions

#### Core

- Expose postgres connection pool configuration.
  [#9603](https://github.com/Kong/kong/pull/9603)
- When `router_flavor` is `traditional_compatible`, verify routes created using the
  Expression router instead of the traditional router to ensure created routes
  are actually compatible.
  [#9987](https://github.com/Kong/kong/pull/9987)
- Nginx charset directive can now be configured with Nginx directive injections
  [#10111](https://github.com/Kong/kong/pull/10111)
- Services upstream TLS config is extended to stream subsystem.
  [#9947](https://github.com/Kong/kong/pull/9947)
- New configuration option `ssl_session_cache_size` to set the Nginx directive `ssl_session_cache`.
  This config defaults to `10m`.
  Thanks [Michael Kotten](https://github.com/michbeck100) for contributing this change.
  [#10021](https://github.com/Kong/kong/pull/10021)

#### Balancer

- Add a new load-balancing `algorithm` option `latency` to the `Upstream` entity.
  This algorithm will choose a target based on the response latency of each target
  from prior requests.
  [#9787](https://github.com/Kong/kong/pull/9787)

#### Plugins

- **Plugin**: add an optional field `instance_name` that identifies a
  particular plugin entity.
  [#10077](https://github.com/Kong/kong/pull/10077)
- **Zipkin**: Add support to set the durations of Kong phases as span tags
  through configuration property `config.phase_duration_flavor`.
  [#9891](https://github.com/Kong/kong/pull/9891)
- **HTTP logging**: Suppport value of `headers` to be referenceable.
  [#9948](https://github.com/Kong/kong/pull/9948)
- **AWS Lambda**: Add `aws_imds_protocol_version` configuration
  parameter that allows the selection of the IMDS protocol version.
  Defaults to `v1`, can be set to `v2` to enable IMDSv2.
  [#9962](https://github.com/Kong/kong/pull/9962)
- **OpenTelemetry**: Support scoping with services, routes and consumers.
  [#10096](https://github.com/Kong/kong/pull/10096)
- **Statsd**: Add `tag_style` configuration
  parameter that allows to send metrics with [tags](https://github.com/prometheus/statsd_exporter#tagging-extensions).
  Defaults to `nil` which means do not add any tags
  to the metrics.
  [#10118](https://github.com/Kong/kong/pull/10118)
- **Session**: now uses lua-resty-session v4.0.0
  [#10199](https://github.com/Kong/kong/pull/10199)

#### Admin API

- In dbless mode, `/config` API endpoint can now flatten all schema validation
  errors to a single array via the optional `flatten_errors` query parameter.
  [#10161](https://github.com/Kong/kong/pull/10161)

#### PDK

- Support for `upstream_status` field in log serializer.
  [#10296](https://github.com/Kong/kong/pull/10296)

### Fixes

#### Core

- Add back Postgres `FLOOR` function when calculating `ttl`, so the returned `ttl` is always a whole integer.
  [#9960](https://github.com/Kong/kong/pull/9960)
- Fix an issue where after a valid declarative configuration is loaded,
  the configuration hash is incorrectly set to the value: `00000000000000000000000000000000`.
  [#9911](https://github.com/Kong/kong/pull/9911)
- Update the batch queues module so that queues no longer grow without bounds if
  their consumers fail to process the entries.  Instead, old batches are now dropped
  and an error is logged.
  [#10247](https://github.com/Kong/kong/pull/10247)
- Fix an issue where 'X-Kong-Upstream-Status' cannot be emitted when response is buffered.
  [#10056](https://github.com/Kong/kong/pull/10056)

#### Plugins

- **Zipkin**: Fix an issue where the global plugin's sample ratio overrides route-specific.
  [#9877](https://github.com/Kong/kong/pull/9877)
- **JWT**: Deny requests that have different tokens in the jwt token search locations. Thanks Jackson 'Che-Chun' Kuo from Latacora for reporting this issue.
  [#9946](https://github.com/Kong/kong/pull/9946)
- **Statsd**: Fix a bug in the StatsD plugin batch queue processing where metrics are published multiple times.
  [#10052](https://github.com/Kong/kong/pull/10052)
- **Datadog**: Fix a bug in the Datadog plugin batch queue processing where metrics are published multiple times.
  [#10044](https://github.com/Kong/kong/pull/10044)
- **OpenTelemetry**: Fix non-compliances to specification:
  - For `http.uri` in spans. The field should be full HTTP URI.
    [#10069](https://github.com/Kong/kong/pull/10069)
  - For `http.status_code`. It should be present on spans for requests that have a status code.
    [#10160](https://github.com/Kong/kong/pull/10160)
  - For `http.flavor`. It should be a string value, not a double.
    [#10160](https://github.com/Kong/kong/pull/10160)
- **OpenTelemetry**: Fix a bug that when getting the trace of other formats, the trace ID reported and propagated could be of incorrect length.
    [#10332](https://github.com/Kong/kong/pull/10332)
- **OAuth2**: `refresh_token_ttl` is now limited between `0` and `100000000` by schema validator. Previously numbers that are too large causes requests to fail.
  [#10068](https://github.com/Kong/kong/pull/10068)

### Changed

#### Core

- Improve error message for invalid JWK entities.
  [#9904](https://github.com/Kong/kong/pull/9904)
- Renamed two configuration properties:
    * `opentelemetry_tracing` => `tracing_instrumentations`
    * `opentelemetry_tracing_sampling_rate` => `tracing_sampling_rate`

  The old `opentelemetry_*` properties are considered deprecated and will be
  fully removed in a future version of Kong.
  [#10122](https://github.com/Kong/kong/pull/10122)
  [#10220](https://github.com/Kong/kong/pull/10220)

#### Hybrid Mode

- Revert the removal of WebSocket protocol support for configuration sync,
  and disable the wRPC protocol.
  [#9921](https://github.com/Kong/kong/pull/9921)

### Dependencies

- Bumped luarocks from 3.9.1 to 3.9.2
  [#9942](https://github.com/Kong/kong/pull/9942)
- Bumped atc-router from 1.0.1 to 1.0.5
  [#9925](https://github.com/Kong/kong/pull/9925)
  [#10143](https://github.com/Kong/kong/pull/10143)
  [#10208](https://github.com/Kong/kong/pull/10208)
- Bumped lua-resty-openssl from 0.8.15 to 0.8.17
  [#9583](https://github.com/Kong/kong/pull/9583)
  [#10144](https://github.com/Kong/kong/pull/10144)
- Bumped lua-kong-nginx-module from 0.5.0 to 0.5.1
  [#10181](https://github.com/Kong/kong/pull/10181)
- Bumped lua-resty-session from 3.10 to 4.0.2
  [#10199](https://github.com/Kong/kong/pull/10199)
  [#10230](https://github.com/Kong/kong/pull/10230)
  [#10308](https://github.com/Kong/kong/pull/10308)
- Bumped OpenSSL from 1.1.1s to 1.1.1t
  [#10266](https://github.com/Kong/kong/pull/10266)
- Bumped lua-resty-timer-ng from 0.2.0 to 0.2.3
  [#10265](https://github.com/Kong/kong/pull/10265)


## 3.1.0

### Breaking Changes

#### Core

- Change the reponse body for a TRACE method from `The upstream server responded with 405`
  to `Method not allowed`, make the reponse to show more clearly that Kong do not support
  TRACE method.
  [#9448](https://github.com/Kong/kong/pull/9448)
- Add `allow_debug_header` Kong conf to allow use of the `Kong-Debug` header for debugging.
  This option defaults to `off`.
  [#10054](https://github.com/Kong/kong/pull/10054)
  [#10125](https://github.com/Kong/kong/pull/10125)


### Additions

#### Core

- Allow `kong.conf` ssl properties to be stored in vaults or environment
  variables. Allow such properties to be configured directly as content
  or base64 encoded content.
  [#9253](https://github.com/Kong/kong/pull/9253)
- Add support for full entity transformations in schemas
  [#9431](https://github.com/Kong/kong/pull/9431)
- Allow schema `map` type field being marked as referenceable.
  [#9611](https://github.com/Kong/kong/pull/9611)
- Add support for dynamically changing the log level
  [#9744](https://github.com/Kong/kong/pull/9744)
- Add `keys` entity to store and manage asymmetric keys.
  [#9737](https://github.com/Kong/kong/pull/9737)
- Add `key-sets` entity to group and manage `keys`
  [#9737](https://github.com/Kong/kong/pull/9737)

#### Plugins

- **Rate-limiting**: The HTTP status code and response body for rate-limited
  requests can now be customized. Thanks, [@utix](https://github.com/utix)!
  [#8930](https://github.com/Kong/kong/pull/8930)
- **Zipkin**: add `response_header_for_traceid` field in Zipkin plugin.
  The plugin will set the corresponding header in the response
  if the field is specified with a string value.
  [#9173](https://github.com/Kong/kong/pull/9173)
- **AWS Lambda**: add `requestContext` field into `awsgateway_compatible` input data
  [#9380](https://github.com/Kong/kong/pull/9380)
- **ACME**: add support for Redis SSL, through configuration properties
  `config.storage_config.redis.ssl`, `config.storage_config.redis.ssl_verify`,
  and `config.storage_config.redis.ssl_server_name`.
  [#9626](https://github.com/Kong/kong/pull/9626)
- **Session**: Add new config `cookie_persistent` that allows browser to persist
  cookies even if browser is closed. This defaults to `false` which means
  cookies are not persistend across browser restarts. Thanks [@tschaume](https://github.com/tschaume)
  for this contribution!
  [#8187](https://github.com/Kong/kong/pull/8187)
- **Response-rate-limiting**: add support for Redis SSL, through configuration properties
  `redis_ssl` (can be set to `true` or `false`), `ssl_verify`, and `ssl_server_name`.
  [#8595](https://github.com/Kong/kong/pull/8595)
  Thanks [@dominikkukacka](https://github.com/dominikkukacka)!
- **OpenTelemetry**: add referenceable attribute to the `headers` field
  that could be stored in vaults.
  [#9611](https://github.com/Kong/kong/pull/9611)
- **HTTP-Log**: Support `http_endpoint` field to be referenceable
  [#9714](https://github.com/Kong/kong/pull/9714)


#### Hybrid Mode

- Data plane node IDs will now persist across restarts.
  [#9067](https://github.com/Kong/kong/pull/9067)
- Add HTTP CONNECT forward proxy support for Hybrid Mode connections. New configuration
  options `cluster_use_proxy`, `proxy_server` and `proxy_server_ssl_verify` are added.
  [#9758](https://github.com/Kong/kong/pull/9758)
  [#9773](https://github.com/Kong/kong/pull/9773)

#### Performance

- Increase the default value of `lua_regex_cache_max_entries`, a warning will be thrown
  when there are too many regex routes and `router_flavor` is `traditional`.
  [#9624](https://github.com/Kong/kong/pull/9624)
- Add batch queue into the Datadog and StatsD plugin to reduce timer usage.
  [#9521](https://github.com/Kong/kong/pull/9521)

#### PDK

- Extend `kong.client.tls.request_client_certificate` to support setting
  the Distinguished Name (DN) list hints of the accepted CA certificates.
  [#9768](https://github.com/Kong/kong/pull/9768)

### Fixes

#### Core

- Fix issue where external plugins crashing with unhandled exceptions
  would cause high CPU utilization after the automatic restart.
  [#9384](https://github.com/Kong/kong/pull/9384)
- Fix issue where Zipkin plugin cannot parse OT baggage headers
  due to invalid OT baggage pattern. [#9280](https://github.com/Kong/kong/pull/9280)
- Add `use_srv_name` options to upstream for balancer.
  [#9430](https://github.com/Kong/kong/pull/9430)
- Fix issue in `header_filter` instrumentation where the span was not
  correctly created.
  [#9434](https://github.com/Kong/kong/pull/9434)
- Fix issue in router building where when field contains an empty table,
  the generated expression is invalid.
  [#9451](https://github.com/Kong/kong/pull/9451)
- Fix issue in router rebuilding where when paths field is invalid,
  the router's mutex is not released properly.
  [#9480](https://github.com/Kong/kong/pull/9480)
- Fixed an issue where `kong docker-start` would fail if `KONG_PREFIX` was set to
  a relative path.
  [#9337](https://github.com/Kong/kong/pull/9337)
- Fixed an issue with error-handling and process cleanup in `kong start`.
  [#9337](https://github.com/Kong/kong/pull/9337)

#### Hybrid Mode

- Fixed a race condition that can cause configuration push events to be dropped
  when the first data-plane connection is established with a control-plane
  worker.
  [#9616](https://github.com/Kong/kong/pull/9616)

#### CLI

- Fix slow CLI performance due to pending timer jobs
  [#9536](https://github.com/Kong/kong/pull/9536)

#### Admin API

- Increase the maximum request argument number from `100` to `1000`,
  and return `400` error if request parameters reach the limitation to
  avoid being truncated.
  [#9510](https://github.com/Kong/kong/pull/9510)
- Paging size parameter is now propogated to next page if specified
  in current request.
  [#9503](https://github.com/Kong/kong/pull/9503)
- Non-normalized prefix route path is now rejected. It will also suggest
  how to write the path in normalized form.
  [#9760](https://github.com/Kong/kong/pull/9760)

#### PDK

- Added support for `kong.request.get_uri_captures`
  (`kong.request.getUriCaptures`)
  [#9512](https://github.com/Kong/kong/pull/9512)
- Fixed parameter type of `kong.service.request.set_raw_body`
  (`kong.service.request.setRawBody`), return type of
  `kong.service.response.get_raw_body`(`kong.service.request.getRawBody`),
  and body parameter type of `kong.response.exit` to bytes. Note that old
  version of go PDK is incompatible after this change.
  [#9526](https://github.com/Kong/kong/pull/9526)
- Vault will not call `semaphore:wait` in `init` or `init_worker` phase.
  [#9851](https://github.com/Kong/kong/pull/9851)

#### Plugins

- Add missing `protocols` field to various plugin schemas.
  [#9525](https://github.com/Kong/kong/pull/9525)
- **AWS Lambda**: Fix an issue that is causing inability to
  read environment variables in ECS environment.
  [#9460](https://github.com/Kong/kong/pull/9460)
- **Request-Transformer**: fix a bug when header renaming will override
  existing header and cause unpredictable result.
  [#9442](https://github.com/Kong/kong/pull/9442)
- **OpenTelemetry**:
  - Fix an issue that the default propagation header
    is not configured to `w3c` correctly.
    [#9457](https://github.com/Kong/kong/pull/9457)
  - Replace the worker-level table cache with
    `BatchQueue` to avoid data race.
    [#9504](https://github.com/Kong/kong/pull/9504)
  - Fix an issue that the `parent_id` is not set
    on the span when propagating w3c traceparent.
    [#9628](https://github.com/Kong/kong/pull/9628)
- **Response-Transformer**: Fix the bug that Response-Transformer plugin
  breaks when receiving an unexcepted body.
  [#9463](https://github.com/Kong/kong/pull/9463)
- **HTTP-Log**: Fix an issue where queue id serialization
  does not include `queue_size` and `flush_timeout`.
  [#9789](https://github.com/Kong/kong/pull/9789)

### Changed

#### Hybrid Mode

- The legacy hybrid configuration protocol has been removed in favor of the wRPC
  protocol introduced in 3.0.
  [#9740](https://github.com/Kong/kong/pull/9740)

### Dependencies

- Bumped openssl from 1.1.1q to 1.1.1s
  [#9674](https://github.com/Kong/kong/pull/9674)
- Bumped atc-router from 1.0.0 to 1.0.1
  [#9558](https://github.com/Kong/kong/pull/9558)
- Bumped lua-resty-openssl from 0.8.10 to 0.8.15
  [#9583](https://github.com/Kong/kong/pull/9583)
  [#9600](https://github.com/Kong/kong/pull/9600)
  [#9675](https://github.com/Kong/kong/pull/9675)
- Bumped lyaml from 6.2.7 to 6.2.8
  [#9607](https://github.com/Kong/kong/pull/9607)
- Bumped lua-resty-acme from 0.8.1 to 0.9.0
  [#9626](https://github.com/Kong/kong/pull/9626)
- Bumped resty.healthcheck from 1.6.1 to 1.6.2
  [#9778](https://github.com/Kong/kong/pull/9778)
- Bumped pgmoon from 1.15.0 to 1.16.0
  [#9815](https://github.com/Kong/kong/pull/9815)


## [3.0.1]

### Fixes

#### Core

- Fix issue where Zipkin plugin cannot parse OT baggage headers
  due to invalid OT baggage pattern. [#9280](https://github.com/Kong/kong/pull/9280)
- Fix issue in `header_filter` instrumentation where the span was not
  correctly created.
  [#9434](https://github.com/Kong/kong/pull/9434)
- Fix issue in router building where when field contains an empty table,
  the generated expression is invalid.
  [#9451](https://github.com/Kong/kong/pull/9451)
- Fix issue in router rebuilding where when paths field is invalid,
  the router's mutex is not released properly.
  [#9480](https://github.com/Kong/kong/pull/9480)
- Fixed an issue where `kong docker-start` would fail if `KONG_PREFIX` was set to
  a relative path.
  [#9337](https://github.com/Kong/kong/pull/9337)
- Fixed an issue with error-handling and process cleanup in `kong start`.
  [#9337](https://github.com/Kong/kong/pull/9337)


## [3.0.0]

> Released 2022/09/12

This major release adds a new router written in Rust and a tracing API
that is compatible with the OpenTelemetry API spec.  Furthermore,
various internal changes have been made to improve Kong's performance
and memory consumption.  As it is a major release, users are advised
to review the list of braking changes to determine whether
configuration changes are needed when upgrading.

### Breaking Changes

#### Deployment

- Blue-green deployment from Kong earlier than `2.1.0` is not supported, upgrade to
  `2.1.0` or later before upgrading to `3.0.0` to have blue-green deployment.
  Thank you [@marc-charpentier]((https://github.com/charpentier)) for reporting issue
  and proposing a pull-request.
  [#8896](https://github.com/Kong/kong/pull/8896)
- Deprecate/stop producing Amazon Linux (1) containers and packages (EOLed December 31, 2020)
  [Kong/docs.konghq.com #3966](https://github.com/Kong/docs.konghq.com/pull/3966)
- Deprecate/stop producing Debian 8 "Jessie" containers and packages (EOLed June 2020)
  [Kong/kong-build-tools #448](https://github.com/Kong/kong-build-tools/pull/448)
  [Kong/kong-distributions #766](https://github.com/Kong/kong-distributions/pull/766)

#### Core


- Kong schema library's `process_auto_fields` function will not any more make a deep
  copy of data that is passed to it when the given context is `"select"`. This was
  done to avoid excessive deep copying of tables where we believe the data most of
  the time comes from a driver like `pgmoon` or `lmdb`. If a custom plugin relied
  on `process_auto_fields` not overriding the given table, it must make its own copy
  before passing it to the function now.
  [#8796](https://github.com/Kong/kong/pull/8796)
- The deprecated `shorthands` field in Kong Plugin or DAO schemas was removed in favor
  or the typed `shorthand_fields`. If your custom schemas still use `shorthands`, you
  need to update them to use `shorthand_fields`.
  [#8815](https://github.com/Kong/kong/pull/8815)
- The support for `legacy = true/false` attribute was removed from Kong schemas and
  Kong field schemas.
  [#8958](https://github.com/Kong/kong/pull/8958)
- The deprecated alias of `Kong.serve_admin_api` was removed. If your custom Nginx
  templates still use it, please change it to `Kong.admin_content`.
  [#8815](https://github.com/Kong/kong/pull/8815)
- The Kong singletons module `"kong.singletons"` was removed in favor of the PDK `kong.*`.
  [#8874](https://github.com/Kong/kong/pull/8874)
- The dataplane config cache was removed. The config persistence is now done automatically with LMDB.
  [#8704](https://github.com/Kong/kong/pull/8704)
- `ngx.ctx.balancer_address` does not exist anymore, please use `ngx.ctx.balancer_data` instead.
  [#9043](https://github.com/Kong/kong/pull/9043)
- We have changed the normalization rules for `route.path`: Kong stores the unnormalized path, but
  regex path always pattern matches with the normalized URI. We used to replace percent-encoding
  in regex path pattern to ensure different forms of URI matches.
  That is no longer supported. Except for reserved characters defined in
  [rfc3986](https://datatracker.ietf.org/doc/html/rfc3986#section-2.2),
  we should write all other characters without percent-encoding.
  [#9024](https://github.com/Kong/kong/pull/9024)
- Kong will no longer use an heuristic to guess whether a `route.path` is a regex pattern. From now 3.0 onwards,
  all regex paths must start with the `"~"` prefix, and all paths that don't start with `"~"` will be considered plain text.
  The migration process should automatically convert the regex paths when upgrading from 2.x to 3.0
  [#9027](https://github.com/Kong/kong/pull/9027)
- Bumping version number (`_format_version`) of declarative configuration to "3.0" for changes on `route.path`.
  Declaritive configuration with older version are upgraded to "3.0" on the fly.
  [#9078](https://github.com/Kong/kong/pull/9078)
- Removed deprecated `config.functions` from serverless-functions plugin's schema,
  please use `config.access` phase instead.
  [#8559](https://github.com/Kong/kong/pull/8559)
- Tags may now contain space characters.
  [#9143](https://github.com/Kong/kong/pull/9143)
- The [Secrets Management](https://docs.konghq.com/gateway/latest/plan-and-deploy/security/secrets-management/)
  feature, which has been in beta since release 2.8.0, is now included as a regular feature.
  [#8871](https://github.com/Kong/kong/pull/8871)
  [#9217](https://github.com/Kong/kong/pull/9217)

#### Admin API

- `POST` requests on Targets endpoint are no longer able to update
  existing entities, they are only able to create new ones.
  [#8596](https://github.com/Kong/kong/pull/8596),
  [#8798](https://github.com/Kong/kong/pull/8798). If you have scripts that use
  `POST` requests to modify Targets, you should change them to `PUT`
  requests to the appropriate endpoints before updating to Kong 3.0.
- Insert and update operations on duplicated Targets returns 409.
  [#8179](https://github.com/Kong/kong/pull/8179),
  [#8768](https://github.com/Kong/kong/pull/8768)
- The list of reported plugins available on the server now returns a table of
  metadata per plugin instead of a boolean `true`.
  [#8810](https://github.com/Kong/kong/pull/8810)

#### PDK

- The `kong.request.get_path()` PDK function now performs path normalization
  on the string that is returned to the caller. The raw, non-normalized version
  of the request path can be fetched via `kong.request.get_raw_path()`.
  [#8823](https://github.com/Kong/kong/pull/8823)
- `pdk.response.set_header()`, `pdk.response.set_headers()`, `pdk.response.exit()` now ignore and emit warnings for manually set `Transfer-Encoding` headers.
  [#8698](https://github.com/Kong/kong/pull/8698)
- The PDK is no longer versioned
  [#8585](https://github.com/Kong/kong/pull/8585)
- The JavaScript PDK now returns `Uint8Array` for `kong.request.getRawBody`,
  `kong.response.getRawBody` and `kong.service.response.getRawBody`. The Python PDK returns `bytes` for `kong.request.get_raw_body`,
  `kong.response.get_raw_body`, `kong.service.response.get_raw_body`. All these funtions used to return strings in the past.
  [#8623](https://github.com/Kong/kong/pull/8623)

#### Plugins

- DAOs in plugins must be listed in an array, so that their loading order is explicit. Loading them in a
  hash-like table is no longer supported.
  [#8988](https://github.com/Kong/kong/pull/8988)
- Plugins MUST now have a valid `PRIORITY` (integer) and `VERSION` ("x.y.z" format)
  field in their `handler.lua` file, otherwise the plugin will fail to load.
  [#8836](https://github.com/Kong/kong/pull/8836)
- The old `kong.plugins.log-serializers.basic` library was removed in favor of the PDK
  function `kong.log.serialize`, please upgrade your plugins to use PDK.
  [#8815](https://github.com/Kong/kong/pull/8815)
- The support for deprecated legacy plugin schemas was removed. If your custom plugins
  still use the old (`0.x era`) schemas, you are now forced to upgrade them.
  [#8815](https://github.com/Kong/kong/pull/8815)
- Some plugins received new priority values.
  This is important for those who run custom plugins as it may affect the sequence your plugins are executed.
  Note that this does not change the order of execution for plugins in a standard kong installation.
  List of plugins and their old and new priority value:
  - `acme` changed from 1007 to 1705
  - `basic-auth` changed from 1001 to 1100
  - `hmac-auth` changed from 1000 to 1030
  - `jwt` changed from 1005 to 1450
  - `key-auth` changed from 1003 to 1250
  - `ldap-auth` changed from 1002 to 1200
  - `oauth2` changed from 1004 to 1400
  - `rate-limiting` changed from 901 to 910
- **HTTP-log**: `headers` field now only takes a single string per header name,
  where it previously took an array of values
  [#6992](https://github.com/Kong/kong/pull/6992)
- **AWS Lambda**: `aws_region` field must be set through either plugin config or environment variables,
  allow both `host` and `aws_region` fields, and always apply SigV4 signature.
  [#8082](https://github.com/Kong/kong/pull/8082)
- **Serverless Functions** Removed deprecated `config.functions`,
  please use `config.access` instead.
  [#8559](https://github.com/Kong/kong/pull/8559)
- **Serverless Functions**: The pre-functions plugin changed priority from `+inf` to `1000000`.
  [#8836](https://github.com/Kong/kong/pull/8836)
- **JWT**: The authenticated JWT is no longer put into the nginx
  context (ngx.ctx.authenticated_jwt_token).  Custom plugins which depend on that
  value being set under that name must be updated to use Kong's shared context
  instead (kong.ctx.shared.authenticated_jwt_token) before upgrading to 3.0
- **Prometheus**: The prometheus metrics have been reworked extensively for 3.0.
  - Latency has been split into 4 different metrics: kong_latency_ms, upstream_latency_ms and request_latency_ms (http) /tcp_session_duration_ms (stream). Buckets details below.
  - Separate out Kong Latency Bucket values and Upstream Latency Bucket values.
  - `consumer_status` removed.
  - `request_count` and `consumer_status` have been merged into just `http_requests_total`. If the `per_consumer` config is set false, the consumer label will be empty.
     If the `per_consumer` config is true, it will be filled.
  - `http_requests_total` has a new label `source`, set to either `exit`, `error` or `service`.
  - New Metric: `node_info`. Single gauge set to 1 that outputs the node's id and kong version.
  - All Memory metrics have a new label `node_id`
  - `nginx_http_current_connections` merged with `nginx_stream_current_connection` into `nginx_current_connections`
  [#8712](https://github.com/Kong/kong/pull/8712)
- **Prometheus**: The plugin doesn't export status codes, latencies, bandwidth and upstream
  healthcheck metrics by default. They can still be turned on manually by setting `status_code_metrics`,
  `latency_metrics`, `bandwidth_metrics` and `upstream_health_metrics` respectively. Enabling those metrics will impact the performance if you have a large volume of Kong entities, we recommend using the [statsd](https://github.com/Kong/kong/tree/master/kong/plugins/statsd) plugin with the push model if that is the case. And now `prometheus` plugin new grafana [dashboard](https://grafana.com/grafana/dashboards/7424-kong-official/) updated
  [#9028](https://github.com/Kong/kong/pull/9028)
- **ACME**: `allow_any_domain` field added. It is default to false and if set to true, the gateway will
  ignore the `domains` field.
  [#9047](https://github.com/Kong/kong/pull/9047)
- **Statsd**:
  - The metric name that is related to the service has been renamed by adding a `service.` prefix. e.g. `kong.service.<service_identifier>.request.count` [#9046](https://github.com/Kong/kong/pull/9046)
  - The metric `kong.<service_identifier>.request.status.<status>` and `kong.<service_identifier>.user.<consumer_identifier>.request.status.<status>` has been renamed to `kong.service.<service_identifier>.status.<status>` and  `kong.service.<service_identifier>.user.<consumer_identifier>.status.<status>` [#9046](https://github.com/Kong/kong/pull/9046)
  - The metric `*.status.<status>.total` from metrics `status_count` and `status_count_per_user` has been removed [#9046](https://github.com/Kong/kong/pull/9046)
- **Proxy-cache**: The plugin does not store the response data in
  `ngx.ctx.proxy_cache_hit` anymore. Logging plugins that need the response data
  must read it from `kong.ctx.shared.proxy_cache_hit` from Kong 3.0 on.
  [#8607](https://github.com/Kong/kong/pull/8607)
- **Rate-limiting**: The default policy is now `local` for all deployment modes.
  [#9344](https://github.com/Kong/kong/pull/9344)
- **Response-rate-limiting**: The default policy is now `local` for all deployment modes.
  [#9344](https://github.com/Kong/kong/pull/9344)

### Deprecations

- The `go_pluginserver_exe` and `go_plugins_dir` directives are no longer supported.
  [#8552](https://github.com/Kong/kong/pull/8552). If you are using
  [Go plugin server](https://github.com/Kong/go-pluginserver), please migrate your plugins to use the
  [Go PDK](https://github.com/Kong/go-pdk) before upgrading.
- The migration helper library (mostly used for Cassandra migrations) is no longer supplied with Kong
  [#8781](https://github.com/Kong/kong/pull/8781)
- The path_handling algorithm `v1` is deprecated and only supported when `router_flavor` config option
  is set to `traditional`.
  [#9290](https://github.com/Kong/kong/pull/9290)

#### Configuration

- The Kong constant `CREDENTIAL_USERNAME` with value of `X-Credential-Username` was
  removed. Kong plugins in general have moved (since [#5516](https://github.com/Kong/kong/pull/5516))
  to use constant `CREDENTIAL_IDENTIFIER` with value of `X-Credential-Identifier` when
  setting  the upstream headers for a credential.
  [#8815](https://github.com/Kong/kong/pull/8815)
- Change the default of `lua_ssl_trusted_certificate` to `system`
  [#8602](https://github.com/Kong/kong/pull/8602) to automatically load trusted CA list from system CA store.
- Remove a warning of `AAAA` being experimental with `dns_order`.
- It is no longer possible to use a .lua format to import a declarative config from the `kong`
  command-line tool, only json and yaml are supported. If your update procedure with kong involves
  executing `kong config db_import config.lua`, please create a `config.json` or `config.yml` and
  use that before upgrading.
  [#8898](https://github.com/Kong/kong/pull/8898)
- We bumped the version number (`_format_version`) of declarative configuration to "3.0" because of changes on `route.path`.
  Declarative configuration with older version shoudl be upgraded to "3.0" on the fly.
  [#9078](https://github.com/Kong/kong/pull/9078)

#### Migrations

- Postgres migrations can now have an `up_f` part like Cassandra
  migrations, designating a function to call.  The `up_f` part is
  invoked after the `up` part has been executed against the database
  for both Postgres and Cassandra.
- A new CLI command, `kong migrations status`, generates the status on a JSON file.

### Dependencies

- Bumped OpenResty from 1.19.9.1 to [1.21.4.1](https://openresty.org/en/changelog-1021004.html)
  [#8850](https://github.com/Kong/kong/pull/8850)
- Bumped pgmoon from 1.13.0 to 1.15.0
  [#8908](https://github.com/Kong/kong/pull/8908)
  [#8429](https://github.com/Kong/kong/pull/8429)
- Bumped OpenSSL from 1.1.1n to 1.1.1q
  [#9074](https://github.com/Kong/kong/pull/9074)
  [#8544](https://github.com/Kong/kong/pull/8544)
  [#8752](https://github.com/Kong/kong/pull/8752)
  [#8994](https://github.com/Kong/kong/pull/8994)
- Bumped resty.openssl from 0.8.8 to 0.8.10
  [#8592](https://github.com/Kong/kong/pull/8592)
  [#8753](https://github.com/Kong/kong/pull/8753)
  [#9023](https://github.com/Kong/kong/pull/9023)
- Bumped inspect from 3.1.2 to 3.1.3
  [#8589](https://github.com/Kong/kong/pull/8589)
- Bumped resty.acme from 0.7.2 to 0.8.1
  [#8680](https://github.com/Kong/kong/pull/8680)
  [#9165](https://github.com/Kong/kong/pull/9165)
- Bumped luarocks from 3.8.0 to 3.9.1
  [#8700](https://github.com/Kong/kong/pull/8700)
  [#9204](https://github.com/Kong/kong/pull/9204)
- Bumped luasec from 1.0.2 to 1.2.0
  [#8754](https://github.com/Kong/kong/pull/8754)
  [#8754](https://github.com/Kong/kong/pull/9205)
- Bumped resty.healthcheck from 1.5.0 to 1.6.1
  [#8755](https://github.com/Kong/kong/pull/8755)
  [#9018](https://github.com/Kong/kong/pull/9018)
  [#9150](https://github.com/Kong/kong/pull/9150)
- Bumped resty.cassandra from 1.5.1 to 1.5.2
  [#8845](https://github.com/Kong/kong/pull/8845)
- Bumped penlight from 1.12.0 to 1.13.1
  [#9206](https://github.com/Kong/kong/pull/9206)
- Bumped lua-resty-mlcache from 2.5.0 to 2.6.0
  [#9287](https://github.com/Kong/kong/pull/9287)

### Additions

#### Performance

- Do not register unnecessary event handlers on Hybrid mode Control Plane
  nodes [#8452](https://github.com/Kong/kong/pull/8452).
- Use the new timer library to improve performance,
  except for the plugin server.
  [#8912](https://github.com/Kong/kong/pull/8912)
- Increased use of caching for DNS queries by activating `additional_section` by default
  [#8895](https://github.com/Kong/kong/pull/8895)
- `pdk.request.get_header` changed to a faster implementation, not to fetch all headers every time it's called
  [#8716](https://github.com/Kong/kong/pull/8716)
- Conditional rebuilding of router, plugins iterator and balancer on DP
  [#8519](https://github.com/Kong/kong/pull/8519),
  [#8671](https://github.com/Kong/kong/pull/8671)
- Made config loading code more cooperative by yielding
  [#8888](https://github.com/Kong/kong/pull/8888)
- Use LuaJIT encoder instead of JSON to serialize values faster in LMDB
  [#8942](https://github.com/Kong/kong/pull/8942)
- Move inflating and JSON decoding non-concurrent, which avoids blocking and makes DP reloads faster
  [#8959](https://github.com/Kong/kong/pull/8959)
- Stop duplication of some events
  [#9082](https://github.com/Kong/kong/pull/9082)
- Improve performance of config hash calculation by using string buffer and tablepool
  [#9073](https://github.com/Kong/kong/pull/9073)
- Reduce cache usage in dbless by not using the kong cache for Routes and Services in LMDB
  [#8972](https://github.com/Kong/kong/pull/8972)


#### Core

- Implemented delayed response in stream mode
  [#6878](https://github.com/Kong/kong/pull/6878)
- Added `cache_key` on target entity for uniqueness detection.
  [#8179](https://github.com/Kong/kong/pull/8179)
- Introduced the tracing API which compatible with OpenTelemetry API spec and
  add build-in instrumentations.
  The tracing API is intend to be used with a external exporter plugin.
  Build-in instrumentation types and sampling rate are configuable through
  `opentelemetry_tracing` and `opentelemetry_tracing_sampling_rate` options.
  [#8724](https://github.com/Kong/kong/pull/8724)
- Added `path`, `uri_capture`, and `query_arg` options to upstream `hash_on`
  for load balancing.
  [#8701](https://github.com/Kong/kong/pull/8701)
- Introduced unix domain socket based `lua-resty-events` to
  replace shared memory based `lua-resty-worker-events`.
  [#8890](https://github.com/Kong/kong/pull/8890)
- Introduced a new router implementation `atc-router`,
  which is written in Rust.
  [#8938](https://github.com/Kong/kong/pull/8938)
- Introduce a new field for entities `table_name` that allows to specify a
  table name. Before the name was deduced by the entity `name` attribute.
  [#9182](https://github.com/Kong/kong/pull/9182)
- Added `headers` on active healthcheck for upstreams.
  [#8255](https://github.com/Kong/kong/pull/8255)
- Target entities using hostnames were resolved when they were not needed. Now
  when a target is removed or updated, the DNS record associated with it is
  removed from the list of hostnames to be resolved.
  [#8497](https://github.com/Kong/kong/pull/8497) [9265](https://github.com/Kong/kong/pull/9265)
- Improved error handling and debugging info in the DNS code
  [#8902](https://github.com/Kong/kong/pull/8902)
- Kong will now attempt to recover from an unclean shutdown by detecting and
  removing dangling unix sockets in the prefix directory
  [#9254](https://github.com/Kong/kong/pull/9254)

#### Admin API

- Added a new API `/timers` to get the timer statistics.
  [#8912](https://github.com/Kong/kong/pull/8912)
  and worker info
  [#8999](https://github.com/Kong/kong/pull/8999)
- `/` endpoint now includes plugin priority
  [#8821](https://github.com/Kong/kong/pull/8821)

#### Hybrid Mode

- Add wRPC protocol support. Now configuration synchronization is over wRPC.
  wRPC is an RPC protocol that encodes with ProtoBuf and transports
  with WebSocket.
  [#8357](https://github.com/Kong/kong/pull/8357)
- To keep compatibility with earlier versions,
  add support for CP to fall back to the previous protocol to support old DP.
  [#8834](https://github.com/Kong/kong/pull/8834)
- Add support to negotiate services supported with wRPC protocol.
  We will support more services than config sync over wRPC in the future.
  [#8926](https://github.com/Kong/kong/pull/8926)
- Declarative config exports happen inside a transaction in Postgres
  [#8586](https://github.com/Kong/kong/pull/8586)

#### Plugins

- Sync all plugin versions to the Kong version
  [#8772](https://github.com/Kong/kong/pull/8772)
- Introduced the new **OpenTelemetry** plugin that export tracing instrumentations
  to any OTLP/HTTP compatible backend.
  `opentelemetry_tracing` configuration should be enabled to collect
  the core tracing spans of Kong.
  [#8826](https://github.com/Kong/kong/pull/8826)
- **Zipkin**: add support for including HTTP path in span name
  through configuration property `http_span_name`.
  [#8150](https://github.com/Kong/kong/pull/8150)
- **Zipkin**: add support for socket connect and send/read timeouts
  through configuration properties `connect_timeout`, `send_timeout`,
  and `read_timeout`. This can help mitigate `ngx.timer` saturation
  when upstream collectors are unavailable or slow.
  [#8735](https://github.com/Kong/kong/pull/8735)
- **AWS-Lambda**: add support for cross account invocation through
  configuration properties `aws_assume_role_arn` and
  `aws_role_session_name`.[#8900](https://github.com/Kong/kong/pull/8900)
  [#8900](https://github.com/Kong/kong/pull/8900)
- **AWS-Lambda**: accept string type `statusCode` as valid return when
  working in proxy integration mode.
  [#8765](https://github.com/Kong/kong/pull/8765)
- **AWS-Lambda**: separate aws credential cache by IAM role ARN
  [#8907](https://github.com/Kong/kong/pull/8907)
- **Statsd**: :fireworks: **Newly open-sourced plugin capabilities**: All capabilities of [Statsd Advanced](https://docs.konghq.com/hub/kong-inc/statsd-advanced/) are now bundled in [Statsd](https://docs.konghq.com/hub/kong-inc/statsd).
  [#9046](https://github.com/Kong/kong/pull/9046)

#### Configuration

- A new configuration item (`openresty_path`) has been added to allow
  developers/operators to specify the OpenResty installation to use when
  running Kong (instead of using the system-installed OpenResty)
  [#8412](https://github.com/Kong/kong/pull/8412)
- Add `ipv6only` to listen options (e.g. `KONG_PROXY_LISTEN`)
  [#9225](https://github.com/Kong/kong/pull/9225)
- Add `so_keepalive` to listen options (e.g. `KONG_PROXY_LISTEN`)
  [#9225](https://github.com/Kong/kong/pull/9225)
- Add LMDB dbless config persistence and removed the JSON based
  config cache for faster startup time
  [#8670](https://github.com/Kong/kong/pull/8670)
- `nginx_events_worker_connections=auto` has a lower bound of 1024
  [#9276](https://github.com/Kong/kong/pull/9276)
- `nginx_main_worker_rlimit_nofile=auto` has a lower bound of 1024
  [#9276](https://github.com/Kong/kong/pull/9276)

#### PDK

- Added new PDK function: `kong.request.get_start_time()`
  [#8688](https://github.com/Kong/kong/pull/8688)
- `kong.db.*.cache_key()` falls back to `.id` if nothing from `cache_key` is found
  [#8553](https://github.com/Kong/kong/pull/8553)

### Fixes

#### Core

- The schema validator now correctly converts `null` from declarative
  configurations to `nil`.
  [#8483](https://github.com/Kong/kong/pull/8483)
- Only reschedule router and plugin iterator timers after finishing previous
  execution, avoiding unnecessary concurrent executions.
  [#8567](https://github.com/Kong/kong/pull/8567)
- External plugins now handle returned JSON with null member correctly.
  [#8611](https://github.com/Kong/kong/pull/8611)
- Fixed an issue where the address of the environ variable could change but the code didn't
  assumed it was fixed after init
  [#8581](https://github.com/Kong/kong/pull/8581)
- Fix issue where the Go plugin server instance would not be updated after
  a restart (e.g., upon a plugin server crash).
  [#8547](https://github.com/Kong/kong/pull/8547)
- Fixed an issue on trying to reschedule the DNS resolving timer when Kong was
  being reloaded.
  [#8702](https://github.com/Kong/kong/pull/8702)
- The private stream API has been rewritten to allow for larger message payloads
  [#8641](https://github.com/Kong/kong/pull/8641)
- Fixed an issue that the client certificate sent to upstream was not updated when calling PATCH Admin API
  [#8934](https://github.com/Kong/kong/pull/8934)
- Fixed an issue where the CP and wRPC modules would cause Kong to crash when calling `export_deflated_reconfigure_payload` without a pcall
  [#8668](https://github.com/Kong/kong/pull/8668)
- Moved all `.proto` files to `/usr/local/kong/include` and ordered by priority.
  [#8914](https://github.com/Kong/kong/pull/8914)
- Fixed an issue that cause unexpected 404 error on creating/updating configs with invalid options
  [#8831](https://github.com/Kong/kong/pull/8831)
- Fixed an issue that causes crashes when calling some PDK APIs
  [#8604](https://github.com/Kong/kong/pull/8604)
- Fixed an issue that cause crashes when go PDK calls return arrays
  [#8891](https://github.com/Kong/kong/pull/8891)
- Plugin servers now shutdowns gracefully when Kong exits
  [#8923](https://github.com/Kong/kong/pull/8923)
- CLI now prompts with `[y/n]` instead of `[Y/n]`, as it does not take `y` as default
  [#9114](https://github.com/Kong/kong/pull/9114)
- Improved the error message when Kong cannot connect to Cassandra on init
  [#8847](https://github.com/Kong/kong/pull/8847)
- Fixed an issue where Vault Subschema wasn't loaded in `off` strategy
  [#9174](https://github.com/Kong/kong/pull/9174)
- The Schema now runs select transformations before process_auto_fields
  [#9049](https://github.com/Kong/kong/pull/9049)
- Fixed an issue where Kong would use too many timers to keep track of upstreams when `worker_consistency`=`eventual`
  [#8694](https://github.com/Kong/kong/pull/8694),
  [#8858](https://github.com/Kong/kong/pull/8858)
- Fixed an issue where it wasn't possible to set target status using only a hostname for targets set only by their hostname
  [#8797](https://github.com/Kong/kong/pull/8797)
- Fixed pagination issue when getting to the second page while iterationg over a foreign key field using the DAO
  [#9255](https://github.com/Kong/kong/pull/9255)
- Fixed an issue where cache entries of some entities were not being properly invalidated after a cascade delete
  [#9261](https://github.com/Kong/kong/pull/9261)
- Running `kong start` when Kong is already running will no longer clobber
  the existing `.kong_env` file [#9254](https://github.com/Kong/kong/pull/9254)


#### Admin API

- Support HTTP/2 when requesting `/status`
  [#8690](https://github.com/Kong/kong/pull/8690)

#### Plugins

- Plugins with colliding priorities have now deterministic sorting based on their name
  [#8957](https://github.com/Kong/kong/pull/8957)
- External Plugins: better handling of the logging when a plugin instance loses the instances_id in an event handler
  [#8652](https://github.com/Kong/kong/pull/8652)
- **ACME**: `auth_method` default value is set to `token`
  [#8565](https://github.com/Kong/kong/pull/8565)
- **ACME**: Added cache for `domains_matcher`
  [#9048](https://github.com/Kong/kong/pull/9048)
- **syslog**: `conf.facility` default value is now set to `user`
  [#8564](https://github.com/Kong/kong/pull/8564)
- **AWS-Lambda**: Removed `proxy_scheme` field from schema
  [#8566](https://github.com/Kong/kong/pull/8566)
- **AWS-Lambda**: Change path from request_uri to upstream_uri, fix uri can not follow the rule defined in the request-transformer configuration
  [#9058](https://github.com/Kong/kong/pull/9058) [#9129](https://github.com/Kong/kong/pull/9129)
- **hmac-auth**: Removed deprecated signature format using `ngx.var.uri`
  [#8558](https://github.com/Kong/kong/pull/8558)
- Remove deprecated `blacklist`/`whitelist` config fields from bot-detection, ip-restriction and ACL plugins.
  [#8560](https://github.com/Kong/kong/pull/8560)
- **Zipkin**: Correct the balancer spans' duration to include the connection time
  from Nginx to the upstream.
  [#8848](https://github.com/Kong/kong/pull/8848)
- **Zipkin**: Correct the calculation of the header filter start time
  [#9230](https://github.com/Kong/kong/pull/9230)
- **Zipkin**: Compatibility with the latest Jaeger header spec, which makes `parent_id` optional
  [#8352](https://github.com/Kong/kong/pull/8352)
- **LDAP-Auth**: Refactored ASN.1 parser using OpenSSL API through FFI.
  [#8663](https://github.com/Kong/kong/pull/8663)
- **Rate-Limiting** and **Response-ratelimiting**: Fix a disordered behaviour caused by `pairs` function
  which may cause Postgres DEADLOCK problem [#8968](https://github.com/Kong/kong/pull/8968)
- **Response-rate-Limiting**: Fix a disordered behaviour caused by `pairs` function
  which may cause Postgres DEADLOCK problem [#8968](https://github.com/Kong/kong/pull/8968)
- **gRPC gateway**: Fix the handling of boolean fields from URI arguments
  [#9180](https://github.com/Kong/kong/pull/9180)
- **Serverless Functions**: Fix problem that could result in a crash
  [#9269](https://github.com/Kong/kong/pull/9269)
- **Azure-functions**: Support working without dummy service
  [#9177](https://github.com/Kong/kong/pull/9177)


#### Clustering

- The cluster listener now uses the value of `admin_error_log` for its log file
  instead of `proxy_error_log` [#8583](https://github.com/Kong/kong/pull/8583)
- Fixed a typo in some business logic that checks the Kong role before setting a
  value in cache at startup [#9060](https://github.com/Kong/kong/pull/9060)
- Fixed DP get zero size config while service with plugin-enabled route is disabled
  [#8816](https://github.com/Kong/kong/pull/8816)
- Localize `config_version` to avoid a race condition from the new yielding config loading code
  [#8188](https://github.com/Kong/kong/pull/8818)

#### PDK

- `kong.response.get_source()` now return an error instead of an exit when plugin throws
  runtime exception on access phase [#8599](https://github.com/Kong/kong/pull/8599)
- `kong.tools.uri.normalize()` now does escaping of reserved and unreserved characters more correctly
  [#8140](https://github.com/Kong/kong/pull/8140)



## [2.8.1]

### Dependencies

- Bumped lua-resty-healthcheck from 1.5.0 to 1.5.1
  [#8584](https://github.com/Kong/kong/pull/8584)
- Bumped `OpenSSL` from 1.1.1l to 1.1.1n
  [#8635](https://github.com/Kong/kong/pull/8635)

### Fixes

#### Core

- Only reschedule router and plugin iterator timers after finishing previous
  execution, avoiding unnecessary concurrent executions.
  [#8634](https://github.com/Kong/kong/pull/8634)
- Implements conditional rebuilding of router, plugins iterator and balancer on
  data planes. This means that DPs will not rebuild router if there were no
  changes in routes or services. Similarly, the plugins iterator will not be
  rebuilt if there were no changes to plugins, and, finally, the balancer will not be
  reinitialized if there are no changes to upstreams or targets.
  [#8639](https://github.com/Kong/kong/pull/8639)


## [2.8.0]

### Deprecations

- The external [go-pluginserver](https://github.com/Kong/go-pluginserver) project
is considered deprecated in favor of the embedded server approach described in
the [docs](https://docs.konghq.com/gateway/2.7.x/reference/external-plugins/).

### Dependencies

- OpenSSL bumped to 1.1.1m
  [#8191](https://github.com/Kong/kong/pull/8191)
- Bumped resty.session from 3.8 to 3.10
  [#8294](https://github.com/Kong/kong/pull/8294)
- Bumped lua-resty-openssl to 0.8.5
  [#8368](https://github.com/Kong/kong/pull/8368)

### Additions

#### Core

- Customizable transparent dynamic TLS SNI name.
  Thanks, [@zhangshuaiNB](https://github.com/zhangshuaiNB)!
  [#8196](https://github.com/Kong/kong/pull/8196)
- Routes now support matching headers with regular expressions
  Thanks, [@vanhtuan0409](https://github.com/vanhtuan0409)!
  [#6079](https://github.com/Kong/kong/pull/6079)

#### Beta

- Secrets Management and Vault support as been introduced as a Beta feature.
  This means it is intended for testing in staging environments. It not intended
  for use in Production environments.
  You can read more about Secrets Management in
  [our docs page](https://docs.konghq.com/gateway/latest/plan-and-deploy/security/secrets-management/backends-overview).
  [#8403](https://github.com/Kong/kong/pull/8403)

#### Performance

- Improved the calculation of declarative configuration hash for big configurations
  The new method is faster and uses less memory
  [#8204](https://github.com/Kong/kong/pull/8204)
- Multiple improvements in the Router. Amongst others:
  - The router builds twice as fast compared to prior Kong versions
  - Failures are cached and discarded faster (negative caching)
  - Routes with header matching are cached
  These changes should be particularly noticeable when rebuilding on db-less environments
  [#8087](https://github.com/Kong/kong/pull/8087)
  [#8010](https://github.com/Kong/kong/pull/8010)
- **Prometheus** plugin export performance is improved, it now has less impact to proxy
  side traffic when being scrapped.
  [#9028](https://github.com/Kong/kong/pull/9028)

#### Plugins

- **Response-ratelimiting**: Redis ACL support,
  and genenarized Redis connection support for usernames.
  Thanks, [@27ascii](https://github.com/27ascii) for the original contribution!
  [#8213](https://github.com/Kong/kong/pull/8213)
- **ACME**: Add rsa_key_size config option
  Thanks, [lodrantl](https://github.com/lodrantl)!
  [#8114](https://github.com/Kong/kong/pull/8114)
- **Prometheus**: Added gauges to track `ngx.timer.running_count()` and
  `ngx.timer.pending_count()`
  [#8387](https://github.com/Kong/kong/pull/8387)

#### Clustering

- `CLUSTERING_MAX_PAYLOAD` is now configurable in kong.conf
  Thanks, [@andrewgkew](https://github.com/andrewgkew)!
  [#8337](https://github.com/Kong/kong/pull/8337)

#### Admin API

- The current declarative configuration hash is now returned by the `status`
  endpoint when Kong node is running in dbless or data-plane mode.
  [#8214](https://github.com/Kong/kong/pull/8214)
  [#8425](https://github.com/Kong/kong/pull/8425)

### Fixes

#### Core

- When the Router encounters an SNI FQDN with a trailing dot (`.`),
  the dot will be ignored, since according to
  [RFC-3546](https://datatracker.ietf.org/doc/html/rfc3546#section-3.1)
  said dot is not part of the hostname.
  [#8269](https://github.com/Kong/kong/pull/8269)
- Fixed a bug in the Router that would not prioritize the routes with
  both a wildcard and a port (`route.*:80`) over wildcard-only routes (`route.*`),
  which have less specificity
  [#8233](https://github.com/Kong/kong/pull/8233)
- The internal DNS client isn't confused by the single-dot (`.`) domain
  which can appear in `/etc/resolv.conf` in special cases like `search .`
  [#8307](https://github.com/Kong/kong/pull/8307)
- Cassandra connector now records migration consistency level.
  Thanks, [@mpenick](https://github.com/mpenick)!
  [#8226](https://github.com/Kong/kong/pull/8226)

#### Balancer

- Targets keep their health status when upstreams are updated.
  [#8394](https://github.com/Kong/kong/pull/8394)
- One debug message which was erroneously using the `error` log level
  has been downgraded to the appropiate `debug` log level.
  [#8410](https://github.com/Kong/kong/pull/8410)

#### Clustering

- Replaced cryptic error message with more useful one when
  there is a failure on SSL when connecting with CP:
  [#8260](https://github.com/Kong/kong/pull/8260)

#### Admin API

- Fix incorrect `next` field in when paginating Upstreams
  [#8249](https://github.com/Kong/kong/pull/8249)

#### PDK

- Phase names are correctly selected when performing phase checks
  [#8208](https://github.com/Kong/kong/pull/8208)
- Fixed a bug in the go-PDK where if `kong.request.getrawbody` was
  big enough to be buffered into a temporary file, it would return an
  an empty string.
  [#8390](https://github.com/Kong/kong/pull/8390)

#### Plugins

- **External Plugins**: Fixed incorrect handling of the Headers Protobuf Structure
  and representation of null values, which provoked an error on init with the go-pdk.
  [#8267](https://github.com/Kong/kong/pull/8267)
- **External Plugins**: Unwrap `ConsumerSpec` and `AuthenticateArgs`.
  Thanks, [@raptium](https://github.com/raptium)!
  [#8280](https://github.com/Kong/kong/pull/8280)
- **External Plugins**: Fixed a problem in the stream subsystem would attempt to load
  HTTP headers.
  [#8414](https://github.com/Kong/kong/pull/8414)
- **CORS**: The CORS plugin does not send the `Vary: Origin` header any more when
  the header `Access-Control-Allow-Origin` is set to `*`.
  Thanks, [@jkla-dr](https://github.com/jkla-dr)!
  [#8401](https://github.com/Kong/kong/pull/8401)
- **AWS-Lambda**: Fixed incorrect behavior when configured to use an http proxy
  and deprecated the `proxy_scheme` config attribute for removal in 3.0
  [#8406](https://github.com/Kong/kong/pull/8406)
- **oauth2**: The plugin clears the `X-Authenticated-UserId` and
  `X-Authenticated-Scope` headers when it configured in logical OR and
  is used in conjunction with another authentication plugin.
  [#8422](https://github.com/Kong/kong/pull/8422)
- **Datadog**: The plugin schema now lists the default values
  for configuration options in a single place instead of in two
  separate places.
  [#8315](https://github.com/Kong/kong/pull/8315)


## [2.7.1]

### Fixes

- Reschedule resolve timer only when the previous one has finished.
  [#8344](https://github.com/Kong/kong/pull/8344)
- Plugins, and any entities implemented with subchemas, now can use the `transformations`
  and `shorthand_fields` properties, which were previously only available for non-subschema entities.
  [#8146](https://github.com/Kong/kong/pull/8146)

## [2.7.0]

### Dependencies

- Bumped `kong-plugin-session` from 0.7.1 to 0.7.2
  [#7910](https://github.com/Kong/kong/pull/7910)
- Bumped `resty.openssl` from 0.7.4 to 0.7.5
  [#7909](https://github.com/Kong/kong/pull/7909)
- Bumped `go-pdk` used in tests from v0.6.0 to v0.7.1 [#7964](https://github.com/Kong/kong/pull/7964)
- Cassandra support is deprecated with 2.7 and will be fully removed with 4.0.

### Additions

#### Configuration

-  Deprecated the `worker_consistency` directive, and changed its default to `eventual`. Future versions of Kong will remove the option and act with `eventual` consistency only.

#### Performance

In this release we continued our work on better performance:

- Improved the plugin iterator performance and JITability
  [#7912](https://github.com/Kong/kong/pull/7912)
  [#7979](https://github.com/Kong/kong/pull/7979)
- Simplified the Kong core context read and writes for better performance
  [#7919](https://github.com/Kong/kong/pull/7919)
- Reduced proxy long tail latency while reloading DB-less config
  [#8133](https://github.com/Kong/kong/pull/8133)

#### Core

- DAOs in plugins must be listed in an array, so that their loading order is explicit. Loading them in a
  hash-like table is now **deprecated**.
  [#7942](https://github.com/Kong/kong/pull/7942)
- Postgres credentials `pg_user` and `pg_password`, and `pg_ro_user` and `pg_ro_password` now support
  automatic secret rotation when used together with
  [Kong Secrets Management](https://docs.konghq.com/gateway/latest/plan-and-deploy/security/secrets-management/)
  vault references.
  [#8967](https://github.com/Kong/kong/pull/8967)

#### PDK

- New functions: `kong.response.get_raw_body` and `kong.response.set_raw_body`
  [#7887](https://github.com/Kong/kong/pull/7877)

#### Plugins

- **IP-Restriction**: response status and message can now be customized
  through configurations `status` and `message`.
  [#7728](https://github.com/Kong/kong/pull/7728)
  Thanks [timmkelley](https://github.com/timmkelley) for the patch!
- **Datadog**: add support for the `distribution` metric type.
  [#6231](https://github.com/Kong/kong/pull/6231)
  Thanks [onematchfox](https://github.com/onematchfox) for the patch!
- **Datadog**: allow service, consumer, and status tags to be customized through
  plugin configurations `service_tag`, `consumer_tag`, and `status_tag`.
  [#6230](https://github.com/Kong/kong/pull/6230)
  Thanks [onematchfox](https://github.com/onematchfox) for the patch!
- **gRPC Gateway** and **gRPC Web**: Now share most of the ProtoBuf definitions.
  Both plugins now share the Timestamp transcoding and included `.proto` files features.
  [#7950](https://github.com/Kong/kong/pull/7950)
- **gRPC Gateway**: processes services and methods defined in imported
  `.proto` files.
  [#8107](https://github.com/Kong/kong/pull/8107)
- **Rate-Limiting**: add support for Redis SSL, through configuration properties
  `redis_ssl` (can be set to `true` or `false`), `ssl_verify`, and `ssl_server_name`.
  [#6737](https://github.com/Kong/kong/pull/6737)
  Thanks [gabeio](https://github.com/gabeio) for the patch!
- **LDAP**: basic authentication header was not parsed correctly when
  the password contained colon (`:`).
  [#7977](https://github.com/Kong/kong/pull/7977)
  Thanks [beldahanit](https://github.com/beldahanit) for reporting the issue!
- Old `BasePlugin` is deprecated and will be removed in a future version of Kong.
  Porting tips in the [documentation](https://docs.konghq.com/gateway-oss/2.3.x/plugin-development/custom-logic/#porting-from-old-baseplugin-style)
- The deprecated **BasePlugin** has been removed. [#7961](https://github.com/Kong/kong/pull/7961)

### Configuration

- Removed the following config options, which had been deprecated in previous versions, in favor of other config names. If you have any of these options in your config you will have to rename them: (removed option -> current option).
  - upstream_keepalive -> nginx_upstream_keepalive + nginx_http_upstream_keepalive
  - nginx_http_upstream_keepalive -> nginx_upstream_keepalive
  - nginx_http_upstream_keepalive_requests -> nginx_upstream_keepalive_requests
  - nginx_http_upstream_keepalive_timeout -> nginx_upstream_keepalive_timeout
  - nginx_http_upstream_directives -> nginx_upstream_directives
  - nginx_http_status_directives -> nginx_status_directives
  - nginx_upstream_keepalive -> upstream_keepalive_pool_size
  - nginx_upstream_keepalive_requests -> upstream_keepalive_max_requests
  - nginx_upstream_keepalive_timeout -> upstream_keepalive_idle_timeout
  - client_max_body_size -> nginx_http_client_max_body_size
  - client_body_buffer_size -> nginx_http_client_max_buffer_size
  - cassandra_consistency -> cassandra_write_consistency / cassandra_read_consistency
  - router_update_frequency -> worker_state_update_frequency
- Removed the nginx_optimizations config option. If you have it in your configuration, please remove it before updating to 3.0.

### Fixes

#### Core

- Balancer caches are now reset on configuration reload.
  [#7924](https://github.com/Kong/kong/pull/7924)
- Configuration reload no longer causes a new DNS-resolving timer to be started.
  [#7943](https://github.com/Kong/kong/pull/7943)
- Fixed problem when bootstrapping multi-node Cassandra clusters, where migrations could attempt
  insertions before schema agreement occurred.
  [#7667](https://github.com/Kong/kong/pull/7667)
- Fixed intermittent botting error which happened when a custom plugin had inter-dependent entity schemas
  on its custom DAO and they were loaded in an incorrect order
  [#7911](https://github.com/Kong/kong/pull/7911)
- Fixed problem when the consistent hash header is not found, the balancer tries to hash a nil value.
  [#8141](https://github.com/Kong/kong/pull/8141)
- Fixed DNS client fails to resolve unexpectedly in `ssl_cert` and `ssl_session_fetch` phases.
  [#8161](https://github.com/Kong/kong/pull/8161)

#### PDK

- `kong.log.inspect` log level is now debug instead of warn. It also renders text
  boxes more cleanly now [#7815](https://github.com/Kong/kong/pull/7815)

#### Plugins

- **Prometheus**: Control Plane does not show Upstream Target health metrics
  [#7992](https://github.com/Kong/kong/pull/7922)


### Dependencies

- Bumped `lua-pack` from 1.0.5 to 2.0.0
  [#8004](https://github.com/Kong/kong/pull/8004)

[Back to TOC](#table-of-contents)


## [2.6.0]

> Release date: 2021/10/04

### Dependencies

- Bumped `openresty` from 1.19.3.2 to [1.19.9.1](https://openresty.org/en/changelog-1019009.html)
  [#7430](https://github.com/Kong/kong/pull/7727)
- Bumped `openssl` from `1.1.1k` to `1.1.1l`
  [7767](https://github.com/Kong/kong/pull/7767)
- Bumped `lua-resty-http` from 0.15 to 0.16.1
  [#7797](https://github.com/kong/kong/pull/7797)
- Bumped `Penlight` to 1.11.0
  [#7736](https://github.com/Kong/kong/pull/7736)
- Bumped `lua-resty-http` from 0.15 to 0.16.1
  [#7797](https://github.com/kong/kong/pull/7797)
- Bumped `lua-protobuf` from 0.3.2 to 0.3.3
  [#7656](https://github.com/Kong/kong/pull/7656)
- Bumped `lua-resty-openssl` from 0.7.3 to 0.7.4
  [#7657](https://github.com/Kong/kong/pull/7657)
- Bumped `lua-resty-acme` from 0.6 to 0.7.1
  [#7658](https://github.com/Kong/kong/pull/7658)
- Bumped `grpcurl` from 1.8.1 to 1.8.2
  [#7659](https://github.com/Kong/kong/pull/7659)
- Bumped `luasec` from 1.0.1 to 1.0.2
  [#7750](https://github.com/Kong/kong/pull/7750)
- Bumped `lua-resty-ipmatcher` to 0.6.1
  [#7703](https://github.com/Kong/kong/pull/7703)
  Thanks [EpicEric](https://github.com/EpicEric) for the patch!

All Kong Gateway OSS plugins will be moved from individual repositories and centralized
into the main Kong Gateway (OSS) repository. We are making a gradual transition. On this
release:

- Moved AWS-Lambda inside the Kong repo
  [#7464](https://github.com/Kong/kong/pull/7464).
- Moved ACME inside the Kong repo
  [#7464](https://github.com/Kong/kong/pull/7464).
- Moved Prometheus inside the Kong repo
  [#7666](https://github.com/Kong/kong/pull/7666).
- Moved Session inside the Kong repo
  [#7738](https://github.com/Kong/kong/pull/7738).
- Moved GRPC-web inside the Kong repo
  [#7782](https://github.com/Kong/kong/pull/7782).
- Moved Serverless functions inside the Kong repo
  [#7792](https://github.com/Kong/kong/pull/7792).

### Additions

#### Core

- New schema entity validator: `mutually_exclusive`. It accepts a list of fields. If more than 1 of those fields
  is set simultaneously, the entity is considered invalid.
  [#7765](https://github.com/Kong/kong/pull/7765)

#### Performance

On this release we've done some special efforts with regards to performance.

There's a new performance workflow which periodically checks new code additions against some
typical scenarios [#7030](https://github.com/Kong/kong/pull/7030) [#7547](https://github.com/Kong/kong/pull/7547)

In addition to that, the following changes were specifically included to improve performance:

- Reduced unnecessary reads of `ngx.var`
  [#7840](https://github.com/Kong/kong/pull/7840)
- Loaded more indexed variables
  [#7849](https://github.com/Kong/kong/pull/7849)
- Optimized table creation in Balancer
  [#7852](https://github.com/Kong/kong/pull/7852)
- Reduce calls to `ngx.update_time`
  [#7853](https://github.com/Kong/kong/pull/7853)
- Use read-only replica for PostgreSQL meta-schema reading
  [#7454](https://github.com/Kong/kong/pull/7454)
- URL escaping detects cases when it's not needed and early-exits
  [#7742](https://github.com/Kong/kong/pull/7742)
- Accelerated variable loading via indexes
  [#7818](https://github.com/Kong/kong/pull/7818)
- Removed unnecessary call to `get_phase` in balancer
  [#7854](https://github.com/Kong/kong/pull/7854)

#### Configuration

- Enable IPV6 on `dns_order` as unsupported experimental feature. Please
  give it a try and report back any issues
  [#7819](https://github.com/Kong/kong/pull/7819).
- The template renderer can now use `os.getenv`
  [#6872](https://github.com/Kong/kong/pull/6872).

#### Hybrid Mode

- Data plane is able to eliminate some unknown fields when Control Plane is using a more modern version
  [#7827](https://github.com/Kong/kong/pull/7827).

#### Admin API

- Added support for the HTTP HEAD method for all Admin API endpoints
  [#7796](https://github.com/Kong/kong/pull/7796)
- Added better support for OPTIONS requests. Previously, the Admin API replied the same on all OPTIONS requests, where as now OPTIONS request will only reply to routes that our Admin API has. Non-existing routes will have a 404 returned. It also adds Allow header to responses, both Allow and Access-Control-Allow-Methods now contain only the methods that the specific API supports. [#7830](https://github.com/Kong/kong/pull/7830)

#### Plugins

- **AWS-Lambda**: The plugin will now try to detect the AWS region by using `AWS_REGION` and
  `AWS_DEFAULT_REGION` environment variables (when not specified with the plugin configuration).
  This allows to specify a 'region' on a per Kong node basis, hence adding the ability to invoke the
  Lamda in the same region where Kong is located.
  [#7765](https://github.com/Kong/kong/pull/7765)
- **Datadog**: `host` and `port` config options can be configured from environment variables
  `KONG_DATADOG_AGENT_HOST` and `KONG_DATADOG_AGENT_PORT`. This allows to set different
  destinations on a per Kong node basis, which makes multi-DC setups easier and in Kubernetes allows to
  run the datadog agents as a daemon-set.
  [#7463](https://github.com/Kong/kong/pull/7463)
  Thanks [rallyben](https://github.com/rallyben) for the patch!
- **Prometheus:** A new metric `data_plane_cluster_cert_expiry_timestamp` is added to expose the Data Plane's cluster_cert expiry timestamp for improved monitoring in Hybrid Mode. [#7800](https://github.com/Kong/kong/pull/7800).

**Request Termination**:

- New `trigger` config option, which makes the plugin only activate for any requests with a header or query parameter
  named like the trigger. This can be a great debugging aid, without impacting actual traffic being processed.
  [#6744](https://github.com/Kong/kong/pull/6744).
- The `request-echo` config option was added. If set, the plugin responds with a copy of the incoming request.
  This eases troubleshooting when Kong is behind one or more other proxies or LB's, especially when combined with
  the new 'trigger' option.
  [#6744](https://github.com/Kong/kong/pull/6744).

**GRPC-Gateway**:

- Fields of type `.google.protobuf.Timestamp` on the gRPC side are now
  transcoded to and from ISO8601 strings in the REST side.
  [#7538](https://github.com/Kong/kong/pull/7538)
- URI arguments like `..?foo.bar=x&foo.baz=y` are interpreted as structured
  fields, equivalent to `{"foo": {"bar": "x", "baz": "y"}}`
  [#7564](https://github.com/Kong/kong/pull/7564)
  Thanks [git-torrent](https://github.com/git-torrent) for the patch!

### Fixes

#### Core

- Balancer retries now correctly set the `:authority` pseudo-header on balancer retries
  [#7725](https://github.com/Kong/kong/pull/7725).
- Healthchecks are now stopped while the Balancer is being recreated
  [#7549](https://github.com/Kong/kong/pull/7549).
- Fixed an issue in which a malformed `Accept` header could cause unexpected HTTP 500
  [#7757](https://github.com/Kong/kong/pull/7757).
- Kong no longer removes `Proxy-Authentication` request header and `Proxy-Authenticate` response header
  [#7724](https://github.com/Kong/kong/pull/7724).
- Fixed an issue where Kong would not sort correctly Routes with both regex and prefix paths
  [#7695](https://github.com/Kong/kong/pull/7695)
  Thanks [jiachinzhao](https://github.com/jiachinzhao) for the patch!

#### Hybrid Mode

- Ensure data plane config thread is terminated gracefully, preventing a semi-deadlocked state
  [#7568](https://github.com/Kong/kong/pull/7568)
  Thanks [flrgh](https://github.com/flrgh) for the patch!
- Older data planes using `aws-lambda`, `grpc-web` or `request-termination` plugins can now talk
  with newer control planes by ignoring new plugin fields.
  [#7881](https://github.com/Kong/kong/pull/7881)

##### CLI

- `kong config parse` no longer crashes when there's a Go plugin server enabled
  [#7589](https://github.com/Kong/kong/pull/7589).

##### Configuration

- Declarative Configuration parser now prints more correct errors when pointing unknown foreign references
  [#7756](https://github.com/Kong/kong/pull/7756).
- YAML anchors in Declarative Configuration are properly processed
  [#7748](https://github.com/Kong/kong/pull/7748).

##### Admin API

- `GET /upstreams/:upstreams/targets/:target` no longer returns 404 when target weight is 0
  [#7758](https://github.com/Kong/kong/pull/7758).

##### PDK

- `kong.response.exit` now uses customized "Content-Length" header when found
  [#7828](https://github.com/Kong/kong/pull/7828).

##### Plugins

- **ACME**: Dots in wildcard domains are escaped
  [#7839](https://github.com/Kong/kong/pull/7839).
- **Prometheus**: Upstream's health info now includes previously missing `subsystem` field
  [#7802](https://github.com/Kong/kong/pull/7802).
- **Proxy-Cache**: Fixed an issue where the plugin would sometimes fetch data from the cache but not return it
  [#7775](https://github.com/Kong/kong/pull/7775)
  Thanks [agile6v](https://github.com/agile6v) for the patch!

[Back to TOC](#table-of-contents)


## [2.5.1]

> Release date: 2021/09/07

This is the first patch release in the 2.5 series. Being a patch release,
it strictly contains bugfixes. There are no new features or breaking changes.

### Dependencies

- Bumped `grpcurl` from 1.8.1 to 1.8.2 [#7659](https://github.com/Kong/kong/pull/7659)
- Bumped `lua-resty-openssl` from 0.7.3 to 0.7.4 [#7657](https://github.com/Kong/kong/pull/7657)
- Bumped `penlight` from 1.10.0 to 1.11.0 [#7736](https://github.com/Kong/kong/pull/7736)
- Bumped `luasec` from 1.0.1 to 1.0.2 [#7750](https://github.com/Kong/kong/pull/7750)
- Bumped `OpenSSL` from 1.1.1k to 1.1.1l [#7767](https://github.com/Kong/kong/pull/7767)

### Fixes

##### Core

- You can now successfully delete workspaces after deleting all entities associated with that workspace.
  Previously, Kong Gateway was not correctly cleaning up parent-child relationships. For example, creating
  an Admin also creates a Consumer and RBAC user. When deleting the Admin, the Consumer and RBAC user are
  also deleted, but accessing the `/workspaces/workspace_name/meta` endpoint would show counts for Consumers
  and RBAC users, which prevented the workspace from being deleted. Now deleting entities correctly updates
  the counts, allowing an empty workspace to be deleted. [#7560](https://github.com/Kong/kong/pull/7560)
- When an upstream event is received from the DAO, `handler.lua` now gets the workspace ID from the request
  and adds it to the upstream entity that will be used in the worker and cluster events. Before this change,
  when posting balancer CRUD events, the workspace ID was lost and the balancer used the default
  workspace ID as a fallback. [#7778](https://github.com/Kong/kong/pull/7778)

##### CLI

- Fixes regression that included an issue where Go plugins prevented CLI commands like `kong config parse`
  or `kong config db_import` from working as expected. [#7589](https://github.com/Kong/kong/pull/7589)

##### CI / Process

- Improves tests reliability. ([#7578](https://github.com/Kong/kong/pull/7578) [#7704](https://github.com/Kong/kong/pull/7704))
- Adds Github Issues template forms. [#7774](https://github.com/Kong/kong/pull/7774)
- Moves "Feature Request" link from Github Issues to Discussions. [#7777](https://github.com/Kong/kong/pull/7777)

##### Admin API

- Kong Gateway now validates workspace names, preventing the use of reserved names on workspaces.
  [#7380](https://github.com/Kong/kong/pull/7380)


[Back to TOC](#table-of-contents)

## [2.5.0]

> Release date: 2021-07-13

This is the final release of Kong 2.5.0, with no breaking changes with respect to the 2.x series.

This release includes Control Plane resiliency to database outages and the new
`declarative_config_string` config option, among other features and fixes.

### Distribution

- :warning: Since 2.4.1, Kong packages are no longer distributed
  through Bintray. Please visit [the installation docs](https://konghq.com/install/#kong-community)
  for more details.

### Dependencies

- Bumped `openresty` from 1.19.3.1 to 1.19.3.2 [#7430](https://github.com/kong/kong/pull/7430)
- Bumped `luasec` from 1.0 to 1.0.1 [#7126](https://github.com/kong/kong/pull/7126)
- Bumped `luarocks` from 3.5.0 to 3.7.0 [#7043](https://github.com/kong/kong/pull/7043)
- Bumped `grpcurl` from 1.8.0 to 1.8.1 [#7128](https://github.com/kong/kong/pull/7128)
- Bumped `penlight` from 1.9.2 to 1.10.0 [#7127](https://github.com/Kong/kong/pull/7127)
- Bumped `lua-resty-dns-client` from 6.0.0 to 6.0.2 [#7539](https://github.com/Kong/kong/pull/7539)
- Bumped `kong-plugin-prometheus` from 1.2 to 1.3 [#7415](https://github.com/Kong/kong/pull/7415)
- Bumped `kong-plugin-zipkin` from 1.3 to 1.4 [#7455](https://github.com/Kong/kong/pull/7455)
- Bumped `lua-resty-openssl` from 0.7.2 to 0.7.3 [#7509](https://github.com/Kong/kong/pull/7509)
- Bumped `lua-resty-healthcheck` from 1.4.1 to 1.4.2 [#7511](https://github.com/Kong/kong/pull/7511)
- Bumped `hmac-auth` from 2.3.0 to 2.4.0 [#7522](https://github.com/Kong/kong/pull/7522)
- Pinned `lua-protobuf` to 0.3.2 (previously unpinned) [#7079](https://github.com/kong/kong/pull/7079)

All Kong Gateway OSS plugins will be moved from individual repositories and centralized
into the main Kong Gateway (OSS) repository. We are making a gradual transition, starting with the
grpc-gateway plugin first:

- Moved grpc-gateway inside the Kong repo. [#7466](https://github.com/Kong/kong/pull/7466)

### Additions

#### Core

- Control Planes can now send updates to new data planes even if the control planes lose connection to the database.
  [#6938](https://github.com/kong/kong/pull/6938)
- Kong now automatically adds `cluster_cert`(`cluster_mtls=shared`) or `cluster_ca_cert`(`cluster_mtls=pki`) into
  `lua_ssl_trusted_certificate` when operating in Hybrid mode. Before, Hybrid mode users needed to configure
  `lua_ssl_trusted_certificate` manually as a requirement for Lua to verify the Control Plane’s certificate.
  See [Starting Data Plane Nodes](https://docs.konghq.com/gateway-oss/2.5.x/hybrid-mode/#starting-data-plane-nodes)
  in the Hybrid Mode guide for more information. [#7044](https://github.com/kong/kong/pull/7044)
- New `declarative_config_string` option allows loading a declarative config directly from a string. See the
  [Loading The Declarative Configuration File](https://docs.konghq.com/2.5.x/db-less-and-declarative-config/#loading-the-declarative-configuration-file)
  section of the DB-less and Declarative Configuration guide for more information.
  [#7379](https://github.com/kong/kong/pull/7379)

#### PDK

- The Kong PDK now accepts tables in the response body for Stream subsystems, just as it does for the HTTP subsystem.
  Before developers had to check the subsystem if they wrote code that used the `exit()` function before calling it,
  because passing the wrong argument type would break the request response.
  [#7082](https://github.com/kong/kong/pull/7082)

#### Plugins

- **hmac-auth**: The HMAC Authentication plugin now includes support for the `@request-target` field in the signature
  string. Before, the plugin used the `request-line` parameter, which contains the HTTP request method, request URI, and
  the HTTP version number. The inclusion of the HTTP version number in the signature caused requests to the same target
  but using different request methods(such as HTTP/2) to have different signatures. The newly added request-target field
  only includes the lowercase request method and request URI when calculating the hash, avoiding those issues.
  See the [HMAC Authentication](https://docs.konghq.com/hub/kong-inc/hmac-auth) documentation for more information.
  [#7037](https://github.com/kong/kong/pull/7037)
- **syslog**: The Syslog plugin now includes facility configuration options, which are a way for the plugin to group
  error messages from different sources. See the description for the facility parameter in the
  [Parameters](https://docs.konghq.com/hub/kong-inc/syslog/#parameters) section of the Syslog documentation for more
  information. [#6081](https://github.com/kong/kong/pull/6081). Thanks, [jideel](https://github.com/jideel)!
- **Prometheus**: The Prometheus plugin now exposes connected data planes' status on the control plane. New metrics include the
  following:  `data_plane_last_seen`, `data_plane_config_hash` and `data_plane_version_compatible`. These
  metrics can be useful for troubleshooting when data planes have inconsistent configurations across the cluster. See the
  [Available metrics](https://docs.konghq.com/hub/kong-inc/prometheus) section of the Prometheus plugin documentation
  for more information. [98](https://github.com/Kong/kong-plugin-prometheus/pull/98)
- **Zipkin**: The Zipkin plugin now includes the following tags: `kong.route`,`kong.service_name` and `kong.route_name`.
  See the [Spans](https://docs.konghq.com/hub/kong-inc/zipkin/#spans) section of the Zipkin plugin documentation for more information.
  [115](https://github.com/Kong/kong-plugin-zipkin/pull/115)

#### Hybrid Mode

- Kong now exposes an upstream health checks endpoint (using the status API) on the data plane for better
  observability. [#7429](https://github.com/Kong/kong/pull/7429)
- Control Planes are now more lenient when checking Data Planes' compatibility in Hybrid mode. See the
  [Version compatibility](https://docs.konghq.com/gateway-oss/2.5.x/hybrid-mode/#version_compatibility)
  section of the Hybrid Mode guide for more information. [#7488](https://github.com/Kong/kong/pull/7488)
- This release starts the groundwork for Hybrid Mode 2.0 Protocol. This code isn't active by default in Kong 2.5,
  but it allows future development. [#7462](https://github.com/Kong/kong/pull/7462)

### Fixes

#### Core

- When using DB-less mode, `select_by_cache_key` now finds entities by using the provided `field` directly
  in ` select_by_key` and does not complete unnecessary cache reads. [#7146](https://github.com/kong/kong/pull/7146)
- Kong can now finish initialization even if a plugin’s `init_worker` handler fails, improving stability.
  [#7099](https://github.com/kong/kong/pull/7099)
- TLS keepalive requests no longer share their context. Before when two calls were made to the same "server+hostname"
  but different routes and using a keepalive connection, plugins that were active in the first call were also sometimes
  (incorrectly) active in the second call. The wrong plugin was active because Kong was passing context in the SSL phase
  to the plugin iterator, creating connection-wide structures in that context, which was then shared between different
  keepalive requests. With this fix, Kong does not pass context to plugin iterators with the `certificate` phase,
  avoiding plugin mixups.[#7102](https://github.com/kong/kong/pull/7102)
- The HTTP status 405 is now handled by Kong's error handler. Before accessing Kong using the TRACE method returned
  a standard NGINX error page because the 405 wasn’t included in the error page settings of the NGINX configuration.
  [#6933](https://github.com/kong/kong/pull/6933).
  Thanks, [yamaken1343](https://github.com/yamaken1343)!
- Custom `ngx.sleep` implementation in `init_worker` phase now invokes `update_time` in order to prevent time-based deadlocks
  [#7532](https://github.com/Kong/kong/pull/7532)
- `Proxy-Authorization` header is removed when it is part of the original request **or** when a plugin sets it to the
  same value as the original request
  [#7533](https://github.com/Kong/kong/pull/7533)
- `HEAD` requests don't provoke an error when a Plugin implements the `response` phase
  [#7535](https://github.com/Kong/kong/pull/7535)

#### Hybrid Mode

- Control planes no longer perform health checks on CRUD upstreams’ and targets’ events.
  [#7085](https://github.com/kong/kong/pull/7085)
- To prevent unnecessary cache flips on data planes, Kong now checks `dao:crud` events more strictly and has
  a new cluster event, `clustering:push_config` for configuration pushes. These updates allow Kong to filter
  invalidation events that do not actually require a database change. Furthermore, the clustering module does
  not subscribe to the generic `invalidations` event, which has a more broad scope than database entity invalidations.
  [#7112](https://github.com/kong/kong/pull/7112)
- Data Planes ignore null fields coming from Control Planes when doing schema validation.
  [#7458](https://github.com/Kong/kong/pull/7458)
- Kong now includes the source in error logs produced by Control Planes.
  [#7494](https://github.com/Kong/kong/pull/7494)
- Data Plane config hash calculation and checking is more consistent now: it is impervious to changes in table iterations,
  hashes are calculated in both CP and DP, and DPs send pings more immediately and with the new hash now
  [#7483](https://github.com/Kong/kong/pull/7483)


#### Balancer

- All targets are returned by the Admin API now, including targets with a `weight=0`, or disabled targets.
  Before disabled targets were not included in the output when users attempted to list all targets. Then
  when users attempted to add the targets again, they received an error message telling them the targets already existed.
  [#7094](https://github.com/kong/kong/pull/7094)
- Upserting existing targets no longer fails.  Before, because of updates made to target configurations since Kong v2.2.0,
  upserting older configurations would fail. This fix allows older configurations to be imported.
  [#7052](https://github.com/kong/kong/pull/7052)
- The last balancer attempt is now correctly logged. Before balancer tries were saved when retrying, which meant the last
  retry state was not saved since there were no more retries. This update saves the failure state so it can be correctly logged.
  [#6972](https://github.com/kong/kong/pull/6972)
- Kong now ensures that the correct upstream event is removed from the queue when updating the balancer state.
  [#7103](https://github.com/kong/kong/pull/7103)

#### CLI

- The `prefix` argument in the `kong stop` command now takes precedence over environment variables, as it does in the `kong start` command.
  [#7080](https://github.com/kong/kong/pull/7080)

#### Configuration

- Declarative configurations now correctly parse custom plugin entities schemas with attributes called "plugins". Before
  when using declarative configurations, users with custom plugins that included a "plugins" field would encounter startup
  exceptions. With this fix, the declarative configuration can now distinguish between plugins schema and custom plugins fields.
  [#7412](https://github.com/kong/kong/pull/7412)
- The stream access log configuration options are now properly separated from the HTTP access log. Before when users
  used Kong with TCP, they couldn’t use a custom log format. With this fix, `proxy_stream_access_log` and `proxy_stream_error_log`
  have been added to differentiate stream access log from the HTTP subsystem. See
  [`proxy_stream_access_log`](https://docs.konghq.com/gateway-oss/2.5.x/configuration/#proxy_stream_access_log)
  and [`proxy_stream_error`](https://docs.konghq.com/gateway-oss/2.5.x/configuration/#proxy_stream_error) in the Configuration
  Property Reference for more information. [#7046](https://github.com/kong/kong/pull/7046)

#### Migrations

- Kong no longer assumes that `/?/init.lua` is in the Lua path when doing migrations. Before, when users created
  a custom plugin in a non-standard location and set `lua_package_path = /usr/local/custom/?.lua`, migrations failed.
  Migrations failed because the Kong core file is `init.lua` and it is required as part of `kong.plugins.<name>.migrations`.
  With this fix, migrations no longer expect `init.lua` to be a part of the path. [#6993](https://github.com/kong/kong/pull/6993)
- Kong no longer emits errors when doing `ALTER COLUMN` operations in Apache Cassandra 4.0.
  [#7490](https://github.com/Kong/kong/pull/7490)

#### PDK

- With this update, `kong.response.get_XXX()` functions now work in the log phase on external plugins. Before
  `kong.response.get_XXX()` functions required data from the response object, which was not accessible in the
  post-log timer used to call log handlers in external plugins. Now these functions work by accessing the required
  data from the set saved at the start of the log phase. See [`kong.response`](https://docs.konghq.com/gateway-oss/{{page.kong_version}}/kong.response)
  in the Plugin Development Kit for more information. [#7048](https://github.com/kong/kong/pull/7048)
- External plugins handle certain error conditions better while the Kong balancer is being refreshed. Before
  when an `instance_id` of an external plugin changed, and the plugin instance attempted to reset and retry,
  it was failing because of a typo in the comparison. [#7153](https://github.com/kong/kong/pull/7153).
  Thanks, [ealogar](https://github.com/ealogar)!
- With this release, `kong.log`'s phase checker now accounts for the existence of the new `response` pseudo-phase.
  Before users may have erroneously received a safe runtime error for using a function out-of-place in the PDK.
  [#7109](https://github.com/kong/kong/pull/7109)
- Kong no longer sandboxes the `string.rep` function. Before `string.rep` was sandboxed to disallow a single operation
  from allocating too much memory. However, a single operation allocating too much memory is no longer an issue
  because in LuaJIT there are no debug hooks and it is trivial to implement a loop to allocate memory on every single iteration.
  Additionally, since the `string` table is global and obtainable by any sandboxed string, its sandboxing provoked issues on global state.
  [#7167](https://github.com/kong/kong/pull/7167)
- The `kong.pdk.node` function can now correctly iterates over all the shared dict metrics. Before this fix,
  users using the `kong.pdk.node` function could not see all shared dict metrics under the Stream subsystem.
  [#7078](https://github.com/kong/kong/pull/7078)

#### Plugins

- All custom plugins that are using the deprecated `BasePlugin` class have to remove this inheritance.
- **LDAP-auth**: The LDAP Authentication schema now includes a default value for the `config.ldap_port` parameter
  that matches the documentation. Before the plugin documentation [Parameters](https://docs.konghq.com/hub/kong-inc/ldap-auth/#parameters)
  section included a reference to a default value for the LDAP port; however, the default value was not included in the plugin schema.
  [#7438](https://github.com/kong/kong/pull/7438)
- **Prometheus**: The Prometheus plugin exporter now attaches subsystem labels to memory stats. Before, the HTTP
  and Stream subsystems were not distinguished, so their metrics were interpreted as duplicate entries by Prometheus.
  https://github.com/Kong/kong-plugin-prometheus/pull/118
- **External Plugins**: the return code 127 (command not found) is detected and appropriate error is returned
  [#7523](https://github.com/Kong/kong/pull/7523)


## [2.4.1]


> Released 2021/05/11

This is a patch release in the 2.4 series. Being a patch release, it
strictly contains bugfixes. There are no new features or breaking changes.

### Distribution

- :warning: Starting with this release, Kong packages are no longer distributed
  through Bintray. Please download from [download.konghq.com](https://download.konghq.com).

### Dependencies

- Bump `luasec` from 1.0.0 to 1.0.1
  [#7126](https://github.com/Kong/kong/pull/7126)
- Bump `prometheus` plugin from 1.2.0 to 1.2.1
  [#7061](https://github.com/Kong/kong/pull/7061)

### Fixes

##### Core

- Ensure healthchecks and balancers are not created on control plane nodes.
  [#7085](https://github.com/Kong/kong/pull/7085)
- Optimize URL normalization code.
  [#7100](https://github.com/Kong/kong/pull/7100)
- Fix issue where control plane nodes would needlessly invalidate and send new
  configuration to data plane nodes.
  [#7112](https://github.com/Kong/kong/pull/7112)
- Ensure HTTP code `405` is handled by Kong's error page.
  [#6933](https://github.com/Kong/kong/pull/6933)
- Ensure errors in plugins `init_worker` do not break Kong's worker initialization.
  [#7099](https://github.com/Kong/kong/pull/7099)
- Fix issue where two subsequent TLS keepalive requests would lead to incorrect
  plugin execution.
  [#7102](https://github.com/Kong/kong/pull/7102)
- Ensure Targets upsert operation behaves similarly to other entities' upsert method.
  [#7052](https://github.com/Kong/kong/pull/7052)
- Ensure failed balancer retry is saved and accounted for in log data.
  [#6972](https://github.com/Kong/kong/pull/6972)


##### CLI

- Ensure `kong start` and `kong stop` prioritize CLI flag `--prefix` over environment
  variable `KONG_PREFIX`.
  [#7080](https://github.com/Kong/kong/pull/7080)

##### Configuration

- Ensure Stream subsystem allows for configuration of access logs format.
  [#7046](https://github.com/Kong/kong/pull/7046)

##### Admin API

- Ensure targets with weight 0 are displayed in the Admin API.
  [#7094](https://github.com/Kong/kong/pull/7094)

##### PDK

- Ensure new `response` phase is accounted for in phase checkers.
  [#7109](https://github.com/Kong/kong/pull/7109)

##### Plugins

- Ensure plugins written in languages other than Lua can use `kong.response.get_*`
  methods - e.g., `kong.response.get_status`.
  [#7048](https://github.com/Kong/kong/pull/7048)
- `hmac-auth`: enable JIT compilation of authorization header regex.
  [#7037](https://github.com/Kong/kong/pull/7037)


[Back to TOC](#table-of-contents)


## [2.4.0]

> Released 2021/04/06

This is the final release of Kong 2.4.0, with no breaking changes with respect to the 2.x series.
This release includes JavaScript PDK, improved CP/DP updates and UTF-8 Tags, amongst other improvements
and fixes.

### Dependencies

- :warning: For Kong 2.4, the required OpenResty version has been bumped to
  [1.19.3.1](http://openresty.org/en/changelog-1019003.html), and the set of
  patches included has changed, including the latest release of
  [lua-kong-nginx-module](https://github.com/Kong/lua-kong-nginx-module).
  If you are installing Kong from one of our distribution
  packages, you are not affected by this change.

**Note:** if you are not using one of our distribution packages and compiling
OpenResty from source, you must still apply Kong's [OpenResty
patches](https://github.com/Kong/kong-build-tools/tree/master/openresty-build-tools/patches)
(and, as highlighted above, compile OpenResty with the new
lua-kong-nginx-module). Our [kong-build-tools](https://github.com/Kong/kong-build-tools)
repository will allow you to do both easily.

- Bump luarocks from 3.4.0 to 3.5.0.
  [#6699](https://github.com/Kong/kong/pull/6699)
- Bump luasec from 0.9 to 1.0.
  [#6814](https://github.com/Kong/kong/pull/6814)
- Bump lua-resty-dns-client from 5.2.1 to 6.0.0.
  [#6999](https://github.com/Kong/kong/pull/6999)
- Bump kong-lapis from 1.8.1.2 to 1.8.3.1.
  [#6925](https://github.com/Kong/kong/pull/6925)
- Bump pgmoon from 1.11.0 to 1.12.0.
  [#6741](https://github.com/Kong/kong/pull/6741)
- Bump lua-resty-openssl from 0.6.9 to 0.7.2.
  [#6967](https://github.com/Kong/kong/pull/6967)
- Bump kong-plugin-zipkin from 1.2 to 1.3.
  [#6936](https://github.com/Kong/kong/pull/6936)
- Bump kong-prometheus-plugin from 1.0 to 1.2.
  [#6958](https://github.com/Kong/kong/pull/6958)
- Bump lua-cassandra from 1.5.0 to 1.5.1
  [#6857](https://github.com/Kong/kong/pull/6857)
- Bump luasyslog from 1.0.0 to 2.0.1
  [#6957](https://github.com/Kong/kong/pull/6957)

### Additions

##### Core

- Relaxed version check between Control Planes and Data Planes, allowing
  Data Planes that are missing minor updates to still connect to the
  Control Plane. Also, now Data Plane is allowed to have a superset of Control
  Plane plugins.
  [6932](https://github.com/Kong/kong/pull/6932)
- Allowed UTF-8 in Tags
  [6784](https://github.com/Kong/kong/pull/6784)
- Added support for Online Certificate Status Protocol responder found in cluster.
  [6887](https://github.com/Kong/kong/pull/6887)

##### PDK

- [JavaScript Plugin Development Kit (PDK)](https://github.com/Kong/kong-js-pdk)
  is released alongside with Kong 2.4. It allows users to write Kong plugins in
  JavaScript and TypeScript.
- Beta release of Protobuf plugin communication protocol, which can be used in
  place of MessagePack to communicate with non-Lua plugins.
  [6941](https://github.com/Kong/kong/pull/6941)
- Enabled `ssl_certificate` phase on plugins with stream module.
  [6873](https://github.com/Kong/kong/pull/6873)

##### Plugins

- Zipkin: support for Jaeger style uber-trace-id headers.
  [101](https://github.com/Kong/kong-plugin-zipkin/pull/101)
  Thanks [nvx](https://github.com/nvx) for the patch!
- Zipkin: support for OT headers.
  [103](https://github.com/Kong/kong-plugin-zipkin/pull/103)
  Thanks [ishg](https://github.com/ishg) for the patch!
- Zipkin: allow insertion of custom tags on the Zipkin request trace.
  [102](https://github.com/Kong/kong-plugin-zipkin/pull/102)
- Zipkin: creation of baggage items on child spans is now possible.
  [98](https://github.com/Kong/kong-plugin-zipkin/pull/98)
  Thanks [Asafb26](https://github.com/Asafb26) for the patch!
- JWT: Add ES384 support
  [6854](https://github.com/Kong/kong/pull/6854)
  Thanks [pariviere](https://github.com/pariviere) for the patch!
- Several plugins: capability to set new log fields, or unset existing fields,
  by executing custom Lua code in the Log phase.
  [6944](https://github.com/Kong/kong/pull/6944)

### Fixes

##### Core

- Changed default values and validation rules for plugins that were not
  well-adjusted for dbless or hybrid modes.
  [6885](https://github.com/Kong/kong/pull/6885)
- Kong 2.4 ensures that all the Core entities are loaded before loading
  any plugins. This fixes an error in which Plugins to could not link to
  or modify Core entities because they would not be loaded yet
  [6880](https://github.com/Kong/kong/pull/6880)
- If needed, `Host` header is now updated between balancer retries, using the
  value configured in the correct upstream entity.
  [6796](https://github.com/Kong/kong/pull/6796)
- Schema validations now log more descriptive error messages when types are
  invalid.
  [6593](https://github.com/Kong/kong/pull/6593)
  Thanks [WALL-E](https://github.com/WALL-E) for the patch!
- Kong now ignores tags in Cassandra when filtering by multiple entities, which
  is the expected behavior and the one already existent when using Postgres
  databases.
  [6931](https://github.com/Kong/kong/pull/6931)
- `Upgrade` header is not cleared anymore when response `Connection` header
  contains `Upgrade`.
  [6929](https://github.com/Kong/kong/pull/6929)
- Accept fully-qualified domain names ending in dots.
  [6864](https://github.com/Kong/kong/pull/6864)
- Kong does not try to warmup upstream names when warming up DNS entries.
  [6891](https://github.com/Kong/kong/pull/6891)
- Migrations order is now guaranteed to be always the same.
  [6901](https://github.com/Kong/kong/pull/6901)
- Buffered responses are disabled on connection upgrades.
  [6902](https://github.com/Kong/kong/pull/6902)
- Make entity relationship traverse-order-independent.
  [6743](https://github.com/Kong/kong/pull/6743)
- The host header is updated between balancer retries.
  [6796](https://github.com/Kong/kong/pull/6796)
- The router prioritizes the route with most matching headers when matching
  headers.
  [6638](https://github.com/Kong/kong/pull/6638)
- Fixed an edge case on multipart/form-data boundary check.
  [6638](https://github.com/Kong/kong/pull/6638)
- Paths are now properly normalized inside Route objects.
  [6976](https://github.com/Kong/kong/pull/6976)
- Do not cache empty upstream name dictionary.
  [7002](https://github.com/Kong/kong/pull/7002)
- Do not assume upstreams do not exist after init phase.
  [7010](https://github.com/Kong/kong/pull/7010)
- Do not overwrite configuration files when running migrations.
  [7017](https://github.com/Kong/kong/pull/7017)

##### PDK

- Now Kong does not leave plugin servers alive after exiting and does not try to
  start them in the unsupported stream subsystem.
  [6849](https://github.com/Kong/kong/pull/6849)
- Go does not cache `kong.log` methods
  [6701](https://github.com/Kong/kong/pull/6701)
- The `response` phase is included on the list of public phases
  [6638](https://github.com/Kong/kong/pull/6638)
- Config file style and options case are now consistent all around.
  [6981](https://github.com/Kong/kong/pull/6981)
- Added right protobuf MacOS path to enable external plugins in Homebrew
  installations.
  [6980](https://github.com/Kong/kong/pull/6980)
- Auto-escape upstream path to avoid proxying errors.
  [6978](https://github.com/Kong/kong/pull/6978)
- Ports are now declared as `Int`.
  [6994](https://github.com/Kong/kong/pull/6994)

##### Plugins

- oauth2: better handling more cases of client invalid token generation.
  [6594](https://github.com/Kong/kong/pull/6594)
  Thanks [jeremyjpj0916](https://github.com/jeremyjpj0916) for the patch!
- Zipkin: the w3c parsing function was returning a non-used extra value, and it
  now early-exits.
  [100](https://github.com/Kong/kong-plugin-zipkin/pull/100)
  Thanks [nvx](https://github.com/nvx) for the patch!
- Zipkin: fixed a bug in which span timestamping could sometimes raise an error.
  [105](https://github.com/Kong/kong-plugin-zipkin/pull/105)
  Thanks [Asafb26](https://github.com/Asafb26) for the patch!

[Back to TOC](#table-of-contents)


## [2.3.3]

> Released 2021/03/05

This is a patch release in the 2.3 series. Being a patch release, it
strictly contains bugfixes. The are no new features or breaking changes.

### Dependencies

- Bump OpenSSL from `1.1.1i` to `1.1.1j`.
  [6859](https://github.com/Kong/kong/pull/6859)

### Fixes

##### Core

- Ensure control plane nodes do not execute healthchecks.
  [6805](https://github.com/Kong/kong/pull/6805)
- Ensure only one worker executes active healthchecks.
  [6844](https://github.com/Kong/kong/pull/6844)
- Declarative config can be now loaded as an inline yaml file by `kong config`
  (previously it was possible only as a yaml string inside json). JSON declarative
  config is now parsed with the `cjson` library, instead of with `libyaml`.
  [6852](https://github.com/Kong/kong/pull/6852)
- When using eventual worker consistency now every Nginx worker deals with its
  upstreams changes, avoiding unnecessary synchronization among workers.
  [6833](https://github.com/Kong/kong/pull/6833)

##### Admin API

- Remove `prng_seed` from the Admin API and add PIDs instead.
  [6842](https://github.com/Kong/kong/pull/6842)

##### PDK

- Ensure `kong.log.serialize` properly calculates reported latencies.
  [6869](https://github.com/Kong/kong/pull/6869)

##### Plugins

- HMAC-Auth: fix issue where the plugin would check if both a username and
  signature were specified, rather than either.
  [6826](https://github.com/Kong/kong/pull/6826)


[Back to TOC](#table-of-contents)


## [2.3.2]

> Released 2021/02/09

This is a patch release in the 2.3 series. Being a patch release, it
strictly contains bugfixes. The are no new features or breaking changes.

### Fixes

##### Core

- Fix an issue where certain incoming URI may make it possible to
  bypass security rules applied on Route objects. This fix make such
  attacks more difficult by always normalizing the incoming request's
  URI before matching against the Router.
  [#6821](https://github.com/Kong/kong/pull/6821)
- Properly validate Lua input in sandbox module.
  [#6765](https://github.com/Kong/kong/pull/6765)
- Mark boolean fields with default values as required.
  [#6785](https://github.com/Kong/kong/pull/6785)


##### CLI

- `kong migrations` now accepts a `-p`/`--prefix` flag.
  [#6819](https://github.com/Kong/kong/pull/6819)

##### Plugins

- JWT: disallow plugin on consumers.
  [#6777](https://github.com/Kong/kong/pull/6777)
- rate-limiting: improve counters accuracy.
  [#6802](https://github.com/Kong/kong/pull/6802)


[Back to TOC](#table-of-contents)


## [2.3.1]

> Released 2021/01/26

This is a patch release in the 2.3 series. Being a patch release, it
strictly contains bugfixes. The are no new features or breaking changes.

### Fixes

##### Core

- lua-resty-dns-client was bumped to 5.2.1, which fixes an issue that could
  lead to a busy loop when renewing addresses.
  [#6760](https://github.com/Kong/kong/pull/6760)
- Fixed an issue that made Kong return HTTP 500 Internal Server Error instead
  of HTTP 502 Bad Gateway on upstream connection errors when using buffered
  proxying. [#6735](https://github.com/Kong/kong/pull/6735)

[Back to TOC](#table-of-contents)


## [2.3.0]

> Released 2021/01/08

This is a new release of Kong, with no breaking changes with respect to the 2.x series,
with **Control Plane/Data Plane version checks**, **UTF-8 names for Routes and Services**,
and **a Plugin Servers**.


### Distributions

- :warning: Support for Centos 6 has been removed, as said distro entered
  EOL on Nov 30.
  [#6641](https://github.com/Kong/kong/pull/6641)

### Dependencies

- Bump kong-plugin-serverless-functions from 1.0 to 2.1.
  [#6715](https://github.com/Kong/kong/pull/6715)
- Bump lua-resty-dns-client from 5.1.0 to 5.2.0.
  [#6711](https://github.com/Kong/kong/pull/6711)
- Bump lua-resty-healthcheck from 1.3.0 to 1.4.0.
  [#6711](https://github.com/Kong/kong/pull/6711)
- Bump OpenSSL from 1.1.1h to 1.1.1i.
  [#6639](https://github.com/Kong/kong/pull/6639)
- Bump `kong-plugin-zipkin` from 1.1 to 1.2.
  [#6576](https://github.com/Kong/kong/pull/6576)
- Bump `kong-plugin-request-transformer` from 1.2 to 1.3.
  [#6542](https://github.com/Kong/kong/pull/6542)

### Additions

##### Core

- Introduce version checks between Control Plane and Data Plane nodes
  in Hybrid Mode. Sync will be stopped if the major/minor version differ
  or if installed plugin versions differ between Control Plane and Data
  Plane nodes.
  [#6612](https://github.com/Kong/kong/pull/6612)
- Kong entities with a `name` field now support utf-8 characters.
  [#6557](https://github.com/Kong/kong/pull/6557)
- The certificates entity now has `cert_alt` and `key_alt` fields, used
  to specify an alternative certificate and key pair.
  [#6536](https://github.com/Kong/kong/pull/6536)
- The go-pluginserver `stderr` and `stdout` are now written into Kong's
  logs.
  [#6503](https://github.com/Kong/kong/pull/6503)
- Introduce support for multiple pluginservers. This feature is
  backwards-compatible with the existing single Go pluginserver.
  [#6600](https://github.com/Kong/kong/pull/6600)

##### PDK

- Introduce a `kong.node.get_hostname` method that returns current's
  node host name.
  [#6613](https://github.com/Kong/kong/pull/6613)
- Introduce a `kong.cluster.get_id` method that returns a unique ID
  for the current Kong cluster. If Kong is running in DB-less mode
  without a cluster ID explicitly defined, then this method returns nil.
  For Hybrid mode, all Control Planes and Data Planes belonging to the
  same cluster returns the same cluster ID. For traditional database
  based deployments, all Kong nodes pointing to the same database will
  also return the same cluster ID.
  [#6576](https://github.com/Kong/kong/pull/6576)
- Introduce a `kong.log.set_serialize_value`, which allows for customizing
  the output of `kong.log.serialize`.
  [#6646](https://github.com/Kong/kong/pull/6646)

##### Plugins

- `http-log`: the plugin now has a `headers` configuration, so that
  custom headers can be specified for the log request.
  [#6449](https://github.com/Kong/kong/pull/6449)
- `key-auth`: the plugin now has two additional boolean configurations:
  * `key_in_header`: if `false`, the plugin will ignore keys passed as
    headers.
  * `key_in_query`: if `false`, the plugin will ignore keys passed as
    query arguments.
  Both default to `true`.
  [#6590](https://github.com/Kong/kong/pull/6590)
- `request-size-limiting`: add new configuration `require_content_length`,
  which causes the plugin to ensure a valid `Content-Length` header exists
  before reading the request body.
  [#6660](https://github.com/Kong/kong/pull/6660)
- `serverless-functions`: introduce a sandboxing capability, and it has been
  *enabled* by default, where only Kong PDK, OpenResty `ngx` APIs, and Lua standard libraries are allowed.
  [#32](https://github.com/Kong/kong-plugin-serverless-functions/pull/32/)

##### Configuration

- `client_max_body_size` and `client_body_buffer_size`, that previously
  hardcoded to 10m, are now configurable through `nginx_admin_client_max_body_size` and `nginx_admin_client_body_buffer_size`.
  [#6597](https://github.com/Kong/kong/pull/6597)
- Kong-generated SSL privates keys now have `600` file system permission.
  [#6509](https://github.com/Kong/kong/pull/6509)
- Properties `ssl_cert`, `ssl_cert_key`, `admin_ssl_cert`,
  `admin_ssl_cert_key`, `status_ssl_cert`, and `status_ssl_cert_key`
  is now an array: previously, only an RSA certificate was generated
  by default; with this change, an ECDSA is also generated. On
  intermediate and modern cipher suites, the ECDSA certificate is set
  as the default fallback certificate; on old cipher suite, the RSA
  certificate remains as the default. On custom certificates, the first
  certificate specified in the array is used.
  [#6509](https://github.com/Kong/kong/pull/6509)
- Kong now runs as a `kong` user if it exists; it said user does not exist
  in the system, the `nobody` user is used, as before.
  [#6421](https://github.com/Kong/kong/pull/6421)

### Fixes

##### Core

- Fix issue where a Go plugin would fail to read kong.ctx.shared values set by Lua plugins.
  [#6490](https://github.com/Kong/kong/pull/6490)
- Properly trigger `dao:delete_by:post` hook.
  [#6567](https://github.com/Kong/kong/pull/6567)
- Fix issue where a route that supports both http and https (and has a hosts and snis match criteria) would fail to proxy http requests, as it does not contain an SNI.
  [#6517](https://github.com/Kong/kong/pull/6517)
- Fix issue where a `nil` request context would lead to errors `attempt to index local 'ctx'` being shown in the logs
- Reduced the number of needed timers to active health check upstreams and to resolve hosts.
- Schemas for full-schema validations are correctly cached now, avoiding memory
  leaks when reloading declarative configurations. [#6713](https://github.com/Kong/kong/pull/6713)
- The schema for the upstream entities now limits the highest configurable
  number of successes and failures to 255, respecting the limits imposed by
  lua-resty-healthcheck. [#6705](https://github.com/Kong/kong/pull/6705)
- Certificates for database connections now are loaded in the right order
  avoiding failures to connect to Postgres databases.
  [#6650](https://github.com/Kong/kong/pull/6650)

##### CLI

- Fix issue where `kong reload -c <config>` would fail.
  [#6664](https://github.com/Kong/kong/pull/6664)
- Fix issue where the Kong configuration cache would get corrupted.
  [#6664](https://github.com/Kong/kong/pull/6664)

##### PDK

- Ensure the log serializer encodes the `tries` field as an array when
  empty, rather than an object.
  [#6632](https://github.com/Kong/kong/pull/6632)

##### Plugins

- request-transformer plugin does not allow `null` in config anymore as they can
  lead to runtime errors. [#6710](https://github.com/Kong/kong/pull/6710)

[Back to TOC](#table-of-contents)


## [2.2.2]

> Released 2021/03/01

This is a patch release in the 2.2 series. Being a patch release, it
strictly contains bugfixes. The are no new features or breaking changes.

### Fixes

##### Plugins

- `serverless-functions`: introduce a sandboxing capability, *enabled* by default,
  where only Kong PDK, OpenResty `ngx` APIs, and some Lua standard libraries are
  allowed. Read the documentation [here](https://docs.konghq.com/hub/kong-inc/serverless-functions/#sandboxing).
  [#32](https://github.com/Kong/kong-plugin-serverless-functions/pull/32/)

[Back to TOC](#table-of-contents)


## [2.2.1]

> Released 2020/12/01

This is a patch release in the 2.2 series. Being a patch release, it
strictly contains bugfixes. The are no new features or breaking changes.

### Fixes

##### Distribution

##### Core

- Fix issue where Kong would fail to start a Go plugin instance with a
  `starting instance: nil` error.
  [#6507](https://github.com/Kong/kong/pull/6507)
- Fix issue where a route that supports both `http` and `https` (and has
  a `hosts` and `snis` match criteria) would fail to proxy `http`
  requests, as it does not contain an SNI.
  [#6517](https://github.com/Kong/kong/pull/6517)
- Fix issue where a Go plugin would fail to read `kong.ctx.shared` values
  set by Lua plugins.
  [#6426](https://github.com/Kong/kong/issues/6426)
- Fix issue where gRPC requests would fail to set the `:authority`
  pseudo-header in upstream requests.
  [#6603](https://github.com/Kong/kong/pull/6603)

##### CLI

- Fix issue where `kong config db_import` and `kong config db_export`
  commands would fail if Go plugins were enabled.
  [#6596](https://github.com/Kong/kong/pull/6596)
  Thanks [daniel-shuy](https://github.com/daniel-shuy) for the patch!

[Back to TOC](#table-of-contents)


## [2.2.0]

> Released 2020/10/23

This is a new major release of Kong, including new features such as **UDP support**,
**Configurable Request and Response Buffering**, **Dynamically Loading of OS
Certificates**, and much more.

### Distributions

- Added support for running Kong as the non-root user kong on distributed systems.


### Dependencies

- :warning: For Kong 2.2, the required OpenResty version has been bumped to
  [1.17.8.2](http://openresty.org/en/changelog-1017008.html), and the
  the set of patches included has changed, including the latest release of
  [lua-kong-nginx-module](https://github.com/Kong/lua-kong-nginx-module).
  If you are installing Kong from one of our distribution
  packages, you are not affected by this change.
- Bump OpenSSL version from `1.1.1g` to `1.1.1h`.
  [#6382](https://github.com/Kong/kong/pull/6382)

**Note:** if you are not using one of our distribution packages and compiling
OpenResty from source, you must still apply Kong's [OpenResty
patches](https://github.com/Kong/kong-build-tools/tree/master/openresty-build-tools/openresty-patches)
(and, as highlighted above, compile OpenResty with the new
lua-kong-nginx-module). Our [kong-build-tools](https://github.com/Kong/kong-build-tools)
repository will allow you to do both easily.

- :warning: Cassandra 2.x support is now deprecated. If you are still
  using Cassandra 2.x with Kong, we recommend you to upgrade, since this
  series of Cassandra is about to be EOL with the upcoming release of
  Cassandra 4.0.

### Additions

##### Core

- :fireworks: **UDP support**: Kong now features support for UDP proxying
  in its stream subsystem. The `"udp"` protocol is now accepted in the `protocols`
  attribute of Routes and the `protocol` attribute of Services.
  Load balancing and logging plugins support UDP as well.
  [#6215](https://github.com/Kong/kong/pull/6215)
- **Configurable Request and Response Buffering**: The buffering of requests
  or responses can now be enabled or disabled on a per-route basis, through
  setting attributes `Route.request_buffering` or `Route.response_buffering`
  to `true` or `false`. Default behavior remains the same: buffering is enabled
  by default for requests and responses.
  [#6057](https://github.com/Kong/kong/pull/6057)
- **Option to Automatically Load OS Certificates**: The configuration
  attribute `lua_ssl_trusted_certificate` was extended to accept a
  comma-separated list of certificate paths, as well as a special `system`
  value, which expands to the "system default" certificates file installed
  by the operating system. This follows a very simple heuristic to try to
  use the most common certificate file in most popular distros.
  [#6342](https://github.com/Kong/kong/pull/6342)
- Consistent-Hashing load balancing algorithm does not require to use the entire
  target history to build the same proxying destinations table on all Kong nodes
  anymore. Now deleted targets are actually removed from the database and the
  targets entities can be manipulated by the Admin API as any other entity.
  [#6336](https://github.com/Kong/kong/pull/6336)
- Add `X-Forwarded-Path` header: if a trusted source provides a
  `X-Forwarded-Path` header, it is proxied as-is. Otherwise, Kong will set
  the content of said header to the request's path.
  [#6251](https://github.com/Kong/kong/pull/6251)
- Hybrid mode synchronization performance improvements: Kong now uses a
  new internal synchronization method to push changes from the Control Plane
  to the Data Plane, drastically reducing the amount of communication between
  nodes during bulk updates.
  [#6293](https://github.com/Kong/kong/pull/6293)
- The `Upstream.client_certificate` attribute can now be used from proxying:
  This allows `client_certificate` setting used for mTLS handshaking with
  the `Upstream` server to be shared easily among different Services.
  However, `Service.client_certificate` will take precedence over
  `Upstream.client_certificate` if both are set simultaneously.
  In previous releases, `Upstream.client_certificate` was only used for
  mTLS in active health checks.
  [#6348](https://github.com/Kong/kong/pull/6348)
- New `shorthand_fields` top-level attribute in schema definitions, which
  deprecates `shorthands` and includes type definitions in addition to the
  shorthand callback.
  [#6364](https://github.com/Kong/kong/pull/6364)
- Hybrid Mode: the table of Data Plane nodes at the Control Plane is now
  cleaned up automatically, according to a delay value configurable via
  the `cluster_data_plane_purge_delay` attribute, set to 14 days by default.
  [#6376](https://github.com/Kong/kong/pull/6376)
- Hybrid Mode: Data Plane nodes now apply only the last config when receiving
  several updates in sequence, improving the performance when large configs are
  in use. [#6299](https://github.com/Kong/kong/pull/6299)

##### Admin API

- Hybrid Mode: new endpoint `/clustering/data-planes` which returns complete
  information about all Data Plane nodes that are connected to the Control
  Plane cluster, regardless of the Control Plane node to which they connected.
  [#6308](https://github.com/Kong/kong/pull/6308)
  * :warning: The `/clustering/status` endpoint is now deprecated, since it
    returns only information about Data Plane nodes directly connected to the
    Control Plane node to which the Admin API request was made, and is
    superseded by `/clustering/data-planes`.
- Admin API responses now honor the `headers` configuration setting for
  including or removing the `Server` header.
  [#6371](https://github.com/Kong/kong/pull/6371)

##### PDK

- New function `kong.request.get_forwarded_prefix`: returns the prefix path
  component of the request's URL that Kong stripped before proxying to upstream,
  respecting the value of `X-Forwarded-Prefix` when it comes from a trusted source.
  [#6251](https://github.com/Kong/kong/pull/6251)
- `kong.response.exit` now honors the `headers` configuration setting for
  including or removing the `Server` header.
  [#6371](https://github.com/Kong/kong/pull/6371)
- `kong.log.serialize` function now can be called using the stream subsystem,
  allowing various logging plugins to work under TCP and TLS proxy modes.
  [#6036](https://github.com/Kong/kong/pull/6036)
- Requests with `multipart/form-data` MIME type now can use the same part name
  multiple times. [#6054](https://github.com/Kong/kong/pull/6054)

##### Plugins

- **New Response Phase**: both Go and Lua pluggins now support a new plugin
  phase called `response` in Lua plugins and `Response` in Go. Using it
  automatically enables response buffering, which allows you to manipulate
  both the response headers and the response body in the same phase.
  This enables support for response handling in Go, where header and body
  filter phases are not available, allowing you to use PDK functions such
  as `kong.Response.GetBody()`, and provides an equivalent simplified
  feature for handling buffered responses from Lua plugins as well.
  [#5991](https://github.com/Kong/kong/pull/5991)
- aws-lambda: bump to version 3.5.0:
  [#6379](https://github.com/Kong/kong/pull/6379)
  * support for 'isBase64Encoded' flag in Lambda function responses
- grpc-web: introduce configuration pass_stripped_path, which, if set to true,
  causes the plugin to pass the stripped request path (see the `strip_path` Route
  attribute) to the upstream gRPC service.
- rate-limiting: Support for rate limiting by path, by setting the
  `limit_by = "path"` configuration attribute.
  Thanks [KongGuide](https://github.com/KongGuide) for the patch!
  [#6286](https://github.com/Kong/kong/pull/6286)
- correlation-id: the plugin now generates a correlation-id value by default
  if the correlation id header arrives but is empty.
  [#6358](https://github.com/Kong/kong/pull/6358)


## [2.1.4]

> Released 2020/09/18

This is a patch release in the 2.0 series. Being a patch release, it strictly
contains bugfixes. The are no new features or breaking changes.

### Fixes

##### Core

- Improve graceful exit of Control Plane and Data Plane nodes in Hybrid Mode.
  [#6306](https://github.com/Kong/kong/pull/6306)

##### Plugins

- datadog, loggly, statsd: fixes for supporting logging TCP/UDP services.
  [#6344](https://github.com/Kong/kong/pull/6344)
- Logging plugins: request and response sizes are now reported
  by the log serializer as number attributes instead of string.
  [#6356](https://github.com/Kong/kong/pull/6356)
- prometheus: Remove unnecessary `WARN` log that was seen in the Kong 2.1
  series.
  [#6258](https://github.com/Kong/kong/pull/6258)
- key-auth: no longer trigger HTTP 400 error when the body cannot be decoded.
  [#6357](https://github.com/Kong/kong/pull/6357)
- aws-lambda: respect `skip_large_bodies` config setting even when not using
  AWS API Gateway compatibility.
  [#6379](https://github.com/Kong/kong/pull/6379)


[Back to TOC](#table-of-contents)
- Fix issue where `kong reload` would occasionally leave stale workers locked
  at 100% CPU.
  [#6300](https://github.com/Kong/kong/pull/6300)
- Hybrid Mode: more informative error message when the Control Plane cannot
  be reached.
  [#6267](https://github.com/Kong/kong/pull/6267)

##### CLI

- `kong hybrid gen_cert` now reports "permission denied" errors correctly
  when it fails to write the certificate files.
  [#6368](https://github.com/Kong/kong/pull/6368)

##### Plugins

- acl: bumped to 3.0.1
  * Fix regression in a scenario where an ACL plugin with a `deny` clause
    was configured for a group that does not exist would cause a HTTP 401
    when an authenticated plugin would match the anonymous consumer. The
    behavior is now restored to that seen in Kong 1.x and 2.0.
    [#6354](https://github.com/Kong/kong/pull/6354)
- request-transformer: bumped to 1.2.7
  * Fix the construction of the error message when a template throws a Lua error.
    [#26](https://github.com/Kong/kong-plugin-request-transformer/pull/26)


## [2.1.3]

> Released 2020/08/19

This is a patch release in the 2.0 series. Being a patch release, it strictly
contains bugfixes. The are no new features or breaking changes.

### Fixes

##### Core

- Fix behavior of `X-Forwarded-Prefix` header with stripped path prefixes:
  the stripped portion of path is now added in `X-Forwarded-Prefix`,
  except if it is `/` or if it is received from a trusted client.
  [#6222](https://github.com/Kong/kong/pull/6222)

##### Migrations

- Avoid creating unnecessary an index for Postgres.
  [#6250](https://github.com/Kong/kong/pull/6250)

##### Admin API

- DB-less: fix concurrency issues with `/config` endpoint. It now waits for
  the configuration to update across workers before returning, and returns
  HTTP 429 on attempts to perform concurrent updates and HTTP 504 in case
  of update timeouts.
  [#6121](https://github.com/Kong/kong/pull/6121)

##### Plugins

- request-transformer: bump from v1.2.5 to v1.2.6
  * Fix an issue where query parameters would get incorrectly URL-encoded.
    [#24](https://github.com/Kong/kong-plugin-request-transformer/pull/24)
- acl: Fix migration of ACLs table for the Kong 2.1 series.
  [#6250](https://github.com/Kong/kong/pull/6250)


## [2.1.2]

> Released 2020/08/13

:white_check_mark: **Update (2020/08/13)**: This release fixed a balancer
bug that may cause incorrect request payloads to be sent to unrelated
upstreams during balancer retries, potentially causing responses for
other requests to be returned. Therefore it is **highly recommended**
that Kong users running versions `2.1.0` and `2.1.1` to upgrade to this
version as soon as possible, or apply mitigation from the
[2.1.0](#210) section below.

### Fixes

##### Core

- Fix a bug that balancer retries causes incorrect requests to be sent to
  subsequent upstream connections of unrelated requests.
  [#6224](https://github.com/Kong/kong/pull/6224)
- Fix an issue where plugins iterator was being built before setting the
  default workspace id, therefore indexing the plugins under the wrong workspace.
  [#6206](https://github.com/Kong/kong/pull/6206)

##### Migrations

- Improve reentrancy of Cassandra migrations.
  [#6206](https://github.com/Kong/kong/pull/6206)

##### PDK

- Make sure the `kong.response.error` PDK function respects gRPC related
  content types.
  [#6214](https://github.com/Kong/kong/pull/6214)


## [2.1.1]

> Released 2020/08/05

:red_circle: **Post-release note (as of 2020/08/13)**: A faulty behavior
has been observed with this change. When Kong proxies using the balancer
and a request to one of the upstream `Target` fails, Kong might send the
same request to another healthy `Target` in a different request later,
causing response for the failed request to be returned.

This bug could be mitigated temporarily by disabling upstream keepalive pools.
It can be achieved by either:

1. In `kong.conf`, set `upstream_keepalive_pool_size=0`, or
2. Setting the environment `KONG_UPSTREAM_KEEPALIVE_POOL_SIZE=0` when starting
   Kong with the CLI.

Then restart/reload the Kong instance.

Thanks Nham Le (@nhamlh) for reporting it in [#6212](https://github.com/Kong/kong/issues/6212).

:white_check_mark: **Update (2020/08/13)**: A fix to this regression has been
released as part of [2.1.2](#212). See the section of the Changelog related to this
release for more details.

### Dependencies

- Bump [lua-multipart](https://github.com/Kong/lua-multipart) to `0.5.9`.
  [#6148](https://github.com/Kong/kong/pull/6148)

### Fixes

##### Core

- No longer reject valid characters (as specified in the RFC 3986) in the `path` attribute of the
  Service entity.
  [#6183](https://github.com/Kong/kong/pull/6183)

##### Migrations

- Fix issue in Cassandra migrations where empty values in some entities would be incorrectly migrated.
  [#6171](https://github.com/Kong/kong/pull/6171)

##### Admin API

- Fix issue where consumed worker memory as reported by the `kong.node.get_memory_stats()` PDK method would be incorrectly reported in kilobytes, rather than bytes, leading to inaccurate values in the `/status` Admin API endpoint (and other users of said PDK method).
  [#6170](https://github.com/Kong/kong/pull/6170)

##### Plugins

- rate-limiting: fix issue where rate-limiting by Service would result in a global limit, rather than per Service.
  [#6157](https://github.com/Kong/kong/pull/6157)
- rate-limiting: fix issue where a TTL would not be set to some Redis keys.
  [#6150](https://github.com/Kong/kong/pull/6150)


[Back to TOC](#table-of-contents)


## [2.1.0]

> Released 2020/07/16

:red_circle: **Post-release note (as of 2020/08/13)**: A faulty behavior
has been observed with this change. When Kong proxies using the balancer
and a request to one of the upstream `Target` fails, Kong might send the
same request to another healthy `Target` in a different request later,
causing response for the failed request to be returned.

This bug could be mitigated temporarily by disabling upstream keepalive pools.
It can be achieved by either:

1. In `kong.conf`, set `upstream_keepalive_pool_size=0`, or
2. Setting the environment `KONG_UPSTREAM_KEEPALIVE_POOL_SIZE=0` when starting
   Kong with the CLI.

Then restart/reload the Kong instance.

Thanks Nham Le (@nhamlh) for reporting it in [#6212](https://github.com/Kong/kong/issues/6212).

:white_check_mark: **Update (2020/08/13)**: A fix to this regression has been
released as part of [2.1.2](#212). See the section of the Changelog related to this
release for more details.

### Distributions

- :gift: Introduce package for Ubuntu 20.04.
  [#6006](https://github.com/Kong/kong/pull/6006)
- Add `ca-certificates` to the Alpine Docker image.
  [#373](https://github.com/Kong/docker-kong/pull/373)
- :warning: The [go-pluginserver](https://github.com/Kong/go-pluginserver) no
  longer ships with Kong packages; users are encouraged to build it along with
  their Go plugins. For more info, check out the [Go Guide](https://docs.konghq.com/latest/go/).

### Dependencies

- :warning: In order to use all Kong features, including the new
  dynamic upstream keepalive behavior, the required OpenResty version is
  [1.15.8.3](http://openresty.org/en/changelog-1015008.html).
  If you are installing Kong from one of our distribution
  packages, this version and all required patches and modules are included.
  If you are building from source, you must apply
  Kong's [OpenResty patches](https://github.com/Kong/kong-build-tools/tree/master/openresty-build-tools/openresty-patches)
  as well as include [lua-kong-nginx-module](https://github.com/Kong/lua-kong-nginx-module).
  Our [kong-build-tools](https://github.com/Kong/kong-build-tools)
  repository allows you to do both easily.
- Bump OpenSSL version from `1.1.1f` to `1.1.1g`.
  [#5820](https://github.com/Kong/kong/pull/5810)
- Bump [lua-resty-dns-client](https://github.com/Kong/lua-resty-dns-client) from `4.1.3`
  to `5.0.1`.
  [#5499](https://github.com/Kong/kong/pull/5499)
- Bump [lyaml](https://github.com/gvvaughan/lyaml) from `0.2.4` to `0.2.5`.
  [#5984](https://github.com/Kong/kong/pull/5984)
- Bump [lua-resty-openssl](https://github.com/fffonion/lua-resty-openssl)
  from `0.6.0` to `0.6.2`.
  [#5941](https://github.com/Kong/kong/pull/5941)

### Changes

##### Core

- Increase maximum allowed payload size in hybrid mode.
  [#5654](https://github.com/Kong/kong/pull/5654)
- Targets now support a weight range of 0-65535.
  [#5871](https://github.com/Kong/kong/pull/5871)

##### Configuration

- :warning: The configuration properties `router_consistency` and
  `router_update_frequency` have been renamed to `worker_consistency` and
  `worker_state_update_frequency`, respectively. The new properties allow for
  configuring the consistency settings of additional internal structures, see
  below for details.
  [#5325](https://github.com/Kong/kong/pull/5325)
- :warning: The `nginx_upstream_keepalive_*` configuration properties have been
  renamed to `upstream_keepalive_*`. This is due to the introduction of dynamic
  upstream keepalive pools, see below for details.
  [#5771](https://github.com/Kong/kong/pull/5771)
- :warning: The default value of `worker_state_update_frequency` (previously
  `router_update_frequency`) was changed from `1` to `5`.
  [#5325](https://github.com/Kong/kong/pull/5325)

##### Plugins

- :warning: Change authentication plugins to standardize on `allow` and
  `deny` as terms for access control. Previous nomenclature is deprecated and
  support will be removed in Kong 3.0.
  * ACL: use `allow` and `deny` instead of `whitelist` and `blacklist`
  * bot-detection: use `allow` and `deny` instead of `whitelist` and `blacklist`
  * ip-restriction: use `allow` and `deny` instead of `whitelist` and `blacklist`
  [#6014](https://github.com/Kong/kong/pull/6014)

### Additions

##### Core

- :fireworks: **Asynchronous upstream updates**: Kong's load balancer is now able to
  update its internal structures asynchronously instead of onto the request/stream
  path.

  This change required the introduction of new configuration properties and the
  deprecation of older ones:
    - New properties:
      * `worker_consistency`
      * `worker_state_update_frequency`
    - Deprecated properties:
      * `router_consistency`
      * `router_update_frequency`

  The new `worker_consistency` property is similar to `router_consistency` and accepts
  either of `strict` (default, synchronous) or `eventual` (asynchronous). Unlike its
  deprecated counterpart, this new property aims at configuring the consistency of *all*
  internal structures of Kong, and not only the router.
  [#5325](https://github.com/Kong/kong/pull/5325)
- :fireworks: **Read-Only Postgres**: Kong users are now able to configure
  a read-only Postgres replica. When configured, Kong will attempt to fulfill
  read operations through the read-only replica instead of the main Postgres
  connection.
  [#5584](https://github.com/Kong/kong/pull/5584)
- Introducing **dynamic upstream keepalive pools**. This change prevents virtual
  host confusion when Kong proxies traffic to virtual services (hosted on the
  same IP/port) over TLS.
  Keepalive pools are now created by the `upstream IP/upstream port/SNI/client
  certificate` tuple instead of `IP/port` only. Users running Kong in front of
  virtual services should consider adjusting their keepalive settings
  appropriately.

  This change required the introduction of new configuration properties and
  the deprecation of older ones:
    - New properties:
        * `upstream_keepalive_pool_size`
        * `upstream_keepalive_max_requests`
        * `upstream_keepalive_idle_timeout`
    - Deprecated properties:
        * `nginx_upstream_keepalive`
        * `nginx_upstream_keepalive_requests`
        * `nginx_upstream_keepalive_timeout`

  Additionally, this change allows for specifying an indefinite amount of max
  requests and idle timeout threshold for upstream keepalive connections, a
  capability that was previously removed by Nginx 1.15.3.
  [#5771](https://github.com/Kong/kong/pull/5771)
- The default certificate for the proxy can now be configured via Admin API
  using the `/certificates` endpoint. A special `*` SNI has been introduced
  which stands for the default certificate.
  [#5404](https://github.com/Kong/kong/pull/5404)
- Add support for PKI in Hybrid Mode mTLS.
  [#5396](https://github.com/Kong/kong/pull/5396)
- Add `X-Forwarded-Prefix` to set of headers forwarded to upstream requests.
  [#5620](https://github.com/Kong/kong/pull/5620)
- Introduce a `_transform` option to declarative configuration, which allows
  importing basicauth credentials with and without hashed passwords. This change
  is only supported in declarative configuration format version `2.1`.
  [#5835](https://github.com/Kong/kong/pull/5835)
- Add capability to define different consistency levels for read and write
  operations in Cassandra. New configuration properties `cassandra_write_consistency`
  and `cassandra_read_consistency` were introduced and the existing
  `cassandra_consistency` property was deprecated.
  Thanks [Abhishekvrshny](https://github.com/Abhishekvrshny) for the patch!
  [#5812](https://github.com/Kong/kong/pull/5812)
- Introduce certificate expiry and CA constraint checks to Hybrid Mode
  certificates (`cluster_cert` and `cluster_ca_cert`).
  [#6000](https://github.com/Kong/kong/pull/6000)
- Introduce new attributes to the Services entity, allowing for customizations
  in TLS verification parameters:
  [#5976](https://github.com/Kong/kong/pull/5976)
  * `tls_verify`: whether TLS verification is enabled while handshaking
    with the upstream Service
  * `tls_verify_depth`: the maximum depth of verification when validating
    upstream Service's TLS certificate
  * `ca_certificates`: the CA trust store to use when validating upstream
    Service's TLS certificate
- Introduce new attribute `client_certificate` in Upstreams entry, used
  for supporting mTLS in active health checks.
  [#5838](https://github.com/Kong/kong/pull/5838)

##### CLI

- Migrations: add a new `--force` flag to `kong migrations bootstrap`.
  [#5635](https://github.com/Kong/kong/pull/5635)

##### Configuration

- Introduce configuration property `db_cache_neg_ttl`, allowing the configuration
  of negative TTL for DB entities.
  Thanks [ealogar](https://github.com/ealogar) for the patch!
  [#5397](https://github.com/Kong/kong/pull/5397)

##### PDK

- Support `kong.response.exit` in Stream (L4) proxy mode.
  [#5524](https://github.com/Kong/kong/pull/5524)
- Introduce `kong.request.get_forwarded_path` method, which returns
  the path component of the request's URL, but also considers
  `X-Forwarded-Prefix` if it comes from a trusted source.
  [#5620](https://github.com/Kong/kong/pull/5620)
- Introduce `kong.response.error` method, that allows PDK users to exit with
  an error while honoring the Accept header or manually forcing a content-type.
  [#5562](https://github.com/Kong/kong/pull/5562)
- Introduce `kong.client.tls` module, which provides the following methods for
  interacting with downstream mTLS:
  * `kong.client.tls.request_client_certificate()`: request client to present its
    client-side certificate to initiate mutual TLS authentication between server
    and client.
  * `kong.client.tls.disable_session_reuse()`: prevent the TLS session for the current
    connection from being reused by disabling session ticket and session ID for
    the current TLS connection.
  * `kong.client.tls.get_full_client_certificate_chain()`: return the PEM encoded
    downstream client certificate chain with the client certificate at the top
    and intermediate certificates (if any) at the bottom.
  [#5890](https://github.com/Kong/kong/pull/5890)
- Introduce `kong.log.serialize` method.
  [#5995](https://github.com/Kong/kong/pull/5995)
- Introduce new methods to the `kong.service` PDK module:
  * `kong.service.set_tls_verify()`: set whether TLS verification is enabled while
    handshaking with the upstream Service
  * `kong.service.set_tls_verify_depth()`: set the maximum depth of verification
    when validating upstream Service's TLS certificate
  * `kong.service.set_tls_verify_store()`: set the CA trust store to use when
    validating upstream Service's TLS certificate

##### Plugins

- :fireworks: **New Plugin**: introduce the [grpc-web plugin](https://github.com/Kong/kong-plugin-grpc-web), allowing clients
  to consume gRPC services via the gRPC-Web protocol.
  [#5607](https://github.com/Kong/kong/pull/5607)
- :fireworks: **New Plugin**: introduce the [grpc-gateway plugin](https://github.com/Kong/kong-plugin-grpc-gateway), allowing
  access to upstream gRPC services through a plain HTTP request.
  [#5939](https://github.com/Kong/kong/pull/5939)
- Go: add getter and setter methods for `kong.ctx.shared`.
  [#5496](https://github.com/Kong/kong/pull/5496/)
- Add `X-Credential-Identifier` header to the following authentication plugins:
  * basic-auth
  * key-auth
  * ldap-auth
  * oauth2
  [#5516](https://github.com/Kong/kong/pull/5516)
- Rate-Limiting: auto-cleanup expired rate-limiting metrics in Postgres.
  [#5498](https://github.com/Kong/kong/pull/5498)
- OAuth2: add ability to persist refresh tokens throughout their life cycle.
  Thanks [amberheilman](https://github.com/amberheilman) for the patch!
  [#5264](https://github.com/Kong/kong/pull/5264)
- IP-Restriction: add support for IPv6.
  [#5640](https://github.com/Kong/kong/pull/5640)
- OAuth2: add support for PKCE.
  Thanks [amberheilman](https://github.com/amberheilman) for the patch!
  [#5268](https://github.com/Kong/kong/pull/5268)
- OAuth2: allow optional hashing of client secrets.
  [#5610](https://github.com/Kong/kong/pull/5610)
- aws-lambda: bump from v3.1.0 to v3.4.0
  * Add `host` configuration to allow for custom Lambda endpoints.
    [#35](https://github.com/Kong/kong-plugin-aws-lambda/pull/35)
- zipkin: bump from 0.2 to 1.1.0
  * Add support for B3 single header
    [#66](https://github.com/Kong/kong-plugin-zipkin/pull/66)
  * Add `traceid_byte_count` config option
    [#74](https://github.com/Kong/kong-plugin-zipkin/pull/74)
  * Add support for W3C header
    [#75](https://github.com/Kong/kong-plugin-zipkin/pull/75)
  * Add new option `header_type`
    [#75](https://github.com/Kong/kong-plugin-zipkin/pull/75)
- serverless-functions: bump from 0.3.1 to 1.0.0
  * Add ability to run functions in each request processing phase.
    [#21](https://github.com/Kong/kong-plugin-serverless-functions/pull/21)
- prometheus: bump from 0.7.1 to 0.9.0
  * Performance: significant improvements in throughput and CPU usage.
    [#79](https://github.com/Kong/kong-plugin-prometheus/pull/79)
  * Expose healthiness of upstreams targets.
    Thanks [carnei-ro](https://github.com/carnei-ro) for the patch!
    [#88](https://github.com/Kong/kong-plugin-prometheus/pull/88)
- rate-limiting: allow rate-limiting by custom header.
  Thanks [carnei-ro](https://github.com/carnei-ro) for the patch!
  [#5969](https://github.com/Kong/kong/pull/5969)
- session: bumped from 2.3.0 to 2.4.0.
  [#5868](https://github.com/Kong/kong/pull/5868)

### Fixes

##### Core

- Fix memory leak when loading a declarative configuration that fails
  schema validation.
  [#5759](https://github.com/Kong/kong/pull/5759)
- Fix migration issue where the index for the `ca_certificates` table would
  fail to be created.
  [#5764](https://github.com/Kong/kong/pull/5764)
- Fix issue where DNS resolution would fail in DB-less mode.
  [#5831](https://github.com/Kong/kong/pull/5831)

##### Admin API

- Disallow `PATCH` on `/upstreams/:upstreams/targets/:targets`

##### Plugins

- Go: fix issue where instances of the same Go plugin applied to different
  Routes would get mixed up.
  [#5597](https://github.com/Kong/kong/pull/5597)
- Strip `Authorization` value from logged headers. Values are now shown as
  `REDACTED`.
  [#5628](https://github.com/Kong/kong/pull/5628).
- ACL: respond with HTTP 401 rather than 403 if credentials are not provided.
  [#5452](https://github.com/Kong/kong/pull/5452)
- ldap-auth: set credential ID upon authentication, allowing subsequent
  plugins (e.g., rate-limiting) to act on said value.
  [#5497](https://github.com/Kong/kong/pull/5497)
- ldap-auth: hash the cache key generated by the plugin.
  [#5497](https://github.com/Kong/kong/pull/5497)
- zipkin: bump from 0.2 to 1.1.0
  * Stopped tagging non-erroneous spans with `error=false`.
    [#63](https://github.com/Kong/kong-plugin-zipkin/pull/63)
  * Changed the structure of `localEndpoint` and `remoteEndpoint`.
    [#63](https://github.com/Kong/kong-plugin-zipkin/pull/63)
  * Store annotation times in microseconds.
    [#71](https://github.com/Kong/kong-plugin-zipkin/pull/71)
  * Prevent an error triggered when timing-related kong variables
    were not present.
    [#71](https://github.com/Kong/kong-plugin-zipkin/pull/71)
- aws-lambda: AWS regions are no longer validated against a hardcoded list; if an
  invalid region name is provided, a proxy Internal Server Error is raised,
  and a DNS resolution error message is logged.
  [#33](https://github.com/Kong/kong-plugin-aws-lambda/pull/33)

[Back to TOC](#table-of-contents)


## [2.0.5]

> Released 2020/06/30

### Dependencies

- Bump OpenSSL version from `1.1.1f` to `1.1.1g`.
  [#5820](https://github.com/Kong/kong/pull/5810)
- Bump [go-pluginserver](https://github.com/Kong/go-pluginserver) from version
  from `0.2.0` to `0.3.2`, leveraging [go-pdk](https://github.com/Kong/go-pdk) `0.3.1`.
  See the [go-pdk changelog](https://github.com/Kong/go-pdk/blob/master/CHANGELOG.md#v031).

### Fixes

##### Core

- Fix a race condition leading to random config fetching failure in DB-less mode.
  [#5833](https://github.com/Kong/kong/pull/5833)
- Fix issue where a respawned worker would not use the existing configuration
  in DB-less mode.
  [#5850](https://github.com/Kong/kong/pull/5850)
- Fix issue where declarative configuration would fail with the error:
  `Cannot serialise table: excessively sparse array`.
  [#5768](https://github.com/Kong/kong/pull/5865)
- Targets now support a weight range of 0-65535.
  [#5871](https://github.com/Kong/kong/pull/5871)
- Make kong.ctx.plugin light-thread safe
  Thanks [tdelaune](https://github.com/tdelaune) for the assistance!
  [#5873](https://github.com/Kong/kong/pull/5873)
- Go: fix issue with Go plugins where the plugin instance would be
  intermittently killed.
  Thanks [primableatom](https://github.com/primableatom) for the patch!
  [#5903](https://github.com/Kong/kong/pull/5903)
- Auto-convert `config.anonymous` from empty string to the `ngx.null` value.
  [#5906](https://github.com/Kong/kong/pull/5906)
- Fix issue where DB-less wouldn't correctly validate input with missing IDs,
  names, or cache key.
  [#5929](https://github.com/Kong/kong/pull/5929)
- Fix issue where a request to the upstream health endpoint would fail with
  HTTP 500 Internal Server Error.
  [#5943](https://github.com/Kong/kong/pull/5943)
- Fix issue where providing a declarative configuration file containing
  fields with explicit null values would result in an error.
  [#5999](https://github.com/Kong/kong/pull/5999)
- Fix issue where the balancer wouldn't be built for all workers.
  [#5931](https://github.com/Kong/kong/pull/5931)
- Fix issue where a declarative configuration file with primary keys specified
  as numbers would result in an error.
  [#6005](https://github.com/Kong/kong/pull/6005)

##### CLI

##### Configuration

- Fix issue where the Postgres password from the Kong configuration file
  would be truncated if it contained a `#` character.
  [#5822](https://github.com/Kong/kong/pull/5822)

##### Admin API

- Fix issue where a `PUT` request on `/upstreams/:upstreams/targets/:targets`
  would result in HTTP 500 Internal Server Error.
  [#6012](https://github.com/Kong/kong/pull/6012)

##### PDK

- Stop request processing flow if body encoding fails.
  [#5829](https://github.com/Kong/kong/pull/5829)
- Ensure `kong.service.set_target()` includes the port number if a non-default
  port is used.
  [#5996](https://github.com/Kong/kong/pull/5996)

##### Plugins

- Go: fix issue where the go-pluginserver would not reload Go plugins'
  configurations.
  Thanks [wopol](https://github.com/wopol) for the patch!
  [#5866](https://github.com/Kong/kong/pull/5866)
- basic-auth: avoid fetching credentials when password is not given.
  Thanks [Abhishekvrshny](https://github.com/Abhishekvrshny) for the patch!
  [#5880](https://github.com/Kong/kong/pull/5880)
- cors: avoid overwriting upstream response `Vary` header; new values are now
  added as additional `Vary` headers.
  Thanks [aldor007](https://github.com/aldor007) for the patch!
  [#5794](https://github.com/Kong/kong/pull/5794)

[Back to TOC](#table-of-contents)


## [2.0.4]

> Released 2020/04/22

### Fixes

##### Core

  - Disable JIT mlcache:get_bulk() on ARM64
    [#5797](https://github.com/Kong/kong/pull/5797)
  - Don't incrementing log counters on unexpected errors
    [#5783](https://github.com/Kong/kong/pull/5783)
  - Invalidate target history at cleanup so balancers stay synced
    [#5775](https://github.com/Kong/kong/pull/5775)
  - Set a log prefix with the upstream name
    [#5773](https://github.com/Kong/kong/pull/5773)
  - Fix memory leaks when loading a declarative config that fails schema validation
    [#5766](https://github.com/Kong/kong/pull/5766)
  - Fix some balancer and cluster_events issues
    [#5804](https://github.com/Kong/kong/pull/5804)

##### Configuration

  - Send declarative config updates to stream subsystem via Unix domain
    [#5786](https://github.com/Kong/kong/pull/5786)
  - Now when using declarative configurations the cache is purged on reload, cleaning any references to removed entries
    [#5769](https://github.com/Kong/kong/pull/5769)


[Back to TOC](#table-of-contents)


## [2.0.3]

> Released 2020/04/06

This is a patch release in the 2.0 series. Being a patch release, it strictly
contains performance improvements and bugfixes. The are no new features or
breaking changes.

### Fixes

##### Core

  - Setting the target weight to 0 does not automatically remove the upstream.
    [#5710](https://github.com/Kong/kong/pull/5710).
  - The plugins iterator is now always fully built, even if the initialization
    of any of them fails.
    [#5692](https://github.com/Kong/kong/pull/5692).
  - Fixed the load of `dns_not_found_ttl` and `dns_error_ttl` configuration
    options.
    [#5684](https://github.com/Kong/kong/pull/5684).
  - Consumers and tags are properly warmed-up from the plugins' perspective,
    i.e. they are loaded to the cache space that plugins access.
    [#5669](https://github.com/Kong/kong/pull/5669).
  - Customized error messages don't affect subsequent default error responses
    now.
    [#5673](https://github.com/Kong/kong/pull/5673).

##### CLI

  - Fixed the `lua_package_path` option precedence over `LUA_PATH` environment
    variable.
    [#5729](https://github.com/Kong/kong/pull/5729).
  - Support to Nginx binary upgrade by correctly handling the `USR2` signal.
    [#5657](https://github.com/Kong/kong/pull/5657).

##### Configuration

  - Fixed the logrotate configuration file with the right line terminators.
    [#243](https://github.com/Kong/kong-build-tools/pull/243).
    Thanks, [WALL-E](https://github.com/WALL-E)

##### Admin API

  - Fixed the `sni is duplicated` error when sending multiple `SNIs` as body
    arguments and an `SNI` on URL that matched one from the body.
    [#5660](https://github.com/Kong/kong/pull/5660).

[Back to TOC](#table-of-contents)


## [2.0.2]

> Released 2020/02/27

This is a patch release in the 2.0 series. Being a patch release, it strictly
contains performance improvements and bugfixes. The are no new features or
breaking changes.

### Fixes

##### Core

  - Fix issue related to race condition in Cassandra select each method
    [#5564](https://github.com/Kong/kong/pull/5564).
    Thanks, [vasuharish](https://github.com/vasuharish)!
  - Fix issue related to running control plane under multiple Nginx workers
    [#5612](https://github.com/Kong/kong/pull/5612).
  - Don't change route paths when marshaling
    [#5587](https://github.com/Kong/kong/pull/5587).
  - Fix propagation of posted health across workers
    [#5539](https://github.com/Kong/kong/pull/5539).
  - Use proper units for timeouts with cassandra
    [#5571](https://github.com/Kong/kong/pull/5571).
  - Fix broken SNI based routing in L4 proxy mode
    [#5533](https://github.com/Kong/kong/pull/5533).

##### Plugins

  - Enable the ACME plugin by default
    [#5555](https://github.com/Kong/kong/pull/5555).
  - Accept consumer username in anonymous field
    [#5552](https://github.com/Kong/kong/pull/5552).

[Back to TOC](#table-of-contents)


## [2.0.1]

> Released 2020/02/04

This is a patch release in the 2.0 series. Being a patch release, it strictly
contains performance improvements and bugfixes. The are no new features or
breaking changes.


### Fixes

##### Core

  - Migrations include the configured Lua path now
    [#5509](https://github.com/Kong/kong/pull/5509).
  - Hop-by-hop headers to not clear upgrade header on upgrade
    [#5495](https://github.com/Kong/kong/pull/5495).
  - Balancers now properly check if a response is produced by an upstream
    [#5493](https://github.com/Kong/kong/pull/5493).
    Thanks, [onematchfox](https://github.com/onematchfox)!
  - Kong correctly logs an error message when the Lua VM cannot allocate memory
    [#5479](https://github.com/Kong/kong/pull/5479)
    Thanks, [pamiel](https://github.com/pamiel)!
  - Schema validations work again in DB-less mode
    [#5464](https://github.com/Kong/kong/pull/5464).

##### Plugins

  - oauth2: handle `Authorization` headers with missing `access_token` correctly.
    [#5514](https://github.com/Kong/kong/pull/5514).
    Thanks, [jeremyjpj0916](https://github.com/jeremyjpj0916)!
  - oauth2: hash oauth2_tokens cache key via the DAO
    [#5507](https://github.com/Kong/kong/pull/5507)


[Back to TOC](#table-of-contents)


## [2.0.0]

> Released 2020/01/20

This is a new major release of Kong, including new features such as **Hybrid
mode**, **Go language support for plugins** and **buffered proxying**, and
much more.

Kong 2.0.0 removes the deprecated service mesh functionality, which was
been retired in favor of [Kuma](https://kuma.io), as Kong continues to
focus on its core gateway capabilities.

Please note that Kong 2.0.0 also removes support for migrating from versions
below 1.0.0. If you are running Kong 0.x versions below 0.14.1, you need to
migrate to 0.14.1 first, and once you are running 0.14.1, you can migrate to
Kong 1.5.0, which includes special provisions for migrating from Kong 0.x,
such as the `kong migrations migrate-apis` command, and then finally to Kong
2.0.0.

### Dependencies

- :warning: The required OpenResty version is
  [1.15.8.2](http://openresty.org/en/changelog-1015008.html), and the
  the set of patches included has changed, including the latest release of
  [lua-kong-nginx-module](https://github.com/Kong/lua-kong-nginx-module).
  If you are installing Kong from one of our distribution
  packages, you are not affected by this change.

**Note:** if you are not using one of our distribution packages and compiling
OpenResty from source, you must still apply Kong's [OpenResty
patches](https://github.com/Kong/kong-build-tools/tree/master/openresty-build-tools/openresty-patches)
(and, as highlighted above, compile OpenResty with the new
lua-kong-nginx-module). Our [kong-build-tools](https://github.com/Kong/kong-build-tools)
repository will allow you to do both easily.

### Packaging

- RPM packages are now signed with our own GPG keys. You can download our public
  key at https://bintray.com/user/downloadSubjectPublicKey?username=kong
- Kong now ships with a systemd unit file

### Additions

##### Core

  - :fireworks: **Hybrid mode** for management of control-plane and
    data-plane nodes. This allows running control-plane nodes using a
    database and have them deliver configuration updates to DB-less
    data-plane nodes.
    [#5294](https://github.com/Kong/kong/pull/5294)
  - :fireworks: **Buffered proxying** - plugins can now request buffered
    reading of the service response (as opposed to the streaming default),
    allowing them to modify headers based on the contents of the body
    [#5234](https://github.com/Kong/kong/pull/5234)
  - The `transformations` in DAO schemas now also support `on_read`,
    allowing for two-way (read/write) data transformations between
    Admin API input/output and database storage.
    [#5100](https://github.com/Kong/kong/pull/5100)
  - Added `threshold` attribute for health checks
    [#5206](https://github.com/Kong/kong/pull/5206)
  - Caches for core entities and plugin-controlled entities (such as
    credentials, etc.) are now separated, protecting the core entities
    from cache eviction caused by plugin behavior.
    [#5114](https://github.com/Kong/kong/pull/5114)
  - Cipher suite was updated to the Mozilla v5 release.
    [#5342](https://github.com/Kong/kong/pull/5342)
  - Better support for using already existing Cassandra keyspaces
    when migrating
    [#5361](https://github.com/Kong/kong/pull/5361)
  - Better log messages when plugin modules fail to load
    [#5357](https://github.com/Kong/kong/pull/5357)
  - `stream_listen` now supports the `backlog` option.
    [#5346](https://github.com/Kong/kong/pull/5346)
  - The internal cache was split into two independent segments,
    `kong.core_cache` and `kong.cache`. The `core_cache` region is
    used by the Kong core to store configuration data that doesn't
    change often. The other region is used to store plugin
    runtime data that is dependent on traffic pattern and user
    behavior. This change should decrease the cache contention
    between Kong core and plugins and result in better performance
    overall.
    - :warning: Note that both structures rely on the already existent
      `mem_cache_size` configuration option to set their size,
      so when upgrading from a previous Kong version, the cache
      memory consumption might double if this value is not adjusted
      [#5114](https://github.com/Kong/kong/pull/5114)

##### CLI

  - `kong config init` now accepts a filename argument
    [#4451](https://github.com/Kong/kong/pull/4451)

##### Configuration

  - :fireworks: **Extended support for Nginx directive injections**
    via Kong configurations, reducing the needs for custom Nginx
    templates. New injection contexts were added: `nginx_main_`,
    `nginx_events` and `nginx_supstream_` (`upstream` in `stream`
    mode).
    [#5390](https://github.com/Kong/kong/pull/5390)
  - Enable `reuseport` option in the listen directive by default
    and allow specifying both `reuseport` and `backlog=N` in the
    listener flags.
    [#5332](https://github.com/Kong/kong/pull/5332)
  - Check existence of `lua_ssl_trusted_certificate` at startup
    [#5345](https://github.com/Kong/kong/pull/5345)

##### Admin API

  - Added `/upstreams/<id>/health?balancer_health=1` attribute for
    detailed information about balancer health based on health
    threshold configuration
    [#5206](https://github.com/Kong/kong/pull/5206)

##### PDK

  - New functions `kong.service.request.enable_buffering`,
    `kong.service.response.get_raw_body` and
    `kong.service.response.get_body` for use with buffered proxying
    [#5315](https://github.com/Kong/kong/pull/5315)

##### Plugins

  - :fireworks: **Go plugin support** - plugins can now be written in
    Go as well as Lua, through the use of an out-of-process Go plugin server.
    [#5326](https://github.com/Kong/kong/pull/5326)
  - The lifecycle of the Plugin Server daemon for Go language support is
    managed by Kong itself.
    [#5366](https://github.com/Kong/kong/pull/5366)
  - :fireworks: **New plugin: ACME** - Let's Encrypt and ACMEv2 integration with Kong
    [#5333](https://github.com/Kong/kong/pull/5333)
  - :fireworks: aws-lambda: bumped version to 3.0.1, with a number of new features!
    [#5083](https://github.com/Kong/kong/pull/5083)
  - :fireworks: prometheus: bumped to version 0.7.0 including major performance improvements
    [#5295](https://github.com/Kong/kong/pull/5295)
  - zipkin: bumped to version 0.2.1
    [#5239](https://github.com/Kong/kong/pull/5239)
  - session: bumped to version 2.2.0, adding `authenticated_groups` support
    [#5108](https://github.com/Kong/kong/pull/5108)
  - rate-limiting: added experimental support for standardized headers based on the
    ongoing [RFC draft](https://tools.ietf.org/html/draft-polli-ratelimit-headers-01)
    [#5335](https://github.com/Kong/kong/pull/5335)
  - rate-limiting: added Retry-After header on HTTP 429 responses
    [#5329](https://github.com/Kong/kong/pull/5329)
  - datadog: report metrics with tags --
    Thanks [mvanholsteijn](https://github.com/mvanholsteijn) for the patch!
    [#5154](https://github.com/Kong/kong/pull/5154)
  - request-size-limiting: added `size_unit` configuration option.
    [#5214](https://github.com/Kong/kong/pull/5214)
  - request-termination: add extra check for `conf.message` before sending
    response back with body object included.
    [#5202](https://github.com/Kong/kong/pull/5202)
  - jwt: add `X-Credential-Identifier` header in response --
    Thanks [davinwang](https://github.com/davinwang) for the patch!
    [#4993](https://github.com/Kong/kong/pull/4993)

### Fixes

##### Core

  - Correct detection of update upon deleting Targets --
    Thanks [pyrl247](https://github.com/pyrl247) for the patch!
  - Fix declarative config loading of entities with abstract records
    [#5343](https://github.com/Kong/kong/pull/5343)
  - Fix sort priority when matching routes by longest prefix
    [#5430](https://github.com/Kong/kong/pull/5430)
  - Detect changes in Routes that happen halfway through a router update
    [#5431](https://github.com/Kong/kong/pull/5431)

##### Admin API

  - Corrected the behavior when overwriting a Service configuration using
    the `url` shorthand
    [#5315](https://github.com/Kong/kong/pull/5315)

##### Core

  - :warning: **Removed Service Mesh support** - That has been deprecated in
    Kong 1.4 and made off-by-default already, and the code is now gone in 2.0.
    For Service Mesh, we now have [Kuma](https://kuma.io), which is something
    designed for Mesh patterns from day one, so we feel at peace with removing
    Kong's native Service Mesh functionality and focus on its core capabilities
    as a gateway.

##### Configuration

  - Routes using `tls` are now supported in stream mode by adding an
    entry in `stream_listen` with the `ssl` keyword enabled.
    [#5346](https://github.com/Kong/kong/pull/5346)
  - As part of service mesh removal, serviceless proxying was removed.
    You can still set `service = null` when creating a route for use with
    serverless plugins such as `aws-lambda`, or `request-termination`.
    [#5353](https://github.com/Kong/kong/pull/5353)
  - Removed the `origins` property which was used for service mesh.
    [#5351](https://github.com/Kong/kong/pull/5351)
  - Removed the `transparent` property which was used for service mesh.
    [#5350](https://github.com/Kong/kong/pull/5350)
  - Removed the `nginx_optimizations` property; the equivalent settings
    can be performed via Nginx directive injections.
    [#5390](https://github.com/Kong/kong/pull/5390)
  - The Nginx directive injection prefixes `nginx_http_upstream_`
    and `nginx_http_status_` were renamed to `nginx_upstream_` and
    `nginx_status_` respectively.
    [#5390](https://github.com/Kong/kong/pull/5390)

##### Plugins

  - Removed the Sidecar Injector plugin which was used for service mesh.
    [#5199](https://github.com/Kong/kong/pull/5199)


[Back to TOC](#table-of-contents)


## [1.5.1]

> Released 2020/02/19

This is a patch release over 1.5.0, fixing a minor issue in the `kong migrations migrate-apis`
command, which assumed execution in a certain order in the migration process. This now
allows the command to be executed prior to running the migrations from 0.x to 1.5.1.

### Fixes

##### CLI

  - Do not assume new fields are already available when running `kong migrations migrate-apis`
    [#5572](https://github.com/Kong/kong/pull/5572)


[Back to TOC](#table-of-contents)


## [1.5.0]

> Released 2020/01/20

Kong 1.5.0 is the last release in the Kong 1.x series, and it was designed to
help Kong 0.x users upgrade out of that series and into more current releases.
Kong 1.5.0 includes two features designed to ease the transition process: the
new `kong migrations migrate-apis` commands, to help users migrate away from
old `apis` entities which were deprecated in Kong 0.13.0 and removed in Kong
1.0.0, and a compatibility flag to provide better router compatibility across
Kong versions.

### Additions

##### Core

  - New `path_handling` attribute in Routes entities, which selects the behavior
    the router will have when combining the Service Path, the Route Path, and
    the Request path into a single path sent to the upstream. This attribute
    accepts two values, `v0` or `v1`, making the router behave as in Kong 0.x or
    Kong 1.x, respectively. [#5360](https://github.com/Kong/kong/pull/5360)

##### CLI

  - New command `kong migrations migrate-apis`, which converts any existing
    `apis` from an old Kong 0.x installation and generates Route, Service and
    Plugin entities with equivalent configurations. The converted routes are
    set to use `path_handling = v0`, to ensure compatibility.
    [#5176](https://github.com/Kong/kong/pull/5176)

### Fixes

##### Core

  - Fixed the routing prioritization that could lead to a match in a lower
    priority path. [#5443](https://github.com/Kong/kong/pull/5443)
  - Changes in router or plugins entities while the rebuild is in progress now
    are treated in the next rebuild, avoiding to build invalid iterators.
    [#5431](https://github.com/Kong/kong/pull/5431)
  - Fixed invalid incorrect calculation of certificate validity period.
    [#5449](https://github.com/Kong/kong/pull/5449) -- Thanks
    [Bevisy](https://github.com/Bevisy) for the patch!


[Back to TOC](#table-of-contents)


## [1.4.3]

> Released 2020/01/09

:warning: This release includes a security fix to address potentially
sensitive information being written to the error log file. This affects
certain uses of the Admin API for DB-less mode, described below.

This is a patch release in the 1.4 series, and as such, strictly contains
bugfixes. There are no new features nor breaking changes.

### Fixes

##### Core

  - Fix the detection of the need for balancer updates
    when deleting targets
    [#5352](https://github.com/kong/kong/issues/5352) --
    Thanks [zeeshen](https://github.com/zeeshen) for the patch!
  - Fix behavior of longest-path criteria when matching routes
    [#5383](https://github.com/kong/kong/issues/5383)
  - Fix incorrect use of cache when using header-based routing
    [#5267](https://github.com/kong/kong/issues/5267) --
    Thanks [marlonfan](https://github.com/marlonfan) for the patch!

##### Admin API

  - Do not make a debugging dump of the declarative config input into
    `error.log` when posting it with `/config` and using `_format_version`
    as a top-level parameter (instead of embedded in the `config` parameter).
    [#5411](https://github.com/kong/kong/issues/5411)
  - Fix incorrect behavior of PUT for /certificates
    [#5321](https://github.com/kong/kong/issues/5321)

##### Plugins

  - acl: fixed an issue where getting ACLs by group failed when multiple
    consumers share the same group
    [#5322](https://github.com/kong/kong/issues/5322)


[Back to TOC](#table-of-contents)


## [1.4.2]

> Released 2019/12/10

This is another patch release in the 1.4 series, and as such, strictly
contains bugfixes. There are no new features nor breaking changes.

### Fixes

##### Core

  - Fixes some corner cases in the balancer behavior
    [#5318](https://github.com/Kong/kong/pull/5318)

##### Plugins

  - http-log: disable queueing when using the default
    settings, to avoid memory consumption issues
    [#5323](https://github.com/Kong/kong/pull/5323)
  - prometheus: restore compatibility with version 0.6.0
    [#5303](https://github.com/Kong/kong/pull/5303)


[Back to TOC](#table-of-contents)


## [1.4.1]

> Released 2019/12/03

This is a patch release in the 1.4 series, and as such, strictly contains
bugfixes. There are no new features nor breaking changes.

### Fixes

##### Core

  - Fixed a memory leak in the balancer
    [#5229](https://github.com/Kong/kong/pull/5229) --
    Thanks [zeeshen](https://github.com/zeeshen) for the patch!
  - Removed arbitrary limit on worker connections.
    [#5148](https://github.com/Kong/kong/pull/5148)
  - Fixed `preserve_host` behavior for gRPC routes
    [#5225](https://github.com/Kong/kong/pull/5225)
  - Fix migrations for ttl for OAuth2 tokens
    [#5253](https://github.com/Kong/kong/pull/5253)
  - Improve handling of errors when creating balancers
    [#5284](https://github.com/Kong/kong/pull/5284)

##### CLI

  - Fixed an issue with `kong config db_export` when reading
    entities that are ttl-enabled and whose ttl value is `null`.
    [#5185](https://github.com/Kong/kong/pull/5185)

##### Admin API

  - Various fixes for Admin API behavior
    [#5174](https://github.com/Kong/kong/pull/5174),
    [#5178](https://github.com/Kong/kong/pull/5178),
    [#5191](https://github.com/Kong/kong/pull/5191),
    [#5186](https://github.com/Kong/kong/pull/5186)

##### Plugins

  - http-log: do not impose a retry delay on successful sends
    [#5282](https://github.com/Kong/kong/pull/5282)


[Back to TOC](#table-of-contents)

## [1.4.0]

> Released on 2019/10/22

### Installation

  - :warning: All Bintray assets have been renamed from `.all.` / `.noarch.` to be
    architecture specific namely `.arm64.` and `.amd64.`

### Additions

##### Core

  - :fireworks: New configuration option `cassandra_refresh_frequency` to set
    the frequency that Kong will check for Cassandra cluster topology changes,
    avoiding restarts when Cassandra nodes are added or removed.
    [#5071](https://github.com/Kong/kong/pull/5071)
  - New `transformations` property in DAO schemas, which allows adding functions
    that run when database rows are inserted or updated.
    [#5047](https://github.com/Kong/kong/pull/5047)
  - The new attribute `hostname` has been added to `upstreams` entities. This
    attribute is used as the `Host` header when proxying requests through Kong
    to servers that are listening on server names that are different from the
    names to which they resolve.
    [#4959](https://github.com/Kong/kong/pull/4959)
  - New status interface has been introduced. It exposes insensitive health,
    metrics and error read-only information from Kong, which can be consumed by
    other services in the infrastructure to monitor Kong's health.
    This removes the requirement of the long-used workaround to monitor Kong's
    health by injecting a custom server block.
    [#4977](https://github.com/Kong/kong/pull/4977)
  - New Admin API response header `X-Kong-Admin-Latency`, reporting the time
    taken by Kong to process an Admin API request.
    [#4966](https://github.com/Kong/kong/pull/4996/files)

##### Configuration

  - :warning: New configuration option `service_mesh` which enables or disables
    the Service Mesh functionality. The Service Mesh is being deprecated and
    will not be available in the next releases of Kong.
    [#5124](https://github.com/Kong/kong/pull/5124)
  - New configuration option `router_update_frequency` that allows setting the
    frequency that router and plugins will be checked for changes. This new
    option avoids performance degradation when Kong routes or plugins are
    frequently changed. [#4897](https://github.com/Kong/kong/pull/4897)

##### Plugins

  - rate-limiting: in addition to consumer, credential, and IP levels, now
    rate-limiting plugin has service-level support. Thanks
    [wuguangkuo](https://github.com/wuguangkuo) for the patch!
    [#5031](https://github.com/Kong/kong/pull/5031)
  - Now rate-limiting `local` policy counters expire using the shared
    dictionary's TTL, avoiding to keep unnecessary counters in memory. Thanks
    [cb372](https://github.com/cb372) for the patch!
    [#5029](https://github.com/Kong/kong/pull/5029)
  - Authentication plugins have support for tags now.
    [#4945](https://github.com/Kong/kong/pull/4945)
  - response-transformer plugin now supports renaming response headers. Thanks
    [aalmazanarbs](https://github.com/aalmazanarbs) for the patch!
    [#5040](https://github.com/Kong/kong/pull/5040)

### Fixes

##### Core

  - :warning: Service Mesh is known to cause HTTPS requests to upstream to
    ignore `proxy_ssl*` directives, so it is being discontinued in the next
    major release of Kong. In this release it is disabled by default, avoiding
    this issue, and it can be enabled as aforementioned in the configuration
    section. [#5124](https://github.com/Kong/kong/pull/5124)
  - Fixed an issue on reporting the proper request method and URL arguments on
    NGINX-produced errors in logging plugins.
    [#5073](https://github.com/Kong/kong/pull/5073)
  - Fixed an issue where targets were not properly updated in all Kong workers
    when they were removed. [#5041](https://github.com/Kong/kong/pull/5041)
  - Deadlocks cases in database access functions when using Postgres and
    cleaning up `cluster_events` in high-changing scenarios were fixed.
    [#5118](https://github.com/Kong/kong/pull/5118)
  - Fixed issues with tag-filtered GETs on Cassandra-backed nodes.
    [#5105](https://github.com/Kong/kong/pull/5105)

##### Configuration

  - Fixed Lua parsing and error handling in declarative configurations.
    [#5019](https://github.com/Kong/kong/pull/5019)
  - Automatically escape any unescaped `#` characters in parsed `KONG_*`
    environment variables. [#5062](https://github.com/Kong/kong/pull/5062)

##### Plugins

  - file-log: creates log file with proper permissions when Kong uses
    declarative config. [#5028](https://github.com/Kong/kong/pull/5028)
  - basic-auth: fixed credentials parsing when using DB-less
    configurations. [#5080](https://github.com/Kong/kong/pull/5080)
  - jwt: plugin handles empty claims and return the correct error message.
    [#5123](https://github.com/Kong/kong/pull/5123)
    Thanks to [@jeremyjpj0916](https://github.com/jeremyjpj0916) for the patch!
  - serverless-functions: Lua code in declarative configurations is validated
    and loaded correctly.
    [#24](https://github.com/Kong/kong-plugin-serverless-functions/pull/24)
  - request-transformer: fixed bug on removing and then adding request headers
    with the same name.
    [#9](https://github.com/Kong/kong-plugin-request-transformer/pull/9)


[Back to TOC](#table-of-contents)

## [1.3.0]

> Released on 2019/08/21

Kong 1.3 is the first version to officially support **gRPC proxying**!

Following our vision for Kong to proxy modern Web services protocols, we are
excited for this newest addition to the family of protocols already supported
by Kong (HTTP(s), WebSockets, and TCP). As we have recently stated in our
latest [Community Call](https://konghq.com/community-call/), more protocols are
to be expected in the future.

Additionally, this release includes several highly-requested features such as
support for upstream **mutual TLS**, **header-based routing** (not only
`Host`), **database export**, and **configurable upstream keepalive
timeouts**.

### Changes

##### Dependencies

- :warning: The required OpenResty version has been bumped to
  [1.15.8.1](http://openresty.org/en/changelog-1015008.html). If you are
  installing Kong from one of our distribution packages, you are not affected
  by this change. See [#4382](https://github.com/Kong/kong/pull/4382).
  With this new version comes a number of improvements:
  1. The new [ngx\_http\_grpc\_module](https://nginx.org/en/docs/http/ngx_http_grpc_module.html).
  2. Configurable of upstream keepalive connections by timeout or number of
     requests.
  3. Support for ARM64 architectures.
  4. LuaJIT GC64 mode for x86_64 architectures, raising the LuaJIT GC-managed
     memory limit from 2GB to 128TB and producing more predictable GC
     performance.
- :warning: From this version on, the new
  [lua-kong-nginx-module](https://github.com/Kong/lua-kong-nginx-module) Nginx
  module is **required** to be built into OpenResty for Kong to function
  properly. This new module allows Kong to support new features such as mutual
  TLS authentication. If you are installing Kong from one of our distribution
  packages, you are not affected by this change.
  [openresty-build-tools#26](https://github.com/Kong/openresty-build-tools/pull/26)

**Note:** if you are not using one of our distribution packages and compiling
OpenResty from source, you must still apply Kong's [OpenResty
patches](https://github.com/kong/openresty-patches) (and, as highlighted above,
compile OpenResty with the new lua-kong-nginx-module). Our new
[openresty-build-tools](https://github.com/Kong/openresty-build-tools)
repository will allow you to do both easily.

##### Core

- :warning: Bugfixes in the router *may, in some edge-cases*, result in
  different Routes being matched. It was reported to us that the router behaved
  incorrectly in some cases when configuring wildcard Hosts and regex paths
  (e.g. [#3094](https://github.com/Kong/kong/issues/3094)). It may be so that
  you are subject to these bugs without realizing it. Please ensure that
  wildcard Hosts and regex paths Routes you have configured are matching as
  expected before upgrading.
  See [9ca4dc0](https://github.com/Kong/kong/commit/9ca4dc09fdb12b340531be8e0f9d1560c48664d5),
  [2683b86](https://github.com/Kong/kong/commit/2683b86c2f7680238e3fe85da224d6f077e3425d), and
  [6a03e1b](https://github.com/Kong/kong/commit/6a03e1bd95594716167ccac840ff3e892ed66215)
  for details.
- Upstream connections are now only kept-alive for 100 requests or 60 seconds
  (idle) by default. Previously, upstream connections were not actively closed
  by Kong. This is a (non-breaking) change in behavior, inherited from Nginx
  1.15, and configurable via new configuration properties (see below).

##### Configuration

- :warning: The `upstream_keepalive` configuration property is deprecated, and
  replaced by the new `nginx_http_upstream_keepalive` property. Its behavior is
  almost identical, but the notable difference is that the latter leverages the
  [injected Nginx
  directives](https://konghq.com/blog/kong-ce-nginx-injected-directives/)
  feature added in Kong 0.14.0.
  In future releases, we will gradually increase support for injected Nginx
  directives. We have high hopes that this will remove the occasional need for
  custom Nginx configuration templates.
  [#4382](https://github.com/Kong/kong/pull/4382)

### Additions

##### Core

- :fireworks: **Native gRPC proxying.** Two new protocol types; `grpc` and
  `grpcs` correspond to gRPC over h2c and gRPC over h2. They can be specified
  on a Route or a Service's `protocol` attribute (e.g. `protocol = grpcs`).
  When an incoming HTTP/2 request matches a Route with a `grpc(s)` protocol,
  the request will be handled by the
  [ngx\_http\_grpc\_module](https://nginx.org/en/docs/http/ngx_http_grpc_module.html),
  and proxied to the upstream Service according to the gRPC protocol
  specifications.  :warning: Note that not all Kong plugins are compatible with
  gRPC requests yet.  [#4801](https://github.com/Kong/kong/pull/4801)
- :fireworks: **Mutual TLS** handshake with upstream services. The Service
  entity now has a new `client_certificate` attribute, which is a foreign key
  to a Certificate entity. If specified, Kong will use the Certificate as a
  client TLS cert during the upstream TLS handshake.
  [#4800](https://github.com/Kong/kong/pull/4800)
- :fireworks: **Route by any request header**. The router now has the ability
  to match Routes by any request header (not only `Host`). The Route entity now
  has a new `headers` attribute, which is a map of headers names and values.
  E.g. `{ "X-Forwarded-Host": ["example.org"], "Version": ["2", "3"] }`.
  [#4758](https://github.com/Kong/kong/pull/4758)
- :fireworks: **Least-connection load-balancing**. A new `algorithm` attribute
  has been added to the Upstream entity. It can be set to `"round-robin"`
  (default), `"consistent-hashing"`, or `"least-connections"`.
  [#4528](https://github.com/Kong/kong/pull/4528)
- A new core entity, "CA Certificates" has been introduced and can be accessed
  via the new `/ca_certificates` Admin API endpoint. CA Certificates entities
  will be used as CA trust store by Kong. Certificates stored by this entity
  need not include their private key.
  [#4798](https://github.com/Kong/kong/pull/4798)
- Healthchecks now use the combination of IP + Port + Hostname when storing
  upstream health information. Previously, only IP + Port were used. This means
  that different virtual hosts served behind the same IP/port will be treated
  differently with regards to their health status. New endpoints were added to
  the Admin API to manually set a Target's health status.
  [#4792](https://github.com/Kong/kong/pull/4792)

##### Configuration

- :fireworks: A new section in the `kong.conf` file describes [injected Nginx
  directives](https://konghq.com/blog/kong-ce-nginx-injected-directives/)
  (added to Kong 0.14.0) and specifies a few default ones.
  In future releases, we will gradually increase support for injected Nginx
  directives. We have high hopes that this will remove the occasional need for
  custom Nginx configuration templates.
  [#4382](https://github.com/Kong/kong/pull/4382)
- :fireworks: New configuration properties allow for controlling the behavior of
  upstream keepalive connections. `nginx_http_upstream_keepalive_requests` and
  `nginx_http_upstream_keepalive_timeout` respectively control the maximum
  number of proxied requests and idle timeout of an upstream connection.
  [#4382](https://github.com/Kong/kong/pull/4382)
- New flags have been added to the `*_listen` properties: `deferred`, `bind`,
  and `reuseport`.
  [#4692](https://github.com/Kong/kong/pull/4692)

##### CLI

- :fireworks: **Database export** via the new `kong config db_export` CLI
  command. This command will export the configuration present in the database
  Kong is connected to (Postgres or Cassandra) as a YAML file following Kong's
  declarative configuration syntax. This file can thus be imported later on
  in a DB-less Kong node or in another database via `kong config db_import`.
  [#4809](https://github.com/Kong/kong/pull/4809)

##### Admin API

- Many endpoints now support more levels of nesting for ease of access.
  For example: `/services/:services/routes/:routes` is now a valid API
  endpoint.
  [#4713](https://github.com/Kong/kong/pull/4713)
- The API now accepts `form-urlencoded` payloads with deeply nested data
  structures. Previously, it was only possible to send such data structures
  via JSON payloads.
  [#4768](https://github.com/Kong/kong/pull/4768)

##### Plugins

- :fireworks: **New bundled plugin**: the [session
  plugin](https://github.com/Kong/kong-plugin-session) is now bundled in Kong.
  It can be used to manage browser sessions for APIs proxied and authenticated
  by Kong.
  [#4685](https://github.com/Kong/kong/pull/4685)
- ldap-auth: A new `config.ldaps` property allows configuring the plugin to
  connect to the LDAP server via TLS. It provides LDAPS support instead of only
  relying on STARTTLS.
  [#4743](https://github.com/Kong/kong/pull/4743)
- jwt-auth: The new `header_names` property accepts an array of header names
  the JWT plugin should inspect when authenticating a request. It defaults to
  `["Authorization"]`.
  [#4757](https://github.com/Kong/kong/pull/4757)
- [azure-functions](https://github.com/Kong/kong-plugin-azure-functions):
  Bumped to 0.4 for minor fixes and performance improvements.
- [kubernetes-sidecar-injector](https://github.com/Kong/kubernetes-sidecar-injector):
  The plugin is now more resilient to Kubernetes schema changes.
- [serverless-functions](https://github.com/Kong/kong-plugin-serverless-functions):
    - Bumped to 0.3 for minor performance improvements.
    - Functions can now have upvalues.
- [prometheus](https://github.com/Kong/kong-plugin-prometheus): Bumped to
  0.4.1 for minor performance improvements.
- cors: add OPTIONS, TRACE and CONNECT to default allowed methods
  [#4899](https://github.com/Kong/kong/pull/4899)
  Thanks to [@eshepelyuk](https://github.com/eshepelyuk) for the patch!

##### PDK

- New function `kong.service.set_tls_cert_key()`. This functions sets the
  client TLS certificate used while handshaking with the upstream service.
  [#4797](https://github.com/Kong/kong/pull/4797)

### Fixes

##### Core

- Fix WebSocket protocol upgrades in some cases due to case-sensitive
  comparisons of the `Upgrade` header.
  [#4780](https://github.com/Kong/kong/pull/4780)
- Router: Fixed a bug causing invalid matches when configuring two or more
  Routes with a plain `hosts` attribute shadowing another Route's wildcard
  `hosts` attribute. Details of the issue can be seen in
  [01b1cb8](https://github.com/Kong/kong/pull/4775/commits/01b1cb871b1d84e5e93c5605665b68c2f38f5a31).
  [#4775](https://github.com/Kong/kong/pull/4775)
- Router: Ensure regex paths always have priority over plain paths. Details of
  the issue can be seen in
  [2683b86](https://github.com/Kong/kong/commit/2683b86c2f7680238e3fe85da224d6f077e3425d).
  [#4775](https://github.com/Kong/kong/pull/4775)
- Cleanup of expired rows in PostgreSQL is now much more efficient thanks to a
  new query plan.
  [#4716](https://github.com/Kong/kong/pull/4716)
- Improved various query plans against Cassandra instances by increasing the
  default page size.
  [#4770](https://github.com/Kong/kong/pull/4770)

##### Plugins

- cors: ensure non-preflight OPTIONS requests can be proxied.
  [#4899](https://github.com/Kong/kong/pull/4899)
  Thanks to [@eshepelyuk](https://github.com/eshepelyuk) for the patch!
- Consumer references in various plugin entities are now
  properly marked as required, avoiding credentials that map to no Consumer.
  [#4879](https://github.com/Kong/kong/pull/4879)
- hmac-auth: Correct the encoding of HTTP/1.0 requests.
  [#4839](https://github.com/Kong/kong/pull/4839)
- oauth2: empty client_id wasn't checked, causing a server error.
  [#4884](https://github.com/Kong/kong/pull/4884)
- response-transformer: preserve empty arrays correctly.
  [#4901](https://github.com/Kong/kong/pull/4901)

##### CLI

- Fixed an issue when running `kong restart` and Kong was not running,
  causing stdout/stderr logging to turn off.
  [#4772](https://github.com/Kong/kong/pull/4772)

##### Admin API

- Ensure PUT works correctly when applied to plugin configurations.
  [#4882](https://github.com/Kong/kong/pull/4882)

##### PDK

- Prevent PDK calls from failing in custom content blocks.
  This fixes a misbehavior affecting the Prometheus plugin.
  [#4904](https://github.com/Kong/kong/pull/4904)
- Ensure `kong.response.add_header` works in the `rewrite` phase.
  [#4888](https://github.com/Kong/kong/pull/4888)

[Back to TOC](#table-of-contents)

## [1.2.2]

> Released on 2019/08/14

:warning: This release includes patches to the NGINX core (1.13.6) fixing
vulnerabilities in the HTTP/2 module (CVE-2019-9511 CVE-2019-9513
CVE-2019-9516).

This is a patch release in the 1.2 series, and as such, strictly contains
bugfixes. There are no new features nor breaking changes.

### Fixes

##### Core

- Case sensitivity fix when clearing the Upgrade header.
  [#4779](https://github.com/kong/kong/issues/4779)

### Performance

##### Core

- Speed up cascade deletes in Cassandra.
  [#4770](https://github.com/kong/kong/pull/4770)

## [1.2.1]

> Released on 2019/06/26

This is a patch release in the 1.2 series, and as such, strictly contains
bugfixes. There are no new features nor breaking changes.

### Fixes

##### Core

- Fix an issue preventing WebSocket connections from being established by
  clients. This issue was introduced in Kong 1.1.2, and would incorrectly clear
  the `Upgrade` response header.
  [#4719](https://github.com/Kong/kong/pull/4719)
- Fix a memory usage growth issue in the `/config` endpoint when configuring
  Upstream entities. This issue was mostly observed by users of the [Kong
  Ingress Controller](https://github.com/Kong/kubernetes-ingress-controller).
  [#4733](https://github.com/Kong/kong/pull/4733)
- Cassandra: ensure serial consistency is `LOCAL_SERIAL` when a
  datacenter-aware load balancing policy is in use. This fixes unavailability
  exceptions sometimes experienced when connecting to a multi-datacenter
  cluster with cross-datacenter connectivity issues.
  [#4734](https://github.com/Kong/kong/pull/4734)
- Schemas: fix an issue in the schema validator that would not allow specifying
  `false` in some schema rules, such a `{ type = "boolean", eq = false }`.
  [#4708](https://github.com/Kong/kong/pull/4708)
  [#4727](https://github.com/Kong/kong/pull/4727)
- Fix an underlying issue with regards to database entities cache keys
  generation.
  [#4717](https://github.com/Kong/kong/pull/4717)

##### Configuration

- Ensure the `cassandra_local_datacenter` configuration property is specified
  when a datacenter-aware Cassandra load balancing policy is in use.
  [#4734](https://github.com/Kong/kong/pull/4734)

##### Plugins

- request-transformer: fix an issue that would prevent adding a body to
  requests without one.
  [Kong/kong-plugin-request-transformer#4](https://github.com/Kong/kong-plugin-request-transformer/pull/4)
- kubernetes-sidecar-injector: fix an issue causing mutating webhook calls to
  fail.
  [Kong/kubernetes-sidecar-injector#9](https://github.com/Kong/kubernetes-sidecar-injector/pull/9)

[Back to TOC](#table-of-contents)

## [1.2.0]

> Released on: 2019/06/07

This release brings **improvements to reduce long latency tails**,
**consolidates declarative configuration support**, and comes with **newly open
sourced plugins** previously only available to Enterprise customers. It also
ships with new features improving observability and usability.

This release includes database migrations. Please take a few minutes to read
the [1.2 Upgrade Path](https://github.com/Kong/kong/blob/master/UPGRADE.md)
for more details regarding changes and migrations before planning to upgrade
your Kong cluster.

### Installation

- :warning: All Bintray repositories have been renamed from
  `kong-community-edition-*` to `kong-*`.
- :warning: All Kong packages have been renamed from `kong-community-edition`
  to `kong`.

For more details about the updated installation, please visit the official docs:
[https://konghq.com/install](https://konghq.com/install/).

### Additions

##### Core

- :fireworks: Support for **wildcard SNI matching**: the
  `ssl_certificate_by_lua` phase and the stream `preread` phase) is now able to
  match a client hello SNI against any registered wildcard SNI. This is
  particularly helpful for deployments serving a certificate for multiple
  subdomains.
  [#4457](https://github.com/Kong/kong/pull/4457)
- :fireworks: **HTTPS Routes can now be matched by SNI**: the `snis` Route
  attribute (previously only available for `tls` Routes) can now be set for
  `https` Routes and is evaluated by the HTTP router.
  [#4633](https://github.com/Kong/kong/pull/4633)
- :fireworks: **Native support for HTTPS redirects**: Routes have a new
  `https_redirect_status_code` attribute specifying the status code to send
  back to the client if a plain text request was sent to an `https` Route.
  [#4424](https://github.com/Kong/kong/pull/4424)
- The loading of declarative configuration is now done atomically, and with a
  safety check to verify that the new configuration fits in memory.
  [#4579](https://github.com/Kong/kong/pull/4579)
- Schema fields can now be marked as immutable.
  [#4381](https://github.com/Kong/kong/pull/4381)
- Support for loading custom DAO strategies from plugins.
  [#4518](https://github.com/Kong/kong/pull/4518)
- Support for IPv6 to `tcp` and `tls` Routes.
  [#4333](https://github.com/Kong/kong/pull/4333)

##### Configuration

- :fireworks: **Asynchronous router updates**: a new configuration property
  `router_consistency` accepts two possible values: `strict` and `eventual`.
  The former is the default setting and makes router rebuilds highly
  consistent between Nginx workers. It can result in long tail latency if
  frequent Routes and Services updates are expected. The latter helps
  preventing long tail latency issues by instructing Kong to rebuild the router
  asynchronously (with eventual consistency between Nginx workers).
  [#4639](https://github.com/Kong/kong/pull/4639)
- :fireworks: **Database cache warmup**: Kong can now preload entities during
  its initialization. A new configuration property (`db_cache_warmup_entities`)
  was introduced, allowing users to specify which entities should be preloaded.
  DB cache warmup allows for ahead-of-time DNS resolution for Services with a
  hostname. This feature reduces first requests latency, improving the overall
  P99 latency tail.
  [#4565](https://github.com/Kong/kong/pull/4565)
- Improved PostgreSQL connection management: two new configuration properties
  have been added: `pg_max_concurrent_queries` sets the maximum number of
  concurrent queries to the database, and `pg_semaphore_timeout` allows for
  tuning the timeout when acquiring access to a database connection. The
  default behavior remains the same, with no concurrency limitation.
  [#4551](https://github.com/Kong/kong/pull/4551)

##### Admin API

- :fireworks: Add declarative configuration **hash checking** avoiding
  reloading if the configuration has not changed. The `/config` endpoint now
  accepts a `check_hash` query argument. Hash checking only happens if this
  argument's value is set to `1`.
  [#4609](https://github.com/Kong/kong/pull/4609)
- :fireworks: Add a **schema validation endpoint for entities**: a new
  endpoint `/schemas/:entity_name/validate` can be used to validate an instance
  of any entity type in Kong without creating the entity itself.
  [#4413](https://github.com/Kong/kong/pull/4413)
- :fireworks: Add **memory statistics** to the `/status` endpoint. The response
  now includes a `memory` field, which contains the `lua_shared_dicts` and
  `workers_lua_vms` fields with statistics on shared dictionaries and workers
  Lua VM memory usage.
  [#4592](https://github.com/Kong/kong/pull/4592)

##### PDK

- New function `kong.node.get_memory_stats()`. This function returns statistics
  on shared dictionaries and workers Lua VM memory usage, and powers the memory
  statistics newly exposed by the `/status` endpoint.
  [#4632](https://github.com/Kong/kong/pull/4632)

##### Plugins

- :fireworks: **Newly open-sourced plugin**: the HTTP [proxy-cache
  plugin](https://github.com/kong/kong-plugin-proxy-cache) (previously only
  available in Enterprise) is now bundled in Kong.
  [#4650](https://github.com/Kong/kong/pull/4650)
- :fireworks: **Newly open-sourced plugin capabilities**: The
  [request-transformer
  plugin](https://github.com/Kong/kong-plugin-request-transformer) now includes
  capabilities previously only available in Enterprise, among which templating
  and variables interpolation.
  [#4658](https://github.com/Kong/kong/pull/4658)
- Logging plugins: log request TLS version, cipher, and verification status.
  [#4581](https://github.com/Kong/kong/pull/4581)
  [#4626](https://github.com/Kong/kong/pull/4626)
- Plugin development: inheriting from `BasePlugin` is now optional. Avoiding
  the inheritance paradigm improves plugins' performance.
  [#4590](https://github.com/Kong/kong/pull/4590)

### Fixes

##### Core

- Active healthchecks: `http` checks are not performed for `tcp` and `tls`
  Services anymore; only `tcp` healthchecks are performed against such
  Services.
  [#4616](https://github.com/Kong/kong/pull/4616)
- Fix an issue where updates in migrations would not correctly populate default
  values.
  [#4635](https://github.com/Kong/kong/pull/4635)
- Improvements in the reentrancy of Cassandra migrations.
  [#4611](https://github.com/Kong/kong/pull/4611)
- Fix an issue causing the PostgreSQL strategy to not bootstrap the schema when
  using a PostgreSQL account with limited permissions.
  [#4506](https://github.com/Kong/kong/pull/4506)

##### CLI

- Fix `kong db_import` to support inserting entities without specifying a UUID
  for their primary key. Entities with a unique identifier (e.g. `name` for
  Services) can have their primary key omitted.
  [#4657](https://github.com/Kong/kong/pull/4657)
- The `kong migrations [up|finish] -f` commands does not run anymore if there
  are no previously executed migrations.
  [#4617](https://github.com/Kong/kong/pull/4617)

##### Plugins

- ldap-auth: ensure TLS connections are reused.
  [#4620](https://github.com/Kong/kong/pull/4620)
- oauth2: ensured access tokens preserve their `token_expiration` value when
  migrating from previous Kong versions.
  [#4572](https://github.com/Kong/kong/pull/4572)

[Back to TOC](#table-of-contents)

## [1.1.2]

> Released on: 2019/04/24

This is a patch release in the 1.0 series. Being a patch release, it strictly
contains bugfixes. The are no new features or breaking changes.

### Fixes

- core: address issue where field type "record" nested values reset on update
  [#4495](https://github.com/Kong/kong/pull/4495)
- core: correctly manage primary keys of type "foreign"
  [#4429](https://github.com/Kong/kong/pull/4429)
- core: declarative config is not parsed on db-mode anymore
  [#4487](https://github.com/Kong/kong/pull/4487)
  [#4509](https://github.com/Kong/kong/pull/4509)
- db-less: Fixed a problem in Kong balancer timing out.
  [#4534](https://github.com/Kong/kong/pull/4534)
- db-less: Accept declarative config directly in JSON requests.
  [#4527](https://github.com/Kong/kong/pull/4527)
- db-less: do not mis-detect mesh mode
  [#4498](https://github.com/Kong/kong/pull/4498)
- db-less: fix crash when field has same name as entity
  [#4478](https://github.com/Kong/kong/pull/4478)
- basic-auth: ignore password if nil on basic auth credential patch
  [#4470](https://github.com/Kong/kong/pull/4470)
- http-log: Simplify queueing mechanism. Fixed a bug where traces were lost
  in some cases.
  [#4510](https://github.com/Kong/kong/pull/4510)
- request-transformer: validate header values in plugin configuration.
  Thanks, [@rune-chan](https://github.com/rune-chan)!
  [#4512](https://github.com/Kong/kong/pull/4512).
- rate-limiting: added index on rate-limiting metrics.
  Thanks, [@mvanholsteijn](https://github.com/mvanholsteijn)!
  [#4486](https://github.com/Kong/kong/pull/4486)

[Back to TOC](#table-of-contents)

## [1.1.1]

> Released on: 2019/03/28

This release contains a fix for 0.14 Kong clusters using Cassandra to safely
migrate to Kong 1.1.

### Fixes

- Ensure the 0.14 -> 1.1 migration path for Cassandra does not corrupt the
  database schema.
  [#4450](https://github.com/Kong/kong/pull/4450)
- Allow the `kong config init` command to run without a pointing to a prefix
  directory.
  [#4451](https://github.com/Kong/kong/pull/4451)

[Back to TOC](#table-of-contents)

## [1.1.0]

> Released on: 2019/03/27

This release introduces new features such as **Declarative
Configuration**, **DB-less Mode**, **Bulk Database Import**, **Tags**, as well
as **Transparent Proxying**. It contains a large number of other features and
fixes, listed below. Also, the Plugin Development kit also saw a minor
updated, bumped to version 1.1.

This release includes database migrations. Please take a few minutes to read
the [1.1 Upgrade Path](https://github.com/Kong/kong/blob/master/UPGRADE.md)
for more details regarding changes and migrations before planning to upgrade
your Kong cluster.

:large_orange_diamond: **Post-release note (as of 2019/03/28):** an issue has
been found when migrating from a 0.14 Kong cluster to 1.1.0 when running on top
of Cassandra. Kong 1.1.1 has been released to address this issue. Kong clusters
running on top of PostgreSQL are not affected by this issue, and can migrate to
1.1.0 or 1.1.1 safely.

### Additions

##### Core

- :fireworks: Kong can now run **without a database**, using in-memory
  storage only. When running Kong in DB-less mode, entities are loaded via a
  **declarative configuration** file, specified either through Kong's
  configuration file, or uploaded via the Admin API.
  [#4315](https://github.com/Kong/kong/pull/4315)
- :fireworks: **Transparent proxying** - the `service` attribute on
  Routes is now optional; a Route without an assigned Service will
  proxy transparently
  [#4286](https://github.com/Kong/kong/pull/4286)
- Support for **tags** in entities
  [#4275](https://github.com/Kong/kong/pull/4275)
  - Every core entity now adds a `tags` field
- New `protocols` field in the Plugin entity, allowing plugin instances
  to be set for specific protocols only (`http`, `https`, `tcp` or `tls`).
  [#4248](https://github.com/Kong/kong/pull/4248)
  - It filters out plugins during execution according to their `protocols` field
  - It throws an error when trying to associate a Plugin to a Route
    which is not compatible, protocols-wise, or to a Service with no
    compatible routes.

##### Configuration

- New option in `kong.conf`: `database=off` to start Kong without
  a database
- New option in `kong.conf`: `declarative_config=kong.yml` to
  load a YAML file using Kong's new [declarative config
  format](https://discuss.konghq.com/t/rfc-kong-native-declarative-config-format/2719)
- New option in `kong.conf`: `pg_schema` to specify Postgres schema
  to be used
- The Stream subsystem now supports Nginx directive injections
  [#4148](https://github.com/Kong/kong/pull/4148)
  - `nginx_stream_*` (or `KONG_NGINX_STREAM_*` environment variables)
    for injecting entries to the `stream` block
  - `nginx_sproxy_*` (or `KONG_NGINX_SPROXY_*` environment variables)
    for injecting entries to the `server` block inside `stream`

##### CLI

- :fireworks: **Bulk database import** using the same declarative
  configuration format as the in-memory mode, using the new command:
  `kong config db_import kong.yml`. This command upserts all
  entities specified in the given `kong.yml` file in bulk
  [#4284](https://github.com/Kong/kong/pull/4284)
- New command: `kong config init` to generate a template `kong.yml`
  file to get you started
- New command: `kong config parse kong.yml` to verify the syntax of
  the `kong.yml` file before using it
- New option `--wait` in `kong quit` to ease graceful termination when using orchestration tools
  [#4201](https://github.com/Kong/kong/pull/4201)

##### Admin API

- New Admin API endpoint: `/config` to replace the configuration of
  Kong entities entirely, replacing it with the contents of a new
  declarative config file
  - When using the new `database=off` configuration option,
    the Admin API endpoints for entities (such as `/routes` and
    `/services`) are read-only, since the configuration can only
    be updated via `/config`
    [#4308](https://github.com/Kong/kong/pull/4308)
- Admin API endpoints now support searching by tag
  (for example, `/consumers?tags=example_tag`)
  - You can search by multiple tags:
     - `/services?tags=serv1,mobile` to search for services matching tags `serv1` and `mobile`
     - `/services?tags=serv1/serv2` to search for services matching tags `serv1` or `serv2`
- New Admin API endpoint `/tags/` for listing entities by tag: `/tags/example_tag`

##### PDK

- New PDK function: `kong.client.get_protocol` for obtaining the protocol
  in use during the current request
  [#4307](https://github.com/Kong/kong/pull/4307)
- New PDK function: `kong.nginx.get_subsystem`, so plugins can detect whether
  they are running on the HTTP or Stream subsystem
  [#4358](https://github.com/Kong/kong/pull/4358)

##### Plugins

- :fireworks: Support for ACL **authenticated groups**, so that authentication plugins
  that use a 3rd party (other than Kong) to store credentials can benefit
  from using a central ACL plugin to do authorization for them
  [#4013](https://github.com/Kong/kong/pull/4013)
- The Kubernetes Sidecar Injection plugin is now bundled into Kong for a smoother K8s experience
  [#4304](https://github.com/Kong/kong/pull/4304)
- aws-lambda: includes AWS China region.
  Thanks [@wubins](https://github.com/wubins) for the patch!
  [#4176](https://github.com/Kong/kong/pull/4176)

### Changes

##### Dependencies

- The required OpenResty version is still 1.13.6.2, but for a full feature set
  including stream routing and Service Mesh abilities with mutual TLS, Kong's
  [openresty-patches](https://github.com/kong/openresty-patches) must be
  applied (those patches are already bundled with our official distribution
  packages). The openresty-patches bundle was updated in Kong 1.1.0 to include
  the `stream_realip_module` as well.
  Kong in HTTP(S) Gateway scenarios does not require these patches.
  [#4163](https://github.com/Kong/kong/pull/4163)
- Service Mesh abilities require at least OpenSSL version 1.1.1. In our
  official distribution packages, OpenSSL has been bumped to 1.1.1b.
  [#4345](https://github.com/Kong/kong/pull/4345),
  [#4440](https://github.com/Kong/kong/pull/4440)

### Fixes

##### Core

- Resolve hostnames properly during initialization of Cassandra contact points
  [#4296](https://github.com/Kong/kong/pull/4296),
  [#4378](https://github.com/Kong/kong/pull/4378)
- Fix health checks for Targets that need two-level DNS resolution
  (e.g. SRV → A → IP) [#4386](https://github.com/Kong/kong/pull/4386)
- Fix serialization of map types in the Cassandra backend
  [#4383](https://github.com/Kong/kong/pull/4383)
- Fix target cleanup and cascade-delete for Targets
  [#4319](https://github.com/Kong/kong/pull/4319)
- Avoid crash when failing to obtain list of Upstreams
  [#4301](https://github.com/Kong/kong/pull/4301)
- Disallow invalid timeout value of 0ms for attributes in Services
  [#4430](https://github.com/Kong/kong/pull/4430)
- DAO fix for foreign fields used as primary keys
  [#4387](https://github.com/Kong/kong/pull/4387)

##### Admin API

- Proper support for `PUT /{entities}/{entity}/plugins/{plugin}`
  [#4288](https://github.com/Kong/kong/pull/4288)
- Fix Admin API inferencing of map types using form-encoded
  [#4368](https://github.com/Kong/kong/pull/4368)
- Accept UUID-like values in `/consumers?custom_id=`
  [#4435](https://github.com/Kong/kong/pull/4435)

##### Plugins

- basic-auth, ldap-auth, key-auth, jwt, hmac-auth: fixed
  status code for unauthorized requests: they now return HTTP 401
  instead of 403
  [#4238](https://github.com/Kong/kong/pull/4238)
- tcp-log: remove spurious trailing carriage return
  Thanks [@cvuillemez](https://github.com/cvuillemez) for the patch!
  [#4158](https://github.com/Kong/kong/pull/4158)
- jwt: fix `typ` handling for supporting JOSE (JSON Object
  Signature and Validation)
  Thanks [@cdimascio](https://github.com/cdimascio) for the patch!
  [#4256](https://github.com/Kong/kong/pull/4256)
- Fixes to the best-effort auto-converter for legacy plugin schemas
  [#4396](https://github.com/Kong/kong/pull/4396)

[Back to TOC](#table-of-contents)

## [1.0.3]

> Released on: 2019/01/31

This is a patch release addressing several regressions introduced some plugins,
and improving the robustness of our migrations and core components.

### Core

- Improve Cassandra schema consensus logic when running migrations.
  [#4233](https://github.com/Kong/kong/pull/4233)
- Ensure Routes that don't have a `regex_priority` (e.g. if it was removed as
  part of a `PATCH`) don't prevent the router from being built.
  [#4255](https://github.com/Kong/kong/pull/4255)
- Reduce rebuild time of the load balancer by retrieving larger sized pages of
  Target entities.
  [#4206](https://github.com/Kong/kong/pull/4206)
- Ensure schema definitions of Arrays and Sets with `default = {}` are
  JSON-encoded as `[]`.
  [#4257](https://github.com/Kong/kong/pull/4257)

##### Plugins

- request-transformer: fix a regression causing the upstream Host header to be
  unconditionally set to that of the client request (effectively, as if the
  Route had `preserve_host` enabled).
  [#4253](https://github.com/Kong/kong/pull/4253)
- cors: fix a regression that prevented regex origins from being matched.
  Regexes such as `(.*[.])?example\.org` can now be used to match all
  sub-domains, while regexes containing `:` will be evaluated against the
  scheme and port of an origin (i.e.
  `^https?://(.*[.])?example\.org(:8000)?$`).
  [#4261](https://github.com/Kong/kong/pull/4261)
- oauth2: fix a runtime error when using a global token against a plugin
  not configured as global (i.e. with `global_credentials = false`).
  [#4262](https://github.com/Kong/kong/pull/4262)

##### Admin API

- Improve performance of the `PUT` method in auth plugins endpoints (e.g.
  `/consumers/:consumers/basic-auth/:basicauth_credentials`) by preventing
  a unnecessary read-before-write.
  [#4206](https://github.com/Kong/kong/pull/4206)

[Back to TOC](#table-of-contents)

## [1.0.2]

> Released on: 2019/01/18

This is a hotfix release mainly addressing an issue when connecting to the
datastore over TLS (Cassandra and PostgreSQL).

### Fixes

##### Core

- Fix an issue that would prevent Kong from starting when connecting to
  its datastore over TLS. [#4214](https://github.com/Kong/kong/pull/4214)
  [#4218](https://github.com/Kong/kong/pull/4218)
- Ensure plugins added via `PUT` get enabled without requiring a restart.
  [#4220](https://github.com/Kong/kong/pull/4220)

##### Plugins

- zipkin
  - Fix a logging failure when DNS is not resolved.
    [kong-plugin-zipkin@a563f51](https://github.com/Kong/kong-plugin-zipkin/commit/a563f513f943ba0a30f3c69373d9092680a8f670)
  - Avoid sending redundant tags.
    [kong-plugin-zipkin/pull/28](https://github.com/Kong/kong-plugin-zipkin/pull/28)
  - Move `run_on` field to top level plugin schema instead of its config.
    [kong-plugin-zipkin/pull/38](https://github.com/Kong/kong-plugin-zipkin/pull/38)

[Back to TOC](#table-of-contents)

## [1.0.1]

> Released on: 2019/01/16

This is a patch release in the 1.0 series. Being a patch release, it strictly
contains performance improvements and bugfixes. The are no new features or
breaking changes.

:red_circle: **Post-release note (as of 2019/01/17)**: A regression has been
observed with this version, preventing Kong from starting when connecting to
its datastore over TLS. Installing this version is discouraged; consider
upgrading to [1.0.2](#102).

### Changes

##### Core

- :rocket: Assorted changes for warmup time improvements over Kong 1.0.0
  [#4138](https://github.com/kong/kong/issues/4138),
  [#4164](https://github.com/kong/kong/issues/4164),
  [#4178](https://github.com/kong/kong/pull/4178),
  [#4179](https://github.com/kong/kong/pull/4179),
  [#4182](https://github.com/kong/kong/pull/4182)

### Fixes

##### Configuration

- Ensure `lua_ssl_verify_depth` works even when `lua_ssl_trusted_certificate`
  is not set
  [#4165](https://github.com/kong/kong/pull/4165).
  Thanks [@rainest](https://github.com/rainest) for the patch.
- Ensure Kong starts when only a `stream` listener is enabled
  [#4195](https://github.com/kong/kong/pull/4195)
- Ensure Postgres works with non-`public` schemas
  [#4198](https://github.com/kong/kong/pull/4198)

##### Core

- Fix an artifact in upstream migrations where `created_at`
  timestamps would occasionally display fractional values
  [#4183](https://github.com/kong/kong/issues/4183),
  [#4204](https://github.com/kong/kong/pull/4204)
- Fixed issue with HTTP/2 support advertisement
  [#4203](https://github.com/kong/kong/pull/4203)

##### Admin API

- Fixed handling of invalid targets in `/upstreams` endpoints
  for health checks
  [#4132](https://github.com/kong/kong/issues/4132),
  [#4205](https://github.com/kong/kong/pull/4205)
- Fixed the `/plugins/schema/:name` endpoint, as it was failing in
  some cases (e.g. the `datadog` plugin) and producing incorrect
  results in others (e.g. `request-transformer`).
  [#4136](https://github.com/kong/kong/issues/4136),
  [#4137](https://github.com/kong/kong/issues/4137)
  [#4151](https://github.com/kong/kong/pull/4151),
  [#4162](https://github.com/kong/kong/pull/4151)

##### Plugins

- Fix PDK memory leaks in `kong.service.response` and `kong.ctx`
  [#4143](https://github.com/kong/kong/pull/4143),
  [#4172](https://github.com/kong/kong/pull/4172)

[Back to TOC](#table-of-contents)

## [1.0.0]

> Released on: 2018/12/18

This is a major release, introducing new features such as **Service Mesh** and
**Stream Routing** support, as well as a **New Migrations** framework. It also
includes version 1.0.0 of the **Plugin Development Kit**. It contains a large
number of other features and fixes, listed below. Also, all plugins included
with Kong 1.0 are updated to use version 1.0 of the PDK.

As usual, major version upgrades require database migrations and changes to the
Nginx configuration file (if you customized the default template). Please take
a few minutes to read the [1.0 Upgrade
Path](https://github.com/Kong/kong/blob/master/UPGRADE.md) for more details
regarding breaking changes and migrations before planning to upgrade your Kong
cluster.

Being a major version, all entities and concepts that were marked as deprecated
in Kong 0.x are now removed in Kong 1.0. The deprecated features are retained
in [Kong 0.15](#0150), the final entry in the Kong 0.x series, which is being
released simultaneously to Kong 1.0.

### Changes

Kong 1.0 includes all breaking changes from 0.15, as well as the removal
of deprecated concepts.

##### Dependencies

- The required OpenResty version is still 1.13.6.2, but for a full feature set
  including stream routing and Service Mesh abilities with mutual TLS, Kong's
  [openresty-patches](https://github.com/kong/openresty-patches) must be
  applied (those patches are already bundled with our official distribution
  packages). Kong in HTTP(S) Gateway scenarios does not require these patches.
- Service Mesh abilities require at least OpenSSL version 1.1.1. In our
  official distribution packages, OpenSSL has been bumped to 1.1.1.
  [#4005](https://github.com/Kong/kong/pull/4005)

##### Configuration

- :warning: The `custom_plugins` directive is removed (deprecated since 0.14.0,
  July 2018). Use `plugins` instead.
- Modifications must be applied to the Nginx configuration. You are not
  affected by this change if you do not use a custom Nginx template. See the
  [1.0 Upgrade Path](https://github.com/Kong/kong/blob/master/UPGRADE.md) for
  a diff of changes to apply.
- The default value for `cassandra_lb_policy` changed from `RoundRobin` to
  `RequestRoundRobin`. This helps reducing the amount of new connections being
  opened during a request when using the Cassandra strategy.
  [#4004](https://github.com/Kong/kong/pull/4004)

##### Core

- :warning: The **API** entity and related concepts such as the `/apis`
  endpoint, are removed (deprecated since 0.13.0, March 2018). Use **Routes**
  and **Services** instead.
- :warning: The **old DAO** implementation is removed, along with the
  **old schema** validation library (`apis` was the last entity using it).
  Use the new schema format instead in custom plugins.
  To ease the transition of plugins, the plugin loader in 1.0 includes
  a _best-effort_ schema auto-translator, which should be sufficient for many
  plugins.
- Timestamps now bear millisecond precision in their decimal part.
  [#3660](https://github.com/Kong/kong/pull/3660)
- The PDK function `kong.request.get_body` will now return `nil, err, mime`
  when the body is valid JSON but neither an object nor an array.
  [#4063](https://github.com/Kong/kong/pull/4063)

##### CLI

- :warning: The new migrations framework (detailed below) has a different usage
  (and subcommands) compared to its predecessor.
  [#3802](https://github.com/Kong/kong/pull/3802)

##### Admin API

- :warning: In the 0.14.x release, Upstreams, Targets, and Plugins were still
  implemented using the old DAO and Admin API. In 0.15.0 and 1.0.0, all core
  entities use the new `kong.db` DAO, and their endpoints have been upgraded to
  the new Admin API (see below for details).
  [#3689](https://github.com/Kong/kong/pull/3689)
  [#3739](https://github.com/Kong/kong/pull/3739)
  [#3778](https://github.com/Kong/kong/pull/3778)

A summary of the changes introduced in the new Admin API:

- Pagination has been included in all "multi-record" endpoints, and pagination
  control fields are different than in 0.14.x.
- Filtering now happens via URL path changes (`/consumers/x/plugins`) instead
  of querystring fields (`/plugins?consumer_id=x`).
- Array values can't be coerced from comma-separated strings anymore. They must
  now be "proper" JSON values on JSON requests, or use a new syntax on
  form-url-encoded or multipart requests.
- Error messages have been been reworked from the ground up to be more
  consistent, precise and informative.
- The `PUT` method has been reimplemented with idempotent behavior and has
  been added to some entities that didn't have it.

For more details about the new Admin API, please visit the official docs:
https://docs.konghq.com/

##### Plugins

- :warning: The `galileo` plugin has been removed (deprecated since 0.13.0).
  [#3960](https://github.com/Kong/kong/pull/3960)
- :warning: Some internal modules that were occasionally used by plugin authors
  before the introduction of the Plugin Development Kit (PDK) in 0.14.0 are now
  removed:
  - The `kong.tools.ip` module was removed. Use `kong.ip` from the PDK instead.
  - The `kong.tools.public` module was removed. Use the various equivalent
    features from the PDK instead.
  - The `kong.tools.responses` module was removed. Please use
    `kong.response.exit` from the PDK instead. You might want to use
    `kong.log.err` to log internal server errors as well.
  - The `kong.api.crud_helpers` module was removed (deprecated since the
    introduction of the new DAO in 0.13.0). Use `kong.api.endpoints` instead
    if you need to customize the auto-generated endpoints.
- All bundled plugins' schemas and custom entities have been updated to the new
  `kong.db` module, and their APIs have been updated to the new Admin API,
  which is described in the above section.
  [#3766](https://github.com/Kong/kong/pull/3766)
  [#3774](https://github.com/Kong/kong/pull/3774)
  [#3778](https://github.com/Kong/kong/pull/3778)
  [#3839](https://github.com/Kong/kong/pull/3839)
- :warning: All plugins migrations have been converted to the new migration
  framework. Custom plugins must use the new migration framework from 0.15
  onwards.

### Additions

##### :fireworks: Service Mesh and Stream Routes

Kong's Service Mesh support resulted in a number of additions to Kong's
configuration, Admin API, and plugins that deserve their own section in
this changelog.

- **Support for TCP & TLS Stream Routes** via the new `stream_listen` config
  option. [#4009](https://github.com/Kong/kong/pull/4009)
- A new `origins` config property allows overriding hosts from Kong.
  [#3679](https://github.com/Kong/kong/pull/3679)
- A `transparent` suffix added to stream listeners allows for setting up a
  dynamic Service Mesh with `iptables`.
  [#3884](https://github.com/Kong/kong/pull/3884)
- Kong instances can now create a shared internal Certificate Authority, which
  is used for Service Mesh TLS traffic.
  [#3906](https://github.com/Kong/kong/pull/3906)
  [#3861](https://github.com/Kong/kong/pull/3861)
- Plugins get a new `run_on` field to control how they behave in a Service Mesh
  environment.
  [#3930](https://github.com/Kong/kong/pull/3930)
  [#4066](https://github.com/Kong/kong/pull/4066)
- There is a new phase called `preread`. This is where stream traffic routing
  is done.

##### Configuration

- A new `dns_valid_ttl` property can be set to forcefully override the TTL
  value of all resolved DNS records.
  [#3730](https://github.com/Kong/kong/pull/3730)
- A new `pg_timeout` property can be set to configure the timeout of PostgreSQL
  connections. [#3808](https://github.com/Kong/kong/pull/3808)
- `upstream_keepalive` can now be disabled when set to 0.
  Thanks [@pryorda](https://github.com/pryorda) for the patch.
  [#3716](https://github.com/Kong/kong/pull/3716)
- The new `transparent` suffix also applies to the `proxy_listen` directive.

##### CLI

- :fireworks: **New migrations framework**. This new implementation supports
  no-downtime, Blue/Green migrations paths that will help sustain Kong 1.0's
  stability. It brings a considerable number of other improvements, such as new
  commands, better support for automation, improved CLI logging, and many
  more. Additionally, this new framework alleviates the old limitation around
  multiple nodes running concurrent migrations. See the related PR for a
  complete list of improvements.
  [#3802](https://github.com/Kong/kong/pull/3802)

##### Core

- :fireworks: **Support for TLS 1.3**. The support for OpenSSL 1.1.1 (bumped in our
  official distribution packages) not only enabled Service Mesh features, but
  also unlocks support for the latest version of the TLS protocol.
- :fireworks: **Support for HTTPS in active healthchecks**.
  [#3815](https://github.com/Kong/kong/pull/3815)
- :fireworks: Improved router rebuilds resiliency by reducing database accesses
  in high concurrency scenarios.
  [#3782](https://github.com/Kong/kong/pull/3782)
- :fireworks: Significant performance improvements in the core's plugins
  runloop. [#3794](https://github.com/Kong/kong/pull/3794)
- PDK improvements:
  - New `kong.node` module. [#3826](https://github.com/Kong/kong/pull/3826)
  - New functions `kong.response.get_path_with_query()` and
    `kong.request.get_start_time()`.
    [#3842](https://github.com/Kong/kong/pull/3842)
  - Getters and setters for Service, Route, Consumer, and Credential.
    [#3916](https://github.com/Kong/kong/pull/3916)
  - `kong.response.get_source()` returns `error` on nginx-produced errors.
    [#4006](https://github.com/Kong/kong/pull/4006)
  - `kong.response.exit()` can be used in the `header_filter` phase, but only
    without a body. [#4039](https://github.com/Kong/kong/pull/4039)
- Schema improvements:
  - New field validators: `distinct`, `ne`, `is_regex`, `contains`, `gt`.
  - Adding a new field which has a default value to a schema no longer requires
    a migration.
    [#3756](https://github.com/Kong/kong/pull/3756)

##### Admin API

- :fireworks: **Routes now have a `name` field (like Services)**.
  [#3764](https://github.com/Kong/kong/pull/3764)
- Multipart parsing support. [#3776](https://github.com/Kong/kong/pull/3776)
- Admin API errors expose the name of the current strategy.
  [#3612](https://github.com/Kong/kong/pull/3612)

##### Plugins

- :fireworks: aws-lambda: **Support for Lambda Proxy Integration** with the new
  `is_proxy_integration` property.
  Thanks [@aloisbarreras](https://github.com/aloisbarreras) for the patch!
  [#3427](https://github.com/Kong/kong/pull/3427/).
- http-log: Support for buffering logging messages in a configurable logging
  queue. [#3604](https://github.com/Kong/kong/pull/3604)
- Most plugins' logic has been rewritten with the PDK instead of using internal
  Kong functions or ngx_lua APIs.

### Fixes

##### Core

- Fix an issue which would insert an extra `/` in the upstream URL when the
  request path was longer than the configured Route's `path` attribute.
  [#3780](https://github.com/kong/kong/pull/3780)
- Ensure better backwards-compatibility between the new DAO and existing core
  runloop code regarding null values.
  [#3772](https://github.com/Kong/kong/pull/3772)
  [#3710](https://github.com/Kong/kong/pull/3710)
- Ensure support for Datastax Enterprise 6.x. Thanks
  [@gchristidis](https://github.com/gchristidis) for the patch!
  [#3873](https://github.com/Kong/kong/pull/3873)
- Various issues with the PostgreSQL DAO strategy were addressed.
- Various issues related to the new schema library bundled with the new DAO
  were addressed.
- PDK improvements:
    - `kong.request.get_path()` and other functions now properly handle cases
      when `$request_uri` is nil.
      [#3842](https://github.com/Kong/kong/pull/3842)

##### Admin API

- Ensure the `/certificates` endpoints properly returns all SNIs configured on
  a given certificate. [#3722](https://github.com/Kong/kong/pull/3722)
- Ensure the `upstreams/:upstream/targets/...` endpoints returns an empty JSON
  array (`[]`) instead of an empty object (`{}`) when no targets exist.
  [#4058](https://github.com/Kong/kong/pull/4058)
- Improved inferring of arguments with `application/x-www-form-urlencoded`.
  [#3770](https://github.com/Kong/kong/pull/3770)
- Fix the handling of defaults values in some cases when using `PATCH`.
  [#3910](https://github.com/Kong/kong/pull/3910)

##### Plugins

- cors:
  - Ensure `Vary: Origin` is set when `config.credentials` is enabled.
    Thanks [@marckhouzam](https://github.com/marckhouzam) for the patch!
    [#3765](https://github.com/Kong/kong/pull/3765)
  - Return HTTP 200 instead of 204 for preflight requests. Thanks
    [@aslafy-z](https://github.com/aslafy-z) for the patch!
    [#4029](https://github.com/Kong/kong/pull/4029)
  - Ensure request origins specified as flat strings are safely validated.
    [#3872](https://github.com/Kong/kong/pull/3872)
- acl: Minor performance improvements by ensuring proper caching of computed
  values.
  [#4040](https://github.com/Kong/kong/pull/4040)
- correlation-id: Prevent an error to be thrown when the access phase was
  skipped, such as on nginx-produced errors.
  [#4006](https://github.com/Kong/kong/issues/4006)
- aws-lambda: When the client uses HTTP/2, strip response headers that are
  disallowed by the protocols.
  [#4032](https://github.com/Kong/kong/pull/4032)
- rate-limiting & response-ratelimiting: Improve efficiency by avoiding
  unnecessary Redis `SELECT` operations.
  [#3973](https://github.com/Kong/kong/pull/3973)

[Back to TOC](#table-of-contents)

## [0.15.0]

> Released on: 2018/12/18

This is the last release in the 0.x series, giving users one last chance to
upgrade while still using some of the options and concepts that were marked as
deprecated in Kong 0.x and were removed in Kong 1.0.

For a list of additions and fixes in Kong 0.15, see the [1.0.0](#100)
changelog. This release includes all new features included in 1.0 (Service
Mesh, Stream Routes and New Migrations), but unlike Kong 1.0, it retains a lot
of the deprecated functionality, like the **API** entity, around. Still, Kong
0.15 does have a number of breaking changes related to functionality that has
changed since version 0.14 (see below).

If you are starting with Kong, we recommend you to use 1.0.0 instead of this
release.

If you are already using Kong 0.14, our recommendation is to plan to move to
1.0 -- see the [1.0 Upgrade
Path](https://github.com/kong/kong/blob/master/UPGRADE.md) document for
details. Upgrading to 0.15.0 is only recommended if you can't do away with the
deprecated features but you need some fixes or new features right now.

### Changes

##### Dependencies

- The required OpenResty version is still 1.13.6.2, but for a full feature set
  including stream routing and Service Mesh abilities with mutual TLS, Kong's
  [openresty-patches](https://github.com/kong/openresty-patches) must be
  applied (those patches are already bundled with our official distribution
  packages). Kong in HTTP(S) Gateway scenarios does not require these patches.
- Service Mesh abilities require at least OpenSSL version 1.1.1. In our
  official distribution packages, OpenSSL has been bumped to 1.1.1.
  [#4005](https://github.com/Kong/kong/pull/4005)

##### Configuration

- The default value for `cassandra_lb_policy` changed from `RoundRobin` to
  `RequestRoundRobin`. This helps reducing the amount of new connections being
  opened during a request when using the Cassandra strategy.
  [#4004](https://github.com/Kong/kong/pull/4004)

##### Core

- Timestamps now bear millisecond precision in their decimal part.
  [#3660](https://github.com/Kong/kong/pull/3660)
- The PDK function `kong.request.get_body` will now return `nil, err, mime`
  when the body is valid JSON but neither an object nor an array.
  [#4063](https://github.com/Kong/kong/pull/4063)

##### CLI

- :warning: The new migrations framework (detailed in the [1.0.0
  changelog](#100)) has a different usage (and subcommands) compared to its
  predecessor.
  [#3802](https://github.com/Kong/kong/pull/3802)

##### Admin API

- :warning: In the 0.14.x release, Upstreams, Targets, and Plugins were still
  implemented using the old DAO and Admin API. In 0.15.0 and 1.0.0, all core
  entities use the new `kong.db` DAO, and their endpoints have been upgraded to
  the new Admin API (see below for details).
  [#3689](https://github.com/Kong/kong/pull/3689)
  [#3739](https://github.com/Kong/kong/pull/3739)
  [#3778](https://github.com/Kong/kong/pull/3778)

A summary of the changes introduced in the new Admin API:

- Pagination has been included in all "multi-record" endpoints, and pagination
  control fields are different than in 0.14.x.
- Filtering now happens via URL path changes (`/consumers/x/plugins`) instead
  of querystring fields (`/plugins?consumer_id=x`).
- Array values can't be coherced from comma-separated strings. They must be
  "proper" JSON values on JSON requests, or use a new syntax on
  form-url-encoded or multipart requests.
- Error messages have been been reworked from the ground up to be more
  consistent, precise and informative.
- The `PUT` method has been reimplemented with idempotent behavior and has
  been added to some entities that didn't have it.

For more details about the new Admin API, please visit the official docs:
https://docs.konghq.com/

##### Plugins

- All bundled plugins' schemas and custom entities have been updated to the new
  `kong.db` module, and their APIs have been updated to the new Admin API,
  which is described in the above section.
  [#3766](https://github.com/Kong/kong/pull/3766)
  [#3774](https://github.com/Kong/kong/pull/3774)
  [#3778](https://github.com/Kong/kong/pull/3778)
  [#3839](https://github.com/Kong/kong/pull/3839)
- :warning: All plugins migrations have been converted to the new migration
  framework. Custom plugins must use the new migration framework from 0.15
  onwards.

### Additions

Kong 0.15.0 contains the same additions as 1.0.0. See the [1.0.0
changelog](#100) for a complete list.

### Fixes

Kong 0.15.0 contains the same fixes as 1.0.0. See the [1.0.0 changelog](#100)
for a complete list.

[Back to TOC](#table-of-contents)

## [0.14.1]

> Released on: 2018/08/21

### Additions

##### Plugins

- jwt: Support for tokens signed with HS384 and HS512.
  Thanks [@kepkin](https://github.com/kepkin) for the patch.
  [#3589](https://github.com/Kong/kong/pull/3589)
- acl: Add a new `hide_groups_header` configuration option. If enabled, this
  option prevents the plugin from injecting the `X-Consumer-Groups` header
  into the upstream request.
  Thanks [@jeremyjpj0916](https://github.com/jeremyjpj0916) for the patch!
  [#3703](https://github.com/Kong/kong/pull/3703)

### Fixes

##### Core

- Prevent some plugins from breaking in subtle ways when manipulating some
  entities and their attributes. An example of such breaking behavior could be
  observed when Kong was wrongly injecting `X-Consumer-Username: userdata:
  NULL` in upstream requests headers, instead of not injecting this header at
  all.
  [#3714](https://github.com/Kong/kong/pull/3714)
- Fix an issue which, in some cases, prevented the use of Kong with Cassandra
  in environments where DNS load-balancing is in effect for contact points
  provided as hostnames (e.g. Kubernetes with `cassandra_contact_points =
  cassandra`).
  [#3693](https://github.com/Kong/kong/pull/3693)
- Fix an issue which prevented the use of UNIX domain sockets in some logging
  plugins, and custom plugins making use of such sockets.
  Thanks [@rucciva](https://github.com/rucciva) for the patch.
  [#3633](https://github.com/Kong/kong/pull/3633)
- Avoid logging false-negative error messages related to worker events.
  [#3692](https://github.com/Kong/kong/pull/3692)

##### CLI

- Database connectivity errors are properly prefixed with the database name
  again (e.g. `[postgres]`).
  [#3648](https://github.com/Kong/kong/pull/3648)

##### Plugins

- zipkin
  - Allow usage of the plugin with the deprecated "API" entity, and introduce
    a new `kong.api` tag.
    [kong-plugin-zipkin/commit/4a645e9](https://github.com/Kong/kong-plugin-zipkin/commit/4a645e940e560f2e50567e0360b5df3b38f74853)
  - Properly report the `kong.credential` tag.
    [kong-plugin-zipkin/commit/c627c36](https://github.com/Kong/kong-plugin-zipkin/commit/c627c36402c9a14cc48011baa773f4ee08efafcf)
  - Ensure the plugin does not throw errors when no Route was matched.
    [kong-plugin-zipkin#19](https://github.com/Kong/kong-plugin-zipkin/issues/19)
- basic-auth: Passwords with whitespaces are not trimmed anymore.
  Thanks [@aloisbarreras](https://github.com/aloisbarreras) for the patch.
  [#3650](https://github.com/Kong/kong/pull/3650)
- hmac-auth: Ensure backward compatibility for clients generating signatures
  without the request's querystring, as is the case for Kong versions prior to
  0.14.0, which broke this behavior. Users of this plugin on previous versions
  of Kong can now safely upgrade to the 0.14 family.
  Thanks [@mlehner616](https://github.com/mlehner616) for the patch!
  [#3699](https://github.com/Kong/kong/pull/3699)
- ldap-auth
    - Set the WWW-Authenticate header authentication scheme accordingly with
      the `conf.header_type` property, which allows browsers to show the
      authentication popup automatically. Thanks
      [@francois-maillard](https://github.com/francois-maillard) for the patch.
      [#3656](https://github.com/Kong/kong/pull/3656)
    - Invalid authentication attempts do not block subsequent valid attempts
      anymore.
      [#3677](https://github.com/Kong/kong/pull/3677)

[Back to TOC](#table-of-contents)

## [0.14.0] - 2018/07/05

This release introduces the first version of the **Plugin Development Kit**: a
Lua SDK, comprised of a set of functions to ease the development of
custom plugins.

Additionally, it contains several major improvements consolidating Kong's
feature set and flexibility, such as the support for `PUT` endpoints on the
Admin API for idempotent workflows, the execution of plugins during
Nginx-produced errors, and the injection of **Nginx directives** without having
to rely on the custom Nginx configuration pattern!

Finally, new bundled plugins allow Kong to better integrate with **Cloud
Native** environments, such as Zipkin and Prometheus.

As usual, major version upgrades require database migrations and changes to the
Nginx configuration file (if you customized the default template). Please take
a few minutes to read the [0.14 Upgrade
Path](https://github.com/Kong/kong/blob/master/UPGRADE.md#upgrade-to-014x) for
more details regarding breaking changes and migrations before planning to
upgrade your Kong cluster.

### Breaking Changes

##### Dependencies

- :warning: The required OpenResty version has been bumped to 1.13.6.2. If you
  are installing Kong from one of our distribution packages, you are not
  affected by this change.
  [#3498](https://github.com/Kong/kong/pull/3498)
- :warning: Support for PostgreSQL 9.4 (deprecated in 0.12.0) is now dropped.
  [#3490](https://github.com/Kong/kong/pull/3490)
- :warning: Support for Cassandra 2.1 (deprecated in 0.12.0) is now dropped.
  [#3490](https://github.com/Kong/kong/pull/3490)

##### Configuration

- :warning: The `server_tokens` and `latency_tokens` configuration properties
  have been removed. Instead, a new `headers` configuration properties replaces
  them and allows for more granular settings of injected headers (e.g.
  `Server`, `Via`, `X-Kong-*-Latency`, etc...).
  [#3300](https://github.com/Kong/kong/pull/3300)
- :warning: New required `lua_shared_dict` entries must be added to the Nginx
  configuration. You are not affected by this change if you do not use a custom
  Nginx template.
  [#3557](https://github.com/Kong/kong/pull/3557)
- :warning: Other important modifications must be applied to the Nginx
  configuration. You are not affected by this change if you do not use a custom
  Nginx template.
  [#3533](https://github.com/Kong/kong/pull/3533)

##### Plugins

- :warning: The Runscope plugin has been dropped, based on the EoL announcement
  made by Runscope about their Traffic Inspector product.
  [#3495](https://github.com/Kong/kong/pull/3495)

##### Admin API

- :warning: The SSL Certificates and SNI entities have moved to the new DAO
  implementation. As such, the `/certificates` and `/snis` endpoints have
  received notable usability improvements, but suffer from a few breaking
  changes.
  [#3386](https://github.com/Kong/kong/pull/3386)
- :warning: The Consumers entity has moved to the new DAO implementation. As
  such, the `/consumers` endpoint has received notable usability improvements,
  but suffers from a few breaking changes.
  [#3437](https://github.com/Kong/kong/pull/3437)

### Changes

##### Configuration

- The default value of `db_cache_ttl` is now `0` (disabled). Now that our level
  of confidence around the new caching mechanism introduced in 0.11.0 is high
  enough, we consider `0` (no TTL) to be an appropriate default for production
  environments, as it offers a smoother cache consumption behavior and reduces
  database pressure.
  [#3492](https://github.com/Kong/kong/pull/3492)

##### Core

- :fireworks: Serve stale data from the database cache when the datastore
  cannot be reached. Such stale items are "resurrected" for `db_resurrect_ttl`
  seconds (see configuration section).
  [#3579](https://github.com/Kong/kong/pull/3579)
- Reduce LRU churning in the database cache against some workloads.
  [#3550](https://github.com/Kong/kong/pull/3550)

### Additions

##### Configuration

- :fireworks: **Support for injecting Nginx directives via configuration
  properties** (in the `kong.conf` file or via environment variables)! This new
  way of customizing the Nginx configuration should render obsolete the old way
  of maintaining a custom Nginx template in most cases!
  [#3530](https://github.com/Kong/kong/pull/3530)
- :fireworks: **Support for selectively disabling bundled plugins**. A new
  `plugins` configuration property is introduced, and is used to specify which
  plugins should be loaded by the node. Custom plugins should now be specified
  in this new property, and the `custom_plugins` property is **deprecated**.
  If desired, Kong administrators can specify a minimal set of plugins to load
  (instead of the default, bundled plugins), and **improve P99 latency**
  thanks to the resulting decrease in database traffic.
  [#3387](https://github.com/Kong/kong/pull/3387)
- The new `headers` configuration property allows for specifying the injection
  of a new header: `X-Kong-Upstream-Status`. When enabled, Kong will inject
  this header containing the HTTP status code of the upstream response in the
  client response. This is particularly useful for clients to distinguish
  upstream statuses upon rewriting of the response by Kong.
  [#3263](https://github.com/Kong/kong/pull/3263)
- A new `db_resurrect_ttl` configuration property can be set to customize
  the amount of time stale data can be resurrected for when it cannot be
  refreshed. Defaults to 30 seconds.
  [#3579](https://github.com/Kong/kong/pull/3579)
- Two new Cassandra load balancing policies are available: `RequestRoundRobin`
  and `RequestDCAwareRoundRobin`. Both policies guarantee that the same peer
  will be reused across several queries during the lifetime of a request, thus
  guaranteeing no new connection will be opened against a peer during this
  request.
  [#3545](https://github.com/Kong/kong/pull/3545)

##### Core

- :fireworks: **Execute plugins on Nginx-produced errors.** Now, when Nginx
  produces a 4xx error (upon invalid requests) or 5xx (upon failure from the
  load balancer to connect to a Service), Kong will execute the response phases
  of its plugins (`header_filter`, `body_filter`, `log`). As such, Kong logging
  plugins are not blind to such Nginx-produced errors anymore, and will start
  properly reporting them. Plugins should be built defensively against cases
  where their `rewrite` or `access` phases were not executed.
  [#3533](https://github.com/Kong/kong/pull/3533)
- :fireworks: **Support for cookie-based load balancing!**
  [#3472](https://github.com/Kong/kong/pull/3472)

##### Plugins

- :fireworks: **Introduction of the Plugin Development Kit!** A set of Lua
  functions and variables that will greatly ease and speed up the task of
  developing custom plugins.
  The Plugin Development Kit (PDK) allows the retrieval and manipulation of the
  request and response objects, as well as interacting with various core
  components (e.g. logging, load balancing, DAO, etc...) without having to rely
  on OpenResty functions, and with the guarantee of their forward-compatibility
  with future versions of Kong.
  [#3556](https://github.com/Kong/kong/pull/3556)
- :fireworks: **New bundled plugin: Zipkin**! This plugin allows Kong to sample
  traces and report them to a running Zipkin instance.
  (See: https://github.com/Kong/kong-plugin-zipkin)
  [#3434](https://github.com/Kong/kong/pull/3434)
- :fireworks: **New bundled plugin: Prometheus**! This plugin allows Kong to
  expose metrics in the Prometheus Exposition format. Available metrics include
  HTTP status codes, latencies histogram, bandwidth, and more...
  (See: https://github.com/Kong/kong-plugin-prometheus)
  [#3547](https://github.com/Kong/kong/pull/3547)
- :fireworks: **New bundled plugin: Azure Functions**! This plugin can be used
  to invoke [Microsoft Azure
  Functions](https://azure.microsoft.com/en-us/services/functions/), similarly
  to the already existing AWS Lambda and OpenWhisk plugins.
  (See: https://github.com/Kong/kong-plugin-azure-functions)
  [#3428](https://github.com/Kong/kong/pull/3428)
- :fireworks: **New bundled plugin: Serverless Functions**! Dynamically run Lua
  without having to write a full-fledged plugin. Lua code snippets can be
  uploaded via the Admin API and be executed during Kong's `access` phase.
  (See: https://github.com/Kong/kong-plugin-serverless-functions)
  [#3551](https://github.com/Kong/kong/pull/3551)
- jwt: Support for limiting the allowed expiration period of JWT tokens. A new
  `config.maximum_expiration` property can be set to indicate the maximum
  number of seconds the `exp` claim may be ahead in the future.
  Thanks [@mvanholsteijn](https://github.com/mvanholsteijn) for the patch!
  [#3331](https://github.com/Kong/kong/pull/3331)
- aws-lambda: Add `us-gov-west-1` to the list of allowed regions.
  [#3529](https://github.com/Kong/kong/pull/3529)

##### Admin API

- :fireworks: Support for `PUT` in new endpoints (e.g. `/services/{id or
  name}`, `/routes/{id}`, `/consumers/{id or username}`), allowing the
  development of idempotent configuration workflows when scripting the Admin
  API.
  [#3416](https://github.com/Kong/kong/pull/3416)
- Support for `PATCH` and `DELETE` on the `/services/{name}`,
  `/consumers/{username}`, and `/snis/{name}` endpoints.
  [#3416](https://github.com/Kong/kong/pull/3416)

### Fixes

##### Configuration

- Properly support IPv6 addresses in `proxy_listen` and `admin_listen`
  configuration properties.
  [#3508](https://github.com/Kong/kong/pull/3508)

##### Core

- IPv6 nameservers with a scope are now ignored by the DNS resolver.
  [#3478](https://github.com/Kong/kong/pull/3478)
- SRV records without a port number now returns the default port instead of
  `0`.
  [#3478](https://github.com/Kong/kong/pull/3478)
- Ensure DNS-based round robin load balancing starts at a randomized position
  to prevent all Nginx workers from starting with the same peer.
  [#3478](https://github.com/Kong/kong/pull/3478)
- Properly report timeouts in passive health checks. Previously, connection
  timeouts were counted as `tcp_failures`, and upstream timeouts were ignored.
  Health check users should ensure that their `timeout` settings reflect their
  intended behavior.
  [#3539](https://github.com/Kong/kong/pull/3539)
- Ensure active health check probe requests send the `Host` header.
  [#3496](https://github.com/Kong/kong/pull/3496)
- Overall, more reliable health checks healthiness counters behavior.
  [#3496](https://github.com/Kong/kong/pull/3496)
- Do not set `Content-Type` headers on HTTP 204 No Content responses.
  [#3351](https://github.com/Kong/kong/pull/3351)
- Ensure the PostgreSQL connector of the new DAO (used by Services, Routes,
  Consumers, and SSL certs/SNIs) is now fully re-entrant and properly behaves
  in busy workloads (e.g. scripting requests to the Admin API).
  [#3423](https://github.com/Kong/kong/pull/3423)
- Properly route HTTP/1.0 requests without a Host header when using the old
  deprecated "API" entity.
  [#3438](https://github.com/Kong/kong/pull/3438)
- Ensure that all Kong-produced errors respect the `headers` configuration
  setting (previously `server_tokens`) and do not include the `Server` header
  if not configured.
  [#3511](https://github.com/Kong/kong/pull/3511)
- Harden an existing Cassandra migration.
  [#3532](https://github.com/Kong/kong/pull/3532)
- Prevent the load balancer from needlessly rebuilding its state when creating
  Targets.
  [#3477](https://github.com/Kong/kong/pull/3477)
- Prevent some harmless error logs to be printed during startup when
  initialization takes more than a few seconds.
  [#3443](https://github.com/Kong/kong/pull/3443)

##### Plugins

- hmac: Ensure that empty request bodies do not pass validation if there is no
  digest header.
  Thanks [@mvanholsteijn](https://github.com/mvanholsteijn) for the patch!
  [#3347](https://github.com/Kong/kong/pull/3347)
- response-transformer: Prevent the plugin from throwing an error when its
  `access` handler did not get a chance to run (e.g. on short-circuited,
  unauthorized requests).
  [#3524](https://github.com/Kong/kong/pull/3524)
- aws-lambda: Ensure logging plugins subsequently run when this plugin
  terminates.
  [#3512](https://github.com/Kong/kong/pull/3512)
- request-termination: Ensure logging plugins subsequently run when this plugin
  terminates.
  [#3513](https://github.com/Kong/kong/pull/3513)

##### Admin API

- Requests to `/healthy` and `/unhealthy` endpoints for upstream health checks
  now properly propagate the new state to other nodes of a Kong cluster.
  [#3464](https://github.com/Kong/kong/pull/3464)
- Do not produce an HTTP 500 error when POST-ing to `/services` with an empty
  `url` argument.
  [#3452](https://github.com/Kong/kong/pull/3452)
- Ensure foreign keys are required when creating child entities (e.g.
  `service.id` when creating a Route). Previously some rows could have an empty
  `service_id` field.
  [#3548](https://github.com/Kong/kong/pull/3548)
- Better type inference in new endpoints (e.g. `/services`, `/routes`,
  `/consumers`) when using `application/x-www-form-urlencoded` MIME type.
  [#3416](https://github.com/Kong/kong/pull/3416)

[Back to TOC](#table-of-contents)

## [0.13.1] - 2018/04/23

This release contains numerous bug fixes and a few convenience features.
Notably, a best-effort/backwards-compatible approach is followed to resolve
`no memory` errors caused by the fragmentation of shared memory between the
core and plugins.

### Added

##### Core

- Cache misses are now stored in a separate shared memory zone from hits if
  such a zone is defined. This reduces cache turnover and can increase the
  cache hit ratio quite considerably.
  Users with a custom Nginx template are advised to define such a zone to
  benefit from this behavior:
  `lua_shared_dict kong_db_cache_miss 12m;`.
- We now ensure that the Cassandra or PostgreSQL instance Kong is connecting
  to falls within the supported version range. Deprecated versions result in
  warning logs. As a reminder, Kong 0.13.x supports Cassandra 2.2+,
  and PostgreSQL 9.5+. Cassandra 2.1 and PostgreSQL 9.4 are supported, but
  deprecated.
  [#3310](https://github.com/Kong/kong/pull/3310)
- HTTP 494 errors thrown by Nginx are now caught by Kong and produce a native,
  Kong-friendly response.
  Thanks [@ti-mo](https://github.com/ti-mo) for the contribution!
  [#3112](https://github.com/Kong/kong/pull/3112)

##### CLI

- Report errors when compiling custom Nginx templates.
  [#3294](https://github.com/Kong/kong/pull/3294)

##### Admin API

- Friendlier behavior of Routes schema validation: PATCH requests can be made
  without specifying all three of `methods`, `hosts`, or `paths` if at least
  one of the three is specified in the body.
  [#3364](https://github.com/Kong/kong/pull/3364)

##### Plugins

- jwt: Support for identity providers using JWKS by ensuring the
  `config.key_claim_name` values is looked for in the token header.
  Thanks [@brycehemme](https://github.com/brycehemme) for the contribution!
  [#3313](https://github.com/Kong/kong/pull/3313)
- basic-auth: Allow specifying empty passwords.
  Thanks [@zhouzhuojie](https://github.com/zhouzhuojie) and
  [@perryao](https://github.com/perryao) for the contributions!
  [#3243](https://github.com/Kong/kong/pull/3243)

### Fixed

##### Core

- Numerous users have reported `no memory` errors which were caused by
  circumstantial memory fragmentation. Such errors, while still possible if
  plugin authors are not careful, should now mostly be addressed.
  [#3311](https://github.com/Kong/kong/pull/3311)

  **If you are using a custom Nginx template, be sure to define the following
  shared memory zones to benefit from these fixes**:

  ```
  lua_shared_dict kong_db_cache_miss 12m;
  lua_shared_dict kong_rate_limiting_counters 12m;
  ```

##### CLI

- Redirect Nginx's stdout and stderr output to `kong start` when
  `nginx_daemon` is enabled (such as when using the Kong Docker image). This
  also prevents growing log files when Nginx redirects logs to `/dev/stdout`
  and `/dev/stderr` but `nginx_daemon` is disabled.
  [#3297](https://github.com/Kong/kong/pull/3297)

##### Admin API

- Set a Service's `port` to `443` when the `url` convenience parameter uses
  the `https://` scheme.
  [#3358](https://github.com/Kong/kong/pull/3358)
- Ensure PATCH requests do not return an error when un-setting foreign key
  fields with JSON `null`.
  [#3355](https://github.com/Kong/kong/pull/3355)
- Ensure the `/plugin/schema/:name` endpoint does not corrupt plugins' schemas.
  [#3348](https://github.com/Kong/kong/pull/3348)
- Properly URL-decode path segments of plugins endpoints accepting spaces
  (e.g. `/consumers/<consumer>/basic-auth/John%20Doe/`).
  [#3250](https://github.com/Kong/kong/pull/3250)
- Properly serialize boolean filtering values when using Cassandra.
  [#3362](https://github.com/Kong/kong/pull/3362)

##### Plugins

- rate-limiting/response-rate-limiting:
  - If defined in the Nginx configuration, will use a dedicated
    `lua_shared_dict` instead of using the `kong_cache` shared memory zone.
    This prevents memory fragmentation issues resulting in `no memory` errors
    observed by numerous users. Users with a custom Nginx template are advised
    to define such a zone to benefit from this fix:
    `lua_shared_dict kong_rate_limiting_counters 12m;`.
    [#3311](https://github.com/Kong/kong/pull/3311)
  - When using the Redis strategy, ensure the correct Redis database is
    selected. This issue could occur when several request and response
    rate-limiting were configured using different Redis databases.
    Thanks [@mengskysama](https://github.com/mengskysama) for the patch!
    [#3293](https://github.com/Kong/kong/pull/3293)
- key-auth: Respect request MIME type when re-encoding the request body
  if both `config.key_in_body` and `config.hide_credentials` are enabled.
  Thanks [@p0pr0ck5](https://github.com/p0pr0ck5) for the patch!
  [#3213](https://github.com/Kong/kong/pull/3213)
- oauth2: Return HTTP 400 on invalid `scope` type.
  Thanks [@Gman98ish](https://github.com/Gman98ish) for the patch!
  [#3206](https://github.com/Kong/kong/pull/3206)
- ldap-auth: Ensure the plugin does not throw errors when configured as a
  global plugin.
  [#3354](https://github.com/Kong/kong/pull/3354)
- hmac-auth: Verify signature against non-normalized (`$request_uri`) request
  line (instead of `$uri`).
  [#3339](https://github.com/Kong/kong/pull/3339)
- aws-lambda: Fix a typo in upstream headers sent to the function. We now
  properly send the `X-Amz-Log-Type` header.
  [#3398](https://github.com/Kong/kong/pull/3398)

[Back to TOC](#table-of-contents)

## [0.13.0] - 2018/03/22

This release introduces two new core entities that will improve the way you
configure Kong: **Routes** & **Services**. Those entities replace the "API"
entity and simplify the setup of non-naive use-cases by providing better
separation of concerns and allowing for plugins to be applied to specific
**endpoints**.

As usual, major version upgrades require database migrations and changes to
the Nginx configuration file (if you customized the default template).
Please take a few minutes to read the [0.13 Upgrade
Path](https://github.com/Kong/kong/blob/master/UPGRADE.md#upgrade-to-013x) for
more details regarding breaking changes and migrations before planning to
upgrade your Kong cluster.

### Breaking Changes

##### Configuration

- :warning: The `proxy_listen` and `admin_listen` configuration values have a
  new syntax. This syntax is more aligned with that of NGINX and is more
  powerful while also simpler. As a result, the following configuration values
  have been removed because superfluous: `ssl`, `admin_ssl`, `http2`,
  `admin_http2`, `proxy_listen_ssl`, and `admin_listen_ssl`.
  [#3147](https://github.com/Kong/kong/pull/3147)

##### Plugins

- :warning: galileo: As part of the Galileo deprecation path, the galileo
  plugin is not enabled by default anymore, although still bundled with 0.13.
  Users are advised to stop using the plugin, but for the time being can keep
  enabling it by adding it to the `custom_plugin` configuration value.
  [#3233](https://github.com/Kong/kong/pull/3233)
- :warning: rate-limiting (Cassandra): The default migration for including
  Routes and Services in plugins will remove and re-create the Cassandra
  rate-limiting counters table. This means that users that were rate-limited
  because of excessive API consumption will be able to consume the API until
  they reach their limit again. There is no such data deletion in PostgreSQL.
  [def201f](https://github.com/Kong/kong/commit/def201f566ccf2dd9b670e2f38e401a0450b1cb5)

### Changes

##### Dependencies

- **Note to Docker users**: The `latest` tag on Docker Hub now points to the
  **alpine** image instead of CentOS. This also applies to the `0.13.0` tag.
- The OpenResty version shipped with our default packages has been bumped to
  `1.13.6.1`. The 0.13.0 release should still be compatible with the OpenResty
  `1.11.2.x` series for the time being.
- Bumped [lua-resty-dns-client](https://github.com/Kong/lua-resty-dns-client)
  to `2.0.0`.
  [#3220](https://github.com/Kong/kong/pull/3220)
- Bumped [lua-resty-http](https://github.com/pintsized/lua-resty-http) to
  `0.12`.
  [#3196](https://github.com/Kong/kong/pull/3196)
- Bumped [lua-multipart](https://github.com/Kong/lua-multipart) to `0.5.5`.
  [#3318](https://github.com/Kong/kong/pull/3318)
- Bumped [lua-resty-healthcheck](https://github.com/Kong/lua-resty-healthcheck)
  to `0.4.0`.
  [#3321](https://github.com/Kong/kong/pull/3321)

### Additions

##### Configuration

- :fireworks: Support for **control-plane** and **data-plane** modes. The new
  syntax of `proxy_listen` and `admin_listen` supports `off`, which
  disables either one of those interfaces. It is now simpler than ever to
  make a Kong node "Proxy only" (data-plane) or "Admin only" (control-plane).
  [#3147](https://github.com/Kong/kong/pull/3147)

##### Core

- :fireworks: This release introduces two new entities: **Routes** and
  **Services**. Those entities will provide a better separation of concerns
  than the "API" entity offers. Routes will define rules for matching a
  client's request (e.g., method, host, path...), and Services will represent
  upstream services (or backends) that Kong should proxy those requests to.
  Plugins can also be added to both Routes and Services, enabling use-cases to
  apply plugins more granularly (e.g., per endpoint).
  Following this addition, the API entity and related Admin API endpoints are
  now deprecated. This release is backwards-compatible with the previous model
  and all of your currently defined APIs and matching rules are still
  supported, although we advise users to migrate to Routes and Services as soon
  as possible.
  [#3224](https://github.com/Kong/kong/pull/3224)

##### Admin API

- :fireworks: New endpoints: `/routes` and `/services` to interact with the new
  core entities. More specific endpoints are also available such as
  `/services/{service id or name}/routes`,
  `/services/{service id or name}/plugins`, and `/routes/{route id}/plugins`.
  [#3224](https://github.com/Kong/kong/pull/3224)
- :fireworks: Our new endpoints (listed above) provide much better responses
  with regards to producing responses for incomplete entities, errors, etc...
  In the future, existing endpoints will gradually be moved to using this new
  Admin API content producer.
  [#3224](https://github.com/Kong/kong/pull/3224)
- :fireworks: Improved argument parsing in form-urlencoded requests to the new
  endpoints as well.
  Kong now expects the following syntaxes for representing
  arrays: `hosts[]=a.com&hosts[]=b.com`, `hosts[1]=a.com&hosts[2]=b.com`, which
  avoid comma-separated arrays and related issues that can arise.
  In the future, existing endpoints will gradually be moved to using this new
  Admin API content parser.
  [#3224](https://github.com/Kong/kong/pull/3224)

##### Plugins

- jwt: `ngx.ctx.authenticated_jwt_token` is available for other plugins to use.
  [#2988](https://github.com/Kong/kong/pull/2988)
- statsd: The fields `host`, `port` and `metrics` are no longer marked as
  "required", since they have a default value.
  [#3209](https://github.com/Kong/kong/pull/3209)

### Fixes

##### Core

- Fix an issue causing nodes in a cluster to use the default health checks
  configuration when the user configured them from another node (event
  propagated via the cluster).
  [#3319](https://github.com/Kong/kong/pull/3319)
- Increase the default load balancer wheel size from 100 to 10.000. This allows
  for a better distribution of the load between Targets in general.
  [#3296](https://github.com/Kong/kong/pull/3296)

##### Admin API

- Fix several issues with application/multipart MIME type parsing of payloads.
  [#3318](https://github.com/Kong/kong/pull/3318)
- Fix several issues with the parsing of health checks configuration values.
  [#3306](https://github.com/Kong/kong/pull/3306)
  [#3321](https://github.com/Kong/kong/pull/3321)

[Back to TOC](#table-of-contents)

## [0.12.3] - 2018/03/12

### Fixed

- Suppress a memory leak in the core introduced in 0.12.2.
  Thanks [@mengskysama](https://github.com/mengskysama) for the report.
  [#3278](https://github.com/Kong/kong/pull/3278)

[Back to TOC](#table-of-contents)

## [0.12.2] - 2018/02/28

### Added

##### Core

- Load balancers now log DNS errors to facilitate debugging.
  [#3177](https://github.com/Kong/kong/pull/3177)
- Reports now can include custom immutable values.
  [#3180](https://github.com/Kong/kong/pull/3180)

##### CLI

- The `kong migrations reset` command has a new `--yes` flag. This flag makes
  the command run non-interactively, and ensures no confirmation prompt will
  occur.
  [#3189](https://github.com/Kong/kong/pull/3189)

##### Admin API

- A new endpoint `/upstreams/:upstream_id/health` will return the health of the
  specified upstream.
  [#3232](https://github.com/Kong/kong/pull/3232)
- The `/` endpoint in the Admin API now exposes the `node_id` field.
  [#3234](https://github.com/Kong/kong/pull/3234)

### Fixed

##### Core

- HTTP/1.0 requests without a Host header are routed instead of being rejected.
  HTTP/1.1 requests without a Host are considered invalid and will still be
  rejected.
  Thanks to [@rainiest](https://github.com/rainest) for the patch!
  [#3216](https://github.com/Kong/kong/pull/3216)
- Fix the load balancer initialization when some Targets would contain
  hostnames.
  [#3187](https://github.com/Kong/kong/pull/3187)
- Fix incomplete handling of errors when initializing DAO objects.
  [637532e](https://github.com/Kong/kong/commit/637532e05d8ed9a921b5de861cc7f463e96c6e04)
- Remove bogus errors in the logs provoked by healthcheckers between the time
  they are unregistered and the time they are garbage-collected
  ([#3207](https://github.com/Kong/kong/pull/3207)) and when receiving an HTTP
  status not tracked by healthy or unhealthy lists
  ([c8eb5ae](https://github.com/Kong/kong/commit/c8eb5ae28147fc02473c05a7b1dbf502fbb64242)).
- Fix soft errors not being handled correctly inside the Kong cache.
  [#3150](https://github.com/Kong/kong/pull/3150)

##### Migrations

- Better handling of already existing Cassandra keyspaces in migrations.
  [#3203](https://github.com/Kong/kong/pull/3203).
  Thanks to [@pamiel](https://github.com/pamiel) for the patch!

##### Admin API

- Ensure `GET /certificates/{uuid}` does not return HTTP 500 when the given
  identifier does not exist.
  Thanks to [@vdesjardins](https://github.com/vdesjardins) for the patch!
  [#3148](https://github.com/Kong/kong/pull/3148)

[Back to TOC](#table-of-contents)

## [0.12.1] - 2018/01/18

This release addresses a few issues encountered with 0.12.0, including one
which would prevent upgrading from a previous version. The [0.12 Upgrade
Path](https://github.com/Kong/kong/blob/master/UPGRADE.md)
is still relevant for upgrading existing clusters to 0.12.1.

### Fixed

- Fix a migration between previous Kong versions and 0.12.0.
  [#3159](https://github.com/Kong/kong/pull/3159)
- Ensure Lua errors are propagated when thrown in the `access` handler by
  plugins.
  [38580ff](https://github.com/Kong/kong/commit/38580ff547cbd4a557829e3ad135cd6a0f821f7c)

[Back to TOC](#table-of-contents)

## [0.12.0] - 2018/01/16

This major release focuses on two new features we are very excited about:
**health checks** and **hash based load balancing**!

We also took this as an opportunity to fix a few prominent issues, sometimes
at the expense of breaking changes but overall improving the flexibility and
usability of Kong! Do keep in mind that this is a major release, and as such,
that we require of you to run the **migrations step**, via the
`kong migrations up` command.

Please take a few minutes to thoroughly read the [0.12 Upgrade
Path](https://github.com/Kong/kong/blob/master/UPGRADE.md#upgrade-to-012x)
for more details regarding breaking changes and migrations before planning to
upgrade your Kong cluster.

### Deprecation notices

Starting with 0.12.0, we are announcing the deprecation of older versions
of our supported databases:

- Support for PostgreSQL 9.4 is deprecated. Users are advised to upgrade to
  9.5+
- Support for Cassandra 2.1 and below is deprecated. Users are advised to
  upgrade to 2.2+

Note that the above deprecated versions are still supported in this release,
but will be dropped in subsequent ones.

### Breaking changes

##### Core

- :warning: The required OpenResty version has been bumped to 1.11.2.5. If you
  are installing Kong from one of our distribution packages, you are not
  affected by this change.
  [#3097](https://github.com/Kong/kong/pull/3097)
- :warning: As Kong now executes subsequent plugins when a request is being
  short-circuited (e.g. HTTP 401 responses from auth plugins), plugins that
  run in the header or body filter phases will be run upon such responses
  from the access phase. We consider this change a big improvement in the
  Kong run-loop as it allows for more flexibility for plugins. However, it is
  unlikely, but possible that some of these plugins (e.g. your custom plugins)
  now run in scenarios where they were not previously expected to run.
  [#3079](https://github.com/Kong/kong/pull/3079)

##### Admin API

- :warning: By default, the Admin API now only listens on the local interface.
  We consider this change to be an improvement in the default security policy
  of Kong. If you are already using Kong, and your Admin API still binds to all
  interfaces, consider updating it as well. You can do so by updating the
  `admin_listen` configuration value, like so: `admin_listen = 127.0.0.1:8001`.
  Thanks [@pduldig-at-tw](https://github.com/pduldig-at-tw) for the suggestion
  and the patch.
  [#3016](https://github.com/Kong/kong/pull/3016)

  :red_circle: **Note to Docker users**: Beware of this change as you may have
  to ensure that your Admin API is reachable via the host's interface.
  You can use the `-e KONG_ADMIN_LISTEN` argument when provisioning your
  container(s) to update this value; for example,
  `-e KONG_ADMIN_LISTEN=0.0.0.0:8001`.

- :warning: To reduce confusion, the `/upstreams/:upstream_name_or_id/targets/`
  has been updated to not show the full list of Targets anymore, but only
  the ones that are currently active in the load balancer. To retrieve the full
  history of Targets, you can now query
  `/upstreams/:upstream_name_or_id/targets/all`. The
  `/upstreams/:upstream_name_or_id/targets/active` endpoint has been removed.
  Thanks [@hbagdi](https://github.com/hbagdi) for tackling this backlog item!
  [#3049](https://github.com/Kong/kong/pull/3049)
- :warning: The `orderlist` property of Upstreams has been removed, along with
  any confusion it may have brought. The balancer is now able to fully function
  without it, yet with the same level of entropy in its load distribution.
  [#2748](https://github.com/Kong/kong/pull/2748)

##### CLI

- :warning: The `$ kong compile` command which was deprecated in 0.11.0 has
  been removed.
  [#3069](https://github.com/Kong/kong/pull/3069)

##### Plugins

- :warning: In logging plugins, the `request.request_uri` field has been
  renamed to `request.url`.
  [#2445](https://github.com/Kong/kong/pull/2445)
  [#3098](https://github.com/Kong/kong/pull/3098)

### Added

##### Core

- :fireworks: Support for **health checks**! Kong can now short-circuit some
  of your upstream Targets (replicas) from its load balancer when it encounters
  too many TCP or HTTP errors. You can configure the number of failures, or the
  HTTP status codes that should be considered invalid, and Kong will monitor
  the failures and successes of proxied requests to each upstream Target. We
  call this feature **passive health checks**.
  Additionally, you can configure **active health checks**, which will make
  Kong perform periodic HTTP test requests to actively monitor the health of
  your upstream services, and pre-emptively short-circuit them.
  Upstream Targets can be manually taken up or down via two new Admin API
  endpoints: `/healthy` and `/unhealthy`.
  [#3096](https://github.com/Kong/kong/pull/3096)
- :fireworks: Support for **hash based load balancing**! Kong now offers
  consistent hashing/sticky sessions load balancing capabilities via the new
  `hash_*` attributes of the Upstream entity. Hashes can be based off client
  IPs, request headers, or Consumers!
  [#2875](https://github.com/Kong/kong/pull/2875)
- :fireworks: Logging plugins now log requests that were short-circuited by
  Kong! (e.g. HTTP 401 responses from auth plugins or HTTP 429 responses from
  rate limiting plugins, etc.) Kong now executes any subsequent plugins once a
  request has been short-circuited. Your plugin must be using the
  `kong.tools.responses` module for this behavior to be respected.
  [#3079](https://github.com/Kong/kong/pull/3079)
- Kong is now compatible with OpenResty up to version 1.13.6.1. Be aware that
  the recommended (and default) version shipped with this release is still
  1.11.2.5.
  [#3070](https://github.com/Kong/kong/pull/3070)

##### CLI

- `$ kong start` now considers the commonly used `/opt/openresty` prefix when
  searching for the `nginx` executable.
  [#3074](https://github.com/Kong/kong/pull/3074)

##### Admin API

- Two new endpoints, `/healthy` and `/unhealthy` can be used to manually bring
  upstream Targets up or down, as part of the new health checks feature of the
  load balancer.
  [#3096](https://github.com/Kong/kong/pull/3096)

##### Plugins

- logging plugins: A new field `upstream_uri` now logs the value of the
  upstream request's path. This is useful to help debugging plugins or setups
  that aim at rewriting a request's URL during proxying.
  Thanks [@shiprabehera](https://github.com/shiprabehera) for the patch!
  [#2445](https://github.com/Kong/kong/pull/2445)
- tcp-log: Support for TLS handshake with the logs recipients for secure
  transmissions of logging data.
  [#3091](https://github.com/Kong/kong/pull/3091)
- jwt: Support for JWTs passed in cookies. Use the new `config.cookie_names`
  property to configure the behavior to your liking.
  Thanks [@mvanholsteijn](https://github.com/mvanholsteijn) for the patch!
  [#2974](https://github.com/Kong/kong/pull/2974)
- oauth2
    - New `config.auth_header_name` property to customize the authorization
      header's name.
      Thanks [@supraja93](https://github.com/supraja93)
      [#2928](https://github.com/Kong/kong/pull/2928)
    - New `config.refresh_ttl` property to customize the TTL of refresh tokens,
      previously hard-coded to 14 days.
      Thanks [@bob983](https://github.com/bob983) for the patch!
      [#2942](https://github.com/Kong/kong/pull/2942)
    - Avoid an error in the logs when trying to retrieve an access token from
      a request without a body.
      Thanks [@WALL-E](https://github.com/WALL-E) for the patch.
      [#3063](https://github.com/Kong/kong/pull/3063)
- ldap: New `config.header_type` property to customize the authorization method
  in the `Authorization` header.
  Thanks [@francois-maillard](https://github.com/francois-maillard) for the
  patch!
  [#2963](https://github.com/Kong/kong/pull/2963)

### Fixed

##### CLI

- Fix a potential vulnerability in which an attacker could read the Kong
  configuration file with insufficient permissions for a short window of time
  while Kong is being started.
  [#3057](https://github.com/Kong/kong/pull/3057)
- Proper log message upon timeout in `$ kong quit`.
  [#3061](https://github.com/Kong/kong/pull/3061)

##### Admin API

- The `/certificates` endpoint now properly supports the `snis` parameter
  in PUT and PATCH requests.
  Thanks [@hbagdi](https://github.com/hbagdi) for the contribution!
  [#3040](https://github.com/Kong/kong/pull/3040)
- Avoid sending the `HTTP/1.1 415 Unsupported Content Type` response when
  receiving a request with a valid `Content-Type`, but with an empty payload.
  [#3077](https://github.com/Kong/kong/pull/3077)

##### Plugins

- basic-auth:
    - Accept passwords containing `:`.
      Thanks [@nico-acidtango](https://github.com/nico-acidtango) for the patch!
      [#3014](https://github.com/Kong/kong/pull/3014)
    - Performance improvements, courtesy of
      [@nico-acidtango](https://github.com/nico-acidtango)
      [#3014](https://github.com/Kong/kong/pull/3014)

[Back to TOC](#table-of-contents)

## [0.11.2] - 2017/11/29

### Added

##### Plugins

- key-auth: New endpoints to manipulate API keys.
  Thanks [@hbagdi](https://github.com/hbagdi) for the contribution.
  [#2955](https://github.com/Kong/kong/pull/2955)
    - `/key-auths/` to paginate through all keys.
    - `/key-auths/:credential_key_or_id/consumer` to retrieve the Consumer
      associated with a key.
- basic-auth: New endpoints to manipulate basic-auth credentials.
  Thanks [@hbagdi](https://github.com/hbagdi) for the contribution.
  [#2998](https://github.com/Kong/kong/pull/2998)
    - `/basic-auths/` to paginate through all basic-auth credentials.
    - `/basic-auths/:credential_username_or_id/consumer` to retrieve the
      Consumer associated with a credential.
- jwt: New endpoints to manipulate JWTs.
  Thanks [@hbagdi](https://github.com/hbagdi) for the contribution.
  [#3003](https://github.com/Kong/kong/pull/3003)
    - `/jwts/` to paginate through all JWTs.
    - `/jwts/:jwt_key_or_id/consumer` to retrieve the Consumer
      associated with a JWT.
- hmac-auth: New endpoints to manipulate hmac-auth credentials.
  Thanks [@hbagdi](https://github.com/hbagdi) for the contribution.
  [#3009](https://github.com/Kong/kong/pull/3009)
    - `/hmac-auths/` to paginate through all hmac-auth credentials.
    - `/hmac-auths/:hmac_username_or_id/consumer` to retrieve the Consumer
      associated with a credential.
- acl: New endpoints to manipulate ACLs.
  Thanks [@hbagdi](https://github.com/hbagdi) for the contribution.
  [#3039](https://github.com/Kong/kong/pull/3039)
    - `/acls/` to paginate through all ACLs.
    - `/acls/:acl_id/consumer` to retrieve the Consumer
      associated with an ACL.

### Fixed

##### Core

- Avoid logging some unharmful error messages related to clustering.
  [#3002](https://github.com/Kong/kong/pull/3002)
- Improve performance and memory footprint when parsing multipart request
  bodies.
  [Kong/lua-multipart#13](https://github.com/Kong/lua-multipart/pull/13)

##### Configuration

- Add a format check for the `admin_listen_ssl` property, ensuring it contains
  a valid port.
  [#3031](https://github.com/Kong/kong/pull/3031)

##### Admin API

- PUT requests with payloads containing non-existing primary keys for entities
  now return HTTP 404 Not Found, instead of HTTP 200 OK without a response
  body.
  [#3007](https://github.com/Kong/kong/pull/3007)
- On the `/` endpoint, ensure `enabled_in_cluster` shows up as an empty JSON
  Array (`[]`), instead of an empty JSON Object (`{}`).
  Thanks [@hbagdi](https://github.com/hbagdi) for the patch!
  [#2982](https://github.com/Kong/kong/issues/2982)

##### Plugins

- hmac-auth: Better parsing of the `Authorization` header to avoid internal
  errors resulting in HTTP 500.
  Thanks [@mvanholsteijn](https://github.com/mvanholsteijn) for the patch!
  [#2996](https://github.com/Kong/kong/pull/2996)
- Improve the performance of the rate-limiting and response-rate-limiting
  plugins when using the Redis policy.
  [#2956](https://github.com/Kong/kong/pull/2956)
- Improve the performance of the response-transformer plugin.
  [#2977](https://github.com/Kong/kong/pull/2977)

## [0.11.1] - 2017/10/24

### Changed

##### Configuration

- Drop the `lua_code_cache` configuration property. This setting has been
  considered harmful since 0.11.0 as it interferes with Kong's internals.
  [#2854](https://github.com/Kong/kong/pull/2854)

### Fixed

##### Core

- DNS: SRV records pointing to an A record are now properly handled by the
  load balancer when `preserve_host` is disabled. Such records used to throw
  Lua errors on the proxy code path.
  [Kong/lua-resty-dns-client#19](https://github.com/Kong/lua-resty-dns-client/pull/19)
- Fixed an edge-case where `preserve_host` would sometimes craft an upstream
  request with a Host header from a previous client request instead of the
  current one.
  [#2832](https://github.com/Kong/kong/pull/2832)
- Ensure APIs with regex URIs are evaluated in the order that they are created.
  [#2924](https://github.com/Kong/kong/pull/2924)
- Fixed a typo that caused the load balancing components to ignore the Upstream
  slots property.
  [#2747](https://github.com/Kong/kong/pull/2747)

##### CLI

- Fixed the verification of self-signed SSL certificates for PostgreSQL and
  Cassandra in the `kong migrations` command. Self-signed SSL certificates are
  now properly verified during migrations according to the
  `lua_ssl_trusted_certificate` configuration property.
  [#2908](https://github.com/Kong/kong/pull/2908)

##### Admin API

- The `/upstream/{upstream}/targets/active` endpoint used to return HTTP
  `405 Method Not Allowed` when called with a trailing slash. Both notations
  (with and without the trailing slash) are now supported.
  [#2884](https://github.com/Kong/kong/pull/2884)

##### Plugins

- bot-detection: Fixed an issue which would prevent the plugin from running and
  result in an HTTP `500` error if configured globally.
  [#2906](https://github.com/Kong/kong/pull/2906)
- ip-restriction: Fixed support for the `0.0.0.0/0` CIDR block. This block is
  now supported and won't trigger an error when used in this plugin's properties.
  [#2918](https://github.com/Kong/kong/pull/2918)

### Added

##### Plugins

- aws-lambda: Added support to forward the client request's HTTP method,
  headers, URI, and body to the Lambda function.
  [#2823](https://github.com/Kong/kong/pull/2823)
- key-auth: New `run_on_preflight` configuration option to control
  authentication on preflight requests.
  [#2857](https://github.com/Kong/kong/pull/2857)
- jwt: New `run_on_preflight` configuration option to control authentication
  on preflight requests.
  [#2857](https://github.com/Kong/kong/pull/2857)

##### Plugin development

- Ensure migrations have valid, unique names to avoid conflicts between custom
  plugins.
  Thanks [@ikogan](https://github.com/ikogan) for the patch!
  [#2821](https://github.com/Kong/kong/pull/2821)

### Improved

##### Migrations & Deployments

- Improve migrations reliability for future major releases.
  [#2869](https://github.com/Kong/kong/pull/2869)

##### Plugins

- Improve the performance of the acl and oauth2 plugins.
  [#2736](https://github.com/Kong/kong/pull/2736)
  [#2806](https://github.com/Kong/kong/pull/2806)

[Back to TOC](#table-of-contents)

## [0.10.4] - 2017/10/24

### Fixed

##### Core

- DNS: SRV records pointing to an A record are now properly handled by the
  load balancer when `preserve_host` is disabled. Such records used to throw
  Lua errors on the proxy code path.
  [Kong/lua-resty-dns-client#19](https://github.com/Kong/lua-resty-dns-client/pull/19)
- HTTP `400` errors thrown by Nginx are now correctly caught by Kong and return
  a native, Kong-friendly response.
  [#2476](https://github.com/Mashape/kong/pull/2476)
- Fix an edge-case where an API with multiple `uris` and `strip_uri = true`
  would not always strip the client URI.
  [#2562](https://github.com/Mashape/kong/issues/2562)
- Fix an issue where Kong would match an API with a shorter URI (from its
  `uris` value) as a prefix instead of a longer, matching prefix from
  another API.
  [#2662](https://github.com/Mashape/kong/issues/2662)
- Fixed a typo that caused the load balancing components to ignore the
  Upstream `slots` property.
  [#2747](https://github.com/Mashape/kong/pull/2747)

##### Configuration

- Octothorpes (`#`) can now be escaped (`\#`) and included in the Kong
  configuration values such as your datastore passwords or usernames.
  [#2411](https://github.com/Mashape/kong/pull/2411)

##### Admin API

- The `data` response field of the `/upstreams/{upstream}/targets/active`
  Admin API endpoint now returns a list (`[]`) instead of an object (`{}`)
  when no active targets are present.
  [#2619](https://github.com/Mashape/kong/pull/2619)

##### Plugins

- datadog: Avoid a runtime error if the plugin is configured as a global plugin
  but the downstream request did not match any configured API.
  Thanks [@kjsteuer](https://github.com/kjsteuer) for the fix!
  [#2702](https://github.com/Mashape/kong/pull/2702)
- ip-restriction: Fixed support for the `0.0.0.0/0` CIDR block. This block is
  now supported and won't trigger an error when used in this plugin's properties.
  [#2918](https://github.com/Mashape/kong/pull/2918)

[Back to TOC](#table-of-contents)

## [0.11.0] - 2017/08/16

The latest and greatest version of Kong features improvements all over the
board for a better and easier integration with your infrastructure!

The highlights of this release are:

- Support for **regex URIs** in routing, one of the oldest requested
  features from the community.
- Support for HTTP/2 traffic from your clients.
- Kong does not depend on Serf anymore, which makes deployment and networking
  requirements **considerably simpler**.
- A better integration with orchestration tools thanks to the support for **non
  FQDNs** in Kong's DNS resolver.

As per usual, our major releases include datastore migrations which are
considered **breaking changes**. Additionally, this release contains numerous
breaking changes to the deployment process and proxying behavior that you
should be familiar with.

We strongly advise that you read this changeset thoroughly, as well as the
[0.11 Upgrade Path](https://github.com/Kong/kong/blob/master/UPGRADE.md#upgrade-to-011x)
if you are planning to upgrade a Kong cluster.

### Breaking changes

##### Configuration

- :warning: Numerous updates were made to the Nginx configuration template.
  If you are using a custom template, you **must** apply those
  modifications. See the [0.11 Upgrade
  Path](https://github.com/Kong/kong/blob/master/UPGRADE.md#upgrade-to-011x)
  for a complete list of changes to apply.

##### Migrations & Deployment

- :warning: Migrations are **not** executed automatically by `kong start`
  anymore. Migrations are now a **manual** process, which must be executed via
  the `kong migrations` command. In practice, this means that you have to run
  `kong migrations up [-c kong.conf]` in one of your nodes **before** starting
  your Kong nodes. This command should be run from a **single** node/container
  to avoid several nodes running migrations concurrently and potentially
  corrupting your database. Once the migrations are up-to-date, it is
  considered safe to start multiple Kong nodes concurrently.
  [#2421](https://github.com/Kong/kong/pull/2421)
- :warning: :fireworks: Serf is **not** a dependency anymore. Kong nodes now
  handle cache invalidation events via a built-in database polling mechanism.
  See the new "Datastore Cache" section of the configuration file which
  contains 3 new documented properties: `db_update_frequency`,
  `db_update_propagation`, and `db_cache_ttl`. If you are using Cassandra, you
  **should** pay a particular attention to the `db_update_propagation` setting,
  as you **should not** use the default value of `0`.
  [#2561](https://github.com/Kong/kong/pull/2561)

##### Core

- :warning: Kong now requires OpenResty `1.11.2.4`. OpenResty's LuaJIT can
  now be built with Lua 5.2 compatibility.
  [#2489](https://github.com/Kong/kong/pull/2489)
  [#2790](https://github.com/Kong/kong/pull/2790)
- :warning: Previously, the `X-Forwarded-*` and `X-Real-IP` headers were
  trusted from any client by default, and forwarded upstream. With the
  introduction of the new `trusted_ips` property (see the below "Added"
  section) and to enforce best security practices, Kong *does not* trust
  any client IP address by default anymore. This will make Kong *not*
  forward incoming `X-Forwarded-*` headers if not coming from configured,
  trusted IP addresses blocks. This setting also affects the API
  `check_https` field, which itself relies on *trusted* `X-Forwarded-Proto`
  headers **only**.
  [#2236](https://github.com/Kong/kong/pull/2236)
- :warning: The API Object property `http_if_terminated` is now set to `false`
  by default. For Kong to evaluate the client `X-Forwarded-Proto` header, you
  must now configure Kong to trust the client IP (see above change), **and**
  you must explicitly set this value to `true`. This affects you if you are
  doing SSL termination somewhere before your requests hit Kong, and if you
  have configured `https_only` on the API, or if you use a plugin that requires
  HTTPS traffic (e.g. OAuth2).
  [#2588](https://github.com/Kong/kong/pull/2588)
- :warning: The internal DNS resolver now honours the `search` and `ndots`
  configuration options of your `resolv.conf` file. Make sure that DNS
  resolution is still consistent in your environment, and consider
  eventually not using FQDNs anymore.
  [#2425](https://github.com/Kong/kong/pull/2425)

##### Admin API

- :warning: As a result of the Serf removal, Kong is now entirely stateless,
  and as such, the `/cluster` endpoint has disappeared.
  [#2561](https://github.com/Kong/kong/pull/2561)
- :warning: The Admin API `/status` endpoint does not return a count of the
  database entities anymore. Instead, it now returns a `database.reachable`
  boolean value, which reflects the state of the connection between Kong
  and the underlying database. Please note that this flag **does not**
  reflect the health of the database itself.
  [#2567](https://github.com/Kong/kong/pull/2567)

##### Plugin development

- :warning: The upstream URI is now determined via the Nginx
  `$upstream_uri` variable. Custom plugins using the `ngx.req.set_uri()`
  API will not be taken into consideration anymore. One must now set the
  `ngx.var.upstream_uri` variable from the Lua land.
  [#2519](https://github.com/Kong/kong/pull/2519)
- :warning: The `hooks.lua` module for custom plugins is dropped, along
  with the `database_cache.lua` module. Database entities caching and
  eviction has been greatly improved to simplify and automate most caching
  use-cases. See the [Plugins Development
  Guide](https://getkong.org/docs/0.11.x/plugin-development/entities-cache/)
  and the [0.11 Upgrade
  Path](https://github.com/Kong/kong/blob/master/UPGRADE.md#upgrade-to-011x)
  for more details.
  [#2561](https://github.com/Kong/kong/pull/2561)
- :warning: To ensure that the order of execution of plugins is still the same
  for vanilla Kong installations, we had to update the `PRIORITY` field of some
  of our bundled plugins. If your custom plugin must run after or before a
  specific bundled plugin, you might have to update your plugin's `PRIORITY`
  field as well. The complete list of plugins and their priorities is available
  on the [Plugins Development
  Guide](https://getkong.org/docs/0.11.x/plugin-development/custom-logic/).
  [#2489](https://github.com/Kong/kong/pull/2489)
  [#2813](https://github.com/Kong/kong/pull/2813)

### Deprecated

##### CLI

- The `kong compile` command has been deprecated. Instead, prefer using
  the new `kong prepare` command.
  [#2706](https://github.com/Kong/kong/pull/2706)

### Changed

##### Core

- Performance around DNS resolution has been greatly improved in some
  cases.
  [#2625](https://github.com/Kong/kong/pull/2425)
- Secret values are now generated with a kernel-level, Cryptographically
  Secure PRNG.
  [#2536](https://github.com/Kong/kong/pull/2536)
- The `.kong_env` file created by Kong in its running prefix is now written
  without world-read permissions.
  [#2611](https://github.com/Kong/kong/pull/2611)

##### Plugin development

- The `marshall_event` function on schemas is now ignored by Kong, and can be
  safely removed as the new cache invalidation mechanism natively handles
  safer events broadcasting.
  [#2561](https://github.com/Kong/kong/pull/2561)

### Added

##### Core

- :fireworks: Support for regex URIs! You can now define regexes in your
  APIs `uris` property. Those regexes can have capturing groups which can
  be extracted by Kong during a request, and accessed later in the plugins
  (useful for URI rewriting). See the [Proxy
  Guide](https://getkong.org/docs/0.11.x/proxy/#using-regexes-in-uris) for
  documentation on how to use regex URIs.
  [#2681](https://github.com/Kong/kong/pull/2681)
- :fireworks: Support for HTTP/2. A new `http2` directive now enables
  HTTP/2 traffic on the `proxy_listen_ssl` address.
  [#2541](https://github.com/Kong/kong/pull/2541)
- :fireworks: Support for the `search` and `ndots` configuration options of
  your `resolv.conf` file.
  [#2425](https://github.com/Kong/kong/pull/2425)
- Kong now forwards new headers to your upstream services:
  `X-Forwarded-Host`, `X-Forwarded-Port`, and `X-Forwarded-Proto`.
  [#2236](https://github.com/Kong/kong/pull/2236)
- Support for the PROXY protocol. If the new `real_ip_header` configuration
  property is set to `real_ip_header = proxy_protocol`, then Kong will
  append the `proxy_protocol` parameter to the Nginx `listen` directive of
  the Kong proxy port.
  [#2236](https://github.com/Kong/kong/pull/2236)
- Support for BDR compatibility in the PostgreSQL migrations.
  Thanks [@AlexBloor](https://github.com/AlexBloor) for the patch!
  [#2672](https://github.com/Kong/kong/pull/2672)

##### Configuration

- Support for DNS nameservers specified in IPv6 format.
  [#2634](https://github.com/Kong/kong/pull/2634)
- A few new DNS configuration properties allow you to tweak the Kong DNS
  resolver, and in particular, how it handles the resolution of different
  record types or the eviction of stale records.
  [#2625](https://github.com/Kong/kong/pull/2625)
- A new `trusted_ips` configuration property allows you to define a list of
  trusted IP address blocks that are known to send trusted `X-Forwarded-*`
  headers. Requests from trusted IPs will make Kong forward those headers
  upstream. Requests from non-trusted IP addresses will make Kong override
  the `X-Forwarded-*` headers with its own values. In addition, this
  property also sets the ngx_http_realip_module `set_real_ip_from`
  directive(s), which makes Kong trust the incoming `X-Real-IP` header as
  well, which is used for operations such as rate-limiting by IP address,
  and that Kong forwards upstream as well.
  [#2236](https://github.com/Kong/kong/pull/2236)
- You can now configure the ngx_http_realip_module from the Kong
  configuration.  In addition to `trusted_ips` which sets the
  `set_real_ip_from` directives(s), two new properties, `real_ip_header`
  and `real_ip_recursive` allow you to configure the ngx_http_realip_module
  directives bearing the same name.
  [#2236](https://github.com/Kong/kong/pull/2236)
- Ability to hide Kong-specific response headers. Two new configuration
  fields: `server_tokens` and `latency_tokens` will respectively toggle
  whether the `Server` and `X-Kong-*-Latency` headers should be sent to
  downstream clients.
  [#2259](https://github.com/Kong/kong/pull/2259)
- New configuration property to tune handling request body data via the
  `client_max_body_size` and `client_body_buffer_size` directives
  (mirroring their Nginx counterparts). Note these settings are only
  defined for proxy requests; request body handling in the Admin API
  remains unchanged.
  [#2602](https://github.com/Kong/kong/pull/2602)
- New `error_default_type` configuration property. This setting is to
  specify a MIME type that will be used as the error response body format
  when Nginx encounters an error, but no `Accept` header was present in the
  request. The default value is `text/plain` for backwards compatibility.
  Thanks [@therealgambo](https://github.com/therealgambo) for the
  contribution!
  [#2500](https://github.com/Kong/kong/pull/2500)
- New `nginx_user` configuration property, which interfaces with the Nginx
  `user` directive.
  Thanks [@depay](https://github.com/depay) for the contribution!
  [#2180](https://github.com/Kong/kong/pull/2180)

##### CLI

- New `kong prepare` command to prepare the Kong running prefix (creating
  log files, SSL certificates, etc...) and allow for Kong to be started via
  the `nginx` binary. This is useful for environments like containers,
  where the foreground process should be the Nginx master process. The
  `kong compile` command has been deprecated as a result of this addition.
  [#2706](https://github.com/Kong/kong/pull/2706)

##### Admin API

- Ability to retrieve plugins added to a Consumer via two new endpoints:
  `/consumers/:username_or_id/plugins/` and
  `/consumers/:username_or_id/plugins/:plugin_id`.
  [#2714](https://github.com/Kong/kong/pull/2714)
- Support for JSON `null` in `PATCH` requests to unset a value on any
  entity.
  [#2700](https://github.com/Kong/kong/pull/2700)

##### Plugins

- jwt: Support for RS512 signed tokens.
  Thanks [@sarraz1](https://github.com/sarraz1) for the patch!
  [#2666](https://github.com/Kong/kong/pull/2666)
- rate-limiting/response-ratelimiting: Optionally hide informative response
  headers.
  [#2087](https://github.com/Kong/kong/pull/2087)
- aws-lambda: Define a custom response status when the upstream
  `X-Amz-Function-Error` header is "Unhandled".
  Thanks [@erran](https://github.com/erran) for the contribution!
  [#2587](https://github.com/Kong/kong/pull/2587)
- aws-lambda: Add new AWS regions that were previously unsupported.
  [#2769](https://github.com/Kong/kong/pull/2769)
- hmac: New option to validate the client-provided SHA-256 of the request
  body.
  Thanks [@vaibhavatul47](https://github.com/vaibhavatul47) for the
  contribution!
  [#2419](https://github.com/Kong/kong/pull/2419)
- hmac: Added support for `enforce_headers` option and added HMAC-SHA256,
  HMAC-SHA384, and HMAC-SHA512 support.
  [#2644](https://github.com/Kong/kong/pull/2644)
- statsd: New metrics and more flexible configuration. Support for
  prefixes, configurable stat type, and added metrics.
  [#2400](https://github.com/Kong/kong/pull/2400)
- datadog: New metrics and more flexible configuration. Support for
  prefixes, configurable stat type, and added metrics.
  [#2394](https://github.com/Kong/kong/pull/2394)

### Fixed

##### Core

- Kong now ensures that your clients URIs are transparently proxied
  upstream.  No percent-encoding/decoding or querystring stripping will
  occur anymore.
  [#2519](https://github.com/Kong/kong/pull/2519)
- Fix an issue where Kong would match an API with a shorter URI (from its
  `uris` value) as a prefix instead of a longer, matching prefix from
  another API.
  [#2662](https://github.com/Kong/kong/issues/2662)
- Fix an edge-case where an API with multiple `uris` and `strip_uri = true`
  would not always strip the client URI.
  [#2562](https://github.com/Kong/kong/issues/2562)
- HTTP `400` errors thrown by Nginx are now correctly caught by Kong and return
  a native, Kong-friendly response.
  [#2476](https://github.com/Kong/kong/pull/2476)

##### Configuration

- Octothorpes (`#`) can now be escaped (`\#`) and included in the Kong
  configuration values such as your datastore passwords or usernames.
  [#2411](https://github.com/Kong/kong/pull/2411)

##### Admin API

- The `data` response field of the `/upstreams/{upstream}/targets/active`
  Admin API endpoint now returns a list (`[]`) instead of an object (`{}`)
  when no active targets are present.
  [#2619](https://github.com/Kong/kong/pull/2619)

##### Plugins

- The `unique` constraint on OAuth2 `client_secrets` has been removed.
  [#2447](https://github.com/Kong/kong/pull/2447)
- The `unique` constraint on JWT Credentials `secrets` has been removed.
  [#2548](https://github.com/Kong/kong/pull/2548)
- oauth2: When requesting a token from `/oauth2/token`, one can now pass the
  `client_id` as a request body parameter, while `client_id:client_secret` is
  passed via the Authorization header. This allows for better integration
  with some OAuth2 flows proposed out there, such as from Cloudflare Apps.
  Thanks [@cedum](https://github.com/cedum) for the patch!
  [#2577](https://github.com/Kong/kong/pull/2577)
- datadog: Avoid a runtime error if the plugin is configured as a global plugin
  but the downstream request did not match any configured API.
  Thanks [@kjsteuer](https://github.com/kjsteuer) for the fix!
  [#2702](https://github.com/Kong/kong/pull/2702)
- Logging plugins: the produced logs `latencies.kong` field used to omit the
  time Kong spent in its Load Balancing logic, which includes DNS resolution
  time. This latency is now included in `latencies.kong`.
  [#2494](https://github.com/Kong/kong/pull/2494)

[Back to TOC](#table-of-contents)

## [0.10.3] - 2017/05/24

### Changed

- We noticed that some distribution packages were not
  building OpenResty against a JITable PCRE library. This
  happened on Ubuntu and RHEL environments where OpenResty was
  built against the system's PCRE installation.
  We now compile OpenResty against a JITable PCRE source for
  those platforms, which should result in significant performance
  improvements in regex matching.
  [Mashape/kong-distributions #9](https://github.com/Kong/kong-distributions/pull/9)
- TLS connections are now handled with a modern list of
  accepted ciphers, as per the Mozilla recommended TLS
  ciphers list.
  See https://wiki.mozilla.org/Security/Server_Side_TLS.
  This behavior is configurable via the newly
  introduced configuration properties described in the
  below "Added" section.
- Plugins:
  - rate-limiting: Performance improvements when using the
    `cluster` policy. The number of round trips to the
    database has been limited to the number of configured
    limits.
    [#2488](https://github.com/Kong/kong/pull/2488)

### Added

- New `ssl_cipher_suite` and `ssl_ciphers` configuration
  properties to configure the desired set of accepted ciphers,
  based on the Mozilla recommended TLS ciphers list.
  [#2555](https://github.com/Kong/kong/pull/2555)
- New `proxy_ssl_certificate` and `proxy_ssl_certificate_key`
  configuration properties. These properties configure the
  Nginx directives bearing the same name, to set client
  certificates to Kong when connecting to your upstream services.
  [#2556](https://github.com/Kong/kong/pull/2556)
- Proxy and Admin API access and error log paths are now
  configurable. Access logs can be entirely disabled if
  desired.
  [#2552](https://github.com/Kong/kong/pull/2552)
- Plugins:
  - Logging plugins: The produced logs include a new `tries`
    field which contains, which includes the upstream
    connection successes and failures of the load-balancer.
    [#2429](https://github.com/Kong/kong/pull/2429)
  - key-auth: Credentials can now be sent in the request body.
    [#2493](https://github.com/Kong/kong/pull/2493)
  - cors: Origins can now be defined as regular expressions.
    [#2482](https://github.com/Kong/kong/pull/2482)

### Fixed

- APIs matching: prioritize APIs with longer `uris` when said
  APIs also define `hosts` and/or `methods` as well. Thanks
  [@leonzz](https://github.com/leonzz) for the patch.
  [#2523](https://github.com/Kong/kong/pull/2523)
- SSL connections to Cassandra can now properly verify the
  certificate in use (when `cassandra_ssl_verify` is enabled).
  [#2531](https://github.com/Kong/kong/pull/2531)
- The DNS resolver no longer sends a A or AAAA DNS queries for SRV
  records. This should improve performance by avoiding unnecessary
  lookups.
  [#2563](https://github.com/Kong/kong/pull/2563) &
  [Mashape/lua-resty-dns-client #12](https://github.com/Kong/lua-resty-dns-client/pull/12)
- Plugins
  - All authentication plugins don't throw an error anymore when
    invalid credentials are given and the `anonymous` user isn't
    configured.
    [#2508](https://github.com/Kong/kong/pull/2508)
  - rate-limiting: Effectively use the desired Redis database when
    the `redis` policy is in use and the `config.redis_database`
    property is set.
    [#2481](https://github.com/Kong/kong/pull/2481)
  - cors: The regression introduced in 0.10.1 regarding not
    sending the `*` wildcard when `conf.origin` was not specified
    has been fixed.
    [#2518](https://github.com/Kong/kong/pull/2518)
  - oauth2: properly check the client application ownership of a
    token before refreshing it.
    [#2461](https://github.com/Kong/kong/pull/2461)

[Back to TOC](#table-of-contents)

## [0.10.2] - 2017/05/01

### Changed

- The Kong DNS resolver now honors the `MAXNS` setting (3) when parsing the
  nameservers specified in `resolv.conf`.
  [#2290](https://github.com/Kong/kong/issues/2290)
- Kong now matches incoming requests via the `$request_uri` property, instead
  of `$uri`, in order to better handle percent-encoded URIS. A more detailed
  explanation will be included in the below "Fixed" section.
  [#2377](https://github.com/Kong/kong/pull/2377)
- Upstream calls do not unconditionally include a trailing `/` anymore. See the
  below "Added" section for more details.
  [#2315](https://github.com/Kong/kong/pull/2315)
- Admin API:
  - The "active targets" endpoint now only return the most recent nonzero
    weight Targets, instead of all nonzero weight targets. This is to provide
    a better picture of the Targets currently in use by the Kong load balancer.
    [#2310](https://github.com/Kong/kong/pull/2310)

### Added

- :fireworks: Plugins can implement a new `rewrite` handler to execute code in
  the Nginx rewrite phase. This phase is executed prior to matching a
  registered Kong API, and prior to any authentication plugin. As such, only
  global plugins (neither tied to an API or Consumer) will execute this phase.
  [#2354](https://github.com/Kong/kong/pull/2354)
- Ability for the client to chose whether the upstream request (Kong <->
  upstream) should contain a trailing slash in its URI. Prior to this change,
  Kong 0.10 would unconditionally append a trailing slash to all upstream
  requests. The added functionality is described in
  [#2211](https://github.com/Kong/kong/issues/2211), and was implemented in
  [#2315](https://github.com/Kong/kong/pull/2315).
- Ability to hide Kong-specific response headers. Two new configuration fields:
  `server_tokens` and `latency_tokens` will respectively toggle whether the
  `Server` and `X-Kong-*-Latency` headers should be sent to downstream clients.
  [#2259](https://github.com/Kong/kong/pull/2259)
- New `cassandra_schema_consensus_timeout` configuration property, to allow for
  Kong to wait for the schema consensus of your Cassandra cluster during
  migrations.
  [#2326](https://github.com/Kong/kong/pull/2326)
- Serf commands executed by a running Kong node are now logged in the Nginx
  error logs with a `DEBUG` level.
  [#2410](https://github.com/Kong/kong/pull/2410)
- Ensure the required shared dictionaries are defined in the Nginx
  configuration. This will prevent custom Nginx templates from potentially
  resulting in a breaking upgrade for users.
  [#2466](https://github.com/Kong/kong/pull/2466)
- Admin API:
  - Target Objects can now be deleted with their ID as well as their name. The
    endpoint becomes: `/upstreams/:name_or_id/targets/:target_or_id`.
    [#2304](https://github.com/Kong/kong/pull/2304)
- Plugins:
  - :fireworks: **New Request termination plugin**. This plugin allows to
    temporarily disable an API and return a pre-configured response status and
    body to your client. Useful for use-cases such as maintenance mode for your
    upstream services. Thanks to [@pauldaustin](https://github.com/pauldaustin)
    for the contribution.
    [#2051](https://github.com/Kong/kong/pull/2051)
  - Logging plugins: The produced logs include two new fields: a `consumer`
    field, which contains the properties of the authenticated Consumer
    (`id`, `custom_id`, and `username`), if any, and a `tries` field, which
    includes the upstream connection successes and failures of the load-
    balancer.
    [#2367](https://github.com/Kong/kong/pull/2367)
    [#2429](https://github.com/Kong/kong/pull/2429)
  - http-log: Now set an upstream HTTP basic access authentication header if
    the configured `conf.http_endpoint` parameter includes an authentication
    section. Thanks [@amir](https://github.com/amir) for the contribution.
    [#2432](https://github.com/Kong/kong/pull/2432)
  - file-log: New `config.reopen` property to close and reopen the log file on
    every request, in order to effectively rotate the logs.
    [#2348](https://github.com/Kong/kong/pull/2348)
  - jwt: Returns `401 Unauthorized` on invalid claims instead of the previous
    `403 Forbidden` status.
    [#2433](https://github.com/Kong/kong/pull/2433)
  - key-auth: Allow setting API key header names with an underscore.
    [#2370](https://github.com/Kong/kong/pull/2370)
  - cors: When `config.credentials = true`, we do not send an ACAO header with
    value `*`. The ACAO header value will be that of the request's `Origin: `
    header.
    [#2451](https://github.com/Kong/kong/pull/2451)

### Fixed

- Upstream connections over TLS now set their Client Hello SNI field. The SNI
  value is taken from the upstream `Host` header value, and thus also depends
  on the `preserve_host` setting of your API. Thanks
  [@konrade](https://github.com/konrade) for the original patch.
  [#2225](https://github.com/Kong/kong/pull/2225)
- Correctly match APIs with percent-encoded URIs in their `uris` property.
  Generally, this change also avoids normalizing (and thus, potentially
  altering) the request URI when trying to match an API's `uris` value. Instead
  of relying on the Nginx `$uri` variable, we now use `$request_uri`.
  [#2377](https://github.com/Kong/kong/pull/2377)
- Handle a routing edge-case under some conditions with the `uris` matching
  rule of APIs that would falsely lead Kong into believing no API was matched
  for what would actually be a valid request.
  [#2343](https://github.com/Kong/kong/pull/2343)
- If no API was configured with a `hosts` matching rule, then the
  `preserve_host` flag would never be honored.
  [#2344](https://github.com/Kong/kong/pull/2344)
- The `X-Forwarded-For` header sent to your upstream services by Kong is not
  set from the Nginx `$proxy_add_x_forwarded_for` variable anymore. Instead,
  Kong uses the `$realip_remote_addr` variable to append the real IP address
  of a client, instead of `$remote_addr`, which can come from a previous proxy
  hop.
  [#2236](https://github.com/Kong/kong/pull/2236)
- CNAME records are now properly being cached by the DNS resolver. This results
  in a performance improvement over previous 0.10 versions.
  [#2303](https://github.com/Kong/kong/pull/2303)
- When using Cassandra, some migrations would not be performed on the same
  coordinator as the one originally chosen. The same migrations would also
  require a response from other replicas in a cluster, but were not waiting
  for a schema consensus beforehand, causing indeterministic failures in the
  migrations, especially if the cluster's inter-nodes communication is slow.
  [#2326](https://github.com/Kong/kong/pull/2326)
- The `cassandra_timeout` configuration property is now correctly taken into
  consideration by Kong.
  [#2326](https://github.com/Kong/kong/pull/2326)
- Correctly trigger plugins configured on the anonymous Consumer for anonymous
  requests (from auth plugins with the new `config.anonymous` parameter).
  [#2424](https://github.com/Kong/kong/pull/2424)
- When multiple auth plugins were configured with the recent `config.anonymous`
  parameter for "OR" authentication, such plugins would override each other's
  results and response headers, causing false negatives.
  [#2222](https://github.com/Kong/kong/pull/2222)
- Ensure the `cassandra_contact_points` property does not contain any port
  information. Those should be specified in `cassandra_port`. Thanks
  [@Vermeille](https://github.com/Vermeille) for the contribution.
  [#2263](https://github.com/Kong/kong/pull/2263)
- Prevent an upstream or legitimate internal error in the load balancing code
  from throwing a Lua-land error as well.
  [#2327](https://github.com/Kong/kong/pull/2327)
- Allow backwards compatibility with custom Nginx configurations that still
  define the `resolver ${{DNS_RESOLVER}}` directive. Vales from the Kong
  `dns_resolver` property will be flattened to a string and appended to the
  directive.
  [#2386](https://github.com/Kong/kong/pull/2386)
- Plugins:
  - hmac: Better handling of invalid base64-encoded signatures. Previously Kong
    would return an HTTP 500 error. We now properly return HTTP 403 Forbidden.
    [#2283](https://github.com/Kong/kong/pull/2283)
- Admin API:
  - Detect conflicts between SNI Objects in the `/snis` and `/certificates`
    endpoint.
    [#2285](https://github.com/Kong/kong/pull/2285)
  - The `/certificates` route used to not return the `total` and `data` JSON
    fields. We now send those fields back instead of a root list of certificate
    objects.
    [#2463](https://github.com/Kong/kong/pull/2463)
  - Endpoints with path parameters like `/xxx_or_id` will now also yield the
    proper result if the `xxx` field is formatted as a UUID. Most notably, this
    fixes a problem for Consumers whose `username` is a UUID, that could not be
    found when requesting `/consumers/{username_as_uuid}`.
    [#2420](https://github.com/Kong/kong/pull/2420)
  - The "active targets" endpoint does not require a trailing slash anymore.
    [#2307](https://github.com/Kong/kong/pull/2307)
  - Upstream Objects can now be deleted properly when using Cassandra.
    [#2404](https://github.com/Kong/kong/pull/2404)

[Back to TOC](#table-of-contents)

## [0.10.1] - 2017/03/27

### Changed

- :warning: Serf has been downgraded to version 0.7 in our distributions,
  although versions up to 0.8.1 are still supported. This fixes a problem when
  automatically detecting the first non-loopback private IP address, which was
  defaulted to `127.0.0.1` in Kong 0.10.0. Greater versions of Serf can still
  be used, but the IP address needs to be manually specified in the
  `cluster_advertise` configuration property.
- :warning: The [CORS Plugin](https://getkong.org/plugins/cors/) parameter
  `config.origin` is now `config.origins`.
  [#2203](https://github.com/Kong/kong/pull/2203)

   :red_circle: **Post-release note (as of 2017/05/12)**: A faulty behavior
   has been observed with this change. Previously, the plugin would send the
   `*` wildcard when `config.origin` was not specified. With this change, the
   plugin **does not** send the `*` wildcard by default anymore. You will need
   to specify it manually when configuring the plugin, with `config.origins=*`.
   This behavior is to be fixed in a future release.

   :white_check_mark: **Update (2017/05/24)**: A fix to this regression has been
   released as part of 0.10.3. See the section of the Changelog related to this
   release for more details.
- Admin API:
  - Disable support for TLS/1.0.
    [#2212](https://github.com/Kong/kong/pull/2212)

### Added

- Admin API:
  - Active targets can be pulled with `GET /upstreams/{name}/targets/active`.
    [#2230](https://github.com/Kong/kong/pull/2230)
  - Provide a convenience endpoint to disable targets at:
    `DELETE /upstreams/{name}/targets/{target}`.
    Under the hood, this creates a new target with `weight = 0` (the
    correct way of disabling targets, which used to cause confusion).
    [#2256](https://github.com/Kong/kong/pull/2256)
- Plugins:
  - cors: Support for configuring multiple Origin domains.
    [#2203](https://github.com/Kong/kong/pull/2203)

### Fixed

- Use an LRU cache for Lua-land entities caching to avoid exhausting the Lua
  VM memory in long-running instances.
  [#2246](https://github.com/Kong/kong/pull/2246)
- Avoid potential deadlocks upon callback errors in the caching module for
  database entities.
  [#2197](https://github.com/Kong/kong/pull/2197)
- Relax multipart MIME type parsing. A space is allowed in between values
  of the Content-Type header.
  [#2215](https://github.com/Kong/kong/pull/2215)
- Admin API:
  - Better handling of non-supported HTTP methods on endpoints of the Admin
    API. In some cases this used to throw an internal error. Calling any
    endpoint with a non-supported HTTP method now always returns `405 Method
    Not Allowed` as expected.
    [#2213](https://github.com/Kong/kong/pull/2213)
- CLI:
  - Better error handling when missing Serf executable.
    [#2218](https://github.com/Kong/kong/pull/2218)
  - Fix a bug in the `kong migrations` command that would prevent it to run
    correctly.
    [#2238](https://github.com/Kong/kong/pull/2238)
  - Trim list values specified in the configuration file.
    [#2206](https://github.com/Kong/kong/pull/2206)
  - Align the default configuration file's values to the actual, hard-coded
    default values to avoid confusion.
    [#2254](https://github.com/Kong/kong/issues/2254)
- Plugins:
  - hmac: Generate an HMAC secret value if none is provided.
    [#2158](https://github.com/Kong/kong/pull/2158)
  - oauth2: Don't try to remove credential values from request bodies if the
    MIME type is multipart, since such attempts would result in an error.
    [#2176](https://github.com/Kong/kong/pull/2176)
  - ldap: This plugin should not be applied to a single Consumer, however, this
    was not properly enforced. It is now impossible to apply this plugin to a
    single Consumer (as per all authentication plugin).
    [#2237](https://github.com/Kong/kong/pull/2237)
  - aws-lambda: Support for `us-west-2` region in schema.
    [#2257](https://github.com/Kong/kong/pull/2257)

[Back to TOC](#table-of-contents)

## [0.10.0] - 2017/03/07

Kong 0.10 is one of most significant releases to this day. It ships with
exciting new features that have been heavily requested for the last few months,
such as load balancing, Cassandra 3.0 compatibility, Websockets support,
internal DNS resolution (A and SRV records without Dnsmasq), and more flexible
matching capabilities for APIs routing.

On top of those new features, this release received a particular attention to
performance, and brings many improvements and refactors that should make it
perform significantly better than any previous version.

### Changed

- :warning: API Objects (as configured via the Admin API) do **not** support
  the `request_host` and `request_uri` fields anymore. The 0.10 migrations
  should upgrade your current API Objects, but make sure to read the new [0.10
  Proxy Guide](https://getkong.org/docs/0.10.x/proxy) to learn the new routing
  capabilities of Kong. On the good side, this means that Kong can now route
  incoming requests according to a combination of Host headers, URIs, and HTTP
  methods.
- :warning: Final slashes in `upstream_url` are no longer allowed.
  [#2115](https://github.com/Kong/kong/pull/2115)
- :warning: The SSL plugin has been removed and dynamic SSL capabilities have
  been added to Kong core, and are configurable via new properties on the API
  entity. See the related PR for a detailed explanation of this change.
  [#1970](https://github.com/Kong/kong/pull/1970)
- :warning: Drop the Dnsmasq dependency. We now internally resolve both A and
  SRV DNS records.
  [#1587](https://github.com/Kong/kong/pull/1587)
- :warning: Dropping support for insecure `TLS/1.0` and defaulting `Upgrade`
  responses to `TLS/1.2`.
  [#2119](https://github.com/Kong/kong/pull/2119)
- Bump the compatible OpenResty version to `1.11.2.1` and `1.11.2.2`. Support
  for OpenResty `1.11.2.2` requires the `--without-luajit-lua52` compilation
  flag.
- Separate Admin API and Proxy error logs. Admin API logs are now written to
  `logs/admin_access.log`.
  [#1782](https://github.com/Kong/kong/pull/1782)
- Auto-generates stronger SHA-256 with RSA encryption SSL certificates.
  [#2117](https://github.com/Kong/kong/pull/2117)

### Added

- :fireworks: Support for Cassandra 3.x.
  [#1709](https://github.com/Kong/kong/pull/1709)
- :fireworks: SRV records resolution.
  [#1587](https://github.com/Kong/kong/pull/1587)
- :fireworks: Load balancing. When an A or SRV record resolves to multiple
  entries, Kong now rotates those upstream targets with a Round-Robin
  algorithm. This is a first step towards implementing more load balancing
  algorithms.
  Another way to specify multiple upstream targets is to use the newly
  introduced `/upstreams` and `/targets` entities of the Admin API.
  [#1587](https://github.com/Kong/kong/pull/1587)
  [#1735](https://github.com/Kong/kong/pull/1735)
- :fireworks: Multiple hosts and paths per API. Kong can now route incoming
  requests to your services based on a combination of Host headers, URIs and
  HTTP methods. See the related PR for a detailed explanation of the new
  properties and capabilities of the new router.
  [#1970](https://github.com/Kong/kong/pull/1970)
- :fireworks: Maintain upstream connection pools which should greatly improve
  performance, especially for HTTPS upstream connections.  We now use HTTP/1.1
  for upstream connections as well as an nginx `upstream` block with a
  configurable`keepalive` directive, thanks to the new `nginx_keepalive`
  configuration property.
  [#1587](https://github.com/Kong/kong/pull/1587)
  [#1827](https://github.com/Kong/kong/pull/1827)
- :fireworks: Websockets support. Kong can now upgrade client connections to
  use the `ws` protocol when `Upgrade: websocket` is present.
  [#1827](https://github.com/Kong/kong/pull/1827)
- Use an in-memory caching strategy for database entities in order to reduce
  CPU load during requests proxying.
  [#1688](https://github.com/Kong/kong/pull/1688)
- Provide negative-caching for missed database entities. This should improve
  performance in some cases.
  [#1914](https://github.com/Kong/kong/pull/1914)
- Support for serving the Admin API over SSL. This introduces new properties in
  the configuration file: `admin_listen_ssl`, `admin_ssl`, `admin_ssl_cert` and
  `admin_ssl_cert_key`.
  [#1706](https://github.com/Kong/kong/pull/1706)
- Support for upstream connection timeouts. APIs now have 3 new fields:
  `upstream_connect_timeout`, `upstream_send_timeout`, `upstream_read_timeout`
  to specify, in milliseconds, a timeout value for requests between Kong and
  your APIs.
  [#2036](https://github.com/Kong/kong/pull/2036)
- Support for clustering key rotation in the underlying Serf process:
  - new `cluster_keyring_file` property in the configuration file.
  - new `kong cluster keys ..` CLI commands that expose the underlying
    `serf keys ..` commands.
  [#2069](https://github.com/Kong/kong/pull/2069)
- Support for `lua_socket_pool_size` property in configuration file.
  [#2109](https://github.com/Kong/kong/pull/2109)
- Plugins:
  - :fireworks: **New AWS Lambda plugin**. Thanks Tim Erickson for his
    collaboration on this new addition.
    [#1777](https://github.com/Kong/kong/pull/1777)
    [#1190](https://github.com/Kong/kong/pull/1190)
  - Anonymous authentication for auth plugins. When such plugins receive the
    `config.anonymous=<consumer_id>` property, even non-authenticated requests
    will be proxied by Kong, with the traditional Consumer headers set to the
    designated anonymous consumer, but also with a `X-Anonymous-Consumer`
    header. Multiple auth plugins will work in a logical `OR` fashion.
    [#1666](https://github.com/Kong/kong/pull/1666) and
    [#2035](https://github.com/Kong/kong/pull/2035)
  - request-transformer: Ability to change the HTTP method of the upstream
    request. [#1635](https://github.com/Kong/kong/pull/1635)
  - jwt: Support for ES256 signatures.
    [#1920](https://github.com/Kong/kong/pull/1920)
  - rate-limiting: Ability to select the Redis database to use via the new
    `config.redis_database` plugin property.
    [#1941](https://github.com/Kong/kong/pull/1941)

### Fixed

- Looking for Serf in known installation paths.
  [#1997](https://github.com/Kong/kong/pull/1997)
- Including port in upstream `Host` header.
  [#2045](https://github.com/Kong/kong/pull/2045)
- Clarify the purpose of the `cluster_listen_rpc` property in
  the configuration file. Thanks Jeremy Monin for the patch.
  [#1860](https://github.com/Kong/kong/pull/1860)
- Admin API:
  - Properly Return JSON responses (instead of HTML) on HTTP 409 Conflict
    when adding Plugins.
    [#2014](https://github.com/Kong/kong/issues/2014)
- CLI:
  - Avoid double-prefixing migration error messages with the database name
    (PostgreSQL/Cassandra).
- Plugins:
  - Fix fault tolerance logic and error reporting in rate-limiting plugins.
  - CORS: Properly return `Access-Control-Allow-Credentials: false` if
    `Access-Control-Allow-Origin: *`.
    [#2104](https://github.com/Kong/kong/pull/2104)
  - key-auth: enforce `key_names` to be proper header names according to Nginx.
    [#2142](https://github.com/Kong/kong/pull/2142)

[Back to TOC](#table-of-contents)

## [0.9.9] - 2017/02/02

### Fixed

- Correctly put Cassandra sockets into the Nginx connection pool for later
  reuse. This greatly improves the performance for rate-limiting and
  response-ratelimiting plugins.
  [f8f5306](https://github.com/Kong/kong/commit/f8f53061207de625a29bbe5d80f1807da468a1bc)
- Correct length of a year in seconds for rate-limiting and
  response-ratelimiting plugins. A year was wrongly assumed to only be 360
  days long.
  [e4fdb2a](https://github.com/Kong/kong/commit/e4fdb2a3af4a5f2bf298c7b6488d88e67288c98b)
- Prevent misinterpretation of the `%` character in proxied URLs encoding.
  Thanks Thomas Jouannic for the patch.
  [#1998](https://github.com/Kong/kong/pull/1998)
  [#2040](https://github.com/Kong/kong/pull/2040)

[Back to TOC](#table-of-contents)

## [0.9.8] - 2017/01/19

### Fixed

- Properly set the admin IP in the Serf script.

### Changed

- Provide negative-caching for missed database entities. This should improve
  performance in some cases.
  [#1914](https://github.com/Kong/kong/pull/1914)

### Fixed

- Plugins:
  - Fix fault tolerance logic and error reporting in rate-limiting plugins.

[Back to TOC](#table-of-contents)

## [0.9.7] - 2016/12/21

### Fixed

- Fixed a performance issue in Cassandra by removing an old workaround that was
  forcing Cassandra to use LuaSocket instead of cosockets.
  [#1916](https://github.com/Kong/kong/pull/1916)
- Fixed an issue that was causing a recursive attempt to stop Kong's services
  when an error was occurring.
  [#1877](https://github.com/Kong/kong/pull/1877)
- Custom plugins are now properly loaded again.
  [#1910](https://github.com/Kong/kong/pull/1910)
- Plugins:
  - Galileo: properly encode empty arrays.
    [#1909](https://github.com/Kong/kong/pull/1909)
  - OAuth 2: implements a missing Postgres migration for `redirect_uri` in
    every OAuth 2 credential. [#1911](https://github.com/Kong/kong/pull/1911)
  - OAuth 2: safely parse the request body even when no data has been sent.
    [#1915](https://github.com/Kong/kong/pull/1915)

[Back to TOC](#table-of-contents)

## [0.9.6] - 2016/11/29

### Fixed

- Resolve support for PostgreSQL SSL connections.
  [#1720](https://github.com/Kong/kong/issues/1720)
- Ensure `kong start` honors the `--conf` flag is a config file already exists
  at one of the default locations (`/etc/kong.conf`, `/etc/kong/kong.conf`).
  [#1681](https://github.com/Kong/kong/pull/1681)
- Obfuscate sensitive properties from the `/` Admin API route which returns
  the current node's configuration.
  [#1650](https://github.com/Kong/kong/pull/1650)

[Back to TOC](#table-of-contents)

## [0.9.5] - 2016/11/07

### Changed

- Dropping support for OpenResty 1.9.15.1 in favor of 1.11.2.1
  [#1797](https://github.com/Kong/kong/pull/1797)

### Fixed

- Fixed an error (introduced in 0.9.4) in the auto-clustering event

[Back to TOC](#table-of-contents)

## [0.9.4] - 2016/11/02

### Fixed

- Fixed the random string generator that was causing some problems, especially
  in Serf for clustering. [#1754](https://github.com/Kong/kong/pull/1754)
- Seed random number generator in CLI.
  [#1641](https://github.com/Kong/kong/pull/1641)
- Reducing log noise in the Admin API.
  [#1781](https://github.com/Kong/kong/pull/1781)
- Fixed the reports lock implementation that was generating a periodic error
  message. [#1783](https://github.com/Kong/kong/pull/1783)

[Back to TOC](#table-of-contents)

## [0.9.3] - 2016/10/07

### Added

- Added support for Serf 0.8. [#1693](https://github.com/Kong/kong/pull/1693)

### Fixed

- Properly invalidate global plugins.
  [#1723](https://github.com/Kong/kong/pull/1723)

[Back to TOC](#table-of-contents)

## [0.9.2] - 2016/09/20

### Fixed

- Correctly report migrations errors. This was caused by an error being thrown
  from the error handler, and superseding the actual error. [#1605]
  (https://github.com/Kong/kong/pull/1605)
- Prevent Kong from silently failing to start. This would be caused by an
  erroneous error handler. [28f5d10]
  (https://github.com/Kong/kong/commit/28f5d10)
- Only report a random number generator seeding error when it is not already
  seeded. [#1613](https://github.com/Kong/kong/pull/1613)
- Reduce intra-cluster noise by not propagating keepalive requests events.
  [#1660](https://github.com/Kong/kong/pull/1660)
- Admin API:
  - Obfuscates sensitive configuration settings from the `/` route.
    [#1650](https://github.com/Kong/kong/pull/1650)
- CLI:
  - Prevent a failed `kong start` to stop an already running Kong node.
    [#1645](https://github.com/Kong/kong/pull/1645)
  - Remove unset configuration placeholders from the nginx configuration
    template. This would occur when no Internet connection would be
    available and would cause Kong to compile an erroneous nginx config.
    [#1606](https://github.com/Kong/kong/pull/1606)
  - Properly count the number of executed migrations.
    [#1649](https://github.com/Kong/kong/pull/1649)
- Plugins:
  - OAuth2: remove the "Kong" mentions in missing `provision_key` error
    messages. [#1633](https://github.com/Kong/kong/pull/1633)
  - OAuth2: allow to correctly delete applications when using Cassandra.
    [#1659](https://github.com/Kong/kong/pull/1659)
  - galileo: provide a default `bodySize` value when `log_bodies=true` but the
    current request/response has no body.
    [#1657](https://github.com/Kong/kong/pull/1657)

[Back to TOC](#table-of-contents)

## [0.9.1] - 2016/09/02

### Added

- Plugins:
  - ACL: allow to retrieve/update/delete an ACL by group name.
    [#1544](https://github.com/Kong/kong/pull/1544)
  - Basic Authentication: allow to retrieve/update/delete a credential by `username`.
    [#1570](https://github.com/Kong/kong/pull/1570)
  - HMAC Authentication: allow to retrieve/update/delete a credential by `username`.
    [#1570](https://github.com/Kong/kong/pull/1570)
  - JWT Authentication: allow to retrieve/update/delete a credential by `key`.
    [#1570](https://github.com/Kong/kong/pull/1570)
  - Key Authentication: allow to retrieve/update/delete a credential by `key`.
    [#1570](https://github.com/Kong/kong/pull/1570)
  - OAuth2 Authentication: allow to retrieve/update/delete a credential by `client_id` and tokens by `access_token`.
    [#1570](https://github.com/Kong/kong/pull/1570)

### Fixed

- Correctly parse configuration file settings containing comments.
  [#1569](https://github.com/Kong/kong/pull/1569)
- Prevent third-party Lua modules (and plugins) to override the seed for random
  number generation. This prevents the creation of conflicting UUIDs.
  [#1558](https://github.com/Kong/kong/pull/1558)
- Use [pgmoon-mashape](https://github.com/Kong/pgmoon) `2.0.0` which
  properly namespaces our fork, avoiding conflicts with other versions of
  pgmoon, such as the one installed by Lapis.
  [#1582](https://github.com/Kong/kong/pull/1582)
- Avoid exposing OpenResty's information on HTTP `4xx` errors.
  [#1567](https://github.com/Kong/kong/pull/1567)
- ulimit with `unlimited` value is now properly handled.
  [#1545](https://github.com/Kong/kong/pull/1545)
- CLI:
  - Stop third-party services (Dnsmasq/Serf) when Kong could not start.
    [#1588](https://github.com/Kong/kong/pull/1588)
  - Prefix database migration errors (such as Postgres' `connection refused`)
    with the database name (`postgres`/`cassandra`) to avoid confusions.
    [#1583](https://github.com/Kong/kong/pull/1583)
- Plugins:
  - galileo: Use `Content-Length` header to get request/response body size when
    `log_bodies` is disabled.
    [#1584](https://github.com/Kong/kong/pull/1584)
- Admin API:
  - Revert the `/plugins/enabled` endpoint's response to be a JSON array, and
    not an Object. [#1529](https://github.com/Kong/kong/pull/1529)

[Back to TOC](#table-of-contents)

## [0.9.0] - 2016/08/18

The main focus of this release is Kong's new CLI. With a simpler configuration file, new settings, environment variables support, new commands as well as a new interpreter, the new CLI gives more power and flexibility to Kong users and allow for an easier integration in your deployment workflow, as well as better testing for developers and plugins authors. Additionally, some new plugins and performance improvements are included as well as the regular bug fixes.

### Changed

- :warning: PostgreSQL is the new default datastore for Kong. If you were using Cassandra and you are upgrading, you need to explicitly set `cassandra` as your `database`.
- :warning: New CLI, with new commands and refined arguments. This new CLI uses the `resty-cli` interpreter (see [lua-resty-cli](https://github.com/openresty/resty-cli)) instead of LuaJIT. As a result, the `resty` executable must be available in your `$PATH` (resty-cli is shipped in the OpenResty bundle) as well as the `bin/kong` executable. Kong does not rely on Luarocks installing the `bin/kong` executable anymore. This change of behavior is taken care of if you are using one of the official Kong packages.
- :warning: Kong uses a new configuration file, with an easier syntax than the previous YAML file.
- New arguments for the CLI, such as verbose, debug and tracing flags. We also avoid requiring the configuration file as an argument to each command as per the previous CLI.
- Customization of the Nginx configuration can now be taken care of using two different approaches: with a custom Nginx configuration template and using `kong start --template <file>`, or by using `kong compile` to generate the Kong Nginx sub-configuration, and `include` it in a custom Nginx instance.
- Plugins:
  - Rate Limiting: the `continue_on_error` property is now called `fault_tolerant`.
  - Response Rate Limiting: the `continue_on_error` property is now called `fault_tolerant`.

### Added

- :fireworks: Support for overriding configuration settings with environment variables.
- :fireworks: Support for SSL connections between Kong and PostgreSQL. [#1425](https://github.com/Kong/kong/pull/1425)
- :fireworks: Ability to apply plugins with more granularity: per-consumer, and global plugins are now possible. [#1403](https://github.com/Kong/kong/pull/1403)
- New `kong check` command: validates a Kong configuration file.
- Better version check for third-party dependencies (OpenResty, Serf, Dnsmasq). [#1307](https://github.com/Kong/kong/pull/1307)
- Ability to configure the validation depth of database SSL certificates from the configuration file. [#1420](https://github.com/Kong/kong/pull/1420)
- `request_host`: internationalized url support; utf-8 domain names through punycode support and paths through %-encoding. [#1300](https://github.com/Kong/kong/issues/1300)
- Implements caching locks when fetching database configuration (APIs, Plugins...) to avoid dog pile effect on cold nodes. [#1402](https://github.com/Kong/kong/pull/1402)
- Plugins:
  - :fireworks: **New bot-detection plugin**: protect your APIs by detecting and rejecting common bots and crawlers. [#1413](https://github.com/Kong/kong/pull/1413)
  - correlation-id: new "tracker" generator, identifying requests per worker and connection. [#1288](https://github.com/Kong/kong/pull/1288)
  - request/response-transformer: ability to add strings including colon characters. [#1353](https://github.com/Kong/kong/pull/1353)
  - rate-limiting: support for new rate-limiting policies (`cluster`, `local` and `redis`), and for a new `limit_by` property to force rate-limiting by `consumer`, `credential` or `ip`.
  - response-rate-limiting: support for new rate-limiting policies (`cluster`, `local` and `redis`), and for a new `limit_by` property to force rate-limiting by `consumer`, `credential` or `ip`.
  - galileo: performance improvements of ALF serialization. ALFs are not discarded when exceeding 20MBs anymore. [#1463](https://github.com/Kong/kong/issues/1463)
  - statsd: new `upstream_stream` latency metric. [#1466](https://github.com/Kong/kong/pull/1466)
  - datadog: new `upstream_stream` latency metric and tagging support for each metric. [#1473](https://github.com/Kong/kong/pull/1473)

### Removed

- We now use [lua-resty-jit-uuid](https://github.com/thibaultCha/lua-resty-jit-uuid) for UUID generation, which is a pure Lua implementation of [RFC 4122](https://www.ietf.org/rfc/rfc4122.txt). As a result, libuuid is not a dependency of Kong anymore.

### Fixed

- Sensitive configuration settings are not printed to stdout anymore. [#1256](https://github.com/Kong/kong/issues/1256)
- Fixed bug that caused nodes to remove themselves from the database when they attempted to join the cluster. [#1437](https://github.com/Kong/kong/pull/1437)
- Plugins:
  - request-size-limiting: use proper constant for MB units while setting the size limit. [#1416](https://github.com/Kong/kong/pull/1416)
  - OAuth2: security and config validation fixes. [#1409](https://github.com/Kong/kong/pull/1409) [#1112](https://github.com/Kong/kong/pull/1112)
  - request/response-transformer: better validation of fields provided without a value. [#1399](https://github.com/Kong/kong/pull/1399)
  - JWT: handle some edge-cases that could result in HTTP 500 errors. [#1362](https://github.com/Kong/kong/pull/1362)

> **internal**
> - new test suite using resty-cli and removing the need to monkey-patch the `ngx` global.
> - custom assertions and new helper methods (`wait_until()`) to gracefully fail in case of timeout.
> - increase atomicity of the testing environment.
> - lighter testing instance, only running 1 worker and not using Dnsmasq by default.

[Back to TOC](#table-of-contents)

## [0.8.3] - 2016/06/01

This release includes some bugfixes:

### Changed

- Switched the log level of the "No nodes found in cluster" warning to `INFO`, that was printed when starting up the first Kong node in a new cluster.
- Kong now requires OpenResty `1.9.7.5`.

### Fixed

- New nodes are now properly registered into the `nodes` table when running on the same machine. [#1281](https://github.com/Kong/kong/pull/1281)
- Fixed a failed error parsing on Postgres. [#1269](https://github.com/Kong/kong/pull/1269)
- Plugins:
  - Response Transformer: Slashes are now encoded properly, and fixed a bug that hang the execution of the plugin. [#1257](https://github.com/Kong/kong/pull/1257) and [#1263](https://github.com/Kong/kong/pull/1263)
  - JWT: If a value for `algorithm` is missing, it's now `HS256` by default. This problem occurred when migrating from older versions of Kong.
  - OAuth 2.0: Fixed a Postgres problem that was preventing an application from being created, and fixed a check on the `redirect_uri` field. [#1264](https://github.com/Kong/kong/pull/1264) and [#1267](https://github.com/Kong/kong/issues/1267)

[Back to TOC](#table-of-contents)

## [0.8.2] - 2016/05/25

This release includes bugfixes and minor updates:

### Added

- Support for a simple slash in `request_path`. [#1227](https://github.com/Kong/kong/pull/1227)
- Plugins:
  - Response Rate Limiting: it now appends usage headers to the upstream requests in the form of `X-Ratelimit-Remaining-{limit_name}` and introduces a new `config.block_on_first_violation` property. [#1235](https://github.com/Kong/kong/pull/1235)

#### Changed

- Plugins:
  - **Mashape Analytics: The plugin is now called "Galileo", and added support for Galileo v3. [#1159](https://github.com/Kong/kong/pull/1159)**

#### Fixed

- Postgres now relies on the `search_path` configured on the database and its default value `$user, public`. [#1196](https://github.com/Kong/kong/issues/1196)
- Kong now properly encodes an empty querystring parameter like `?param=` when proxying the request. [#1210](https://github.com/Kong/kong/pull/1210)
- The configuration now checks that `cluster.ttl_on_failure` is at least 60 seconds. [#1199](https://github.com/Kong/kong/pull/1199)
- Plugins:
  - Loggly: Fixed an issue that was triggering 400 and 500 errors. [#1184](https://github.com/Kong/kong/pull/1184)
  - JWT: The `TYP` value in the header is not optional and case-insensitive. [#1192](https://github.com/Kong/kong/pull/1192)
  - Request Transformer: Fixed a bug when transforming request headers. [#1202](https://github.com/Kong/kong/pull/1202)
  - OAuth 2.0: Multiple redirect URIs are now supported. [#1112](https://github.com/Kong/kong/pull/1112)
  - IP Restriction: Fixed that prevented the plugin for working properly when added on an API. [#1245](https://github.com/Kong/kong/pull/1245)
  - CORS: Fixed an issue when `config.preflight_continue` was enabled. [#1240](https://github.com/Kong/kong/pull/1240)

[Back to TOC](#table-of-contents)

## [0.8.1] - 2016/04/27

This release includes some fixes and minor updates:

### Added

- Adds `X-Forwarded-Host` and `X-Forwarded-Prefix` to the upstream request headers. [#1180](https://github.com/Kong/kong/pull/1180)
- Plugins:
  - Datadog: Added two new metrics, `unique_users` and `request_per_user`, that log the consumer information. [#1179](https://github.com/Kong/kong/pull/1179)

### Fixed

- Fixed a DAO bug that affected full entity updates. [#1163](https://github.com/Kong/kong/pull/1163)
- Fixed a bug when setting the authentication provider in Cassandra.
- Updated the Cassandra driver to v0.5.2.
- Properly enforcing required fields in PUT requests. [#1177](https://github.com/Kong/kong/pull/1177)
- Fixed a bug that prevented to retrieve the hostname of the local machine on certain systems. [#1178](https://github.com/Kong/kong/pull/1178)

[Back to TOC](#table-of-contents)

## [0.8.0] - 2016/04/18

This release includes support for PostgreSQL as Kong's primary datastore!

### Breaking changes

- Remove support for the long deprecated `/consumers/:consumer/keyauth/` and `/consumers/:consumer/basicauth/` routes (deprecated in `0.5.0`). The new routes (available since `0.5.0` too) use the real name of the plugin: `/consumers/:consumer/key-auth` and `/consumers/:consumer/basic-auth`.

### Added

- Support for PostgreSQL 9.4+ as Kong's primary datastore. [#331](https://github.com/Kong/kong/issues/331) [#1054](https://github.com/Kong/kong/issues/1054)
- Configurable Cassandra reading/writing consistency. [#1026](https://github.com/Kong/kong/pull/1026)
- Admin API: including pending and running timers count in the response to `/`. [#992](https://github.com/Kong/kong/pull/992)
- Plugins
  - **New correlation-id plugin**: assign unique identifiers to the requests processed by Kong. Courtesy of [@opyate](https://github.com/opyate). [#1094](https://github.com/Kong/kong/pull/1094)
  - LDAP: add support for LDAP authentication. [#1133](https://github.com/Kong/kong/pull/1133)
  - StatsD: add support for StatsD logging. [#1142](https://github.com/Kong/kong/pull/1142)
  - JWT: add support for RS256 signed tokens thanks to [@kdstew](https://github.com/kdstew)! [#1053](https://github.com/Kong/kong/pull/1053)
  - ACL: appends `X-Consumer-Groups` to the request, so the upstream service can check what groups the consumer belongs to. [#1154](https://github.com/Kong/kong/pull/1154)
  - Galileo (mashape-analytics): increase batch sending timeout to 30s. [#1091](https://github.com/Kong/kong/pull/1091)
- Added `ttl_on_failure` option in the cluster configuration, to configure the TTL of failed nodes. [#1125](https://github.com/Kong/kong/pull/1125)

### Fixed

- Introduce a new `port` option when connecting to your Cassandra cluster instead of using the CQL default (9042). [#1139](https://github.com/Kong/kong/issues/1139)
- Plugins
  - Request/Response Transformer: add missing migrations for upgrades from ` <= 0.5.x`. [#1064](https://github.com/Kong/kong/issues/1064)
  - OAuth2
    - Error responses comply to RFC 6749. [#1017](https://github.com/Kong/kong/issues/1017)
    - Handle multipart requests. [#1067](https://github.com/Kong/kong/issues/1067)
    - Make access_tokens correctly expire. [#1089](https://github.com/Kong/kong/issues/1089)

> **internal**
> - replace globals with singleton pattern thanks to [@mars](https://github.com/mars).
> - fixed resolution mismatches when using deep paths in the path resolver.

[Back to TOC](#table-of-contents)

## [0.7.0] - 2016/02/24

### Breaking changes

Due to the NGINX security fixes (CVE-2016-0742, CVE-2016-0746, CVE-2016-0747), OpenResty was bumped to `1.9.7.3` which is not backwards compatible, and thus requires changes to be made to the `nginx` property of Kong's configuration file. See the [0.7 upgrade path](https://github.com/Kong/kong/blob/master/UPGRADE.md#upgrade-to-07x) for instructions.

However by upgrading the underlying OpenResty version, source installations do not have to patch the NGINX core and use the old `ssl-cert-by-lua` branch of ngx_lua anymore. This will make source installations much easier.

### Added

- Support for OpenResty `1.9.7.*`. This includes NGINX security fixes (CVE-2016-0742, CVE-2016-0746, CVE-2016-0747). [#906](https://github.com/Kong/kong/pull/906)
- Plugins
  - **New Runscope plugin**: Monitor your APIs from Kong with Runscope. Courtesy of [@mansilladev](https://github.com/mansilladev). [#924](https://github.com/Kong/kong/pull/924)
  - Datadog: New `response.size` metric. [#923](https://github.com/Kong/kong/pull/923)
  - Rate-Limiting and Response Rate-Limiting
    - New `config.async` option to asynchronously increment counters to reduce latency at the cost of slightly reducing the accuracy. [#912](https://github.com/Kong/kong/pull/912)
    - New `config.continue_on_error` option to keep proxying requests in case the datastore is unreachable. rate-limiting operations will be disabled until the datastore is responsive again. [#953](https://github.com/Kong/kong/pull/953)
- CLI
  - Perform a simple permission check on the NGINX working directory when starting, to prevent errors during execution. [#939](https://github.com/Kong/kong/pull/939)
- Send 50x errors with the appropriate format. [#927](https://github.com/Kong/kong/pull/927) [#970](https://github.com/Kong/kong/pull/970)

### Fixed

- Plugins
  - OAuth2
    - Better handling of `redirect_uri` (prevent the use of fragments and correctly handle querystrings). Courtesy of [@PGBI](https://github.com/PGBI). [#930](https://github.com/Kong/kong/pull/930)
    - Add `PUT` support to the `/auth2_tokens` route. [#897](https://github.com/Kong/kong/pull/897)
    - Better error message when the `access_token` is missing. [#1003](https://github.com/Kong/kong/pull/1003)
  - IP restriction: Fix an issue that could arise when restarting Kong. Now Kong does not need to be restarted for the ip-restriction configuration to take effect. [#782](https://github.com/Kong/kong/pull/782) [#960](https://github.com/Kong/kong/pull/960)
  - ACL: Properly invalidating entities when assigning a new ACL group. [#996](https://github.com/Kong/kong/pull/996)
  - SSL: Replace shelled out openssl calls with native `ngx.ssl` conversion utilities, which preserve the certificate chain. [#968](https://github.com/Kong/kong/pull/968)
- Avoid user warning on start when the user is not root. [#964](https://github.com/Kong/kong/pull/964)
- Store Serf logs in NGINX working directory to prevent eventual permission issues. [#975](https://github.com/Kong/kong/pull/975)
- Allow plugins configured on a Consumer *without* being configured on an API to run. [#978](https://github.com/Kong/kong/issues/978) [#980](https://github.com/Kong/kong/pull/980)
- Fixed an edge-case where Kong nodes would not be registered in the `nodes` table. [#1008](https://github.com/Kong/kong/pull/1008)

[Back to TOC](#table-of-contents)

## [0.6.1] - 2016/02/03

This release contains tiny bug fixes that were especially annoying for complex Cassandra setups and power users of the Admin API!

### Added

- A `timeout` property for the Cassandra configuration. In ms, this timeout is effective as a connection and a reading timeout. [#937](https://github.com/Kong/kong/pull/937)

### Fixed

- Correctly set the Cassandra SSL certificate in the Nginx configuration while starting Kong. [#921](https://github.com/Kong/kong/pull/921)
- Rename the `user` Cassandra property to `username` (Kong looks for `username`, hence `user` would fail). [#922](https://github.com/Kong/kong/pull/922)
- Allow Cassandra authentication with arbitrary plain text auth providers (such as Instaclustr uses), fixing authentication with them. [#937](https://github.com/Kong/kong/pull/937)
- Admin API
  - Fix the `/plugins/:id` route for `PATCH` method. [#941](https://github.com/Kong/kong/pull/941)
- Plugins
  - HTTP logging: remove the additional `\r\n` at the end of the logging request body. [#926](https://github.com/Kong/kong/pull/926)
  - Galileo: catch occasional internal errors happening when a request was cancelled by the client and fix missing shm for the retry policy. [#931](https://github.com/Kong/kong/pull/931)

[Back to TOC](#table-of-contents)

## [0.6.0] - 2016/01/22

### Breaking changes

 We would recommended to consult the suggested [0.6 upgrade path](https://github.com/Kong/kong/blob/master/UPGRADE.md#upgrade-to-06x) for this release.

- [Serf](https://www.serf.io/) is now a Kong dependency. It allows Kong nodes to communicate between each other opening the way to many features and improvements.
- The configuration file changed. Some properties were renamed, others were moved, and some are new. We would recommend checking out the new default configuration file.
- Drop the Lua 5.1 dependency which was only used by the CLI. The CLI now runs with LuaJIT, which is consistent with other Kong components (Luarocks and OpenResty) already relying on LuaJIT. Make sure the LuaJIT interpreter is included in your `$PATH`. [#799](https://github.com/Kong/kong/pull/799)

### Added

One of the biggest new features of this release is the cluster-awareness added to Kong in [#729](https://github.com/Kong/kong/pull/729), which deserves its own section:

- Each Kong node is now aware of belonging to a cluster through Serf. Nodes automatically join the specified cluster according to the configuration file's settings.
- The datastore cache is not invalidated by expiration time anymore, but following an invalidation strategy between the nodes of a same cluster, leading to improved performance.
- Admin API
  - Expose a `/cache` endpoint for retrieving elements stored in the in-memory cache of a node.
  - Expose a `/cluster` endpoint used to add/remove/list members of the cluster, and also used internally for data propagation.
- CLI
  - New `kong cluster` command for cluster management.
  - New `kong status` command for cluster healthcheck.

Other additions include:

- New Cassandra driver which makes Kong aware of the Cassandra cluster. Kong is now unaffected if one of your Cassandra nodes goes down as long as a replica is available on another node. Load balancing policies also improve the performance along with many other smaller improvements. [#803](https://github.com/Kong/kong/pull/803)
- Admin API
  - A new `total` field in API responses, that counts the total number of entities in the datastore. [#635](https://github.com/Kong/kong/pull/635)
- Configuration
  - Possibility to configure the keyspace replication strategy for Cassandra. It will be taken into account by the migrations when the configured keyspace does not already exist. [#350](https://github.com/Kong/kong/issues/350)
  - Dnsmasq is now optional. You can specify a custom DNS resolver address that Kong will use when resolving hostnames. This can be configured in `kong.yml`. [#625](https://github.com/Kong/kong/pull/625)
- Plugins
  - **New "syslog" plugin**: send logs to local system log. [#698](https://github.com/Kong/kong/pull/698)
  - **New "loggly" plugin**: send logs to Loggly over UDP. [#698](https://github.com/Kong/kong/pull/698)
  - **New "datadog" plugin**: send logs to Datadog server. [#758](https://github.com/Kong/kong/pull/758)
  - OAuth2
    - Add support for `X-Forwarded-Proto` header. [#650](https://github.com/Kong/kong/pull/650)
    - Expose a new `/oauth2_tokens` endpoint with the possibility to retrieve, update or delete OAuth 2.0 access tokens. [#729](https://github.com/Kong/kong/pull/729)
  - JWT
    - Support for base64 encoded secrets. [#838](https://github.com/Kong/kong/pull/838) [#577](https://github.com/Kong/kong/issues/577)
    - Support to configure the claim in which the key is given into the token (not `iss` only anymore). [#838](https://github.com/Kong/kong/pull/838)
  - Request transformer
    - Support for more transformation options: `remove`, `replace`, `add`, `append` motivated by [#393](https://github.com/Kong/kong/pull/393). See [#824](https://github.com/Kong/kong/pull/824)
    - Support JSON body transformation. [#569](https://github.com/Kong/kong/issues/569)
  - Response transformer
    - Support for more transformation options: `remove`, `replace`, `add`, `append` motivated by [#393](https://github.com/Kong/kong/pull/393). See [#822](https://github.com/Kong/kong/pull/822)

### Changed

- As mentioned in the breaking changes section, a new configuration file format and validation. All properties are now documented and commented out with their default values. This allows for a lighter configuration file and more clarity as to what properties relate to. It also catches configuration mistakes. [#633](https://github.com/Kong/kong/pull/633)
- Replace the UUID generator library with a new implementation wrapping lib-uuid, fixing eventual conflicts happening in cases such as described in [#659](https://github.com/Kong/kong/pull/659). See [#695](https://github.com/Kong/kong/pull/695)
- Admin API
  - Increase the maximum body size to 10MB in order to handle configuration requests with heavy payloads. [#700](https://github.com/Kong/kong/pull/700)
  - Disable access logs for the `/status` endpoint.
  - The `/status` endpoint now includes `database` statistics, while the previous stats have been moved to a `server` response field. [#635](https://github.com/Kong/kong/pull/635)

### Fixed

- Behaviors described in [#603](https://github.com/Kong/kong/issues/603) related to the failure of Cassandra nodes thanks to the new driver. [#803](https://github.com/Kong/kong/issues/803)
- Latency headers are now properly included in responses sent to the client. [#708](https://github.com/Kong/kong/pull/708)
- `strip_request_path` does not add a trailing slash to the API's `upstream_url` anymore before proxying. [#675](https://github.com/Kong/kong/issues/675)
- Do not URL decode querystring before proxying the request to the upstream service. [#749](https://github.com/Kong/kong/issues/749)
- Handle cases when the request would be terminated prior to the Kong execution (that is, before ngx_lua reaches the `access_by_lua` context) in cases such as the use of a custom nginx module. [#594](https://github.com/Kong/kong/issues/594)
- Admin API
  - The PUT method now correctly updates boolean fields (such as `strip_request_path`). [#765](https://github.com/Kong/kong/pull/765)
  - The PUT method now correctly resets a plugin configuration. [#720](https://github.com/Kong/kong/pull/720)
  - PATCH correctly set previously unset fields. [#861](https://github.com/Kong/kong/pull/861)
  - In the responses, the `next` link is not being displayed anymore if there are no more entities to be returned. [#635](https://github.com/Kong/kong/pull/635)
  - Prevent the update of `created_at` fields. [#820](https://github.com/Kong/kong/pull/820)
  - Better `request_path` validation for APIs. "/" is not considered a valid path anymore. [#881](https://github.com/Kong/kong/pull/881)
- Plugins
  - Galileo: ensure the `mimeType` value is always a string in ALFs. [#584](https://github.com/Kong/kong/issues/584)
  - JWT: allow to update JWT credentials using the PATCH method. It previously used to reply with `405 Method not allowed` because the PATCH method was not implemented. [#667](https://github.com/Kong/kong/pull/667)
  - Rate limiting: fix a warning when many periods are configured. [#681](https://github.com/Kong/kong/issues/681)
  - Basic Authentication: do not re-hash the password field when updating a credential. [#726](https://github.com/Kong/kong/issues/726)
  - File log: better permissions for on file creation for file-log plugin. [#877](https://github.com/Kong/kong/pull/877)
  - OAuth2
    - Implement correct responses when the OAuth2 challenges are refused. [#737](https://github.com/Kong/kong/issues/737)
    - Handle querystring on `/authorize` and `/token` URLs. [#687](https://github.com/Kong/kong/pull/667)
    - Handle punctuation in scopes on `/authorize` and `/token` endpoints. [#658](https://github.com/Kong/kong/issues/658)

> ***internal***
> - Event bus for local and cluster-wide events propagation. Plans for this event bus is to be widely used among Kong in the future.
> - The Kong Public Lua API (Lua helpers integrated in Kong such as DAO and Admin API helpers) is now documented with [ldoc](http://stevedonovan.github.io/ldoc/).
> - Work has been done to restore the reliability of the CI platforms.
> - Migrations can now execute DML queries (instead of DDL queries only). Handy for migrations implying plugin configuration changes, plugins renamings etc... [#770](https://github.com/Kong/kong/pull/770)

[Back to TOC](#table-of-contents)

## [0.5.4] - 2015/12/03

### Fixed

- Mashape Analytics plugin (renamed Galileo):
  - Improve stability under heavy load. [#757](https://github.com/Kong/kong/issues/757)
  - base64 encode ALF request/response bodies, enabling proper support for Galileo bodies inspection capabilities. [#747](https://github.com/Kong/kong/pull/747)
  - Do not include JSON bodies in ALF `postData.params` field. [#766](https://github.com/Kong/kong/pull/766)

[Back to TOC](#table-of-contents)

## [0.5.3] - 2015/11/16

### Fixed

- Avoids additional URL encoding when proxying to an upstream service. [#691](https://github.com/Kong/kong/pull/691)
- Potential timing comparison bug in HMAC plugin. [#704](https://github.com/Kong/kong/pull/704)

### Added

- The Galileo plugin now supports arbitrary host, port and path values. [#721](https://github.com/Kong/kong/pull/721)

[Back to TOC](#table-of-contents)

## [0.5.2] - 2015/10/21

A few fixes requested by the community!

### Fixed

- Kong properly search the `nginx` in your $PATH variable.
- Plugins:
  - OAuth2: can detect that the originating protocol for a request was HTTPS through the `X-Forwarded-Proto` header and work behind another reverse proxy (load balancer). [#650](https://github.com/Kong/kong/pull/650)
  - HMAC signature: support for `X-Date` header to sign the request for usage in browsers (since the `Date` header is protected). [#641](https://github.com/Kong/kong/issues/641)

[Back to TOC](#table-of-contents)

## [0.5.1] - 2015/10/13

Fixing a few glitches we let out with 0.5.0!

### Added

- Basic Authentication and HMAC Authentication plugins now also send the `X-Credential-Username` to the upstream server.
- Admin API now accept JSON when receiving a CORS request. [#580](https://github.com/Kong/kong/pull/580)
- Add a `WWW-Authenticate` header for HTTP 401 responses for basic-auth and key-auth. [#588](https://github.com/Kong/kong/pull/588)

### Changed

- Protect Kong from POODLE SSL attacks by omitting SSLv3 (CVE-2014-3566). [#563](https://github.com/Kong/kong/pull/563)
- Remove support for key-auth key in body. [#566](https://github.com/Kong/kong/pull/566)

### Fixed

- Plugins
  - HMAC
    - The migration for this plugin is now correctly being run. [#611](https://github.com/Kong/kong/pull/611)
    - Wrong username doesn't return HTTP 500 anymore, but 403. [#602](https://github.com/Kong/kong/pull/602)
  - JWT: `iss` not being found doesn't return HTTP 500 anymore, but 403. [#578](https://github.com/Kong/kong/pull/578)
  - OAuth2: client credentials flow does not include a refresh token anymore. [#562](https://github.com/Kong/kong/issues/562)
- Fix an occasional error when updating a plugin without a config. [#571](https://github.com/Kong/kong/pull/571)

[Back to TOC](#table-of-contents)

## [0.5.0] - 2015/09/25

With new plugins, many improvements and bug fixes, this release comes with breaking changes that will require your attention.

### Breaking changes

Several breaking changes are introduced. You will have to slightly change your configuration file and a migration script will take care of updating your database cluster. **Please follow the instructions in [UPGRADE.md](/UPGRADE.md#update-to-kong-050) for an update without downtime.**
- Many plugins were renamed due to new naming conventions for consistency. [#480](https://github.com/Kong/kong/issues/480)
- In the configuration file, the Cassandra `hosts` property was renamed to `contact_points`. [#513](https://github.com/Kong/kong/issues/513)
- Properties belonging to APIs entities have been renamed for clarity. [#513](https://github.com/Kong/kong/issues/513)
  - `public_dns` -> `request_host`
  - `path` -> `request_path`
  - `strip_path` -> `strip_request_path`
  - `target_url` -> `upstream_url`
- `plugins_configurations` have been renamed to `plugins`, and their `value` property has been renamed to `config` to avoid confusions. [#513](https://github.com/Kong/kong/issues/513)
- The database schema has been updated to handle the separation of plugins outside of the core repository.
- The Key authentication and Basic authentication plugins routes have changed:

```
Old route                             New route
/consumers/:consumer/keyauth       -> /consumers/:consumer/key-auth
/consumers/:consumer/keyauth/:id   -> /consumers/:consumer/key-auth/:id
/consumers/:consumer/basicauth     -> /consumers/:consumer/basic-auth
/consumers/:consumer/basicauth/:id -> /consumers/:consumer/basic-auth/:id
```

The old routes are still maintained but will be removed in upcoming versions. Consider them **deprecated**.

- Admin API
  - The route to retrieve enabled plugins is now under `/plugins/enabled`.
  - The route to retrieve a plugin's configuration schema is now under `/plugins/schema/{plugin name}`.

#### Added

- Plugins
  - **New Response Rate Limiting plugin**: Give a usage quota to your users based on a parameter in your response. [#247](https://github.com/Kong/kong/pull/247)
  - **New ACL (Access Control) plugin**: Configure authorizations for your Consumers. [#225](https://github.com/Kong/kong/issues/225)
  - **New JWT (JSON Web Token) plugin**: Verify and authenticate JWTs. [#519](https://github.com/Kong/kong/issues/519)
  - **New HMAC signature plugin**: Verify and authenticate HMAC signed HTTP requests. [#549](https://github.com/Kong/kong/pull/549)
  - Plugins migrations. Each plugin can now have its own migration scripts if it needs to store data in your cluster. This is a step forward to improve Kong's pluggable architecture. [#443](https://github.com/Kong/kong/pull/443)
  - Basic Authentication: the password field is now sha1 encrypted. [#33](https://github.com/Kong/kong/issues/33)
  - Basic Authentication: now supports credentials in the `Proxy-Authorization` header. [#460](https://github.com/Kong/kong/issues/460)

#### Changed

- Basic Authentication and Key Authentication now require authentication parameters even when the `Expect: 100-continue` header is being sent. [#408](https://github.com/Kong/kong/issues/408)
- Key Auth plugin does not support passing the key in the request payload anymore. [#566](https://github.com/Kong/kong/pull/566)
- APIs' names cannot contain characters from the RFC 3986 reserved list. [#589](https://github.com/Kong/kong/pull/589)

#### Fixed

- Resolver
  - Making a request with a querystring will now correctly match an API's path. [#496](https://github.com/Kong/kong/pull/496)
- Admin API
  - Data associated to a given API/Consumer will correctly be deleted if related Consumer/API is deleted. [#107](https://github.com/Kong/kong/issues/107) [#438](https://github.com/Kong/kong/issues/438) [#504](https://github.com/Kong/kong/issues/504)
  - The `/api/{api_name_or_id}/plugins/{plugin_name_or_id}` changed to `/api/{api_name_or_id}/plugins/{plugin_id}` to avoid requesting the wrong plugin if two are configured for one API. [#482](https://github.com/Kong/kong/pull/482)
  - APIs created without a `name` but with a `request_path` will now have a name which defaults to the set `request_path`. [#547](https://github.com/Kong/kong/issues/547)
- Plugins
  - Mashape Analytics: More robust buffer and better error logging. [#471](https://github.com/Kong/kong/pull/471)
  - Mashape Analytics: Several ALF (API Log Format) serialization fixes. [#515](https://github.com/Kong/kong/pull/515)
  - Oauth2: A response is now returned on `http://kong:8001/consumers/{consumer}/oauth2/{oauth2_id}`. [#469](https://github.com/Kong/kong/issues/469)
  - Oauth2: Saving `authenticated_userid` on Password Grant. [#476](https://github.com/Kong/kong/pull/476)
  - Oauth2: Proper handling of the `/oauth2/authorize` and `/oauth2/token` endpoints in the OAuth 2.0 Plugin when an API with a `path` is being consumed using the `public_dns` instead. [#503](https://github.com/Kong/kong/issues/503)
  - OAuth2: Properly returning `X-Authenticated-UserId` in the `client_credentials` and `password` flows. [#535](https://github.com/Kong/kong/issues/535)
  - Response-Transformer: Properly handling JSON responses that have a charset specified in their `Content-Type` header.

[Back to TOC](#table-of-contents)

## [0.4.2] - 2015/08/10

#### Added

- Cassandra authentication and SSL encryption. [#405](https://github.com/Kong/kong/pull/405)
- `preserve_host` flag on APIs to preserve the Host header when a request is proxied. [#444](https://github.com/Kong/kong/issues/444)
- Added the Resource Owner Password Credentials Grant to the OAuth 2.0 Plugin. [#448](https://github.com/Kong/kong/issues/448)
- Auto-generation of default SSL certificate. [#453](https://github.com/Kong/kong/issues/453)

#### Changed

- Remove `cassandra.port` property in configuration. Ports are specified by having `cassandra.hosts` addresses using the `host:port` notation (RFC 3986). [#457](https://github.com/Kong/kong/pull/457)
- Default SSL certificate is now auto-generated and stored in the `nginx_working_dir`.
- OAuth 2.0 plugin now properly forces HTTPS.

#### Fixed

- Better handling of multi-nodes Cassandra clusters. [#450](https://github.com/Kong/kong/pull/405)
- mashape-analytics plugin: handling of numerical values in querystrings. [#449](https://github.com/Kong/kong/pull/405)
- Path resolver `strip_path` option wrongfully matching the `path` property multiple times in the request URI. [#442](https://github.com/Kong/kong/issues/442)
- File Log Plugin bug that prevented the file creation in some environments. [#461](https://github.com/Kong/kong/issues/461)
- Clean output of the Kong CLI. [#235](https://github.com/Kong/kong/issues/235)

[Back to TOC](#table-of-contents)

## [0.4.1] - 2015/07/23

#### Fixed

- Issues with the Mashape Analytics plugin. [#425](https://github.com/Kong/kong/pull/425)
- Handle hyphens when executing path routing with `strip_path` option enabled. [#431](https://github.com/Kong/kong/pull/431)
- Adding the Client Credentials OAuth 2.0 flow. [#430](https://github.com/Kong/kong/issues/430)
- A bug that prevented "dnsmasq" from being started on some systems, including Debian. [f7da790](https://github.com/Kong/kong/commit/f7da79057ce29c7d1f6d90f4bc160cc3d9c8611f)
- File Log plugin: optimizations by avoiding the buffered I/O layer. [20bb478](https://github.com/Kong/kong/commit/20bb478952846faefec6091905bd852db24a0289)

[Back to TOC](#table-of-contents)

## [0.4.0] - 2015/07/15

#### Added

- Implement wildcard subdomains for APIs' `public_dns`. [#381](https://github.com/Kong/kong/pull/381) [#297](https://github.com/Kong/kong/pull/297)
- Plugins
  - **New OAuth 2.0 plugin.** [#341](https://github.com/Kong/kong/pull/341) [#169](https://github.com/Kong/kong/pull/169)
  - **New Mashape Analytics plugin.** [#360](https://github.com/Kong/kong/pull/360) [#272](https://github.com/Kong/kong/pull/272)
  - **New IP restriction plugin.** [#379](https://github.com/Kong/kong/pull/379)
  - Ratelimiting: support for multiple limits. [#382](https://github.com/Kong/kong/pull/382) [#205](https://github.com/Kong/kong/pull/205)
  - HTTP logging: support for HTTPS endpoint. [#342](https://github.com/Kong/kong/issues/342)
  - Logging plugins: new properties for logs timing. [#351](https://github.com/Kong/kong/issues/351)
  - Key authentication: now auto-generates a key if none is specified. [#48](https://github.com/Kong/kong/pull/48)
- Resolver
  - `path` property now accepts arbitrary depth. [#310](https://github.com/Kong/kong/issues/310)
- Admin API
  - Enable CORS by default. [#371](https://github.com/Kong/kong/pull/371)
  - Expose a new endpoint to get a plugin configuration's schema. [#376](https://github.com/Kong/kong/pull/376) [#309](https://github.com/Kong/kong/pull/309)
  - Expose a new endpoint to retrieve a node's status. [417c137](https://github.com/Kong/kong/commit/417c1376c08d3562bebe0c0816c6b54df045f515)
- CLI
  - `$ kong migrations reset` now asks for confirmation. [#365](https://github.com/Kong/kong/pull/365)

#### Fixed

- Plugins
  - Basic authentication not being executed if added to an API with default configuration. [6d732cd](https://github.com/Kong/kong/commit/6d732cd8b0ec92ef328faa843215d8264f50fb75)
  - SSL plugin configuration parsing. [#353](https://github.com/Kong/kong/pull/353)
  - SSL plugin doesn't accept a `consumer_id` anymore, as this wouldn't make sense. [#372](https://github.com/Kong/kong/pull/372) [#322](https://github.com/Kong/kong/pull/322)
  - Authentication plugins now return `401` when missing credentials. [#375](https://github.com/Kong/kong/pull/375) [#354](https://github.com/Kong/kong/pull/354)
- Admin API
  - Non supported HTTP methods now return `405` instead of `500`. [38f1b7f](https://github.com/Kong/kong/commit/38f1b7fa9f45f60c4130ef5ff9fe2c850a2ba586)
  - Prevent PATCH requests from overriding a plugin's configuration if partially updated. [9a7388d](https://github.com/Kong/kong/commit/9a7388d695c9de105917cde23a684a7d6722a3ca)
- Handle occasionally missing `schema_migrations` table. [#365](https://github.com/Kong/kong/pull/365) [#250](https://github.com/Kong/kong/pull/250)

> **internal**
> - DAO:
>   - Complete refactor. No more need for hard-coded queries. [#346](https://github.com/Kong/kong/pull/346)
> - Schemas:
>   - New `self_check` test for schema definitions. [5bfa7ca](https://github.com/Kong/kong/commit/5bfa7ca13561173161781f872244d1340e4152c1)

[Back to TOC](#table-of-contents)

## [0.3.2] - 2015/06/08

#### Fixed

- Uppercase Cassandra keyspace bug that prevented Kong to work with [kongdb.org](http://kongdb.org/)
- Multipart requests not properly parsed in the admin API. [#344](https://github.com/Kong/kong/issues/344)

[Back to TOC](#table-of-contents)

## [0.3.1] - 2015/06/07

#### Fixed

- Schema migrations are now automatic, which was missing from previous releases. [#303](https://github.com/Kong/kong/issues/303)

[Back to TOC](#table-of-contents)

## [0.3.0] - 2015/06/04

#### Added

- Support for SSL.
- Plugins
  - New HTTP logging plugin. [#226](https://github.com/Kong/kong/issues/226) [#251](https://github.com/Kong/kong/pull/251)
  - New SSL plugin.
  - New request size limiting plugin. [#292](https://github.com/Kong/kong/pull/292)
  - Default logging format improvements. [#226](https://github.com/Kong/kong/issues/226) [#262](https://github.com/Kong/kong/issues/262)
  - File logging now logs to a custom file. [#202](https://github.com/Kong/kong/issues/202)
  - Keyauth plugin now defaults `key_names` to "apikey".
- Admin API
  - RESTful routing. Much nicer Admin API routing. Ex: `/apis/{name_or_id}/plugins`. [#98](https://github.com/Kong/kong/issues/98) [#257](https://github.com/Kong/kong/pull/257)
  - Support `PUT` method for endpoints such as `/apis/`, `/apis/plugins/`, `/consumers/`
  - Support for `application/json` and `x-www-form-urlencoded` Content Types for all `PUT`, `POST` and `PATCH` endpoints by passing a `Content-Type` header. [#236](https://github.com/Kong/kong/pull/236)
- Resolver
  - Support resolving APIs by Path as well as by Header. [#192](https://github.com/Kong/kong/pull/192) [#282](https://github.com/Kong/kong/pull/282)
  - Support for `X-Host-Override` as an alternative to `Host` for browsers. [#203](https://github.com/Kong/kong/issues/203) [#246](https://github.com/Kong/kong/pull/246)
- Auth plugins now send user informations to your upstream services. [#228](https://github.com/Kong/kong/issues/228)
- Invalid `target_url` value are now being caught when creating an API. [#149](https://github.com/Kong/kong/issues/149)

#### Fixed

- Uppercase Cassandra keyspace causing migration failure. [#249](https://github.com/Kong/kong/issues/249)
- Guarantee that ratelimiting won't allow requests in case the atomicity of the counter update is not guaranteed. [#289](https://github.com/Kong/kong/issues/289)

> **internal**
> - Schemas:
>   - New property type: `array`. [#277](https://github.com/Kong/kong/pull/277)
>   - Entities schemas now live in their own files and are starting to be unit tested.
>   - Subfields are handled better: (notify required subfields and auto-vivify is subfield has default values).
> - Way faster unit tests. Not resetting the DB anymore between tests.
> - Improved coverage computation (exclude `vendor/`).
> - Travis now lints `kong/`.
> - Way faster Travis setup.
> - Added a new HTTP client for in-nginx usage, using the cosocket API.
> - Various refactorings.
> - Fix [#196](https://github.com/Kong/kong/issues/196).
> - Disabled ipv6 in resolver.

[Back to TOC](#table-of-contents)

## [0.2.1] - 2015/05/12

This is a maintenance release including several bug fixes and usability improvements.

#### Added
- Support for local DNS resolution. [#194](https://github.com/Kong/kong/pull/194)
- Support for Debian 8 and Ubuntu 15.04.
- DAO
  - Cassandra version bumped to 2.1.5
  - Support for Cassandra downtime. If Cassandra goes down and is brought back up, Kong will not need to restart anymore, statements will be re-prepared on-the-fly. This is part of an ongoing effort from [jbochi/lua-resty-cassandra#47](https://github.com/jbochi/lua-resty-cassandra/pull/47), [#146](https://github.com/Kong/kong/pull/146) and [#187](https://github.com/Kong/kong/pull/187).
Queries effectuated during the downtime will still be lost. [#11](https://github.com/Kong/kong/pull/11)
  - Leverage reused sockets. If the DAO reuses a socket, it will not re-set their keyspace. This should give a small but appreciable performance improvement. [#170](https://github.com/Kong/kong/pull/170)
  - Cascade delete plugins configurations when deleting a Consumer or an API associated with it. [#107](https://github.com/Kong/kong/pull/107)
  - Allow Cassandra hosts listening on different ports than the default. [#185](https://github.com/Kong/kong/pull/185)
- CLI
  - Added a notice log when Kong tries to connect to Cassandra to avoid user confusion. [#168](https://github.com/Kong/kong/pull/168)
  - The CLI now tests if the ports are already being used before starting and warns.
- Admin API
  - `name` is now an optional property for APIs. If none is being specified, the name will be the API `public_dns`. [#181](https://github.com/Kong/kong/pull/181)
- Configuration
  - The memory cache size is now configurable. [#208](https://github.com/Kong/kong/pull/208)

#### Fixed
- Resolver
  - More explicit "API not found" message from the resolver if the Host was not found in the system. "API not found with Host: %s".
  - If multiple hosts headers are being sent, Kong will test them all to see if one of the API is in the system. [#186](https://github.com/Kong/kong/pull/186)
- Admin API: responses now have a new line after the body. [#164](https://github.com/Kong/kong/issues/164)
- DAO: keepalive property is now properly passed when Kong calls `set_keepalive` on Cassandra sockets.
- Multipart dependency throwing error at startup. [#213](https://github.com/Kong/kong/pull/213)

> **internal**
> - Separate Migrations from the DAO factory.
> - Update dev config + Makefile rules (`run` becomes `start`).
> - Introducing an `ngx` stub for unit tests and CLI.
> - Switch many PCRE regexes to using patterns.

[Back to TOC](#table-of-contents)

## [0.2.0-2] - 2015/04/27

First public release of Kong. This version brings a lot of internal improvements as well as more usability and a few additional plugins.

#### Added
- Plugins
  - CORS plugin.
  - Request transformation plugin.
  - NGINX plus monitoring plugin.
- Configuration
  - New properties: `proxy_port` and `api_admin_port`. [#142](https://github.com/Kong/kong/issues/142)
- CLI
  - Better info, help and error messages. [#118](https://github.com/Kong/kong/issues/118) [#124](https://github.com/Kong/kong/issues/124)
  - New commands: `kong reload`, `kong quit`. [#114](https://github.com/Kong/kong/issues/114) Alias of `version`: `kong --version` [#119](https://github.com/Kong/kong/issues/119)
  - `kong restart` simply starts Kong if not previously running + better pid file handling. [#131](https://github.com/Kong/kong/issues/131)
- Package distributions: .rpm, .deb and .pkg for easy installs on most common platforms.

#### Fixed
- Admin API: trailing slash is not necessary anymore for core resources such as `/apis` or `/consumers`.
- Leaner default configuration. [#156](https://github.com/Kong/kong/issues/156)

> **internal**
> - All scripts moved to the CLI as "hidden" commands (`kong db`, `kong config`).
> - More tests as always, and they are structured better. The coverage went down mainly because of plugins which will later move to their own repos. We are all eagerly waiting for that!
> - `src/` was renamed to `kong/` for ease of development
> - All system dependencies versions for package building and travis-ci are now listed in `versions.sh`
> - DAO doesn't need to `:prepare()` prior to run queries. Queries can be prepared at runtime. [#146](https://github.com/Kong/kong/issues/146)

[Back to TOC](#table-of-contents)

## [0.1.1beta-2] - 2015/03/30

#### Fixed

- Wrong behavior of auto-migration in `kong start`.

[Back to TOC](#table-of-contents)

## [0.1.0beta-3] - 2015/03/25

First public beta. Includes caching and better usability.

#### Added
- Required Openresty is now `1.7.10.1`.
- Freshly built CLI, rewritten in Lua
- `kong start` using a new DB keyspace will automatically migrate the schema. [#68](https://github.com/Kong/kong/issues/68)
- Anonymous error reporting on Proxy and API. [#64](https://github.com/Kong/kong/issues/64)
- Configuration
  - Simplified configuration file (unified in `kong.yml`).
  - In configuration, `plugins_installed` was renamed to `plugins_available`. [#59](https://github.com/Kong/kong/issues/59)
  - Order of `plugins_available` doesn't matter anymore. [#17](https://github.com/Kong/kong/issues/17)
  - Better handling of plugins: Kong now detects which plugins are configured and if they are installed on the current machine.
  - `bin/kong` now defaults on `/etc/kong.yml` for config and `/var/logs/kong` for output. [#71](https://github.com/Kong/kong/issues/71)
- Proxy: APIs/Consumers caching with expiration for faster authentication.
- Admin API: Plugins now use plain form parameters for configuration. [#70](https://github.com/Kong/kong/issues/70)
- Keep track of already executed migrations. `rollback` now behaves as expected. [#8](https://github.com/Kong/kong/issues/8)

#### Fixed
- `Server` header now sends Kong. [#57](https://github.com/Kong/kong/issues/57)
- migrations not being executed in order on Linux. This issue wasn't noticed until unit testing the migrations because for now we only have 1 migration file.
- Admin API: Errors responses are now sent as JSON. [#58](https://github.com/Kong/kong/issues/58)

> **internal**
> - We now have code linting and coverage.
> - Faker and Migrations instances don't live in the DAO Factory anymore, they are only used in scripts and tests.
> - `scripts/config.lua` allows environment based configurations. `make dev` generates a `kong.DEVELOPMENT.yml` and `kong_TEST.yml`. Different keyspaces and ports.
> - `spec_helpers.lua` allows tests to not rely on the `Makefile` anymore. Integration tests can run 100% from `busted`.
> - Switch integration testing from [httpbin.org] to [mockbin.com].
> - `core` plugin was renamed to `resolver`.

[Back to TOC](#table-of-contents)

## [0.0.1alpha-1] - 2015/02/25

First version running with Cassandra.

#### Added
- Basic proxying.
- Built-in authentication plugin (api key, HTTP basic).
- Built-in ratelimiting plugin.
- Built-in TCP logging plugin.
- Configuration API (for consumers, apis, plugins).
- CLI `bin/kong` script.
- Database migrations (using `db.lua`).

[Back to TOC](#table-of-contents)

[3.2.0]: https://github.com/Kong/kong/compare/3.1.0...3.2.0
[3.1.0]: https://github.com/Kong/kong/compare/3.0.1...3.1.0
[3.0.1]: https://github.com/Kong/kong/compare/3.0.0...3.0.1
[3.0.0]: https://github.com/Kong/kong/compare/2.8.1...3.0.0
[2.8.1]: https://github.com/Kong/kong/compare/2.8.0...2.8.1
[2.8.0]: https://github.com/Kong/kong/compare/2.7.0...2.8.0
[2.7.1]: https://github.com/Kong/kong/compare/2.7.0...2.7.1
[2.7.0]: https://github.com/Kong/kong/compare/2.6.0...2.7.0
[2.6.0]: https://github.com/Kong/kong/compare/2.5.1...2.6.0
[2.5.1]: https://github.com/Kong/kong/compare/2.5.0...2.5.1
[2.5.0]: https://github.com/Kong/kong/compare/2.4.1...2.5.0
[2.4.1]: https://github.com/Kong/kong/compare/2.4.0...2.4.1
[2.4.0]: https://github.com/Kong/kong/compare/2.3.3...2.4.0
[2.3.3]: https://github.com/Kong/kong/compare/2.3.2...2.3.3
[2.3.2]: https://github.com/Kong/kong/compare/2.3.1...2.3.2
[2.3.1]: https://github.com/Kong/kong/compare/2.3.0...2.3.1
[2.3.0]: https://github.com/Kong/kong/compare/2.2.0...2.3.0
[2.2.2]: https://github.com/Kong/kong/compare/2.2.1...2.2.2
[2.2.1]: https://github.com/Kong/kong/compare/2.2.0...2.2.1
[2.2.0]: https://github.com/Kong/kong/compare/2.1.3...2.2.0
[2.1.4]: https://github.com/Kong/kong/compare/2.1.3...2.1.4
[2.1.3]: https://github.com/Kong/kong/compare/2.1.2...2.1.3
[2.1.2]: https://github.com/Kong/kong/compare/2.1.1...2.1.2
[2.1.1]: https://github.com/Kong/kong/compare/2.1.0...2.1.1
[2.1.0]: https://github.com/Kong/kong/compare/2.0.5...2.1.0
[2.0.5]: https://github.com/Kong/kong/compare/2.0.4...2.0.5
[2.0.4]: https://github.com/Kong/kong/compare/2.0.3...2.0.4
[2.0.3]: https://github.com/Kong/kong/compare/2.0.2...2.0.3
[2.0.2]: https://github.com/Kong/kong/compare/2.0.1...2.0.2
[2.0.1]: https://github.com/Kong/kong/compare/2.0.0...2.0.1
[2.0.0]: https://github.com/Kong/kong/compare/1.5.0...2.0.0
[1.5.1]: https://github.com/Kong/kong/compare/1.5.0...1.5.1
[1.5.0]: https://github.com/Kong/kong/compare/1.4.3...1.5.0
[1.4.3]: https://github.com/Kong/kong/compare/1.4.2...1.4.3
[1.4.2]: https://github.com/Kong/kong/compare/1.4.1...1.4.2
[1.4.1]: https://github.com/Kong/kong/compare/1.4.0...1.4.1
[1.4.0]: https://github.com/Kong/kong/compare/1.3.0...1.4.0
[1.3.0]: https://github.com/Kong/kong/compare/1.2.2...1.3.0
[1.2.2]: https://github.com/Kong/kong/compare/1.2.1...1.2.2
[1.2.1]: https://github.com/Kong/kong/compare/1.2.0...1.2.1
[1.2.0]: https://github.com/Kong/kong/compare/1.1.2...1.2.0
[1.1.2]: https://github.com/Kong/kong/compare/1.1.1...1.1.2
[1.1.1]: https://github.com/Kong/kong/compare/1.1.0...1.1.1
[1.1.0]: https://github.com/Kong/kong/compare/1.0.3...1.1.0
[1.0.3]: https://github.com/Kong/kong/compare/1.0.2...1.0.3
[1.0.2]: https://github.com/Kong/kong/compare/1.0.1...1.0.2
[1.0.1]: https://github.com/Kong/kong/compare/1.0.0...1.0.1
[1.0.0]: https://github.com/Kong/kong/compare/0.15.0...1.0.0
[0.15.0]: https://github.com/Kong/kong/compare/0.14.1...0.15.0
[0.14.1]: https://github.com/Kong/kong/compare/0.14.0...0.14.1
[0.14.0]: https://github.com/Kong/kong/compare/0.13.1...0.14.0
[0.13.1]: https://github.com/Kong/kong/compare/0.13.0...0.13.1
[0.13.0]: https://github.com/Kong/kong/compare/0.12.3...0.13.0
[0.12.3]: https://github.com/Kong/kong/compare/0.12.2...0.12.3
[0.12.2]: https://github.com/Kong/kong/compare/0.12.1...0.12.2
[0.12.1]: https://github.com/Kong/kong/compare/0.12.0...0.12.1
[0.12.0]: https://github.com/Kong/kong/compare/0.11.2...0.12.0
[0.11.2]: https://github.com/Kong/kong/compare/0.11.1...0.11.2
[0.11.1]: https://github.com/Kong/kong/compare/0.11.0...0.11.1
[0.10.4]: https://github.com/Kong/kong/compare/0.10.3...0.10.4
[0.11.0]: https://github.com/Kong/kong/compare/0.10.3...0.11.0
[0.10.3]: https://github.com/Kong/kong/compare/0.10.2...0.10.3
[0.10.2]: https://github.com/Kong/kong/compare/0.10.1...0.10.2
[0.10.1]: https://github.com/Kong/kong/compare/0.10.0...0.10.1
[0.10.0]: https://github.com/Kong/kong/compare/0.9.9...0.10.0
[0.9.9]: https://github.com/Kong/kong/compare/0.9.8...0.9.9
[0.9.8]: https://github.com/Kong/kong/compare/0.9.7...0.9.8
[0.9.7]: https://github.com/Kong/kong/compare/0.9.6...0.9.7
[0.9.6]: https://github.com/Kong/kong/compare/0.9.5...0.9.6
[0.9.5]: https://github.com/Kong/kong/compare/0.9.4...0.9.5
[0.9.4]: https://github.com/Kong/kong/compare/0.9.3...0.9.4
[0.9.3]: https://github.com/Kong/kong/compare/0.9.2...0.9.3
[0.9.2]: https://github.com/Kong/kong/compare/0.9.1...0.9.2
[0.9.1]: https://github.com/Kong/kong/compare/0.9.0...0.9.1
[0.9.0]: https://github.com/Kong/kong/compare/0.8.3...0.9.0
[0.8.3]: https://github.com/Kong/kong/compare/0.8.2...0.8.3
[0.8.2]: https://github.com/Kong/kong/compare/0.8.1...0.8.2
[0.8.1]: https://github.com/Kong/kong/compare/0.8.0...0.8.1
[0.8.0]: https://github.com/Kong/kong/compare/0.7.0...0.8.0
[0.7.0]: https://github.com/Kong/kong/compare/0.6.1...0.7.0
[0.6.1]: https://github.com/Kong/kong/compare/0.6.0...0.6.1
[0.6.0]: https://github.com/Kong/kong/compare/0.5.4...0.6.0
[0.5.4]: https://github.com/Kong/kong/compare/0.5.3...0.5.4
[0.5.3]: https://github.com/Kong/kong/compare/0.5.2...0.5.3
[0.5.2]: https://github.com/Kong/kong/compare/0.5.1...0.5.2
[0.5.1]: https://github.com/Kong/kong/compare/0.5.0...0.5.1
[0.5.0]: https://github.com/Kong/kong/compare/0.4.2...0.5.0
[0.4.2]: https://github.com/Kong/kong/compare/0.4.1...0.4.2
[0.4.1]: https://github.com/Kong/kong/compare/0.4.0...0.4.1
[0.4.0]: https://github.com/Kong/kong/compare/0.3.2...0.4.0
[0.3.2]: https://github.com/Kong/kong/compare/0.3.1...0.3.2
[0.3.1]: https://github.com/Kong/kong/compare/0.3.0...0.3.1
[0.3.0]: https://github.com/Kong/kong/compare/0.2.1...0.3.0
[0.2.1]: https://github.com/Kong/kong/compare/0.2.0-2...0.2.1
[0.2.0-2]: https://github.com/Kong/kong/compare/0.1.1beta-2...0.2.0-2
[0.1.1beta-2]: https://github.com/Kong/kong/compare/0.1.0beta-3...0.1.1beta-2
[0.1.0beta-3]: https://github.com/Kong/kong/compare/2236374d5624ad98ea21340ca685f7584ec35744...0.1.0beta-3
[0.0.1alpha-1]: https://github.com/Kong/kong/compare/ffd70b3101ba38d9acc776038d124f6e2fccac3c...2236374d5624ad98ea21340ca685f7584ec35744<|MERGE_RESOLUTION|>--- conflicted
+++ resolved
@@ -95,10 +95,8 @@
   [#10352](https://github.com/Kong/kong/pull/10352)
 - Fix an issue where validation to regex routes may be skipped when the old-fashioned config is used for DB-less Kong.
   [#10348](https://github.com/Kong/kong/pull/10348)
-<<<<<<< HEAD
 - Fix and issue where tracing may cause unexpected behavior.
   [#10364](https://github.com/Kong/kong/pull/10364)
-=======
 - Fix an issue where balancer passive healthcheck would use wrong status code when kong changes status code
   from upstream in `header_filter` phase.
   [#10325](https://github.com/Kong/kong/pull/10325)
@@ -128,7 +126,6 @@
   [#10338](https://github.com/Kong/kong/pull/10338)
 - Bumped lua-protobuf from 0.3.3 to 0.4.2
   [#10137](https://github.com/Kong/kong/pull/10413)
->>>>>>> cdbd8d55
 
 ## 3.2.0
 
