--- conflicted
+++ resolved
@@ -244,11 +244,8 @@
   [#10634](https://github.com/Kong/kong/pull/10634)
 - Bumped lua-kong-nginx-module from 0.5.1 to 0.6.0
   [#10288](https://github.com/Kong/kong/pull/10288)
-<<<<<<< HEAD
-=======
 - Bumped lua-resty-lmdb from 1.0.0 to 1.1.0
   [#10766](https://github.com/Kong/kong/pull/10766)
->>>>>>> 57b9ae66
 
 ## 3.2.0
 
