# Table of Contents

- [3.1.0](#310)
- [3.0.1](#301)
- [3.0.0](#300)
- [2.8.1](#281)
- [2.8.0](#280)
- [2.7.1](#271)
- [2.7.0](#270)
- [2.6.0](#260)
- [2.5.1](#251)
- [2.5.0](#250)
- [2.4.1](#241)
- [2.4.0](#240)
- [2.3.3](#233)
- [2.3.2](#232)
- [2.3.1](#231)
- [2.3.0](#230)
- [2.2.2](#222)
- [2.2.1](#221)
- [2.2.0](#220)
- [2.1.4](#214)
- [2.1.3](#213)
- [2.1.2](#212)
- [2.1.1](#211)
- [2.1.0](#210)
- [2.0.5](#205)
- [2.0.4](#204)
- [2.0.3](#203)
- [2.0.2](#202)
- [2.0.1](#201)
- [2.0.0](#200)
- [1.5.1](#151)
- [1.5.0](#150)
- [1.4.3](#143)
- [1.4.2](#142)
- [1.4.1](#141)
- [1.4.0](#140)
- [1.3.0](#130)
- [1.2.2](#122)
- [1.2.1](#121)
- [1.2.0](#120)
- [1.1.2](#112)
- [1.1.1](#111)
- [1.1.0](#110)
- [1.0.3](#103)
- [1.0.2](#102)
- [1.0.1](#101)
- [1.0.0](#100)
- [0.15.0](#0150)
- [0.14.1](#0141)
- [0.14.0](#0140---20180705)
- [0.13.1](#0131---20180423)
- [0.13.0](#0130---20180322)
- [0.12.3](#0123---20180312)
- [0.12.2](#0122---20180228)
- [0.12.1](#0121---20180118)
- [0.12.0](#0120---20180116)
- [0.11.2](#0112---20171129)
- [0.11.1](#0111---20171024)
- [0.10.4](#0104---20171024)
- [0.11.0](#0110---20170816)
- [0.10.3](#0103---20170524)
- [0.10.2](#0102---20170501)
- [0.10.1](#0101---20170327)
- [0.10.0](#0100---20170307)
- [0.9.9 and prior](#099---20170202)

## Unreleased

### Breaking Changes

#### Plugins

- **JWT**: JWT plugin now denies a request that has different tokens in the jwt token search locations.
  [#9946](https://github.com/Kong/kong/pull/9946)

### Additions

#### Core

- When `router_flavor` is `traditional_compatible`, verify routes created using the
  Expression router instead of the traditional router to ensure created routes
  are actually compatible.
  [#9987](https://github.com/Kong/kong/pull/9987)
<<<<<<< HEAD

#### Plugins
=======
- Nginx charset directive can now be configured with Nginx directive injections
  [#10111](https://github.com/Kong/kong/pull/10111)
- Services upstream TLS config is extended to stream subsystem.
  [#9947](https://github.com/Kong/kong/pull/9947)
- New configuration option `ssl_session_cache_size` to set the Nginx directive `ssl_session_cache`.
  This config defaults to `10m`.
  Thanks [Michael Kotten](https://github.com/michbeck100) for contributing this change.
  [#10021](https://github.com/Kong/kong/pull/10021)

#### Balancer

- Add a new load-balancing `algorithm` option `latency` to the `Upstream` entity.
  This algorithm will choose a target based on the response latency of each target
  from prior requests.
  [#9787](https://github.com/Kong/kong/pull/9787)
>>>>>>> 2b2201c9

#### Plugins

- **Plugin**: add an optional field `instance_name` that identifies a
  particular plugin entity.
  [#10077](https://github.com/Kong/kong/pull/10077)
- **Zipkin**: Add support to set the durations of Kong phases as span tags
  through configuration property `config.phase_duration_flavor`.
  [#9891](https://github.com/Kong/kong/pull/9891)
- **HTTP logging**: Suppport value of `headers` to be referenceable.
  [#9948](https://github.com/Kong/kong/pull/9948)
- **AWS Lambda**: Add `aws_imds_protocol_version` configuration
  parameter that allows the selection of the IMDS protocol version.
  Defaults to `v1`, can be set to `v2` to enable IMDSv2.
  [#9962](https://github.com/Kong/kong/pull/9962)
<<<<<<< HEAD
- **OIDC**: Fix a bug where it was not possible to specify an anonymous consumer by name.
  [#4377](https://github.com/Kong/kong-ee/pull/4377)
=======
- **OpenTelemetry**: Support scoping with services, routes and consumers.
  [#10096](https://github.com/Kong/kong/pull/10096)
>>>>>>> 2b2201c9

### Fixes

#### Core

- Add back Postgres `FLOOR` function when calculating `ttl`, so the returned `ttl` is always a whole integer.
  [#9960](https://github.com/Kong/kong/pull/9960)
- Expose postgres connection pool configuration
  [#9603](https://github.com/Kong/kong/pull/9603)
<<<<<<< HEAD
- **Template**: Do not add default charset to the `Content-Type` response header when upstream response doesn't contain it.
  [#9905](https://github.com/Kong/kong/pull/9905)
=======
- Fix an issue where after a valid declarative configuration is loaded,
  the configuration hash is incorrectly set to the value: `00000000000000000000000000000000`.
  [#9911](https://github.com/Kong/kong/pull/9911)
  [#10046](https://github.com/Kong/kong/pull/10046)
- Fix an issue where 'X-Kong-Upstream-Status' cannot be emitted when response is buffered.
  [#10056](https://github.com/Kong/kong/pull/10056)
>>>>>>> 2b2201c9

#### Plugins

- **Zipkin**: Fix an issue where the global plugin's sample ratio overrides route-specific.
  [#9877](https://github.com/Kong/kong/pull/9877)
- **JWT**: Deny requests that have different tokens in the jwt token search locations. Thanks Jackson 'Che-Chun' Kuo from Latacora for reporting this issue.
  [#9946](https://github.com/Kong/kong/pull/9946)
- **Statsd**: Fix a bug in the StatsD plugin batch queue processing where metrics are published multiple times.
  [#10052](https://github.com/Kong/kong/pull/10052)
- **Datadog**: Fix a bug in the Datadog plugin batch queue processing where metrics are published multiple times.
  [#10044](https://github.com/Kong/kong/pull/10044)
- **OpenTelemetry**: Fix non-compliances to specification:
  - For `http.uri` in spans. The field should be full HTTP URI.
    [#10036](https://github.com/Kong/kong/pull/10036)
  - For `http.status_code`. It should be present on spans for requests that have a status code.
    [#10160](https://github.com/Kong/kong/pull/10160)
  - For `http.flavor`. It should be a string value, not a double.
    [#10160](https://github.com/Kong/kong/pull/10160)
- **OAuth2**: `refresh_token_ttl` is now limited between `0` and `100000000` by schema validator. Previously numbers that are too large causes requests to fail.
  [#10068](https://github.com/Kong/kong/pull/10068)

### Changed

#### Hybrid Mode

- Revert the removal of WebSocket protocol support for configuration sync,
  and disable the wRPC protocol.
  [#9921](https://github.com/Kong/kong/pull/9921)


### Changed

#### Hybrid Mode

- Revert the removal of WebSocket protocol support for configuration sync,
  and disable the wRPC protocol.
  [#9921](https://github.com/Kong/kong/pull/9921)


### Dependencies

- Bumped luarocks from 3.9.1 to 3.9.2
  [#9942](https://github.com/Kong/kong/pull/9942)
- Bumped atc-router from 1.0.1 to 1.0.4
  [#9925](https://github.com/Kong/kong/pull/9925)
  [#10143](https://github.com/Kong/kong/pull/10143)
- Bumped lua-resty-openssl from 0.8.15 to 0.8.17
  [#9583](https://github.com/Kong/kong/pull/9583)
  [#10144](https://github.com/Kong/kong/pull/10144)
- Bumped lua-kong-nginx-module from 0.5.0 to 0.5.1
  [#10181](https://github.com/Kong/kong/pull/10181)



## 3.1.0

### Breaking Changes

#### Core

- Change the reponse body for a TRACE method from `The upstream server responded with 405`
  to `Method not allowed`, make the reponse to show more clearly that Kong do not support
  TRACE method.
  [#9448](https://github.com/Kong/kong/pull/9448)
- Add `allow_debug_header` Kong conf to allow use of the `Kong-Debug` header for debugging.
  This option defaults to `off`.
  [#10054](https://github.com/Kong/kong/pull/10054)
  [#10125](https://github.com/Kong/kong/pull/10125)


### Additions

#### Core

- Allow `kong.conf` ssl properties to be stored in vaults or environment
  variables. Allow such properties to be configured directly as content
  or base64 encoded content.
  [#9253](https://github.com/Kong/kong/pull/9253)
- Add support for full entity transformations in schemas
  [#9431](https://github.com/Kong/kong/pull/9431)
- Allow schema `map` type field being marked as referenceable.
  [#9611](https://github.com/Kong/kong/pull/9611)
- Add support for dynamically changing the log level
  [#9744](https://github.com/Kong/kong/pull/9744)
- Add `keys` entity to store and manage asymmetric keys.
  [#9737](https://github.com/Kong/kong/pull/9737)
- Add `key-sets` entity to group and manage `keys`
  [#9737](https://github.com/Kong/kong/pull/9737)

#### Plugins

- **Rate-limiting**: The HTTP status code and response body for rate-limited
  requests can now be customized. Thanks, [@utix](https://github.com/utix)!
  [#8930](https://github.com/Kong/kong/pull/8930)
- **Zipkin**: add `response_header_for_traceid` field in Zipkin plugin.
  The plugin will set the corresponding header in the response
  if the field is specified with a string value.
  [#9173](https://github.com/Kong/kong/pull/9173)
- **AWS Lambda**: add `requestContext` field into `awsgateway_compatible` input data
  [#9380](https://github.com/Kong/kong/pull/9380)
- **ACME**: add support for Redis SSL, through configuration properties
  `config.storage_config.redis.ssl`, `config.storage_config.redis.ssl_verify`,
  and `config.storage_config.redis.ssl_server_name`.
  [#9626](https://github.com/Kong/kong/pull/9626)
- **Session**: Add new config `cookie_persistent` that allows browser to persist
  cookies even if browser is closed. This defaults to `false` which means
  cookies are not persistend across browser restarts. Thanks [@tschaume](https://github.com/tschaume)
  for this contribution!
  [#8187](https://github.com/Kong/kong/pull/8187)
- **Forward Proxy**: `x_headers` field added. This field indicates how the plugin handles the headers
  `X-Real-IP`, `X-Forwarded-For`, `X-Forwarded-Proto`, `X-Forwarded-Host`, and `X-Forwarded-Port`.

  The field should be set to one of the below and is default to "append":
  - "append": append information of this hop to those headers;
  - "transparent": leave those headers unchanged, as if we were not a proxy;
  - "delete": remove all those headers, as if we were the originating client.

  Note that all options respect the trusted IP setting, and will ignore last hop headers if they are not from clients with trusted IPs.
  [#3582](https://github.com/Kong/kong-ee/pull/3582)
- **Response-rate-limiting**: add support for Redis SSL, through configuration properties
  `redis_ssl` (can be set to `true` or `false`), `ssl_verify`, and `ssl_server_name`.
  [#8595](https://github.com/Kong/kong/pull/8595)
  Thanks [@dominikkukacka](https://github.com/dominikkukacka)!
- **OpenTelemetry**: add referenceable attribute to the `headers` field
  that could be stored in vaults.
  [#9611](https://github.com/Kong/kong/pull/9611)
- **HTTP-Log**: Support `http_endpoint` field to be referenceable
  [#9714](https://github.com/Kong/kong/pull/9714)


#### Hybrid Mode

- Data plane node IDs will now persist across restarts.
  [#9067](https://github.com/Kong/kong/pull/9067)
- Add HTTP CONNECT forward proxy support for Hybrid Mode connections. New configuration
  options `cluster_use_proxy`, `proxy_server` and `proxy_server_ssl_verify` are added.
  [#9758](https://github.com/Kong/kong/pull/9758)
  [#9773](https://github.com/Kong/kong/pull/9773)

#### Performance

- Increase the default value of `lua_regex_cache_max_entries`, a warning will be thrown
  when there are too many regex routes and `router_flavor` is `traditional`.
  [#9624](https://github.com/Kong/kong/pull/9624)
- Add batch queue into the Datadog and StatsD plugin to reduce timer usage.
  [#9521](https://github.com/Kong/kong/pull/9521)

#### PDK

- Extend `kong.client.tls.request_client_certificate` to support setting
  the Distinguished Name (DN) list hints of the accepted CA certificates.
  [#9768](https://github.com/Kong/kong/pull/9768)

#### Plugins

- **Zipkin**: add `response_header_for_traceid` field in Zipkin plugin.
  The plugin will set the corresponding header in the response
  if the field is specified with a string value.
  [#9173](https://github.com/Kong/kong/pull/9173)
- **AWS Lambda**: add `requestContext` field into `awsgateway_compatible` input data
  [#9380](https://github.com/Kong/kong/pull/9380)
- **Forward Proxy**: `x_headers` field added. This field indicates how the plugin handles the headers
  `X-Real-IP`, `X-Forwarded-For`, `X-Forwarded-Proto`, `X-Forwarded-Host`, and `X-Forwarded-Port`.

  The field should be set to one of the below and is default to "append":
  - "append": append information of this hop to those headers;
  - "transparent": leave those headers unchanged, as if we were not a proxy;
  - "delete": remove all those headers, as if we were the originating client.

  Note that all options respect the trusted IP setting, and will ignore last hop headers if they are not from clients with trusted IPs.
  [#3582](https://github.com/Kong/kong-ee/pull/3582)
- **Rate-limiting-advanced**: The HTTP status code and response body can now be customized. Cherry-picked from
  [kong/kong#8930](https://github.com/Kong/kong/pull/8930)
  [FT-3495](https://konghq.atlassian.net/browse/FT-3495)

### Fixes

#### Core

- Fix issue where external plugins crashing with unhandled exceptions
  would cause high CPU utilization after the automatic restart.
  [#9384](https://github.com/Kong/kong/pull/9384)
- Fix issue where Zipkin plugin cannot parse OT baggage headers
  due to invalid OT baggage pattern. [#9280](https://github.com/Kong/kong/pull/9280)
- Add `use_srv_name` options to upstream for balancer.
  [#9430](https://github.com/Kong/kong/pull/9430)
- Fix issue in `header_filter` instrumentation where the span was not
  correctly created.
  [#9434](https://github.com/Kong/kong/pull/9434)
- Fix issue in router building where when field contains an empty table,
  the generated expression is invalid.
  [#9451](https://github.com/Kong/kong/pull/9451)
- Fix issue in router rebuilding where when paths field is invalid,
  the router's mutex is not released properly.
  [#9480](https://github.com/Kong/kong/pull/9480)
- Fixed an issue where `kong docker-start` would fail if `KONG_PREFIX` was set to
  a relative path.
  [#9337](https://github.com/Kong/kong/pull/9337)
- Fixed an issue with error-handling and process cleanup in `kong start`.
  [#9337](https://github.com/Kong/kong/pull/9337)

#### Hybrid Mode

- Fixed a race condition that can cause configuration push events to be dropped
  when the first data-plane connection is established with a control-plane
  worker.
  [#9616](https://github.com/Kong/kong/pull/9616)
- Data planes can now fetch fallback configuration when starting if the control plane
  is not avaliable.
  [#3954](https://github.com/Kong/kong-ee/pull/3954)

#### CLI

- Fix slow CLI performance due to pending timer jobs
  [#9536](https://github.com/Kong/kong/pull/9536)

#### Admin API

- Increase the maximum request argument number from `100` to `1000`,
  and return `400` error if request parameters reach the limitation to
  avoid being truncated.
  [#9510](https://github.com/Kong/kong/pull/9510)
- RBAC token hash value is not updated when modifying the user. Making
  the user unable to authenticate if the token was ever updated after
  creation.
  [#3935](https://github.com/Kong/kong-ee/pull/3935)
- Paging size parameter is now propogated to next page if specified
  in current request.
  [#9503](https://github.com/Kong/kong/pull/9503)
- Non-normalized prefix route path is now rejected. It will also suggest
  how to write the path in normalized form.
  [#9760](https://github.com/Kong/kong/pull/9760)

#### PDK

- Added support for `kong.request.get_uri_captures`
  (`kong.request.getUriCaptures`)
  [#9512](https://github.com/Kong/kong/pull/9512)
- Fixed parameter type of `kong.service.request.set_raw_body`
  (`kong.service.request.setRawBody`), return type of
  `kong.service.response.get_raw_body`(`kong.service.request.getRawBody`),
  and body parameter type of `kong.response.exit` to bytes. Note that old
  version of go PDK is incompatible after this change.
  [#9526](https://github.com/Kong/kong/pull/9526)
- Vault will not call `semaphore:wait` in `init` or `init_worker` phase.
  [#9851](https://github.com/Kong/kong/pull/9851)

#### Plugins

- Add missing `protocols` field to various plugin schemas.
  [#9525](https://github.com/Kong/kong/pull/9525)
- **AWS Lambda**: Fix an issue that is causing inability to
  read environment variables in ECS environment.
  [#9460](https://github.com/Kong/kong/pull/9460)
- **Request-Transformer**: fix a bug when header renaming will override
  existing header and cause unpredictable result.
  [#9442](https://github.com/Kong/kong/pull/9442)
- **OpenTelemetry**:
  - Fix an issue that the default propagation header
    is not configured to `w3c` correctly.
    [#9457](https://github.com/Kong/kong/pull/9457)
  - Replace the worker-level table cache with
    `BatchQueue` to avoid data race.
    [#9504](https://github.com/Kong/kong/pull/9504)
  - Fix an issue that the `parent_id` is not set
    on the span when propagating w3c traceparent.
    [#9628](https://github.com/Kong/kong/pull/9628)
- **Response-Transformer**: Fix the bug that Response-Transformer plugin
  breaks when receiving an unexcepted body.
  [#9463](https://github.com/Kong/kong/pull/9463)
- **HTTP-Log**: Fix an issue where queue id serialization
  does not include `queue_size` and `flush_timeout`.
  [#9789](https://github.com/Kong/kong/pull/9789)

### Changed

#### Hybrid Mode

- The legacy hybrid configuration protocol has been removed in favor of the wRPC
  protocol introduced in 3.0.
  [#9740](https://github.com/Kong/kong/pull/9740)

### Dependencies

- Bumped openssl from 1.1.1q to 1.1.1s
  [#9674](https://github.com/Kong/kong/pull/9674)
- Bumped atc-router from 1.0.0 to 1.0.1
  [#9558](https://github.com/Kong/kong/pull/9558)
- Bumped lua-resty-openssl from 0.8.10 to 0.8.15
  [#9583](https://github.com/Kong/kong/pull/9583)
  [#9600](https://github.com/Kong/kong/pull/9600)
  [#9675](https://github.com/Kong/kong/pull/9675)
- Bumped lyaml from 6.2.7 to 6.2.8
  [#9607](https://github.com/Kong/kong/pull/9607)
- Bumped lua-resty-acme from 0.8.1 to 0.9.0
  [#9626](https://github.com/Kong/kong/pull/9626)
- Bumped resty.healthcheck from 1.6.1 to 1.6.2
  [#9778](https://github.com/Kong/kong/pull/9778)
- Bumped pgmoon from 1.15.0 to 1.16.0
  [#9815](https://github.com/Kong/kong/pull/9815)


## [3.0.1]

### Fixes

#### Core

- Fix issue where Zipkin plugin cannot parse OT baggage headers
  due to invalid OT baggage pattern. [#9280](https://github.com/Kong/kong/pull/9280)
- Fix issue in `header_filter` instrumentation where the span was not
  correctly created.
  [#9434](https://github.com/Kong/kong/pull/9434)
- Fix issue in router building where when field contains an empty table,
  the generated expression is invalid.
  [#9451](https://github.com/Kong/kong/pull/9451)
- Fix issue in router rebuilding where when paths field is invalid,
  the router's mutex is not released properly.
  [#9480](https://github.com/Kong/kong/pull/9480)
- Fixed an issue where `kong docker-start` would fail if `KONG_PREFIX` was set to
  a relative path.
  [#9337](https://github.com/Kong/kong/pull/9337)
- Fixed an issue with error-handling and process cleanup in `kong start`.
  [#9337](https://github.com/Kong/kong/pull/9337)


## [3.0.0]

> Released 2022/09/12

This major release adds a new router written in Rust and a tracing API
that is compatible with the OpenTelemetry API spec.  Furthermore,
various internal changes have been made to improve Kong's performance
and memory consumption.  As it is a major release, users are advised
to review the list of braking changes to determine whether
configuration changes are needed when upgrading.

### Breaking Changes

#### Deployment

- Blue-green deployment from Kong earlier than `2.1.0` is not supported, upgrade to
  `2.1.0` or later before upgrading to `3.0.0` to have blue-green deployment.
  Thank you [@marc-charpentier]((https://github.com/charpentier)) for reporting issue
  and proposing a pull-request.
  [#8896](https://github.com/Kong/kong/pull/8896)
- Deprecate/stop producing Amazon Linux (1) containers and packages (EOLed December 31, 2020)
  [Kong/docs.konghq.com #3966](https://github.com/Kong/docs.konghq.com/pull/3966)
- Deprecate/stop producing Debian 8 "Jessie" containers and packages (EOLed June 2020)
  [Kong/kong-build-tools #448](https://github.com/Kong/kong-build-tools/pull/448)
  [Kong/kong-distributions #766](https://github.com/Kong/kong-distributions/pull/766)

#### Core


- Kong schema library's `process_auto_fields` function will not any more make a deep
  copy of data that is passed to it when the given context is `"select"`. This was
  done to avoid excessive deep copying of tables where we believe the data most of
  the time comes from a driver like `pgmoon` or `lmdb`. If a custom plugin relied
  on `process_auto_fields` not overriding the given table, it must make its own copy
  before passing it to the function now.
  [#8796](https://github.com/Kong/kong/pull/8796)
- The deprecated `shorthands` field in Kong Plugin or DAO schemas was removed in favor
  or the typed `shorthand_fields`. If your custom schemas still use `shorthands`, you
  need to update them to use `shorthand_fields`.
  [#8815](https://github.com/Kong/kong/pull/8815)
- The support for `legacy = true/false` attribute was removed from Kong schemas and
  Kong field schemas.
  [#8958](https://github.com/Kong/kong/pull/8958)
- The deprecated alias of `Kong.serve_admin_api` was removed. If your custom Nginx
  templates still use it, please change it to `Kong.admin_content`.
  [#8815](https://github.com/Kong/kong/pull/8815)
- The Kong singletons module `"kong.singletons"` was removed in favor of the PDK `kong.*`.
  [#8874](https://github.com/Kong/kong/pull/8874)
- The dataplane config cache was removed. The config persistence is now done automatically with LMDB.
  [#8704](https://github.com/Kong/kong/pull/8704)
- `ngx.ctx.balancer_address` does not exist anymore, please use `ngx.ctx.balancer_data` instead.
  [#9043](https://github.com/Kong/kong/pull/9043)
- We have changed the normalization rules for `route.path`: Kong stores the unnormalized path, but
  regex path always pattern matches with the normalized URI. We used to replace percent-encoding
  in regex path pattern to ensure different forms of URI matches.
  That is no longer supported. Except for reserved characters defined in
  [rfc3986](https://datatracker.ietf.org/doc/html/rfc3986#section-2.2),
  we should write all other characters without percent-encoding.
  [#9024](https://github.com/Kong/kong/pull/9024)
- Kong will no longer use an heuristic to guess whether a `route.path` is a regex pattern. From now 3.0 onwards,
  all regex paths must start with the `"~"` prefix, and all paths that don't start with `"~"` will be considered plain text.
  The migration process should automatically convert the regex paths when upgrading from 2.x to 3.0
  [#9027](https://github.com/Kong/kong/pull/9027)
- Bumping version number (`_format_version`) of declarative configuration to "3.0" for changes on `route.path`.
  Declaritive configuration with older version are upgraded to "3.0" on the fly.
  [#9078](https://github.com/Kong/kong/pull/9078)
- Removed deprecated `config.functions` from serverless-functions plugin's schema,
  please use `config.access` phase instead.
  [#8559](https://github.com/Kong/kong/pull/8559)
- Tags may now contain space characters.
  [#9143](https://github.com/Kong/kong/pull/9143)
- The [Secrets Management](https://docs.konghq.com/gateway/latest/plan-and-deploy/security/secrets-management/)
  feature, which has been in beta since release 2.8.0, is now included as a regular feature.
  [#8871](https://github.com/Kong/kong/pull/8871)
  [#9217](https://github.com/Kong/kong/pull/9217)

#### Admin API

- `POST` requests on Targets endpoint are no longer able to update
  existing entities, they are only able to create new ones.
  [#8596](https://github.com/Kong/kong/pull/8596),
  [#8798](https://github.com/Kong/kong/pull/8798). If you have scripts that use
  `POST` requests to modify Targets, you should change them to `PUT`
  requests to the appropriate endpoints before updating to Kong 3.0.
- Insert and update operations on duplicated Targets returns 409.
  [#8179](https://github.com/Kong/kong/pull/8179),
  [#8768](https://github.com/Kong/kong/pull/8768)
- The list of reported plugins available on the server now returns a table of
  metadata per plugin instead of a boolean `true`.
  [#8810](https://github.com/Kong/kong/pull/8810)

#### PDK

- The `kong.request.get_path()` PDK function now performs path normalization
  on the string that is returned to the caller. The raw, non-normalized version
  of the request path can be fetched via `kong.request.get_raw_path()`.
  [#8823](https://github.com/Kong/kong/pull/8823)
- `pdk.response.set_header()`, `pdk.response.set_headers()`, `pdk.response.exit()` now ignore and emit warnings for manually set `Transfer-Encoding` headers.
  [#8698](https://github.com/Kong/kong/pull/8698)
- The PDK is no longer versioned
  [#8585](https://github.com/Kong/kong/pull/8585)
- The JavaScript PDK now returns `Uint8Array` for `kong.request.getRawBody`,
  `kong.response.getRawBody` and `kong.service.response.getRawBody`. The Python PDK returns `bytes` for `kong.request.get_raw_body`,
  `kong.response.get_raw_body`, `kong.service.response.get_raw_body`. All these funtions used to return strings in the past.
  [#8623](https://github.com/Kong/kong/pull/8623)

#### Plugins

- DAOs in plugins must be listed in an array, so that their loading order is explicit. Loading them in a
  hash-like table is no longer supported.
  [#8988](https://github.com/Kong/kong/pull/8988)
- Plugins MUST now have a valid `PRIORITY` (integer) and `VERSION` ("x.y.z" format)
  field in their `handler.lua` file, otherwise the plugin will fail to load.
  [#8836](https://github.com/Kong/kong/pull/8836)
- The old `kong.plugins.log-serializers.basic` library was removed in favor of the PDK
  function `kong.log.serialize`, please upgrade your plugins to use PDK.
  [#8815](https://github.com/Kong/kong/pull/8815)
- The support for deprecated legacy plugin schemas was removed. If your custom plugins
  still use the old (`0.x era`) schemas, you are now forced to upgrade them.
  [#8815](https://github.com/Kong/kong/pull/8815)
- Some plugins received new priority values.
  This is important for those who run custom plugins as it may affect the sequence your plugins are executed.
  Note that this does not change the order of execution for plugins in a standard kong installation.
  List of plugins and their old and new priority value:
  - `acme` changed from 1007 to 1705
  - `basic-auth` changed from 1001 to 1100
  - `hmac-auth` changed from 1000 to 1030
  - `jwt` changed from 1005 to 1450
  - `key-auth` changed from 1003 to 1250
  - `ldap-auth` changed from 1002 to 1200
  - `oauth2` changed from 1004 to 1400
  - `rate-limiting` changed from 901 to 910
- **HTTP-log**: `headers` field now only takes a single string per header name,
  where it previously took an array of values
  [#6992](https://github.com/Kong/kong/pull/6992)
- **AWS Lambda**: `aws_region` field must be set through either plugin config or environment variables,
  allow both `host` and `aws_region` fields, and always apply SigV4 signature.
  [#8082](https://github.com/Kong/kong/pull/8082)
- **Serverless Functions** Removed deprecated `config.functions`,
  please use `config.access` instead.
  [#8559](https://github.com/Kong/kong/pull/8559)
- **Serverless Functions**: The pre-functions plugin changed priority from `+inf` to `1000000`.
  [#8836](https://github.com/Kong/kong/pull/8836)
- **JWT**: The authenticated JWT is no longer put into the nginx
  context (ngx.ctx.authenticated_jwt_token).  Custom plugins which depend on that
  value being set under that name must be updated to use Kong's shared context
  instead (kong.ctx.shared.authenticated_jwt_token) before upgrading to 3.0
- **Prometheus**: The prometheus metrics have been reworked extensively for 3.0.
  - Latency has been split into 4 different metrics: kong_latency_ms, upstream_latency_ms and request_latency_ms (http) /tcp_session_duration_ms (stream). Buckets details below.
  - Separate out Kong Latency Bucket values and Upstream Latency Bucket values.
  - `consumer_status` removed.
  - `request_count` and `consumer_status` have been merged into just `http_requests_total`. If the `per_consumer` config is set false, the consumer label will be empty.
     If the `per_consumer` config is true, it will be filled.
  - `http_requests_total` has a new label `source`, set to either `exit`, `error` or `service`.
  - New Metric: `node_info`. Single gauge set to 1 that outputs the node's id and kong version.
  - All Memory metrics have a new label `node_id`
  - `nginx_http_current_connections` merged with `nginx_stream_current_connection` into `nginx_current_connections`
  [#8712](https://github.com/Kong/kong/pull/8712)
- **Prometheus**: The plugin doesn't export status codes, latencies, bandwidth and upstream
  healthcheck metrics by default. They can still be turned on manually by setting `status_code_metrics`,
  `latency_metrics`, `bandwidth_metrics` and `upstream_health_metrics` respectively. Enabling those metrics will impact the performance if you have a large volume of Kong entities, we recommend using the [statsd](https://github.com/Kong/kong/tree/master/kong/plugins/statsd) plugin with the push model if that is the case. And now `prometheus` plugin new grafana [dashboard](https://grafana.com/grafana/dashboards/7424-kong-official/) updated
  [#9028](https://github.com/Kong/kong/pull/9028)
- **ACME**: `allow_any_domain` field added. It is default to false and if set to true, the gateway will
  ignore the `domains` field.
  [#9047](https://github.com/Kong/kong/pull/9047)
- **Statsd**:
  - The metric name that is related to the service has been renamed by adding a `service.` prefix. e.g. `kong.service.<service_identifier>.request.count` [#9046](https://github.com/Kong/kong/pull/9046)
  - The metric `kong.<service_identifier>.request.status.<status>` and `kong.<service_identifier>.user.<consumer_identifier>.request.status.<status>` has been renamed to `kong.service.<service_identifier>.status.<status>` and  `kong.service.<service_identifier>.user.<consumer_identifier>.status.<status>` [#9046](https://github.com/Kong/kong/pull/9046)
  - The metric `*.status.<status>.total` from metrics `status_count` and `status_count_per_user` has been removed [#9046](https://github.com/Kong/kong/pull/9046)
- **Proxy-cache**: The plugin does not store the response data in
  `ngx.ctx.proxy_cache_hit` anymore. Logging plugins that need the response data
  must read it from `kong.ctx.shared.proxy_cache_hit` from Kong 3.0 on.
  [#8607](https://github.com/Kong/kong/pull/8607)
- **Rate-limiting**: The default policy is now `local` for all deployment modes.
  [#9344](https://github.com/Kong/kong/pull/9344)
- **Response-rate-limiting**: The default policy is now `local` for all deployment modes.
  [#9344](https://github.com/Kong/kong/pull/9344)

### Deprecations

- The `go_pluginserver_exe` and `go_plugins_dir` directives are no longer supported.
  [#8552](https://github.com/Kong/kong/pull/8552). If you are using
  [Go plugin server](https://github.com/Kong/go-pluginserver), please migrate your plugins to use the
  [Go PDK](https://github.com/Kong/go-pdk) before upgrading.
- The migration helper library (mostly used for Cassandra migrations) is no longer supplied with Kong
  [#8781](https://github.com/Kong/kong/pull/8781)
- The path_handling algorithm `v1` is deprecated and only supported when `router_flavor` config option
  is set to `traditional`.
  [#9290](https://github.com/Kong/kong/pull/9290)

#### Configuration

- The Kong constant `CREDENTIAL_USERNAME` with value of `X-Credential-Username` was
  removed. Kong plugins in general have moved (since [#5516](https://github.com/Kong/kong/pull/5516))
  to use constant `CREDENTIAL_IDENTIFIER` with value of `X-Credential-Identifier` when
  setting  the upstream headers for a credential.
  [#8815](https://github.com/Kong/kong/pull/8815)
- Change the default of `lua_ssl_trusted_certificate` to `system`
  [#8602](https://github.com/Kong/kong/pull/8602) to automatically load trusted CA list from system CA store.
- Remove a warning of `AAAA` being experimental with `dns_order`.
- It is no longer possible to use a .lua format to import a declarative config from the `kong`
  command-line tool, only json and yaml are supported. If your update procedure with kong involves
  executing `kong config db_import config.lua`, please create a `config.json` or `config.yml` and
  use that before upgrading.
  [#8898](https://github.com/Kong/kong/pull/8898)
- We bumped the version number (`_format_version`) of declarative configuration to "3.0" because of changes on `route.path`.
  Declarative configuration with older version shoudl be upgraded to "3.0" on the fly.
  [#9078](https://github.com/Kong/kong/pull/9078)

#### Migrations

- Postgres migrations can now have an `up_f` part like Cassandra
  migrations, designating a function to call.  The `up_f` part is
  invoked after the `up` part has been executed against the database
  for both Postgres and Cassandra.
- A new CLI command, `kong migrations status`, generates the status on a JSON file.

### Dependencies

- Bumped OpenResty from 1.19.9.1 to [1.21.4.1](https://openresty.org/en/changelog-1021004.html)
  [#8850](https://github.com/Kong/kong/pull/8850)
- Bumped pgmoon from 1.13.0 to 1.15.0
  [#8908](https://github.com/Kong/kong/pull/8908)
  [#8429](https://github.com/Kong/kong/pull/8429)
- Bumped OpenSSL from 1.1.1n to 1.1.1q
  [#9074](https://github.com/Kong/kong/pull/9074)
  [#8544](https://github.com/Kong/kong/pull/8544)
  [#8752](https://github.com/Kong/kong/pull/8752)
  [#8994](https://github.com/Kong/kong/pull/8994)
- Bumped resty.openssl from 0.8.8 to 0.8.10
  [#8592](https://github.com/Kong/kong/pull/8592)
  [#8753](https://github.com/Kong/kong/pull/8753)
  [#9023](https://github.com/Kong/kong/pull/9023)
- Bumped inspect from 3.1.2 to 3.1.3
  [#8589](https://github.com/Kong/kong/pull/8589)
- Bumped resty.acme from 0.7.2 to 0.8.1
  [#8680](https://github.com/Kong/kong/pull/8680)
  [#9165](https://github.com/Kong/kong/pull/9165)
- Bumped luarocks from 3.8.0 to 3.9.1
  [#8700](https://github.com/Kong/kong/pull/8700)
  [#9204](https://github.com/Kong/kong/pull/9204)
- Bumped luasec from 1.0.2 to 1.2.0
  [#8754](https://github.com/Kong/kong/pull/8754)
  [#8754](https://github.com/Kong/kong/pull/9205)
- Bumped resty.healthcheck from 1.5.0 to 1.6.1
  [#8755](https://github.com/Kong/kong/pull/8755)
  [#9018](https://github.com/Kong/kong/pull/9018)
  [#9150](https://github.com/Kong/kong/pull/9150)
- Bumped resty.cassandra from 1.5.1 to 1.5.2
  [#8845](https://github.com/Kong/kong/pull/8845)
- Bumped penlight from 1.12.0 to 1.13.1
  [#9206](https://github.com/Kong/kong/pull/9206)
- Bumped lua-resty-mlcache from 2.5.0 to 2.6.0
  [#9287](https://github.com/Kong/kong/pull/9287)

### Additions

#### Performance

- Do not register unnecessary event handlers on Hybrid mode Control Plane
  nodes [#8452](https://github.com/Kong/kong/pull/8452).
- Use the new timer library to improve performance,
  except for the plugin server.
  [#8912](https://github.com/Kong/kong/pull/8912)
- Increased use of caching for DNS queries by activating `additional_section` by default
  [#8895](https://github.com/Kong/kong/pull/8895)
- `pdk.request.get_header` changed to a faster implementation, not to fetch all headers every time it's called
  [#8716](https://github.com/Kong/kong/pull/8716)
- Conditional rebuilding of router, plugins iterator and balancer on DP
  [#8519](https://github.com/Kong/kong/pull/8519),
  [#8671](https://github.com/Kong/kong/pull/8671)
- Made config loading code more cooperative by yielding
  [#8888](https://github.com/Kong/kong/pull/8888)
- Use LuaJIT encoder instead of JSON to serialize values faster in LMDB
  [#8942](https://github.com/Kong/kong/pull/8942)
- Move inflating and JSON decoding non-concurrent, which avoids blocking and makes DP reloads faster
  [#8959](https://github.com/Kong/kong/pull/8959)
- Stop duplication of some events
  [#9082](https://github.com/Kong/kong/pull/9082)
- Improve performance of config hash calculation by using string buffer and tablepool
  [#9073](https://github.com/Kong/kong/pull/9073)
- Reduce cache usage in dbless by not using the kong cache for Routes and Services in LMDB
  [#8972](https://github.com/Kong/kong/pull/8972)


#### Core

- Implemented delayed response in stream mode
  [#6878](https://github.com/Kong/kong/pull/6878)
- Added `cache_key` on target entity for uniqueness detection.
  [#8179](https://github.com/Kong/kong/pull/8179)
- Introduced the tracing API which compatible with OpenTelemetry API spec and
  add build-in instrumentations.
  The tracing API is intend to be used with a external exporter plugin.
  Build-in instrumentation types and sampling rate are configuable through
  `opentelemetry_tracing` and `opentelemetry_tracing_sampling_rate` options.
  [#8724](https://github.com/Kong/kong/pull/8724)
- Added `path`, `uri_capture`, and `query_arg` options to upstream `hash_on`
  for load balancing.
  [#8701](https://github.com/Kong/kong/pull/8701)
- Introduced unix domain socket based `lua-resty-events` to
  replace shared memory based `lua-resty-worker-events`.
  [#8890](https://github.com/Kong/kong/pull/8890)
- Introduced a new router implementation `atc-router`,
  which is written in Rust.
  [#8938](https://github.com/Kong/kong/pull/8938)
- Introduce a new field for entities `table_name` that allows to specify a
  table name. Before the name was deduced by the entity `name` attribute.
  [#9182](https://github.com/Kong/kong/pull/9182)
- Added `headers` on active healthcheck for upstreams.
  [#8255](https://github.com/Kong/kong/pull/8255)
- Target entities using hostnames were resolved when they were not needed. Now
  when a target is removed or updated, the DNS record associated with it is
  removed from the list of hostnames to be resolved.
  [#8497](https://github.com/Kong/kong/pull/8497) [9265](https://github.com/Kong/kong/pull/9265)
- Improved error handling and debugging info in the DNS code
  [#8902](https://github.com/Kong/kong/pull/8902)
- Kong will now attempt to recover from an unclean shutdown by detecting and
  removing dangling unix sockets in the prefix directory
  [#9254](https://github.com/Kong/kong/pull/9254)

#### Admin API

- Added a new API `/timers` to get the timer statistics.
  [#8912](https://github.com/Kong/kong/pull/8912)
  and worker info
  [#8999](https://github.com/Kong/kong/pull/8999)
- `/` endpoint now includes plugin priority
  [#8821](https://github.com/Kong/kong/pull/8821)

#### Hybrid Mode

- Add wRPC protocol support. Now configuration synchronization is over wRPC.
  wRPC is an RPC protocol that encodes with ProtoBuf and transports
  with WebSocket.
  [#8357](https://github.com/Kong/kong/pull/8357)
- To keep compatibility with earlier versions,
  add support for CP to fall back to the previous protocol to support old DP.
  [#8834](https://github.com/Kong/kong/pull/8834)
- Add support to negotiate services supported with wRPC protocol.
  We will support more services than config sync over wRPC in the future.
  [#8926](https://github.com/Kong/kong/pull/8926)
- Declarative config exports happen inside a transaction in Postgres
  [#8586](https://github.com/Kong/kong/pull/8586)

#### Plugins

- Sync all plugin versions to the Kong version
  [#8772](https://github.com/Kong/kong/pull/8772)
- Introduced the new **OpenTelemetry** plugin that export tracing instrumentations
  to any OTLP/HTTP compatible backend.
  `opentelemetry_tracing` configuration should be enabled to collect
  the core tracing spans of Kong.
  [#8826](https://github.com/Kong/kong/pull/8826)
- **Zipkin**: add support for including HTTP path in span name
  through configuration property `http_span_name`.
  [#8150](https://github.com/Kong/kong/pull/8150)
- **Zipkin**: add support for socket connect and send/read timeouts
  through configuration properties `connect_timeout`, `send_timeout`,
  and `read_timeout`. This can help mitigate `ngx.timer` saturation
  when upstream collectors are unavailable or slow.
  [#8735](https://github.com/Kong/kong/pull/8735)
- **AWS-Lambda**: add support for cross account invocation through
  configuration properties `aws_assume_role_arn` and
  `aws_role_session_name`.[#8900](https://github.com/Kong/kong/pull/8900)
  [#8900](https://github.com/Kong/kong/pull/8900)
- **AWS-Lambda**: accept string type `statusCode` as valid return when
  working in proxy integration mode.
  [#8765](https://github.com/Kong/kong/pull/8765)
- **AWS-Lambda**: separate aws credential cache by IAM role ARN
  [#8907](https://github.com/Kong/kong/pull/8907)
- **Statsd**: :fireworks: **Newly open-sourced plugin capabilities**: All capabilities of [Statsd Advanced](https://docs.konghq.com/hub/kong-inc/statsd-advanced/) are now bundled in [Statsd](https://docs.konghq.com/hub/kong-inc/statsd).
  [#9046](https://github.com/Kong/kong/pull/9046)

#### Configuration

- A new configuration item (`openresty_path`) has been added to allow
  developers/operators to specify the OpenResty installation to use when
  running Kong (instead of using the system-installed OpenResty)
  [#8412](https://github.com/Kong/kong/pull/8412)
- Add `ipv6only` to listen options (e.g. `KONG_PROXY_LISTEN`)
  [#9225](https://github.com/Kong/kong/pull/9225)
- Add `so_keepalive` to listen options (e.g. `KONG_PROXY_LISTEN`)
  [#9225](https://github.com/Kong/kong/pull/9225)
- Add LMDB dbless config persistence and removed the JSON based
  config cache for faster startup time
  [#8670](https://github.com/Kong/kong/pull/8670)
- `nginx_events_worker_connections=auto` has a lower bound of 1024
  [#9276](https://github.com/Kong/kong/pull/9276)
- `nginx_main_worker_rlimit_nofile=auto` has a lower bound of 1024
  [#9276](https://github.com/Kong/kong/pull/9276)

#### PDK

- Added new PDK function: `kong.request.get_start_time()`
  [#8688](https://github.com/Kong/kong/pull/8688)
- `kong.db.*.cache_key()` falls back to `.id` if nothing from `cache_key` is found
  [#8553](https://github.com/Kong/kong/pull/8553)

### Fixes

#### Core

- The schema validator now correctly converts `null` from declarative
  configurations to `nil`.
  [#8483](https://github.com/Kong/kong/pull/8483)
- Only reschedule router and plugin iterator timers after finishing previous
  execution, avoiding unnecessary concurrent executions.
  [#8567](https://github.com/Kong/kong/pull/8567)
- External plugins now handle returned JSON with null member correctly.
  [#8611](https://github.com/Kong/kong/pull/8611)
- Fixed an issue where the address of the environ variable could change but the code didn't
  assumed it was fixed after init
  [#8581](https://github.com/Kong/kong/pull/8581)
- Fix issue where the Go plugin server instance would not be updated after
  a restart (e.g., upon a plugin server crash).
  [#8547](https://github.com/Kong/kong/pull/8547)
- Fixed an issue on trying to reschedule the DNS resolving timer when Kong was
  being reloaded.
  [#8702](https://github.com/Kong/kong/pull/8702)
- The private stream API has been rewritten to allow for larger message payloads
  [#8641](https://github.com/Kong/kong/pull/8641)
- Fixed an issue that the client certificate sent to upstream was not updated when calling PATCH Admin API
  [#8934](https://github.com/Kong/kong/pull/8934)
- Fixed an issue where the CP and wRPC modules would cause Kong to crash when calling `export_deflated_reconfigure_payload` without a pcall
  [#8668](https://github.com/Kong/kong/pull/8668)
- Moved all `.proto` files to `/usr/local/kong/include` and ordered by priority.
  [#8914](https://github.com/Kong/kong/pull/8914)
- Fixed an issue that cause unexpected 404 error on creating/updating configs with invalid options
  [#8831](https://github.com/Kong/kong/pull/8831)
- Fixed an issue that causes crashes when calling some PDK APIs
  [#8604](https://github.com/Kong/kong/pull/8604)
- Fixed an issue that cause crashes when go PDK calls return arrays
  [#8891](https://github.com/Kong/kong/pull/8891)
- Plugin servers now shutdowns gracefully when Kong exits
  [#8923](https://github.com/Kong/kong/pull/8923)
- CLI now prompts with `[y/n]` instead of `[Y/n]`, as it does not take `y` as default
  [#9114](https://github.com/Kong/kong/pull/9114)
- Improved the error message when Kong cannot connect to Cassandra on init
  [#8847](https://github.com/Kong/kong/pull/8847)
- Fixed an issue where Vault Subschema wasn't loaded in `off` strategy
  [#9174](https://github.com/Kong/kong/pull/9174)
- The Schema now runs select transformations before process_auto_fields
  [#9049](https://github.com/Kong/kong/pull/9049)
- Fixed an issue where Kong would use too many timers to keep track of upstreams when `worker_consistency`=`eventual`
  [#8694](https://github.com/Kong/kong/pull/8694),
  [#8858](https://github.com/Kong/kong/pull/8858)
- Fixed an issue where it wasn't possible to set target status using only a hostname for targets set only by their hostname
  [#8797](https://github.com/Kong/kong/pull/8797)
- Fixed pagination issue when getting to the second page while iterationg over a foreign key field using the DAO
  [#9255](https://github.com/Kong/kong/pull/9255)
- Fixed an issue where cache entries of some entities were not being properly invalidated after a cascade delete
  [#9261](https://github.com/Kong/kong/pull/9261)
- Running `kong start` when Kong is already running will no longer clobber
  the existing `.kong_env` file [#9254](https://github.com/Kong/kong/pull/9254)


#### Admin API

- Support HTTP/2 when requesting `/status`
  [#8690](https://github.com/Kong/kong/pull/8690)

#### Plugins

- Plugins with colliding priorities have now deterministic sorting based on their name
  [#8957](https://github.com/Kong/kong/pull/8957)
- External Plugins: better handling of the logging when a plugin instance loses the instances_id in an event handler
  [#8652](https://github.com/Kong/kong/pull/8652)
- **ACME**: `auth_method` default value is set to `token`
  [#8565](https://github.com/Kong/kong/pull/8565)
- **ACME**: Added cache for `domains_matcher`
  [#9048](https://github.com/Kong/kong/pull/9048)
- **syslog**: `conf.facility` default value is now set to `user`
  [#8564](https://github.com/Kong/kong/pull/8564)
- **AWS-Lambda**: Removed `proxy_scheme` field from schema
  [#8566](https://github.com/Kong/kong/pull/8566)
- **AWS-Lambda**: Change path from request_uri to upstream_uri, fix uri can not follow the rule defined in the request-transformer configuration
  [#9058](https://github.com/Kong/kong/pull/9058) [#9129](https://github.com/Kong/kong/pull/9129)
- **hmac-auth**: Removed deprecated signature format using `ngx.var.uri`
  [#8558](https://github.com/Kong/kong/pull/8558)
- Remove deprecated `blacklist`/`whitelist` config fields from bot-detection, ip-restriction and ACL plugins.
  [#8560](https://github.com/Kong/kong/pull/8560)
- **Zipkin**: Correct the balancer spans' duration to include the connection time
  from Nginx to the upstream.
  [#8848](https://github.com/Kong/kong/pull/8848)
- **Zipkin**: Correct the calculation of the header filter start time
  [#9230](https://github.com/Kong/kong/pull/9230)
- **Zipkin**: Compatibility with the latest Jaeger header spec, which makes `parent_id` optional
  [#8352](https://github.com/Kong/kong/pull/8352)
- **LDAP-Auth**: Refactored ASN.1 parser using OpenSSL API through FFI.
  [#8663](https://github.com/Kong/kong/pull/8663)
- **Rate-Limiting** and **Response-ratelimiting**: Fix a disordered behaviour caused by `pairs` function
  which may cause Postgres DEADLOCK problem [#8968](https://github.com/Kong/kong/pull/8968)
- **Response-rate-Limiting**: Fix a disordered behaviour caused by `pairs` function
  which may cause Postgres DEADLOCK problem [#8968](https://github.com/Kong/kong/pull/8968)
- **gRPC gateway**: Fix the handling of boolean fields from URI arguments
  [#9180](https://github.com/Kong/kong/pull/9180)
- **Serverless Functions**: Fix problem that could result in a crash
  [#9269](https://github.com/Kong/kong/pull/9269)
- **Azure-functions**: Support working without dummy service
  [#9177](https://github.com/Kong/kong/pull/9177)


#### Clustering

- The cluster listener now uses the value of `admin_error_log` for its log file
  instead of `proxy_error_log` [#8583](https://github.com/Kong/kong/pull/8583)
- Fixed a typo in some business logic that checks the Kong role before setting a
  value in cache at startup [#9060](https://github.com/Kong/kong/pull/9060)
- Fixed DP get zero size config while service with plugin-enabled route is disabled
  [#8816](https://github.com/Kong/kong/pull/8816)
- Localize `config_version` to avoid a race condition from the new yielding config loading code
  [#8188](https://github.com/Kong/kong/pull/8818)

#### PDK

- `kong.response.get_source()` now return an error instead of an exit when plugin throws
  runtime exception on access phase [#8599](https://github.com/Kong/kong/pull/8599)
- `kong.tools.uri.normalize()` now does escaping of reserved and unreserved characters more correctly
  [#8140](https://github.com/Kong/kong/pull/8140)



## [2.8.1]

### Dependencies

- Bumped lua-resty-healthcheck from 1.5.0 to 1.5.1
  [#8584](https://github.com/Kong/kong/pull/8584)
- Bumped `OpenSSL` from 1.1.1l to 1.1.1n
  [#8635](https://github.com/Kong/kong/pull/8635)

### Fixes

#### Core

- Only reschedule router and plugin iterator timers after finishing previous
  execution, avoiding unnecessary concurrent executions.
  [#8634](https://github.com/Kong/kong/pull/8634)
- Implements conditional rebuilding of router, plugins iterator and balancer on
  data planes. This means that DPs will not rebuild router if there were no
  changes in routes or services. Similarly, the plugins iterator will not be
  rebuilt if there were no changes to plugins, and, finally, the balancer will not be
  reinitialized if there are no changes to upstreams or targets.
  [#8639](https://github.com/Kong/kong/pull/8639)


## [2.8.0]

### Deprecations

- The external [go-pluginserver](https://github.com/Kong/go-pluginserver) project
is considered deprecated in favor of the embedded server approach described in
the [docs](https://docs.konghq.com/gateway/2.7.x/reference/external-plugins/).

### Dependencies

- OpenSSL bumped to 1.1.1m
  [#8191](https://github.com/Kong/kong/pull/8191)
- Bumped resty.session from 3.8 to 3.10
  [#8294](https://github.com/Kong/kong/pull/8294)
- Bumped lua-resty-openssl to 0.8.5
  [#8368](https://github.com/Kong/kong/pull/8368)

### Additions

#### Core

- Customizable transparent dynamic TLS SNI name.
  Thanks, [@zhangshuaiNB](https://github.com/zhangshuaiNB)!
  [#8196](https://github.com/Kong/kong/pull/8196)
- Routes now support matching headers with regular expressions
  Thanks, [@vanhtuan0409](https://github.com/vanhtuan0409)!
  [#6079](https://github.com/Kong/kong/pull/6079)

#### Beta

- Secrets Management and Vault support as been introduced as a Beta feature.
  This means it is intended for testing in staging environments. It not intended
  for use in Production environments.
  You can read more about Secrets Management in
  [our docs page](https://docs.konghq.com/gateway/latest/plan-and-deploy/security/secrets-management/backends-overview).
  [#8403](https://github.com/Kong/kong/pull/8403)

#### Performance

- Improved the calculation of declarative configuration hash for big configurations
  The new method is faster and uses less memory
  [#8204](https://github.com/Kong/kong/pull/8204)
- Multiple improvements in the Router. Amongst others:
  - The router builds twice as fast compared to prior Kong versions
  - Failures are cached and discarded faster (negative caching)
  - Routes with header matching are cached
  These changes should be particularly noticeable when rebuilding on db-less environments
  [#8087](https://github.com/Kong/kong/pull/8087)
  [#8010](https://github.com/Kong/kong/pull/8010)
- **Prometheus** plugin export performance is improved, it now has less impact to proxy
  side traffic when being scrapped.
  [#9028](https://github.com/Kong/kong/pull/9028)

#### Plugins

- **Response-ratelimiting**: Redis ACL support,
  and genenarized Redis connection support for usernames.
  Thanks, [@27ascii](https://github.com/27ascii) for the original contribution!
  [#8213](https://github.com/Kong/kong/pull/8213)
- **ACME**: Add rsa_key_size config option
  Thanks, [lodrantl](https://github.com/lodrantl)!
  [#8114](https://github.com/Kong/kong/pull/8114)
- **Prometheus**: Added gauges to track `ngx.timer.running_count()` and
  `ngx.timer.pending_count()`
  [#8387](https://github.com/Kong/kong/pull/8387)

#### Clustering

- `CLUSTERING_MAX_PAYLOAD` is now configurable in kong.conf
  Thanks, [@andrewgkew](https://github.com/andrewgkew)!
  [#8337](https://github.com/Kong/kong/pull/8337)

#### Admin API

- The current declarative configuration hash is now returned by the `status`
  endpoint when Kong node is running in dbless or data-plane mode.
  [#8214](https://github.com/Kong/kong/pull/8214)
  [#8425](https://github.com/Kong/kong/pull/8425)

### Fixes

#### Core

- When the Router encounters an SNI FQDN with a trailing dot (`.`),
  the dot will be ignored, since according to
  [RFC-3546](https://datatracker.ietf.org/doc/html/rfc3546#section-3.1)
  said dot is not part of the hostname.
  [#8269](https://github.com/Kong/kong/pull/8269)
- Fixed a bug in the Router that would not prioritize the routes with
  both a wildcard and a port (`route.*:80`) over wildcard-only routes (`route.*`),
  which have less specificity
  [#8233](https://github.com/Kong/kong/pull/8233)
- The internal DNS client isn't confused by the single-dot (`.`) domain
  which can appear in `/etc/resolv.conf` in special cases like `search .`
  [#8307](https://github.com/Kong/kong/pull/8307)
- Cassandra connector now records migration consistency level.
  Thanks, [@mpenick](https://github.com/mpenick)!
  [#8226](https://github.com/Kong/kong/pull/8226)

#### Balancer

- Targets keep their health status when upstreams are updated.
  [#8394](https://github.com/Kong/kong/pull/8394)
- One debug message which was erroneously using the `error` log level
  has been downgraded to the appropiate `debug` log level.
  [#8410](https://github.com/Kong/kong/pull/8410)

#### Clustering

- Replaced cryptic error message with more useful one when
  there is a failure on SSL when connecting with CP:
  [#8260](https://github.com/Kong/kong/pull/8260)

#### Admin API

- Fix incorrect `next` field in when paginating Upstreams
  [#8249](https://github.com/Kong/kong/pull/8249)

#### PDK

- Phase names are correctly selected when performing phase checks
  [#8208](https://github.com/Kong/kong/pull/8208)
- Fixed a bug in the go-PDK where if `kong.request.getrawbody` was
  big enough to be buffered into a temporary file, it would return an
  an empty string.
  [#8390](https://github.com/Kong/kong/pull/8390)

#### Plugins

- **External Plugins**: Fixed incorrect handling of the Headers Protobuf Structure
  and representation of null values, which provoked an error on init with the go-pdk.
  [#8267](https://github.com/Kong/kong/pull/8267)
- **External Plugins**: Unwrap `ConsumerSpec` and `AuthenticateArgs`.
  Thanks, [@raptium](https://github.com/raptium)!
  [#8280](https://github.com/Kong/kong/pull/8280)
- **External Plugins**: Fixed a problem in the stream subsystem would attempt to load
  HTTP headers.
  [#8414](https://github.com/Kong/kong/pull/8414)
- **CORS**: The CORS plugin does not send the `Vary: Origin` header any more when
  the header `Access-Control-Allow-Origin` is set to `*`.
  Thanks, [@jkla-dr](https://github.com/jkla-dr)!
  [#8401](https://github.com/Kong/kong/pull/8401)
- **AWS-Lambda**: Fixed incorrect behavior when configured to use an http proxy
  and deprecated the `proxy_scheme` config attribute for removal in 3.0
  [#8406](https://github.com/Kong/kong/pull/8406)
- **oauth2**: The plugin clears the `X-Authenticated-UserId` and
  `X-Authenticated-Scope` headers when it configured in logical OR and
  is used in conjunction with another authentication plugin.
  [#8422](https://github.com/Kong/kong/pull/8422)
- **Datadog**: The plugin schema now lists the default values
  for configuration options in a single place instead of in two
  separate places.
  [#8315](https://github.com/Kong/kong/pull/8315)


## [2.7.1]

### Fixes

- Reschedule resolve timer only when the previous one has finished.
  [#8344](https://github.com/Kong/kong/pull/8344)
- Plugins, and any entities implemented with subchemas, now can use the `transformations`
  and `shorthand_fields` properties, which were previously only available for non-subschema entities.
  [#8146](https://github.com/Kong/kong/pull/8146)

## [2.7.0]

### Dependencies

- Bumped `kong-plugin-session` from 0.7.1 to 0.7.2
  [#7910](https://github.com/Kong/kong/pull/7910)
- Bumped `resty.openssl` from 0.7.4 to 0.7.5
  [#7909](https://github.com/Kong/kong/pull/7909)
- Bumped `go-pdk` used in tests from v0.6.0 to v0.7.1 [#7964](https://github.com/Kong/kong/pull/7964)
- Cassandra support is deprecated with 2.7 and will be fully removed with 4.0.

### Additions

#### Configuration

-  Deprecated the `worker_consistency` directive, and changed its default to `eventual`. Future versions of Kong will remove the option and act with `eventual` consistency only.

#### Performance

In this release we continued our work on better performance:

- Improved the plugin iterator performance and JITability
  [#7912](https://github.com/Kong/kong/pull/7912)
  [#7979](https://github.com/Kong/kong/pull/7979)
- Simplified the Kong core context read and writes for better performance
  [#7919](https://github.com/Kong/kong/pull/7919)
- Reduced proxy long tail latency while reloading DB-less config
  [#8133](https://github.com/Kong/kong/pull/8133)

#### Core

- DAOs in plugins must be listed in an array, so that their loading order is explicit. Loading them in a
  hash-like table is now **deprecated**.
  [#7942](https://github.com/Kong/kong/pull/7942)
- Postgres credentials `pg_user` and `pg_password`, and `pg_ro_user` and `pg_ro_password` now support
  automatic secret rotation when used together with
  [Kong Secrets Management](https://docs.konghq.com/gateway/latest/plan-and-deploy/security/secrets-management/)
  vault references.
  [#8967](https://github.com/Kong/kong/pull/8967)

#### PDK

- New functions: `kong.response.get_raw_body` and `kong.response.set_raw_body`
  [#7887](https://github.com/Kong/kong/pull/7877)

#### Plugins

- **IP-Restriction**: response status and message can now be customized
  through configurations `status` and `message`.
  [#7728](https://github.com/Kong/kong/pull/7728)
  Thanks [timmkelley](https://github.com/timmkelley) for the patch!
- **Datadog**: add support for the `distribution` metric type.
  [#6231](https://github.com/Kong/kong/pull/6231)
  Thanks [onematchfox](https://github.com/onematchfox) for the patch!
- **Datadog**: allow service, consumer, and status tags to be customized through
  plugin configurations `service_tag`, `consumer_tag`, and `status_tag`.
  [#6230](https://github.com/Kong/kong/pull/6230)
  Thanks [onematchfox](https://github.com/onematchfox) for the patch!
- **gRPC Gateway** and **gRPC Web**: Now share most of the ProtoBuf definitions.
  Both plugins now share the Timestamp transcoding and included `.proto` files features.
  [#7950](https://github.com/Kong/kong/pull/7950)
- **gRPC Gateway**: processes services and methods defined in imported
  `.proto` files.
  [#8107](https://github.com/Kong/kong/pull/8107)
- **Rate-Limiting**: add support for Redis SSL, through configuration properties
  `redis_ssl` (can be set to `true` or `false`), `ssl_verify`, and `ssl_server_name`.
  [#6737](https://github.com/Kong/kong/pull/6737)
  Thanks [gabeio](https://github.com/gabeio) for the patch!
- **LDAP**: basic authentication header was not parsed correctly when
  the password contained colon (`:`).
  [#7977](https://github.com/Kong/kong/pull/7977)
  Thanks [beldahanit](https://github.com/beldahanit) for reporting the issue!
- Old `BasePlugin` is deprecated and will be removed in a future version of Kong.
  Porting tips in the [documentation](https://docs.konghq.com/gateway-oss/2.3.x/plugin-development/custom-logic/#porting-from-old-baseplugin-style)
- The deprecated **BasePlugin** has been removed. [#7961](https://github.com/Kong/kong/pull/7961)

### Configuration

- Removed the following config options, which had been deprecated in previous versions, in favor of other config names. If you have any of these options in your config you will have to rename them: (removed option -> current option).
  - upstream_keepalive -> nginx_upstream_keepalive + nginx_http_upstream_keepalive
  - nginx_http_upstream_keepalive -> nginx_upstream_keepalive
  - nginx_http_upstream_keepalive_requests -> nginx_upstream_keepalive_requests
  - nginx_http_upstream_keepalive_timeout -> nginx_upstream_keepalive_timeout
  - nginx_http_upstream_directives -> nginx_upstream_directives
  - nginx_http_status_directives -> nginx_status_directives
  - nginx_upstream_keepalive -> upstream_keepalive_pool_size
  - nginx_upstream_keepalive_requests -> upstream_keepalive_max_requests
  - nginx_upstream_keepalive_timeout -> upstream_keepalive_idle_timeout
  - client_max_body_size -> nginx_http_client_max_body_size
  - client_body_buffer_size -> nginx_http_client_max_buffer_size
  - cassandra_consistency -> cassandra_write_consistency / cassandra_read_consistency
  - router_update_frequency -> worker_state_update_frequency
- Removed the nginx_optimizations config option. If you have it in your configuration, please remove it before updating to 3.0.

### Fixes

#### Core

- Balancer caches are now reset on configuration reload.
  [#7924](https://github.com/Kong/kong/pull/7924)
- Configuration reload no longer causes a new DNS-resolving timer to be started.
  [#7943](https://github.com/Kong/kong/pull/7943)
- Fixed problem when bootstrapping multi-node Cassandra clusters, where migrations could attempt
  insertions before schema agreement occurred.
  [#7667](https://github.com/Kong/kong/pull/7667)
- Fixed intermittent botting error which happened when a custom plugin had inter-dependent entity schemas
  on its custom DAO and they were loaded in an incorrect order
  [#7911](https://github.com/Kong/kong/pull/7911)
- Fixed problem when the consistent hash header is not found, the balancer tries to hash a nil value.
  [#8141](https://github.com/Kong/kong/pull/8141)
- Fixed DNS client fails to resolve unexpectedly in `ssl_cert` and `ssl_session_fetch` phases.
  [#8161](https://github.com/Kong/kong/pull/8161)

#### PDK

- `kong.log.inspect` log level is now debug instead of warn. It also renders text
  boxes more cleanly now [#7815](https://github.com/Kong/kong/pull/7815)

#### Plugins

- **Prometheus**: Control Plane does not show Upstream Target health metrics
  [#7992](https://github.com/Kong/kong/pull/7922)


### Dependencies

- Bumped `lua-pack` from 1.0.5 to 2.0.0
  [#8004](https://github.com/Kong/kong/pull/8004)

[Back to TOC](#table-of-contents)


## [2.6.0]

> Release date: 2021/10/04

### Dependencies

- Bumped `openresty` from 1.19.3.2 to [1.19.9.1](https://openresty.org/en/changelog-1019009.html)
  [#7430](https://github.com/Kong/kong/pull/7727)
- Bumped `openssl` from `1.1.1k` to `1.1.1l`
  [7767](https://github.com/Kong/kong/pull/7767)
- Bumped `lua-resty-http` from 0.15 to 0.16.1
  [#7797](https://github.com/kong/kong/pull/7797)
- Bumped `Penlight` to 1.11.0
  [#7736](https://github.com/Kong/kong/pull/7736)
- Bumped `lua-resty-http` from 0.15 to 0.16.1
  [#7797](https://github.com/kong/kong/pull/7797)
- Bumped `lua-protobuf` from 0.3.2 to 0.3.3
  [#7656](https://github.com/Kong/kong/pull/7656)
- Bumped `lua-resty-openssl` from 0.7.3 to 0.7.4
  [#7657](https://github.com/Kong/kong/pull/7657)
- Bumped `lua-resty-acme` from 0.6 to 0.7.1
  [#7658](https://github.com/Kong/kong/pull/7658)
- Bumped `grpcurl` from 1.8.1 to 1.8.2
  [#7659](https://github.com/Kong/kong/pull/7659)
- Bumped `luasec` from 1.0.1 to 1.0.2
  [#7750](https://github.com/Kong/kong/pull/7750)
- Bumped `lua-resty-ipmatcher` to 0.6.1
  [#7703](https://github.com/Kong/kong/pull/7703)
  Thanks [EpicEric](https://github.com/EpicEric) for the patch!

All Kong Gateway OSS plugins will be moved from individual repositories and centralized
into the main Kong Gateway (OSS) repository. We are making a gradual transition. On this
release:

- Moved AWS-Lambda inside the Kong repo
  [#7464](https://github.com/Kong/kong/pull/7464).
- Moved ACME inside the Kong repo
  [#7464](https://github.com/Kong/kong/pull/7464).
- Moved Prometheus inside the Kong repo
  [#7666](https://github.com/Kong/kong/pull/7666).
- Moved Session inside the Kong repo
  [#7738](https://github.com/Kong/kong/pull/7738).
- Moved GRPC-web inside the Kong repo
  [#7782](https://github.com/Kong/kong/pull/7782).
- Moved Serverless functions inside the Kong repo
  [#7792](https://github.com/Kong/kong/pull/7792).

### Additions

#### Core

- New schema entity validator: `mutually_exclusive`. It accepts a list of fields. If more than 1 of those fields
  is set simultaneously, the entity is considered invalid.
  [#7765](https://github.com/Kong/kong/pull/7765)

#### Performance

On this release we've done some special efforts with regards to performance.

There's a new performance workflow which periodically checks new code additions against some
typical scenarios [#7030](https://github.com/Kong/kong/pull/7030) [#7547](https://github.com/Kong/kong/pull/7547)

In addition to that, the following changes were specifically included to improve performance:

- Reduced unnecessary reads of `ngx.var`
  [#7840](https://github.com/Kong/kong/pull/7840)
- Loaded more indexed variables
  [#7849](https://github.com/Kong/kong/pull/7849)
- Optimized table creation in Balancer
  [#7852](https://github.com/Kong/kong/pull/7852)
- Reduce calls to `ngx.update_time`
  [#7853](https://github.com/Kong/kong/pull/7853)
- Use read-only replica for PostgreSQL meta-schema reading
  [#7454](https://github.com/Kong/kong/pull/7454)
- URL escaping detects cases when it's not needed and early-exits
  [#7742](https://github.com/Kong/kong/pull/7742)
- Accelerated variable loading via indexes
  [#7818](https://github.com/Kong/kong/pull/7818)
- Removed unnecessary call to `get_phase` in balancer
  [#7854](https://github.com/Kong/kong/pull/7854)

#### Configuration

- Enable IPV6 on `dns_order` as unsupported experimental feature. Please
  give it a try and report back any issues
  [#7819](https://github.com/Kong/kong/pull/7819).
- The template renderer can now use `os.getenv`
  [#6872](https://github.com/Kong/kong/pull/6872).

#### Hybrid Mode

- Data plane is able to eliminate some unknown fields when Control Plane is using a more modern version
  [#7827](https://github.com/Kong/kong/pull/7827).

#### Admin API

- Added support for the HTTP HEAD method for all Admin API endpoints
  [#7796](https://github.com/Kong/kong/pull/7796)
- Added better support for OPTIONS requests. Previously, the Admin API replied the same on all OPTIONS requests, where as now OPTIONS request will only reply to routes that our Admin API has. Non-existing routes will have a 404 returned. It also adds Allow header to responses, both Allow and Access-Control-Allow-Methods now contain only the methods that the specific API supports. [#7830](https://github.com/Kong/kong/pull/7830)

#### Plugins

- **AWS-Lambda**: The plugin will now try to detect the AWS region by using `AWS_REGION` and
  `AWS_DEFAULT_REGION` environment variables (when not specified with the plugin configuration).
  This allows to specify a 'region' on a per Kong node basis, hence adding the ability to invoke the
  Lamda in the same region where Kong is located.
  [#7765](https://github.com/Kong/kong/pull/7765)
- **Datadog**: `host` and `port` config options can be configured from environment variables
  `KONG_DATADOG_AGENT_HOST` and `KONG_DATADOG_AGENT_PORT`. This allows to set different
  destinations on a per Kong node basis, which makes multi-DC setups easier and in Kubernetes allows to
  run the datadog agents as a daemon-set.
  [#7463](https://github.com/Kong/kong/pull/7463)
  Thanks [rallyben](https://github.com/rallyben) for the patch!
- **Prometheus:** A new metric `data_plane_cluster_cert_expiry_timestamp` is added to expose the Data Plane's cluster_cert expiry timestamp for improved monitoring in Hybrid Mode. [#7800](https://github.com/Kong/kong/pull/7800).

**Request Termination**:

- New `trigger` config option, which makes the plugin only activate for any requests with a header or query parameter
  named like the trigger. This can be a great debugging aid, without impacting actual traffic being processed.
  [#6744](https://github.com/Kong/kong/pull/6744).
- The `request-echo` config option was added. If set, the plugin responds with a copy of the incoming request.
  This eases troubleshooting when Kong is behind one or more other proxies or LB's, especially when combined with
  the new 'trigger' option.
  [#6744](https://github.com/Kong/kong/pull/6744).

**GRPC-Gateway**:

- Fields of type `.google.protobuf.Timestamp` on the gRPC side are now
  transcoded to and from ISO8601 strings in the REST side.
  [#7538](https://github.com/Kong/kong/pull/7538)
- URI arguments like `..?foo.bar=x&foo.baz=y` are interpreted as structured
  fields, equivalent to `{"foo": {"bar": "x", "baz": "y"}}`
  [#7564](https://github.com/Kong/kong/pull/7564)
  Thanks [git-torrent](https://github.com/git-torrent) for the patch!

### Fixes

#### Core

- Balancer retries now correctly set the `:authority` pseudo-header on balancer retries
  [#7725](https://github.com/Kong/kong/pull/7725).
- Healthchecks are now stopped while the Balancer is being recreated
  [#7549](https://github.com/Kong/kong/pull/7549).
- Fixed an issue in which a malformed `Accept` header could cause unexpected HTTP 500
  [#7757](https://github.com/Kong/kong/pull/7757).
- Kong no longer removes `Proxy-Authentication` request header and `Proxy-Authenticate` response header
  [#7724](https://github.com/Kong/kong/pull/7724).
- Fixed an issue where Kong would not sort correctly Routes with both regex and prefix paths
  [#7695](https://github.com/Kong/kong/pull/7695)
  Thanks [jiachinzhao](https://github.com/jiachinzhao) for the patch!

#### Hybrid Mode

- Ensure data plane config thread is terminated gracefully, preventing a semi-deadlocked state
  [#7568](https://github.com/Kong/kong/pull/7568)
  Thanks [flrgh](https://github.com/flrgh) for the patch!
- Older data planes using `aws-lambda`, `grpc-web` or `request-termination` plugins can now talk
  with newer control planes by ignoring new plugin fields.
  [#7881](https://github.com/Kong/kong/pull/7881)

##### CLI

- `kong config parse` no longer crashes when there's a Go plugin server enabled
  [#7589](https://github.com/Kong/kong/pull/7589).

##### Configuration

- Declarative Configuration parser now prints more correct errors when pointing unknown foreign references
  [#7756](https://github.com/Kong/kong/pull/7756).
- YAML anchors in Declarative Configuration are properly processed
  [#7748](https://github.com/Kong/kong/pull/7748).

##### Admin API

- `GET /upstreams/:upstreams/targets/:target` no longer returns 404 when target weight is 0
  [#7758](https://github.com/Kong/kong/pull/7758).

##### PDK

- `kong.response.exit` now uses customized "Content-Length" header when found
  [#7828](https://github.com/Kong/kong/pull/7828).

##### Plugins

- **ACME**: Dots in wildcard domains are escaped
  [#7839](https://github.com/Kong/kong/pull/7839).
- **Prometheus**: Upstream's health info now includes previously missing `subsystem` field
  [#7802](https://github.com/Kong/kong/pull/7802).
- **Proxy-Cache**: Fixed an issue where the plugin would sometimes fetch data from the cache but not return it
  [#7775](https://github.com/Kong/kong/pull/7775)
  Thanks [agile6v](https://github.com/agile6v) for the patch!

[Back to TOC](#table-of-contents)


## [2.5.1]

> Release date: 2021/09/07

This is the first patch release in the 2.5 series. Being a patch release,
it strictly contains bugfixes. There are no new features or breaking changes.

### Dependencies

- Bumped `grpcurl` from 1.8.1 to 1.8.2 [#7659](https://github.com/Kong/kong/pull/7659)
- Bumped `lua-resty-openssl` from 0.7.3 to 0.7.4 [#7657](https://github.com/Kong/kong/pull/7657)
- Bumped `penlight` from 1.10.0 to 1.11.0 [#7736](https://github.com/Kong/kong/pull/7736)
- Bumped `luasec` from 1.0.1 to 1.0.2 [#7750](https://github.com/Kong/kong/pull/7750)
- Bumped `OpenSSL` from 1.1.1k to 1.1.1l [#7767](https://github.com/Kong/kong/pull/7767)

### Fixes

##### Core

- You can now successfully delete workspaces after deleting all entities associated with that workspace.
  Previously, Kong Gateway was not correctly cleaning up parent-child relationships. For example, creating
  an Admin also creates a Consumer and RBAC user. When deleting the Admin, the Consumer and RBAC user are
  also deleted, but accessing the `/workspaces/workspace_name/meta` endpoint would show counts for Consumers
  and RBAC users, which prevented the workspace from being deleted. Now deleting entities correctly updates
  the counts, allowing an empty workspace to be deleted. [#7560](https://github.com/Kong/kong/pull/7560)
- When an upstream event is received from the DAO, `handler.lua` now gets the workspace ID from the request
  and adds it to the upstream entity that will be used in the worker and cluster events. Before this change,
  when posting balancer CRUD events, the workspace ID was lost and the balancer used the default
  workspace ID as a fallback. [#7778](https://github.com/Kong/kong/pull/7778)

##### CLI

- Fixes regression that included an issue where Go plugins prevented CLI commands like `kong config parse`
  or `kong config db_import` from working as expected. [#7589](https://github.com/Kong/kong/pull/7589)

##### CI / Process

- Improves tests reliability. ([#7578](https://github.com/Kong/kong/pull/7578) [#7704](https://github.com/Kong/kong/pull/7704))
- Adds Github Issues template forms. [#7774](https://github.com/Kong/kong/pull/7774)
- Moves "Feature Request" link from Github Issues to Discussions. [#7777](https://github.com/Kong/kong/pull/7777)

##### Admin API

- Kong Gateway now validates workspace names, preventing the use of reserved names on workspaces.
  [#7380](https://github.com/Kong/kong/pull/7380)


[Back to TOC](#table-of-contents)

## [2.5.0]

> Release date: 2021-07-13

This is the final release of Kong 2.5.0, with no breaking changes with respect to the 2.x series.

This release includes Control Plane resiliency to database outages and the new
`declarative_config_string` config option, among other features and fixes.

### Distribution

- :warning: Since 2.4.1, Kong packages are no longer distributed
  through Bintray. Please visit [the installation docs](https://konghq.com/install/#kong-community)
  for more details.

### Dependencies

- Bumped `openresty` from 1.19.3.1 to 1.19.3.2 [#7430](https://github.com/kong/kong/pull/7430)
- Bumped `luasec` from 1.0 to 1.0.1 [#7126](https://github.com/kong/kong/pull/7126)
- Bumped `luarocks` from 3.5.0 to 3.7.0 [#7043](https://github.com/kong/kong/pull/7043)
- Bumped `grpcurl` from 1.8.0 to 1.8.1 [#7128](https://github.com/kong/kong/pull/7128)
- Bumped `penlight` from 1.9.2 to 1.10.0 [#7127](https://github.com/Kong/kong/pull/7127)
- Bumped `lua-resty-dns-client` from 6.0.0 to 6.0.2 [#7539](https://github.com/Kong/kong/pull/7539)
- Bumped `kong-plugin-prometheus` from 1.2 to 1.3 [#7415](https://github.com/Kong/kong/pull/7415)
- Bumped `kong-plugin-zipkin` from 1.3 to 1.4 [#7455](https://github.com/Kong/kong/pull/7455)
- Bumped `lua-resty-openssl` from 0.7.2 to 0.7.3 [#7509](https://github.com/Kong/kong/pull/7509)
- Bumped `lua-resty-healthcheck` from 1.4.1 to 1.4.2 [#7511](https://github.com/Kong/kong/pull/7511)
- Bumped `hmac-auth` from 2.3.0 to 2.4.0 [#7522](https://github.com/Kong/kong/pull/7522)
- Pinned `lua-protobuf` to 0.3.2 (previously unpinned) [#7079](https://github.com/kong/kong/pull/7079)

All Kong Gateway OSS plugins will be moved from individual repositories and centralized
into the main Kong Gateway (OSS) repository. We are making a gradual transition, starting with the
grpc-gateway plugin first:

- Moved grpc-gateway inside the Kong repo. [#7466](https://github.com/Kong/kong/pull/7466)

### Additions

#### Core

- Control Planes can now send updates to new data planes even if the control planes lose connection to the database.
  [#6938](https://github.com/kong/kong/pull/6938)
- Kong now automatically adds `cluster_cert`(`cluster_mtls=shared`) or `cluster_ca_cert`(`cluster_mtls=pki`) into
  `lua_ssl_trusted_certificate` when operating in Hybrid mode. Before, Hybrid mode users needed to configure
  `lua_ssl_trusted_certificate` manually as a requirement for Lua to verify the Control Plane’s certificate.
  See [Starting Data Plane Nodes](https://docs.konghq.com/gateway-oss/2.5.x/hybrid-mode/#starting-data-plane-nodes)
  in the Hybrid Mode guide for more information. [#7044](https://github.com/kong/kong/pull/7044)
- New `declarative_config_string` option allows loading a declarative config directly from a string. See the
  [Loading The Declarative Configuration File](https://docs.konghq.com/2.5.x/db-less-and-declarative-config/#loading-the-declarative-configuration-file)
  section of the DB-less and Declarative Configuration guide for more information.
  [#7379](https://github.com/kong/kong/pull/7379)

#### PDK

- The Kong PDK now accepts tables in the response body for Stream subsystems, just as it does for the HTTP subsystem.
  Before developers had to check the subsystem if they wrote code that used the `exit()` function before calling it,
  because passing the wrong argument type would break the request response.
  [#7082](https://github.com/kong/kong/pull/7082)

#### Plugins

- **hmac-auth**: The HMAC Authentication plugin now includes support for the `@request-target` field in the signature
  string. Before, the plugin used the `request-line` parameter, which contains the HTTP request method, request URI, and
  the HTTP version number. The inclusion of the HTTP version number in the signature caused requests to the same target
  but using different request methods(such as HTTP/2) to have different signatures. The newly added request-target field
  only includes the lowercase request method and request URI when calculating the hash, avoiding those issues.
  See the [HMAC Authentication](https://docs.konghq.com/hub/kong-inc/hmac-auth) documentation for more information.
  [#7037](https://github.com/kong/kong/pull/7037)
- **syslog**: The Syslog plugin now includes facility configuration options, which are a way for the plugin to group
  error messages from different sources. See the description for the facility parameter in the
  [Parameters](https://docs.konghq.com/hub/kong-inc/syslog/#parameters) section of the Syslog documentation for more
  information. [#6081](https://github.com/kong/kong/pull/6081). Thanks, [jideel](https://github.com/jideel)!
- **Prometheus**: The Prometheus plugin now exposes connected data planes' status on the control plane. New metrics include the
  following:  `data_plane_last_seen`, `data_plane_config_hash` and `data_plane_version_compatible`. These
  metrics can be useful for troubleshooting when data planes have inconsistent configurations across the cluster. See the
  [Available metrics](https://docs.konghq.com/hub/kong-inc/prometheus) section of the Prometheus plugin documentation
  for more information. [98](https://github.com/Kong/kong-plugin-prometheus/pull/98)
- **Zipkin**: The Zipkin plugin now includes the following tags: `kong.route`,`kong.service_name` and `kong.route_name`.
  See the [Spans](https://docs.konghq.com/hub/kong-inc/zipkin/#spans) section of the Zipkin plugin documentation for more information.
  [115](https://github.com/Kong/kong-plugin-zipkin/pull/115)

#### Hybrid Mode

- Kong now exposes an upstream health checks endpoint (using the status API) on the data plane for better
  observability. [#7429](https://github.com/Kong/kong/pull/7429)
- Control Planes are now more lenient when checking Data Planes' compatibility in Hybrid mode. See the
  [Version compatibility](https://docs.konghq.com/gateway-oss/2.5.x/hybrid-mode/#version_compatibility)
  section of the Hybrid Mode guide for more information. [#7488](https://github.com/Kong/kong/pull/7488)
- This release starts the groundwork for Hybrid Mode 2.0 Protocol. This code isn't active by default in Kong 2.5,
  but it allows future development. [#7462](https://github.com/Kong/kong/pull/7462)

### Fixes

#### Core

- When using DB-less mode, `select_by_cache_key` now finds entities by using the provided `field` directly
  in ` select_by_key` and does not complete unnecessary cache reads. [#7146](https://github.com/kong/kong/pull/7146)
- Kong can now finish initialization even if a plugin’s `init_worker` handler fails, improving stability.
  [#7099](https://github.com/kong/kong/pull/7099)
- TLS keepalive requests no longer share their context. Before when two calls were made to the same "server+hostname"
  but different routes and using a keepalive connection, plugins that were active in the first call were also sometimes
  (incorrectly) active in the second call. The wrong plugin was active because Kong was passing context in the SSL phase
  to the plugin iterator, creating connection-wide structures in that context, which was then shared between different
  keepalive requests. With this fix, Kong does not pass context to plugin iterators with the `certificate` phase,
  avoiding plugin mixups.[#7102](https://github.com/kong/kong/pull/7102)
- The HTTP status 405 is now handled by Kong's error handler. Before accessing Kong using the TRACE method returned
  a standard NGINX error page because the 405 wasn’t included in the error page settings of the NGINX configuration.
  [#6933](https://github.com/kong/kong/pull/6933).
  Thanks, [yamaken1343](https://github.com/yamaken1343)!
- Custom `ngx.sleep` implementation in `init_worker` phase now invokes `update_time` in order to prevent time-based deadlocks
  [#7532](https://github.com/Kong/kong/pull/7532)
- `Proxy-Authorization` header is removed when it is part of the original request **or** when a plugin sets it to the
  same value as the original request
  [#7533](https://github.com/Kong/kong/pull/7533)
- `HEAD` requests don't provoke an error when a Plugin implements the `response` phase
  [#7535](https://github.com/Kong/kong/pull/7535)

#### Hybrid Mode

- Control planes no longer perform health checks on CRUD upstreams’ and targets’ events.
  [#7085](https://github.com/kong/kong/pull/7085)
- To prevent unnecessary cache flips on data planes, Kong now checks `dao:crud` events more strictly and has
  a new cluster event, `clustering:push_config` for configuration pushes. These updates allow Kong to filter
  invalidation events that do not actually require a database change. Furthermore, the clustering module does
  not subscribe to the generic `invalidations` event, which has a more broad scope than database entity invalidations.
  [#7112](https://github.com/kong/kong/pull/7112)
- Data Planes ignore null fields coming from Control Planes when doing schema validation.
  [#7458](https://github.com/Kong/kong/pull/7458)
- Kong now includes the source in error logs produced by Control Planes.
  [#7494](https://github.com/Kong/kong/pull/7494)
- Data Plane config hash calculation and checking is more consistent now: it is impervious to changes in table iterations,
  hashes are calculated in both CP and DP, and DPs send pings more immediately and with the new hash now
  [#7483](https://github.com/Kong/kong/pull/7483)


#### Balancer

- All targets are returned by the Admin API now, including targets with a `weight=0`, or disabled targets.
  Before disabled targets were not included in the output when users attempted to list all targets. Then
  when users attempted to add the targets again, they received an error message telling them the targets already existed.
  [#7094](https://github.com/kong/kong/pull/7094)
- Upserting existing targets no longer fails.  Before, because of updates made to target configurations since Kong v2.2.0,
  upserting older configurations would fail. This fix allows older configurations to be imported.
  [#7052](https://github.com/kong/kong/pull/7052)
- The last balancer attempt is now correctly logged. Before balancer tries were saved when retrying, which meant the last
  retry state was not saved since there were no more retries. This update saves the failure state so it can be correctly logged.
  [#6972](https://github.com/kong/kong/pull/6972)
- Kong now ensures that the correct upstream event is removed from the queue when updating the balancer state.
  [#7103](https://github.com/kong/kong/pull/7103)

#### CLI

- The `prefix` argument in the `kong stop` command now takes precedence over environment variables, as it does in the `kong start` command.
  [#7080](https://github.com/kong/kong/pull/7080)

#### Configuration

- Declarative configurations now correctly parse custom plugin entities schemas with attributes called "plugins". Before
  when using declarative configurations, users with custom plugins that included a "plugins" field would encounter startup
  exceptions. With this fix, the declarative configuration can now distinguish between plugins schema and custom plugins fields.
  [#7412](https://github.com/kong/kong/pull/7412)
- The stream access log configuration options are now properly separated from the HTTP access log. Before when users
  used Kong with TCP, they couldn’t use a custom log format. With this fix, `proxy_stream_access_log` and `proxy_stream_error_log`
  have been added to differentiate stream access log from the HTTP subsystem. See
  [`proxy_stream_access_log`](https://docs.konghq.com/gateway-oss/2.5.x/configuration/#proxy_stream_access_log)
  and [`proxy_stream_error`](https://docs.konghq.com/gateway-oss/2.5.x/configuration/#proxy_stream_error) in the Configuration
  Property Reference for more information. [#7046](https://github.com/kong/kong/pull/7046)

#### Migrations

- Kong no longer assumes that `/?/init.lua` is in the Lua path when doing migrations. Before, when users created
  a custom plugin in a non-standard location and set `lua_package_path = /usr/local/custom/?.lua`, migrations failed.
  Migrations failed because the Kong core file is `init.lua` and it is required as part of `kong.plugins.<name>.migrations`.
  With this fix, migrations no longer expect `init.lua` to be a part of the path. [#6993](https://github.com/kong/kong/pull/6993)
- Kong no longer emits errors when doing `ALTER COLUMN` operations in Apache Cassandra 4.0.
  [#7490](https://github.com/Kong/kong/pull/7490)

#### PDK

- With this update, `kong.response.get_XXX()` functions now work in the log phase on external plugins. Before
  `kong.response.get_XXX()` functions required data from the response object, which was not accessible in the
  post-log timer used to call log handlers in external plugins. Now these functions work by accessing the required
  data from the set saved at the start of the log phase. See [`kong.response`](https://docs.konghq.com/gateway-oss/{{page.kong_version}}/kong.response)
  in the Plugin Development Kit for more information. [#7048](https://github.com/kong/kong/pull/7048)
- External plugins handle certain error conditions better while the Kong balancer is being refreshed. Before
  when an `instance_id` of an external plugin changed, and the plugin instance attempted to reset and retry,
  it was failing because of a typo in the comparison. [#7153](https://github.com/kong/kong/pull/7153).
  Thanks, [ealogar](https://github.com/ealogar)!
- With this release, `kong.log`'s phase checker now accounts for the existence of the new `response` pseudo-phase.
  Before users may have erroneously received a safe runtime error for using a function out-of-place in the PDK.
  [#7109](https://github.com/kong/kong/pull/7109)
- Kong no longer sandboxes the `string.rep` function. Before `string.rep` was sandboxed to disallow a single operation
  from allocating too much memory. However, a single operation allocating too much memory is no longer an issue
  because in LuaJIT there are no debug hooks and it is trivial to implement a loop to allocate memory on every single iteration.
  Additionally, since the `string` table is global and obtainable by any sandboxed string, its sandboxing provoked issues on global state.
  [#7167](https://github.com/kong/kong/pull/7167)
- The `kong.pdk.node` function can now correctly iterates over all the shared dict metrics. Before this fix,
  users using the `kong.pdk.node` function could not see all shared dict metrics under the Stream subsystem.
  [#7078](https://github.com/kong/kong/pull/7078)

#### Plugins

- All custom plugins that are using the deprecated `BasePlugin` class have to remove this inheritance.
- **LDAP-auth**: The LDAP Authentication schema now includes a default value for the `config.ldap_port` parameter
  that matches the documentation. Before the plugin documentation [Parameters](https://docs.konghq.com/hub/kong-inc/ldap-auth/#parameters)
  section included a reference to a default value for the LDAP port; however, the default value was not included in the plugin schema.
  [#7438](https://github.com/kong/kong/pull/7438)
- **Prometheus**: The Prometheus plugin exporter now attaches subsystem labels to memory stats. Before, the HTTP
  and Stream subsystems were not distinguished, so their metrics were interpreted as duplicate entries by Prometheus.
  https://github.com/Kong/kong-plugin-prometheus/pull/118
- **External Plugins**: the return code 127 (command not found) is detected and appropriate error is returned
  [#7523](https://github.com/Kong/kong/pull/7523)


## [2.4.1]


> Released 2021/05/11

This is a patch release in the 2.4 series. Being a patch release, it
strictly contains bugfixes. There are no new features or breaking changes.

### Distribution

- :warning: Starting with this release, Kong packages are no longer distributed
  through Bintray. Please download from [download.konghq.com](https://download.konghq.com).

### Dependencies

- Bump `luasec` from 1.0.0 to 1.0.1
  [#7126](https://github.com/Kong/kong/pull/7126)
- Bump `prometheus` plugin from 1.2.0 to 1.2.1
  [#7061](https://github.com/Kong/kong/pull/7061)

### Fixes

##### Core

- Ensure healthchecks and balancers are not created on control plane nodes.
  [#7085](https://github.com/Kong/kong/pull/7085)
- Optimize URL normalization code.
  [#7100](https://github.com/Kong/kong/pull/7100)
- Fix issue where control plane nodes would needlessly invalidate and send new
  configuration to data plane nodes.
  [#7112](https://github.com/Kong/kong/pull/7112)
- Ensure HTTP code `405` is handled by Kong's error page.
  [#6933](https://github.com/Kong/kong/pull/6933)
- Ensure errors in plugins `init_worker` do not break Kong's worker initialization.
  [#7099](https://github.com/Kong/kong/pull/7099)
- Fix issue where two subsequent TLS keepalive requests would lead to incorrect
  plugin execution.
  [#7102](https://github.com/Kong/kong/pull/7102)
- Ensure Targets upsert operation behaves similarly to other entities' upsert method.
  [#7052](https://github.com/Kong/kong/pull/7052)
- Ensure failed balancer retry is saved and accounted for in log data.
  [#6972](https://github.com/Kong/kong/pull/6972)


##### CLI

- Ensure `kong start` and `kong stop` prioritize CLI flag `--prefix` over environment
  variable `KONG_PREFIX`.
  [#7080](https://github.com/Kong/kong/pull/7080)

##### Configuration

- Ensure Stream subsystem allows for configuration of access logs format.
  [#7046](https://github.com/Kong/kong/pull/7046)

##### Admin API

- Ensure targets with weight 0 are displayed in the Admin API.
  [#7094](https://github.com/Kong/kong/pull/7094)

##### PDK

- Ensure new `response` phase is accounted for in phase checkers.
  [#7109](https://github.com/Kong/kong/pull/7109)

##### Plugins

- Ensure plugins written in languages other than Lua can use `kong.response.get_*`
  methods - e.g., `kong.response.get_status`.
  [#7048](https://github.com/Kong/kong/pull/7048)
- `hmac-auth`: enable JIT compilation of authorization header regex.
  [#7037](https://github.com/Kong/kong/pull/7037)


[Back to TOC](#table-of-contents)


## [2.4.0]

> Released 2021/04/06

This is the final release of Kong 2.4.0, with no breaking changes with respect to the 2.x series.
This release includes JavaScript PDK, improved CP/DP updates and UTF-8 Tags, amongst other improvements
and fixes.

### Dependencies

- :warning: For Kong 2.4, the required OpenResty version has been bumped to
  [1.19.3.1](http://openresty.org/en/changelog-1019003.html), and the set of
  patches included has changed, including the latest release of
  [lua-kong-nginx-module](https://github.com/Kong/lua-kong-nginx-module).
  If you are installing Kong from one of our distribution
  packages, you are not affected by this change.

**Note:** if you are not using one of our distribution packages and compiling
OpenResty from source, you must still apply Kong's [OpenResty
patches](https://github.com/Kong/kong-build-tools/tree/master/openresty-build-tools/patches)
(and, as highlighted above, compile OpenResty with the new
lua-kong-nginx-module). Our [kong-build-tools](https://github.com/Kong/kong-build-tools)
repository will allow you to do both easily.

- Bump luarocks from 3.4.0 to 3.5.0.
  [#6699](https://github.com/Kong/kong/pull/6699)
- Bump luasec from 0.9 to 1.0.
  [#6814](https://github.com/Kong/kong/pull/6814)
- Bump lua-resty-dns-client from 5.2.1 to 6.0.0.
  [#6999](https://github.com/Kong/kong/pull/6999)
- Bump kong-lapis from 1.8.1.2 to 1.8.3.1.
  [#6925](https://github.com/Kong/kong/pull/6925)
- Bump pgmoon from 1.11.0 to 1.12.0.
  [#6741](https://github.com/Kong/kong/pull/6741)
- Bump lua-resty-openssl from 0.6.9 to 0.7.2.
  [#6967](https://github.com/Kong/kong/pull/6967)
- Bump kong-plugin-zipkin from 1.2 to 1.3.
  [#6936](https://github.com/Kong/kong/pull/6936)
- Bump kong-prometheus-plugin from 1.0 to 1.2.
  [#6958](https://github.com/Kong/kong/pull/6958)
- Bump lua-cassandra from 1.5.0 to 1.5.1
  [#6857](https://github.com/Kong/kong/pull/6857)
- Bump luasyslog from 1.0.0 to 2.0.1
  [#6957](https://github.com/Kong/kong/pull/6957)

### Additions

##### Core

- Relaxed version check between Control Planes and Data Planes, allowing
  Data Planes that are missing minor updates to still connect to the
  Control Plane. Also, now Data Plane is allowed to have a superset of Control
  Plane plugins.
  [6932](https://github.com/Kong/kong/pull/6932)
- Allowed UTF-8 in Tags
  [6784](https://github.com/Kong/kong/pull/6784)
- Added support for Online Certificate Status Protocol responder found in cluster.
  [6887](https://github.com/Kong/kong/pull/6887)

##### PDK

- [JavaScript Plugin Development Kit (PDK)](https://github.com/Kong/kong-js-pdk)
  is released alongside with Kong 2.4. It allows users to write Kong plugins in
  JavaScript and TypeScript.
- Beta release of Protobuf plugin communication protocol, which can be used in
  place of MessagePack to communicate with non-Lua plugins.
  [6941](https://github.com/Kong/kong/pull/6941)
- Enabled `ssl_certificate` phase on plugins with stream module.
  [6873](https://github.com/Kong/kong/pull/6873)

##### Plugins

- Zipkin: support for Jaeger style uber-trace-id headers.
  [101](https://github.com/Kong/kong-plugin-zipkin/pull/101)
  Thanks [nvx](https://github.com/nvx) for the patch!
- Zipkin: support for OT headers.
  [103](https://github.com/Kong/kong-plugin-zipkin/pull/103)
  Thanks [ishg](https://github.com/ishg) for the patch!
- Zipkin: allow insertion of custom tags on the Zipkin request trace.
  [102](https://github.com/Kong/kong-plugin-zipkin/pull/102)
- Zipkin: creation of baggage items on child spans is now possible.
  [98](https://github.com/Kong/kong-plugin-zipkin/pull/98)
  Thanks [Asafb26](https://github.com/Asafb26) for the patch!
- JWT: Add ES384 support
  [6854](https://github.com/Kong/kong/pull/6854)
  Thanks [pariviere](https://github.com/pariviere) for the patch!
- Several plugins: capability to set new log fields, or unset existing fields,
  by executing custom Lua code in the Log phase.
  [6944](https://github.com/Kong/kong/pull/6944)

### Fixes

##### Core

- Changed default values and validation rules for plugins that were not
  well-adjusted for dbless or hybrid modes.
  [6885](https://github.com/Kong/kong/pull/6885)
- Kong 2.4 ensures that all the Core entities are loaded before loading
  any plugins. This fixes an error in which Plugins to could not link to
  or modify Core entities because they would not be loaded yet
  [6880](https://github.com/Kong/kong/pull/6880)
- If needed, `Host` header is now updated between balancer retries, using the
  value configured in the correct upstream entity.
  [6796](https://github.com/Kong/kong/pull/6796)
- Schema validations now log more descriptive error messages when types are
  invalid.
  [6593](https://github.com/Kong/kong/pull/6593)
  Thanks [WALL-E](https://github.com/WALL-E) for the patch!
- Kong now ignores tags in Cassandra when filtering by multiple entities, which
  is the expected behavior and the one already existent when using Postgres
  databases.
  [6931](https://github.com/Kong/kong/pull/6931)
- `Upgrade` header is not cleared anymore when response `Connection` header
  contains `Upgrade`.
  [6929](https://github.com/Kong/kong/pull/6929)
- Accept fully-qualified domain names ending in dots.
  [6864](https://github.com/Kong/kong/pull/6864)
- Kong does not try to warmup upstream names when warming up DNS entries.
  [6891](https://github.com/Kong/kong/pull/6891)
- Migrations order is now guaranteed to be always the same.
  [6901](https://github.com/Kong/kong/pull/6901)
- Buffered responses are disabled on connection upgrades.
  [6902](https://github.com/Kong/kong/pull/6902)
- Make entity relationship traverse-order-independent.
  [6743](https://github.com/Kong/kong/pull/6743)
- The host header is updated between balancer retries.
  [6796](https://github.com/Kong/kong/pull/6796)
- The router prioritizes the route with most matching headers when matching
  headers.
  [6638](https://github.com/Kong/kong/pull/6638)
- Fixed an edge case on multipart/form-data boundary check.
  [6638](https://github.com/Kong/kong/pull/6638)
- Paths are now properly normalized inside Route objects.
  [6976](https://github.com/Kong/kong/pull/6976)
- Do not cache empty upstream name dictionary.
  [7002](https://github.com/Kong/kong/pull/7002)
- Do not assume upstreams do not exist after init phase.
  [7010](https://github.com/Kong/kong/pull/7010)
- Do not overwrite configuration files when running migrations.
  [7017](https://github.com/Kong/kong/pull/7017)

##### PDK

- Now Kong does not leave plugin servers alive after exiting and does not try to
  start them in the unsupported stream subsystem.
  [6849](https://github.com/Kong/kong/pull/6849)
- Go does not cache `kong.log` methods
  [6701](https://github.com/Kong/kong/pull/6701)
- The `response` phase is included on the list of public phases
  [6638](https://github.com/Kong/kong/pull/6638)
- Config file style and options case are now consistent all around.
  [6981](https://github.com/Kong/kong/pull/6981)
- Added right protobuf MacOS path to enable external plugins in Homebrew
  installations.
  [6980](https://github.com/Kong/kong/pull/6980)
- Auto-escape upstream path to avoid proxying errors.
  [6978](https://github.com/Kong/kong/pull/6978)
- Ports are now declared as `Int`.
  [6994](https://github.com/Kong/kong/pull/6994)

##### Plugins

- oauth2: better handling more cases of client invalid token generation.
  [6594](https://github.com/Kong/kong/pull/6594)
  Thanks [jeremyjpj0916](https://github.com/jeremyjpj0916) for the patch!
- Zipkin: the w3c parsing function was returning a non-used extra value, and it
  now early-exits.
  [100](https://github.com/Kong/kong-plugin-zipkin/pull/100)
  Thanks [nvx](https://github.com/nvx) for the patch!
- Zipkin: fixed a bug in which span timestamping could sometimes raise an error.
  [105](https://github.com/Kong/kong-plugin-zipkin/pull/105)
  Thanks [Asafb26](https://github.com/Asafb26) for the patch!

[Back to TOC](#table-of-contents)


## [2.3.3]

> Released 2021/03/05

This is a patch release in the 2.3 series. Being a patch release, it
strictly contains bugfixes. The are no new features or breaking changes.

### Dependencies

- Bump OpenSSL from `1.1.1i` to `1.1.1j`.
  [6859](https://github.com/Kong/kong/pull/6859)

### Fixes

##### Core

- Ensure control plane nodes do not execute healthchecks.
  [6805](https://github.com/Kong/kong/pull/6805)
- Ensure only one worker executes active healthchecks.
  [6844](https://github.com/Kong/kong/pull/6844)
- Declarative config can be now loaded as an inline yaml file by `kong config`
  (previously it was possible only as a yaml string inside json). JSON declarative
  config is now parsed with the `cjson` library, instead of with `libyaml`.
  [6852](https://github.com/Kong/kong/pull/6852)
- When using eventual worker consistency now every Nginx worker deals with its
  upstreams changes, avoiding unnecessary synchronization among workers.
  [6833](https://github.com/Kong/kong/pull/6833)

##### Admin API

- Remove `prng_seed` from the Admin API and add PIDs instead.
  [6842](https://github.com/Kong/kong/pull/6842)

##### PDK

- Ensure `kong.log.serialize` properly calculates reported latencies.
  [6869](https://github.com/Kong/kong/pull/6869)

##### Plugins

- HMAC-Auth: fix issue where the plugin would check if both a username and
  signature were specified, rather than either.
  [6826](https://github.com/Kong/kong/pull/6826)


[Back to TOC](#table-of-contents)


## [2.3.2]

> Released 2021/02/09

This is a patch release in the 2.3 series. Being a patch release, it
strictly contains bugfixes. The are no new features or breaking changes.

### Fixes

##### Core

- Fix an issue where certain incoming URI may make it possible to
  bypass security rules applied on Route objects. This fix make such
  attacks more difficult by always normalizing the incoming request's
  URI before matching against the Router.
  [#6821](https://github.com/Kong/kong/pull/6821)
- Properly validate Lua input in sandbox module.
  [#6765](https://github.com/Kong/kong/pull/6765)
- Mark boolean fields with default values as required.
  [#6785](https://github.com/Kong/kong/pull/6785)


##### CLI

- `kong migrations` now accepts a `-p`/`--prefix` flag.
  [#6819](https://github.com/Kong/kong/pull/6819)

##### Plugins

- JWT: disallow plugin on consumers.
  [#6777](https://github.com/Kong/kong/pull/6777)
- rate-limiting: improve counters accuracy.
  [#6802](https://github.com/Kong/kong/pull/6802)


[Back to TOC](#table-of-contents)


## [2.3.1]

> Released 2021/01/26

This is a patch release in the 2.3 series. Being a patch release, it
strictly contains bugfixes. The are no new features or breaking changes.

### Fixes

##### Core

- lua-resty-dns-client was bumped to 5.2.1, which fixes an issue that could
  lead to a busy loop when renewing addresses.
  [#6760](https://github.com/Kong/kong/pull/6760)
- Fixed an issue that made Kong return HTTP 500 Internal Server Error instead
  of HTTP 502 Bad Gateway on upstream connection errors when using buffered
  proxying. [#6735](https://github.com/Kong/kong/pull/6735)

[Back to TOC](#table-of-contents)


## [2.3.0]

> Released 2021/01/08

This is a new release of Kong, with no breaking changes with respect to the 2.x series,
with **Control Plane/Data Plane version checks**, **UTF-8 names for Routes and Services**,
and **a Plugin Servers**.


### Distributions

- :warning: Support for Centos 6 has been removed, as said distro entered
  EOL on Nov 30.
  [#6641](https://github.com/Kong/kong/pull/6641)

### Dependencies

- Bump kong-plugin-serverless-functions from 1.0 to 2.1.
  [#6715](https://github.com/Kong/kong/pull/6715)
- Bump lua-resty-dns-client from 5.1.0 to 5.2.0.
  [#6711](https://github.com/Kong/kong/pull/6711)
- Bump lua-resty-healthcheck from 1.3.0 to 1.4.0.
  [#6711](https://github.com/Kong/kong/pull/6711)
- Bump OpenSSL from 1.1.1h to 1.1.1i.
  [#6639](https://github.com/Kong/kong/pull/6639)
- Bump `kong-plugin-zipkin` from 1.1 to 1.2.
  [#6576](https://github.com/Kong/kong/pull/6576)
- Bump `kong-plugin-request-transformer` from 1.2 to 1.3.
  [#6542](https://github.com/Kong/kong/pull/6542)

### Additions

##### Core

- Introduce version checks between Control Plane and Data Plane nodes
  in Hybrid Mode. Sync will be stopped if the major/minor version differ
  or if installed plugin versions differ between Control Plane and Data
  Plane nodes.
  [#6612](https://github.com/Kong/kong/pull/6612)
- Kong entities with a `name` field now support utf-8 characters.
  [#6557](https://github.com/Kong/kong/pull/6557)
- The certificates entity now has `cert_alt` and `key_alt` fields, used
  to specify an alternative certificate and key pair.
  [#6536](https://github.com/Kong/kong/pull/6536)
- The go-pluginserver `stderr` and `stdout` are now written into Kong's
  logs.
  [#6503](https://github.com/Kong/kong/pull/6503)
- Introduce support for multiple pluginservers. This feature is
  backwards-compatible with the existing single Go pluginserver.
  [#6600](https://github.com/Kong/kong/pull/6600)

##### PDK

- Introduce a `kong.node.get_hostname` method that returns current's
  node host name.
  [#6613](https://github.com/Kong/kong/pull/6613)
- Introduce a `kong.cluster.get_id` method that returns a unique ID
  for the current Kong cluster. If Kong is running in DB-less mode
  without a cluster ID explicitly defined, then this method returns nil.
  For Hybrid mode, all Control Planes and Data Planes belonging to the
  same cluster returns the same cluster ID. For traditional database
  based deployments, all Kong nodes pointing to the same database will
  also return the same cluster ID.
  [#6576](https://github.com/Kong/kong/pull/6576)
- Introduce a `kong.log.set_serialize_value`, which allows for customizing
  the output of `kong.log.serialize`.
  [#6646](https://github.com/Kong/kong/pull/6646)

##### Plugins

- `http-log`: the plugin now has a `headers` configuration, so that
  custom headers can be specified for the log request.
  [#6449](https://github.com/Kong/kong/pull/6449)
- `key-auth`: the plugin now has two additional boolean configurations:
  * `key_in_header`: if `false`, the plugin will ignore keys passed as
    headers.
  * `key_in_query`: if `false`, the plugin will ignore keys passed as
    query arguments.
  Both default to `true`.
  [#6590](https://github.com/Kong/kong/pull/6590)
- `request-size-limiting`: add new configuration `require_content_length`,
  which causes the plugin to ensure a valid `Content-Length` header exists
  before reading the request body.
  [#6660](https://github.com/Kong/kong/pull/6660)
- `serverless-functions`: introduce a sandboxing capability, and it has been
  *enabled* by default, where only Kong PDK, OpenResty `ngx` APIs, and Lua standard libraries are allowed.
  [#32](https://github.com/Kong/kong-plugin-serverless-functions/pull/32/)

##### Configuration

- `client_max_body_size` and `client_body_buffer_size`, that previously
  hardcoded to 10m, are now configurable through `nginx_admin_client_max_body_size` and `nginx_admin_client_body_buffer_size`.
  [#6597](https://github.com/Kong/kong/pull/6597)
- Kong-generated SSL privates keys now have `600` file system permission.
  [#6509](https://github.com/Kong/kong/pull/6509)
- Properties `ssl_cert`, `ssl_cert_key`, `admin_ssl_cert`,
  `admin_ssl_cert_key`, `status_ssl_cert`, and `status_ssl_cert_key`
  is now an array: previously, only an RSA certificate was generated
  by default; with this change, an ECDSA is also generated. On
  intermediate and modern cipher suites, the ECDSA certificate is set
  as the default fallback certificate; on old cipher suite, the RSA
  certificate remains as the default. On custom certificates, the first
  certificate specified in the array is used.
  [#6509](https://github.com/Kong/kong/pull/6509)
- Kong now runs as a `kong` user if it exists; it said user does not exist
  in the system, the `nobody` user is used, as before.
  [#6421](https://github.com/Kong/kong/pull/6421)

### Fixes

##### Core

- Fix issue where a Go plugin would fail to read kong.ctx.shared values set by Lua plugins.
  [#6490](https://github.com/Kong/kong/pull/6490)
- Properly trigger `dao:delete_by:post` hook.
  [#6567](https://github.com/Kong/kong/pull/6567)
- Fix issue where a route that supports both http and https (and has a hosts and snis match criteria) would fail to proxy http requests, as it does not contain an SNI.
  [#6517](https://github.com/Kong/kong/pull/6517)
- Fix issue where a `nil` request context would lead to errors `attempt to index local 'ctx'` being shown in the logs
- Reduced the number of needed timers to active health check upstreams and to resolve hosts.
- Schemas for full-schema validations are correctly cached now, avoiding memory
  leaks when reloading declarative configurations. [#6713](https://github.com/Kong/kong/pull/6713)
- The schema for the upstream entities now limits the highest configurable
  number of successes and failures to 255, respecting the limits imposed by
  lua-resty-healthcheck. [#6705](https://github.com/Kong/kong/pull/6705)
- Certificates for database connections now are loaded in the right order
  avoiding failures to connect to Postgres databases.
  [#6650](https://github.com/Kong/kong/pull/6650)

##### CLI

- Fix issue where `kong reload -c <config>` would fail.
  [#6664](https://github.com/Kong/kong/pull/6664)
- Fix issue where the Kong configuration cache would get corrupted.
  [#6664](https://github.com/Kong/kong/pull/6664)

##### PDK

- Ensure the log serializer encodes the `tries` field as an array when
  empty, rather than an object.
  [#6632](https://github.com/Kong/kong/pull/6632)

##### Plugins

- request-transformer plugin does not allow `null` in config anymore as they can
  lead to runtime errors. [#6710](https://github.com/Kong/kong/pull/6710)

[Back to TOC](#table-of-contents)


## [2.2.2]

> Released 2021/03/01

This is a patch release in the 2.2 series. Being a patch release, it
strictly contains bugfixes. The are no new features or breaking changes.

### Fixes

##### Plugins

- `serverless-functions`: introduce a sandboxing capability, *enabled* by default,
  where only Kong PDK, OpenResty `ngx` APIs, and some Lua standard libraries are
  allowed. Read the documentation [here](https://docs.konghq.com/hub/kong-inc/serverless-functions/#sandboxing).
  [#32](https://github.com/Kong/kong-plugin-serverless-functions/pull/32/)

[Back to TOC](#table-of-contents)


## [2.2.1]

> Released 2020/12/01

This is a patch release in the 2.2 series. Being a patch release, it
strictly contains bugfixes. The are no new features or breaking changes.

### Fixes

##### Distribution

##### Core

- Fix issue where Kong would fail to start a Go plugin instance with a
  `starting instance: nil` error.
  [#6507](https://github.com/Kong/kong/pull/6507)
- Fix issue where a route that supports both `http` and `https` (and has
  a `hosts` and `snis` match criteria) would fail to proxy `http`
  requests, as it does not contain an SNI.
  [#6517](https://github.com/Kong/kong/pull/6517)
- Fix issue where a Go plugin would fail to read `kong.ctx.shared` values
  set by Lua plugins.
  [#6426](https://github.com/Kong/kong/issues/6426)
- Fix issue where gRPC requests would fail to set the `:authority`
  pseudo-header in upstream requests.
  [#6603](https://github.com/Kong/kong/pull/6603)

##### CLI

- Fix issue where `kong config db_import` and `kong config db_export`
  commands would fail if Go plugins were enabled.
  [#6596](https://github.com/Kong/kong/pull/6596)
  Thanks [daniel-shuy](https://github.com/daniel-shuy) for the patch!

[Back to TOC](#table-of-contents)


## [2.2.0]

> Released 2020/10/23

This is a new major release of Kong, including new features such as **UDP support**,
**Configurable Request and Response Buffering**, **Dynamically Loading of OS
Certificates**, and much more.

### Distributions

- Added support for running Kong as the non-root user kong on distributed systems.


### Dependencies

- :warning: For Kong 2.2, the required OpenResty version has been bumped to
  [1.17.8.2](http://openresty.org/en/changelog-1017008.html), and the
  the set of patches included has changed, including the latest release of
  [lua-kong-nginx-module](https://github.com/Kong/lua-kong-nginx-module).
  If you are installing Kong from one of our distribution
  packages, you are not affected by this change.
- Bump OpenSSL version from `1.1.1g` to `1.1.1h`.
  [#6382](https://github.com/Kong/kong/pull/6382)

**Note:** if you are not using one of our distribution packages and compiling
OpenResty from source, you must still apply Kong's [OpenResty
patches](https://github.com/Kong/kong-build-tools/tree/master/openresty-build-tools/openresty-patches)
(and, as highlighted above, compile OpenResty with the new
lua-kong-nginx-module). Our [kong-build-tools](https://github.com/Kong/kong-build-tools)
repository will allow you to do both easily.

- :warning: Cassandra 2.x support is now deprecated. If you are still
  using Cassandra 2.x with Kong, we recommend you to upgrade, since this
  series of Cassandra is about to be EOL with the upcoming release of
  Cassandra 4.0.

### Additions

##### Core

- :fireworks: **UDP support**: Kong now features support for UDP proxying
  in its stream subsystem. The `"udp"` protocol is now accepted in the `protocols`
  attribute of Routes and the `protocol` attribute of Services.
  Load balancing and logging plugins support UDP as well.
  [#6215](https://github.com/Kong/kong/pull/6215)
- **Configurable Request and Response Buffering**: The buffering of requests
  or responses can now be enabled or disabled on a per-route basis, through
  setting attributes `Route.request_buffering` or `Route.response_buffering`
  to `true` or `false`. Default behavior remains the same: buffering is enabled
  by default for requests and responses.
  [#6057](https://github.com/Kong/kong/pull/6057)
- **Option to Automatically Load OS Certificates**: The configuration
  attribute `lua_ssl_trusted_certificate` was extended to accept a
  comma-separated list of certificate paths, as well as a special `system`
  value, which expands to the "system default" certificates file installed
  by the operating system. This follows a very simple heuristic to try to
  use the most common certificate file in most popular distros.
  [#6342](https://github.com/Kong/kong/pull/6342)
- Consistent-Hashing load balancing algorithm does not require to use the entire
  target history to build the same proxying destinations table on all Kong nodes
  anymore. Now deleted targets are actually removed from the database and the
  targets entities can be manipulated by the Admin API as any other entity.
  [#6336](https://github.com/Kong/kong/pull/6336)
- Add `X-Forwarded-Path` header: if a trusted source provides a
  `X-Forwarded-Path` header, it is proxied as-is. Otherwise, Kong will set
  the content of said header to the request's path.
  [#6251](https://github.com/Kong/kong/pull/6251)
- Hybrid mode synchronization performance improvements: Kong now uses a
  new internal synchronization method to push changes from the Control Plane
  to the Data Plane, drastically reducing the amount of communication between
  nodes during bulk updates.
  [#6293](https://github.com/Kong/kong/pull/6293)
- The `Upstream.client_certificate` attribute can now be used from proxying:
  This allows `client_certificate` setting used for mTLS handshaking with
  the `Upstream` server to be shared easily among different Services.
  However, `Service.client_certificate` will take precedence over
  `Upstream.client_certificate` if both are set simultaneously.
  In previous releases, `Upstream.client_certificate` was only used for
  mTLS in active health checks.
  [#6348](https://github.com/Kong/kong/pull/6348)
- New `shorthand_fields` top-level attribute in schema definitions, which
  deprecates `shorthands` and includes type definitions in addition to the
  shorthand callback.
  [#6364](https://github.com/Kong/kong/pull/6364)
- Hybrid Mode: the table of Data Plane nodes at the Control Plane is now
  cleaned up automatically, according to a delay value configurable via
  the `cluster_data_plane_purge_delay` attribute, set to 14 days by default.
  [#6376](https://github.com/Kong/kong/pull/6376)
- Hybrid Mode: Data Plane nodes now apply only the last config when receiving
  several updates in sequence, improving the performance when large configs are
  in use. [#6299](https://github.com/Kong/kong/pull/6299)

##### Admin API

- Hybrid Mode: new endpoint `/clustering/data-planes` which returns complete
  information about all Data Plane nodes that are connected to the Control
  Plane cluster, regardless of the Control Plane node to which they connected.
  [#6308](https://github.com/Kong/kong/pull/6308)
  * :warning: The `/clustering/status` endpoint is now deprecated, since it
    returns only information about Data Plane nodes directly connected to the
    Control Plane node to which the Admin API request was made, and is
    superseded by `/clustering/data-planes`.
- Admin API responses now honor the `headers` configuration setting for
  including or removing the `Server` header.
  [#6371](https://github.com/Kong/kong/pull/6371)

##### PDK

- New function `kong.request.get_forwarded_prefix`: returns the prefix path
  component of the request's URL that Kong stripped before proxying to upstream,
  respecting the value of `X-Forwarded-Prefix` when it comes from a trusted source.
  [#6251](https://github.com/Kong/kong/pull/6251)
- `kong.response.exit` now honors the `headers` configuration setting for
  including or removing the `Server` header.
  [#6371](https://github.com/Kong/kong/pull/6371)
- `kong.log.serialize` function now can be called using the stream subsystem,
  allowing various logging plugins to work under TCP and TLS proxy modes.
  [#6036](https://github.com/Kong/kong/pull/6036)
- Requests with `multipart/form-data` MIME type now can use the same part name
  multiple times. [#6054](https://github.com/Kong/kong/pull/6054)

##### Plugins

- **New Response Phase**: both Go and Lua pluggins now support a new plugin
  phase called `response` in Lua plugins and `Response` in Go. Using it
  automatically enables response buffering, which allows you to manipulate
  both the response headers and the response body in the same phase.
  This enables support for response handling in Go, where header and body
  filter phases are not available, allowing you to use PDK functions such
  as `kong.Response.GetBody()`, and provides an equivalent simplified
  feature for handling buffered responses from Lua plugins as well.
  [#5991](https://github.com/Kong/kong/pull/5991)
- aws-lambda: bump to version 3.5.0:
  [#6379](https://github.com/Kong/kong/pull/6379)
  * support for 'isBase64Encoded' flag in Lambda function responses
- grpc-web: introduce configuration pass_stripped_path, which, if set to true,
  causes the plugin to pass the stripped request path (see the `strip_path` Route
  attribute) to the upstream gRPC service.
- rate-limiting: Support for rate limiting by path, by setting the
  `limit_by = "path"` configuration attribute.
  Thanks [KongGuide](https://github.com/KongGuide) for the patch!
  [#6286](https://github.com/Kong/kong/pull/6286)
- correlation-id: the plugin now generates a correlation-id value by default
  if the correlation id header arrives but is empty.
  [#6358](https://github.com/Kong/kong/pull/6358)


## [2.1.4]

> Released 2020/09/18

This is a patch release in the 2.0 series. Being a patch release, it strictly
contains bugfixes. The are no new features or breaking changes.

### Fixes

##### Core

- Improve graceful exit of Control Plane and Data Plane nodes in Hybrid Mode.
  [#6306](https://github.com/Kong/kong/pull/6306)

##### Plugins

- datadog, loggly, statsd: fixes for supporting logging TCP/UDP services.
  [#6344](https://github.com/Kong/kong/pull/6344)
- Logging plugins: request and response sizes are now reported
  by the log serializer as number attributes instead of string.
  [#6356](https://github.com/Kong/kong/pull/6356)
- prometheus: Remove unnecessary `WARN` log that was seen in the Kong 2.1
  series.
  [#6258](https://github.com/Kong/kong/pull/6258)
- key-auth: no longer trigger HTTP 400 error when the body cannot be decoded.
  [#6357](https://github.com/Kong/kong/pull/6357)
- aws-lambda: respect `skip_large_bodies` config setting even when not using
  AWS API Gateway compatibility.
  [#6379](https://github.com/Kong/kong/pull/6379)


[Back to TOC](#table-of-contents)
- Fix issue where `kong reload` would occasionally leave stale workers locked
  at 100% CPU.
  [#6300](https://github.com/Kong/kong/pull/6300)
- Hybrid Mode: more informative error message when the Control Plane cannot
  be reached.
  [#6267](https://github.com/Kong/kong/pull/6267)

##### CLI

- `kong hybrid gen_cert` now reports "permission denied" errors correctly
  when it fails to write the certificate files.
  [#6368](https://github.com/Kong/kong/pull/6368)

##### Plugins

- acl: bumped to 3.0.1
  * Fix regression in a scenario where an ACL plugin with a `deny` clause
    was configured for a group that does not exist would cause a HTTP 401
    when an authenticated plugin would match the anonymous consumer. The
    behavior is now restored to that seen in Kong 1.x and 2.0.
    [#6354](https://github.com/Kong/kong/pull/6354)
- request-transformer: bumped to 1.2.7
  * Fix the construction of the error message when a template throws a Lua error.
    [#26](https://github.com/Kong/kong-plugin-request-transformer/pull/26)


## [2.1.3]

> Released 2020/08/19

This is a patch release in the 2.0 series. Being a patch release, it strictly
contains bugfixes. The are no new features or breaking changes.

### Fixes

##### Core

- Fix behavior of `X-Forwarded-Prefix` header with stripped path prefixes:
  the stripped portion of path is now added in `X-Forwarded-Prefix`,
  except if it is `/` or if it is received from a trusted client.
  [#6222](https://github.com/Kong/kong/pull/6222)

##### Migrations

- Avoid creating unnecessary an index for Postgres.
  [#6250](https://github.com/Kong/kong/pull/6250)

##### Admin API

- DB-less: fix concurrency issues with `/config` endpoint. It now waits for
  the configuration to update across workers before returning, and returns
  HTTP 429 on attempts to perform concurrent updates and HTTP 504 in case
  of update timeouts.
  [#6121](https://github.com/Kong/kong/pull/6121)

##### Plugins

- request-transformer: bump from v1.2.5 to v1.2.6
  * Fix an issue where query parameters would get incorrectly URL-encoded.
    [#24](https://github.com/Kong/kong-plugin-request-transformer/pull/24)
- acl: Fix migration of ACLs table for the Kong 2.1 series.
  [#6250](https://github.com/Kong/kong/pull/6250)


## [2.1.2]

> Released 2020/08/13

:white_check_mark: **Update (2020/08/13)**: This release fixed a balancer
bug that may cause incorrect request payloads to be sent to unrelated
upstreams during balancer retries, potentially causing responses for
other requests to be returned. Therefore it is **highly recommended**
that Kong users running versions `2.1.0` and `2.1.1` to upgrade to this
version as soon as possible, or apply mitigation from the
[2.1.0](#210) section below.

### Fixes

##### Core

- Fix a bug that balancer retries causes incorrect requests to be sent to
  subsequent upstream connections of unrelated requests.
  [#6224](https://github.com/Kong/kong/pull/6224)
- Fix an issue where plugins iterator was being built before setting the
  default workspace id, therefore indexing the plugins under the wrong workspace.
  [#6206](https://github.com/Kong/kong/pull/6206)

##### Migrations

- Improve reentrancy of Cassandra migrations.
  [#6206](https://github.com/Kong/kong/pull/6206)

##### PDK

- Make sure the `kong.response.error` PDK function respects gRPC related
  content types.
  [#6214](https://github.com/Kong/kong/pull/6214)


## [2.1.1]

> Released 2020/08/05

:red_circle: **Post-release note (as of 2020/08/13)**: A faulty behavior
has been observed with this change. When Kong proxies using the balancer
and a request to one of the upstream `Target` fails, Kong might send the
same request to another healthy `Target` in a different request later,
causing response for the failed request to be returned.

This bug could be mitigated temporarily by disabling upstream keepalive pools.
It can be achieved by either:

1. In `kong.conf`, set `upstream_keepalive_pool_size=0`, or
2. Setting the environment `KONG_UPSTREAM_KEEPALIVE_POOL_SIZE=0` when starting
   Kong with the CLI.

Then restart/reload the Kong instance.

Thanks Nham Le (@nhamlh) for reporting it in [#6212](https://github.com/Kong/kong/issues/6212).

:white_check_mark: **Update (2020/08/13)**: A fix to this regression has been
released as part of [2.1.2](#212). See the section of the Changelog related to this
release for more details.

### Dependencies

- Bump [lua-multipart](https://github.com/Kong/lua-multipart) to `0.5.9`.
  [#6148](https://github.com/Kong/kong/pull/6148)

### Fixes

##### Core

- No longer reject valid characters (as specified in the RFC 3986) in the `path` attribute of the
  Service entity.
  [#6183](https://github.com/Kong/kong/pull/6183)

##### Migrations

- Fix issue in Cassandra migrations where empty values in some entities would be incorrectly migrated.
  [#6171](https://github.com/Kong/kong/pull/6171)

##### Admin API

- Fix issue where consumed worker memory as reported by the `kong.node.get_memory_stats()` PDK method would be incorrectly reported in kilobytes, rather than bytes, leading to inaccurate values in the `/status` Admin API endpoint (and other users of said PDK method).
  [#6170](https://github.com/Kong/kong/pull/6170)

##### Plugins

- rate-limiting: fix issue where rate-limiting by Service would result in a global limit, rather than per Service.
  [#6157](https://github.com/Kong/kong/pull/6157)
- rate-limiting: fix issue where a TTL would not be set to some Redis keys.
  [#6150](https://github.com/Kong/kong/pull/6150)


[Back to TOC](#table-of-contents)


## [2.1.0]

> Released 2020/07/16

:red_circle: **Post-release note (as of 2020/08/13)**: A faulty behavior
has been observed with this change. When Kong proxies using the balancer
and a request to one of the upstream `Target` fails, Kong might send the
same request to another healthy `Target` in a different request later,
causing response for the failed request to be returned.

This bug could be mitigated temporarily by disabling upstream keepalive pools.
It can be achieved by either:

1. In `kong.conf`, set `upstream_keepalive_pool_size=0`, or
2. Setting the environment `KONG_UPSTREAM_KEEPALIVE_POOL_SIZE=0` when starting
   Kong with the CLI.

Then restart/reload the Kong instance.

Thanks Nham Le (@nhamlh) for reporting it in [#6212](https://github.com/Kong/kong/issues/6212).

:white_check_mark: **Update (2020/08/13)**: A fix to this regression has been
released as part of [2.1.2](#212). See the section of the Changelog related to this
release for more details.

### Distributions

- :gift: Introduce package for Ubuntu 20.04.
  [#6006](https://github.com/Kong/kong/pull/6006)
- Add `ca-certificates` to the Alpine Docker image.
  [#373](https://github.com/Kong/docker-kong/pull/373)
- :warning: The [go-pluginserver](https://github.com/Kong/go-pluginserver) no
  longer ships with Kong packages; users are encouraged to build it along with
  their Go plugins. For more info, check out the [Go Guide](https://docs.konghq.com/latest/go/).

### Dependencies

- :warning: In order to use all Kong features, including the new
  dynamic upstream keepalive behavior, the required OpenResty version is
  [1.15.8.3](http://openresty.org/en/changelog-1015008.html).
  If you are installing Kong from one of our distribution
  packages, this version and all required patches and modules are included.
  If you are building from source, you must apply
  Kong's [OpenResty patches](https://github.com/Kong/kong-build-tools/tree/master/openresty-build-tools/openresty-patches)
  as well as include [lua-kong-nginx-module](https://github.com/Kong/lua-kong-nginx-module).
  Our [kong-build-tools](https://github.com/Kong/kong-build-tools)
  repository allows you to do both easily.
- Bump OpenSSL version from `1.1.1f` to `1.1.1g`.
  [#5820](https://github.com/Kong/kong/pull/5810)
- Bump [lua-resty-dns-client](https://github.com/Kong/lua-resty-dns-client) from `4.1.3`
  to `5.0.1`.
  [#5499](https://github.com/Kong/kong/pull/5499)
- Bump [lyaml](https://github.com/gvvaughan/lyaml) from `0.2.4` to `0.2.5`.
  [#5984](https://github.com/Kong/kong/pull/5984)
- Bump [lua-resty-openssl](https://github.com/fffonion/lua-resty-openssl)
  from `0.6.0` to `0.6.2`.
  [#5941](https://github.com/Kong/kong/pull/5941)

### Changes

##### Core

- Increase maximum allowed payload size in hybrid mode.
  [#5654](https://github.com/Kong/kong/pull/5654)
- Targets now support a weight range of 0-65535.
  [#5871](https://github.com/Kong/kong/pull/5871)

##### Configuration

- :warning: The configuration properties `router_consistency` and
  `router_update_frequency` have been renamed to `worker_consistency` and
  `worker_state_update_frequency`, respectively. The new properties allow for
  configuring the consistency settings of additional internal structures, see
  below for details.
  [#5325](https://github.com/Kong/kong/pull/5325)
- :warning: The `nginx_upstream_keepalive_*` configuration properties have been
  renamed to `upstream_keepalive_*`. This is due to the introduction of dynamic
  upstream keepalive pools, see below for details.
  [#5771](https://github.com/Kong/kong/pull/5771)
- :warning: The default value of `worker_state_update_frequency` (previously
  `router_update_frequency`) was changed from `1` to `5`.
  [#5325](https://github.com/Kong/kong/pull/5325)

##### Plugins

- :warning: Change authentication plugins to standardize on `allow` and
  `deny` as terms for access control. Previous nomenclature is deprecated and
  support will be removed in Kong 3.0.
  * ACL: use `allow` and `deny` instead of `whitelist` and `blacklist`
  * bot-detection: use `allow` and `deny` instead of `whitelist` and `blacklist`
  * ip-restriction: use `allow` and `deny` instead of `whitelist` and `blacklist`
  [#6014](https://github.com/Kong/kong/pull/6014)

### Additions

##### Core

- :fireworks: **Asynchronous upstream updates**: Kong's load balancer is now able to
  update its internal structures asynchronously instead of onto the request/stream
  path.

  This change required the introduction of new configuration properties and the
  deprecation of older ones:
    - New properties:
      * `worker_consistency`
      * `worker_state_update_frequency`
    - Deprecated properties:
      * `router_consistency`
      * `router_update_frequency`

  The new `worker_consistency` property is similar to `router_consistency` and accepts
  either of `strict` (default, synchronous) or `eventual` (asynchronous). Unlike its
  deprecated counterpart, this new property aims at configuring the consistency of *all*
  internal structures of Kong, and not only the router.
  [#5325](https://github.com/Kong/kong/pull/5325)
- :fireworks: **Read-Only Postgres**: Kong users are now able to configure
  a read-only Postgres replica. When configured, Kong will attempt to fulfill
  read operations through the read-only replica instead of the main Postgres
  connection.
  [#5584](https://github.com/Kong/kong/pull/5584)
- Introducing **dynamic upstream keepalive pools**. This change prevents virtual
  host confusion when Kong proxies traffic to virtual services (hosted on the
  same IP/port) over TLS.
  Keepalive pools are now created by the `upstream IP/upstream port/SNI/client
  certificate` tuple instead of `IP/port` only. Users running Kong in front of
  virtual services should consider adjusting their keepalive settings
  appropriately.

  This change required the introduction of new configuration properties and
  the deprecation of older ones:
    - New properties:
        * `upstream_keepalive_pool_size`
        * `upstream_keepalive_max_requests`
        * `upstream_keepalive_idle_timeout`
    - Deprecated properties:
        * `nginx_upstream_keepalive`
        * `nginx_upstream_keepalive_requests`
        * `nginx_upstream_keepalive_timeout`

  Additionally, this change allows for specifying an indefinite amount of max
  requests and idle timeout threshold for upstream keepalive connections, a
  capability that was previously removed by Nginx 1.15.3.
  [#5771](https://github.com/Kong/kong/pull/5771)
- The default certificate for the proxy can now be configured via Admin API
  using the `/certificates` endpoint. A special `*` SNI has been introduced
  which stands for the default certificate.
  [#5404](https://github.com/Kong/kong/pull/5404)
- Add support for PKI in Hybrid Mode mTLS.
  [#5396](https://github.com/Kong/kong/pull/5396)
- Add `X-Forwarded-Prefix` to set of headers forwarded to upstream requests.
  [#5620](https://github.com/Kong/kong/pull/5620)
- Introduce a `_transform` option to declarative configuration, which allows
  importing basicauth credentials with and without hashed passwords. This change
  is only supported in declarative configuration format version `2.1`.
  [#5835](https://github.com/Kong/kong/pull/5835)
- Add capability to define different consistency levels for read and write
  operations in Cassandra. New configuration properties `cassandra_write_consistency`
  and `cassandra_read_consistency` were introduced and the existing
  `cassandra_consistency` property was deprecated.
  Thanks [Abhishekvrshny](https://github.com/Abhishekvrshny) for the patch!
  [#5812](https://github.com/Kong/kong/pull/5812)
- Introduce certificate expiry and CA constraint checks to Hybrid Mode
  certificates (`cluster_cert` and `cluster_ca_cert`).
  [#6000](https://github.com/Kong/kong/pull/6000)
- Introduce new attributes to the Services entity, allowing for customizations
  in TLS verification parameters:
  [#5976](https://github.com/Kong/kong/pull/5976)
  * `tls_verify`: whether TLS verification is enabled while handshaking
    with the upstream Service
  * `tls_verify_depth`: the maximum depth of verification when validating
    upstream Service's TLS certificate
  * `ca_certificates`: the CA trust store to use when validating upstream
    Service's TLS certificate
- Introduce new attribute `client_certificate` in Upstreams entry, used
  for supporting mTLS in active health checks.
  [#5838](https://github.com/Kong/kong/pull/5838)

##### CLI

- Migrations: add a new `--force` flag to `kong migrations bootstrap`.
  [#5635](https://github.com/Kong/kong/pull/5635)

##### Configuration

- Introduce configuration property `db_cache_neg_ttl`, allowing the configuration
  of negative TTL for DB entities.
  Thanks [ealogar](https://github.com/ealogar) for the patch!
  [#5397](https://github.com/Kong/kong/pull/5397)

##### PDK

- Support `kong.response.exit` in Stream (L4) proxy mode.
  [#5524](https://github.com/Kong/kong/pull/5524)
- Introduce `kong.request.get_forwarded_path` method, which returns
  the path component of the request's URL, but also considers
  `X-Forwarded-Prefix` if it comes from a trusted source.
  [#5620](https://github.com/Kong/kong/pull/5620)
- Introduce `kong.response.error` method, that allows PDK users to exit with
  an error while honoring the Accept header or manually forcing a content-type.
  [#5562](https://github.com/Kong/kong/pull/5562)
- Introduce `kong.client.tls` module, which provides the following methods for
  interacting with downstream mTLS:
  * `kong.client.tls.request_client_certificate()`: request client to present its
    client-side certificate to initiate mutual TLS authentication between server
    and client.
  * `kong.client.tls.disable_session_reuse()`: prevent the TLS session for the current
    connection from being reused by disabling session ticket and session ID for
    the current TLS connection.
  * `kong.client.tls.get_full_client_certificate_chain()`: return the PEM encoded
    downstream client certificate chain with the client certificate at the top
    and intermediate certificates (if any) at the bottom.
  [#5890](https://github.com/Kong/kong/pull/5890)
- Introduce `kong.log.serialize` method.
  [#5995](https://github.com/Kong/kong/pull/5995)
- Introduce new methods to the `kong.service` PDK module:
  * `kong.service.set_tls_verify()`: set whether TLS verification is enabled while
    handshaking with the upstream Service
  * `kong.service.set_tls_verify_depth()`: set the maximum depth of verification
    when validating upstream Service's TLS certificate
  * `kong.service.set_tls_verify_store()`: set the CA trust store to use when
    validating upstream Service's TLS certificate

##### Plugins

- :fireworks: **New Plugin**: introduce the [grpc-web plugin](https://github.com/Kong/kong-plugin-grpc-web), allowing clients
  to consume gRPC services via the gRPC-Web protocol.
  [#5607](https://github.com/Kong/kong/pull/5607)
- :fireworks: **New Plugin**: introduce the [grpc-gateway plugin](https://github.com/Kong/kong-plugin-grpc-gateway), allowing
  access to upstream gRPC services through a plain HTTP request.
  [#5939](https://github.com/Kong/kong/pull/5939)
- Go: add getter and setter methods for `kong.ctx.shared`.
  [#5496](https://github.com/Kong/kong/pull/5496/)
- Add `X-Credential-Identifier` header to the following authentication plugins:
  * basic-auth
  * key-auth
  * ldap-auth
  * oauth2
  [#5516](https://github.com/Kong/kong/pull/5516)
- Rate-Limiting: auto-cleanup expired rate-limiting metrics in Postgres.
  [#5498](https://github.com/Kong/kong/pull/5498)
- OAuth2: add ability to persist refresh tokens throughout their life cycle.
  Thanks [amberheilman](https://github.com/amberheilman) for the patch!
  [#5264](https://github.com/Kong/kong/pull/5264)
- IP-Restriction: add support for IPv6.
  [#5640](https://github.com/Kong/kong/pull/5640)
- OAuth2: add support for PKCE.
  Thanks [amberheilman](https://github.com/amberheilman) for the patch!
  [#5268](https://github.com/Kong/kong/pull/5268)
- OAuth2: allow optional hashing of client secrets.
  [#5610](https://github.com/Kong/kong/pull/5610)
- aws-lambda: bump from v3.1.0 to v3.4.0
  * Add `host` configuration to allow for custom Lambda endpoints.
    [#35](https://github.com/Kong/kong-plugin-aws-lambda/pull/35)
- zipkin: bump from 0.2 to 1.1.0
  * Add support for B3 single header
    [#66](https://github.com/Kong/kong-plugin-zipkin/pull/66)
  * Add `traceid_byte_count` config option
    [#74](https://github.com/Kong/kong-plugin-zipkin/pull/74)
  * Add support for W3C header
    [#75](https://github.com/Kong/kong-plugin-zipkin/pull/75)
  * Add new option `header_type`
    [#75](https://github.com/Kong/kong-plugin-zipkin/pull/75)
- serverless-functions: bump from 0.3.1 to 1.0.0
  * Add ability to run functions in each request processing phase.
    [#21](https://github.com/Kong/kong-plugin-serverless-functions/pull/21)
- prometheus: bump from 0.7.1 to 0.9.0
  * Performance: significant improvements in throughput and CPU usage.
    [#79](https://github.com/Kong/kong-plugin-prometheus/pull/79)
  * Expose healthiness of upstreams targets.
    Thanks [carnei-ro](https://github.com/carnei-ro) for the patch!
    [#88](https://github.com/Kong/kong-plugin-prometheus/pull/88)
- rate-limiting: allow rate-limiting by custom header.
  Thanks [carnei-ro](https://github.com/carnei-ro) for the patch!
  [#5969](https://github.com/Kong/kong/pull/5969)
- session: bumped from 2.3.0 to 2.4.0.
  [#5868](https://github.com/Kong/kong/pull/5868)

### Fixes

##### Core

- Fix memory leak when loading a declarative configuration that fails
  schema validation.
  [#5759](https://github.com/Kong/kong/pull/5759)
- Fix migration issue where the index for the `ca_certificates` table would
  fail to be created.
  [#5764](https://github.com/Kong/kong/pull/5764)
- Fix issue where DNS resolution would fail in DB-less mode.
  [#5831](https://github.com/Kong/kong/pull/5831)

##### Admin API

- Disallow `PATCH` on `/upstreams/:upstreams/targets/:targets`

##### Plugins

- Go: fix issue where instances of the same Go plugin applied to different
  Routes would get mixed up.
  [#5597](https://github.com/Kong/kong/pull/5597)
- Strip `Authorization` value from logged headers. Values are now shown as
  `REDACTED`.
  [#5628](https://github.com/Kong/kong/pull/5628).
- ACL: respond with HTTP 401 rather than 403 if credentials are not provided.
  [#5452](https://github.com/Kong/kong/pull/5452)
- ldap-auth: set credential ID upon authentication, allowing subsequent
  plugins (e.g., rate-limiting) to act on said value.
  [#5497](https://github.com/Kong/kong/pull/5497)
- ldap-auth: hash the cache key generated by the plugin.
  [#5497](https://github.com/Kong/kong/pull/5497)
- zipkin: bump from 0.2 to 1.1.0
  * Stopped tagging non-erroneous spans with `error=false`.
    [#63](https://github.com/Kong/kong-plugin-zipkin/pull/63)
  * Changed the structure of `localEndpoint` and `remoteEndpoint`.
    [#63](https://github.com/Kong/kong-plugin-zipkin/pull/63)
  * Store annotation times in microseconds.
    [#71](https://github.com/Kong/kong-plugin-zipkin/pull/71)
  * Prevent an error triggered when timing-related kong variables
    were not present.
    [#71](https://github.com/Kong/kong-plugin-zipkin/pull/71)
- aws-lambda: AWS regions are no longer validated against a hardcoded list; if an
  invalid region name is provided, a proxy Internal Server Error is raised,
  and a DNS resolution error message is logged.
  [#33](https://github.com/Kong/kong-plugin-aws-lambda/pull/33)

[Back to TOC](#table-of-contents)


## [2.0.5]

> Released 2020/06/30

### Dependencies

- Bump OpenSSL version from `1.1.1f` to `1.1.1g`.
  [#5820](https://github.com/Kong/kong/pull/5810)
- Bump [go-pluginserver](https://github.com/Kong/go-pluginserver) from version
  from `0.2.0` to `0.3.2`, leveraging [go-pdk](https://github.com/Kong/go-pdk) `0.3.1`.
  See the [go-pdk changelog](https://github.com/Kong/go-pdk/blob/master/CHANGELOG.md#v031).

### Fixes

##### Core

- Fix a race condition leading to random config fetching failure in DB-less mode.
  [#5833](https://github.com/Kong/kong/pull/5833)
- Fix issue where a respawned worker would not use the existing configuration
  in DB-less mode.
  [#5850](https://github.com/Kong/kong/pull/5850)
- Fix issue where declarative configuration would fail with the error:
  `Cannot serialise table: excessively sparse array`.
  [#5768](https://github.com/Kong/kong/pull/5865)
- Targets now support a weight range of 0-65535.
  [#5871](https://github.com/Kong/kong/pull/5871)
- Make kong.ctx.plugin light-thread safe
  Thanks [tdelaune](https://github.com/tdelaune) for the assistance!
  [#5873](https://github.com/Kong/kong/pull/5873)
- Go: fix issue with Go plugins where the plugin instance would be
  intermittently killed.
  Thanks [primableatom](https://github.com/primableatom) for the patch!
  [#5903](https://github.com/Kong/kong/pull/5903)
- Auto-convert `config.anonymous` from empty string to the `ngx.null` value.
  [#5906](https://github.com/Kong/kong/pull/5906)
- Fix issue where DB-less wouldn't correctly validate input with missing IDs,
  names, or cache key.
  [#5929](https://github.com/Kong/kong/pull/5929)
- Fix issue where a request to the upstream health endpoint would fail with
  HTTP 500 Internal Server Error.
  [#5943](https://github.com/Kong/kong/pull/5943)
- Fix issue where providing a declarative configuration file containing
  fields with explicit null values would result in an error.
  [#5999](https://github.com/Kong/kong/pull/5999)
- Fix issue where the balancer wouldn't be built for all workers.
  [#5931](https://github.com/Kong/kong/pull/5931)
- Fix issue where a declarative configuration file with primary keys specified
  as numbers would result in an error.
  [#6005](https://github.com/Kong/kong/pull/6005)

##### CLI

##### Configuration

- Fix issue where the Postgres password from the Kong configuration file
  would be truncated if it contained a `#` character.
  [#5822](https://github.com/Kong/kong/pull/5822)

##### Admin API

- Fix issue where a `PUT` request on `/upstreams/:upstreams/targets/:targets`
  would result in HTTP 500 Internal Server Error.
  [#6012](https://github.com/Kong/kong/pull/6012)

##### PDK

- Stop request processing flow if body encoding fails.
  [#5829](https://github.com/Kong/kong/pull/5829)
- Ensure `kong.service.set_target()` includes the port number if a non-default
  port is used.
  [#5996](https://github.com/Kong/kong/pull/5996)

##### Plugins

- Go: fix issue where the go-pluginserver would not reload Go plugins'
  configurations.
  Thanks [wopol](https://github.com/wopol) for the patch!
  [#5866](https://github.com/Kong/kong/pull/5866)
- basic-auth: avoid fetching credentials when password is not given.
  Thanks [Abhishekvrshny](https://github.com/Abhishekvrshny) for the patch!
  [#5880](https://github.com/Kong/kong/pull/5880)
- cors: avoid overwriting upstream response `Vary` header; new values are now
  added as additional `Vary` headers.
  Thanks [aldor007](https://github.com/aldor007) for the patch!
  [#5794](https://github.com/Kong/kong/pull/5794)

[Back to TOC](#table-of-contents)


## [2.0.4]

> Released 2020/04/22

### Fixes

##### Core

  - Disable JIT mlcache:get_bulk() on ARM64
    [#5797](https://github.com/Kong/kong/pull/5797)
  - Don't incrementing log counters on unexpected errors
    [#5783](https://github.com/Kong/kong/pull/5783)
  - Invalidate target history at cleanup so balancers stay synced
    [#5775](https://github.com/Kong/kong/pull/5775)
  - Set a log prefix with the upstream name
    [#5773](https://github.com/Kong/kong/pull/5773)
  - Fix memory leaks when loading a declarative config that fails schema validation
    [#5766](https://github.com/Kong/kong/pull/5766)
  - Fix some balancer and cluster_events issues
    [#5804](https://github.com/Kong/kong/pull/5804)

##### Configuration

  - Send declarative config updates to stream subsystem via Unix domain
    [#5786](https://github.com/Kong/kong/pull/5786)
  - Now when using declarative configurations the cache is purged on reload, cleaning any references to removed entries
    [#5769](https://github.com/Kong/kong/pull/5769)


[Back to TOC](#table-of-contents)


## [2.0.3]

> Released 2020/04/06

This is a patch release in the 2.0 series. Being a patch release, it strictly
contains performance improvements and bugfixes. The are no new features or
breaking changes.

### Fixes

##### Core

  - Setting the target weight to 0 does not automatically remove the upstream.
    [#5710](https://github.com/Kong/kong/pull/5710).
  - The plugins iterator is now always fully built, even if the initialization
    of any of them fails.
    [#5692](https://github.com/Kong/kong/pull/5692).
  - Fixed the load of `dns_not_found_ttl` and `dns_error_ttl` configuration
    options.
    [#5684](https://github.com/Kong/kong/pull/5684).
  - Consumers and tags are properly warmed-up from the plugins' perspective,
    i.e. they are loaded to the cache space that plugins access.
    [#5669](https://github.com/Kong/kong/pull/5669).
  - Customized error messages don't affect subsequent default error responses
    now.
    [#5673](https://github.com/Kong/kong/pull/5673).

##### CLI

  - Fixed the `lua_package_path` option precedence over `LUA_PATH` environment
    variable.
    [#5729](https://github.com/Kong/kong/pull/5729).
  - Support to Nginx binary upgrade by correctly handling the `USR2` signal.
    [#5657](https://github.com/Kong/kong/pull/5657).

##### Configuration

  - Fixed the logrotate configuration file with the right line terminators.
    [#243](https://github.com/Kong/kong-build-tools/pull/243).
    Thanks, [WALL-E](https://github.com/WALL-E)

##### Admin API

  - Fixed the `sni is duplicated` error when sending multiple `SNIs` as body
    arguments and an `SNI` on URL that matched one from the body.
    [#5660](https://github.com/Kong/kong/pull/5660).

[Back to TOC](#table-of-contents)


## [2.0.2]

> Released 2020/02/27

This is a patch release in the 2.0 series. Being a patch release, it strictly
contains performance improvements and bugfixes. The are no new features or
breaking changes.

### Fixes

##### Core

  - Fix issue related to race condition in Cassandra select each method
    [#5564](https://github.com/Kong/kong/pull/5564).
    Thanks, [vasuharish](https://github.com/vasuharish)!
  - Fix issue related to running control plane under multiple Nginx workers
    [#5612](https://github.com/Kong/kong/pull/5612).
  - Don't change route paths when marshaling
    [#5587](https://github.com/Kong/kong/pull/5587).
  - Fix propagation of posted health across workers
    [#5539](https://github.com/Kong/kong/pull/5539).
  - Use proper units for timeouts with cassandra
    [#5571](https://github.com/Kong/kong/pull/5571).
  - Fix broken SNI based routing in L4 proxy mode
    [#5533](https://github.com/Kong/kong/pull/5533).

##### Plugins

  - Enable the ACME plugin by default
    [#5555](https://github.com/Kong/kong/pull/5555).
  - Accept consumer username in anonymous field
    [#5552](https://github.com/Kong/kong/pull/5552).

[Back to TOC](#table-of-contents)


## [2.0.1]

> Released 2020/02/04

This is a patch release in the 2.0 series. Being a patch release, it strictly
contains performance improvements and bugfixes. The are no new features or
breaking changes.


### Fixes

##### Core

  - Migrations include the configured Lua path now
    [#5509](https://github.com/Kong/kong/pull/5509).
  - Hop-by-hop headers to not clear upgrade header on upgrade
    [#5495](https://github.com/Kong/kong/pull/5495).
  - Balancers now properly check if a response is produced by an upstream
    [#5493](https://github.com/Kong/kong/pull/5493).
    Thanks, [onematchfox](https://github.com/onematchfox)!
  - Kong correctly logs an error message when the Lua VM cannot allocate memory
    [#5479](https://github.com/Kong/kong/pull/5479)
    Thanks, [pamiel](https://github.com/pamiel)!
  - Schema validations work again in DB-less mode
    [#5464](https://github.com/Kong/kong/pull/5464).

##### Plugins

  - oauth2: handle `Authorization` headers with missing `access_token` correctly.
    [#5514](https://github.com/Kong/kong/pull/5514).
    Thanks, [jeremyjpj0916](https://github.com/jeremyjpj0916)!
  - oauth2: hash oauth2_tokens cache key via the DAO
    [#5507](https://github.com/Kong/kong/pull/5507)


[Back to TOC](#table-of-contents)


## [2.0.0]

> Released 2020/01/20

This is a new major release of Kong, including new features such as **Hybrid
mode**, **Go language support for plugins** and **buffered proxying**, and
much more.

Kong 2.0.0 removes the deprecated service mesh functionality, which was
been retired in favor of [Kuma](https://kuma.io), as Kong continues to
focus on its core gateway capabilities.

Please note that Kong 2.0.0 also removes support for migrating from versions
below 1.0.0. If you are running Kong 0.x versions below 0.14.1, you need to
migrate to 0.14.1 first, and once you are running 0.14.1, you can migrate to
Kong 1.5.0, which includes special provisions for migrating from Kong 0.x,
such as the `kong migrations migrate-apis` command, and then finally to Kong
2.0.0.

### Dependencies

- :warning: The required OpenResty version is
  [1.15.8.2](http://openresty.org/en/changelog-1015008.html), and the
  the set of patches included has changed, including the latest release of
  [lua-kong-nginx-module](https://github.com/Kong/lua-kong-nginx-module).
  If you are installing Kong from one of our distribution
  packages, you are not affected by this change.

**Note:** if you are not using one of our distribution packages and compiling
OpenResty from source, you must still apply Kong's [OpenResty
patches](https://github.com/Kong/kong-build-tools/tree/master/openresty-build-tools/openresty-patches)
(and, as highlighted above, compile OpenResty with the new
lua-kong-nginx-module). Our [kong-build-tools](https://github.com/Kong/kong-build-tools)
repository will allow you to do both easily.

### Packaging

- RPM packages are now signed with our own GPG keys. You can download our public
  key at https://bintray.com/user/downloadSubjectPublicKey?username=kong
- Kong now ships with a systemd unit file

### Additions

##### Core

  - :fireworks: **Hybrid mode** for management of control-plane and
    data-plane nodes. This allows running control-plane nodes using a
    database and have them deliver configuration updates to DB-less
    data-plane nodes.
    [#5294](https://github.com/Kong/kong/pull/5294)
  - :fireworks: **Buffered proxying** - plugins can now request buffered
    reading of the service response (as opposed to the streaming default),
    allowing them to modify headers based on the contents of the body
    [#5234](https://github.com/Kong/kong/pull/5234)
  - The `transformations` in DAO schemas now also support `on_read`,
    allowing for two-way (read/write) data transformations between
    Admin API input/output and database storage.
    [#5100](https://github.com/Kong/kong/pull/5100)
  - Added `threshold` attribute for health checks
    [#5206](https://github.com/Kong/kong/pull/5206)
  - Caches for core entities and plugin-controlled entities (such as
    credentials, etc.) are now separated, protecting the core entities
    from cache eviction caused by plugin behavior.
    [#5114](https://github.com/Kong/kong/pull/5114)
  - Cipher suite was updated to the Mozilla v5 release.
    [#5342](https://github.com/Kong/kong/pull/5342)
  - Better support for using already existing Cassandra keyspaces
    when migrating
    [#5361](https://github.com/Kong/kong/pull/5361)
  - Better log messages when plugin modules fail to load
    [#5357](https://github.com/Kong/kong/pull/5357)
  - `stream_listen` now supports the `backlog` option.
    [#5346](https://github.com/Kong/kong/pull/5346)
  - The internal cache was split into two independent segments,
    `kong.core_cache` and `kong.cache`. The `core_cache` region is
    used by the Kong core to store configuration data that doesn't
    change often. The other region is used to store plugin
    runtime data that is dependent on traffic pattern and user
    behavior. This change should decrease the cache contention
    between Kong core and plugins and result in better performance
    overall.
    - :warning: Note that both structures rely on the already existent
      `mem_cache_size` configuration option to set their size,
      so when upgrading from a previous Kong version, the cache
      memory consumption might double if this value is not adjusted
      [#5114](https://github.com/Kong/kong/pull/5114)

##### CLI

  - `kong config init` now accepts a filename argument
    [#4451](https://github.com/Kong/kong/pull/4451)

##### Configuration

  - :fireworks: **Extended support for Nginx directive injections**
    via Kong configurations, reducing the needs for custom Nginx
    templates. New injection contexts were added: `nginx_main_`,
    `nginx_events` and `nginx_supstream_` (`upstream` in `stream`
    mode).
    [#5390](https://github.com/Kong/kong/pull/5390)
  - Enable `reuseport` option in the listen directive by default
    and allow specifying both `reuseport` and `backlog=N` in the
    listener flags.
    [#5332](https://github.com/Kong/kong/pull/5332)
  - Check existence of `lua_ssl_trusted_certificate` at startup
    [#5345](https://github.com/Kong/kong/pull/5345)

##### Admin API

  - Added `/upstreams/<id>/health?balancer_health=1` attribute for
    detailed information about balancer health based on health
    threshold configuration
    [#5206](https://github.com/Kong/kong/pull/5206)

##### PDK

  - New functions `kong.service.request.enable_buffering`,
    `kong.service.response.get_raw_body` and
    `kong.service.response.get_body` for use with buffered proxying
    [#5315](https://github.com/Kong/kong/pull/5315)

##### Plugins

  - :fireworks: **Go plugin support** - plugins can now be written in
    Go as well as Lua, through the use of an out-of-process Go plugin server.
    [#5326](https://github.com/Kong/kong/pull/5326)
  - The lifecycle of the Plugin Server daemon for Go language support is
    managed by Kong itself.
    [#5366](https://github.com/Kong/kong/pull/5366)
  - :fireworks: **New plugin: ACME** - Let's Encrypt and ACMEv2 integration with Kong
    [#5333](https://github.com/Kong/kong/pull/5333)
  - :fireworks: aws-lambda: bumped version to 3.0.1, with a number of new features!
    [#5083](https://github.com/Kong/kong/pull/5083)
  - :fireworks: prometheus: bumped to version 0.7.0 including major performance improvements
    [#5295](https://github.com/Kong/kong/pull/5295)
  - zipkin: bumped to version 0.2.1
    [#5239](https://github.com/Kong/kong/pull/5239)
  - session: bumped to version 2.2.0, adding `authenticated_groups` support
    [#5108](https://github.com/Kong/kong/pull/5108)
  - rate-limiting: added experimental support for standardized headers based on the
    ongoing [RFC draft](https://tools.ietf.org/html/draft-polli-ratelimit-headers-01)
    [#5335](https://github.com/Kong/kong/pull/5335)
  - rate-limiting: added Retry-After header on HTTP 429 responses
    [#5329](https://github.com/Kong/kong/pull/5329)
  - datadog: report metrics with tags --
    Thanks [mvanholsteijn](https://github.com/mvanholsteijn) for the patch!
    [#5154](https://github.com/Kong/kong/pull/5154)
  - request-size-limiting: added `size_unit` configuration option.
    [#5214](https://github.com/Kong/kong/pull/5214)
  - request-termination: add extra check for `conf.message` before sending
    response back with body object included.
    [#5202](https://github.com/Kong/kong/pull/5202)
  - jwt: add `X-Credential-Identifier` header in response --
    Thanks [davinwang](https://github.com/davinwang) for the patch!
    [#4993](https://github.com/Kong/kong/pull/4993)

### Fixes

##### Core

  - Correct detection of update upon deleting Targets --
    Thanks [pyrl247](https://github.com/pyrl247) for the patch!
  - Fix declarative config loading of entities with abstract records
    [#5343](https://github.com/Kong/kong/pull/5343)
  - Fix sort priority when matching routes by longest prefix
    [#5430](https://github.com/Kong/kong/pull/5430)
  - Detect changes in Routes that happen halfway through a router update
    [#5431](https://github.com/Kong/kong/pull/5431)

##### Admin API

  - Corrected the behavior when overwriting a Service configuration using
    the `url` shorthand
    [#5315](https://github.com/Kong/kong/pull/5315)

##### Core

  - :warning: **Removed Service Mesh support** - That has been deprecated in
    Kong 1.4 and made off-by-default already, and the code is now gone in 2.0.
    For Service Mesh, we now have [Kuma](https://kuma.io), which is something
    designed for Mesh patterns from day one, so we feel at peace with removing
    Kong's native Service Mesh functionality and focus on its core capabilities
    as a gateway.

##### Configuration

  - Routes using `tls` are now supported in stream mode by adding an
    entry in `stream_listen` with the `ssl` keyword enabled.
    [#5346](https://github.com/Kong/kong/pull/5346)
  - As part of service mesh removal, serviceless proxying was removed.
    You can still set `service = null` when creating a route for use with
    serverless plugins such as `aws-lambda`, or `request-termination`.
    [#5353](https://github.com/Kong/kong/pull/5353)
  - Removed the `origins` property which was used for service mesh.
    [#5351](https://github.com/Kong/kong/pull/5351)
  - Removed the `transparent` property which was used for service mesh.
    [#5350](https://github.com/Kong/kong/pull/5350)
  - Removed the `nginx_optimizations` property; the equivalent settings
    can be performed via Nginx directive injections.
    [#5390](https://github.com/Kong/kong/pull/5390)
  - The Nginx directive injection prefixes `nginx_http_upstream_`
    and `nginx_http_status_` were renamed to `nginx_upstream_` and
    `nginx_status_` respectively.
    [#5390](https://github.com/Kong/kong/pull/5390)

##### Plugins

  - Removed the Sidecar Injector plugin which was used for service mesh.
    [#5199](https://github.com/Kong/kong/pull/5199)


[Back to TOC](#table-of-contents)


## [1.5.1]

> Released 2020/02/19

This is a patch release over 1.5.0, fixing a minor issue in the `kong migrations migrate-apis`
command, which assumed execution in a certain order in the migration process. This now
allows the command to be executed prior to running the migrations from 0.x to 1.5.1.

### Fixes

##### CLI

  - Do not assume new fields are already available when running `kong migrations migrate-apis`
    [#5572](https://github.com/Kong/kong/pull/5572)


[Back to TOC](#table-of-contents)


## [1.5.0]

> Released 2020/01/20

Kong 1.5.0 is the last release in the Kong 1.x series, and it was designed to
help Kong 0.x users upgrade out of that series and into more current releases.
Kong 1.5.0 includes two features designed to ease the transition process: the
new `kong migrations migrate-apis` commands, to help users migrate away from
old `apis` entities which were deprecated in Kong 0.13.0 and removed in Kong
1.0.0, and a compatibility flag to provide better router compatibility across
Kong versions.

### Additions

##### Core

  - New `path_handling` attribute in Routes entities, which selects the behavior
    the router will have when combining the Service Path, the Route Path, and
    the Request path into a single path sent to the upstream. This attribute
    accepts two values, `v0` or `v1`, making the router behave as in Kong 0.x or
    Kong 1.x, respectively. [#5360](https://github.com/Kong/kong/pull/5360)

##### CLI

  - New command `kong migrations migrate-apis`, which converts any existing
    `apis` from an old Kong 0.x installation and generates Route, Service and
    Plugin entities with equivalent configurations. The converted routes are
    set to use `path_handling = v0`, to ensure compatibility.
    [#5176](https://github.com/Kong/kong/pull/5176)

### Fixes

##### Core

  - Fixed the routing prioritization that could lead to a match in a lower
    priority path. [#5443](https://github.com/Kong/kong/pull/5443)
  - Changes in router or plugins entities while the rebuild is in progress now
    are treated in the next rebuild, avoiding to build invalid iterators.
    [#5431](https://github.com/Kong/kong/pull/5431)
  - Fixed invalid incorrect calculation of certificate validity period.
    [#5449](https://github.com/Kong/kong/pull/5449) -- Thanks
    [Bevisy](https://github.com/Bevisy) for the patch!


[Back to TOC](#table-of-contents)


## [1.4.3]

> Released 2020/01/09

:warning: This release includes a security fix to address potentially
sensitive information being written to the error log file. This affects
certain uses of the Admin API for DB-less mode, described below.

This is a patch release in the 1.4 series, and as such, strictly contains
bugfixes. There are no new features nor breaking changes.

### Fixes

##### Core

  - Fix the detection of the need for balancer updates
    when deleting targets
    [#5352](https://github.com/kong/kong/issues/5352) --
    Thanks [zeeshen](https://github.com/zeeshen) for the patch!
  - Fix behavior of longest-path criteria when matching routes
    [#5383](https://github.com/kong/kong/issues/5383)
  - Fix incorrect use of cache when using header-based routing
    [#5267](https://github.com/kong/kong/issues/5267) --
    Thanks [marlonfan](https://github.com/marlonfan) for the patch!

##### Admin API

  - Do not make a debugging dump of the declarative config input into
    `error.log` when posting it with `/config` and using `_format_version`
    as a top-level parameter (instead of embedded in the `config` parameter).
    [#5411](https://github.com/kong/kong/issues/5411)
  - Fix incorrect behavior of PUT for /certificates
    [#5321](https://github.com/kong/kong/issues/5321)

##### Plugins

  - acl: fixed an issue where getting ACLs by group failed when multiple
    consumers share the same group
    [#5322](https://github.com/kong/kong/issues/5322)


[Back to TOC](#table-of-contents)


## [1.4.2]

> Released 2019/12/10

This is another patch release in the 1.4 series, and as such, strictly
contains bugfixes. There are no new features nor breaking changes.

### Fixes

##### Core

  - Fixes some corner cases in the balancer behavior
    [#5318](https://github.com/Kong/kong/pull/5318)

##### Plugins

  - http-log: disable queueing when using the default
    settings, to avoid memory consumption issues
    [#5323](https://github.com/Kong/kong/pull/5323)
  - prometheus: restore compatibility with version 0.6.0
    [#5303](https://github.com/Kong/kong/pull/5303)


[Back to TOC](#table-of-contents)


## [1.4.1]

> Released 2019/12/03

This is a patch release in the 1.4 series, and as such, strictly contains
bugfixes. There are no new features nor breaking changes.

### Fixes

##### Core

  - Fixed a memory leak in the balancer
    [#5229](https://github.com/Kong/kong/pull/5229) --
    Thanks [zeeshen](https://github.com/zeeshen) for the patch!
  - Removed arbitrary limit on worker connections.
    [#5148](https://github.com/Kong/kong/pull/5148)
  - Fixed `preserve_host` behavior for gRPC routes
    [#5225](https://github.com/Kong/kong/pull/5225)
  - Fix migrations for ttl for OAuth2 tokens
    [#5253](https://github.com/Kong/kong/pull/5253)
  - Improve handling of errors when creating balancers
    [#5284](https://github.com/Kong/kong/pull/5284)

##### CLI

  - Fixed an issue with `kong config db_export` when reading
    entities that are ttl-enabled and whose ttl value is `null`.
    [#5185](https://github.com/Kong/kong/pull/5185)

##### Admin API

  - Various fixes for Admin API behavior
    [#5174](https://github.com/Kong/kong/pull/5174),
    [#5178](https://github.com/Kong/kong/pull/5178),
    [#5191](https://github.com/Kong/kong/pull/5191),
    [#5186](https://github.com/Kong/kong/pull/5186)

##### Plugins

  - http-log: do not impose a retry delay on successful sends
    [#5282](https://github.com/Kong/kong/pull/5282)


[Back to TOC](#table-of-contents)

## [1.4.0]

> Released on 2019/10/22

### Installation

  - :warning: All Bintray assets have been renamed from `.all.` / `.noarch.` to be
    architecture specific namely `.arm64.` and `.amd64.`

### Additions

##### Core

  - :fireworks: New configuration option `cassandra_refresh_frequency` to set
    the frequency that Kong will check for Cassandra cluster topology changes,
    avoiding restarts when Cassandra nodes are added or removed.
    [#5071](https://github.com/Kong/kong/pull/5071)
  - New `transformations` property in DAO schemas, which allows adding functions
    that run when database rows are inserted or updated.
    [#5047](https://github.com/Kong/kong/pull/5047)
  - The new attribute `hostname` has been added to `upstreams` entities. This
    attribute is used as the `Host` header when proxying requests through Kong
    to servers that are listening on server names that are different from the
    names to which they resolve.
    [#4959](https://github.com/Kong/kong/pull/4959)
  - New status interface has been introduced. It exposes insensitive health,
    metrics and error read-only information from Kong, which can be consumed by
    other services in the infrastructure to monitor Kong's health.
    This removes the requirement of the long-used workaround to monitor Kong's
    health by injecting a custom server block.
    [#4977](https://github.com/Kong/kong/pull/4977)
  - New Admin API response header `X-Kong-Admin-Latency`, reporting the time
    taken by Kong to process an Admin API request.
    [#4966](https://github.com/Kong/kong/pull/4996/files)

##### Configuration

  - :warning: New configuration option `service_mesh` which enables or disables
    the Service Mesh functionality. The Service Mesh is being deprecated and
    will not be available in the next releases of Kong.
    [#5124](https://github.com/Kong/kong/pull/5124)
  - New configuration option `router_update_frequency` that allows setting the
    frequency that router and plugins will be checked for changes. This new
    option avoids performance degradation when Kong routes or plugins are
    frequently changed. [#4897](https://github.com/Kong/kong/pull/4897)

##### Plugins

  - rate-limiting: in addition to consumer, credential, and IP levels, now
    rate-limiting plugin has service-level support. Thanks
    [wuguangkuo](https://github.com/wuguangkuo) for the patch!
    [#5031](https://github.com/Kong/kong/pull/5031)
  - Now rate-limiting `local` policy counters expire using the shared
    dictionary's TTL, avoiding to keep unnecessary counters in memory. Thanks
    [cb372](https://github.com/cb372) for the patch!
    [#5029](https://github.com/Kong/kong/pull/5029)
  - Authentication plugins have support for tags now.
    [#4945](https://github.com/Kong/kong/pull/4945)
  - response-transformer plugin now supports renaming response headers. Thanks
    [aalmazanarbs](https://github.com/aalmazanarbs) for the patch!
    [#5040](https://github.com/Kong/kong/pull/5040)

### Fixes

##### Core

  - :warning: Service Mesh is known to cause HTTPS requests to upstream to
    ignore `proxy_ssl*` directives, so it is being discontinued in the next
    major release of Kong. In this release it is disabled by default, avoiding
    this issue, and it can be enabled as aforementioned in the configuration
    section. [#5124](https://github.com/Kong/kong/pull/5124)
  - Fixed an issue on reporting the proper request method and URL arguments on
    NGINX-produced errors in logging plugins.
    [#5073](https://github.com/Kong/kong/pull/5073)
  - Fixed an issue where targets were not properly updated in all Kong workers
    when they were removed. [#5041](https://github.com/Kong/kong/pull/5041)
  - Deadlocks cases in database access functions when using Postgres and
    cleaning up `cluster_events` in high-changing scenarios were fixed.
    [#5118](https://github.com/Kong/kong/pull/5118)
  - Fixed issues with tag-filtered GETs on Cassandra-backed nodes.
    [#5105](https://github.com/Kong/kong/pull/5105)

##### Configuration

  - Fixed Lua parsing and error handling in declarative configurations.
    [#5019](https://github.com/Kong/kong/pull/5019)
  - Automatically escape any unescaped `#` characters in parsed `KONG_*`
    environment variables. [#5062](https://github.com/Kong/kong/pull/5062)

##### Plugins

  - file-log: creates log file with proper permissions when Kong uses
    declarative config. [#5028](https://github.com/Kong/kong/pull/5028)
  - basic-auth: fixed credentials parsing when using DB-less
    configurations. [#5080](https://github.com/Kong/kong/pull/5080)
  - jwt: plugin handles empty claims and return the correct error message.
    [#5123](https://github.com/Kong/kong/pull/5123)
    Thanks to [@jeremyjpj0916](https://github.com/jeremyjpj0916) for the patch!
  - serverless-functions: Lua code in declarative configurations is validated
    and loaded correctly.
    [#24](https://github.com/Kong/kong-plugin-serverless-functions/pull/24)
  - request-transformer: fixed bug on removing and then adding request headers
    with the same name.
    [#9](https://github.com/Kong/kong-plugin-request-transformer/pull/9)


[Back to TOC](#table-of-contents)

## [1.3.0]

> Released on 2019/08/21

Kong 1.3 is the first version to officially support **gRPC proxying**!

Following our vision for Kong to proxy modern Web services protocols, we are
excited for this newest addition to the family of protocols already supported
by Kong (HTTP(s), WebSockets, and TCP). As we have recently stated in our
latest [Community Call](https://konghq.com/community-call/), more protocols are
to be expected in the future.

Additionally, this release includes several highly-requested features such as
support for upstream **mutual TLS**, **header-based routing** (not only
`Host`), **database export**, and **configurable upstream keepalive
timeouts**.

### Changes

##### Dependencies

- :warning: The required OpenResty version has been bumped to
  [1.15.8.1](http://openresty.org/en/changelog-1015008.html). If you are
  installing Kong from one of our distribution packages, you are not affected
  by this change. See [#4382](https://github.com/Kong/kong/pull/4382).
  With this new version comes a number of improvements:
  1. The new [ngx\_http\_grpc\_module](https://nginx.org/en/docs/http/ngx_http_grpc_module.html).
  2. Configurable of upstream keepalive connections by timeout or number of
     requests.
  3. Support for ARM64 architectures.
  4. LuaJIT GC64 mode for x86_64 architectures, raising the LuaJIT GC-managed
     memory limit from 2GB to 128TB and producing more predictable GC
     performance.
- :warning: From this version on, the new
  [lua-kong-nginx-module](https://github.com/Kong/lua-kong-nginx-module) Nginx
  module is **required** to be built into OpenResty for Kong to function
  properly. This new module allows Kong to support new features such as mutual
  TLS authentication. If you are installing Kong from one of our distribution
  packages, you are not affected by this change.
  [openresty-build-tools#26](https://github.com/Kong/openresty-build-tools/pull/26)

**Note:** if you are not using one of our distribution packages and compiling
OpenResty from source, you must still apply Kong's [OpenResty
patches](https://github.com/kong/openresty-patches) (and, as highlighted above,
compile OpenResty with the new lua-kong-nginx-module). Our new
[openresty-build-tools](https://github.com/Kong/openresty-build-tools)
repository will allow you to do both easily.

##### Core

- :warning: Bugfixes in the router *may, in some edge-cases*, result in
  different Routes being matched. It was reported to us that the router behaved
  incorrectly in some cases when configuring wildcard Hosts and regex paths
  (e.g. [#3094](https://github.com/Kong/kong/issues/3094)). It may be so that
  you are subject to these bugs without realizing it. Please ensure that
  wildcard Hosts and regex paths Routes you have configured are matching as
  expected before upgrading.
  See [9ca4dc0](https://github.com/Kong/kong/commit/9ca4dc09fdb12b340531be8e0f9d1560c48664d5),
  [2683b86](https://github.com/Kong/kong/commit/2683b86c2f7680238e3fe85da224d6f077e3425d), and
  [6a03e1b](https://github.com/Kong/kong/commit/6a03e1bd95594716167ccac840ff3e892ed66215)
  for details.
- Upstream connections are now only kept-alive for 100 requests or 60 seconds
  (idle) by default. Previously, upstream connections were not actively closed
  by Kong. This is a (non-breaking) change in behavior, inherited from Nginx
  1.15, and configurable via new configuration properties (see below).

##### Configuration

- :warning: The `upstream_keepalive` configuration property is deprecated, and
  replaced by the new `nginx_http_upstream_keepalive` property. Its behavior is
  almost identical, but the notable difference is that the latter leverages the
  [injected Nginx
  directives](https://konghq.com/blog/kong-ce-nginx-injected-directives/)
  feature added in Kong 0.14.0.
  In future releases, we will gradually increase support for injected Nginx
  directives. We have high hopes that this will remove the occasional need for
  custom Nginx configuration templates.
  [#4382](https://github.com/Kong/kong/pull/4382)

### Additions

##### Core

- :fireworks: **Native gRPC proxying.** Two new protocol types; `grpc` and
  `grpcs` correspond to gRPC over h2c and gRPC over h2. They can be specified
  on a Route or a Service's `protocol` attribute (e.g. `protocol = grpcs`).
  When an incoming HTTP/2 request matches a Route with a `grpc(s)` protocol,
  the request will be handled by the
  [ngx\_http\_grpc\_module](https://nginx.org/en/docs/http/ngx_http_grpc_module.html),
  and proxied to the upstream Service according to the gRPC protocol
  specifications.  :warning: Note that not all Kong plugins are compatible with
  gRPC requests yet.  [#4801](https://github.com/Kong/kong/pull/4801)
- :fireworks: **Mutual TLS** handshake with upstream services. The Service
  entity now has a new `client_certificate` attribute, which is a foreign key
  to a Certificate entity. If specified, Kong will use the Certificate as a
  client TLS cert during the upstream TLS handshake.
  [#4800](https://github.com/Kong/kong/pull/4800)
- :fireworks: **Route by any request header**. The router now has the ability
  to match Routes by any request header (not only `Host`). The Route entity now
  has a new `headers` attribute, which is a map of headers names and values.
  E.g. `{ "X-Forwarded-Host": ["example.org"], "Version": ["2", "3"] }`.
  [#4758](https://github.com/Kong/kong/pull/4758)
- :fireworks: **Least-connection load-balancing**. A new `algorithm` attribute
  has been added to the Upstream entity. It can be set to `"round-robin"`
  (default), `"consistent-hashing"`, or `"least-connections"`.
  [#4528](https://github.com/Kong/kong/pull/4528)
- A new core entity, "CA Certificates" has been introduced and can be accessed
  via the new `/ca_certificates` Admin API endpoint. CA Certificates entities
  will be used as CA trust store by Kong. Certificates stored by this entity
  need not include their private key.
  [#4798](https://github.com/Kong/kong/pull/4798)
- Healthchecks now use the combination of IP + Port + Hostname when storing
  upstream health information. Previously, only IP + Port were used. This means
  that different virtual hosts served behind the same IP/port will be treated
  differently with regards to their health status. New endpoints were added to
  the Admin API to manually set a Target's health status.
  [#4792](https://github.com/Kong/kong/pull/4792)

##### Configuration

- :fireworks: A new section in the `kong.conf` file describes [injected Nginx
  directives](https://konghq.com/blog/kong-ce-nginx-injected-directives/)
  (added to Kong 0.14.0) and specifies a few default ones.
  In future releases, we will gradually increase support for injected Nginx
  directives. We have high hopes that this will remove the occasional need for
  custom Nginx configuration templates.
  [#4382](https://github.com/Kong/kong/pull/4382)
- :fireworks: New configuration properties allow for controlling the behavior of
  upstream keepalive connections. `nginx_http_upstream_keepalive_requests` and
  `nginx_http_upstream_keepalive_timeout` respectively control the maximum
  number of proxied requests and idle timeout of an upstream connection.
  [#4382](https://github.com/Kong/kong/pull/4382)
- New flags have been added to the `*_listen` properties: `deferred`, `bind`,
  and `reuseport`.
  [#4692](https://github.com/Kong/kong/pull/4692)

##### CLI

- :fireworks: **Database export** via the new `kong config db_export` CLI
  command. This command will export the configuration present in the database
  Kong is connected to (Postgres or Cassandra) as a YAML file following Kong's
  declarative configuration syntax. This file can thus be imported later on
  in a DB-less Kong node or in another database via `kong config db_import`.
  [#4809](https://github.com/Kong/kong/pull/4809)

##### Admin API

- Many endpoints now support more levels of nesting for ease of access.
  For example: `/services/:services/routes/:routes` is now a valid API
  endpoint.
  [#4713](https://github.com/Kong/kong/pull/4713)
- The API now accepts `form-urlencoded` payloads with deeply nested data
  structures. Previously, it was only possible to send such data structures
  via JSON payloads.
  [#4768](https://github.com/Kong/kong/pull/4768)

##### Plugins

- :fireworks: **New bundled plugin**: the [session
  plugin](https://github.com/Kong/kong-plugin-session) is now bundled in Kong.
  It can be used to manage browser sessions for APIs proxied and authenticated
  by Kong.
  [#4685](https://github.com/Kong/kong/pull/4685)
- ldap-auth: A new `config.ldaps` property allows configuring the plugin to
  connect to the LDAP server via TLS. It provides LDAPS support instead of only
  relying on STARTTLS.
  [#4743](https://github.com/Kong/kong/pull/4743)
- jwt-auth: The new `header_names` property accepts an array of header names
  the JWT plugin should inspect when authenticating a request. It defaults to
  `["Authorization"]`.
  [#4757](https://github.com/Kong/kong/pull/4757)
- [azure-functions](https://github.com/Kong/kong-plugin-azure-functions):
  Bumped to 0.4 for minor fixes and performance improvements.
- [kubernetes-sidecar-injector](https://github.com/Kong/kubernetes-sidecar-injector):
  The plugin is now more resilient to Kubernetes schema changes.
- [serverless-functions](https://github.com/Kong/kong-plugin-serverless-functions):
    - Bumped to 0.3 for minor performance improvements.
    - Functions can now have upvalues.
- [prometheus](https://github.com/Kong/kong-plugin-prometheus): Bumped to
  0.4.1 for minor performance improvements.
- cors: add OPTIONS, TRACE and CONNECT to default allowed methods
  [#4899](https://github.com/Kong/kong/pull/4899)
  Thanks to [@eshepelyuk](https://github.com/eshepelyuk) for the patch!

##### PDK

- New function `kong.service.set_tls_cert_key()`. This functions sets the
  client TLS certificate used while handshaking with the upstream service.
  [#4797](https://github.com/Kong/kong/pull/4797)

### Fixes

##### Core

- Fix WebSocket protocol upgrades in some cases due to case-sensitive
  comparisons of the `Upgrade` header.
  [#4780](https://github.com/Kong/kong/pull/4780)
- Router: Fixed a bug causing invalid matches when configuring two or more
  Routes with a plain `hosts` attribute shadowing another Route's wildcard
  `hosts` attribute. Details of the issue can be seen in
  [01b1cb8](https://github.com/Kong/kong/pull/4775/commits/01b1cb871b1d84e5e93c5605665b68c2f38f5a31).
  [#4775](https://github.com/Kong/kong/pull/4775)
- Router: Ensure regex paths always have priority over plain paths. Details of
  the issue can be seen in
  [2683b86](https://github.com/Kong/kong/commit/2683b86c2f7680238e3fe85da224d6f077e3425d).
  [#4775](https://github.com/Kong/kong/pull/4775)
- Cleanup of expired rows in PostgreSQL is now much more efficient thanks to a
  new query plan.
  [#4716](https://github.com/Kong/kong/pull/4716)
- Improved various query plans against Cassandra instances by increasing the
  default page size.
  [#4770](https://github.com/Kong/kong/pull/4770)

##### Plugins

- cors: ensure non-preflight OPTIONS requests can be proxied.
  [#4899](https://github.com/Kong/kong/pull/4899)
  Thanks to [@eshepelyuk](https://github.com/eshepelyuk) for the patch!
- Consumer references in various plugin entities are now
  properly marked as required, avoiding credentials that map to no Consumer.
  [#4879](https://github.com/Kong/kong/pull/4879)
- hmac-auth: Correct the encoding of HTTP/1.0 requests.
  [#4839](https://github.com/Kong/kong/pull/4839)
- oauth2: empty client_id wasn't checked, causing a server error.
  [#4884](https://github.com/Kong/kong/pull/4884)
- response-transformer: preserve empty arrays correctly.
  [#4901](https://github.com/Kong/kong/pull/4901)

##### CLI

- Fixed an issue when running `kong restart` and Kong was not running,
  causing stdout/stderr logging to turn off.
  [#4772](https://github.com/Kong/kong/pull/4772)

##### Admin API

- Ensure PUT works correctly when applied to plugin configurations.
  [#4882](https://github.com/Kong/kong/pull/4882)

##### PDK

- Prevent PDK calls from failing in custom content blocks.
  This fixes a misbehavior affecting the Prometheus plugin.
  [#4904](https://github.com/Kong/kong/pull/4904)
- Ensure `kong.response.add_header` works in the `rewrite` phase.
  [#4888](https://github.com/Kong/kong/pull/4888)

[Back to TOC](#table-of-contents)

## [1.2.2]

> Released on 2019/08/14

:warning: This release includes patches to the NGINX core (1.13.6) fixing
vulnerabilities in the HTTP/2 module (CVE-2019-9511 CVE-2019-9513
CVE-2019-9516).

This is a patch release in the 1.2 series, and as such, strictly contains
bugfixes. There are no new features nor breaking changes.

### Fixes

##### Core

- Case sensitivity fix when clearing the Upgrade header.
  [#4779](https://github.com/kong/kong/issues/4779)

### Performance

##### Core

- Speed up cascade deletes in Cassandra.
  [#4770](https://github.com/kong/kong/pull/4770)

## [1.2.1]

> Released on 2019/06/26

This is a patch release in the 1.2 series, and as such, strictly contains
bugfixes. There are no new features nor breaking changes.

### Fixes

##### Core

- Fix an issue preventing WebSocket connections from being established by
  clients. This issue was introduced in Kong 1.1.2, and would incorrectly clear
  the `Upgrade` response header.
  [#4719](https://github.com/Kong/kong/pull/4719)
- Fix a memory usage growth issue in the `/config` endpoint when configuring
  Upstream entities. This issue was mostly observed by users of the [Kong
  Ingress Controller](https://github.com/Kong/kubernetes-ingress-controller).
  [#4733](https://github.com/Kong/kong/pull/4733)
- Cassandra: ensure serial consistency is `LOCAL_SERIAL` when a
  datacenter-aware load balancing policy is in use. This fixes unavailability
  exceptions sometimes experienced when connecting to a multi-datacenter
  cluster with cross-datacenter connectivity issues.
  [#4734](https://github.com/Kong/kong/pull/4734)
- Schemas: fix an issue in the schema validator that would not allow specifying
  `false` in some schema rules, such a `{ type = "boolean", eq = false }`.
  [#4708](https://github.com/Kong/kong/pull/4708)
  [#4727](https://github.com/Kong/kong/pull/4727)
- Fix an underlying issue with regards to database entities cache keys
  generation.
  [#4717](https://github.com/Kong/kong/pull/4717)

##### Configuration

- Ensure the `cassandra_local_datacenter` configuration property is specified
  when a datacenter-aware Cassandra load balancing policy is in use.
  [#4734](https://github.com/Kong/kong/pull/4734)

##### Plugins

- request-transformer: fix an issue that would prevent adding a body to
  requests without one.
  [Kong/kong-plugin-request-transformer#4](https://github.com/Kong/kong-plugin-request-transformer/pull/4)
- kubernetes-sidecar-injector: fix an issue causing mutating webhook calls to
  fail.
  [Kong/kubernetes-sidecar-injector#9](https://github.com/Kong/kubernetes-sidecar-injector/pull/9)

[Back to TOC](#table-of-contents)

## [1.2.0]

> Released on: 2019/06/07

This release brings **improvements to reduce long latency tails**,
**consolidates declarative configuration support**, and comes with **newly open
sourced plugins** previously only available to Enterprise customers. It also
ships with new features improving observability and usability.

This release includes database migrations. Please take a few minutes to read
the [1.2 Upgrade Path](https://github.com/Kong/kong/blob/master/UPGRADE.md)
for more details regarding changes and migrations before planning to upgrade
your Kong cluster.

### Installation

- :warning: All Bintray repositories have been renamed from
  `kong-community-edition-*` to `kong-*`.
- :warning: All Kong packages have been renamed from `kong-community-edition`
  to `kong`.

For more details about the updated installation, please visit the official docs:
[https://konghq.com/install](https://konghq.com/install/).

### Additions

##### Core

- :fireworks: Support for **wildcard SNI matching**: the
  `ssl_certificate_by_lua` phase and the stream `preread` phase) is now able to
  match a client hello SNI against any registered wildcard SNI. This is
  particularly helpful for deployments serving a certificate for multiple
  subdomains.
  [#4457](https://github.com/Kong/kong/pull/4457)
- :fireworks: **HTTPS Routes can now be matched by SNI**: the `snis` Route
  attribute (previously only available for `tls` Routes) can now be set for
  `https` Routes and is evaluated by the HTTP router.
  [#4633](https://github.com/Kong/kong/pull/4633)
- :fireworks: **Native support for HTTPS redirects**: Routes have a new
  `https_redirect_status_code` attribute specifying the status code to send
  back to the client if a plain text request was sent to an `https` Route.
  [#4424](https://github.com/Kong/kong/pull/4424)
- The loading of declarative configuration is now done atomically, and with a
  safety check to verify that the new configuration fits in memory.
  [#4579](https://github.com/Kong/kong/pull/4579)
- Schema fields can now be marked as immutable.
  [#4381](https://github.com/Kong/kong/pull/4381)
- Support for loading custom DAO strategies from plugins.
  [#4518](https://github.com/Kong/kong/pull/4518)
- Support for IPv6 to `tcp` and `tls` Routes.
  [#4333](https://github.com/Kong/kong/pull/4333)

##### Configuration

- :fireworks: **Asynchronous router updates**: a new configuration property
  `router_consistency` accepts two possible values: `strict` and `eventual`.
  The former is the default setting and makes router rebuilds highly
  consistent between Nginx workers. It can result in long tail latency if
  frequent Routes and Services updates are expected. The latter helps
  preventing long tail latency issues by instructing Kong to rebuild the router
  asynchronously (with eventual consistency between Nginx workers).
  [#4639](https://github.com/Kong/kong/pull/4639)
- :fireworks: **Database cache warmup**: Kong can now preload entities during
  its initialization. A new configuration property (`db_cache_warmup_entities`)
  was introduced, allowing users to specify which entities should be preloaded.
  DB cache warmup allows for ahead-of-time DNS resolution for Services with a
  hostname. This feature reduces first requests latency, improving the overall
  P99 latency tail.
  [#4565](https://github.com/Kong/kong/pull/4565)
- Improved PostgreSQL connection management: two new configuration properties
  have been added: `pg_max_concurrent_queries` sets the maximum number of
  concurrent queries to the database, and `pg_semaphore_timeout` allows for
  tuning the timeout when acquiring access to a database connection. The
  default behavior remains the same, with no concurrency limitation.
  [#4551](https://github.com/Kong/kong/pull/4551)

##### Admin API

- :fireworks: Add declarative configuration **hash checking** avoiding
  reloading if the configuration has not changed. The `/config` endpoint now
  accepts a `check_hash` query argument. Hash checking only happens if this
  argument's value is set to `1`.
  [#4609](https://github.com/Kong/kong/pull/4609)
- :fireworks: Add a **schema validation endpoint for entities**: a new
  endpoint `/schemas/:entity_name/validate` can be used to validate an instance
  of any entity type in Kong without creating the entity itself.
  [#4413](https://github.com/Kong/kong/pull/4413)
- :fireworks: Add **memory statistics** to the `/status` endpoint. The response
  now includes a `memory` field, which contains the `lua_shared_dicts` and
  `workers_lua_vms` fields with statistics on shared dictionaries and workers
  Lua VM memory usage.
  [#4592](https://github.com/Kong/kong/pull/4592)

##### PDK

- New function `kong.node.get_memory_stats()`. This function returns statistics
  on shared dictionaries and workers Lua VM memory usage, and powers the memory
  statistics newly exposed by the `/status` endpoint.
  [#4632](https://github.com/Kong/kong/pull/4632)

##### Plugins

- :fireworks: **Newly open-sourced plugin**: the HTTP [proxy-cache
  plugin](https://github.com/kong/kong-plugin-proxy-cache) (previously only
  available in Enterprise) is now bundled in Kong.
  [#4650](https://github.com/Kong/kong/pull/4650)
- :fireworks: **Newly open-sourced plugin capabilities**: The
  [request-transformer
  plugin](https://github.com/Kong/kong-plugin-request-transformer) now includes
  capabilities previously only available in Enterprise, among which templating
  and variables interpolation.
  [#4658](https://github.com/Kong/kong/pull/4658)
- Logging plugins: log request TLS version, cipher, and verification status.
  [#4581](https://github.com/Kong/kong/pull/4581)
  [#4626](https://github.com/Kong/kong/pull/4626)
- Plugin development: inheriting from `BasePlugin` is now optional. Avoiding
  the inheritance paradigm improves plugins' performance.
  [#4590](https://github.com/Kong/kong/pull/4590)

### Fixes

##### Core

- Active healthchecks: `http` checks are not performed for `tcp` and `tls`
  Services anymore; only `tcp` healthchecks are performed against such
  Services.
  [#4616](https://github.com/Kong/kong/pull/4616)
- Fix an issue where updates in migrations would not correctly populate default
  values.
  [#4635](https://github.com/Kong/kong/pull/4635)
- Improvements in the reentrancy of Cassandra migrations.
  [#4611](https://github.com/Kong/kong/pull/4611)
- Fix an issue causing the PostgreSQL strategy to not bootstrap the schema when
  using a PostgreSQL account with limited permissions.
  [#4506](https://github.com/Kong/kong/pull/4506)

##### CLI

- Fix `kong db_import` to support inserting entities without specifying a UUID
  for their primary key. Entities with a unique identifier (e.g. `name` for
  Services) can have their primary key omitted.
  [#4657](https://github.com/Kong/kong/pull/4657)
- The `kong migrations [up|finish] -f` commands does not run anymore if there
  are no previously executed migrations.
  [#4617](https://github.com/Kong/kong/pull/4617)

##### Plugins

- ldap-auth: ensure TLS connections are reused.
  [#4620](https://github.com/Kong/kong/pull/4620)
- oauth2: ensured access tokens preserve their `token_expiration` value when
  migrating from previous Kong versions.
  [#4572](https://github.com/Kong/kong/pull/4572)

[Back to TOC](#table-of-contents)

## [1.1.2]

> Released on: 2019/04/24

This is a patch release in the 1.0 series. Being a patch release, it strictly
contains bugfixes. The are no new features or breaking changes.

### Fixes

- core: address issue where field type "record" nested values reset on update
  [#4495](https://github.com/Kong/kong/pull/4495)
- core: correctly manage primary keys of type "foreign"
  [#4429](https://github.com/Kong/kong/pull/4429)
- core: declarative config is not parsed on db-mode anymore
  [#4487](https://github.com/Kong/kong/pull/4487)
  [#4509](https://github.com/Kong/kong/pull/4509)
- db-less: Fixed a problem in Kong balancer timing out.
  [#4534](https://github.com/Kong/kong/pull/4534)
- db-less: Accept declarative config directly in JSON requests.
  [#4527](https://github.com/Kong/kong/pull/4527)
- db-less: do not mis-detect mesh mode
  [#4498](https://github.com/Kong/kong/pull/4498)
- db-less: fix crash when field has same name as entity
  [#4478](https://github.com/Kong/kong/pull/4478)
- basic-auth: ignore password if nil on basic auth credential patch
  [#4470](https://github.com/Kong/kong/pull/4470)
- http-log: Simplify queueing mechanism. Fixed a bug where traces were lost
  in some cases.
  [#4510](https://github.com/Kong/kong/pull/4510)
- request-transformer: validate header values in plugin configuration.
  Thanks, [@rune-chan](https://github.com/rune-chan)!
  [#4512](https://github.com/Kong/kong/pull/4512).
- rate-limiting: added index on rate-limiting metrics.
  Thanks, [@mvanholsteijn](https://github.com/mvanholsteijn)!
  [#4486](https://github.com/Kong/kong/pull/4486)

[Back to TOC](#table-of-contents)

## [1.1.1]

> Released on: 2019/03/28

This release contains a fix for 0.14 Kong clusters using Cassandra to safely
migrate to Kong 1.1.

### Fixes

- Ensure the 0.14 -> 1.1 migration path for Cassandra does not corrupt the
  database schema.
  [#4450](https://github.com/Kong/kong/pull/4450)
- Allow the `kong config init` command to run without a pointing to a prefix
  directory.
  [#4451](https://github.com/Kong/kong/pull/4451)

[Back to TOC](#table-of-contents)

## [1.1.0]

> Released on: 2019/03/27

This release introduces new features such as **Declarative
Configuration**, **DB-less Mode**, **Bulk Database Import**, **Tags**, as well
as **Transparent Proxying**. It contains a large number of other features and
fixes, listed below. Also, the Plugin Development kit also saw a minor
updated, bumped to version 1.1.

This release includes database migrations. Please take a few minutes to read
the [1.1 Upgrade Path](https://github.com/Kong/kong/blob/master/UPGRADE.md)
for more details regarding changes and migrations before planning to upgrade
your Kong cluster.

:large_orange_diamond: **Post-release note (as of 2019/03/28):** an issue has
been found when migrating from a 0.14 Kong cluster to 1.1.0 when running on top
of Cassandra. Kong 1.1.1 has been released to address this issue. Kong clusters
running on top of PostgreSQL are not affected by this issue, and can migrate to
1.1.0 or 1.1.1 safely.

### Additions

##### Core

- :fireworks: Kong can now run **without a database**, using in-memory
  storage only. When running Kong in DB-less mode, entities are loaded via a
  **declarative configuration** file, specified either through Kong's
  configuration file, or uploaded via the Admin API.
  [#4315](https://github.com/Kong/kong/pull/4315)
- :fireworks: **Transparent proxying** - the `service` attribute on
  Routes is now optional; a Route without an assigned Service will
  proxy transparently
  [#4286](https://github.com/Kong/kong/pull/4286)
- Support for **tags** in entities
  [#4275](https://github.com/Kong/kong/pull/4275)
  - Every core entity now adds a `tags` field
- New `protocols` field in the Plugin entity, allowing plugin instances
  to be set for specific protocols only (`http`, `https`, `tcp` or `tls`).
  [#4248](https://github.com/Kong/kong/pull/4248)
  - It filters out plugins during execution according to their `protocols` field
  - It throws an error when trying to associate a Plugin to a Route
    which is not compatible, protocols-wise, or to a Service with no
    compatible routes.

##### Configuration

- New option in `kong.conf`: `database=off` to start Kong without
  a database
- New option in `kong.conf`: `declarative_config=kong.yml` to
  load a YAML file using Kong's new [declarative config
  format](https://discuss.konghq.com/t/rfc-kong-native-declarative-config-format/2719)
- New option in `kong.conf`: `pg_schema` to specify Postgres schema
  to be used
- The Stream subsystem now supports Nginx directive injections
  [#4148](https://github.com/Kong/kong/pull/4148)
  - `nginx_stream_*` (or `KONG_NGINX_STREAM_*` environment variables)
    for injecting entries to the `stream` block
  - `nginx_sproxy_*` (or `KONG_NGINX_SPROXY_*` environment variables)
    for injecting entries to the `server` block inside `stream`

##### CLI

- :fireworks: **Bulk database import** using the same declarative
  configuration format as the in-memory mode, using the new command:
  `kong config db_import kong.yml`. This command upserts all
  entities specified in the given `kong.yml` file in bulk
  [#4284](https://github.com/Kong/kong/pull/4284)
- New command: `kong config init` to generate a template `kong.yml`
  file to get you started
- New command: `kong config parse kong.yml` to verify the syntax of
  the `kong.yml` file before using it
- New option `--wait` in `kong quit` to ease graceful termination when using orchestration tools
  [#4201](https://github.com/Kong/kong/pull/4201)

##### Admin API

- New Admin API endpoint: `/config` to replace the configuration of
  Kong entities entirely, replacing it with the contents of a new
  declarative config file
  - When using the new `database=off` configuration option,
    the Admin API endpoints for entities (such as `/routes` and
    `/services`) are read-only, since the configuration can only
    be updated via `/config`
    [#4308](https://github.com/Kong/kong/pull/4308)
- Admin API endpoints now support searching by tag
  (for example, `/consumers?tags=example_tag`)
  - You can search by multiple tags:
     - `/services?tags=serv1,mobile` to search for services matching tags `serv1` and `mobile`
     - `/services?tags=serv1/serv2` to search for services matching tags `serv1` or `serv2`
- New Admin API endpoint `/tags/` for listing entities by tag: `/tags/example_tag`

##### PDK

- New PDK function: `kong.client.get_protocol` for obtaining the protocol
  in use during the current request
  [#4307](https://github.com/Kong/kong/pull/4307)
- New PDK function: `kong.nginx.get_subsystem`, so plugins can detect whether
  they are running on the HTTP or Stream subsystem
  [#4358](https://github.com/Kong/kong/pull/4358)

##### Plugins

- :fireworks: Support for ACL **authenticated groups**, so that authentication plugins
  that use a 3rd party (other than Kong) to store credentials can benefit
  from using a central ACL plugin to do authorization for them
  [#4013](https://github.com/Kong/kong/pull/4013)
- The Kubernetes Sidecar Injection plugin is now bundled into Kong for a smoother K8s experience
  [#4304](https://github.com/Kong/kong/pull/4304)
- aws-lambda: includes AWS China region.
  Thanks [@wubins](https://github.com/wubins) for the patch!
  [#4176](https://github.com/Kong/kong/pull/4176)

### Changes

##### Dependencies

- The required OpenResty version is still 1.13.6.2, but for a full feature set
  including stream routing and Service Mesh abilities with mutual TLS, Kong's
  [openresty-patches](https://github.com/kong/openresty-patches) must be
  applied (those patches are already bundled with our official distribution
  packages). The openresty-patches bundle was updated in Kong 1.1.0 to include
  the `stream_realip_module` as well.
  Kong in HTTP(S) Gateway scenarios does not require these patches.
  [#4163](https://github.com/Kong/kong/pull/4163)
- Service Mesh abilities require at least OpenSSL version 1.1.1. In our
  official distribution packages, OpenSSL has been bumped to 1.1.1b.
  [#4345](https://github.com/Kong/kong/pull/4345),
  [#4440](https://github.com/Kong/kong/pull/4440)

### Fixes

##### Core

- Resolve hostnames properly during initialization of Cassandra contact points
  [#4296](https://github.com/Kong/kong/pull/4296),
  [#4378](https://github.com/Kong/kong/pull/4378)
- Fix health checks for Targets that need two-level DNS resolution
  (e.g. SRV → A → IP) [#4386](https://github.com/Kong/kong/pull/4386)
- Fix serialization of map types in the Cassandra backend
  [#4383](https://github.com/Kong/kong/pull/4383)
- Fix target cleanup and cascade-delete for Targets
  [#4319](https://github.com/Kong/kong/pull/4319)
- Avoid crash when failing to obtain list of Upstreams
  [#4301](https://github.com/Kong/kong/pull/4301)
- Disallow invalid timeout value of 0ms for attributes in Services
  [#4430](https://github.com/Kong/kong/pull/4430)
- DAO fix for foreign fields used as primary keys
  [#4387](https://github.com/Kong/kong/pull/4387)

##### Admin API

- Proper support for `PUT /{entities}/{entity}/plugins/{plugin}`
  [#4288](https://github.com/Kong/kong/pull/4288)
- Fix Admin API inferencing of map types using form-encoded
  [#4368](https://github.com/Kong/kong/pull/4368)
- Accept UUID-like values in `/consumers?custom_id=`
  [#4435](https://github.com/Kong/kong/pull/4435)

##### Plugins

- basic-auth, ldap-auth, key-auth, jwt, hmac-auth: fixed
  status code for unauthorized requests: they now return HTTP 401
  instead of 403
  [#4238](https://github.com/Kong/kong/pull/4238)
- tcp-log: remove spurious trailing carriage return
  Thanks [@cvuillemez](https://github.com/cvuillemez) for the patch!
  [#4158](https://github.com/Kong/kong/pull/4158)
- jwt: fix `typ` handling for supporting JOSE (JSON Object
  Signature and Validation)
  Thanks [@cdimascio](https://github.com/cdimascio) for the patch!
  [#4256](https://github.com/Kong/kong/pull/4256)
- Fixes to the best-effort auto-converter for legacy plugin schemas
  [#4396](https://github.com/Kong/kong/pull/4396)

[Back to TOC](#table-of-contents)

## [1.0.3]

> Released on: 2019/01/31

This is a patch release addressing several regressions introduced some plugins,
and improving the robustness of our migrations and core components.

### Core

- Improve Cassandra schema consensus logic when running migrations.
  [#4233](https://github.com/Kong/kong/pull/4233)
- Ensure Routes that don't have a `regex_priority` (e.g. if it was removed as
  part of a `PATCH`) don't prevent the router from being built.
  [#4255](https://github.com/Kong/kong/pull/4255)
- Reduce rebuild time of the load balancer by retrieving larger sized pages of
  Target entities.
  [#4206](https://github.com/Kong/kong/pull/4206)
- Ensure schema definitions of Arrays and Sets with `default = {}` are
  JSON-encoded as `[]`.
  [#4257](https://github.com/Kong/kong/pull/4257)

##### Plugins

- request-transformer: fix a regression causing the upstream Host header to be
  unconditionally set to that of the client request (effectively, as if the
  Route had `preserve_host` enabled).
  [#4253](https://github.com/Kong/kong/pull/4253)
- cors: fix a regression that prevented regex origins from being matched.
  Regexes such as `(.*[.])?example\.org` can now be used to match all
  sub-domains, while regexes containing `:` will be evaluated against the
  scheme and port of an origin (i.e.
  `^https?://(.*[.])?example\.org(:8000)?$`).
  [#4261](https://github.com/Kong/kong/pull/4261)
- oauth2: fix a runtime error when using a global token against a plugin
  not configured as global (i.e. with `global_credentials = false`).
  [#4262](https://github.com/Kong/kong/pull/4262)

##### Admin API

- Improve performance of the `PUT` method in auth plugins endpoints (e.g.
  `/consumers/:consumers/basic-auth/:basicauth_credentials`) by preventing
  a unnecessary read-before-write.
  [#4206](https://github.com/Kong/kong/pull/4206)

[Back to TOC](#table-of-contents)

## [1.0.2]

> Released on: 2019/01/18

This is a hotfix release mainly addressing an issue when connecting to the
datastore over TLS (Cassandra and PostgreSQL).

### Fixes

##### Core

- Fix an issue that would prevent Kong from starting when connecting to
  its datastore over TLS. [#4214](https://github.com/Kong/kong/pull/4214)
  [#4218](https://github.com/Kong/kong/pull/4218)
- Ensure plugins added via `PUT` get enabled without requiring a restart.
  [#4220](https://github.com/Kong/kong/pull/4220)

##### Plugins

- zipkin
  - Fix a logging failure when DNS is not resolved.
    [kong-plugin-zipkin@a563f51](https://github.com/Kong/kong-plugin-zipkin/commit/a563f513f943ba0a30f3c69373d9092680a8f670)
  - Avoid sending redundant tags.
    [kong-plugin-zipkin/pull/28](https://github.com/Kong/kong-plugin-zipkin/pull/28)
  - Move `run_on` field to top level plugin schema instead of its config.
    [kong-plugin-zipkin/pull/38](https://github.com/Kong/kong-plugin-zipkin/pull/38)

[Back to TOC](#table-of-contents)

## [1.0.1]

> Released on: 2019/01/16

This is a patch release in the 1.0 series. Being a patch release, it strictly
contains performance improvements and bugfixes. The are no new features or
breaking changes.

:red_circle: **Post-release note (as of 2019/01/17)**: A regression has been
observed with this version, preventing Kong from starting when connecting to
its datastore over TLS. Installing this version is discouraged; consider
upgrading to [1.0.2](#102).

### Changes

##### Core

- :rocket: Assorted changes for warmup time improvements over Kong 1.0.0
  [#4138](https://github.com/kong/kong/issues/4138),
  [#4164](https://github.com/kong/kong/issues/4164),
  [#4178](https://github.com/kong/kong/pull/4178),
  [#4179](https://github.com/kong/kong/pull/4179),
  [#4182](https://github.com/kong/kong/pull/4182)

### Fixes

##### Configuration

- Ensure `lua_ssl_verify_depth` works even when `lua_ssl_trusted_certificate`
  is not set
  [#4165](https://github.com/kong/kong/pull/4165).
  Thanks [@rainest](https://github.com/rainest) for the patch.
- Ensure Kong starts when only a `stream` listener is enabled
  [#4195](https://github.com/kong/kong/pull/4195)
- Ensure Postgres works with non-`public` schemas
  [#4198](https://github.com/kong/kong/pull/4198)

##### Core

- Fix an artifact in upstream migrations where `created_at`
  timestamps would occasionally display fractional values
  [#4183](https://github.com/kong/kong/issues/4183),
  [#4204](https://github.com/kong/kong/pull/4204)
- Fixed issue with HTTP/2 support advertisement
  [#4203](https://github.com/kong/kong/pull/4203)

##### Admin API

- Fixed handling of invalid targets in `/upstreams` endpoints
  for health checks
  [#4132](https://github.com/kong/kong/issues/4132),
  [#4205](https://github.com/kong/kong/pull/4205)
- Fixed the `/plugins/schema/:name` endpoint, as it was failing in
  some cases (e.g. the `datadog` plugin) and producing incorrect
  results in others (e.g. `request-transformer`).
  [#4136](https://github.com/kong/kong/issues/4136),
  [#4137](https://github.com/kong/kong/issues/4137)
  [#4151](https://github.com/kong/kong/pull/4151),
  [#4162](https://github.com/kong/kong/pull/4151)

##### Plugins

- Fix PDK memory leaks in `kong.service.response` and `kong.ctx`
  [#4143](https://github.com/kong/kong/pull/4143),
  [#4172](https://github.com/kong/kong/pull/4172)

[Back to TOC](#table-of-contents)

## [1.0.0]

> Released on: 2018/12/18

This is a major release, introducing new features such as **Service Mesh** and
**Stream Routing** support, as well as a **New Migrations** framework. It also
includes version 1.0.0 of the **Plugin Development Kit**. It contains a large
number of other features and fixes, listed below. Also, all plugins included
with Kong 1.0 are updated to use version 1.0 of the PDK.

As usual, major version upgrades require database migrations and changes to the
Nginx configuration file (if you customized the default template). Please take
a few minutes to read the [1.0 Upgrade
Path](https://github.com/Kong/kong/blob/master/UPGRADE.md) for more details
regarding breaking changes and migrations before planning to upgrade your Kong
cluster.

Being a major version, all entities and concepts that were marked as deprecated
in Kong 0.x are now removed in Kong 1.0. The deprecated features are retained
in [Kong 0.15](#0150), the final entry in the Kong 0.x series, which is being
released simultaneously to Kong 1.0.

### Changes

Kong 1.0 includes all breaking changes from 0.15, as well as the removal
of deprecated concepts.

##### Dependencies

- The required OpenResty version is still 1.13.6.2, but for a full feature set
  including stream routing and Service Mesh abilities with mutual TLS, Kong's
  [openresty-patches](https://github.com/kong/openresty-patches) must be
  applied (those patches are already bundled with our official distribution
  packages). Kong in HTTP(S) Gateway scenarios does not require these patches.
- Service Mesh abilities require at least OpenSSL version 1.1.1. In our
  official distribution packages, OpenSSL has been bumped to 1.1.1.
  [#4005](https://github.com/Kong/kong/pull/4005)

##### Configuration

- :warning: The `custom_plugins` directive is removed (deprecated since 0.14.0,
  July 2018). Use `plugins` instead.
- Modifications must be applied to the Nginx configuration. You are not
  affected by this change if you do not use a custom Nginx template. See the
  [1.0 Upgrade Path](https://github.com/Kong/kong/blob/master/UPGRADE.md) for
  a diff of changes to apply.
- The default value for `cassandra_lb_policy` changed from `RoundRobin` to
  `RequestRoundRobin`. This helps reducing the amount of new connections being
  opened during a request when using the Cassandra strategy.
  [#4004](https://github.com/Kong/kong/pull/4004)

##### Core

- :warning: The **API** entity and related concepts such as the `/apis`
  endpoint, are removed (deprecated since 0.13.0, March 2018). Use **Routes**
  and **Services** instead.
- :warning: The **old DAO** implementation is removed, along with the
  **old schema** validation library (`apis` was the last entity using it).
  Use the new schema format instead in custom plugins.
  To ease the transition of plugins, the plugin loader in 1.0 includes
  a _best-effort_ schema auto-translator, which should be sufficient for many
  plugins.
- Timestamps now bear millisecond precision in their decimal part.
  [#3660](https://github.com/Kong/kong/pull/3660)
- The PDK function `kong.request.get_body` will now return `nil, err, mime`
  when the body is valid JSON but neither an object nor an array.
  [#4063](https://github.com/Kong/kong/pull/4063)

##### CLI

- :warning: The new migrations framework (detailed below) has a different usage
  (and subcommands) compared to its predecessor.
  [#3802](https://github.com/Kong/kong/pull/3802)

##### Admin API

- :warning: In the 0.14.x release, Upstreams, Targets, and Plugins were still
  implemented using the old DAO and Admin API. In 0.15.0 and 1.0.0, all core
  entities use the new `kong.db` DAO, and their endpoints have been upgraded to
  the new Admin API (see below for details).
  [#3689](https://github.com/Kong/kong/pull/3689)
  [#3739](https://github.com/Kong/kong/pull/3739)
  [#3778](https://github.com/Kong/kong/pull/3778)

A summary of the changes introduced in the new Admin API:

- Pagination has been included in all "multi-record" endpoints, and pagination
  control fields are different than in 0.14.x.
- Filtering now happens via URL path changes (`/consumers/x/plugins`) instead
  of querystring fields (`/plugins?consumer_id=x`).
- Array values can't be coerced from comma-separated strings anymore. They must
  now be "proper" JSON values on JSON requests, or use a new syntax on
  form-url-encoded or multipart requests.
- Error messages have been been reworked from the ground up to be more
  consistent, precise and informative.
- The `PUT` method has been reimplemented with idempotent behavior and has
  been added to some entities that didn't have it.

For more details about the new Admin API, please visit the official docs:
https://docs.konghq.com/

##### Plugins

- :warning: The `galileo` plugin has been removed (deprecated since 0.13.0).
  [#3960](https://github.com/Kong/kong/pull/3960)
- :warning: Some internal modules that were occasionally used by plugin authors
  before the introduction of the Plugin Development Kit (PDK) in 0.14.0 are now
  removed:
  - The `kong.tools.ip` module was removed. Use `kong.ip` from the PDK instead.
  - The `kong.tools.public` module was removed. Use the various equivalent
    features from the PDK instead.
  - The `kong.tools.responses` module was removed. Please use
    `kong.response.exit` from the PDK instead. You might want to use
    `kong.log.err` to log internal server errors as well.
  - The `kong.api.crud_helpers` module was removed (deprecated since the
    introduction of the new DAO in 0.13.0). Use `kong.api.endpoints` instead
    if you need to customize the auto-generated endpoints.
- All bundled plugins' schemas and custom entities have been updated to the new
  `kong.db` module, and their APIs have been updated to the new Admin API,
  which is described in the above section.
  [#3766](https://github.com/Kong/kong/pull/3766)
  [#3774](https://github.com/Kong/kong/pull/3774)
  [#3778](https://github.com/Kong/kong/pull/3778)
  [#3839](https://github.com/Kong/kong/pull/3839)
- :warning: All plugins migrations have been converted to the new migration
  framework. Custom plugins must use the new migration framework from 0.15
  onwards.

### Additions

##### :fireworks: Service Mesh and Stream Routes

Kong's Service Mesh support resulted in a number of additions to Kong's
configuration, Admin API, and plugins that deserve their own section in
this changelog.

- **Support for TCP & TLS Stream Routes** via the new `stream_listen` config
  option. [#4009](https://github.com/Kong/kong/pull/4009)
- A new `origins` config property allows overriding hosts from Kong.
  [#3679](https://github.com/Kong/kong/pull/3679)
- A `transparent` suffix added to stream listeners allows for setting up a
  dynamic Service Mesh with `iptables`.
  [#3884](https://github.com/Kong/kong/pull/3884)
- Kong instances can now create a shared internal Certificate Authority, which
  is used for Service Mesh TLS traffic.
  [#3906](https://github.com/Kong/kong/pull/3906)
  [#3861](https://github.com/Kong/kong/pull/3861)
- Plugins get a new `run_on` field to control how they behave in a Service Mesh
  environment.
  [#3930](https://github.com/Kong/kong/pull/3930)
  [#4066](https://github.com/Kong/kong/pull/4066)
- There is a new phase called `preread`. This is where stream traffic routing
  is done.

##### Configuration

- A new `dns_valid_ttl` property can be set to forcefully override the TTL
  value of all resolved DNS records.
  [#3730](https://github.com/Kong/kong/pull/3730)
- A new `pg_timeout` property can be set to configure the timeout of PostgreSQL
  connections. [#3808](https://github.com/Kong/kong/pull/3808)
- `upstream_keepalive` can now be disabled when set to 0.
  Thanks [@pryorda](https://github.com/pryorda) for the patch.
  [#3716](https://github.com/Kong/kong/pull/3716)
- The new `transparent` suffix also applies to the `proxy_listen` directive.

##### CLI

- :fireworks: **New migrations framework**. This new implementation supports
  no-downtime, Blue/Green migrations paths that will help sustain Kong 1.0's
  stability. It brings a considerable number of other improvements, such as new
  commands, better support for automation, improved CLI logging, and many
  more. Additionally, this new framework alleviates the old limitation around
  multiple nodes running concurrent migrations. See the related PR for a
  complete list of improvements.
  [#3802](https://github.com/Kong/kong/pull/3802)

##### Core

- :fireworks: **Support for TLS 1.3**. The support for OpenSSL 1.1.1 (bumped in our
  official distribution packages) not only enabled Service Mesh features, but
  also unlocks support for the latest version of the TLS protocol.
- :fireworks: **Support for HTTPS in active healthchecks**.
  [#3815](https://github.com/Kong/kong/pull/3815)
- :fireworks: Improved router rebuilds resiliency by reducing database accesses
  in high concurrency scenarios.
  [#3782](https://github.com/Kong/kong/pull/3782)
- :fireworks: Significant performance improvements in the core's plugins
  runloop. [#3794](https://github.com/Kong/kong/pull/3794)
- PDK improvements:
  - New `kong.node` module. [#3826](https://github.com/Kong/kong/pull/3826)
  - New functions `kong.response.get_path_with_query()` and
    `kong.request.get_start_time()`.
    [#3842](https://github.com/Kong/kong/pull/3842)
  - Getters and setters for Service, Route, Consumer, and Credential.
    [#3916](https://github.com/Kong/kong/pull/3916)
  - `kong.response.get_source()` returns `error` on nginx-produced errors.
    [#4006](https://github.com/Kong/kong/pull/4006)
  - `kong.response.exit()` can be used in the `header_filter` phase, but only
    without a body. [#4039](https://github.com/Kong/kong/pull/4039)
- Schema improvements:
  - New field validators: `distinct`, `ne`, `is_regex`, `contains`, `gt`.
  - Adding a new field which has a default value to a schema no longer requires
    a migration.
    [#3756](https://github.com/Kong/kong/pull/3756)

##### Admin API

- :fireworks: **Routes now have a `name` field (like Services)**.
  [#3764](https://github.com/Kong/kong/pull/3764)
- Multipart parsing support. [#3776](https://github.com/Kong/kong/pull/3776)
- Admin API errors expose the name of the current strategy.
  [#3612](https://github.com/Kong/kong/pull/3612)

##### Plugins

- :fireworks: aws-lambda: **Support for Lambda Proxy Integration** with the new
  `is_proxy_integration` property.
  Thanks [@aloisbarreras](https://github.com/aloisbarreras) for the patch!
  [#3427](https://github.com/Kong/kong/pull/3427/).
- http-log: Support for buffering logging messages in a configurable logging
  queue. [#3604](https://github.com/Kong/kong/pull/3604)
- Most plugins' logic has been rewritten with the PDK instead of using internal
  Kong functions or ngx_lua APIs.

### Fixes

##### Core

- Fix an issue which would insert an extra `/` in the upstream URL when the
  request path was longer than the configured Route's `path` attribute.
  [#3780](https://github.com/kong/kong/pull/3780)
- Ensure better backwards-compatibility between the new DAO and existing core
  runloop code regarding null values.
  [#3772](https://github.com/Kong/kong/pull/3772)
  [#3710](https://github.com/Kong/kong/pull/3710)
- Ensure support for Datastax Enterprise 6.x. Thanks
  [@gchristidis](https://github.com/gchristidis) for the patch!
  [#3873](https://github.com/Kong/kong/pull/3873)
- Various issues with the PostgreSQL DAO strategy were addressed.
- Various issues related to the new schema library bundled with the new DAO
  were addressed.
- PDK improvements:
    - `kong.request.get_path()` and other functions now properly handle cases
      when `$request_uri` is nil.
      [#3842](https://github.com/Kong/kong/pull/3842)

##### Admin API

- Ensure the `/certificates` endpoints properly returns all SNIs configured on
  a given certificate. [#3722](https://github.com/Kong/kong/pull/3722)
- Ensure the `upstreams/:upstream/targets/...` endpoints returns an empty JSON
  array (`[]`) instead of an empty object (`{}`) when no targets exist.
  [#4058](https://github.com/Kong/kong/pull/4058)
- Improved inferring of arguments with `application/x-www-form-urlencoded`.
  [#3770](https://github.com/Kong/kong/pull/3770)
- Fix the handling of defaults values in some cases when using `PATCH`.
  [#3910](https://github.com/Kong/kong/pull/3910)

##### Plugins

- cors:
  - Ensure `Vary: Origin` is set when `config.credentials` is enabled.
    Thanks [@marckhouzam](https://github.com/marckhouzam) for the patch!
    [#3765](https://github.com/Kong/kong/pull/3765)
  - Return HTTP 200 instead of 204 for preflight requests. Thanks
    [@aslafy-z](https://github.com/aslafy-z) for the patch!
    [#4029](https://github.com/Kong/kong/pull/4029)
  - Ensure request origins specified as flat strings are safely validated.
    [#3872](https://github.com/Kong/kong/pull/3872)
- acl: Minor performance improvements by ensuring proper caching of computed
  values.
  [#4040](https://github.com/Kong/kong/pull/4040)
- correlation-id: Prevent an error to be thrown when the access phase was
  skipped, such as on nginx-produced errors.
  [#4006](https://github.com/Kong/kong/issues/4006)
- aws-lambda: When the client uses HTTP/2, strip response headers that are
  disallowed by the protocols.
  [#4032](https://github.com/Kong/kong/pull/4032)
- rate-limiting & response-ratelimiting: Improve efficiency by avoiding
  unnecessary Redis `SELECT` operations.
  [#3973](https://github.com/Kong/kong/pull/3973)

[Back to TOC](#table-of-contents)

## [0.15.0]

> Released on: 2018/12/18

This is the last release in the 0.x series, giving users one last chance to
upgrade while still using some of the options and concepts that were marked as
deprecated in Kong 0.x and were removed in Kong 1.0.

For a list of additions and fixes in Kong 0.15, see the [1.0.0](#100)
changelog. This release includes all new features included in 1.0 (Service
Mesh, Stream Routes and New Migrations), but unlike Kong 1.0, it retains a lot
of the deprecated functionality, like the **API** entity, around. Still, Kong
0.15 does have a number of breaking changes related to functionality that has
changed since version 0.14 (see below).

If you are starting with Kong, we recommend you to use 1.0.0 instead of this
release.

If you are already using Kong 0.14, our recommendation is to plan to move to
1.0 -- see the [1.0 Upgrade
Path](https://github.com/kong/kong/blob/master/UPGRADE.md) document for
details. Upgrading to 0.15.0 is only recommended if you can't do away with the
deprecated features but you need some fixes or new features right now.

### Changes

##### Dependencies

- The required OpenResty version is still 1.13.6.2, but for a full feature set
  including stream routing and Service Mesh abilities with mutual TLS, Kong's
  [openresty-patches](https://github.com/kong/openresty-patches) must be
  applied (those patches are already bundled with our official distribution
  packages). Kong in HTTP(S) Gateway scenarios does not require these patches.
- Service Mesh abilities require at least OpenSSL version 1.1.1. In our
  official distribution packages, OpenSSL has been bumped to 1.1.1.
  [#4005](https://github.com/Kong/kong/pull/4005)

##### Configuration

- The default value for `cassandra_lb_policy` changed from `RoundRobin` to
  `RequestRoundRobin`. This helps reducing the amount of new connections being
  opened during a request when using the Cassandra strategy.
  [#4004](https://github.com/Kong/kong/pull/4004)

##### Core

- Timestamps now bear millisecond precision in their decimal part.
  [#3660](https://github.com/Kong/kong/pull/3660)
- The PDK function `kong.request.get_body` will now return `nil, err, mime`
  when the body is valid JSON but neither an object nor an array.
  [#4063](https://github.com/Kong/kong/pull/4063)

##### CLI

- :warning: The new migrations framework (detailed in the [1.0.0
  changelog](#100)) has a different usage (and subcommands) compared to its
  predecessor.
  [#3802](https://github.com/Kong/kong/pull/3802)

##### Admin API

- :warning: In the 0.14.x release, Upstreams, Targets, and Plugins were still
  implemented using the old DAO and Admin API. In 0.15.0 and 1.0.0, all core
  entities use the new `kong.db` DAO, and their endpoints have been upgraded to
  the new Admin API (see below for details).
  [#3689](https://github.com/Kong/kong/pull/3689)
  [#3739](https://github.com/Kong/kong/pull/3739)
  [#3778](https://github.com/Kong/kong/pull/3778)

A summary of the changes introduced in the new Admin API:

- Pagination has been included in all "multi-record" endpoints, and pagination
  control fields are different than in 0.14.x.
- Filtering now happens via URL path changes (`/consumers/x/plugins`) instead
  of querystring fields (`/plugins?consumer_id=x`).
- Array values can't be coherced from comma-separated strings. They must be
  "proper" JSON values on JSON requests, or use a new syntax on
  form-url-encoded or multipart requests.
- Error messages have been been reworked from the ground up to be more
  consistent, precise and informative.
- The `PUT` method has been reimplemented with idempotent behavior and has
  been added to some entities that didn't have it.

For more details about the new Admin API, please visit the official docs:
https://docs.konghq.com/

##### Plugins

- All bundled plugins' schemas and custom entities have been updated to the new
  `kong.db` module, and their APIs have been updated to the new Admin API,
  which is described in the above section.
  [#3766](https://github.com/Kong/kong/pull/3766)
  [#3774](https://github.com/Kong/kong/pull/3774)
  [#3778](https://github.com/Kong/kong/pull/3778)
  [#3839](https://github.com/Kong/kong/pull/3839)
- :warning: All plugins migrations have been converted to the new migration
  framework. Custom plugins must use the new migration framework from 0.15
  onwards.

### Additions

Kong 0.15.0 contains the same additions as 1.0.0. See the [1.0.0
changelog](#100) for a complete list.

### Fixes

Kong 0.15.0 contains the same fixes as 1.0.0. See the [1.0.0 changelog](#100)
for a complete list.

[Back to TOC](#table-of-contents)

## [0.14.1]

> Released on: 2018/08/21

### Additions

##### Plugins

- jwt: Support for tokens signed with HS384 and HS512.
  Thanks [@kepkin](https://github.com/kepkin) for the patch.
  [#3589](https://github.com/Kong/kong/pull/3589)
- acl: Add a new `hide_groups_header` configuration option. If enabled, this
  option prevents the plugin from injecting the `X-Consumer-Groups` header
  into the upstream request.
  Thanks [@jeremyjpj0916](https://github.com/jeremyjpj0916) for the patch!
  [#3703](https://github.com/Kong/kong/pull/3703)

### Fixes

##### Core

- Prevent some plugins from breaking in subtle ways when manipulating some
  entities and their attributes. An example of such breaking behavior could be
  observed when Kong was wrongly injecting `X-Consumer-Username: userdata:
  NULL` in upstream requests headers, instead of not injecting this header at
  all.
  [#3714](https://github.com/Kong/kong/pull/3714)
- Fix an issue which, in some cases, prevented the use of Kong with Cassandra
  in environments where DNS load-balancing is in effect for contact points
  provided as hostnames (e.g. Kubernetes with `cassandra_contact_points =
  cassandra`).
  [#3693](https://github.com/Kong/kong/pull/3693)
- Fix an issue which prevented the use of UNIX domain sockets in some logging
  plugins, and custom plugins making use of such sockets.
  Thanks [@rucciva](https://github.com/rucciva) for the patch.
  [#3633](https://github.com/Kong/kong/pull/3633)
- Avoid logging false-negative error messages related to worker events.
  [#3692](https://github.com/Kong/kong/pull/3692)

##### CLI

- Database connectivity errors are properly prefixed with the database name
  again (e.g. `[postgres]`).
  [#3648](https://github.com/Kong/kong/pull/3648)

##### Plugins

- zipkin
  - Allow usage of the plugin with the deprecated "API" entity, and introduce
    a new `kong.api` tag.
    [kong-plugin-zipkin/commit/4a645e9](https://github.com/Kong/kong-plugin-zipkin/commit/4a645e940e560f2e50567e0360b5df3b38f74853)
  - Properly report the `kong.credential` tag.
    [kong-plugin-zipkin/commit/c627c36](https://github.com/Kong/kong-plugin-zipkin/commit/c627c36402c9a14cc48011baa773f4ee08efafcf)
  - Ensure the plugin does not throw errors when no Route was matched.
    [kong-plugin-zipkin#19](https://github.com/Kong/kong-plugin-zipkin/issues/19)
- basic-auth: Passwords with whitespaces are not trimmed anymore.
  Thanks [@aloisbarreras](https://github.com/aloisbarreras) for the patch.
  [#3650](https://github.com/Kong/kong/pull/3650)
- hmac-auth: Ensure backward compatibility for clients generating signatures
  without the request's querystring, as is the case for Kong versions prior to
  0.14.0, which broke this behavior. Users of this plugin on previous versions
  of Kong can now safely upgrade to the 0.14 family.
  Thanks [@mlehner616](https://github.com/mlehner616) for the patch!
  [#3699](https://github.com/Kong/kong/pull/3699)
- ldap-auth
    - Set the WWW-Authenticate header authentication scheme accordingly with
      the `conf.header_type` property, which allows browsers to show the
      authentication popup automatically. Thanks
      [@francois-maillard](https://github.com/francois-maillard) for the patch.
      [#3656](https://github.com/Kong/kong/pull/3656)
    - Invalid authentication attempts do not block subsequent valid attempts
      anymore.
      [#3677](https://github.com/Kong/kong/pull/3677)

[Back to TOC](#table-of-contents)

## [0.14.0] - 2018/07/05

This release introduces the first version of the **Plugin Development Kit**: a
Lua SDK, comprised of a set of functions to ease the development of
custom plugins.

Additionally, it contains several major improvements consolidating Kong's
feature set and flexibility, such as the support for `PUT` endpoints on the
Admin API for idempotent workflows, the execution of plugins during
Nginx-produced errors, and the injection of **Nginx directives** without having
to rely on the custom Nginx configuration pattern!

Finally, new bundled plugins allow Kong to better integrate with **Cloud
Native** environments, such as Zipkin and Prometheus.

As usual, major version upgrades require database migrations and changes to the
Nginx configuration file (if you customized the default template). Please take
a few minutes to read the [0.14 Upgrade
Path](https://github.com/Kong/kong/blob/master/UPGRADE.md#upgrade-to-014x) for
more details regarding breaking changes and migrations before planning to
upgrade your Kong cluster.

### Breaking Changes

##### Dependencies

- :warning: The required OpenResty version has been bumped to 1.13.6.2. If you
  are installing Kong from one of our distribution packages, you are not
  affected by this change.
  [#3498](https://github.com/Kong/kong/pull/3498)
- :warning: Support for PostgreSQL 9.4 (deprecated in 0.12.0) is now dropped.
  [#3490](https://github.com/Kong/kong/pull/3490)
- :warning: Support for Cassandra 2.1 (deprecated in 0.12.0) is now dropped.
  [#3490](https://github.com/Kong/kong/pull/3490)

##### Configuration

- :warning: The `server_tokens` and `latency_tokens` configuration properties
  have been removed. Instead, a new `headers` configuration properties replaces
  them and allows for more granular settings of injected headers (e.g.
  `Server`, `Via`, `X-Kong-*-Latency`, etc...).
  [#3300](https://github.com/Kong/kong/pull/3300)
- :warning: New required `lua_shared_dict` entries must be added to the Nginx
  configuration. You are not affected by this change if you do not use a custom
  Nginx template.
  [#3557](https://github.com/Kong/kong/pull/3557)
- :warning: Other important modifications must be applied to the Nginx
  configuration. You are not affected by this change if you do not use a custom
  Nginx template.
  [#3533](https://github.com/Kong/kong/pull/3533)

##### Plugins

- :warning: The Runscope plugin has been dropped, based on the EoL announcement
  made by Runscope about their Traffic Inspector product.
  [#3495](https://github.com/Kong/kong/pull/3495)

##### Admin API

- :warning: The SSL Certificates and SNI entities have moved to the new DAO
  implementation. As such, the `/certificates` and `/snis` endpoints have
  received notable usability improvements, but suffer from a few breaking
  changes.
  [#3386](https://github.com/Kong/kong/pull/3386)
- :warning: The Consumers entity has moved to the new DAO implementation. As
  such, the `/consumers` endpoint has received notable usability improvements,
  but suffers from a few breaking changes.
  [#3437](https://github.com/Kong/kong/pull/3437)

### Changes

##### Configuration

- The default value of `db_cache_ttl` is now `0` (disabled). Now that our level
  of confidence around the new caching mechanism introduced in 0.11.0 is high
  enough, we consider `0` (no TTL) to be an appropriate default for production
  environments, as it offers a smoother cache consumption behavior and reduces
  database pressure.
  [#3492](https://github.com/Kong/kong/pull/3492)

##### Core

- :fireworks: Serve stale data from the database cache when the datastore
  cannot be reached. Such stale items are "resurrected" for `db_resurrect_ttl`
  seconds (see configuration section).
  [#3579](https://github.com/Kong/kong/pull/3579)
- Reduce LRU churning in the database cache against some workloads.
  [#3550](https://github.com/Kong/kong/pull/3550)

### Additions

##### Configuration

- :fireworks: **Support for injecting Nginx directives via configuration
  properties** (in the `kong.conf` file or via environment variables)! This new
  way of customizing the Nginx configuration should render obsolete the old way
  of maintaining a custom Nginx template in most cases!
  [#3530](https://github.com/Kong/kong/pull/3530)
- :fireworks: **Support for selectively disabling bundled plugins**. A new
  `plugins` configuration property is introduced, and is used to specify which
  plugins should be loaded by the node. Custom plugins should now be specified
  in this new property, and the `custom_plugins` property is **deprecated**.
  If desired, Kong administrators can specify a minimal set of plugins to load
  (instead of the default, bundled plugins), and **improve P99 latency**
  thanks to the resulting decrease in database traffic.
  [#3387](https://github.com/Kong/kong/pull/3387)
- The new `headers` configuration property allows for specifying the injection
  of a new header: `X-Kong-Upstream-Status`. When enabled, Kong will inject
  this header containing the HTTP status code of the upstream response in the
  client response. This is particularly useful for clients to distinguish
  upstream statuses upon rewriting of the response by Kong.
  [#3263](https://github.com/Kong/kong/pull/3263)
- A new `db_resurrect_ttl` configuration property can be set to customize
  the amount of time stale data can be resurrected for when it cannot be
  refreshed. Defaults to 30 seconds.
  [#3579](https://github.com/Kong/kong/pull/3579)
- Two new Cassandra load balancing policies are available: `RequestRoundRobin`
  and `RequestDCAwareRoundRobin`. Both policies guarantee that the same peer
  will be reused across several queries during the lifetime of a request, thus
  guaranteeing no new connection will be opened against a peer during this
  request.
  [#3545](https://github.com/Kong/kong/pull/3545)

##### Core

- :fireworks: **Execute plugins on Nginx-produced errors.** Now, when Nginx
  produces a 4xx error (upon invalid requests) or 5xx (upon failure from the
  load balancer to connect to a Service), Kong will execute the response phases
  of its plugins (`header_filter`, `body_filter`, `log`). As such, Kong logging
  plugins are not blind to such Nginx-produced errors anymore, and will start
  properly reporting them. Plugins should be built defensively against cases
  where their `rewrite` or `access` phases were not executed.
  [#3533](https://github.com/Kong/kong/pull/3533)
- :fireworks: **Support for cookie-based load balancing!**
  [#3472](https://github.com/Kong/kong/pull/3472)

##### Plugins

- :fireworks: **Introduction of the Plugin Development Kit!** A set of Lua
  functions and variables that will greatly ease and speed up the task of
  developing custom plugins.
  The Plugin Development Kit (PDK) allows the retrieval and manipulation of the
  request and response objects, as well as interacting with various core
  components (e.g. logging, load balancing, DAO, etc...) without having to rely
  on OpenResty functions, and with the guarantee of their forward-compatibility
  with future versions of Kong.
  [#3556](https://github.com/Kong/kong/pull/3556)
- :fireworks: **New bundled plugin: Zipkin**! This plugin allows Kong to sample
  traces and report them to a running Zipkin instance.
  (See: https://github.com/Kong/kong-plugin-zipkin)
  [#3434](https://github.com/Kong/kong/pull/3434)
- :fireworks: **New bundled plugin: Prometheus**! This plugin allows Kong to
  expose metrics in the Prometheus Exposition format. Available metrics include
  HTTP status codes, latencies histogram, bandwidth, and more...
  (See: https://github.com/Kong/kong-plugin-prometheus)
  [#3547](https://github.com/Kong/kong/pull/3547)
- :fireworks: **New bundled plugin: Azure Functions**! This plugin can be used
  to invoke [Microsoft Azure
  Functions](https://azure.microsoft.com/en-us/services/functions/), similarly
  to the already existing AWS Lambda and OpenWhisk plugins.
  (See: https://github.com/Kong/kong-plugin-azure-functions)
  [#3428](https://github.com/Kong/kong/pull/3428)
- :fireworks: **New bundled plugin: Serverless Functions**! Dynamically run Lua
  without having to write a full-fledged plugin. Lua code snippets can be
  uploaded via the Admin API and be executed during Kong's `access` phase.
  (See: https://github.com/Kong/kong-plugin-serverless-functions)
  [#3551](https://github.com/Kong/kong/pull/3551)
- jwt: Support for limiting the allowed expiration period of JWT tokens. A new
  `config.maximum_expiration` property can be set to indicate the maximum
  number of seconds the `exp` claim may be ahead in the future.
  Thanks [@mvanholsteijn](https://github.com/mvanholsteijn) for the patch!
  [#3331](https://github.com/Kong/kong/pull/3331)
- aws-lambda: Add `us-gov-west-1` to the list of allowed regions.
  [#3529](https://github.com/Kong/kong/pull/3529)

##### Admin API

- :fireworks: Support for `PUT` in new endpoints (e.g. `/services/{id or
  name}`, `/routes/{id}`, `/consumers/{id or username}`), allowing the
  development of idempotent configuration workflows when scripting the Admin
  API.
  [#3416](https://github.com/Kong/kong/pull/3416)
- Support for `PATCH` and `DELETE` on the `/services/{name}`,
  `/consumers/{username}`, and `/snis/{name}` endpoints.
  [#3416](https://github.com/Kong/kong/pull/3416)

### Fixes

##### Configuration

- Properly support IPv6 addresses in `proxy_listen` and `admin_listen`
  configuration properties.
  [#3508](https://github.com/Kong/kong/pull/3508)

##### Core

- IPv6 nameservers with a scope are now ignored by the DNS resolver.
  [#3478](https://github.com/Kong/kong/pull/3478)
- SRV records without a port number now returns the default port instead of
  `0`.
  [#3478](https://github.com/Kong/kong/pull/3478)
- Ensure DNS-based round robin load balancing starts at a randomized position
  to prevent all Nginx workers from starting with the same peer.
  [#3478](https://github.com/Kong/kong/pull/3478)
- Properly report timeouts in passive health checks. Previously, connection
  timeouts were counted as `tcp_failures`, and upstream timeouts were ignored.
  Health check users should ensure that their `timeout` settings reflect their
  intended behavior.
  [#3539](https://github.com/Kong/kong/pull/3539)
- Ensure active health check probe requests send the `Host` header.
  [#3496](https://github.com/Kong/kong/pull/3496)
- Overall, more reliable health checks healthiness counters behavior.
  [#3496](https://github.com/Kong/kong/pull/3496)
- Do not set `Content-Type` headers on HTTP 204 No Content responses.
  [#3351](https://github.com/Kong/kong/pull/3351)
- Ensure the PostgreSQL connector of the new DAO (used by Services, Routes,
  Consumers, and SSL certs/SNIs) is now fully re-entrant and properly behaves
  in busy workloads (e.g. scripting requests to the Admin API).
  [#3423](https://github.com/Kong/kong/pull/3423)
- Properly route HTTP/1.0 requests without a Host header when using the old
  deprecated "API" entity.
  [#3438](https://github.com/Kong/kong/pull/3438)
- Ensure that all Kong-produced errors respect the `headers` configuration
  setting (previously `server_tokens`) and do not include the `Server` header
  if not configured.
  [#3511](https://github.com/Kong/kong/pull/3511)
- Harden an existing Cassandra migration.
  [#3532](https://github.com/Kong/kong/pull/3532)
- Prevent the load balancer from needlessly rebuilding its state when creating
  Targets.
  [#3477](https://github.com/Kong/kong/pull/3477)
- Prevent some harmless error logs to be printed during startup when
  initialization takes more than a few seconds.
  [#3443](https://github.com/Kong/kong/pull/3443)

##### Plugins

- hmac: Ensure that empty request bodies do not pass validation if there is no
  digest header.
  Thanks [@mvanholsteijn](https://github.com/mvanholsteijn) for the patch!
  [#3347](https://github.com/Kong/kong/pull/3347)
- response-transformer: Prevent the plugin from throwing an error when its
  `access` handler did not get a chance to run (e.g. on short-circuited,
  unauthorized requests).
  [#3524](https://github.com/Kong/kong/pull/3524)
- aws-lambda: Ensure logging plugins subsequently run when this plugin
  terminates.
  [#3512](https://github.com/Kong/kong/pull/3512)
- request-termination: Ensure logging plugins subsequently run when this plugin
  terminates.
  [#3513](https://github.com/Kong/kong/pull/3513)

##### Admin API

- Requests to `/healthy` and `/unhealthy` endpoints for upstream health checks
  now properly propagate the new state to other nodes of a Kong cluster.
  [#3464](https://github.com/Kong/kong/pull/3464)
- Do not produce an HTTP 500 error when POST-ing to `/services` with an empty
  `url` argument.
  [#3452](https://github.com/Kong/kong/pull/3452)
- Ensure foreign keys are required when creating child entities (e.g.
  `service.id` when creating a Route). Previously some rows could have an empty
  `service_id` field.
  [#3548](https://github.com/Kong/kong/pull/3548)
- Better type inference in new endpoints (e.g. `/services`, `/routes`,
  `/consumers`) when using `application/x-www-form-urlencoded` MIME type.
  [#3416](https://github.com/Kong/kong/pull/3416)

[Back to TOC](#table-of-contents)

## [0.13.1] - 2018/04/23

This release contains numerous bug fixes and a few convenience features.
Notably, a best-effort/backwards-compatible approach is followed to resolve
`no memory` errors caused by the fragmentation of shared memory between the
core and plugins.

### Added

##### Core

- Cache misses are now stored in a separate shared memory zone from hits if
  such a zone is defined. This reduces cache turnover and can increase the
  cache hit ratio quite considerably.
  Users with a custom Nginx template are advised to define such a zone to
  benefit from this behavior:
  `lua_shared_dict kong_db_cache_miss 12m;`.
- We now ensure that the Cassandra or PostgreSQL instance Kong is connecting
  to falls within the supported version range. Deprecated versions result in
  warning logs. As a reminder, Kong 0.13.x supports Cassandra 2.2+,
  and PostgreSQL 9.5+. Cassandra 2.1 and PostgreSQL 9.4 are supported, but
  deprecated.
  [#3310](https://github.com/Kong/kong/pull/3310)
- HTTP 494 errors thrown by Nginx are now caught by Kong and produce a native,
  Kong-friendly response.
  Thanks [@ti-mo](https://github.com/ti-mo) for the contribution!
  [#3112](https://github.com/Kong/kong/pull/3112)

##### CLI

- Report errors when compiling custom Nginx templates.
  [#3294](https://github.com/Kong/kong/pull/3294)

##### Admin API

- Friendlier behavior of Routes schema validation: PATCH requests can be made
  without specifying all three of `methods`, `hosts`, or `paths` if at least
  one of the three is specified in the body.
  [#3364](https://github.com/Kong/kong/pull/3364)

##### Plugins

- jwt: Support for identity providers using JWKS by ensuring the
  `config.key_claim_name` values is looked for in the token header.
  Thanks [@brycehemme](https://github.com/brycehemme) for the contribution!
  [#3313](https://github.com/Kong/kong/pull/3313)
- basic-auth: Allow specifying empty passwords.
  Thanks [@zhouzhuojie](https://github.com/zhouzhuojie) and
  [@perryao](https://github.com/perryao) for the contributions!
  [#3243](https://github.com/Kong/kong/pull/3243)

### Fixed

##### Core

- Numerous users have reported `no memory` errors which were caused by
  circumstantial memory fragmentation. Such errors, while still possible if
  plugin authors are not careful, should now mostly be addressed.
  [#3311](https://github.com/Kong/kong/pull/3311)

  **If you are using a custom Nginx template, be sure to define the following
  shared memory zones to benefit from these fixes**:

  ```
  lua_shared_dict kong_db_cache_miss 12m;
  lua_shared_dict kong_rate_limiting_counters 12m;
  ```

##### CLI

- Redirect Nginx's stdout and stderr output to `kong start` when
  `nginx_daemon` is enabled (such as when using the Kong Docker image). This
  also prevents growing log files when Nginx redirects logs to `/dev/stdout`
  and `/dev/stderr` but `nginx_daemon` is disabled.
  [#3297](https://github.com/Kong/kong/pull/3297)

##### Admin API

- Set a Service's `port` to `443` when the `url` convenience parameter uses
  the `https://` scheme.
  [#3358](https://github.com/Kong/kong/pull/3358)
- Ensure PATCH requests do not return an error when un-setting foreign key
  fields with JSON `null`.
  [#3355](https://github.com/Kong/kong/pull/3355)
- Ensure the `/plugin/schema/:name` endpoint does not corrupt plugins' schemas.
  [#3348](https://github.com/Kong/kong/pull/3348)
- Properly URL-decode path segments of plugins endpoints accepting spaces
  (e.g. `/consumers/<consumer>/basic-auth/John%20Doe/`).
  [#3250](https://github.com/Kong/kong/pull/3250)
- Properly serialize boolean filtering values when using Cassandra.
  [#3362](https://github.com/Kong/kong/pull/3362)

##### Plugins

- rate-limiting/response-rate-limiting:
  - If defined in the Nginx configuration, will use a dedicated
    `lua_shared_dict` instead of using the `kong_cache` shared memory zone.
    This prevents memory fragmentation issues resulting in `no memory` errors
    observed by numerous users. Users with a custom Nginx template are advised
    to define such a zone to benefit from this fix:
    `lua_shared_dict kong_rate_limiting_counters 12m;`.
    [#3311](https://github.com/Kong/kong/pull/3311)
  - When using the Redis strategy, ensure the correct Redis database is
    selected. This issue could occur when several request and response
    rate-limiting were configured using different Redis databases.
    Thanks [@mengskysama](https://github.com/mengskysama) for the patch!
    [#3293](https://github.com/Kong/kong/pull/3293)
- key-auth: Respect request MIME type when re-encoding the request body
  if both `config.key_in_body` and `config.hide_credentials` are enabled.
  Thanks [@p0pr0ck5](https://github.com/p0pr0ck5) for the patch!
  [#3213](https://github.com/Kong/kong/pull/3213)
- oauth2: Return HTTP 400 on invalid `scope` type.
  Thanks [@Gman98ish](https://github.com/Gman98ish) for the patch!
  [#3206](https://github.com/Kong/kong/pull/3206)
- ldap-auth: Ensure the plugin does not throw errors when configured as a
  global plugin.
  [#3354](https://github.com/Kong/kong/pull/3354)
- hmac-auth: Verify signature against non-normalized (`$request_uri`) request
  line (instead of `$uri`).
  [#3339](https://github.com/Kong/kong/pull/3339)
- aws-lambda: Fix a typo in upstream headers sent to the function. We now
  properly send the `X-Amz-Log-Type` header.
  [#3398](https://github.com/Kong/kong/pull/3398)

[Back to TOC](#table-of-contents)

## [0.13.0] - 2018/03/22

This release introduces two new core entities that will improve the way you
configure Kong: **Routes** & **Services**. Those entities replace the "API"
entity and simplify the setup of non-naive use-cases by providing better
separation of concerns and allowing for plugins to be applied to specific
**endpoints**.

As usual, major version upgrades require database migrations and changes to
the Nginx configuration file (if you customized the default template).
Please take a few minutes to read the [0.13 Upgrade
Path](https://github.com/Kong/kong/blob/master/UPGRADE.md#upgrade-to-013x) for
more details regarding breaking changes and migrations before planning to
upgrade your Kong cluster.

### Breaking Changes

##### Configuration

- :warning: The `proxy_listen` and `admin_listen` configuration values have a
  new syntax. This syntax is more aligned with that of NGINX and is more
  powerful while also simpler. As a result, the following configuration values
  have been removed because superfluous: `ssl`, `admin_ssl`, `http2`,
  `admin_http2`, `proxy_listen_ssl`, and `admin_listen_ssl`.
  [#3147](https://github.com/Kong/kong/pull/3147)

##### Plugins

- :warning: galileo: As part of the Galileo deprecation path, the galileo
  plugin is not enabled by default anymore, although still bundled with 0.13.
  Users are advised to stop using the plugin, but for the time being can keep
  enabling it by adding it to the `custom_plugin` configuration value.
  [#3233](https://github.com/Kong/kong/pull/3233)
- :warning: rate-limiting (Cassandra): The default migration for including
  Routes and Services in plugins will remove and re-create the Cassandra
  rate-limiting counters table. This means that users that were rate-limited
  because of excessive API consumption will be able to consume the API until
  they reach their limit again. There is no such data deletion in PostgreSQL.
  [def201f](https://github.com/Kong/kong/commit/def201f566ccf2dd9b670e2f38e401a0450b1cb5)

### Changes

##### Dependencies

- **Note to Docker users**: The `latest` tag on Docker Hub now points to the
  **alpine** image instead of CentOS. This also applies to the `0.13.0` tag.
- The OpenResty version shipped with our default packages has been bumped to
  `1.13.6.1`. The 0.13.0 release should still be compatible with the OpenResty
  `1.11.2.x` series for the time being.
- Bumped [lua-resty-dns-client](https://github.com/Kong/lua-resty-dns-client)
  to `2.0.0`.
  [#3220](https://github.com/Kong/kong/pull/3220)
- Bumped [lua-resty-http](https://github.com/pintsized/lua-resty-http) to
  `0.12`.
  [#3196](https://github.com/Kong/kong/pull/3196)
- Bumped [lua-multipart](https://github.com/Kong/lua-multipart) to `0.5.5`.
  [#3318](https://github.com/Kong/kong/pull/3318)
- Bumped [lua-resty-healthcheck](https://github.com/Kong/lua-resty-healthcheck)
  to `0.4.0`.
  [#3321](https://github.com/Kong/kong/pull/3321)

### Additions

##### Configuration

- :fireworks: Support for **control-plane** and **data-plane** modes. The new
  syntax of `proxy_listen` and `admin_listen` supports `off`, which
  disables either one of those interfaces. It is now simpler than ever to
  make a Kong node "Proxy only" (data-plane) or "Admin only" (control-plane).
  [#3147](https://github.com/Kong/kong/pull/3147)

##### Core

- :fireworks: This release introduces two new entities: **Routes** and
  **Services**. Those entities will provide a better separation of concerns
  than the "API" entity offers. Routes will define rules for matching a
  client's request (e.g., method, host, path...), and Services will represent
  upstream services (or backends) that Kong should proxy those requests to.
  Plugins can also be added to both Routes and Services, enabling use-cases to
  apply plugins more granularly (e.g., per endpoint).
  Following this addition, the API entity and related Admin API endpoints are
  now deprecated. This release is backwards-compatible with the previous model
  and all of your currently defined APIs and matching rules are still
  supported, although we advise users to migrate to Routes and Services as soon
  as possible.
  [#3224](https://github.com/Kong/kong/pull/3224)

##### Admin API

- :fireworks: New endpoints: `/routes` and `/services` to interact with the new
  core entities. More specific endpoints are also available such as
  `/services/{service id or name}/routes`,
  `/services/{service id or name}/plugins`, and `/routes/{route id}/plugins`.
  [#3224](https://github.com/Kong/kong/pull/3224)
- :fireworks: Our new endpoints (listed above) provide much better responses
  with regards to producing responses for incomplete entities, errors, etc...
  In the future, existing endpoints will gradually be moved to using this new
  Admin API content producer.
  [#3224](https://github.com/Kong/kong/pull/3224)
- :fireworks: Improved argument parsing in form-urlencoded requests to the new
  endpoints as well.
  Kong now expects the following syntaxes for representing
  arrays: `hosts[]=a.com&hosts[]=b.com`, `hosts[1]=a.com&hosts[2]=b.com`, which
  avoid comma-separated arrays and related issues that can arise.
  In the future, existing endpoints will gradually be moved to using this new
  Admin API content parser.
  [#3224](https://github.com/Kong/kong/pull/3224)

##### Plugins

- jwt: `ngx.ctx.authenticated_jwt_token` is available for other plugins to use.
  [#2988](https://github.com/Kong/kong/pull/2988)
- statsd: The fields `host`, `port` and `metrics` are no longer marked as
  "required", since they have a default value.
  [#3209](https://github.com/Kong/kong/pull/3209)

### Fixes

##### Core

- Fix an issue causing nodes in a cluster to use the default health checks
  configuration when the user configured them from another node (event
  propagated via the cluster).
  [#3319](https://github.com/Kong/kong/pull/3319)
- Increase the default load balancer wheel size from 100 to 10.000. This allows
  for a better distribution of the load between Targets in general.
  [#3296](https://github.com/Kong/kong/pull/3296)

##### Admin API

- Fix several issues with application/multipart MIME type parsing of payloads.
  [#3318](https://github.com/Kong/kong/pull/3318)
- Fix several issues with the parsing of health checks configuration values.
  [#3306](https://github.com/Kong/kong/pull/3306)
  [#3321](https://github.com/Kong/kong/pull/3321)

[Back to TOC](#table-of-contents)

## [0.12.3] - 2018/03/12

### Fixed

- Suppress a memory leak in the core introduced in 0.12.2.
  Thanks [@mengskysama](https://github.com/mengskysama) for the report.
  [#3278](https://github.com/Kong/kong/pull/3278)

[Back to TOC](#table-of-contents)

## [0.12.2] - 2018/02/28

### Added

##### Core

- Load balancers now log DNS errors to facilitate debugging.
  [#3177](https://github.com/Kong/kong/pull/3177)
- Reports now can include custom immutable values.
  [#3180](https://github.com/Kong/kong/pull/3180)

##### CLI

- The `kong migrations reset` command has a new `--yes` flag. This flag makes
  the command run non-interactively, and ensures no confirmation prompt will
  occur.
  [#3189](https://github.com/Kong/kong/pull/3189)

##### Admin API

- A new endpoint `/upstreams/:upstream_id/health` will return the health of the
  specified upstream.
  [#3232](https://github.com/Kong/kong/pull/3232)
- The `/` endpoint in the Admin API now exposes the `node_id` field.
  [#3234](https://github.com/Kong/kong/pull/3234)

### Fixed

##### Core

- HTTP/1.0 requests without a Host header are routed instead of being rejected.
  HTTP/1.1 requests without a Host are considered invalid and will still be
  rejected.
  Thanks to [@rainiest](https://github.com/rainest) for the patch!
  [#3216](https://github.com/Kong/kong/pull/3216)
- Fix the load balancer initialization when some Targets would contain
  hostnames.
  [#3187](https://github.com/Kong/kong/pull/3187)
- Fix incomplete handling of errors when initializing DAO objects.
  [637532e](https://github.com/Kong/kong/commit/637532e05d8ed9a921b5de861cc7f463e96c6e04)
- Remove bogus errors in the logs provoked by healthcheckers between the time
  they are unregistered and the time they are garbage-collected
  ([#3207](https://github.com/Kong/kong/pull/3207)) and when receiving an HTTP
  status not tracked by healthy or unhealthy lists
  ([c8eb5ae](https://github.com/Kong/kong/commit/c8eb5ae28147fc02473c05a7b1dbf502fbb64242)).
- Fix soft errors not being handled correctly inside the Kong cache.
  [#3150](https://github.com/Kong/kong/pull/3150)

##### Migrations

- Better handling of already existing Cassandra keyspaces in migrations.
  [#3203](https://github.com/Kong/kong/pull/3203).
  Thanks to [@pamiel](https://github.com/pamiel) for the patch!

##### Admin API

- Ensure `GET /certificates/{uuid}` does not return HTTP 500 when the given
  identifier does not exist.
  Thanks to [@vdesjardins](https://github.com/vdesjardins) for the patch!
  [#3148](https://github.com/Kong/kong/pull/3148)

[Back to TOC](#table-of-contents)

## [0.12.1] - 2018/01/18

This release addresses a few issues encountered with 0.12.0, including one
which would prevent upgrading from a previous version. The [0.12 Upgrade
Path](https://github.com/Kong/kong/blob/master/UPGRADE.md)
is still relevant for upgrading existing clusters to 0.12.1.

### Fixed

- Fix a migration between previous Kong versions and 0.12.0.
  [#3159](https://github.com/Kong/kong/pull/3159)
- Ensure Lua errors are propagated when thrown in the `access` handler by
  plugins.
  [38580ff](https://github.com/Kong/kong/commit/38580ff547cbd4a557829e3ad135cd6a0f821f7c)

[Back to TOC](#table-of-contents)

## [0.12.0] - 2018/01/16

This major release focuses on two new features we are very excited about:
**health checks** and **hash based load balancing**!

We also took this as an opportunity to fix a few prominent issues, sometimes
at the expense of breaking changes but overall improving the flexibility and
usability of Kong! Do keep in mind that this is a major release, and as such,
that we require of you to run the **migrations step**, via the
`kong migrations up` command.

Please take a few minutes to thoroughly read the [0.12 Upgrade
Path](https://github.com/Kong/kong/blob/master/UPGRADE.md#upgrade-to-012x)
for more details regarding breaking changes and migrations before planning to
upgrade your Kong cluster.

### Deprecation notices

Starting with 0.12.0, we are announcing the deprecation of older versions
of our supported databases:

- Support for PostgreSQL 9.4 is deprecated. Users are advised to upgrade to
  9.5+
- Support for Cassandra 2.1 and below is deprecated. Users are advised to
  upgrade to 2.2+

Note that the above deprecated versions are still supported in this release,
but will be dropped in subsequent ones.

### Breaking changes

##### Core

- :warning: The required OpenResty version has been bumped to 1.11.2.5. If you
  are installing Kong from one of our distribution packages, you are not
  affected by this change.
  [#3097](https://github.com/Kong/kong/pull/3097)
- :warning: As Kong now executes subsequent plugins when a request is being
  short-circuited (e.g. HTTP 401 responses from auth plugins), plugins that
  run in the header or body filter phases will be run upon such responses
  from the access phase. We consider this change a big improvement in the
  Kong run-loop as it allows for more flexibility for plugins. However, it is
  unlikely, but possible that some of these plugins (e.g. your custom plugins)
  now run in scenarios where they were not previously expected to run.
  [#3079](https://github.com/Kong/kong/pull/3079)

##### Admin API

- :warning: By default, the Admin API now only listens on the local interface.
  We consider this change to be an improvement in the default security policy
  of Kong. If you are already using Kong, and your Admin API still binds to all
  interfaces, consider updating it as well. You can do so by updating the
  `admin_listen` configuration value, like so: `admin_listen = 127.0.0.1:8001`.
  Thanks [@pduldig-at-tw](https://github.com/pduldig-at-tw) for the suggestion
  and the patch.
  [#3016](https://github.com/Kong/kong/pull/3016)

  :red_circle: **Note to Docker users**: Beware of this change as you may have
  to ensure that your Admin API is reachable via the host's interface.
  You can use the `-e KONG_ADMIN_LISTEN` argument when provisioning your
  container(s) to update this value; for example,
  `-e KONG_ADMIN_LISTEN=0.0.0.0:8001`.

- :warning: To reduce confusion, the `/upstreams/:upstream_name_or_id/targets/`
  has been updated to not show the full list of Targets anymore, but only
  the ones that are currently active in the load balancer. To retrieve the full
  history of Targets, you can now query
  `/upstreams/:upstream_name_or_id/targets/all`. The
  `/upstreams/:upstream_name_or_id/targets/active` endpoint has been removed.
  Thanks [@hbagdi](https://github.com/hbagdi) for tackling this backlog item!
  [#3049](https://github.com/Kong/kong/pull/3049)
- :warning: The `orderlist` property of Upstreams has been removed, along with
  any confusion it may have brought. The balancer is now able to fully function
  without it, yet with the same level of entropy in its load distribution.
  [#2748](https://github.com/Kong/kong/pull/2748)

##### CLI

- :warning: The `$ kong compile` command which was deprecated in 0.11.0 has
  been removed.
  [#3069](https://github.com/Kong/kong/pull/3069)

##### Plugins

- :warning: In logging plugins, the `request.request_uri` field has been
  renamed to `request.url`.
  [#2445](https://github.com/Kong/kong/pull/2445)
  [#3098](https://github.com/Kong/kong/pull/3098)

### Added

##### Core

- :fireworks: Support for **health checks**! Kong can now short-circuit some
  of your upstream Targets (replicas) from its load balancer when it encounters
  too many TCP or HTTP errors. You can configure the number of failures, or the
  HTTP status codes that should be considered invalid, and Kong will monitor
  the failures and successes of proxied requests to each upstream Target. We
  call this feature **passive health checks**.
  Additionally, you can configure **active health checks**, which will make
  Kong perform periodic HTTP test requests to actively monitor the health of
  your upstream services, and pre-emptively short-circuit them.
  Upstream Targets can be manually taken up or down via two new Admin API
  endpoints: `/healthy` and `/unhealthy`.
  [#3096](https://github.com/Kong/kong/pull/3096)
- :fireworks: Support for **hash based load balancing**! Kong now offers
  consistent hashing/sticky sessions load balancing capabilities via the new
  `hash_*` attributes of the Upstream entity. Hashes can be based off client
  IPs, request headers, or Consumers!
  [#2875](https://github.com/Kong/kong/pull/2875)
- :fireworks: Logging plugins now log requests that were short-circuited by
  Kong! (e.g. HTTP 401 responses from auth plugins or HTTP 429 responses from
  rate limiting plugins, etc.) Kong now executes any subsequent plugins once a
  request has been short-circuited. Your plugin must be using the
  `kong.tools.responses` module for this behavior to be respected.
  [#3079](https://github.com/Kong/kong/pull/3079)
- Kong is now compatible with OpenResty up to version 1.13.6.1. Be aware that
  the recommended (and default) version shipped with this release is still
  1.11.2.5.
  [#3070](https://github.com/Kong/kong/pull/3070)

##### CLI

- `$ kong start` now considers the commonly used `/opt/openresty` prefix when
  searching for the `nginx` executable.
  [#3074](https://github.com/Kong/kong/pull/3074)

##### Admin API

- Two new endpoints, `/healthy` and `/unhealthy` can be used to manually bring
  upstream Targets up or down, as part of the new health checks feature of the
  load balancer.
  [#3096](https://github.com/Kong/kong/pull/3096)

##### Plugins

- logging plugins: A new field `upstream_uri` now logs the value of the
  upstream request's path. This is useful to help debugging plugins or setups
  that aim at rewriting a request's URL during proxying.
  Thanks [@shiprabehera](https://github.com/shiprabehera) for the patch!
  [#2445](https://github.com/Kong/kong/pull/2445)
- tcp-log: Support for TLS handshake with the logs recipients for secure
  transmissions of logging data.
  [#3091](https://github.com/Kong/kong/pull/3091)
- jwt: Support for JWTs passed in cookies. Use the new `config.cookie_names`
  property to configure the behavior to your liking.
  Thanks [@mvanholsteijn](https://github.com/mvanholsteijn) for the patch!
  [#2974](https://github.com/Kong/kong/pull/2974)
- oauth2
    - New `config.auth_header_name` property to customize the authorization
      header's name.
      Thanks [@supraja93](https://github.com/supraja93)
      [#2928](https://github.com/Kong/kong/pull/2928)
    - New `config.refresh_ttl` property to customize the TTL of refresh tokens,
      previously hard-coded to 14 days.
      Thanks [@bob983](https://github.com/bob983) for the patch!
      [#2942](https://github.com/Kong/kong/pull/2942)
    - Avoid an error in the logs when trying to retrieve an access token from
      a request without a body.
      Thanks [@WALL-E](https://github.com/WALL-E) for the patch.
      [#3063](https://github.com/Kong/kong/pull/3063)
- ldap: New `config.header_type` property to customize the authorization method
  in the `Authorization` header.
  Thanks [@francois-maillard](https://github.com/francois-maillard) for the
  patch!
  [#2963](https://github.com/Kong/kong/pull/2963)

### Fixed

##### CLI

- Fix a potential vulnerability in which an attacker could read the Kong
  configuration file with insufficient permissions for a short window of time
  while Kong is being started.
  [#3057](https://github.com/Kong/kong/pull/3057)
- Proper log message upon timeout in `$ kong quit`.
  [#3061](https://github.com/Kong/kong/pull/3061)

##### Admin API

- The `/certificates` endpoint now properly supports the `snis` parameter
  in PUT and PATCH requests.
  Thanks [@hbagdi](https://github.com/hbagdi) for the contribution!
  [#3040](https://github.com/Kong/kong/pull/3040)
- Avoid sending the `HTTP/1.1 415 Unsupported Content Type` response when
  receiving a request with a valid `Content-Type`, but with an empty payload.
  [#3077](https://github.com/Kong/kong/pull/3077)

##### Plugins

- basic-auth:
    - Accept passwords containing `:`.
      Thanks [@nico-acidtango](https://github.com/nico-acidtango) for the patch!
      [#3014](https://github.com/Kong/kong/pull/3014)
    - Performance improvements, courtesy of
      [@nico-acidtango](https://github.com/nico-acidtango)
      [#3014](https://github.com/Kong/kong/pull/3014)

[Back to TOC](#table-of-contents)

## [0.11.2] - 2017/11/29

### Added

##### Plugins

- key-auth: New endpoints to manipulate API keys.
  Thanks [@hbagdi](https://github.com/hbagdi) for the contribution.
  [#2955](https://github.com/Kong/kong/pull/2955)
    - `/key-auths/` to paginate through all keys.
    - `/key-auths/:credential_key_or_id/consumer` to retrieve the Consumer
      associated with a key.
- basic-auth: New endpoints to manipulate basic-auth credentials.
  Thanks [@hbagdi](https://github.com/hbagdi) for the contribution.
  [#2998](https://github.com/Kong/kong/pull/2998)
    - `/basic-auths/` to paginate through all basic-auth credentials.
    - `/basic-auths/:credential_username_or_id/consumer` to retrieve the
      Consumer associated with a credential.
- jwt: New endpoints to manipulate JWTs.
  Thanks [@hbagdi](https://github.com/hbagdi) for the contribution.
  [#3003](https://github.com/Kong/kong/pull/3003)
    - `/jwts/` to paginate through all JWTs.
    - `/jwts/:jwt_key_or_id/consumer` to retrieve the Consumer
      associated with a JWT.
- hmac-auth: New endpoints to manipulate hmac-auth credentials.
  Thanks [@hbagdi](https://github.com/hbagdi) for the contribution.
  [#3009](https://github.com/Kong/kong/pull/3009)
    - `/hmac-auths/` to paginate through all hmac-auth credentials.
    - `/hmac-auths/:hmac_username_or_id/consumer` to retrieve the Consumer
      associated with a credential.
- acl: New endpoints to manipulate ACLs.
  Thanks [@hbagdi](https://github.com/hbagdi) for the contribution.
  [#3039](https://github.com/Kong/kong/pull/3039)
    - `/acls/` to paginate through all ACLs.
    - `/acls/:acl_id/consumer` to retrieve the Consumer
      associated with an ACL.

### Fixed

##### Core

- Avoid logging some unharmful error messages related to clustering.
  [#3002](https://github.com/Kong/kong/pull/3002)
- Improve performance and memory footprint when parsing multipart request
  bodies.
  [Kong/lua-multipart#13](https://github.com/Kong/lua-multipart/pull/13)

##### Configuration

- Add a format check for the `admin_listen_ssl` property, ensuring it contains
  a valid port.
  [#3031](https://github.com/Kong/kong/pull/3031)

##### Admin API

- PUT requests with payloads containing non-existing primary keys for entities
  now return HTTP 404 Not Found, instead of HTTP 200 OK without a response
  body.
  [#3007](https://github.com/Kong/kong/pull/3007)
- On the `/` endpoint, ensure `enabled_in_cluster` shows up as an empty JSON
  Array (`[]`), instead of an empty JSON Object (`{}`).
  Thanks [@hbagdi](https://github.com/hbagdi) for the patch!
  [#2982](https://github.com/Kong/kong/issues/2982)

##### Plugins

- hmac-auth: Better parsing of the `Authorization` header to avoid internal
  errors resulting in HTTP 500.
  Thanks [@mvanholsteijn](https://github.com/mvanholsteijn) for the patch!
  [#2996](https://github.com/Kong/kong/pull/2996)
- Improve the performance of the rate-limiting and response-rate-limiting
  plugins when using the Redis policy.
  [#2956](https://github.com/Kong/kong/pull/2956)
- Improve the performance of the response-transformer plugin.
  [#2977](https://github.com/Kong/kong/pull/2977)

## [0.11.1] - 2017/10/24

### Changed

##### Configuration

- Drop the `lua_code_cache` configuration property. This setting has been
  considered harmful since 0.11.0 as it interferes with Kong's internals.
  [#2854](https://github.com/Kong/kong/pull/2854)

### Fixed

##### Core

- DNS: SRV records pointing to an A record are now properly handled by the
  load balancer when `preserve_host` is disabled. Such records used to throw
  Lua errors on the proxy code path.
  [Kong/lua-resty-dns-client#19](https://github.com/Kong/lua-resty-dns-client/pull/19)
- Fixed an edge-case where `preserve_host` would sometimes craft an upstream
  request with a Host header from a previous client request instead of the
  current one.
  [#2832](https://github.com/Kong/kong/pull/2832)
- Ensure APIs with regex URIs are evaluated in the order that they are created.
  [#2924](https://github.com/Kong/kong/pull/2924)
- Fixed a typo that caused the load balancing components to ignore the Upstream
  slots property.
  [#2747](https://github.com/Kong/kong/pull/2747)

##### CLI

- Fixed the verification of self-signed SSL certificates for PostgreSQL and
  Cassandra in the `kong migrations` command. Self-signed SSL certificates are
  now properly verified during migrations according to the
  `lua_ssl_trusted_certificate` configuration property.
  [#2908](https://github.com/Kong/kong/pull/2908)

##### Admin API

- The `/upstream/{upstream}/targets/active` endpoint used to return HTTP
  `405 Method Not Allowed` when called with a trailing slash. Both notations
  (with and without the trailing slash) are now supported.
  [#2884](https://github.com/Kong/kong/pull/2884)

##### Plugins

- bot-detection: Fixed an issue which would prevent the plugin from running and
  result in an HTTP `500` error if configured globally.
  [#2906](https://github.com/Kong/kong/pull/2906)
- ip-restriction: Fixed support for the `0.0.0.0/0` CIDR block. This block is
  now supported and won't trigger an error when used in this plugin's properties.
  [#2918](https://github.com/Kong/kong/pull/2918)

### Added

##### Plugins

- aws-lambda: Added support to forward the client request's HTTP method,
  headers, URI, and body to the Lambda function.
  [#2823](https://github.com/Kong/kong/pull/2823)
- key-auth: New `run_on_preflight` configuration option to control
  authentication on preflight requests.
  [#2857](https://github.com/Kong/kong/pull/2857)
- jwt: New `run_on_preflight` configuration option to control authentication
  on preflight requests.
  [#2857](https://github.com/Kong/kong/pull/2857)

##### Plugin development

- Ensure migrations have valid, unique names to avoid conflicts between custom
  plugins.
  Thanks [@ikogan](https://github.com/ikogan) for the patch!
  [#2821](https://github.com/Kong/kong/pull/2821)

### Improved

##### Migrations & Deployments

- Improve migrations reliability for future major releases.
  [#2869](https://github.com/Kong/kong/pull/2869)

##### Plugins

- Improve the performance of the acl and oauth2 plugins.
  [#2736](https://github.com/Kong/kong/pull/2736)
  [#2806](https://github.com/Kong/kong/pull/2806)

[Back to TOC](#table-of-contents)

## [0.10.4] - 2017/10/24

### Fixed

##### Core

- DNS: SRV records pointing to an A record are now properly handled by the
  load balancer when `preserve_host` is disabled. Such records used to throw
  Lua errors on the proxy code path.
  [Kong/lua-resty-dns-client#19](https://github.com/Kong/lua-resty-dns-client/pull/19)
- HTTP `400` errors thrown by Nginx are now correctly caught by Kong and return
  a native, Kong-friendly response.
  [#2476](https://github.com/Mashape/kong/pull/2476)
- Fix an edge-case where an API with multiple `uris` and `strip_uri = true`
  would not always strip the client URI.
  [#2562](https://github.com/Mashape/kong/issues/2562)
- Fix an issue where Kong would match an API with a shorter URI (from its
  `uris` value) as a prefix instead of a longer, matching prefix from
  another API.
  [#2662](https://github.com/Mashape/kong/issues/2662)
- Fixed a typo that caused the load balancing components to ignore the
  Upstream `slots` property.
  [#2747](https://github.com/Mashape/kong/pull/2747)

##### Configuration

- Octothorpes (`#`) can now be escaped (`\#`) and included in the Kong
  configuration values such as your datastore passwords or usernames.
  [#2411](https://github.com/Mashape/kong/pull/2411)

##### Admin API

- The `data` response field of the `/upstreams/{upstream}/targets/active`
  Admin API endpoint now returns a list (`[]`) instead of an object (`{}`)
  when no active targets are present.
  [#2619](https://github.com/Mashape/kong/pull/2619)

##### Plugins

- datadog: Avoid a runtime error if the plugin is configured as a global plugin
  but the downstream request did not match any configured API.
  Thanks [@kjsteuer](https://github.com/kjsteuer) for the fix!
  [#2702](https://github.com/Mashape/kong/pull/2702)
- ip-restriction: Fixed support for the `0.0.0.0/0` CIDR block. This block is
  now supported and won't trigger an error when used in this plugin's properties.
  [#2918](https://github.com/Mashape/kong/pull/2918)

[Back to TOC](#table-of-contents)

## [0.11.0] - 2017/08/16

The latest and greatest version of Kong features improvements all over the
board for a better and easier integration with your infrastructure!

The highlights of this release are:

- Support for **regex URIs** in routing, one of the oldest requested
  features from the community.
- Support for HTTP/2 traffic from your clients.
- Kong does not depend on Serf anymore, which makes deployment and networking
  requirements **considerably simpler**.
- A better integration with orchestration tools thanks to the support for **non
  FQDNs** in Kong's DNS resolver.

As per usual, our major releases include datastore migrations which are
considered **breaking changes**. Additionally, this release contains numerous
breaking changes to the deployment process and proxying behavior that you
should be familiar with.

We strongly advise that you read this changeset thoroughly, as well as the
[0.11 Upgrade Path](https://github.com/Kong/kong/blob/master/UPGRADE.md#upgrade-to-011x)
if you are planning to upgrade a Kong cluster.

### Breaking changes

##### Configuration

- :warning: Numerous updates were made to the Nginx configuration template.
  If you are using a custom template, you **must** apply those
  modifications. See the [0.11 Upgrade
  Path](https://github.com/Kong/kong/blob/master/UPGRADE.md#upgrade-to-011x)
  for a complete list of changes to apply.

##### Migrations & Deployment

- :warning: Migrations are **not** executed automatically by `kong start`
  anymore. Migrations are now a **manual** process, which must be executed via
  the `kong migrations` command. In practice, this means that you have to run
  `kong migrations up [-c kong.conf]` in one of your nodes **before** starting
  your Kong nodes. This command should be run from a **single** node/container
  to avoid several nodes running migrations concurrently and potentially
  corrupting your database. Once the migrations are up-to-date, it is
  considered safe to start multiple Kong nodes concurrently.
  [#2421](https://github.com/Kong/kong/pull/2421)
- :warning: :fireworks: Serf is **not** a dependency anymore. Kong nodes now
  handle cache invalidation events via a built-in database polling mechanism.
  See the new "Datastore Cache" section of the configuration file which
  contains 3 new documented properties: `db_update_frequency`,
  `db_update_propagation`, and `db_cache_ttl`. If you are using Cassandra, you
  **should** pay a particular attention to the `db_update_propagation` setting,
  as you **should not** use the default value of `0`.
  [#2561](https://github.com/Kong/kong/pull/2561)

##### Core

- :warning: Kong now requires OpenResty `1.11.2.4`. OpenResty's LuaJIT can
  now be built with Lua 5.2 compatibility.
  [#2489](https://github.com/Kong/kong/pull/2489)
  [#2790](https://github.com/Kong/kong/pull/2790)
- :warning: Previously, the `X-Forwarded-*` and `X-Real-IP` headers were
  trusted from any client by default, and forwarded upstream. With the
  introduction of the new `trusted_ips` property (see the below "Added"
  section) and to enforce best security practices, Kong *does not* trust
  any client IP address by default anymore. This will make Kong *not*
  forward incoming `X-Forwarded-*` headers if not coming from configured,
  trusted IP addresses blocks. This setting also affects the API
  `check_https` field, which itself relies on *trusted* `X-Forwarded-Proto`
  headers **only**.
  [#2236](https://github.com/Kong/kong/pull/2236)
- :warning: The API Object property `http_if_terminated` is now set to `false`
  by default. For Kong to evaluate the client `X-Forwarded-Proto` header, you
  must now configure Kong to trust the client IP (see above change), **and**
  you must explicitly set this value to `true`. This affects you if you are
  doing SSL termination somewhere before your requests hit Kong, and if you
  have configured `https_only` on the API, or if you use a plugin that requires
  HTTPS traffic (e.g. OAuth2).
  [#2588](https://github.com/Kong/kong/pull/2588)
- :warning: The internal DNS resolver now honours the `search` and `ndots`
  configuration options of your `resolv.conf` file. Make sure that DNS
  resolution is still consistent in your environment, and consider
  eventually not using FQDNs anymore.
  [#2425](https://github.com/Kong/kong/pull/2425)

##### Admin API

- :warning: As a result of the Serf removal, Kong is now entirely stateless,
  and as such, the `/cluster` endpoint has disappeared.
  [#2561](https://github.com/Kong/kong/pull/2561)
- :warning: The Admin API `/status` endpoint does not return a count of the
  database entities anymore. Instead, it now returns a `database.reachable`
  boolean value, which reflects the state of the connection between Kong
  and the underlying database. Please note that this flag **does not**
  reflect the health of the database itself.
  [#2567](https://github.com/Kong/kong/pull/2567)

##### Plugin development

- :warning: The upstream URI is now determined via the Nginx
  `$upstream_uri` variable. Custom plugins using the `ngx.req.set_uri()`
  API will not be taken into consideration anymore. One must now set the
  `ngx.var.upstream_uri` variable from the Lua land.
  [#2519](https://github.com/Kong/kong/pull/2519)
- :warning: The `hooks.lua` module for custom plugins is dropped, along
  with the `database_cache.lua` module. Database entities caching and
  eviction has been greatly improved to simplify and automate most caching
  use-cases. See the [Plugins Development
  Guide](https://getkong.org/docs/0.11.x/plugin-development/entities-cache/)
  and the [0.11 Upgrade
  Path](https://github.com/Kong/kong/blob/master/UPGRADE.md#upgrade-to-011x)
  for more details.
  [#2561](https://github.com/Kong/kong/pull/2561)
- :warning: To ensure that the order of execution of plugins is still the same
  for vanilla Kong installations, we had to update the `PRIORITY` field of some
  of our bundled plugins. If your custom plugin must run after or before a
  specific bundled plugin, you might have to update your plugin's `PRIORITY`
  field as well. The complete list of plugins and their priorities is available
  on the [Plugins Development
  Guide](https://getkong.org/docs/0.11.x/plugin-development/custom-logic/).
  [#2489](https://github.com/Kong/kong/pull/2489)
  [#2813](https://github.com/Kong/kong/pull/2813)

### Deprecated

##### CLI

- The `kong compile` command has been deprecated. Instead, prefer using
  the new `kong prepare` command.
  [#2706](https://github.com/Kong/kong/pull/2706)

### Changed

##### Core

- Performance around DNS resolution has been greatly improved in some
  cases.
  [#2625](https://github.com/Kong/kong/pull/2425)
- Secret values are now generated with a kernel-level, Cryptographically
  Secure PRNG.
  [#2536](https://github.com/Kong/kong/pull/2536)
- The `.kong_env` file created by Kong in its running prefix is now written
  without world-read permissions.
  [#2611](https://github.com/Kong/kong/pull/2611)

##### Plugin development

- The `marshall_event` function on schemas is now ignored by Kong, and can be
  safely removed as the new cache invalidation mechanism natively handles
  safer events broadcasting.
  [#2561](https://github.com/Kong/kong/pull/2561)

### Added

##### Core

- :fireworks: Support for regex URIs! You can now define regexes in your
  APIs `uris` property. Those regexes can have capturing groups which can
  be extracted by Kong during a request, and accessed later in the plugins
  (useful for URI rewriting). See the [Proxy
  Guide](https://getkong.org/docs/0.11.x/proxy/#using-regexes-in-uris) for
  documentation on how to use regex URIs.
  [#2681](https://github.com/Kong/kong/pull/2681)
- :fireworks: Support for HTTP/2. A new `http2` directive now enables
  HTTP/2 traffic on the `proxy_listen_ssl` address.
  [#2541](https://github.com/Kong/kong/pull/2541)
- :fireworks: Support for the `search` and `ndots` configuration options of
  your `resolv.conf` file.
  [#2425](https://github.com/Kong/kong/pull/2425)
- Kong now forwards new headers to your upstream services:
  `X-Forwarded-Host`, `X-Forwarded-Port`, and `X-Forwarded-Proto`.
  [#2236](https://github.com/Kong/kong/pull/2236)
- Support for the PROXY protocol. If the new `real_ip_header` configuration
  property is set to `real_ip_header = proxy_protocol`, then Kong will
  append the `proxy_protocol` parameter to the Nginx `listen` directive of
  the Kong proxy port.
  [#2236](https://github.com/Kong/kong/pull/2236)
- Support for BDR compatibility in the PostgreSQL migrations.
  Thanks [@AlexBloor](https://github.com/AlexBloor) for the patch!
  [#2672](https://github.com/Kong/kong/pull/2672)

##### Configuration

- Support for DNS nameservers specified in IPv6 format.
  [#2634](https://github.com/Kong/kong/pull/2634)
- A few new DNS configuration properties allow you to tweak the Kong DNS
  resolver, and in particular, how it handles the resolution of different
  record types or the eviction of stale records.
  [#2625](https://github.com/Kong/kong/pull/2625)
- A new `trusted_ips` configuration property allows you to define a list of
  trusted IP address blocks that are known to send trusted `X-Forwarded-*`
  headers. Requests from trusted IPs will make Kong forward those headers
  upstream. Requests from non-trusted IP addresses will make Kong override
  the `X-Forwarded-*` headers with its own values. In addition, this
  property also sets the ngx_http_realip_module `set_real_ip_from`
  directive(s), which makes Kong trust the incoming `X-Real-IP` header as
  well, which is used for operations such as rate-limiting by IP address,
  and that Kong forwards upstream as well.
  [#2236](https://github.com/Kong/kong/pull/2236)
- You can now configure the ngx_http_realip_module from the Kong
  configuration.  In addition to `trusted_ips` which sets the
  `set_real_ip_from` directives(s), two new properties, `real_ip_header`
  and `real_ip_recursive` allow you to configure the ngx_http_realip_module
  directives bearing the same name.
  [#2236](https://github.com/Kong/kong/pull/2236)
- Ability to hide Kong-specific response headers. Two new configuration
  fields: `server_tokens` and `latency_tokens` will respectively toggle
  whether the `Server` and `X-Kong-*-Latency` headers should be sent to
  downstream clients.
  [#2259](https://github.com/Kong/kong/pull/2259)
- New configuration property to tune handling request body data via the
  `client_max_body_size` and `client_body_buffer_size` directives
  (mirroring their Nginx counterparts). Note these settings are only
  defined for proxy requests; request body handling in the Admin API
  remains unchanged.
  [#2602](https://github.com/Kong/kong/pull/2602)
- New `error_default_type` configuration property. This setting is to
  specify a MIME type that will be used as the error response body format
  when Nginx encounters an error, but no `Accept` header was present in the
  request. The default value is `text/plain` for backwards compatibility.
  Thanks [@therealgambo](https://github.com/therealgambo) for the
  contribution!
  [#2500](https://github.com/Kong/kong/pull/2500)
- New `nginx_user` configuration property, which interfaces with the Nginx
  `user` directive.
  Thanks [@depay](https://github.com/depay) for the contribution!
  [#2180](https://github.com/Kong/kong/pull/2180)

##### CLI

- New `kong prepare` command to prepare the Kong running prefix (creating
  log files, SSL certificates, etc...) and allow for Kong to be started via
  the `nginx` binary. This is useful for environments like containers,
  where the foreground process should be the Nginx master process. The
  `kong compile` command has been deprecated as a result of this addition.
  [#2706](https://github.com/Kong/kong/pull/2706)

##### Admin API

- Ability to retrieve plugins added to a Consumer via two new endpoints:
  `/consumers/:username_or_id/plugins/` and
  `/consumers/:username_or_id/plugins/:plugin_id`.
  [#2714](https://github.com/Kong/kong/pull/2714)
- Support for JSON `null` in `PATCH` requests to unset a value on any
  entity.
  [#2700](https://github.com/Kong/kong/pull/2700)

##### Plugins

- jwt: Support for RS512 signed tokens.
  Thanks [@sarraz1](https://github.com/sarraz1) for the patch!
  [#2666](https://github.com/Kong/kong/pull/2666)
- rate-limiting/response-ratelimiting: Optionally hide informative response
  headers.
  [#2087](https://github.com/Kong/kong/pull/2087)
- aws-lambda: Define a custom response status when the upstream
  `X-Amz-Function-Error` header is "Unhandled".
  Thanks [@erran](https://github.com/erran) for the contribution!
  [#2587](https://github.com/Kong/kong/pull/2587)
- aws-lambda: Add new AWS regions that were previously unsupported.
  [#2769](https://github.com/Kong/kong/pull/2769)
- hmac: New option to validate the client-provided SHA-256 of the request
  body.
  Thanks [@vaibhavatul47](https://github.com/vaibhavatul47) for the
  contribution!
  [#2419](https://github.com/Kong/kong/pull/2419)
- hmac: Added support for `enforce_headers` option and added HMAC-SHA256,
  HMAC-SHA384, and HMAC-SHA512 support.
  [#2644](https://github.com/Kong/kong/pull/2644)
- statsd: New metrics and more flexible configuration. Support for
  prefixes, configurable stat type, and added metrics.
  [#2400](https://github.com/Kong/kong/pull/2400)
- datadog: New metrics and more flexible configuration. Support for
  prefixes, configurable stat type, and added metrics.
  [#2394](https://github.com/Kong/kong/pull/2394)

### Fixed

##### Core

- Kong now ensures that your clients URIs are transparently proxied
  upstream.  No percent-encoding/decoding or querystring stripping will
  occur anymore.
  [#2519](https://github.com/Kong/kong/pull/2519)
- Fix an issue where Kong would match an API with a shorter URI (from its
  `uris` value) as a prefix instead of a longer, matching prefix from
  another API.
  [#2662](https://github.com/Kong/kong/issues/2662)
- Fix an edge-case where an API with multiple `uris` and `strip_uri = true`
  would not always strip the client URI.
  [#2562](https://github.com/Kong/kong/issues/2562)
- HTTP `400` errors thrown by Nginx are now correctly caught by Kong and return
  a native, Kong-friendly response.
  [#2476](https://github.com/Kong/kong/pull/2476)

##### Configuration

- Octothorpes (`#`) can now be escaped (`\#`) and included in the Kong
  configuration values such as your datastore passwords or usernames.
  [#2411](https://github.com/Kong/kong/pull/2411)

##### Admin API

- The `data` response field of the `/upstreams/{upstream}/targets/active`
  Admin API endpoint now returns a list (`[]`) instead of an object (`{}`)
  when no active targets are present.
  [#2619](https://github.com/Kong/kong/pull/2619)

##### Plugins

- The `unique` constraint on OAuth2 `client_secrets` has been removed.
  [#2447](https://github.com/Kong/kong/pull/2447)
- The `unique` constraint on JWT Credentials `secrets` has been removed.
  [#2548](https://github.com/Kong/kong/pull/2548)
- oauth2: When requesting a token from `/oauth2/token`, one can now pass the
  `client_id` as a request body parameter, while `client_id:client_secret` is
  passed via the Authorization header. This allows for better integration
  with some OAuth2 flows proposed out there, such as from Cloudflare Apps.
  Thanks [@cedum](https://github.com/cedum) for the patch!
  [#2577](https://github.com/Kong/kong/pull/2577)
- datadog: Avoid a runtime error if the plugin is configured as a global plugin
  but the downstream request did not match any configured API.
  Thanks [@kjsteuer](https://github.com/kjsteuer) for the fix!
  [#2702](https://github.com/Kong/kong/pull/2702)
- Logging plugins: the produced logs `latencies.kong` field used to omit the
  time Kong spent in its Load Balancing logic, which includes DNS resolution
  time. This latency is now included in `latencies.kong`.
  [#2494](https://github.com/Kong/kong/pull/2494)

[Back to TOC](#table-of-contents)

## [0.10.3] - 2017/05/24

### Changed

- We noticed that some distribution packages were not
  building OpenResty against a JITable PCRE library. This
  happened on Ubuntu and RHEL environments where OpenResty was
  built against the system's PCRE installation.
  We now compile OpenResty against a JITable PCRE source for
  those platforms, which should result in significant performance
  improvements in regex matching.
  [Mashape/kong-distributions #9](https://github.com/Kong/kong-distributions/pull/9)
- TLS connections are now handled with a modern list of
  accepted ciphers, as per the Mozilla recommended TLS
  ciphers list.
  See https://wiki.mozilla.org/Security/Server_Side_TLS.
  This behavior is configurable via the newly
  introduced configuration properties described in the
  below "Added" section.
- Plugins:
  - rate-limiting: Performance improvements when using the
    `cluster` policy. The number of round trips to the
    database has been limited to the number of configured
    limits.
    [#2488](https://github.com/Kong/kong/pull/2488)

### Added

- New `ssl_cipher_suite` and `ssl_ciphers` configuration
  properties to configure the desired set of accepted ciphers,
  based on the Mozilla recommended TLS ciphers list.
  [#2555](https://github.com/Kong/kong/pull/2555)
- New `proxy_ssl_certificate` and `proxy_ssl_certificate_key`
  configuration properties. These properties configure the
  Nginx directives bearing the same name, to set client
  certificates to Kong when connecting to your upstream services.
  [#2556](https://github.com/Kong/kong/pull/2556)
- Proxy and Admin API access and error log paths are now
  configurable. Access logs can be entirely disabled if
  desired.
  [#2552](https://github.com/Kong/kong/pull/2552)
- Plugins:
  - Logging plugins: The produced logs include a new `tries`
    field which contains, which includes the upstream
    connection successes and failures of the load-balancer.
    [#2429](https://github.com/Kong/kong/pull/2429)
  - key-auth: Credentials can now be sent in the request body.
    [#2493](https://github.com/Kong/kong/pull/2493)
  - cors: Origins can now be defined as regular expressions.
    [#2482](https://github.com/Kong/kong/pull/2482)

### Fixed

- APIs matching: prioritize APIs with longer `uris` when said
  APIs also define `hosts` and/or `methods` as well. Thanks
  [@leonzz](https://github.com/leonzz) for the patch.
  [#2523](https://github.com/Kong/kong/pull/2523)
- SSL connections to Cassandra can now properly verify the
  certificate in use (when `cassandra_ssl_verify` is enabled).
  [#2531](https://github.com/Kong/kong/pull/2531)
- The DNS resolver no longer sends a A or AAAA DNS queries for SRV
  records. This should improve performance by avoiding unnecessary
  lookups.
  [#2563](https://github.com/Kong/kong/pull/2563) &
  [Mashape/lua-resty-dns-client #12](https://github.com/Kong/lua-resty-dns-client/pull/12)
- Plugins
  - All authentication plugins don't throw an error anymore when
    invalid credentials are given and the `anonymous` user isn't
    configured.
    [#2508](https://github.com/Kong/kong/pull/2508)
  - rate-limiting: Effectively use the desired Redis database when
    the `redis` policy is in use and the `config.redis_database`
    property is set.
    [#2481](https://github.com/Kong/kong/pull/2481)
  - cors: The regression introduced in 0.10.1 regarding not
    sending the `*` wildcard when `conf.origin` was not specified
    has been fixed.
    [#2518](https://github.com/Kong/kong/pull/2518)
  - oauth2: properly check the client application ownership of a
    token before refreshing it.
    [#2461](https://github.com/Kong/kong/pull/2461)

[Back to TOC](#table-of-contents)

## [0.10.2] - 2017/05/01

### Changed

- The Kong DNS resolver now honors the `MAXNS` setting (3) when parsing the
  nameservers specified in `resolv.conf`.
  [#2290](https://github.com/Kong/kong/issues/2290)
- Kong now matches incoming requests via the `$request_uri` property, instead
  of `$uri`, in order to better handle percent-encoded URIS. A more detailed
  explanation will be included in the below "Fixed" section.
  [#2377](https://github.com/Kong/kong/pull/2377)
- Upstream calls do not unconditionally include a trailing `/` anymore. See the
  below "Added" section for more details.
  [#2315](https://github.com/Kong/kong/pull/2315)
- Admin API:
  - The "active targets" endpoint now only return the most recent nonzero
    weight Targets, instead of all nonzero weight targets. This is to provide
    a better picture of the Targets currently in use by the Kong load balancer.
    [#2310](https://github.com/Kong/kong/pull/2310)

### Added

- :fireworks: Plugins can implement a new `rewrite` handler to execute code in
  the Nginx rewrite phase. This phase is executed prior to matching a
  registered Kong API, and prior to any authentication plugin. As such, only
  global plugins (neither tied to an API or Consumer) will execute this phase.
  [#2354](https://github.com/Kong/kong/pull/2354)
- Ability for the client to chose whether the upstream request (Kong <->
  upstream) should contain a trailing slash in its URI. Prior to this change,
  Kong 0.10 would unconditionally append a trailing slash to all upstream
  requests. The added functionality is described in
  [#2211](https://github.com/Kong/kong/issues/2211), and was implemented in
  [#2315](https://github.com/Kong/kong/pull/2315).
- Ability to hide Kong-specific response headers. Two new configuration fields:
  `server_tokens` and `latency_tokens` will respectively toggle whether the
  `Server` and `X-Kong-*-Latency` headers should be sent to downstream clients.
  [#2259](https://github.com/Kong/kong/pull/2259)
- New `cassandra_schema_consensus_timeout` configuration property, to allow for
  Kong to wait for the schema consensus of your Cassandra cluster during
  migrations.
  [#2326](https://github.com/Kong/kong/pull/2326)
- Serf commands executed by a running Kong node are now logged in the Nginx
  error logs with a `DEBUG` level.
  [#2410](https://github.com/Kong/kong/pull/2410)
- Ensure the required shared dictionaries are defined in the Nginx
  configuration. This will prevent custom Nginx templates from potentially
  resulting in a breaking upgrade for users.
  [#2466](https://github.com/Kong/kong/pull/2466)
- Admin API:
  - Target Objects can now be deleted with their ID as well as their name. The
    endpoint becomes: `/upstreams/:name_or_id/targets/:target_or_id`.
    [#2304](https://github.com/Kong/kong/pull/2304)
- Plugins:
  - :fireworks: **New Request termination plugin**. This plugin allows to
    temporarily disable an API and return a pre-configured response status and
    body to your client. Useful for use-cases such as maintenance mode for your
    upstream services. Thanks to [@pauldaustin](https://github.com/pauldaustin)
    for the contribution.
    [#2051](https://github.com/Kong/kong/pull/2051)
  - Logging plugins: The produced logs include two new fields: a `consumer`
    field, which contains the properties of the authenticated Consumer
    (`id`, `custom_id`, and `username`), if any, and a `tries` field, which
    includes the upstream connection successes and failures of the load-
    balancer.
    [#2367](https://github.com/Kong/kong/pull/2367)
    [#2429](https://github.com/Kong/kong/pull/2429)
  - http-log: Now set an upstream HTTP basic access authentication header if
    the configured `conf.http_endpoint` parameter includes an authentication
    section. Thanks [@amir](https://github.com/amir) for the contribution.
    [#2432](https://github.com/Kong/kong/pull/2432)
  - file-log: New `config.reopen` property to close and reopen the log file on
    every request, in order to effectively rotate the logs.
    [#2348](https://github.com/Kong/kong/pull/2348)
  - jwt: Returns `401 Unauthorized` on invalid claims instead of the previous
    `403 Forbidden` status.
    [#2433](https://github.com/Kong/kong/pull/2433)
  - key-auth: Allow setting API key header names with an underscore.
    [#2370](https://github.com/Kong/kong/pull/2370)
  - cors: When `config.credentials = true`, we do not send an ACAO header with
    value `*`. The ACAO header value will be that of the request's `Origin: `
    header.
    [#2451](https://github.com/Kong/kong/pull/2451)

### Fixed

- Upstream connections over TLS now set their Client Hello SNI field. The SNI
  value is taken from the upstream `Host` header value, and thus also depends
  on the `preserve_host` setting of your API. Thanks
  [@konrade](https://github.com/konrade) for the original patch.
  [#2225](https://github.com/Kong/kong/pull/2225)
- Correctly match APIs with percent-encoded URIs in their `uris` property.
  Generally, this change also avoids normalizing (and thus, potentially
  altering) the request URI when trying to match an API's `uris` value. Instead
  of relying on the Nginx `$uri` variable, we now use `$request_uri`.
  [#2377](https://github.com/Kong/kong/pull/2377)
- Handle a routing edge-case under some conditions with the `uris` matching
  rule of APIs that would falsely lead Kong into believing no API was matched
  for what would actually be a valid request.
  [#2343](https://github.com/Kong/kong/pull/2343)
- If no API was configured with a `hosts` matching rule, then the
  `preserve_host` flag would never be honored.
  [#2344](https://github.com/Kong/kong/pull/2344)
- The `X-Forwarded-For` header sent to your upstream services by Kong is not
  set from the Nginx `$proxy_add_x_forwarded_for` variable anymore. Instead,
  Kong uses the `$realip_remote_addr` variable to append the real IP address
  of a client, instead of `$remote_addr`, which can come from a previous proxy
  hop.
  [#2236](https://github.com/Kong/kong/pull/2236)
- CNAME records are now properly being cached by the DNS resolver. This results
  in a performance improvement over previous 0.10 versions.
  [#2303](https://github.com/Kong/kong/pull/2303)
- When using Cassandra, some migrations would not be performed on the same
  coordinator as the one originally chosen. The same migrations would also
  require a response from other replicas in a cluster, but were not waiting
  for a schema consensus beforehand, causing indeterministic failures in the
  migrations, especially if the cluster's inter-nodes communication is slow.
  [#2326](https://github.com/Kong/kong/pull/2326)
- The `cassandra_timeout` configuration property is now correctly taken into
  consideration by Kong.
  [#2326](https://github.com/Kong/kong/pull/2326)
- Correctly trigger plugins configured on the anonymous Consumer for anonymous
  requests (from auth plugins with the new `config.anonymous` parameter).
  [#2424](https://github.com/Kong/kong/pull/2424)
- When multiple auth plugins were configured with the recent `config.anonymous`
  parameter for "OR" authentication, such plugins would override each other's
  results and response headers, causing false negatives.
  [#2222](https://github.com/Kong/kong/pull/2222)
- Ensure the `cassandra_contact_points` property does not contain any port
  information. Those should be specified in `cassandra_port`. Thanks
  [@Vermeille](https://github.com/Vermeille) for the contribution.
  [#2263](https://github.com/Kong/kong/pull/2263)
- Prevent an upstream or legitimate internal error in the load balancing code
  from throwing a Lua-land error as well.
  [#2327](https://github.com/Kong/kong/pull/2327)
- Allow backwards compatibility with custom Nginx configurations that still
  define the `resolver ${{DNS_RESOLVER}}` directive. Vales from the Kong
  `dns_resolver` property will be flattened to a string and appended to the
  directive.
  [#2386](https://github.com/Kong/kong/pull/2386)
- Plugins:
  - hmac: Better handling of invalid base64-encoded signatures. Previously Kong
    would return an HTTP 500 error. We now properly return HTTP 403 Forbidden.
    [#2283](https://github.com/Kong/kong/pull/2283)
- Admin API:
  - Detect conflicts between SNI Objects in the `/snis` and `/certificates`
    endpoint.
    [#2285](https://github.com/Kong/kong/pull/2285)
  - The `/certificates` route used to not return the `total` and `data` JSON
    fields. We now send those fields back instead of a root list of certificate
    objects.
    [#2463](https://github.com/Kong/kong/pull/2463)
  - Endpoints with path parameters like `/xxx_or_id` will now also yield the
    proper result if the `xxx` field is formatted as a UUID. Most notably, this
    fixes a problem for Consumers whose `username` is a UUID, that could not be
    found when requesting `/consumers/{username_as_uuid}`.
    [#2420](https://github.com/Kong/kong/pull/2420)
  - The "active targets" endpoint does not require a trailing slash anymore.
    [#2307](https://github.com/Kong/kong/pull/2307)
  - Upstream Objects can now be deleted properly when using Cassandra.
    [#2404](https://github.com/Kong/kong/pull/2404)

[Back to TOC](#table-of-contents)

## [0.10.1] - 2017/03/27

### Changed

- :warning: Serf has been downgraded to version 0.7 in our distributions,
  although versions up to 0.8.1 are still supported. This fixes a problem when
  automatically detecting the first non-loopback private IP address, which was
  defaulted to `127.0.0.1` in Kong 0.10.0. Greater versions of Serf can still
  be used, but the IP address needs to be manually specified in the
  `cluster_advertise` configuration property.
- :warning: The [CORS Plugin](https://getkong.org/plugins/cors/) parameter
  `config.origin` is now `config.origins`.
  [#2203](https://github.com/Kong/kong/pull/2203)

   :red_circle: **Post-release note (as of 2017/05/12)**: A faulty behavior
   has been observed with this change. Previously, the plugin would send the
   `*` wildcard when `config.origin` was not specified. With this change, the
   plugin **does not** send the `*` wildcard by default anymore. You will need
   to specify it manually when configuring the plugin, with `config.origins=*`.
   This behavior is to be fixed in a future release.

   :white_check_mark: **Update (2017/05/24)**: A fix to this regression has been
   released as part of 0.10.3. See the section of the Changelog related to this
   release for more details.
- Admin API:
  - Disable support for TLS/1.0.
    [#2212](https://github.com/Kong/kong/pull/2212)

### Added

- Admin API:
  - Active targets can be pulled with `GET /upstreams/{name}/targets/active`.
    [#2230](https://github.com/Kong/kong/pull/2230)
  - Provide a convenience endpoint to disable targets at:
    `DELETE /upstreams/{name}/targets/{target}`.
    Under the hood, this creates a new target with `weight = 0` (the
    correct way of disabling targets, which used to cause confusion).
    [#2256](https://github.com/Kong/kong/pull/2256)
- Plugins:
  - cors: Support for configuring multiple Origin domains.
    [#2203](https://github.com/Kong/kong/pull/2203)

### Fixed

- Use an LRU cache for Lua-land entities caching to avoid exhausting the Lua
  VM memory in long-running instances.
  [#2246](https://github.com/Kong/kong/pull/2246)
- Avoid potential deadlocks upon callback errors in the caching module for
  database entities.
  [#2197](https://github.com/Kong/kong/pull/2197)
- Relax multipart MIME type parsing. A space is allowed in between values
  of the Content-Type header.
  [#2215](https://github.com/Kong/kong/pull/2215)
- Admin API:
  - Better handling of non-supported HTTP methods on endpoints of the Admin
    API. In some cases this used to throw an internal error. Calling any
    endpoint with a non-supported HTTP method now always returns `405 Method
    Not Allowed` as expected.
    [#2213](https://github.com/Kong/kong/pull/2213)
- CLI:
  - Better error handling when missing Serf executable.
    [#2218](https://github.com/Kong/kong/pull/2218)
  - Fix a bug in the `kong migrations` command that would prevent it to run
    correctly.
    [#2238](https://github.com/Kong/kong/pull/2238)
  - Trim list values specified in the configuration file.
    [#2206](https://github.com/Kong/kong/pull/2206)
  - Align the default configuration file's values to the actual, hard-coded
    default values to avoid confusion.
    [#2254](https://github.com/Kong/kong/issues/2254)
- Plugins:
  - hmac: Generate an HMAC secret value if none is provided.
    [#2158](https://github.com/Kong/kong/pull/2158)
  - oauth2: Don't try to remove credential values from request bodies if the
    MIME type is multipart, since such attempts would result in an error.
    [#2176](https://github.com/Kong/kong/pull/2176)
  - ldap: This plugin should not be applied to a single Consumer, however, this
    was not properly enforced. It is now impossible to apply this plugin to a
    single Consumer (as per all authentication plugin).
    [#2237](https://github.com/Kong/kong/pull/2237)
  - aws-lambda: Support for `us-west-2` region in schema.
    [#2257](https://github.com/Kong/kong/pull/2257)

[Back to TOC](#table-of-contents)

## [0.10.0] - 2017/03/07

Kong 0.10 is one of most significant releases to this day. It ships with
exciting new features that have been heavily requested for the last few months,
such as load balancing, Cassandra 3.0 compatibility, Websockets support,
internal DNS resolution (A and SRV records without Dnsmasq), and more flexible
matching capabilities for APIs routing.

On top of those new features, this release received a particular attention to
performance, and brings many improvements and refactors that should make it
perform significantly better than any previous version.

### Changed

- :warning: API Objects (as configured via the Admin API) do **not** support
  the `request_host` and `request_uri` fields anymore. The 0.10 migrations
  should upgrade your current API Objects, but make sure to read the new [0.10
  Proxy Guide](https://getkong.org/docs/0.10.x/proxy) to learn the new routing
  capabilities of Kong. On the good side, this means that Kong can now route
  incoming requests according to a combination of Host headers, URIs, and HTTP
  methods.
- :warning: Final slashes in `upstream_url` are no longer allowed.
  [#2115](https://github.com/Kong/kong/pull/2115)
- :warning: The SSL plugin has been removed and dynamic SSL capabilities have
  been added to Kong core, and are configurable via new properties on the API
  entity. See the related PR for a detailed explanation of this change.
  [#1970](https://github.com/Kong/kong/pull/1970)
- :warning: Drop the Dnsmasq dependency. We now internally resolve both A and
  SRV DNS records.
  [#1587](https://github.com/Kong/kong/pull/1587)
- :warning: Dropping support for insecure `TLS/1.0` and defaulting `Upgrade`
  responses to `TLS/1.2`.
  [#2119](https://github.com/Kong/kong/pull/2119)
- Bump the compatible OpenResty version to `1.11.2.1` and `1.11.2.2`. Support
  for OpenResty `1.11.2.2` requires the `--without-luajit-lua52` compilation
  flag.
- Separate Admin API and Proxy error logs. Admin API logs are now written to
  `logs/admin_access.log`.
  [#1782](https://github.com/Kong/kong/pull/1782)
- Auto-generates stronger SHA-256 with RSA encryption SSL certificates.
  [#2117](https://github.com/Kong/kong/pull/2117)

### Added

- :fireworks: Support for Cassandra 3.x.
  [#1709](https://github.com/Kong/kong/pull/1709)
- :fireworks: SRV records resolution.
  [#1587](https://github.com/Kong/kong/pull/1587)
- :fireworks: Load balancing. When an A or SRV record resolves to multiple
  entries, Kong now rotates those upstream targets with a Round-Robin
  algorithm. This is a first step towards implementing more load balancing
  algorithms.
  Another way to specify multiple upstream targets is to use the newly
  introduced `/upstreams` and `/targets` entities of the Admin API.
  [#1587](https://github.com/Kong/kong/pull/1587)
  [#1735](https://github.com/Kong/kong/pull/1735)
- :fireworks: Multiple hosts and paths per API. Kong can now route incoming
  requests to your services based on a combination of Host headers, URIs and
  HTTP methods. See the related PR for a detailed explanation of the new
  properties and capabilities of the new router.
  [#1970](https://github.com/Kong/kong/pull/1970)
- :fireworks: Maintain upstream connection pools which should greatly improve
  performance, especially for HTTPS upstream connections.  We now use HTTP/1.1
  for upstream connections as well as an nginx `upstream` block with a
  configurable`keepalive` directive, thanks to the new `nginx_keepalive`
  configuration property.
  [#1587](https://github.com/Kong/kong/pull/1587)
  [#1827](https://github.com/Kong/kong/pull/1827)
- :fireworks: Websockets support. Kong can now upgrade client connections to
  use the `ws` protocol when `Upgrade: websocket` is present.
  [#1827](https://github.com/Kong/kong/pull/1827)
- Use an in-memory caching strategy for database entities in order to reduce
  CPU load during requests proxying.
  [#1688](https://github.com/Kong/kong/pull/1688)
- Provide negative-caching for missed database entities. This should improve
  performance in some cases.
  [#1914](https://github.com/Kong/kong/pull/1914)
- Support for serving the Admin API over SSL. This introduces new properties in
  the configuration file: `admin_listen_ssl`, `admin_ssl`, `admin_ssl_cert` and
  `admin_ssl_cert_key`.
  [#1706](https://github.com/Kong/kong/pull/1706)
- Support for upstream connection timeouts. APIs now have 3 new fields:
  `upstream_connect_timeout`, `upstream_send_timeout`, `upstream_read_timeout`
  to specify, in milliseconds, a timeout value for requests between Kong and
  your APIs.
  [#2036](https://github.com/Kong/kong/pull/2036)
- Support for clustering key rotation in the underlying Serf process:
  - new `cluster_keyring_file` property in the configuration file.
  - new `kong cluster keys ..` CLI commands that expose the underlying
    `serf keys ..` commands.
  [#2069](https://github.com/Kong/kong/pull/2069)
- Support for `lua_socket_pool_size` property in configuration file.
  [#2109](https://github.com/Kong/kong/pull/2109)
- Plugins:
  - :fireworks: **New AWS Lambda plugin**. Thanks Tim Erickson for his
    collaboration on this new addition.
    [#1777](https://github.com/Kong/kong/pull/1777)
    [#1190](https://github.com/Kong/kong/pull/1190)
  - Anonymous authentication for auth plugins. When such plugins receive the
    `config.anonymous=<consumer_id>` property, even non-authenticated requests
    will be proxied by Kong, with the traditional Consumer headers set to the
    designated anonymous consumer, but also with a `X-Anonymous-Consumer`
    header. Multiple auth plugins will work in a logical `OR` fashion.
    [#1666](https://github.com/Kong/kong/pull/1666) and
    [#2035](https://github.com/Kong/kong/pull/2035)
  - request-transformer: Ability to change the HTTP method of the upstream
    request. [#1635](https://github.com/Kong/kong/pull/1635)
  - jwt: Support for ES256 signatures.
    [#1920](https://github.com/Kong/kong/pull/1920)
  - rate-limiting: Ability to select the Redis database to use via the new
    `config.redis_database` plugin property.
    [#1941](https://github.com/Kong/kong/pull/1941)

### Fixed

- Looking for Serf in known installation paths.
  [#1997](https://github.com/Kong/kong/pull/1997)
- Including port in upstream `Host` header.
  [#2045](https://github.com/Kong/kong/pull/2045)
- Clarify the purpose of the `cluster_listen_rpc` property in
  the configuration file. Thanks Jeremy Monin for the patch.
  [#1860](https://github.com/Kong/kong/pull/1860)
- Admin API:
  - Properly Return JSON responses (instead of HTML) on HTTP 409 Conflict
    when adding Plugins.
    [#2014](https://github.com/Kong/kong/issues/2014)
- CLI:
  - Avoid double-prefixing migration error messages with the database name
    (PostgreSQL/Cassandra).
- Plugins:
  - Fix fault tolerance logic and error reporting in rate-limiting plugins.
  - CORS: Properly return `Access-Control-Allow-Credentials: false` if
    `Access-Control-Allow-Origin: *`.
    [#2104](https://github.com/Kong/kong/pull/2104)
  - key-auth: enforce `key_names` to be proper header names according to Nginx.
    [#2142](https://github.com/Kong/kong/pull/2142)

[Back to TOC](#table-of-contents)

## [0.9.9] - 2017/02/02

### Fixed

- Correctly put Cassandra sockets into the Nginx connection pool for later
  reuse. This greatly improves the performance for rate-limiting and
  response-ratelimiting plugins.
  [f8f5306](https://github.com/Kong/kong/commit/f8f53061207de625a29bbe5d80f1807da468a1bc)
- Correct length of a year in seconds for rate-limiting and
  response-ratelimiting plugins. A year was wrongly assumed to only be 360
  days long.
  [e4fdb2a](https://github.com/Kong/kong/commit/e4fdb2a3af4a5f2bf298c7b6488d88e67288c98b)
- Prevent misinterpretation of the `%` character in proxied URLs encoding.
  Thanks Thomas Jouannic for the patch.
  [#1998](https://github.com/Kong/kong/pull/1998)
  [#2040](https://github.com/Kong/kong/pull/2040)

[Back to TOC](#table-of-contents)

## [0.9.8] - 2017/01/19

### Fixed

- Properly set the admin IP in the Serf script.

### Changed

- Provide negative-caching for missed database entities. This should improve
  performance in some cases.
  [#1914](https://github.com/Kong/kong/pull/1914)

### Fixed

- Plugins:
  - Fix fault tolerance logic and error reporting in rate-limiting plugins.

[Back to TOC](#table-of-contents)

## [0.9.7] - 2016/12/21

### Fixed

- Fixed a performance issue in Cassandra by removing an old workaround that was
  forcing Cassandra to use LuaSocket instead of cosockets.
  [#1916](https://github.com/Kong/kong/pull/1916)
- Fixed an issue that was causing a recursive attempt to stop Kong's services
  when an error was occurring.
  [#1877](https://github.com/Kong/kong/pull/1877)
- Custom plugins are now properly loaded again.
  [#1910](https://github.com/Kong/kong/pull/1910)
- Plugins:
  - Galileo: properly encode empty arrays.
    [#1909](https://github.com/Kong/kong/pull/1909)
  - OAuth 2: implements a missing Postgres migration for `redirect_uri` in
    every OAuth 2 credential. [#1911](https://github.com/Kong/kong/pull/1911)
  - OAuth 2: safely parse the request body even when no data has been sent.
    [#1915](https://github.com/Kong/kong/pull/1915)

[Back to TOC](#table-of-contents)

## [0.9.6] - 2016/11/29

### Fixed

- Resolve support for PostgreSQL SSL connections.
  [#1720](https://github.com/Kong/kong/issues/1720)
- Ensure `kong start` honors the `--conf` flag is a config file already exists
  at one of the default locations (`/etc/kong.conf`, `/etc/kong/kong.conf`).
  [#1681](https://github.com/Kong/kong/pull/1681)
- Obfuscate sensitive properties from the `/` Admin API route which returns
  the current node's configuration.
  [#1650](https://github.com/Kong/kong/pull/1650)

[Back to TOC](#table-of-contents)

## [0.9.5] - 2016/11/07

### Changed

- Dropping support for OpenResty 1.9.15.1 in favor of 1.11.2.1
  [#1797](https://github.com/Kong/kong/pull/1797)

### Fixed

- Fixed an error (introduced in 0.9.4) in the auto-clustering event

[Back to TOC](#table-of-contents)

## [0.9.4] - 2016/11/02

### Fixed

- Fixed the random string generator that was causing some problems, especially
  in Serf for clustering. [#1754](https://github.com/Kong/kong/pull/1754)
- Seed random number generator in CLI.
  [#1641](https://github.com/Kong/kong/pull/1641)
- Reducing log noise in the Admin API.
  [#1781](https://github.com/Kong/kong/pull/1781)
- Fixed the reports lock implementation that was generating a periodic error
  message. [#1783](https://github.com/Kong/kong/pull/1783)

[Back to TOC](#table-of-contents)

## [0.9.3] - 2016/10/07

### Added

- Added support for Serf 0.8. [#1693](https://github.com/Kong/kong/pull/1693)

### Fixed

- Properly invalidate global plugins.
  [#1723](https://github.com/Kong/kong/pull/1723)

[Back to TOC](#table-of-contents)

## [0.9.2] - 2016/09/20

### Fixed

- Correctly report migrations errors. This was caused by an error being thrown
  from the error handler, and superseding the actual error. [#1605]
  (https://github.com/Kong/kong/pull/1605)
- Prevent Kong from silently failing to start. This would be caused by an
  erroneous error handler. [28f5d10]
  (https://github.com/Kong/kong/commit/28f5d10)
- Only report a random number generator seeding error when it is not already
  seeded. [#1613](https://github.com/Kong/kong/pull/1613)
- Reduce intra-cluster noise by not propagating keepalive requests events.
  [#1660](https://github.com/Kong/kong/pull/1660)
- Admin API:
  - Obfuscates sensitive configuration settings from the `/` route.
    [#1650](https://github.com/Kong/kong/pull/1650)
- CLI:
  - Prevent a failed `kong start` to stop an already running Kong node.
    [#1645](https://github.com/Kong/kong/pull/1645)
  - Remove unset configuration placeholders from the nginx configuration
    template. This would occur when no Internet connection would be
    available and would cause Kong to compile an erroneous nginx config.
    [#1606](https://github.com/Kong/kong/pull/1606)
  - Properly count the number of executed migrations.
    [#1649](https://github.com/Kong/kong/pull/1649)
- Plugins:
  - OAuth2: remove the "Kong" mentions in missing `provision_key` error
    messages. [#1633](https://github.com/Kong/kong/pull/1633)
  - OAuth2: allow to correctly delete applications when using Cassandra.
    [#1659](https://github.com/Kong/kong/pull/1659)
  - galileo: provide a default `bodySize` value when `log_bodies=true` but the
    current request/response has no body.
    [#1657](https://github.com/Kong/kong/pull/1657)

[Back to TOC](#table-of-contents)

## [0.9.1] - 2016/09/02

### Added

- Plugins:
  - ACL: allow to retrieve/update/delete an ACL by group name.
    [#1544](https://github.com/Kong/kong/pull/1544)
  - Basic Authentication: allow to retrieve/update/delete a credential by `username`.
    [#1570](https://github.com/Kong/kong/pull/1570)
  - HMAC Authentication: allow to retrieve/update/delete a credential by `username`.
    [#1570](https://github.com/Kong/kong/pull/1570)
  - JWT Authentication: allow to retrieve/update/delete a credential by `key`.
    [#1570](https://github.com/Kong/kong/pull/1570)
  - Key Authentication: allow to retrieve/update/delete a credential by `key`.
    [#1570](https://github.com/Kong/kong/pull/1570)
  - OAuth2 Authentication: allow to retrieve/update/delete a credential by `client_id` and tokens by `access_token`.
    [#1570](https://github.com/Kong/kong/pull/1570)

### Fixed

- Correctly parse configuration file settings containing comments.
  [#1569](https://github.com/Kong/kong/pull/1569)
- Prevent third-party Lua modules (and plugins) to override the seed for random
  number generation. This prevents the creation of conflicting UUIDs.
  [#1558](https://github.com/Kong/kong/pull/1558)
- Use [pgmoon-mashape](https://github.com/Kong/pgmoon) `2.0.0` which
  properly namespaces our fork, avoiding conflicts with other versions of
  pgmoon, such as the one installed by Lapis.
  [#1582](https://github.com/Kong/kong/pull/1582)
- Avoid exposing OpenResty's information on HTTP `4xx` errors.
  [#1567](https://github.com/Kong/kong/pull/1567)
- ulimit with `unlimited` value is now properly handled.
  [#1545](https://github.com/Kong/kong/pull/1545)
- CLI:
  - Stop third-party services (Dnsmasq/Serf) when Kong could not start.
    [#1588](https://github.com/Kong/kong/pull/1588)
  - Prefix database migration errors (such as Postgres' `connection refused`)
    with the database name (`postgres`/`cassandra`) to avoid confusions.
    [#1583](https://github.com/Kong/kong/pull/1583)
- Plugins:
  - galileo: Use `Content-Length` header to get request/response body size when
    `log_bodies` is disabled.
    [#1584](https://github.com/Kong/kong/pull/1584)
- Admin API:
  - Revert the `/plugins/enabled` endpoint's response to be a JSON array, and
    not an Object. [#1529](https://github.com/Kong/kong/pull/1529)

[Back to TOC](#table-of-contents)

## [0.9.0] - 2016/08/18

The main focus of this release is Kong's new CLI. With a simpler configuration file, new settings, environment variables support, new commands as well as a new interpreter, the new CLI gives more power and flexibility to Kong users and allow for an easier integration in your deployment workflow, as well as better testing for developers and plugins authors. Additionally, some new plugins and performance improvements are included as well as the regular bug fixes.

### Changed

- :warning: PostgreSQL is the new default datastore for Kong. If you were using Cassandra and you are upgrading, you need to explicitly set `cassandra` as your `database`.
- :warning: New CLI, with new commands and refined arguments. This new CLI uses the `resty-cli` interpreter (see [lua-resty-cli](https://github.com/openresty/resty-cli)) instead of LuaJIT. As a result, the `resty` executable must be available in your `$PATH` (resty-cli is shipped in the OpenResty bundle) as well as the `bin/kong` executable. Kong does not rely on Luarocks installing the `bin/kong` executable anymore. This change of behavior is taken care of if you are using one of the official Kong packages.
- :warning: Kong uses a new configuration file, with an easier syntax than the previous YAML file.
- New arguments for the CLI, such as verbose, debug and tracing flags. We also avoid requiring the configuration file as an argument to each command as per the previous CLI.
- Customization of the Nginx configuration can now be taken care of using two different approaches: with a custom Nginx configuration template and using `kong start --template <file>`, or by using `kong compile` to generate the Kong Nginx sub-configuration, and `include` it in a custom Nginx instance.
- Plugins:
  - Rate Limiting: the `continue_on_error` property is now called `fault_tolerant`.
  - Response Rate Limiting: the `continue_on_error` property is now called `fault_tolerant`.

### Added

- :fireworks: Support for overriding configuration settings with environment variables.
- :fireworks: Support for SSL connections between Kong and PostgreSQL. [#1425](https://github.com/Kong/kong/pull/1425)
- :fireworks: Ability to apply plugins with more granularity: per-consumer, and global plugins are now possible. [#1403](https://github.com/Kong/kong/pull/1403)
- New `kong check` command: validates a Kong configuration file.
- Better version check for third-party dependencies (OpenResty, Serf, Dnsmasq). [#1307](https://github.com/Kong/kong/pull/1307)
- Ability to configure the validation depth of database SSL certificates from the configuration file. [#1420](https://github.com/Kong/kong/pull/1420)
- `request_host`: internationalized url support; utf-8 domain names through punycode support and paths through %-encoding. [#1300](https://github.com/Kong/kong/issues/1300)
- Implements caching locks when fetching database configuration (APIs, Plugins...) to avoid dog pile effect on cold nodes. [#1402](https://github.com/Kong/kong/pull/1402)
- Plugins:
  - :fireworks: **New bot-detection plugin**: protect your APIs by detecting and rejecting common bots and crawlers. [#1413](https://github.com/Kong/kong/pull/1413)
  - correlation-id: new "tracker" generator, identifying requests per worker and connection. [#1288](https://github.com/Kong/kong/pull/1288)
  - request/response-transformer: ability to add strings including colon characters. [#1353](https://github.com/Kong/kong/pull/1353)
  - rate-limiting: support for new rate-limiting policies (`cluster`, `local` and `redis`), and for a new `limit_by` property to force rate-limiting by `consumer`, `credential` or `ip`.
  - response-rate-limiting: support for new rate-limiting policies (`cluster`, `local` and `redis`), and for a new `limit_by` property to force rate-limiting by `consumer`, `credential` or `ip`.
  - galileo: performance improvements of ALF serialization. ALFs are not discarded when exceeding 20MBs anymore. [#1463](https://github.com/Kong/kong/issues/1463)
  - statsd: new `upstream_stream` latency metric. [#1466](https://github.com/Kong/kong/pull/1466)
  - datadog: new `upstream_stream` latency metric and tagging support for each metric. [#1473](https://github.com/Kong/kong/pull/1473)

### Removed

- We now use [lua-resty-jit-uuid](https://github.com/thibaultCha/lua-resty-jit-uuid) for UUID generation, which is a pure Lua implementation of [RFC 4122](https://www.ietf.org/rfc/rfc4122.txt). As a result, libuuid is not a dependency of Kong anymore.

### Fixed

- Sensitive configuration settings are not printed to stdout anymore. [#1256](https://github.com/Kong/kong/issues/1256)
- Fixed bug that caused nodes to remove themselves from the database when they attempted to join the cluster. [#1437](https://github.com/Kong/kong/pull/1437)
- Plugins:
  - request-size-limiting: use proper constant for MB units while setting the size limit. [#1416](https://github.com/Kong/kong/pull/1416)
  - OAuth2: security and config validation fixes. [#1409](https://github.com/Kong/kong/pull/1409) [#1112](https://github.com/Kong/kong/pull/1112)
  - request/response-transformer: better validation of fields provided without a value. [#1399](https://github.com/Kong/kong/pull/1399)
  - JWT: handle some edge-cases that could result in HTTP 500 errors. [#1362](https://github.com/Kong/kong/pull/1362)

> **internal**
> - new test suite using resty-cli and removing the need to monkey-patch the `ngx` global.
> - custom assertions and new helper methods (`wait_until()`) to gracefully fail in case of timeout.
> - increase atomicity of the testing environment.
> - lighter testing instance, only running 1 worker and not using Dnsmasq by default.

[Back to TOC](#table-of-contents)

## [0.8.3] - 2016/06/01

This release includes some bugfixes:

### Changed

- Switched the log level of the "No nodes found in cluster" warning to `INFO`, that was printed when starting up the first Kong node in a new cluster.
- Kong now requires OpenResty `1.9.7.5`.

### Fixed

- New nodes are now properly registered into the `nodes` table when running on the same machine. [#1281](https://github.com/Kong/kong/pull/1281)
- Fixed a failed error parsing on Postgres. [#1269](https://github.com/Kong/kong/pull/1269)
- Plugins:
  - Response Transformer: Slashes are now encoded properly, and fixed a bug that hang the execution of the plugin. [#1257](https://github.com/Kong/kong/pull/1257) and [#1263](https://github.com/Kong/kong/pull/1263)
  - JWT: If a value for `algorithm` is missing, it's now `HS256` by default. This problem occurred when migrating from older versions of Kong.
  - OAuth 2.0: Fixed a Postgres problem that was preventing an application from being created, and fixed a check on the `redirect_uri` field. [#1264](https://github.com/Kong/kong/pull/1264) and [#1267](https://github.com/Kong/kong/issues/1267)

[Back to TOC](#table-of-contents)

## [0.8.2] - 2016/05/25

This release includes bugfixes and minor updates:

### Added

- Support for a simple slash in `request_path`. [#1227](https://github.com/Kong/kong/pull/1227)
- Plugins:
  - Response Rate Limiting: it now appends usage headers to the upstream requests in the form of `X-Ratelimit-Remaining-{limit_name}` and introduces a new `config.block_on_first_violation` property. [#1235](https://github.com/Kong/kong/pull/1235)

#### Changed

- Plugins:
  - **Mashape Analytics: The plugin is now called "Galileo", and added support for Galileo v3. [#1159](https://github.com/Kong/kong/pull/1159)**

#### Fixed

- Postgres now relies on the `search_path` configured on the database and its default value `$user, public`. [#1196](https://github.com/Kong/kong/issues/1196)
- Kong now properly encodes an empty querystring parameter like `?param=` when proxying the request. [#1210](https://github.com/Kong/kong/pull/1210)
- The configuration now checks that `cluster.ttl_on_failure` is at least 60 seconds. [#1199](https://github.com/Kong/kong/pull/1199)
- Plugins:
  - Loggly: Fixed an issue that was triggering 400 and 500 errors. [#1184](https://github.com/Kong/kong/pull/1184)
  - JWT: The `TYP` value in the header is not optional and case-insensitive. [#1192](https://github.com/Kong/kong/pull/1192)
  - Request Transformer: Fixed a bug when transforming request headers. [#1202](https://github.com/Kong/kong/pull/1202)
  - OAuth 2.0: Multiple redirect URIs are now supported. [#1112](https://github.com/Kong/kong/pull/1112)
  - IP Restriction: Fixed that prevented the plugin for working properly when added on an API. [#1245](https://github.com/Kong/kong/pull/1245)
  - CORS: Fixed an issue when `config.preflight_continue` was enabled. [#1240](https://github.com/Kong/kong/pull/1240)

[Back to TOC](#table-of-contents)

## [0.8.1] - 2016/04/27

This release includes some fixes and minor updates:

### Added

- Adds `X-Forwarded-Host` and `X-Forwarded-Prefix` to the upstream request headers. [#1180](https://github.com/Kong/kong/pull/1180)
- Plugins:
  - Datadog: Added two new metrics, `unique_users` and `request_per_user`, that log the consumer information. [#1179](https://github.com/Kong/kong/pull/1179)

### Fixed

- Fixed a DAO bug that affected full entity updates. [#1163](https://github.com/Kong/kong/pull/1163)
- Fixed a bug when setting the authentication provider in Cassandra.
- Updated the Cassandra driver to v0.5.2.
- Properly enforcing required fields in PUT requests. [#1177](https://github.com/Kong/kong/pull/1177)
- Fixed a bug that prevented to retrieve the hostname of the local machine on certain systems. [#1178](https://github.com/Kong/kong/pull/1178)

[Back to TOC](#table-of-contents)

## [0.8.0] - 2016/04/18

This release includes support for PostgreSQL as Kong's primary datastore!

### Breaking changes

- Remove support for the long deprecated `/consumers/:consumer/keyauth/` and `/consumers/:consumer/basicauth/` routes (deprecated in `0.5.0`). The new routes (available since `0.5.0` too) use the real name of the plugin: `/consumers/:consumer/key-auth` and `/consumers/:consumer/basic-auth`.

### Added

- Support for PostgreSQL 9.4+ as Kong's primary datastore. [#331](https://github.com/Kong/kong/issues/331) [#1054](https://github.com/Kong/kong/issues/1054)
- Configurable Cassandra reading/writing consistency. [#1026](https://github.com/Kong/kong/pull/1026)
- Admin API: including pending and running timers count in the response to `/`. [#992](https://github.com/Kong/kong/pull/992)
- Plugins
  - **New correlation-id plugin**: assign unique identifiers to the requests processed by Kong. Courtesy of [@opyate](https://github.com/opyate). [#1094](https://github.com/Kong/kong/pull/1094)
  - LDAP: add support for LDAP authentication. [#1133](https://github.com/Kong/kong/pull/1133)
  - StatsD: add support for StatsD logging. [#1142](https://github.com/Kong/kong/pull/1142)
  - JWT: add support for RS256 signed tokens thanks to [@kdstew](https://github.com/kdstew)! [#1053](https://github.com/Kong/kong/pull/1053)
  - ACL: appends `X-Consumer-Groups` to the request, so the upstream service can check what groups the consumer belongs to. [#1154](https://github.com/Kong/kong/pull/1154)
  - Galileo (mashape-analytics): increase batch sending timeout to 30s. [#1091](https://github.com/Kong/kong/pull/1091)
- Added `ttl_on_failure` option in the cluster configuration, to configure the TTL of failed nodes. [#1125](https://github.com/Kong/kong/pull/1125)

### Fixed

- Introduce a new `port` option when connecting to your Cassandra cluster instead of using the CQL default (9042). [#1139](https://github.com/Kong/kong/issues/1139)
- Plugins
  - Request/Response Transformer: add missing migrations for upgrades from ` <= 0.5.x`. [#1064](https://github.com/Kong/kong/issues/1064)
  - OAuth2
    - Error responses comply to RFC 6749. [#1017](https://github.com/Kong/kong/issues/1017)
    - Handle multipart requests. [#1067](https://github.com/Kong/kong/issues/1067)
    - Make access_tokens correctly expire. [#1089](https://github.com/Kong/kong/issues/1089)

> **internal**
> - replace globals with singleton pattern thanks to [@mars](https://github.com/mars).
> - fixed resolution mismatches when using deep paths in the path resolver.

[Back to TOC](#table-of-contents)

## [0.7.0] - 2016/02/24

### Breaking changes

Due to the NGINX security fixes (CVE-2016-0742, CVE-2016-0746, CVE-2016-0747), OpenResty was bumped to `1.9.7.3` which is not backwards compatible, and thus requires changes to be made to the `nginx` property of Kong's configuration file. See the [0.7 upgrade path](https://github.com/Kong/kong/blob/master/UPGRADE.md#upgrade-to-07x) for instructions.

However by upgrading the underlying OpenResty version, source installations do not have to patch the NGINX core and use the old `ssl-cert-by-lua` branch of ngx_lua anymore. This will make source installations much easier.

### Added

- Support for OpenResty `1.9.7.*`. This includes NGINX security fixes (CVE-2016-0742, CVE-2016-0746, CVE-2016-0747). [#906](https://github.com/Kong/kong/pull/906)
- Plugins
  - **New Runscope plugin**: Monitor your APIs from Kong with Runscope. Courtesy of [@mansilladev](https://github.com/mansilladev). [#924](https://github.com/Kong/kong/pull/924)
  - Datadog: New `response.size` metric. [#923](https://github.com/Kong/kong/pull/923)
  - Rate-Limiting and Response Rate-Limiting
    - New `config.async` option to asynchronously increment counters to reduce latency at the cost of slightly reducing the accuracy. [#912](https://github.com/Kong/kong/pull/912)
    - New `config.continue_on_error` option to keep proxying requests in case the datastore is unreachable. rate-limiting operations will be disabled until the datastore is responsive again. [#953](https://github.com/Kong/kong/pull/953)
- CLI
  - Perform a simple permission check on the NGINX working directory when starting, to prevent errors during execution. [#939](https://github.com/Kong/kong/pull/939)
- Send 50x errors with the appropriate format. [#927](https://github.com/Kong/kong/pull/927) [#970](https://github.com/Kong/kong/pull/970)

### Fixed

- Plugins
  - OAuth2
    - Better handling of `redirect_uri` (prevent the use of fragments and correctly handle querystrings). Courtesy of [@PGBI](https://github.com/PGBI). [#930](https://github.com/Kong/kong/pull/930)
    - Add `PUT` support to the `/auth2_tokens` route. [#897](https://github.com/Kong/kong/pull/897)
    - Better error message when the `access_token` is missing. [#1003](https://github.com/Kong/kong/pull/1003)
  - IP restriction: Fix an issue that could arise when restarting Kong. Now Kong does not need to be restarted for the ip-restriction configuration to take effect. [#782](https://github.com/Kong/kong/pull/782) [#960](https://github.com/Kong/kong/pull/960)
  - ACL: Properly invalidating entities when assigning a new ACL group. [#996](https://github.com/Kong/kong/pull/996)
  - SSL: Replace shelled out openssl calls with native `ngx.ssl` conversion utilities, which preserve the certificate chain. [#968](https://github.com/Kong/kong/pull/968)
- Avoid user warning on start when the user is not root. [#964](https://github.com/Kong/kong/pull/964)
- Store Serf logs in NGINX working directory to prevent eventual permission issues. [#975](https://github.com/Kong/kong/pull/975)
- Allow plugins configured on a Consumer *without* being configured on an API to run. [#978](https://github.com/Kong/kong/issues/978) [#980](https://github.com/Kong/kong/pull/980)
- Fixed an edge-case where Kong nodes would not be registered in the `nodes` table. [#1008](https://github.com/Kong/kong/pull/1008)

[Back to TOC](#table-of-contents)

## [0.6.1] - 2016/02/03

This release contains tiny bug fixes that were especially annoying for complex Cassandra setups and power users of the Admin API!

### Added

- A `timeout` property for the Cassandra configuration. In ms, this timeout is effective as a connection and a reading timeout. [#937](https://github.com/Kong/kong/pull/937)

### Fixed

- Correctly set the Cassandra SSL certificate in the Nginx configuration while starting Kong. [#921](https://github.com/Kong/kong/pull/921)
- Rename the `user` Cassandra property to `username` (Kong looks for `username`, hence `user` would fail). [#922](https://github.com/Kong/kong/pull/922)
- Allow Cassandra authentication with arbitrary plain text auth providers (such as Instaclustr uses), fixing authentication with them. [#937](https://github.com/Kong/kong/pull/937)
- Admin API
  - Fix the `/plugins/:id` route for `PATCH` method. [#941](https://github.com/Kong/kong/pull/941)
- Plugins
  - HTTP logging: remove the additional `\r\n` at the end of the logging request body. [#926](https://github.com/Kong/kong/pull/926)
  - Galileo: catch occasional internal errors happening when a request was cancelled by the client and fix missing shm for the retry policy. [#931](https://github.com/Kong/kong/pull/931)

[Back to TOC](#table-of-contents)

## [0.6.0] - 2016/01/22

### Breaking changes

 We would recommended to consult the suggested [0.6 upgrade path](https://github.com/Kong/kong/blob/master/UPGRADE.md#upgrade-to-06x) for this release.

- [Serf](https://www.serf.io/) is now a Kong dependency. It allows Kong nodes to communicate between each other opening the way to many features and improvements.
- The configuration file changed. Some properties were renamed, others were moved, and some are new. We would recommend checking out the new default configuration file.
- Drop the Lua 5.1 dependency which was only used by the CLI. The CLI now runs with LuaJIT, which is consistent with other Kong components (Luarocks and OpenResty) already relying on LuaJIT. Make sure the LuaJIT interpreter is included in your `$PATH`. [#799](https://github.com/Kong/kong/pull/799)

### Added

One of the biggest new features of this release is the cluster-awareness added to Kong in [#729](https://github.com/Kong/kong/pull/729), which deserves its own section:

- Each Kong node is now aware of belonging to a cluster through Serf. Nodes automatically join the specified cluster according to the configuration file's settings.
- The datastore cache is not invalidated by expiration time anymore, but following an invalidation strategy between the nodes of a same cluster, leading to improved performance.
- Admin API
  - Expose a `/cache` endpoint for retrieving elements stored in the in-memory cache of a node.
  - Expose a `/cluster` endpoint used to add/remove/list members of the cluster, and also used internally for data propagation.
- CLI
  - New `kong cluster` command for cluster management.
  - New `kong status` command for cluster healthcheck.

Other additions include:

- New Cassandra driver which makes Kong aware of the Cassandra cluster. Kong is now unaffected if one of your Cassandra nodes goes down as long as a replica is available on another node. Load balancing policies also improve the performance along with many other smaller improvements. [#803](https://github.com/Kong/kong/pull/803)
- Admin API
  - A new `total` field in API responses, that counts the total number of entities in the datastore. [#635](https://github.com/Kong/kong/pull/635)
- Configuration
  - Possibility to configure the keyspace replication strategy for Cassandra. It will be taken into account by the migrations when the configured keyspace does not already exist. [#350](https://github.com/Kong/kong/issues/350)
  - Dnsmasq is now optional. You can specify a custom DNS resolver address that Kong will use when resolving hostnames. This can be configured in `kong.yml`. [#625](https://github.com/Kong/kong/pull/625)
- Plugins
  - **New "syslog" plugin**: send logs to local system log. [#698](https://github.com/Kong/kong/pull/698)
  - **New "loggly" plugin**: send logs to Loggly over UDP. [#698](https://github.com/Kong/kong/pull/698)
  - **New "datadog" plugin**: send logs to Datadog server. [#758](https://github.com/Kong/kong/pull/758)
  - OAuth2
    - Add support for `X-Forwarded-Proto` header. [#650](https://github.com/Kong/kong/pull/650)
    - Expose a new `/oauth2_tokens` endpoint with the possibility to retrieve, update or delete OAuth 2.0 access tokens. [#729](https://github.com/Kong/kong/pull/729)
  - JWT
    - Support for base64 encoded secrets. [#838](https://github.com/Kong/kong/pull/838) [#577](https://github.com/Kong/kong/issues/577)
    - Support to configure the claim in which the key is given into the token (not `iss` only anymore). [#838](https://github.com/Kong/kong/pull/838)
  - Request transformer
    - Support for more transformation options: `remove`, `replace`, `add`, `append` motivated by [#393](https://github.com/Kong/kong/pull/393). See [#824](https://github.com/Kong/kong/pull/824)
    - Support JSON body transformation. [#569](https://github.com/Kong/kong/issues/569)
  - Response transformer
    - Support for more transformation options: `remove`, `replace`, `add`, `append` motivated by [#393](https://github.com/Kong/kong/pull/393). See [#822](https://github.com/Kong/kong/pull/822)

### Changed

- As mentioned in the breaking changes section, a new configuration file format and validation. All properties are now documented and commented out with their default values. This allows for a lighter configuration file and more clarity as to what properties relate to. It also catches configuration mistakes. [#633](https://github.com/Kong/kong/pull/633)
- Replace the UUID generator library with a new implementation wrapping lib-uuid, fixing eventual conflicts happening in cases such as described in [#659](https://github.com/Kong/kong/pull/659). See [#695](https://github.com/Kong/kong/pull/695)
- Admin API
  - Increase the maximum body size to 10MB in order to handle configuration requests with heavy payloads. [#700](https://github.com/Kong/kong/pull/700)
  - Disable access logs for the `/status` endpoint.
  - The `/status` endpoint now includes `database` statistics, while the previous stats have been moved to a `server` response field. [#635](https://github.com/Kong/kong/pull/635)

### Fixed

- Behaviors described in [#603](https://github.com/Kong/kong/issues/603) related to the failure of Cassandra nodes thanks to the new driver. [#803](https://github.com/Kong/kong/issues/803)
- Latency headers are now properly included in responses sent to the client. [#708](https://github.com/Kong/kong/pull/708)
- `strip_request_path` does not add a trailing slash to the API's `upstream_url` anymore before proxying. [#675](https://github.com/Kong/kong/issues/675)
- Do not URL decode querystring before proxying the request to the upstream service. [#749](https://github.com/Kong/kong/issues/749)
- Handle cases when the request would be terminated prior to the Kong execution (that is, before ngx_lua reaches the `access_by_lua` context) in cases such as the use of a custom nginx module. [#594](https://github.com/Kong/kong/issues/594)
- Admin API
  - The PUT method now correctly updates boolean fields (such as `strip_request_path`). [#765](https://github.com/Kong/kong/pull/765)
  - The PUT method now correctly resets a plugin configuration. [#720](https://github.com/Kong/kong/pull/720)
  - PATCH correctly set previously unset fields. [#861](https://github.com/Kong/kong/pull/861)
  - In the responses, the `next` link is not being displayed anymore if there are no more entities to be returned. [#635](https://github.com/Kong/kong/pull/635)
  - Prevent the update of `created_at` fields. [#820](https://github.com/Kong/kong/pull/820)
  - Better `request_path` validation for APIs. "/" is not considered a valid path anymore. [#881](https://github.com/Kong/kong/pull/881)
- Plugins
  - Galileo: ensure the `mimeType` value is always a string in ALFs. [#584](https://github.com/Kong/kong/issues/584)
  - JWT: allow to update JWT credentials using the PATCH method. It previously used to reply with `405 Method not allowed` because the PATCH method was not implemented. [#667](https://github.com/Kong/kong/pull/667)
  - Rate limiting: fix a warning when many periods are configured. [#681](https://github.com/Kong/kong/issues/681)
  - Basic Authentication: do not re-hash the password field when updating a credential. [#726](https://github.com/Kong/kong/issues/726)
  - File log: better permissions for on file creation for file-log plugin. [#877](https://github.com/Kong/kong/pull/877)
  - OAuth2
    - Implement correct responses when the OAuth2 challenges are refused. [#737](https://github.com/Kong/kong/issues/737)
    - Handle querystring on `/authorize` and `/token` URLs. [#687](https://github.com/Kong/kong/pull/667)
    - Handle punctuation in scopes on `/authorize` and `/token` endpoints. [#658](https://github.com/Kong/kong/issues/658)

> ***internal***
> - Event bus for local and cluster-wide events propagation. Plans for this event bus is to be widely used among Kong in the future.
> - The Kong Public Lua API (Lua helpers integrated in Kong such as DAO and Admin API helpers) is now documented with [ldoc](http://stevedonovan.github.io/ldoc/).
> - Work has been done to restore the reliability of the CI platforms.
> - Migrations can now execute DML queries (instead of DDL queries only). Handy for migrations implying plugin configuration changes, plugins renamings etc... [#770](https://github.com/Kong/kong/pull/770)

[Back to TOC](#table-of-contents)

## [0.5.4] - 2015/12/03

### Fixed

- Mashape Analytics plugin (renamed Galileo):
  - Improve stability under heavy load. [#757](https://github.com/Kong/kong/issues/757)
  - base64 encode ALF request/response bodies, enabling proper support for Galileo bodies inspection capabilities. [#747](https://github.com/Kong/kong/pull/747)
  - Do not include JSON bodies in ALF `postData.params` field. [#766](https://github.com/Kong/kong/pull/766)

[Back to TOC](#table-of-contents)

## [0.5.3] - 2015/11/16

### Fixed

- Avoids additional URL encoding when proxying to an upstream service. [#691](https://github.com/Kong/kong/pull/691)
- Potential timing comparison bug in HMAC plugin. [#704](https://github.com/Kong/kong/pull/704)

### Added

- The Galileo plugin now supports arbitrary host, port and path values. [#721](https://github.com/Kong/kong/pull/721)

[Back to TOC](#table-of-contents)

## [0.5.2] - 2015/10/21

A few fixes requested by the community!

### Fixed

- Kong properly search the `nginx` in your $PATH variable.
- Plugins:
  - OAuth2: can detect that the originating protocol for a request was HTTPS through the `X-Forwarded-Proto` header and work behind another reverse proxy (load balancer). [#650](https://github.com/Kong/kong/pull/650)
  - HMAC signature: support for `X-Date` header to sign the request for usage in browsers (since the `Date` header is protected). [#641](https://github.com/Kong/kong/issues/641)

[Back to TOC](#table-of-contents)

## [0.5.1] - 2015/10/13

Fixing a few glitches we let out with 0.5.0!

### Added

- Basic Authentication and HMAC Authentication plugins now also send the `X-Credential-Username` to the upstream server.
- Admin API now accept JSON when receiving a CORS request. [#580](https://github.com/Kong/kong/pull/580)
- Add a `WWW-Authenticate` header for HTTP 401 responses for basic-auth and key-auth. [#588](https://github.com/Kong/kong/pull/588)

### Changed

- Protect Kong from POODLE SSL attacks by omitting SSLv3 (CVE-2014-3566). [#563](https://github.com/Kong/kong/pull/563)
- Remove support for key-auth key in body. [#566](https://github.com/Kong/kong/pull/566)

### Fixed

- Plugins
  - HMAC
    - The migration for this plugin is now correctly being run. [#611](https://github.com/Kong/kong/pull/611)
    - Wrong username doesn't return HTTP 500 anymore, but 403. [#602](https://github.com/Kong/kong/pull/602)
  - JWT: `iss` not being found doesn't return HTTP 500 anymore, but 403. [#578](https://github.com/Kong/kong/pull/578)
  - OAuth2: client credentials flow does not include a refresh token anymore. [#562](https://github.com/Kong/kong/issues/562)
- Fix an occasional error when updating a plugin without a config. [#571](https://github.com/Kong/kong/pull/571)

[Back to TOC](#table-of-contents)

## [0.5.0] - 2015/09/25

With new plugins, many improvements and bug fixes, this release comes with breaking changes that will require your attention.

### Breaking changes

Several breaking changes are introduced. You will have to slightly change your configuration file and a migration script will take care of updating your database cluster. **Please follow the instructions in [UPGRADE.md](/UPGRADE.md#update-to-kong-050) for an update without downtime.**
- Many plugins were renamed due to new naming conventions for consistency. [#480](https://github.com/Kong/kong/issues/480)
- In the configuration file, the Cassandra `hosts` property was renamed to `contact_points`. [#513](https://github.com/Kong/kong/issues/513)
- Properties belonging to APIs entities have been renamed for clarity. [#513](https://github.com/Kong/kong/issues/513)
  - `public_dns` -> `request_host`
  - `path` -> `request_path`
  - `strip_path` -> `strip_request_path`
  - `target_url` -> `upstream_url`
- `plugins_configurations` have been renamed to `plugins`, and their `value` property has been renamed to `config` to avoid confusions. [#513](https://github.com/Kong/kong/issues/513)
- The database schema has been updated to handle the separation of plugins outside of the core repository.
- The Key authentication and Basic authentication plugins routes have changed:

```
Old route                             New route
/consumers/:consumer/keyauth       -> /consumers/:consumer/key-auth
/consumers/:consumer/keyauth/:id   -> /consumers/:consumer/key-auth/:id
/consumers/:consumer/basicauth     -> /consumers/:consumer/basic-auth
/consumers/:consumer/basicauth/:id -> /consumers/:consumer/basic-auth/:id
```

The old routes are still maintained but will be removed in upcoming versions. Consider them **deprecated**.

- Admin API
  - The route to retrieve enabled plugins is now under `/plugins/enabled`.
  - The route to retrieve a plugin's configuration schema is now under `/plugins/schema/{plugin name}`.

#### Added

- Plugins
  - **New Response Rate Limiting plugin**: Give a usage quota to your users based on a parameter in your response. [#247](https://github.com/Kong/kong/pull/247)
  - **New ACL (Access Control) plugin**: Configure authorizations for your Consumers. [#225](https://github.com/Kong/kong/issues/225)
  - **New JWT (JSON Web Token) plugin**: Verify and authenticate JWTs. [#519](https://github.com/Kong/kong/issues/519)
  - **New HMAC signature plugin**: Verify and authenticate HMAC signed HTTP requests. [#549](https://github.com/Kong/kong/pull/549)
  - Plugins migrations. Each plugin can now have its own migration scripts if it needs to store data in your cluster. This is a step forward to improve Kong's pluggable architecture. [#443](https://github.com/Kong/kong/pull/443)
  - Basic Authentication: the password field is now sha1 encrypted. [#33](https://github.com/Kong/kong/issues/33)
  - Basic Authentication: now supports credentials in the `Proxy-Authorization` header. [#460](https://github.com/Kong/kong/issues/460)

#### Changed

- Basic Authentication and Key Authentication now require authentication parameters even when the `Expect: 100-continue` header is being sent. [#408](https://github.com/Kong/kong/issues/408)
- Key Auth plugin does not support passing the key in the request payload anymore. [#566](https://github.com/Kong/kong/pull/566)
- APIs' names cannot contain characters from the RFC 3986 reserved list. [#589](https://github.com/Kong/kong/pull/589)

#### Fixed

- Resolver
  - Making a request with a querystring will now correctly match an API's path. [#496](https://github.com/Kong/kong/pull/496)
- Admin API
  - Data associated to a given API/Consumer will correctly be deleted if related Consumer/API is deleted. [#107](https://github.com/Kong/kong/issues/107) [#438](https://github.com/Kong/kong/issues/438) [#504](https://github.com/Kong/kong/issues/504)
  - The `/api/{api_name_or_id}/plugins/{plugin_name_or_id}` changed to `/api/{api_name_or_id}/plugins/{plugin_id}` to avoid requesting the wrong plugin if two are configured for one API. [#482](https://github.com/Kong/kong/pull/482)
  - APIs created without a `name` but with a `request_path` will now have a name which defaults to the set `request_path`. [#547](https://github.com/Kong/kong/issues/547)
- Plugins
  - Mashape Analytics: More robust buffer and better error logging. [#471](https://github.com/Kong/kong/pull/471)
  - Mashape Analytics: Several ALF (API Log Format) serialization fixes. [#515](https://github.com/Kong/kong/pull/515)
  - Oauth2: A response is now returned on `http://kong:8001/consumers/{consumer}/oauth2/{oauth2_id}`. [#469](https://github.com/Kong/kong/issues/469)
  - Oauth2: Saving `authenticated_userid` on Password Grant. [#476](https://github.com/Kong/kong/pull/476)
  - Oauth2: Proper handling of the `/oauth2/authorize` and `/oauth2/token` endpoints in the OAuth 2.0 Plugin when an API with a `path` is being consumed using the `public_dns` instead. [#503](https://github.com/Kong/kong/issues/503)
  - OAuth2: Properly returning `X-Authenticated-UserId` in the `client_credentials` and `password` flows. [#535](https://github.com/Kong/kong/issues/535)
  - Response-Transformer: Properly handling JSON responses that have a charset specified in their `Content-Type` header.

[Back to TOC](#table-of-contents)

## [0.4.2] - 2015/08/10

#### Added

- Cassandra authentication and SSL encryption. [#405](https://github.com/Kong/kong/pull/405)
- `preserve_host` flag on APIs to preserve the Host header when a request is proxied. [#444](https://github.com/Kong/kong/issues/444)
- Added the Resource Owner Password Credentials Grant to the OAuth 2.0 Plugin. [#448](https://github.com/Kong/kong/issues/448)
- Auto-generation of default SSL certificate. [#453](https://github.com/Kong/kong/issues/453)

#### Changed

- Remove `cassandra.port` property in configuration. Ports are specified by having `cassandra.hosts` addresses using the `host:port` notation (RFC 3986). [#457](https://github.com/Kong/kong/pull/457)
- Default SSL certificate is now auto-generated and stored in the `nginx_working_dir`.
- OAuth 2.0 plugin now properly forces HTTPS.

#### Fixed

- Better handling of multi-nodes Cassandra clusters. [#450](https://github.com/Kong/kong/pull/405)
- mashape-analytics plugin: handling of numerical values in querystrings. [#449](https://github.com/Kong/kong/pull/405)
- Path resolver `strip_path` option wrongfully matching the `path` property multiple times in the request URI. [#442](https://github.com/Kong/kong/issues/442)
- File Log Plugin bug that prevented the file creation in some environments. [#461](https://github.com/Kong/kong/issues/461)
- Clean output of the Kong CLI. [#235](https://github.com/Kong/kong/issues/235)

[Back to TOC](#table-of-contents)

## [0.4.1] - 2015/07/23

#### Fixed

- Issues with the Mashape Analytics plugin. [#425](https://github.com/Kong/kong/pull/425)
- Handle hyphens when executing path routing with `strip_path` option enabled. [#431](https://github.com/Kong/kong/pull/431)
- Adding the Client Credentials OAuth 2.0 flow. [#430](https://github.com/Kong/kong/issues/430)
- A bug that prevented "dnsmasq" from being started on some systems, including Debian. [f7da790](https://github.com/Kong/kong/commit/f7da79057ce29c7d1f6d90f4bc160cc3d9c8611f)
- File Log plugin: optimizations by avoiding the buffered I/O layer. [20bb478](https://github.com/Kong/kong/commit/20bb478952846faefec6091905bd852db24a0289)

[Back to TOC](#table-of-contents)

## [0.4.0] - 2015/07/15

#### Added

- Implement wildcard subdomains for APIs' `public_dns`. [#381](https://github.com/Kong/kong/pull/381) [#297](https://github.com/Kong/kong/pull/297)
- Plugins
  - **New OAuth 2.0 plugin.** [#341](https://github.com/Kong/kong/pull/341) [#169](https://github.com/Kong/kong/pull/169)
  - **New Mashape Analytics plugin.** [#360](https://github.com/Kong/kong/pull/360) [#272](https://github.com/Kong/kong/pull/272)
  - **New IP restriction plugin.** [#379](https://github.com/Kong/kong/pull/379)
  - Ratelimiting: support for multiple limits. [#382](https://github.com/Kong/kong/pull/382) [#205](https://github.com/Kong/kong/pull/205)
  - HTTP logging: support for HTTPS endpoint. [#342](https://github.com/Kong/kong/issues/342)
  - Logging plugins: new properties for logs timing. [#351](https://github.com/Kong/kong/issues/351)
  - Key authentication: now auto-generates a key if none is specified. [#48](https://github.com/Kong/kong/pull/48)
- Resolver
  - `path` property now accepts arbitrary depth. [#310](https://github.com/Kong/kong/issues/310)
- Admin API
  - Enable CORS by default. [#371](https://github.com/Kong/kong/pull/371)
  - Expose a new endpoint to get a plugin configuration's schema. [#376](https://github.com/Kong/kong/pull/376) [#309](https://github.com/Kong/kong/pull/309)
  - Expose a new endpoint to retrieve a node's status. [417c137](https://github.com/Kong/kong/commit/417c1376c08d3562bebe0c0816c6b54df045f515)
- CLI
  - `$ kong migrations reset` now asks for confirmation. [#365](https://github.com/Kong/kong/pull/365)

#### Fixed

- Plugins
  - Basic authentication not being executed if added to an API with default configuration. [6d732cd](https://github.com/Kong/kong/commit/6d732cd8b0ec92ef328faa843215d8264f50fb75)
  - SSL plugin configuration parsing. [#353](https://github.com/Kong/kong/pull/353)
  - SSL plugin doesn't accept a `consumer_id` anymore, as this wouldn't make sense. [#372](https://github.com/Kong/kong/pull/372) [#322](https://github.com/Kong/kong/pull/322)
  - Authentication plugins now return `401` when missing credentials. [#375](https://github.com/Kong/kong/pull/375) [#354](https://github.com/Kong/kong/pull/354)
- Admin API
  - Non supported HTTP methods now return `405` instead of `500`. [38f1b7f](https://github.com/Kong/kong/commit/38f1b7fa9f45f60c4130ef5ff9fe2c850a2ba586)
  - Prevent PATCH requests from overriding a plugin's configuration if partially updated. [9a7388d](https://github.com/Kong/kong/commit/9a7388d695c9de105917cde23a684a7d6722a3ca)
- Handle occasionally missing `schema_migrations` table. [#365](https://github.com/Kong/kong/pull/365) [#250](https://github.com/Kong/kong/pull/250)

> **internal**
> - DAO:
>   - Complete refactor. No more need for hard-coded queries. [#346](https://github.com/Kong/kong/pull/346)
> - Schemas:
>   - New `self_check` test for schema definitions. [5bfa7ca](https://github.com/Kong/kong/commit/5bfa7ca13561173161781f872244d1340e4152c1)

[Back to TOC](#table-of-contents)

## [0.3.2] - 2015/06/08

#### Fixed

- Uppercase Cassandra keyspace bug that prevented Kong to work with [kongdb.org](http://kongdb.org/)
- Multipart requests not properly parsed in the admin API. [#344](https://github.com/Kong/kong/issues/344)

[Back to TOC](#table-of-contents)

## [0.3.1] - 2015/06/07

#### Fixed

- Schema migrations are now automatic, which was missing from previous releases. [#303](https://github.com/Kong/kong/issues/303)

[Back to TOC](#table-of-contents)

## [0.3.0] - 2015/06/04

#### Added

- Support for SSL.
- Plugins
  - New HTTP logging plugin. [#226](https://github.com/Kong/kong/issues/226) [#251](https://github.com/Kong/kong/pull/251)
  - New SSL plugin.
  - New request size limiting plugin. [#292](https://github.com/Kong/kong/pull/292)
  - Default logging format improvements. [#226](https://github.com/Kong/kong/issues/226) [#262](https://github.com/Kong/kong/issues/262)
  - File logging now logs to a custom file. [#202](https://github.com/Kong/kong/issues/202)
  - Keyauth plugin now defaults `key_names` to "apikey".
- Admin API
  - RESTful routing. Much nicer Admin API routing. Ex: `/apis/{name_or_id}/plugins`. [#98](https://github.com/Kong/kong/issues/98) [#257](https://github.com/Kong/kong/pull/257)
  - Support `PUT` method for endpoints such as `/apis/`, `/apis/plugins/`, `/consumers/`
  - Support for `application/json` and `x-www-form-urlencoded` Content Types for all `PUT`, `POST` and `PATCH` endpoints by passing a `Content-Type` header. [#236](https://github.com/Kong/kong/pull/236)
- Resolver
  - Support resolving APIs by Path as well as by Header. [#192](https://github.com/Kong/kong/pull/192) [#282](https://github.com/Kong/kong/pull/282)
  - Support for `X-Host-Override` as an alternative to `Host` for browsers. [#203](https://github.com/Kong/kong/issues/203) [#246](https://github.com/Kong/kong/pull/246)
- Auth plugins now send user informations to your upstream services. [#228](https://github.com/Kong/kong/issues/228)
- Invalid `target_url` value are now being caught when creating an API. [#149](https://github.com/Kong/kong/issues/149)

#### Fixed

- Uppercase Cassandra keyspace causing migration failure. [#249](https://github.com/Kong/kong/issues/249)
- Guarantee that ratelimiting won't allow requests in case the atomicity of the counter update is not guaranteed. [#289](https://github.com/Kong/kong/issues/289)

> **internal**
> - Schemas:
>   - New property type: `array`. [#277](https://github.com/Kong/kong/pull/277)
>   - Entities schemas now live in their own files and are starting to be unit tested.
>   - Subfields are handled better: (notify required subfields and auto-vivify is subfield has default values).
> - Way faster unit tests. Not resetting the DB anymore between tests.
> - Improved coverage computation (exclude `vendor/`).
> - Travis now lints `kong/`.
> - Way faster Travis setup.
> - Added a new HTTP client for in-nginx usage, using the cosocket API.
> - Various refactorings.
> - Fix [#196](https://github.com/Kong/kong/issues/196).
> - Disabled ipv6 in resolver.

[Back to TOC](#table-of-contents)

## [0.2.1] - 2015/05/12

This is a maintenance release including several bug fixes and usability improvements.

#### Added
- Support for local DNS resolution. [#194](https://github.com/Kong/kong/pull/194)
- Support for Debian 8 and Ubuntu 15.04.
- DAO
  - Cassandra version bumped to 2.1.5
  - Support for Cassandra downtime. If Cassandra goes down and is brought back up, Kong will not need to restart anymore, statements will be re-prepared on-the-fly. This is part of an ongoing effort from [jbochi/lua-resty-cassandra#47](https://github.com/jbochi/lua-resty-cassandra/pull/47), [#146](https://github.com/Kong/kong/pull/146) and [#187](https://github.com/Kong/kong/pull/187).
Queries effectuated during the downtime will still be lost. [#11](https://github.com/Kong/kong/pull/11)
  - Leverage reused sockets. If the DAO reuses a socket, it will not re-set their keyspace. This should give a small but appreciable performance improvement. [#170](https://github.com/Kong/kong/pull/170)
  - Cascade delete plugins configurations when deleting a Consumer or an API associated with it. [#107](https://github.com/Kong/kong/pull/107)
  - Allow Cassandra hosts listening on different ports than the default. [#185](https://github.com/Kong/kong/pull/185)
- CLI
  - Added a notice log when Kong tries to connect to Cassandra to avoid user confusion. [#168](https://github.com/Kong/kong/pull/168)
  - The CLI now tests if the ports are already being used before starting and warns.
- Admin API
  - `name` is now an optional property for APIs. If none is being specified, the name will be the API `public_dns`. [#181](https://github.com/Kong/kong/pull/181)
- Configuration
  - The memory cache size is now configurable. [#208](https://github.com/Kong/kong/pull/208)

#### Fixed
- Resolver
  - More explicit "API not found" message from the resolver if the Host was not found in the system. "API not found with Host: %s".
  - If multiple hosts headers are being sent, Kong will test them all to see if one of the API is in the system. [#186](https://github.com/Kong/kong/pull/186)
- Admin API: responses now have a new line after the body. [#164](https://github.com/Kong/kong/issues/164)
- DAO: keepalive property is now properly passed when Kong calls `set_keepalive` on Cassandra sockets.
- Multipart dependency throwing error at startup. [#213](https://github.com/Kong/kong/pull/213)

> **internal**
> - Separate Migrations from the DAO factory.
> - Update dev config + Makefile rules (`run` becomes `start`).
> - Introducing an `ngx` stub for unit tests and CLI.
> - Switch many PCRE regexes to using patterns.

[Back to TOC](#table-of-contents)

## [0.2.0-2] - 2015/04/27

First public release of Kong. This version brings a lot of internal improvements as well as more usability and a few additional plugins.

#### Added
- Plugins
  - CORS plugin.
  - Request transformation plugin.
  - NGINX plus monitoring plugin.
- Configuration
  - New properties: `proxy_port` and `api_admin_port`. [#142](https://github.com/Kong/kong/issues/142)
- CLI
  - Better info, help and error messages. [#118](https://github.com/Kong/kong/issues/118) [#124](https://github.com/Kong/kong/issues/124)
  - New commands: `kong reload`, `kong quit`. [#114](https://github.com/Kong/kong/issues/114) Alias of `version`: `kong --version` [#119](https://github.com/Kong/kong/issues/119)
  - `kong restart` simply starts Kong if not previously running + better pid file handling. [#131](https://github.com/Kong/kong/issues/131)
- Package distributions: .rpm, .deb and .pkg for easy installs on most common platforms.

#### Fixed
- Admin API: trailing slash is not necessary anymore for core resources such as `/apis` or `/consumers`.
- Leaner default configuration. [#156](https://github.com/Kong/kong/issues/156)

> **internal**
> - All scripts moved to the CLI as "hidden" commands (`kong db`, `kong config`).
> - More tests as always, and they are structured better. The coverage went down mainly because of plugins which will later move to their own repos. We are all eagerly waiting for that!
> - `src/` was renamed to `kong/` for ease of development
> - All system dependencies versions for package building and travis-ci are now listed in `versions.sh`
> - DAO doesn't need to `:prepare()` prior to run queries. Queries can be prepared at runtime. [#146](https://github.com/Kong/kong/issues/146)

[Back to TOC](#table-of-contents)

## [0.1.1beta-2] - 2015/03/30

#### Fixed

- Wrong behavior of auto-migration in `kong start`.

[Back to TOC](#table-of-contents)

## [0.1.0beta-3] - 2015/03/25

First public beta. Includes caching and better usability.

#### Added
- Required Openresty is now `1.7.10.1`.
- Freshly built CLI, rewritten in Lua
- `kong start` using a new DB keyspace will automatically migrate the schema. [#68](https://github.com/Kong/kong/issues/68)
- Anonymous error reporting on Proxy and API. [#64](https://github.com/Kong/kong/issues/64)
- Configuration
  - Simplified configuration file (unified in `kong.yml`).
  - In configuration, `plugins_installed` was renamed to `plugins_available`. [#59](https://github.com/Kong/kong/issues/59)
  - Order of `plugins_available` doesn't matter anymore. [#17](https://github.com/Kong/kong/issues/17)
  - Better handling of plugins: Kong now detects which plugins are configured and if they are installed on the current machine.
  - `bin/kong` now defaults on `/etc/kong.yml` for config and `/var/logs/kong` for output. [#71](https://github.com/Kong/kong/issues/71)
- Proxy: APIs/Consumers caching with expiration for faster authentication.
- Admin API: Plugins now use plain form parameters for configuration. [#70](https://github.com/Kong/kong/issues/70)
- Keep track of already executed migrations. `rollback` now behaves as expected. [#8](https://github.com/Kong/kong/issues/8)

#### Fixed
- `Server` header now sends Kong. [#57](https://github.com/Kong/kong/issues/57)
- migrations not being executed in order on Linux. This issue wasn't noticed until unit testing the migrations because for now we only have 1 migration file.
- Admin API: Errors responses are now sent as JSON. [#58](https://github.com/Kong/kong/issues/58)

> **internal**
> - We now have code linting and coverage.
> - Faker and Migrations instances don't live in the DAO Factory anymore, they are only used in scripts and tests.
> - `scripts/config.lua` allows environment based configurations. `make dev` generates a `kong.DEVELOPMENT.yml` and `kong_TEST.yml`. Different keyspaces and ports.
> - `spec_helpers.lua` allows tests to not rely on the `Makefile` anymore. Integration tests can run 100% from `busted`.
> - Switch integration testing from [httpbin.org] to [mockbin.com].
> - `core` plugin was renamed to `resolver`.

[Back to TOC](#table-of-contents)

## [0.0.1alpha-1] - 2015/02/25

First version running with Cassandra.

#### Added
- Basic proxying.
- Built-in authentication plugin (api key, HTTP basic).
- Built-in ratelimiting plugin.
- Built-in TCP logging plugin.
- Configuration API (for consumers, apis, plugins).
- CLI `bin/kong` script.
- Database migrations (using `db.lua`).

[Back to TOC](#table-of-contents)

[3.1.0]: https://github.com/Kong/kong/compare/3.0.1...3.1.0
[3.0.1]: https://github.com/Kong/kong/compare/3.0.0...3.0.1
[3.0.0]: https://github.com/Kong/kong/compare/2.8.1...3.0.0
[2.8.1]: https://github.com/Kong/kong/compare/2.8.0...2.8.1
[2.8.0]: https://github.com/Kong/kong/compare/2.7.0...2.8.0
[2.7.1]: https://github.com/Kong/kong/compare/2.7.0...2.7.1
[2.7.0]: https://github.com/Kong/kong/compare/2.6.0...2.7.0
[2.6.0]: https://github.com/Kong/kong/compare/2.5.1...2.6.0
[2.5.1]: https://github.com/Kong/kong/compare/2.5.0...2.5.1
[2.5.0]: https://github.com/Kong/kong/compare/2.4.1...2.5.0
[2.4.1]: https://github.com/Kong/kong/compare/2.4.0...2.4.1
[2.4.0]: https://github.com/Kong/kong/compare/2.3.3...2.4.0
[2.3.3]: https://github.com/Kong/kong/compare/2.3.2...2.3.3
[2.3.2]: https://github.com/Kong/kong/compare/2.3.1...2.3.2
[2.3.1]: https://github.com/Kong/kong/compare/2.3.0...2.3.1
[2.3.0]: https://github.com/Kong/kong/compare/2.2.0...2.3.0
[2.2.2]: https://github.com/Kong/kong/compare/2.2.1...2.2.2
[2.2.1]: https://github.com/Kong/kong/compare/2.2.0...2.2.1
[2.2.0]: https://github.com/Kong/kong/compare/2.1.3...2.2.0
[2.1.4]: https://github.com/Kong/kong/compare/2.1.3...2.1.4
[2.1.3]: https://github.com/Kong/kong/compare/2.1.2...2.1.3
[2.1.2]: https://github.com/Kong/kong/compare/2.1.1...2.1.2
[2.1.1]: https://github.com/Kong/kong/compare/2.1.0...2.1.1
[2.1.0]: https://github.com/Kong/kong/compare/2.0.5...2.1.0
[2.0.5]: https://github.com/Kong/kong/compare/2.0.4...2.0.5
[2.0.4]: https://github.com/Kong/kong/compare/2.0.3...2.0.4
[2.0.3]: https://github.com/Kong/kong/compare/2.0.2...2.0.3
[2.0.2]: https://github.com/Kong/kong/compare/2.0.1...2.0.2
[2.0.1]: https://github.com/Kong/kong/compare/2.0.0...2.0.1
[2.0.0]: https://github.com/Kong/kong/compare/1.5.0...2.0.0
[1.5.1]: https://github.com/Kong/kong/compare/1.5.0...1.5.1
[1.5.0]: https://github.com/Kong/kong/compare/1.4.3...1.5.0
[1.4.3]: https://github.com/Kong/kong/compare/1.4.2...1.4.3
[1.4.2]: https://github.com/Kong/kong/compare/1.4.1...1.4.2
[1.4.1]: https://github.com/Kong/kong/compare/1.4.0...1.4.1
[1.4.0]: https://github.com/Kong/kong/compare/1.3.0...1.4.0
[1.3.0]: https://github.com/Kong/kong/compare/1.2.2...1.3.0
[1.2.2]: https://github.com/Kong/kong/compare/1.2.1...1.2.2
[1.2.1]: https://github.com/Kong/kong/compare/1.2.0...1.2.1
[1.2.0]: https://github.com/Kong/kong/compare/1.1.2...1.2.0
[1.1.2]: https://github.com/Kong/kong/compare/1.1.1...1.1.2
[1.1.1]: https://github.com/Kong/kong/compare/1.1.0...1.1.1
[1.1.0]: https://github.com/Kong/kong/compare/1.0.3...1.1.0
[1.0.3]: https://github.com/Kong/kong/compare/1.0.2...1.0.3
[1.0.2]: https://github.com/Kong/kong/compare/1.0.1...1.0.2
[1.0.1]: https://github.com/Kong/kong/compare/1.0.0...1.0.1
[1.0.0]: https://github.com/Kong/kong/compare/0.15.0...1.0.0
[0.15.0]: https://github.com/Kong/kong/compare/0.14.1...0.15.0
[0.14.1]: https://github.com/Kong/kong/compare/0.14.0...0.14.1
[0.14.0]: https://github.com/Kong/kong/compare/0.13.1...0.14.0
[0.13.1]: https://github.com/Kong/kong/compare/0.13.0...0.13.1
[0.13.0]: https://github.com/Kong/kong/compare/0.12.3...0.13.0
[0.12.3]: https://github.com/Kong/kong/compare/0.12.2...0.12.3
[0.12.2]: https://github.com/Kong/kong/compare/0.12.1...0.12.2
[0.12.1]: https://github.com/Kong/kong/compare/0.12.0...0.12.1
[0.12.0]: https://github.com/Kong/kong/compare/0.11.2...0.12.0
[0.11.2]: https://github.com/Kong/kong/compare/0.11.1...0.11.2
[0.11.1]: https://github.com/Kong/kong/compare/0.11.0...0.11.1
[0.10.4]: https://github.com/Kong/kong/compare/0.10.3...0.10.4
[0.11.0]: https://github.com/Kong/kong/compare/0.10.3...0.11.0
[0.10.3]: https://github.com/Kong/kong/compare/0.10.2...0.10.3
[0.10.2]: https://github.com/Kong/kong/compare/0.10.1...0.10.2
[0.10.1]: https://github.com/Kong/kong/compare/0.10.0...0.10.1
[0.10.0]: https://github.com/Kong/kong/compare/0.9.9...0.10.0
[0.9.9]: https://github.com/Kong/kong/compare/0.9.8...0.9.9
[0.9.8]: https://github.com/Kong/kong/compare/0.9.7...0.9.8
[0.9.7]: https://github.com/Kong/kong/compare/0.9.6...0.9.7
[0.9.6]: https://github.com/Kong/kong/compare/0.9.5...0.9.6
[0.9.5]: https://github.com/Kong/kong/compare/0.9.4...0.9.5
[0.9.4]: https://github.com/Kong/kong/compare/0.9.3...0.9.4
[0.9.3]: https://github.com/Kong/kong/compare/0.9.2...0.9.3
[0.9.2]: https://github.com/Kong/kong/compare/0.9.1...0.9.2
[0.9.1]: https://github.com/Kong/kong/compare/0.9.0...0.9.1
[0.9.0]: https://github.com/Kong/kong/compare/0.8.3...0.9.0
[0.8.3]: https://github.com/Kong/kong/compare/0.8.2...0.8.3
[0.8.2]: https://github.com/Kong/kong/compare/0.8.1...0.8.2
[0.8.1]: https://github.com/Kong/kong/compare/0.8.0...0.8.1
[0.8.0]: https://github.com/Kong/kong/compare/0.7.0...0.8.0
[0.7.0]: https://github.com/Kong/kong/compare/0.6.1...0.7.0
[0.6.1]: https://github.com/Kong/kong/compare/0.6.0...0.6.1
[0.6.0]: https://github.com/Kong/kong/compare/0.5.4...0.6.0
[0.5.4]: https://github.com/Kong/kong/compare/0.5.3...0.5.4
[0.5.3]: https://github.com/Kong/kong/compare/0.5.2...0.5.3
[0.5.2]: https://github.com/Kong/kong/compare/0.5.1...0.5.2
[0.5.1]: https://github.com/Kong/kong/compare/0.5.0...0.5.1
[0.5.0]: https://github.com/Kong/kong/compare/0.4.2...0.5.0
[0.4.2]: https://github.com/Kong/kong/compare/0.4.1...0.4.2
[0.4.1]: https://github.com/Kong/kong/compare/0.4.0...0.4.1
[0.4.0]: https://github.com/Kong/kong/compare/0.3.2...0.4.0
[0.3.2]: https://github.com/Kong/kong/compare/0.3.1...0.3.2
[0.3.1]: https://github.com/Kong/kong/compare/0.3.0...0.3.1
[0.3.0]: https://github.com/Kong/kong/compare/0.2.1...0.3.0
[0.2.1]: https://github.com/Kong/kong/compare/0.2.0-2...0.2.1
[0.2.0-2]: https://github.com/Kong/kong/compare/0.1.1beta-2...0.2.0-2
[0.1.1beta-2]: https://github.com/Kong/kong/compare/0.1.0beta-3...0.1.1beta-2
[0.1.0beta-3]: https://github.com/Kong/kong/compare/2236374d5624ad98ea21340ca685f7584ec35744...0.1.0beta-3
[0.0.1alpha-1]: https://github.com/Kong/kong/compare/ffd70b3101ba38d9acc776038d124f6e2fccac3c...2236374d5624ad98ea21340ca685f7584ec35744<|MERGE_RESOLUTION|>--- conflicted
+++ resolved
@@ -83,10 +83,9 @@
   Expression router instead of the traditional router to ensure created routes
   are actually compatible.
   [#9987](https://github.com/Kong/kong/pull/9987)
-<<<<<<< HEAD
 
 #### Plugins
-=======
+
 - Nginx charset directive can now be configured with Nginx directive injections
   [#10111](https://github.com/Kong/kong/pull/10111)
 - Services upstream TLS config is extended to stream subsystem.
@@ -95,17 +94,6 @@
   This config defaults to `10m`.
   Thanks [Michael Kotten](https://github.com/michbeck100) for contributing this change.
   [#10021](https://github.com/Kong/kong/pull/10021)
-
-#### Balancer
-
-- Add a new load-balancing `algorithm` option `latency` to the `Upstream` entity.
-  This algorithm will choose a target based on the response latency of each target
-  from prior requests.
-  [#9787](https://github.com/Kong/kong/pull/9787)
->>>>>>> 2b2201c9
-
-#### Plugins
-
 - **Plugin**: add an optional field `instance_name` that identifies a
   particular plugin entity.
   [#10077](https://github.com/Kong/kong/pull/10077)
@@ -118,13 +106,15 @@
   parameter that allows the selection of the IMDS protocol version.
   Defaults to `v1`, can be set to `v2` to enable IMDSv2.
   [#9962](https://github.com/Kong/kong/pull/9962)
-<<<<<<< HEAD
-- **OIDC**: Fix a bug where it was not possible to specify an anonymous consumer by name.
-  [#4377](https://github.com/Kong/kong-ee/pull/4377)
-=======
 - **OpenTelemetry**: Support scoping with services, routes and consumers.
   [#10096](https://github.com/Kong/kong/pull/10096)
->>>>>>> 2b2201c9
+
+#### Balancer
+
+- Add a new load-balancing `algorithm` option `latency` to the `Upstream` entity.
+  This algorithm will choose a target based on the response latency of each target
+  from prior requests.
+  [#9787](https://github.com/Kong/kong/pull/9787)
 
 ### Fixes
 
@@ -134,17 +124,14 @@
   [#9960](https://github.com/Kong/kong/pull/9960)
 - Expose postgres connection pool configuration
   [#9603](https://github.com/Kong/kong/pull/9603)
-<<<<<<< HEAD
 - **Template**: Do not add default charset to the `Content-Type` response header when upstream response doesn't contain it.
   [#9905](https://github.com/Kong/kong/pull/9905)
-=======
 - Fix an issue where after a valid declarative configuration is loaded,
   the configuration hash is incorrectly set to the value: `00000000000000000000000000000000`.
   [#9911](https://github.com/Kong/kong/pull/9911)
   [#10046](https://github.com/Kong/kong/pull/10046)
 - Fix an issue where 'X-Kong-Upstream-Status' cannot be emitted when response is buffered.
   [#10056](https://github.com/Kong/kong/pull/10056)
->>>>>>> 2b2201c9
 
 #### Plugins
 
@@ -165,6 +152,8 @@
     [#10160](https://github.com/Kong/kong/pull/10160)
 - **OAuth2**: `refresh_token_ttl` is now limited between `0` and `100000000` by schema validator. Previously numbers that are too large causes requests to fail.
   [#10068](https://github.com/Kong/kong/pull/10068)
+- **OIDC**: Fix a bug where it was not possible to specify an anonymous consumer by name.
+  [#4377](https://github.com/Kong/kong-ee/pull/4377)
 
 ### Changed
 
