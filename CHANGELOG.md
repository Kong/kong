# Table of Contents

- [3.2.0](#320)
- [3.1.0](#310)
- [3.0.1](#301)
- [3.0.0](#300)
- [2.8.1](#281)
- [2.8.0](#280)
- [2.7.1](#271)
- [2.7.0](#270)
- [2.6.0](#260)
- [2.5.1](#251)
- [2.5.0](#250)
- [2.4.1](#241)
- [2.4.0](#240)
- [2.3.3](#233)
- [2.3.2](#232)
- [2.3.1](#231)
- [2.3.0](#230)
- [2.2.2](#222)
- [2.2.1](#221)
- [2.2.0](#220)
- [2.1.4](#214)
- [2.1.3](#213)
- [2.1.2](#212)
- [2.1.1](#211)
- [2.1.0](#210)
- [2.0.5](#205)
- [2.0.4](#204)
- [2.0.3](#203)
- [2.0.2](#202)
- [2.0.1](#201)
- [2.0.0](#200)
- [1.5.1](#151)
- [1.5.0](#150)
- [1.4.3](#143)
- [1.4.2](#142)
- [1.4.1](#141)
- [1.4.0](#140)
- [1.3.0](#130)
- [1.2.2](#122)
- [1.2.1](#121)
- [1.2.0](#120)
- [1.1.2](#112)
- [1.1.1](#111)
- [1.1.0](#110)
- [1.0.3](#103)
- [1.0.2](#102)
- [1.0.1](#101)
- [1.0.0](#100)
- [0.15.0](#0150)
- [0.14.1](#0141)
- [0.14.0](#0140---20180705)
- [0.13.1](#0131---20180423)
- [0.13.0](#0130---20180322)
- [0.12.3](#0123---20180312)
- [0.12.2](#0122---20180228)
- [0.12.1](#0121---20180118)
- [0.12.0](#0120---20180116)
- [0.11.2](#0112---20171129)
- [0.11.1](#0111---20171024)
- [0.10.4](#0104---20171024)
- [0.11.0](#0110---20170816)
- [0.10.3](#0103---20170524)
- [0.10.2](#0102---20170501)
- [0.10.1](#0101---20170327)
- [0.10.0](#0100---20170307)
- [0.9.9 and prior](#099---20170202)

## Unreleased

### Additions

#### Core

- Make runloop and init error response content types compliant with Accept header value
  [#10366](https://github.com/Kong/kong/pull/10366)
<<<<<<< HEAD

#### Plugins

- Acme plugin supports configuring an `account_key` in `keys` and `key_sets`
  [#9746](https://github.com/Kong/kong/pull/9746)

### Dependencies

- Bumped lua-resty-session from 4.0.2 to 4.0.3
  [#10338](https://github.com/Kong/kong/pull/10338)
=======
>>>>>>> 55279394

### Fixes

#### Core

- Fix an issue where control plane does not downgrade config for `aws_lambda` and `zipkin` for older version of data planes.
  [#10346](https://github.com/Kong/kong/pull/10346)
- Fix an issue where control plane does not rename fields correctly for `session` for older version of data planes.
  [#10352](https://github.com/Kong/kong/pull/10352)
- Fix an issue where validation to regex routes may be skipped when the old-fashioned config is used for DB-less Kong.
  [#10348](https://github.com/Kong/kong/pull/10348)
- Fix an issue where balancer passive healthcheck would use wrong status code when kong changes status code
  from upstream in `header_filter` phase.
  [#10325](https://github.com/Kong/kong/pull/10325)

### Dependencies

- Bumped lua-resty-session from 4.0.2 to 4.0.3
  [#10338](https://github.com/Kong/kong/pull/10338)

### Changed

#### Core

- Postgres TTL cleanup timer will now only run on traditional and control plane nodes that have enabled the Admin API.

## 3.2.0

### Breaking Changes

#### Plugins

- **JWT**: JWT plugin now denies a request that has different tokens in the jwt token search locations.
  [#9946](https://github.com/Kong/kong/pull/9946)
- **Session**: for sessions to work as expected it is required that all nodes run Kong >= 3.2.x.
  For that reason it is advisable that during upgrades mixed versions of proxy nodes run for
  as little as possible. During that time, the invalid sessions could cause failures and partial downtime.
  All existing sessions are invalidated when upgrading to this version.
  The parameter `idling_timeout` now has a default value of `900`: unless configured differently,
  sessions expire after 900 seconds (15 minutes) of idling.
  The parameter `absolute_timeout` has a default value of `86400`: unless configured differently,
  sessions expire after 86400 seconds (24 hours).
  [#10199](https://github.com/Kong/kong/pull/10199)

### Additions

#### Core

- Expose postgres connection pool configuration.
  [#9603](https://github.com/Kong/kong/pull/9603)
- When `router_flavor` is `traditional_compatible`, verify routes created using the
  Expression router instead of the traditional router to ensure created routes
  are actually compatible.
  [#9987](https://github.com/Kong/kong/pull/9987)
- Nginx charset directive can now be configured with Nginx directive injections
  [#10111](https://github.com/Kong/kong/pull/10111)
- Services upstream TLS config is extended to stream subsystem.
  [#9947](https://github.com/Kong/kong/pull/9947)
- New configuration option `ssl_session_cache_size` to set the Nginx directive `ssl_session_cache`.
  This config defaults to `10m`.
  Thanks [Michael Kotten](https://github.com/michbeck100) for contributing this change.
  [#10021](https://github.com/Kong/kong/pull/10021)

#### Balancer

- Add a new load-balancing `algorithm` option `latency` to the `Upstream` entity.
  This algorithm will choose a target based on the response latency of each target
  from prior requests.
  [#9787](https://github.com/Kong/kong/pull/9787)

#### Plugins

- **Plugin**: add an optional field `instance_name` that identifies a
  particular plugin entity.
  [#10077](https://github.com/Kong/kong/pull/10077)
- **Zipkin**: Add support to set the durations of Kong phases as span tags
  through configuration property `config.phase_duration_flavor`.
  [#9891](https://github.com/Kong/kong/pull/9891)
- **HTTP logging**: Suppport value of `headers` to be referenceable.
  [#9948](https://github.com/Kong/kong/pull/9948)
- **AWS Lambda**: Add `aws_imds_protocol_version` configuration
  parameter that allows the selection of the IMDS protocol version.
  Defaults to `v1`, can be set to `v2` to enable IMDSv2.
  [#9962](https://github.com/Kong/kong/pull/9962)
- **OpenTelemetry**: Support scoping with services, routes and consumers.
  [#10096](https://github.com/Kong/kong/pull/10096)
- **Statsd**: Add `tag_style` configuration
  parameter that allows to send metrics with [tags](https://github.com/prometheus/statsd_exporter#tagging-extensions).
  Defaults to `nil` which means do not add any tags
  to the metrics.
  [#10118](https://github.com/Kong/kong/pull/10118)
- **Session**: now uses lua-resty-session v4.0.0
  [#10199](https://github.com/Kong/kong/pull/10199)

#### Admin API

- In dbless mode, `/config` API endpoint can now flatten all schema validation
  errors to a single array via the optional `flatten_errors` query parameter.
  [#10161](https://github.com/Kong/kong/pull/10161)

#### PDK

- Support for `upstream_status` field in log serializer.
  [#10296](https://github.com/Kong/kong/pull/10296)

### Fixes

#### Core

- Add back Postgres `FLOOR` function when calculating `ttl`, so the returned `ttl` is always a whole integer.
  [#9960](https://github.com/Kong/kong/pull/9960)
- Fix an issue where after a valid declarative configuration is loaded,
  the configuration hash is incorrectly set to the value: `00000000000000000000000000000000`.
  [#9911](https://github.com/Kong/kong/pull/9911)
- Update the batch queues module so that queues no longer grow without bounds if
  their consumers fail to process the entries.  Instead, old batches are now dropped
  and an error is logged.
  [#10247](https://github.com/Kong/kong/pull/10247)
- Fix an issue where 'X-Kong-Upstream-Status' cannot be emitted when response is buffered.
  [#10056](https://github.com/Kong/kong/pull/10056)

#### Plugins

- **Zipkin**: Fix an issue where the global plugin's sample ratio overrides route-specific.
  [#9877](https://github.com/Kong/kong/pull/9877)
- **JWT**: Deny requests that have different tokens in the jwt token search locations. Thanks Jackson 'Che-Chun' Kuo from Latacora for reporting this issue.
  [#9946](https://github.com/Kong/kong/pull/9946)
- **Statsd**: Fix a bug in the StatsD plugin batch queue processing where metrics are published multiple times.
  [#10052](https://github.com/Kong/kong/pull/10052)
- **Datadog**: Fix a bug in the Datadog plugin batch queue processing where metrics are published multiple times.
  [#10044](https://github.com/Kong/kong/pull/10044)
- **OpenTelemetry**: Fix non-compliances to specification:
  - For `http.uri` in spans. The field should be full HTTP URI.
    [#10069](https://github.com/Kong/kong/pull/10069)
  - For `http.status_code`. It should be present on spans for requests that have a status code.
    [#10160](https://github.com/Kong/kong/pull/10160)
  - For `http.flavor`. It should be a string value, not a double.
    [#10160](https://github.com/Kong/kong/pull/10160)
- **OpenTelemetry**: Fix a bug that when getting the trace of other formats, the trace ID reported and propagated could be of incorrect length.
    [#10332](https://github.com/Kong/kong/pull/10332)
- **OAuth2**: `refresh_token_ttl` is now limited between `0` and `100000000` by schema validator. Previously numbers that are too large causes requests to fail.
  [#10068](https://github.com/Kong/kong/pull/10068)

### Changed

#### Core

- Improve error message for invalid JWK entities.
  [#9904](https://github.com/Kong/kong/pull/9904)
- Renamed two configuration properties:
    * `opentelemetry_tracing` => `tracing_instrumentations`
    * `opentelemetry_tracing_sampling_rate` => `tracing_sampling_rate`

  The old `opentelemetry_*` properties are considered deprecated and will be
  fully removed in a future version of Kong.
  [#10122](https://github.com/Kong/kong/pull/10122)
  [#10220](https://github.com/Kong/kong/pull/10220)

#### Hybrid Mode

- Revert the removal of WebSocket protocol support for configuration sync,
  and disable the wRPC protocol.
  [#9921](https://github.com/Kong/kong/pull/9921)

### Dependencies

- Bumped luarocks from 3.9.1 to 3.9.2
  [#9942](https://github.com/Kong/kong/pull/9942)
- Bumped atc-router from 1.0.1 to 1.0.5
  [#9925](https://github.com/Kong/kong/pull/9925)
  [#10143](https://github.com/Kong/kong/pull/10143)
  [#10208](https://github.com/Kong/kong/pull/10208)
- Bumped lua-resty-openssl from 0.8.15 to 0.8.17
  [#9583](https://github.com/Kong/kong/pull/9583)
  [#10144](https://github.com/Kong/kong/pull/10144)
- Bumped lua-kong-nginx-module from 0.5.0 to 0.5.1
  [#10181](https://github.com/Kong/kong/pull/10181)
- Bumped lua-resty-session from 3.10 to 4.0.2
  [#10199](https://github.com/Kong/kong/pull/10199)
  [#10230](https://github.com/Kong/kong/pull/10230)
  [#10308](https://github.com/Kong/kong/pull/10308)
- Bumped OpenSSL from 1.1.1s to 1.1.1t
  [#10266](https://github.com/Kong/kong/pull/10266)
- Bumped lua-resty-timer-ng from 0.2.0 to 0.2.3
  [#10265](https://github.com/Kong/kong/pull/10265)


## 3.1.0

### Breaking Changes

#### Core

- Change the reponse body for a TRACE method from `The upstream server responded with 405`
  to `Method not allowed`, make the reponse to show more clearly that Kong do not support
  TRACE method.
  [#9448](https://github.com/Kong/kong/pull/9448)
- Add `allow_debug_header` Kong conf to allow use of the `Kong-Debug` header for debugging.
  This option defaults to `off`.
  [#10054](https://github.com/Kong/kong/pull/10054)
  [#10125](https://github.com/Kong/kong/pull/10125)


### Additions

#### Core

- Allow `kong.conf` ssl properties to be stored in vaults or environment
  variables. Allow such properties to be configured directly as content
  or base64 encoded content.
  [#9253](https://github.com/Kong/kong/pull/9253)
- Add support for full entity transformations in schemas
  [#9431](https://github.com/Kong/kong/pull/9431)
- Allow schema `map` type field being marked as referenceable.
  [#9611](https://github.com/Kong/kong/pull/9611)
- Add support for dynamically changing the log level
  [#9744](https://github.com/Kong/kong/pull/9744)
- Add `keys` entity to store and manage asymmetric keys.
  [#9737](https://github.com/Kong/kong/pull/9737)
- Add `key-sets` entity to group and manage `keys`
  [#9737](https://github.com/Kong/kong/pull/9737)

#### Plugins

- **Rate-limiting**: The HTTP status code and response body for rate-limited
  requests can now be customized. Thanks, [@utix](https://github.com/utix)!
  [#8930](https://github.com/Kong/kong/pull/8930)
- **Zipkin**: add `response_header_for_traceid` field in Zipkin plugin.
  The plugin will set the corresponding header in the response
  if the field is specified with a string value.
  [#9173](https://github.com/Kong/kong/pull/9173)
- **AWS Lambda**: add `requestContext` field into `awsgateway_compatible` input data
  [#9380](https://github.com/Kong/kong/pull/9380)
- **ACME**: add support for Redis SSL, through configuration properties
  `config.storage_config.redis.ssl`, `config.storage_config.redis.ssl_verify`,
  and `config.storage_config.redis.ssl_server_name`.
  [#9626](https://github.com/Kong/kong/pull/9626)
- **Session**: Add new config `cookie_persistent` that allows browser to persist
  cookies even if browser is closed. This defaults to `false` which means
  cookies are not persistend across browser restarts. Thanks [@tschaume](https://github.com/tschaume)
  for this contribution!
  [#8187](https://github.com/Kong/kong/pull/8187)
- **Response-rate-limiting**: add support for Redis SSL, through configuration properties
  `redis_ssl` (can be set to `true` or `false`), `ssl_verify`, and `ssl_server_name`.
  [#8595](https://github.com/Kong/kong/pull/8595)
  Thanks [@dominikkukacka](https://github.com/dominikkukacka)!
- **OpenTelemetry**: add referenceable attribute to the `headers` field
  that could be stored in vaults.
  [#9611](https://github.com/Kong/kong/pull/9611)
- **HTTP-Log**: Support `http_endpoint` field to be referenceable
  [#9714](https://github.com/Kong/kong/pull/9714)


#### Hybrid Mode

- Data plane node IDs will now persist across restarts.
  [#9067](https://github.com/Kong/kong/pull/9067)
- Add HTTP CONNECT forward proxy support for Hybrid Mode connections. New configuration
  options `cluster_use_proxy`, `proxy_server` and `proxy_server_ssl_verify` are added.
  [#9758](https://github.com/Kong/kong/pull/9758)
  [#9773](https://github.com/Kong/kong/pull/9773)

#### Performance

- Increase the default value of `lua_regex_cache_max_entries`, a warning will be thrown
  when there are too many regex routes and `router_flavor` is `traditional`.
  [#9624](https://github.com/Kong/kong/pull/9624)
- Add batch queue into the Datadog and StatsD plugin to reduce timer usage.
  [#9521](https://github.com/Kong/kong/pull/9521)

#### PDK

- Extend `kong.client.tls.request_client_certificate` to support setting
  the Distinguished Name (DN) list hints of the accepted CA certificates.
  [#9768](https://github.com/Kong/kong/pull/9768)

### Fixes

#### Core

- Fix issue where external plugins crashing with unhandled exceptions
  would cause high CPU utilization after the automatic restart.
  [#9384](https://github.com/Kong/kong/pull/9384)
- Fix issue where Zipkin plugin cannot parse OT baggage headers
  due to invalid OT baggage pattern. [#9280](https://github.com/Kong/kong/pull/9280)
- Add `use_srv_name` options to upstream for balancer.
  [#9430](https://github.com/Kong/kong/pull/9430)
- Fix issue in `header_filter` instrumentation where the span was not
  correctly created.
  [#9434](https://github.com/Kong/kong/pull/9434)
- Fix issue in router building where when field contains an empty table,
  the generated expression is invalid.
  [#9451](https://github.com/Kong/kong/pull/9451)
- Fix issue in router rebuilding where when paths field is invalid,
  the router's mutex is not released properly.
  [#9480](https://github.com/Kong/kong/pull/9480)
- Fixed an issue where `kong docker-start` would fail if `KONG_PREFIX` was set to
  a relative path.
  [#9337](https://github.com/Kong/kong/pull/9337)
- Fixed an issue with error-handling and process cleanup in `kong start`.
  [#9337](https://github.com/Kong/kong/pull/9337)

#### Hybrid Mode

- Fixed a race condition that can cause configuration push events to be dropped
  when the first data-plane connection is established with a control-plane
  worker.
  [#9616](https://github.com/Kong/kong/pull/9616)

#### CLI

- Fix slow CLI performance due to pending timer jobs
  [#9536](https://github.com/Kong/kong/pull/9536)

#### Admin API

- Increase the maximum request argument number from `100` to `1000`,
  and return `400` error if request parameters reach the limitation to
  avoid being truncated.
  [#9510](https://github.com/Kong/kong/pull/9510)
- Paging size parameter is now propogated to next page if specified
  in current request.
  [#9503](https://github.com/Kong/kong/pull/9503)
- Non-normalized prefix route path is now rejected. It will also suggest
  how to write the path in normalized form.
  [#9760](https://github.com/Kong/kong/pull/9760)

#### PDK

- Added support for `kong.request.get_uri_captures`
  (`kong.request.getUriCaptures`)
  [#9512](https://github.com/Kong/kong/pull/9512)
- Fixed parameter type of `kong.service.request.set_raw_body`
  (`kong.service.request.setRawBody`), return type of
  `kong.service.response.get_raw_body`(`kong.service.request.getRawBody`),
  and body parameter type of `kong.response.exit` to bytes. Note that old
  version of go PDK is incompatible after this change.
  [#9526](https://github.com/Kong/kong/pull/9526)
- Vault will not call `semaphore:wait` in `init` or `init_worker` phase.
  [#9851](https://github.com/Kong/kong/pull/9851)

#### Plugins

- Add missing `protocols` field to various plugin schemas.
  [#9525](https://github.com/Kong/kong/pull/9525)
- **AWS Lambda**: Fix an issue that is causing inability to
  read environment variables in ECS environment.
  [#9460](https://github.com/Kong/kong/pull/9460)
- **Request-Transformer**: fix a bug when header renaming will override
  existing header and cause unpredictable result.
  [#9442](https://github.com/Kong/kong/pull/9442)
- **OpenTelemetry**:
  - Fix an issue that the default propagation header
    is not configured to `w3c` correctly.
    [#9457](https://github.com/Kong/kong/pull/9457)
  - Replace the worker-level table cache with
    `BatchQueue` to avoid data race.
    [#9504](https://github.com/Kong/kong/pull/9504)
  - Fix an issue that the `parent_id` is not set
    on the span when propagating w3c traceparent.
    [#9628](https://github.com/Kong/kong/pull/9628)
- **Response-Transformer**: Fix the bug that Response-Transformer plugin
  breaks when receiving an unexcepted body.
  [#9463](https://github.com/Kong/kong/pull/9463)
- **HTTP-Log**: Fix an issue where queue id serialization
  does not include `queue_size` and `flush_timeout`.
  [#9789](https://github.com/Kong/kong/pull/9789)

### Changed

#### Hybrid Mode

- The legacy hybrid configuration protocol has been removed in favor of the wRPC
  protocol introduced in 3.0.
  [#9740](https://github.com/Kong/kong/pull/9740)

### Dependencies

- Bumped openssl from 1.1.1q to 1.1.1s
  [#9674](https://github.com/Kong/kong/pull/9674)
- Bumped atc-router from 1.0.0 to 1.0.1
  [#9558](https://github.com/Kong/kong/pull/9558)
- Bumped lua-resty-openssl from 0.8.10 to 0.8.15
  [#9583](https://github.com/Kong/kong/pull/9583)
  [#9600](https://github.com/Kong/kong/pull/9600)
  [#9675](https://github.com/Kong/kong/pull/9675)
- Bumped lyaml from 6.2.7 to 6.2.8
  [#9607](https://github.com/Kong/kong/pull/9607)
- Bumped lua-resty-acme from 0.8.1 to 0.9.0
  [#9626](https://github.com/Kong/kong/pull/9626)
- Bumped resty.healthcheck from 1.6.1 to 1.6.2
  [#9778](https://github.com/Kong/kong/pull/9778)
- Bumped pgmoon from 1.15.0 to 1.16.0
  [#9815](https://github.com/Kong/kong/pull/9815)


## [3.0.1]

### Fixes

#### Core

- Fix issue where Zipkin plugin cannot parse OT baggage headers
  due to invalid OT baggage pattern. [#9280](https://github.com/Kong/kong/pull/9280)
- Fix issue in `header_filter` instrumentation where the span was not
  correctly created.
  [#9434](https://github.com/Kong/kong/pull/9434)
- Fix issue in router building where when field contains an empty table,
  the generated expression is invalid.
  [#9451](https://github.com/Kong/kong/pull/9451)
- Fix issue in router rebuilding where when paths field is invalid,
  the router's mutex is not released properly.
  [#9480](https://github.com/Kong/kong/pull/9480)
- Fixed an issue where `kong docker-start` would fail if `KONG_PREFIX` was set to
  a relative path.
  [#9337](https://github.com/Kong/kong/pull/9337)
- Fixed an issue with error-handling and process cleanup in `kong start`.
  [#9337](https://github.com/Kong/kong/pull/9337)


## [3.0.0]

> Released 2022/09/12

This major release adds a new router written in Rust and a tracing API
that is compatible with the OpenTelemetry API spec.  Furthermore,
various internal changes have been made to improve Kong's performance
and memory consumption.  As it is a major release, users are advised
to review the list of braking changes to determine whether
configuration changes are needed when upgrading.

### Breaking Changes

#### Deployment

- Blue-green deployment from Kong earlier than `2.1.0` is not supported, upgrade to
  `2.1.0` or later before upgrading to `3.0.0` to have blue-green deployment.
  Thank you [@marc-charpentier]((https://github.com/charpentier)) for reporting issue
  and proposing a pull-request.
  [#8896](https://github.com/Kong/kong/pull/8896)
- Deprecate/stop producing Amazon Linux (1) containers and packages (EOLed December 31, 2020)
  [Kong/docs.konghq.com #3966](https://github.com/Kong/docs.konghq.com/pull/3966)
- Deprecate/stop producing Debian 8 "Jessie" containers and packages (EOLed June 2020)
  [Kong/kong-build-tools #448](https://github.com/Kong/kong-build-tools/pull/448)
  [Kong/kong-distributions #766](https://github.com/Kong/kong-distributions/pull/766)

#### Core


- Kong schema library's `process_auto_fields` function will not any more make a deep
  copy of data that is passed to it when the given context is `"select"`. This was
  done to avoid excessive deep copying of tables where we believe the data most of
  the time comes from a driver like `pgmoon` or `lmdb`. If a custom plugin relied
  on `process_auto_fields` not overriding the given table, it must make its own copy
  before passing it to the function now.
  [#8796](https://github.com/Kong/kong/pull/8796)
- The deprecated `shorthands` field in Kong Plugin or DAO schemas was removed in favor
  or the typed `shorthand_fields`. If your custom schemas still use `shorthands`, you
  need to update them to use `shorthand_fields`.
  [#8815](https://github.com/Kong/kong/pull/8815)
- The support for `legacy = true/false` attribute was removed from Kong schemas and
  Kong field schemas.
  [#8958](https://github.com/Kong/kong/pull/8958)
- The deprecated alias of `Kong.serve_admin_api` was removed. If your custom Nginx
  templates still use it, please change it to `Kong.admin_content`.
  [#8815](https://github.com/Kong/kong/pull/8815)
- The Kong singletons module `"kong.singletons"` was removed in favor of the PDK `kong.*`.
  [#8874](https://github.com/Kong/kong/pull/8874)
- The dataplane config cache was removed. The config persistence is now done automatically with LMDB.
  [#8704](https://github.com/Kong/kong/pull/8704)
- `ngx.ctx.balancer_address` does not exist anymore, please use `ngx.ctx.balancer_data` instead.
  [#9043](https://github.com/Kong/kong/pull/9043)
- We have changed the normalization rules for `route.path`: Kong stores the unnormalized path, but
  regex path always pattern matches with the normalized URI. We used to replace percent-encoding
  in regex path pattern to ensure different forms of URI matches.
  That is no longer supported. Except for reserved characters defined in
  [rfc3986](https://datatracker.ietf.org/doc/html/rfc3986#section-2.2),
  we should write all other characters without percent-encoding.
  [#9024](https://github.com/Kong/kong/pull/9024)
- Kong will no longer use an heuristic to guess whether a `route.path` is a regex pattern. From now 3.0 onwards,
  all regex paths must start with the `"~"` prefix, and all paths that don't start with `"~"` will be considered plain text.
  The migration process should automatically convert the regex paths when upgrading from 2.x to 3.0
  [#9027](https://github.com/Kong/kong/pull/9027)
- Bumping version number (`_format_version`) of declarative configuration to "3.0" for changes on `route.path`.
  Declaritive configuration with older version are upgraded to "3.0" on the fly.
  [#9078](https://github.com/Kong/kong/pull/9078)
- Removed deprecated `config.functions` from serverless-functions plugin's schema,
  please use `config.access` phase instead.
  [#8559](https://github.com/Kong/kong/pull/8559)
- Tags may now contain space characters.
  [#9143](https://github.com/Kong/kong/pull/9143)
- The [Secrets Management](https://docs.konghq.com/gateway/latest/plan-and-deploy/security/secrets-management/)
  feature, which has been in beta since release 2.8.0, is now included as a regular feature.
  [#8871](https://github.com/Kong/kong/pull/8871)
  [#9217](https://github.com/Kong/kong/pull/9217)

#### Admin API

- `POST` requests on Targets endpoint are no longer able to update
  existing entities, they are only able to create new ones.
  [#8596](https://github.com/Kong/kong/pull/8596),
  [#8798](https://github.com/Kong/kong/pull/8798). If you have scripts that use
  `POST` requests to modify Targets, you should change them to `PUT`
  requests to the appropriate endpoints before updating to Kong 3.0.
- Insert and update operations on duplicated Targets returns 409.
  [#8179](https://github.com/Kong/kong/pull/8179),
  [#8768](https://github.com/Kong/kong/pull/8768)
- The list of reported plugins available on the server now returns a table of
  metadata per plugin instead of a boolean `true`.
  [#8810](https://github.com/Kong/kong/pull/8810)

#### PDK

- The `kong.request.get_path()` PDK function now performs path normalization
  on the string that is returned to the caller. The raw, non-normalized version
  of the request path can be fetched via `kong.request.get_raw_path()`.
  [#8823](https://github.com/Kong/kong/pull/8823)
- `pdk.response.set_header()`, `pdk.response.set_headers()`, `pdk.response.exit()` now ignore and emit warnings for manually set `Transfer-Encoding` headers.
  [#8698](https://github.com/Kong/kong/pull/8698)
- The PDK is no longer versioned
  [#8585](https://github.com/Kong/kong/pull/8585)
- The JavaScript PDK now returns `Uint8Array` for `kong.request.getRawBody`,
  `kong.response.getRawBody` and `kong.service.response.getRawBody`. The Python PDK returns `bytes` for `kong.request.get_raw_body`,
  `kong.response.get_raw_body`, `kong.service.response.get_raw_body`. All these funtions used to return strings in the past.
  [#8623](https://github.com/Kong/kong/pull/8623)

#### Plugins

- DAOs in plugins must be listed in an array, so that their loading order is explicit. Loading them in a
  hash-like table is no longer supported.
  [#8988](https://github.com/Kong/kong/pull/8988)
- Plugins MUST now have a valid `PRIORITY` (integer) and `VERSION` ("x.y.z" format)
  field in their `handler.lua` file, otherwise the plugin will fail to load.
  [#8836](https://github.com/Kong/kong/pull/8836)
- The old `kong.plugins.log-serializers.basic` library was removed in favor of the PDK
  function `kong.log.serialize`, please upgrade your plugins to use PDK.
  [#8815](https://github.com/Kong/kong/pull/8815)
- The support for deprecated legacy plugin schemas was removed. If your custom plugins
  still use the old (`0.x era`) schemas, you are now forced to upgrade them.
  [#8815](https://github.com/Kong/kong/pull/8815)
- Some plugins received new priority values.
  This is important for those who run custom plugins as it may affect the sequence your plugins are executed.
  Note that this does not change the order of execution for plugins in a standard kong installation.
  List of plugins and their old and new priority value:
  - `acme` changed from 1007 to 1705
  - `basic-auth` changed from 1001 to 1100
  - `hmac-auth` changed from 1000 to 1030
  - `jwt` changed from 1005 to 1450
  - `key-auth` changed from 1003 to 1250
  - `ldap-auth` changed from 1002 to 1200
  - `oauth2` changed from 1004 to 1400
  - `rate-limiting` changed from 901 to 910
- **HTTP-log**: `headers` field now only takes a single string per header name,
  where it previously took an array of values
  [#6992](https://github.com/Kong/kong/pull/6992)
- **AWS Lambda**: `aws_region` field must be set through either plugin config or environment variables,
  allow both `host` and `aws_region` fields, and always apply SigV4 signature.
  [#8082](https://github.com/Kong/kong/pull/8082)
- **Serverless Functions** Removed deprecated `config.functions`,
  please use `config.access` instead.
  [#8559](https://github.com/Kong/kong/pull/8559)
- **Serverless Functions**: The pre-functions plugin changed priority from `+inf` to `1000000`.
  [#8836](https://github.com/Kong/kong/pull/8836)
- **JWT**: The authenticated JWT is no longer put into the nginx
  context (ngx.ctx.authenticated_jwt_token).  Custom plugins which depend on that
  value being set under that name must be updated to use Kong's shared context
  instead (kong.ctx.shared.authenticated_jwt_token) before upgrading to 3.0
- **Prometheus**: The prometheus metrics have been reworked extensively for 3.0.
  - Latency has been split into 4 different metrics: kong_latency_ms, upstream_latency_ms and request_latency_ms (http) /tcp_session_duration_ms (stream). Buckets details below.
  - Separate out Kong Latency Bucket values and Upstream Latency Bucket values.
  - `consumer_status` removed.
  - `request_count` and `consumer_status` have been merged into just `http_requests_total`. If the `per_consumer` config is set false, the consumer label will be empty.
     If the `per_consumer` config is true, it will be filled.
  - `http_requests_total` has a new label `source`, set to either `exit`, `error` or `service`.
  - New Metric: `node_info`. Single gauge set to 1 that outputs the node's id and kong version.
  - All Memory metrics have a new label `node_id`
  - `nginx_http_current_connections` merged with `nginx_stream_current_connection` into `nginx_current_connections`
  [#8712](https://github.com/Kong/kong/pull/8712)
- **Prometheus**: The plugin doesn't export status codes, latencies, bandwidth and upstream
  healthcheck metrics by default. They can still be turned on manually by setting `status_code_metrics`,
  `latency_metrics`, `bandwidth_metrics` and `upstream_health_metrics` respectively. Enabling those metrics will impact the performance if you have a large volume of Kong entities, we recommend using the [statsd](https://github.com/Kong/kong/tree/master/kong/plugins/statsd) plugin with the push model if that is the case. And now `prometheus` plugin new grafana [dashboard](https://grafana.com/grafana/dashboards/7424-kong-official/) updated
  [#9028](https://github.com/Kong/kong/pull/9028)
- **ACME**: `allow_any_domain` field added. It is default to false and if set to true, the gateway will
  ignore the `domains` field.
  [#9047](https://github.com/Kong/kong/pull/9047)
- **Statsd**:
  - The metric name that is related to the service has been renamed by adding a `service.` prefix. e.g. `kong.service.<service_identifier>.request.count` [#9046](https://github.com/Kong/kong/pull/9046)
  - The metric `kong.<service_identifier>.request.status.<status>` and `kong.<service_identifier>.user.<consumer_identifier>.request.status.<status>` has been renamed to `kong.service.<service_identifier>.status.<status>` and  `kong.service.<service_identifier>.user.<consumer_identifier>.status.<status>` [#9046](https://github.com/Kong/kong/pull/9046)
  - The metric `*.status.<status>.total` from metrics `status_count` and `status_count_per_user` has been removed [#9046](https://github.com/Kong/kong/pull/9046)
- **Proxy-cache**: The plugin does not store the response data in
  `ngx.ctx.proxy_cache_hit` anymore. Logging plugins that need the response data
  must read it from `kong.ctx.shared.proxy_cache_hit` from Kong 3.0 on.
  [#8607](https://github.com/Kong/kong/pull/8607)
- **Rate-limiting**: The default policy is now `local` for all deployment modes.
  [#9344](https://github.com/Kong/kong/pull/9344)
- **Response-rate-limiting**: The default policy is now `local` for all deployment modes.
  [#9344](https://github.com/Kong/kong/pull/9344)

### Deprecations

- The `go_pluginserver_exe` and `go_plugins_dir` directives are no longer supported.
  [#8552](https://github.com/Kong/kong/pull/8552). If you are using
  [Go plugin server](https://github.com/Kong/go-pluginserver), please migrate your plugins to use the
  [Go PDK](https://github.com/Kong/go-pdk) before upgrading.
- The migration helper library (mostly used for Cassandra migrations) is no longer supplied with Kong
  [#8781](https://github.com/Kong/kong/pull/8781)
- The path_handling algorithm `v1` is deprecated and only supported when `router_flavor` config option
  is set to `traditional`.
  [#9290](https://github.com/Kong/kong/pull/9290)

#### Configuration

- The Kong constant `CREDENTIAL_USERNAME` with value of `X-Credential-Username` was
  removed. Kong plugins in general have moved (since [#5516](https://github.com/Kong/kong/pull/5516))
  to use constant `CREDENTIAL_IDENTIFIER` with value of `X-Credential-Identifier` when
  setting  the upstream headers for a credential.
  [#8815](https://github.com/Kong/kong/pull/8815)
- Change the default of `lua_ssl_trusted_certificate` to `system`
  [#8602](https://github.com/Kong/kong/pull/8602) to automatically load trusted CA list from system CA store.
- Remove a warning of `AAAA` being experimental with `dns_order`.
- It is no longer possible to use a .lua format to import a declarative config from the `kong`
  command-line tool, only json and yaml are supported. If your update procedure with kong involves
  executing `kong config db_import config.lua`, please create a `config.json` or `config.yml` and
  use that before upgrading.
  [#8898](https://github.com/Kong/kong/pull/8898)
- We bumped the version number (`_format_version`) of declarative configuration to "3.0" because of changes on `route.path`.
  Declarative configuration with older version shoudl be upgraded to "3.0" on the fly.
  [#9078](https://github.com/Kong/kong/pull/9078)

#### Migrations

- Postgres migrations can now have an `up_f` part like Cassandra
  migrations, designating a function to call.  The `up_f` part is
  invoked after the `up` part has been executed against the database
  for both Postgres and Cassandra.
- A new CLI command, `kong migrations status`, generates the status on a JSON file.

### Dependencies

- Bumped OpenResty from 1.19.9.1 to [1.21.4.1](https://openresty.org/en/changelog-1021004.html)
  [#8850](https://github.com/Kong/kong/pull/8850)
- Bumped pgmoon from 1.13.0 to 1.15.0
  [#8908](https://github.com/Kong/kong/pull/8908)
  [#8429](https://github.com/Kong/kong/pull/8429)
- Bumped OpenSSL from 1.1.1n to 1.1.1q
  [#9074](https://github.com/Kong/kong/pull/9074)
  [#8544](https://github.com/Kong/kong/pull/8544)
  [#8752](https://github.com/Kong/kong/pull/8752)
  [#8994](https://github.com/Kong/kong/pull/8994)
- Bumped resty.openssl from 0.8.8 to 0.8.10
  [#8592](https://github.com/Kong/kong/pull/8592)
  [#8753](https://github.com/Kong/kong/pull/8753)
  [#9023](https://github.com/Kong/kong/pull/9023)
- Bumped inspect from 3.1.2 to 3.1.3
  [#8589](https://github.com/Kong/kong/pull/8589)
- Bumped resty.acme from 0.7.2 to 0.8.1
  [#8680](https://github.com/Kong/kong/pull/8680)
  [#9165](https://github.com/Kong/kong/pull/9165)
- Bumped luarocks from 3.8.0 to 3.9.1
  [#8700](https://github.com/Kong/kong/pull/8700)
  [#9204](https://github.com/Kong/kong/pull/9204)
- Bumped luasec from 1.0.2 to 1.2.0
  [#8754](https://github.com/Kong/kong/pull/8754)
  [#8754](https://github.com/Kong/kong/pull/9205)
- Bumped resty.healthcheck from 1.5.0 to 1.6.1
  [#8755](https://github.com/Kong/kong/pull/8755)
  [#9018](https://github.com/Kong/kong/pull/9018)
  [#9150](https://github.com/Kong/kong/pull/9150)
- Bumped resty.cassandra from 1.5.1 to 1.5.2
  [#8845](https://github.com/Kong/kong/pull/8845)
- Bumped penlight from 1.12.0 to 1.13.1
  [#9206](https://github.com/Kong/kong/pull/9206)
- Bumped lua-resty-mlcache from 2.5.0 to 2.6.0
  [#9287](https://github.com/Kong/kong/pull/9287)

### Additions

#### Performance

- Do not register unnecessary event handlers on Hybrid mode Control Plane
  nodes [#8452](https://github.com/Kong/kong/pull/8452).
- Use the new timer library to improve performance,
  except for the plugin server.
  [#8912](https://github.com/Kong/kong/pull/8912)
- Increased use of caching for DNS queries by activating `additional_section` by default
  [#8895](https://github.com/Kong/kong/pull/8895)
- `pdk.request.get_header` changed to a faster implementation, not to fetch all headers every time it's called
  [#8716](https://github.com/Kong/kong/pull/8716)
- Conditional rebuilding of router, plugins iterator and balancer on DP
  [#8519](https://github.com/Kong/kong/pull/8519),
  [#8671](https://github.com/Kong/kong/pull/8671)
- Made config loading code more cooperative by yielding
  [#8888](https://github.com/Kong/kong/pull/8888)
- Use LuaJIT encoder instead of JSON to serialize values faster in LMDB
  [#8942](https://github.com/Kong/kong/pull/8942)
- Move inflating and JSON decoding non-concurrent, which avoids blocking and makes DP reloads faster
  [#8959](https://github.com/Kong/kong/pull/8959)
- Stop duplication of some events
  [#9082](https://github.com/Kong/kong/pull/9082)
- Improve performance of config hash calculation by using string buffer and tablepool
  [#9073](https://github.com/Kong/kong/pull/9073)
- Reduce cache usage in dbless by not using the kong cache for Routes and Services in LMDB
  [#8972](https://github.com/Kong/kong/pull/8972)


#### Core

- Implemented delayed response in stream mode
  [#6878](https://github.com/Kong/kong/pull/6878)
- Added `cache_key` on target entity for uniqueness detection.
  [#8179](https://github.com/Kong/kong/pull/8179)
- Introduced the tracing API which compatible with OpenTelemetry API spec and
  add build-in instrumentations.
  The tracing API is intend to be used with a external exporter plugin.
  Build-in instrumentation types and sampling rate are configuable through
  `opentelemetry_tracing` and `opentelemetry_tracing_sampling_rate` options.
  [#8724](https://github.com/Kong/kong/pull/8724)
- Added `path`, `uri_capture`, and `query_arg` options to upstream `hash_on`
  for load balancing.
  [#8701](https://github.com/Kong/kong/pull/8701)
- Introduced unix domain socket based `lua-resty-events` to
  replace shared memory based `lua-resty-worker-events`.
  [#8890](https://github.com/Kong/kong/pull/8890)
- Introduced a new router implementation `atc-router`,
  which is written in Rust.
  [#8938](https://github.com/Kong/kong/pull/8938)
- Introduce a new field for entities `table_name` that allows to specify a
  table name. Before the name was deduced by the entity `name` attribute.
  [#9182](https://github.com/Kong/kong/pull/9182)
- Added `headers` on active healthcheck for upstreams.
  [#8255](https://github.com/Kong/kong/pull/8255)
- Target entities using hostnames were resolved when they were not needed. Now
  when a target is removed or updated, the DNS record associated with it is
  removed from the list of hostnames to be resolved.
  [#8497](https://github.com/Kong/kong/pull/8497) [9265](https://github.com/Kong/kong/pull/9265)
- Improved error handling and debugging info in the DNS code
  [#8902](https://github.com/Kong/kong/pull/8902)
- Kong will now attempt to recover from an unclean shutdown by detecting and
  removing dangling unix sockets in the prefix directory
  [#9254](https://github.com/Kong/kong/pull/9254)

#### Admin API

- Added a new API `/timers` to get the timer statistics.
  [#8912](https://github.com/Kong/kong/pull/8912)
  and worker info
  [#8999](https://github.com/Kong/kong/pull/8999)
- `/` endpoint now includes plugin priority
  [#8821](https://github.com/Kong/kong/pull/8821)

#### Hybrid Mode

- Add wRPC protocol support. Now configuration synchronization is over wRPC.
  wRPC is an RPC protocol that encodes with ProtoBuf and transports
  with WebSocket.
  [#8357](https://github.com/Kong/kong/pull/8357)
- To keep compatibility with earlier versions,
  add support for CP to fall back to the previous protocol to support old DP.
  [#8834](https://github.com/Kong/kong/pull/8834)
- Add support to negotiate services supported with wRPC protocol.
  We will support more services than config sync over wRPC in the future.
  [#8926](https://github.com/Kong/kong/pull/8926)
- Declarative config exports happen inside a transaction in Postgres
  [#8586](https://github.com/Kong/kong/pull/8586)

#### Plugins

- Sync all plugin versions to the Kong version
  [#8772](https://github.com/Kong/kong/pull/8772)
- Introduced the new **OpenTelemetry** plugin that export tracing instrumentations
  to any OTLP/HTTP compatible backend.
  `opentelemetry_tracing` configuration should be enabled to collect
  the core tracing spans of Kong.
  [#8826](https://github.com/Kong/kong/pull/8826)
- **Zipkin**: add support for including HTTP path in span name
  through configuration property `http_span_name`.
  [#8150](https://github.com/Kong/kong/pull/8150)
- **Zipkin**: add support for socket connect and send/read timeouts
  through configuration properties `connect_timeout`, `send_timeout`,
  and `read_timeout`. This can help mitigate `ngx.timer` saturation
  when upstream collectors are unavailable or slow.
  [#8735](https://github.com/Kong/kong/pull/8735)
- **AWS-Lambda**: add support for cross account invocation through
  configuration properties `aws_assume_role_arn` and
  `aws_role_session_name`.[#8900](https://github.com/Kong/kong/pull/8900)
  [#8900](https://github.com/Kong/kong/pull/8900)
- **AWS-Lambda**: accept string type `statusCode` as valid return when
  working in proxy integration mode.
  [#8765](https://github.com/Kong/kong/pull/8765)
- **AWS-Lambda**: separate aws credential cache by IAM role ARN
  [#8907](https://github.com/Kong/kong/pull/8907)
- **Statsd**: :fireworks: **Newly open-sourced plugin capabilities**: All capabilities of [Statsd Advanced](https://docs.konghq.com/hub/kong-inc/statsd-advanced/) are now bundled in [Statsd](https://docs.konghq.com/hub/kong-inc/statsd).
  [#9046](https://github.com/Kong/kong/pull/9046)

#### Configuration

- A new configuration item (`openresty_path`) has been added to allow
  developers/operators to specify the OpenResty installation to use when
  running Kong (instead of using the system-installed OpenResty)
  [#8412](https://github.com/Kong/kong/pull/8412)
- Add `ipv6only` to listen options (e.g. `KONG_PROXY_LISTEN`)
  [#9225](https://github.com/Kong/kong/pull/9225)
- Add `so_keepalive` to listen options (e.g. `KONG_PROXY_LISTEN`)
  [#9225](https://github.com/Kong/kong/pull/9225)
- Add LMDB dbless config persistence and removed the JSON based
  config cache for faster startup time
  [#8670](https://github.com/Kong/kong/pull/8670)
- `nginx_events_worker_connections=auto` has a lower bound of 1024
  [#9276](https://github.com/Kong/kong/pull/9276)
- `nginx_main_worker_rlimit_nofile=auto` has a lower bound of 1024
  [#9276](https://github.com/Kong/kong/pull/9276)

#### PDK

- Added new PDK function: `kong.request.get_start_time()`
  [#8688](https://github.com/Kong/kong/pull/8688)
- `kong.db.*.cache_key()` falls back to `.id` if nothing from `cache_key` is found
  [#8553](https://github.com/Kong/kong/pull/8553)

### Fixes

#### Core

- The schema validator now correctly converts `null` from declarative
  configurations to `nil`.
  [#8483](https://github.com/Kong/kong/pull/8483)
- Only reschedule router and plugin iterator timers after finishing previous
  execution, avoiding unnecessary concurrent executions.
  [#8567](https://github.com/Kong/kong/pull/8567)
- External plugins now handle returned JSON with null member correctly.
  [#8611](https://github.com/Kong/kong/pull/8611)
- Fixed an issue where the address of the environ variable could change but the code didn't
  assumed it was fixed after init
  [#8581](https://github.com/Kong/kong/pull/8581)
- Fix issue where the Go plugin server instance would not be updated after
  a restart (e.g., upon a plugin server crash).
  [#8547](https://github.com/Kong/kong/pull/8547)
- Fixed an issue on trying to reschedule the DNS resolving timer when Kong was
  being reloaded.
  [#8702](https://github.com/Kong/kong/pull/8702)
- The private stream API has been rewritten to allow for larger message payloads
  [#8641](https://github.com/Kong/kong/pull/8641)
- Fixed an issue that the client certificate sent to upstream was not updated when calling PATCH Admin API
  [#8934](https://github.com/Kong/kong/pull/8934)
- Fixed an issue where the CP and wRPC modules would cause Kong to crash when calling `export_deflated_reconfigure_payload` without a pcall
  [#8668](https://github.com/Kong/kong/pull/8668)
- Moved all `.proto` files to `/usr/local/kong/include` and ordered by priority.
  [#8914](https://github.com/Kong/kong/pull/8914)
- Fixed an issue that cause unexpected 404 error on creating/updating configs with invalid options
  [#8831](https://github.com/Kong/kong/pull/8831)
- Fixed an issue that causes crashes when calling some PDK APIs
  [#8604](https://github.com/Kong/kong/pull/8604)
- Fixed an issue that cause crashes when go PDK calls return arrays
  [#8891](https://github.com/Kong/kong/pull/8891)
- Plugin servers now shutdowns gracefully when Kong exits
  [#8923](https://github.com/Kong/kong/pull/8923)
- CLI now prompts with `[y/n]` instead of `[Y/n]`, as it does not take `y` as default
  [#9114](https://github.com/Kong/kong/pull/9114)
- Improved the error message when Kong cannot connect to Cassandra on init
  [#8847](https://github.com/Kong/kong/pull/8847)
- Fixed an issue where Vault Subschema wasn't loaded in `off` strategy
  [#9174](https://github.com/Kong/kong/pull/9174)
- The Schema now runs select transformations before process_auto_fields
  [#9049](https://github.com/Kong/kong/pull/9049)
- Fixed an issue where Kong would use too many timers to keep track of upstreams when `worker_consistency`=`eventual`
  [#8694](https://github.com/Kong/kong/pull/8694),
  [#8858](https://github.com/Kong/kong/pull/8858)
- Fixed an issue where it wasn't possible to set target status using only a hostname for targets set only by their hostname
  [#8797](https://github.com/Kong/kong/pull/8797)
- Fixed pagination issue when getting to the second page while iterationg over a foreign key field using the DAO
  [#9255](https://github.com/Kong/kong/pull/9255)
- Fixed an issue where cache entries of some entities were not being properly invalidated after a cascade delete
  [#9261](https://github.com/Kong/kong/pull/9261)
- Running `kong start` when Kong is already running will no longer clobber
  the existing `.kong_env` file [#9254](https://github.com/Kong/kong/pull/9254)


#### Admin API

- Support HTTP/2 when requesting `/status`
  [#8690](https://github.com/Kong/kong/pull/8690)

#### Plugins

- Plugins with colliding priorities have now deterministic sorting based on their name
  [#8957](https://github.com/Kong/kong/pull/8957)
- External Plugins: better handling of the logging when a plugin instance loses the instances_id in an event handler
  [#8652](https://github.com/Kong/kong/pull/8652)
- **ACME**: `auth_method` default value is set to `token`
  [#8565](https://github.com/Kong/kong/pull/8565)
- **ACME**: Added cache for `domains_matcher`
  [#9048](https://github.com/Kong/kong/pull/9048)
- **syslog**: `conf.facility` default value is now set to `user`
  [#8564](https://github.com/Kong/kong/pull/8564)
- **AWS-Lambda**: Removed `proxy_scheme` field from schema
  [#8566](https://github.com/Kong/kong/pull/8566)
- **AWS-Lambda**: Change path from request_uri to upstream_uri, fix uri can not follow the rule defined in the request-transformer configuration
  [#9058](https://github.com/Kong/kong/pull/9058) [#9129](https://github.com/Kong/kong/pull/9129)
- **hmac-auth**: Removed deprecated signature format using `ngx.var.uri`
  [#8558](https://github.com/Kong/kong/pull/8558)
- Remove deprecated `blacklist`/`whitelist` config fields from bot-detection, ip-restriction and ACL plugins.
  [#8560](https://github.com/Kong/kong/pull/8560)
- **Zipkin**: Correct the balancer spans' duration to include the connection time
  from Nginx to the upstream.
  [#8848](https://github.com/Kong/kong/pull/8848)
- **Zipkin**: Correct the calculation of the header filter start time
  [#9230](https://github.com/Kong/kong/pull/9230)
- **Zipkin**: Compatibility with the latest Jaeger header spec, which makes `parent_id` optional
  [#8352](https://github.com/Kong/kong/pull/8352)
- **LDAP-Auth**: Refactored ASN.1 parser using OpenSSL API through FFI.
  [#8663](https://github.com/Kong/kong/pull/8663)
- **Rate-Limiting** and **Response-ratelimiting**: Fix a disordered behaviour caused by `pairs` function
  which may cause Postgres DEADLOCK problem [#8968](https://github.com/Kong/kong/pull/8968)
- **Response-rate-Limiting**: Fix a disordered behaviour caused by `pairs` function
  which may cause Postgres DEADLOCK problem [#8968](https://github.com/Kong/kong/pull/8968)
- **gRPC gateway**: Fix the handling of boolean fields from URI arguments
  [#9180](https://github.com/Kong/kong/pull/9180)
- **Serverless Functions**: Fix problem that could result in a crash
  [#9269](https://github.com/Kong/kong/pull/9269)
- **Azure-functions**: Support working without dummy service
  [#9177](https://github.com/Kong/kong/pull/9177)


#### Clustering

- The cluster listener now uses the value of `admin_error_log` for its log file
  instead of `proxy_error_log` [#8583](https://github.com/Kong/kong/pull/8583)
- Fixed a typo in some business logic that checks the Kong role before setting a
  value in cache at startup [#9060](https://github.com/Kong/kong/pull/9060)
- Fixed DP get zero size config while service with plugin-enabled route is disabled
  [#8816](https://github.com/Kong/kong/pull/8816)
- Localize `config_version` to avoid a race condition from the new yielding config loading code
  [#8188](https://github.com/Kong/kong/pull/8818)

#### PDK

- `kong.response.get_source()` now return an error instead of an exit when plugin throws
  runtime exception on access phase [#8599](https://github.com/Kong/kong/pull/8599)
- `kong.tools.uri.normalize()` now does escaping of reserved and unreserved characters more correctly
  [#8140](https://github.com/Kong/kong/pull/8140)



## [2.8.1]

### Dependencies

- Bumped lua-resty-healthcheck from 1.5.0 to 1.5.1
  [#8584](https://github.com/Kong/kong/pull/8584)
- Bumped `OpenSSL` from 1.1.1l to 1.1.1n
  [#8635](https://github.com/Kong/kong/pull/8635)

### Fixes

#### Core

- Only reschedule router and plugin iterator timers after finishing previous
  execution, avoiding unnecessary concurrent executions.
  [#8634](https://github.com/Kong/kong/pull/8634)
- Implements conditional rebuilding of router, plugins iterator and balancer on
  data planes. This means that DPs will not rebuild router if there were no
  changes in routes or services. Similarly, the plugins iterator will not be
  rebuilt if there were no changes to plugins, and, finally, the balancer will not be
  reinitialized if there are no changes to upstreams or targets.
  [#8639](https://github.com/Kong/kong/pull/8639)


## [2.8.0]

### Deprecations

- The external [go-pluginserver](https://github.com/Kong/go-pluginserver) project
is considered deprecated in favor of the embedded server approach described in
the [docs](https://docs.konghq.com/gateway/2.7.x/reference/external-plugins/).

### Dependencies

- OpenSSL bumped to 1.1.1m
  [#8191](https://github.com/Kong/kong/pull/8191)
- Bumped resty.session from 3.8 to 3.10
  [#8294](https://github.com/Kong/kong/pull/8294)
- Bumped lua-resty-openssl to 0.8.5
  [#8368](https://github.com/Kong/kong/pull/8368)

### Additions

#### Core

- Customizable transparent dynamic TLS SNI name.
  Thanks, [@zhangshuaiNB](https://github.com/zhangshuaiNB)!
  [#8196](https://github.com/Kong/kong/pull/8196)
- Routes now support matching headers with regular expressions
  Thanks, [@vanhtuan0409](https://github.com/vanhtuan0409)!
  [#6079](https://github.com/Kong/kong/pull/6079)

#### Beta

- Secrets Management and Vault support as been introduced as a Beta feature.
  This means it is intended for testing in staging environments. It not intended
  for use in Production environments.
  You can read more about Secrets Management in
  [our docs page](https://docs.konghq.com/gateway/latest/plan-and-deploy/security/secrets-management/backends-overview).
  [#8403](https://github.com/Kong/kong/pull/8403)

#### Performance

- Improved the calculation of declarative configuration hash for big configurations
  The new method is faster and uses less memory
  [#8204](https://github.com/Kong/kong/pull/8204)
- Multiple improvements in the Router. Amongst others:
  - The router builds twice as fast compared to prior Kong versions
  - Failures are cached and discarded faster (negative caching)
  - Routes with header matching are cached
  These changes should be particularly noticeable when rebuilding on db-less environments
  [#8087](https://github.com/Kong/kong/pull/8087)
  [#8010](https://github.com/Kong/kong/pull/8010)
- **Prometheus** plugin export performance is improved, it now has less impact to proxy
  side traffic when being scrapped.
  [#9028](https://github.com/Kong/kong/pull/9028)

#### Plugins

- **Response-ratelimiting**: Redis ACL support,
  and genenarized Redis connection support for usernames.
  Thanks, [@27ascii](https://github.com/27ascii) for the original contribution!
  [#8213](https://github.com/Kong/kong/pull/8213)
- **ACME**: Add rsa_key_size config option
  Thanks, [lodrantl](https://github.com/lodrantl)!
  [#8114](https://github.com/Kong/kong/pull/8114)
- **Prometheus**: Added gauges to track `ngx.timer.running_count()` and
  `ngx.timer.pending_count()`
  [#8387](https://github.com/Kong/kong/pull/8387)

#### Clustering

- `CLUSTERING_MAX_PAYLOAD` is now configurable in kong.conf
  Thanks, [@andrewgkew](https://github.com/andrewgkew)!
  [#8337](https://github.com/Kong/kong/pull/8337)

#### Admin API

- The current declarative configuration hash is now returned by the `status`
  endpoint when Kong node is running in dbless or data-plane mode.
  [#8214](https://github.com/Kong/kong/pull/8214)
  [#8425](https://github.com/Kong/kong/pull/8425)

### Fixes

#### Core

- When the Router encounters an SNI FQDN with a trailing dot (`.`),
  the dot will be ignored, since according to
  [RFC-3546](https://datatracker.ietf.org/doc/html/rfc3546#section-3.1)
  said dot is not part of the hostname.
  [#8269](https://github.com/Kong/kong/pull/8269)
- Fixed a bug in the Router that would not prioritize the routes with
  both a wildcard and a port (`route.*:80`) over wildcard-only routes (`route.*`),
  which have less specificity
  [#8233](https://github.com/Kong/kong/pull/8233)
- The internal DNS client isn't confused by the single-dot (`.`) domain
  which can appear in `/etc/resolv.conf` in special cases like `search .`
  [#8307](https://github.com/Kong/kong/pull/8307)
- Cassandra connector now records migration consistency level.
  Thanks, [@mpenick](https://github.com/mpenick)!
  [#8226](https://github.com/Kong/kong/pull/8226)

#### Balancer

- Targets keep their health status when upstreams are updated.
  [#8394](https://github.com/Kong/kong/pull/8394)
- One debug message which was erroneously using the `error` log level
  has been downgraded to the appropiate `debug` log level.
  [#8410](https://github.com/Kong/kong/pull/8410)

#### Clustering

- Replaced cryptic error message with more useful one when
  there is a failure on SSL when connecting with CP:
  [#8260](https://github.com/Kong/kong/pull/8260)

#### Admin API

- Fix incorrect `next` field in when paginating Upstreams
  [#8249](https://github.com/Kong/kong/pull/8249)

#### PDK

- Phase names are correctly selected when performing phase checks
  [#8208](https://github.com/Kong/kong/pull/8208)
- Fixed a bug in the go-PDK where if `kong.request.getrawbody` was
  big enough to be buffered into a temporary file, it would return an
  an empty string.
  [#8390](https://github.com/Kong/kong/pull/8390)

#### Plugins

- **External Plugins**: Fixed incorrect handling of the Headers Protobuf Structure
  and representation of null values, which provoked an error on init with the go-pdk.
  [#8267](https://github.com/Kong/kong/pull/8267)
- **External Plugins**: Unwrap `ConsumerSpec` and `AuthenticateArgs`.
  Thanks, [@raptium](https://github.com/raptium)!
  [#8280](https://github.com/Kong/kong/pull/8280)
- **External Plugins**: Fixed a problem in the stream subsystem would attempt to load
  HTTP headers.
  [#8414](https://github.com/Kong/kong/pull/8414)
- **CORS**: The CORS plugin does not send the `Vary: Origin` header any more when
  the header `Access-Control-Allow-Origin` is set to `*`.
  Thanks, [@jkla-dr](https://github.com/jkla-dr)!
  [#8401](https://github.com/Kong/kong/pull/8401)
- **AWS-Lambda**: Fixed incorrect behavior when configured to use an http proxy
  and deprecated the `proxy_scheme` config attribute for removal in 3.0
  [#8406](https://github.com/Kong/kong/pull/8406)
- **oauth2**: The plugin clears the `X-Authenticated-UserId` and
  `X-Authenticated-Scope` headers when it configured in logical OR and
  is used in conjunction with another authentication plugin.
  [#8422](https://github.com/Kong/kong/pull/8422)
- **Datadog**: The plugin schema now lists the default values
  for configuration options in a single place instead of in two
  separate places.
  [#8315](https://github.com/Kong/kong/pull/8315)


## [2.7.1]

### Fixes

- Reschedule resolve timer only when the previous one has finished.
  [#8344](https://github.com/Kong/kong/pull/8344)
- Plugins, and any entities implemented with subchemas, now can use the `transformations`
  and `shorthand_fields` properties, which were previously only available for non-subschema entities.
  [#8146](https://github.com/Kong/kong/pull/8146)

## [2.7.0]

### Dependencies

- Bumped `kong-plugin-session` from 0.7.1 to 0.7.2
  [#7910](https://github.com/Kong/kong/pull/7910)
- Bumped `resty.openssl` from 0.7.4 to 0.7.5
  [#7909](https://github.com/Kong/kong/pull/7909)
- Bumped `go-pdk` used in tests from v0.6.0 to v0.7.1 [#7964](https://github.com/Kong/kong/pull/7964)
- Cassandra support is deprecated with 2.7 and will be fully removed with 4.0.

### Additions

#### Configuration

-  Deprecated the `worker_consistency` directive, and changed its default to `eventual`. Future versions of Kong will remove the option and act with `eventual` consistency only.

#### Performance

In this release we continued our work on better performance:

- Improved the plugin iterator performance and JITability
  [#7912](https://github.com/Kong/kong/pull/7912)
  [#7979](https://github.com/Kong/kong/pull/7979)
- Simplified the Kong core context read and writes for better performance
  [#7919](https://github.com/Kong/kong/pull/7919)
- Reduced proxy long tail latency while reloading DB-less config
  [#8133](https://github.com/Kong/kong/pull/8133)

#### Core

- DAOs in plugins must be listed in an array, so that their loading order is explicit. Loading them in a
  hash-like table is now **deprecated**.
  [#7942](https://github.com/Kong/kong/pull/7942)
- Postgres credentials `pg_user` and `pg_password`, and `pg_ro_user` and `pg_ro_password` now support
  automatic secret rotation when used together with
  [Kong Secrets Management](https://docs.konghq.com/gateway/latest/plan-and-deploy/security/secrets-management/)
  vault references.
  [#8967](https://github.com/Kong/kong/pull/8967)

#### PDK

- New functions: `kong.response.get_raw_body` and `kong.response.set_raw_body`
  [#7887](https://github.com/Kong/kong/pull/7877)

#### Plugins

- **IP-Restriction**: response status and message can now be customized
  through configurations `status` and `message`.
  [#7728](https://github.com/Kong/kong/pull/7728)
  Thanks [timmkelley](https://github.com/timmkelley) for the patch!
- **Datadog**: add support for the `distribution` metric type.
  [#6231](https://github.com/Kong/kong/pull/6231)
  Thanks [onematchfox](https://github.com/onematchfox) for the patch!
- **Datadog**: allow service, consumer, and status tags to be customized through
  plugin configurations `service_tag`, `consumer_tag`, and `status_tag`.
  [#6230](https://github.com/Kong/kong/pull/6230)
  Thanks [onematchfox](https://github.com/onematchfox) for the patch!
- **gRPC Gateway** and **gRPC Web**: Now share most of the ProtoBuf definitions.
  Both plugins now share the Timestamp transcoding and included `.proto` files features.
  [#7950](https://github.com/Kong/kong/pull/7950)
- **gRPC Gateway**: processes services and methods defined in imported
  `.proto` files.
  [#8107](https://github.com/Kong/kong/pull/8107)
- **Rate-Limiting**: add support for Redis SSL, through configuration properties
  `redis_ssl` (can be set to `true` or `false`), `ssl_verify`, and `ssl_server_name`.
  [#6737](https://github.com/Kong/kong/pull/6737)
  Thanks [gabeio](https://github.com/gabeio) for the patch!
- **LDAP**: basic authentication header was not parsed correctly when
  the password contained colon (`:`).
  [#7977](https://github.com/Kong/kong/pull/7977)
  Thanks [beldahanit](https://github.com/beldahanit) for reporting the issue!
- Old `BasePlugin` is deprecated and will be removed in a future version of Kong.
  Porting tips in the [documentation](https://docs.konghq.com/gateway-oss/2.3.x/plugin-development/custom-logic/#porting-from-old-baseplugin-style)
- The deprecated **BasePlugin** has been removed. [#7961](https://github.com/Kong/kong/pull/7961)

### Configuration

- Removed the following config options, which had been deprecated in previous versions, in favor of other config names. If you have any of these options in your config you will have to rename them: (removed option -> current option).
  - upstream_keepalive -> nginx_upstream_keepalive + nginx_http_upstream_keepalive
  - nginx_http_upstream_keepalive -> nginx_upstream_keepalive
  - nginx_http_upstream_keepalive_requests -> nginx_upstream_keepalive_requests
  - nginx_http_upstream_keepalive_timeout -> nginx_upstream_keepalive_timeout
  - nginx_http_upstream_directives -> nginx_upstream_directives
  - nginx_http_status_directives -> nginx_status_directives
  - nginx_upstream_keepalive -> upstream_keepalive_pool_size
  - nginx_upstream_keepalive_requests -> upstream_keepalive_max_requests
  - nginx_upstream_keepalive_timeout -> upstream_keepalive_idle_timeout
  - client_max_body_size -> nginx_http_client_max_body_size
  - client_body_buffer_size -> nginx_http_client_max_buffer_size
  - cassandra_consistency -> cassandra_write_consistency / cassandra_read_consistency
  - router_update_frequency -> worker_state_update_frequency
- Removed the nginx_optimizations config option. If you have it in your configuration, please remove it before updating to 3.0.

### Fixes

#### Core

- Balancer caches are now reset on configuration reload.
  [#7924](https://github.com/Kong/kong/pull/7924)
- Configuration reload no longer causes a new DNS-resolving timer to be started.
  [#7943](https://github.com/Kong/kong/pull/7943)
- Fixed problem when bootstrapping multi-node Cassandra clusters, where migrations could attempt
  insertions before schema agreement occurred.
  [#7667](https://github.com/Kong/kong/pull/7667)
- Fixed intermittent botting error which happened when a custom plugin had inter-dependent entity schemas
  on its custom DAO and they were loaded in an incorrect order
  [#7911](https://github.com/Kong/kong/pull/7911)
- Fixed problem when the consistent hash header is not found, the balancer tries to hash a nil value.
  [#8141](https://github.com/Kong/kong/pull/8141)
- Fixed DNS client fails to resolve unexpectedly in `ssl_cert` and `ssl_session_fetch` phases.
  [#8161](https://github.com/Kong/kong/pull/8161)

#### PDK

- `kong.log.inspect` log level is now debug instead of warn. It also renders text
  boxes more cleanly now [#7815](https://github.com/Kong/kong/pull/7815)

#### Plugins

- **Prometheus**: Control Plane does not show Upstream Target health metrics
  [#7992](https://github.com/Kong/kong/pull/7922)


### Dependencies

- Bumped `lua-pack` from 1.0.5 to 2.0.0
  [#8004](https://github.com/Kong/kong/pull/8004)

[Back to TOC](#table-of-contents)


## [2.6.0]

> Release date: 2021/10/04

### Dependencies

- Bumped `openresty` from 1.19.3.2 to [1.19.9.1](https://openresty.org/en/changelog-1019009.html)
  [#7430](https://github.com/Kong/kong/pull/7727)
- Bumped `openssl` from `1.1.1k` to `1.1.1l`
  [7767](https://github.com/Kong/kong/pull/7767)
- Bumped `lua-resty-http` from 0.15 to 0.16.1
  [#7797](https://github.com/kong/kong/pull/7797)
- Bumped `Penlight` to 1.11.0
  [#7736](https://github.com/Kong/kong/pull/7736)
- Bumped `lua-resty-http` from 0.15 to 0.16.1
  [#7797](https://github.com/kong/kong/pull/7797)
- Bumped `lua-protobuf` from 0.3.2 to 0.3.3
  [#7656](https://github.com/Kong/kong/pull/7656)
- Bumped `lua-resty-openssl` from 0.7.3 to 0.7.4
  [#7657](https://github.com/Kong/kong/pull/7657)
- Bumped `lua-resty-acme` from 0.6 to 0.7.1
  [#7658](https://github.com/Kong/kong/pull/7658)
- Bumped `grpcurl` from 1.8.1 to 1.8.2
  [#7659](https://github.com/Kong/kong/pull/7659)
- Bumped `luasec` from 1.0.1 to 1.0.2
  [#7750](https://github.com/Kong/kong/pull/7750)
- Bumped `lua-resty-ipmatcher` to 0.6.1
  [#7703](https://github.com/Kong/kong/pull/7703)
  Thanks [EpicEric](https://github.com/EpicEric) for the patch!

All Kong Gateway OSS plugins will be moved from individual repositories and centralized
into the main Kong Gateway (OSS) repository. We are making a gradual transition. On this
release:

- Moved AWS-Lambda inside the Kong repo
  [#7464](https://github.com/Kong/kong/pull/7464).
- Moved ACME inside the Kong repo
  [#7464](https://github.com/Kong/kong/pull/7464).
- Moved Prometheus inside the Kong repo
  [#7666](https://github.com/Kong/kong/pull/7666).
- Moved Session inside the Kong repo
  [#7738](https://github.com/Kong/kong/pull/7738).
- Moved GRPC-web inside the Kong repo
  [#7782](https://github.com/Kong/kong/pull/7782).
- Moved Serverless functions inside the Kong repo
  [#7792](https://github.com/Kong/kong/pull/7792).

### Additions

#### Core

- New schema entity validator: `mutually_exclusive`. It accepts a list of fields. If more than 1 of those fields
  is set simultaneously, the entity is considered invalid.
  [#7765](https://github.com/Kong/kong/pull/7765)

#### Performance

On this release we've done some special efforts with regards to performance.

There's a new performance workflow which periodically checks new code additions against some
typical scenarios [#7030](https://github.com/Kong/kong/pull/7030) [#7547](https://github.com/Kong/kong/pull/7547)

In addition to that, the following changes were specifically included to improve performance:

- Reduced unnecessary reads of `ngx.var`
  [#7840](https://github.com/Kong/kong/pull/7840)
- Loaded more indexed variables
  [#7849](https://github.com/Kong/kong/pull/7849)
- Optimized table creation in Balancer
  [#7852](https://github.com/Kong/kong/pull/7852)
- Reduce calls to `ngx.update_time`
  [#7853](https://github.com/Kong/kong/pull/7853)
- Use read-only replica for PostgreSQL meta-schema reading
  [#7454](https://github.com/Kong/kong/pull/7454)
- URL escaping detects cases when it's not needed and early-exits
  [#7742](https://github.com/Kong/kong/pull/7742)
- Accelerated variable loading via indexes
  [#7818](https://github.com/Kong/kong/pull/7818)
- Removed unnecessary call to `get_phase` in balancer
  [#7854](https://github.com/Kong/kong/pull/7854)

#### Configuration

- Enable IPV6 on `dns_order` as unsupported experimental feature. Please
  give it a try and report back any issues
  [#7819](https://github.com/Kong/kong/pull/7819).
- The template renderer can now use `os.getenv`
  [#6872](https://github.com/Kong/kong/pull/6872).

#### Hybrid Mode

- Data plane is able to eliminate some unknown fields when Control Plane is using a more modern version
  [#7827](https://github.com/Kong/kong/pull/7827).

#### Admin API

- Added support for the HTTP HEAD method for all Admin API endpoints
  [#7796](https://github.com/Kong/kong/pull/7796)
- Added better support for OPTIONS requests. Previously, the Admin API replied the same on all OPTIONS requests, where as now OPTIONS request will only reply to routes that our Admin API has. Non-existing routes will have a 404 returned. It also adds Allow header to responses, both Allow and Access-Control-Allow-Methods now contain only the methods that the specific API supports. [#7830](https://github.com/Kong/kong/pull/7830)

#### Plugins

- **AWS-Lambda**: The plugin will now try to detect the AWS region by using `AWS_REGION` and
  `AWS_DEFAULT_REGION` environment variables (when not specified with the plugin configuration).
  This allows to specify a 'region' on a per Kong node basis, hence adding the ability to invoke the
  Lamda in the same region where Kong is located.
  [#7765](https://github.com/Kong/kong/pull/7765)
- **Datadog**: `host` and `port` config options can be configured from environment variables
  `KONG_DATADOG_AGENT_HOST` and `KONG_DATADOG_AGENT_PORT`. This allows to set different
  destinations on a per Kong node basis, which makes multi-DC setups easier and in Kubernetes allows to
  run the datadog agents as a daemon-set.
  [#7463](https://github.com/Kong/kong/pull/7463)
  Thanks [rallyben](https://github.com/rallyben) for the patch!
- **Prometheus:** A new metric `data_plane_cluster_cert_expiry_timestamp` is added to expose the Data Plane's cluster_cert expiry timestamp for improved monitoring in Hybrid Mode. [#7800](https://github.com/Kong/kong/pull/7800).

**Request Termination**:

- New `trigger` config option, which makes the plugin only activate for any requests with a header or query parameter
  named like the trigger. This can be a great debugging aid, without impacting actual traffic being processed.
  [#6744](https://github.com/Kong/kong/pull/6744).
- The `request-echo` config option was added. If set, the plugin responds with a copy of the incoming request.
  This eases troubleshooting when Kong is behind one or more other proxies or LB's, especially when combined with
  the new 'trigger' option.
  [#6744](https://github.com/Kong/kong/pull/6744).

**GRPC-Gateway**:

- Fields of type `.google.protobuf.Timestamp` on the gRPC side are now
  transcoded to and from ISO8601 strings in the REST side.
  [#7538](https://github.com/Kong/kong/pull/7538)
- URI arguments like `..?foo.bar=x&foo.baz=y` are interpreted as structured
  fields, equivalent to `{"foo": {"bar": "x", "baz": "y"}}`
  [#7564](https://github.com/Kong/kong/pull/7564)
  Thanks [git-torrent](https://github.com/git-torrent) for the patch!

### Fixes

#### Core

- Balancer retries now correctly set the `:authority` pseudo-header on balancer retries
  [#7725](https://github.com/Kong/kong/pull/7725).
- Healthchecks are now stopped while the Balancer is being recreated
  [#7549](https://github.com/Kong/kong/pull/7549).
- Fixed an issue in which a malformed `Accept` header could cause unexpected HTTP 500
  [#7757](https://github.com/Kong/kong/pull/7757).
- Kong no longer removes `Proxy-Authentication` request header and `Proxy-Authenticate` response header
  [#7724](https://github.com/Kong/kong/pull/7724).
- Fixed an issue where Kong would not sort correctly Routes with both regex and prefix paths
  [#7695](https://github.com/Kong/kong/pull/7695)
  Thanks [jiachinzhao](https://github.com/jiachinzhao) for the patch!

#### Hybrid Mode

- Ensure data plane config thread is terminated gracefully, preventing a semi-deadlocked state
  [#7568](https://github.com/Kong/kong/pull/7568)
  Thanks [flrgh](https://github.com/flrgh) for the patch!
- Older data planes using `aws-lambda`, `grpc-web` or `request-termination` plugins can now talk
  with newer control planes by ignoring new plugin fields.
  [#7881](https://github.com/Kong/kong/pull/7881)

##### CLI

- `kong config parse` no longer crashes when there's a Go plugin server enabled
  [#7589](https://github.com/Kong/kong/pull/7589).

##### Configuration

- Declarative Configuration parser now prints more correct errors when pointing unknown foreign references
  [#7756](https://github.com/Kong/kong/pull/7756).
- YAML anchors in Declarative Configuration are properly processed
  [#7748](https://github.com/Kong/kong/pull/7748).

##### Admin API

- `GET /upstreams/:upstreams/targets/:target` no longer returns 404 when target weight is 0
  [#7758](https://github.com/Kong/kong/pull/7758).

##### PDK

- `kong.response.exit` now uses customized "Content-Length" header when found
  [#7828](https://github.com/Kong/kong/pull/7828).

##### Plugins

- **ACME**: Dots in wildcard domains are escaped
  [#7839](https://github.com/Kong/kong/pull/7839).
- **Prometheus**: Upstream's health info now includes previously missing `subsystem` field
  [#7802](https://github.com/Kong/kong/pull/7802).
- **Proxy-Cache**: Fixed an issue where the plugin would sometimes fetch data from the cache but not return it
  [#7775](https://github.com/Kong/kong/pull/7775)
  Thanks [agile6v](https://github.com/agile6v) for the patch!

[Back to TOC](#table-of-contents)


## [2.5.1]

> Release date: 2021/09/07

This is the first patch release in the 2.5 series. Being a patch release,
it strictly contains bugfixes. There are no new features or breaking changes.

### Dependencies

- Bumped `grpcurl` from 1.8.1 to 1.8.2 [#7659](https://github.com/Kong/kong/pull/7659)
- Bumped `lua-resty-openssl` from 0.7.3 to 0.7.4 [#7657](https://github.com/Kong/kong/pull/7657)
- Bumped `penlight` from 1.10.0 to 1.11.0 [#7736](https://github.com/Kong/kong/pull/7736)
- Bumped `luasec` from 1.0.1 to 1.0.2 [#7750](https://github.com/Kong/kong/pull/7750)
- Bumped `OpenSSL` from 1.1.1k to 1.1.1l [#7767](https://github.com/Kong/kong/pull/7767)

### Fixes

##### Core

- You can now successfully delete workspaces after deleting all entities associated with that workspace.
  Previously, Kong Gateway was not correctly cleaning up parent-child relationships. For example, creating
  an Admin also creates a Consumer and RBAC user. When deleting the Admin, the Consumer and RBAC user are
  also deleted, but accessing the `/workspaces/workspace_name/meta` endpoint would show counts for Consumers
  and RBAC users, which prevented the workspace from being deleted. Now deleting entities correctly updates
  the counts, allowing an empty workspace to be deleted. [#7560](https://github.com/Kong/kong/pull/7560)
- When an upstream event is received from the DAO, `handler.lua` now gets the workspace ID from the request
  and adds it to the upstream entity that will be used in the worker and cluster events. Before this change,
  when posting balancer CRUD events, the workspace ID was lost and the balancer used the default
  workspace ID as a fallback. [#7778](https://github.com/Kong/kong/pull/7778)

##### CLI

- Fixes regression that included an issue where Go plugins prevented CLI commands like `kong config parse`
  or `kong config db_import` from working as expected. [#7589](https://github.com/Kong/kong/pull/7589)

##### CI / Process

- Improves tests reliability. ([#7578](https://github.com/Kong/kong/pull/7578) [#7704](https://github.com/Kong/kong/pull/7704))
- Adds Github Issues template forms. [#7774](https://github.com/Kong/kong/pull/7774)
- Moves "Feature Request" link from Github Issues to Discussions. [#7777](https://github.com/Kong/kong/pull/7777)

##### Admin API

- Kong Gateway now validates workspace names, preventing the use of reserved names on workspaces.
  [#7380](https://github.com/Kong/kong/pull/7380)


[Back to TOC](#table-of-contents)

## [2.5.0]

> Release date: 2021-07-13

This is the final release of Kong 2.5.0, with no breaking changes with respect to the 2.x series.

This release includes Control Plane resiliency to database outages and the new
`declarative_config_string` config option, among other features and fixes.

### Distribution

- :warning: Since 2.4.1, Kong packages are no longer distributed
  through Bintray. Please visit [the installation docs](https://konghq.com/install/#kong-community)
  for more details.

### Dependencies

- Bumped `openresty` from 1.19.3.1 to 1.19.3.2 [#7430](https://github.com/kong/kong/pull/7430)
- Bumped `luasec` from 1.0 to 1.0.1 [#7126](https://github.com/kong/kong/pull/7126)
- Bumped `luarocks` from 3.5.0 to 3.7.0 [#7043](https://github.com/kong/kong/pull/7043)
- Bumped `grpcurl` from 1.8.0 to 1.8.1 [#7128](https://github.com/kong/kong/pull/7128)
- Bumped `penlight` from 1.9.2 to 1.10.0 [#7127](https://github.com/Kong/kong/pull/7127)
- Bumped `lua-resty-dns-client` from 6.0.0 to 6.0.2 [#7539](https://github.com/Kong/kong/pull/7539)
- Bumped `kong-plugin-prometheus` from 1.2 to 1.3 [#7415](https://github.com/Kong/kong/pull/7415)
- Bumped `kong-plugin-zipkin` from 1.3 to 1.4 [#7455](https://github.com/Kong/kong/pull/7455)
- Bumped `lua-resty-openssl` from 0.7.2 to 0.7.3 [#7509](https://github.com/Kong/kong/pull/7509)
- Bumped `lua-resty-healthcheck` from 1.4.1 to 1.4.2 [#7511](https://github.com/Kong/kong/pull/7511)
- Bumped `hmac-auth` from 2.3.0 to 2.4.0 [#7522](https://github.com/Kong/kong/pull/7522)
- Pinned `lua-protobuf` to 0.3.2 (previously unpinned) [#7079](https://github.com/kong/kong/pull/7079)

All Kong Gateway OSS plugins will be moved from individual repositories and centralized
into the main Kong Gateway (OSS) repository. We are making a gradual transition, starting with the
grpc-gateway plugin first:

- Moved grpc-gateway inside the Kong repo. [#7466](https://github.com/Kong/kong/pull/7466)

### Additions

#### Core

- Control Planes can now send updates to new data planes even if the control planes lose connection to the database.
  [#6938](https://github.com/kong/kong/pull/6938)
- Kong now automatically adds `cluster_cert`(`cluster_mtls=shared`) or `cluster_ca_cert`(`cluster_mtls=pki`) into
  `lua_ssl_trusted_certificate` when operating in Hybrid mode. Before, Hybrid mode users needed to configure
  `lua_ssl_trusted_certificate` manually as a requirement for Lua to verify the Control Plane’s certificate.
  See [Starting Data Plane Nodes](https://docs.konghq.com/gateway-oss/2.5.x/hybrid-mode/#starting-data-plane-nodes)
  in the Hybrid Mode guide for more information. [#7044](https://github.com/kong/kong/pull/7044)
- New `declarative_config_string` option allows loading a declarative config directly from a string. See the
  [Loading The Declarative Configuration File](https://docs.konghq.com/2.5.x/db-less-and-declarative-config/#loading-the-declarative-configuration-file)
  section of the DB-less and Declarative Configuration guide for more information.
  [#7379](https://github.com/kong/kong/pull/7379)

#### PDK

- The Kong PDK now accepts tables in the response body for Stream subsystems, just as it does for the HTTP subsystem.
  Before developers had to check the subsystem if they wrote code that used the `exit()` function before calling it,
  because passing the wrong argument type would break the request response.
  [#7082](https://github.com/kong/kong/pull/7082)

#### Plugins

- **hmac-auth**: The HMAC Authentication plugin now includes support for the `@request-target` field in the signature
  string. Before, the plugin used the `request-line` parameter, which contains the HTTP request method, request URI, and
  the HTTP version number. The inclusion of the HTTP version number in the signature caused requests to the same target
  but using different request methods(such as HTTP/2) to have different signatures. The newly added request-target field
  only includes the lowercase request method and request URI when calculating the hash, avoiding those issues.
  See the [HMAC Authentication](https://docs.konghq.com/hub/kong-inc/hmac-auth) documentation for more information.
  [#7037](https://github.com/kong/kong/pull/7037)
- **syslog**: The Syslog plugin now includes facility configuration options, which are a way for the plugin to group
  error messages from different sources. See the description for the facility parameter in the
  [Parameters](https://docs.konghq.com/hub/kong-inc/syslog/#parameters) section of the Syslog documentation for more
  information. [#6081](https://github.com/kong/kong/pull/6081). Thanks, [jideel](https://github.com/jideel)!
- **Prometheus**: The Prometheus plugin now exposes connected data planes' status on the control plane. New metrics include the
  following:  `data_plane_last_seen`, `data_plane_config_hash` and `data_plane_version_compatible`. These
  metrics can be useful for troubleshooting when data planes have inconsistent configurations across the cluster. See the
  [Available metrics](https://docs.konghq.com/hub/kong-inc/prometheus) section of the Prometheus plugin documentation
  for more information. [98](https://github.com/Kong/kong-plugin-prometheus/pull/98)
- **Zipkin**: The Zipkin plugin now includes the following tags: `kong.route`,`kong.service_name` and `kong.route_name`.
  See the [Spans](https://docs.konghq.com/hub/kong-inc/zipkin/#spans) section of the Zipkin plugin documentation for more information.
  [115](https://github.com/Kong/kong-plugin-zipkin/pull/115)

#### Hybrid Mode

- Kong now exposes an upstream health checks endpoint (using the status API) on the data plane for better
  observability. [#7429](https://github.com/Kong/kong/pull/7429)
- Control Planes are now more lenient when checking Data Planes' compatibility in Hybrid mode. See the
  [Version compatibility](https://docs.konghq.com/gateway-oss/2.5.x/hybrid-mode/#version_compatibility)
  section of the Hybrid Mode guide for more information. [#7488](https://github.com/Kong/kong/pull/7488)
- This release starts the groundwork for Hybrid Mode 2.0 Protocol. This code isn't active by default in Kong 2.5,
  but it allows future development. [#7462](https://github.com/Kong/kong/pull/7462)

### Fixes

#### Core

- When using DB-less mode, `select_by_cache_key` now finds entities by using the provided `field` directly
  in ` select_by_key` and does not complete unnecessary cache reads. [#7146](https://github.com/kong/kong/pull/7146)
- Kong can now finish initialization even if a plugin’s `init_worker` handler fails, improving stability.
  [#7099](https://github.com/kong/kong/pull/7099)
- TLS keepalive requests no longer share their context. Before when two calls were made to the same "server+hostname"
  but different routes and using a keepalive connection, plugins that were active in the first call were also sometimes
  (incorrectly) active in the second call. The wrong plugin was active because Kong was passing context in the SSL phase
  to the plugin iterator, creating connection-wide structures in that context, which was then shared between different
  keepalive requests. With this fix, Kong does not pass context to plugin iterators with the `certificate` phase,
  avoiding plugin mixups.[#7102](https://github.com/kong/kong/pull/7102)
- The HTTP status 405 is now handled by Kong's error handler. Before accessing Kong using the TRACE method returned
  a standard NGINX error page because the 405 wasn’t included in the error page settings of the NGINX configuration.
  [#6933](https://github.com/kong/kong/pull/6933).
  Thanks, [yamaken1343](https://github.com/yamaken1343)!
- Custom `ngx.sleep` implementation in `init_worker` phase now invokes `update_time` in order to prevent time-based deadlocks
  [#7532](https://github.com/Kong/kong/pull/7532)
- `Proxy-Authorization` header is removed when it is part of the original request **or** when a plugin sets it to the
  same value as the original request
  [#7533](https://github.com/Kong/kong/pull/7533)
- `HEAD` requests don't provoke an error when a Plugin implements the `response` phase
  [#7535](https://github.com/Kong/kong/pull/7535)

#### Hybrid Mode

- Control planes no longer perform health checks on CRUD upstreams’ and targets’ events.
  [#7085](https://github.com/kong/kong/pull/7085)
- To prevent unnecessary cache flips on data planes, Kong now checks `dao:crud` events more strictly and has
  a new cluster event, `clustering:push_config` for configuration pushes. These updates allow Kong to filter
  invalidation events that do not actually require a database change. Furthermore, the clustering module does
  not subscribe to the generic `invalidations` event, which has a more broad scope than database entity invalidations.
  [#7112](https://github.com/kong/kong/pull/7112)
- Data Planes ignore null fields coming from Control Planes when doing schema validation.
  [#7458](https://github.com/Kong/kong/pull/7458)
- Kong now includes the source in error logs produced by Control Planes.
  [#7494](https://github.com/Kong/kong/pull/7494)
- Data Plane config hash calculation and checking is more consistent now: it is impervious to changes in table iterations,
  hashes are calculated in both CP and DP, and DPs send pings more immediately and with the new hash now
  [#7483](https://github.com/Kong/kong/pull/7483)


#### Balancer

- All targets are returned by the Admin API now, including targets with a `weight=0`, or disabled targets.
  Before disabled targets were not included in the output when users attempted to list all targets. Then
  when users attempted to add the targets again, they received an error message telling them the targets already existed.
  [#7094](https://github.com/kong/kong/pull/7094)
- Upserting existing targets no longer fails.  Before, because of updates made to target configurations since Kong v2.2.0,
  upserting older configurations would fail. This fix allows older configurations to be imported.
  [#7052](https://github.com/kong/kong/pull/7052)
- The last balancer attempt is now correctly logged. Before balancer tries were saved when retrying, which meant the last
  retry state was not saved since there were no more retries. This update saves the failure state so it can be correctly logged.
  [#6972](https://github.com/kong/kong/pull/6972)
- Kong now ensures that the correct upstream event is removed from the queue when updating the balancer state.
  [#7103](https://github.com/kong/kong/pull/7103)

#### CLI

- The `prefix` argument in the `kong stop` command now takes precedence over environment variables, as it does in the `kong start` command.
  [#7080](https://github.com/kong/kong/pull/7080)

#### Configuration

- Declarative configurations now correctly parse custom plugin entities schemas with attributes called "plugins". Before
  when using declarative configurations, users with custom plugins that included a "plugins" field would encounter startup
  exceptions. With this fix, the declarative configuration can now distinguish between plugins schema and custom plugins fields.
  [#7412](https://github.com/kong/kong/pull/7412)
- The stream access log configuration options are now properly separated from the HTTP access log. Before when users
  used Kong with TCP, they couldn’t use a custom log format. With this fix, `proxy_stream_access_log` and `proxy_stream_error_log`
  have been added to differentiate stream access log from the HTTP subsystem. See
  [`proxy_stream_access_log`](https://docs.konghq.com/gateway-oss/2.5.x/configuration/#proxy_stream_access_log)
  and [`proxy_stream_error`](https://docs.konghq.com/gateway-oss/2.5.x/configuration/#proxy_stream_error) in the Configuration
  Property Reference for more information. [#7046](https://github.com/kong/kong/pull/7046)

#### Migrations

- Kong no longer assumes that `/?/init.lua` is in the Lua path when doing migrations. Before, when users created
  a custom plugin in a non-standard location and set `lua_package_path = /usr/local/custom/?.lua`, migrations failed.
  Migrations failed because the Kong core file is `init.lua` and it is required as part of `kong.plugins.<name>.migrations`.
  With this fix, migrations no longer expect `init.lua` to be a part of the path. [#6993](https://github.com/kong/kong/pull/6993)
- Kong no longer emits errors when doing `ALTER COLUMN` operations in Apache Cassandra 4.0.
  [#7490](https://github.com/Kong/kong/pull/7490)

#### PDK

- With this update, `kong.response.get_XXX()` functions now work in the log phase on external plugins. Before
  `kong.response.get_XXX()` functions required data from the response object, which was not accessible in the
  post-log timer used to call log handlers in external plugins. Now these functions work by accessing the required
  data from the set saved at the start of the log phase. See [`kong.response`](https://docs.konghq.com/gateway-oss/{{page.kong_version}}/kong.response)
  in the Plugin Development Kit for more information. [#7048](https://github.com/kong/kong/pull/7048)
- External plugins handle certain error conditions better while the Kong balancer is being refreshed. Before
  when an `instance_id` of an external plugin changed, and the plugin instance attempted to reset and retry,
  it was failing because of a typo in the comparison. [#7153](https://github.com/kong/kong/pull/7153).
  Thanks, [ealogar](https://github.com/ealogar)!
- With this release, `kong.log`'s phase checker now accounts for the existence of the new `response` pseudo-phase.
  Before users may have erroneously received a safe runtime error for using a function out-of-place in the PDK.
  [#7109](https://github.com/kong/kong/pull/7109)
- Kong no longer sandboxes the `string.rep` function. Before `string.rep` was sandboxed to disallow a single operation
  from allocating too much memory. However, a single operation allocating too much memory is no longer an issue
  because in LuaJIT there are no debug hooks and it is trivial to implement a loop to allocate memory on every single iteration.
  Additionally, since the `string` table is global and obtainable by any sandboxed string, its sandboxing provoked issues on global state.
  [#7167](https://github.com/kong/kong/pull/7167)
- The `kong.pdk.node` function can now correctly iterates over all the shared dict metrics. Before this fix,
  users using the `kong.pdk.node` function could not see all shared dict metrics under the Stream subsystem.
  [#7078](https://github.com/kong/kong/pull/7078)

#### Plugins

- All custom plugins that are using the deprecated `BasePlugin` class have to remove this inheritance.
- **LDAP-auth**: The LDAP Authentication schema now includes a default value for the `config.ldap_port` parameter
  that matches the documentation. Before the plugin documentation [Parameters](https://docs.konghq.com/hub/kong-inc/ldap-auth/#parameters)
  section included a reference to a default value for the LDAP port; however, the default value was not included in the plugin schema.
  [#7438](https://github.com/kong/kong/pull/7438)
- **Prometheus**: The Prometheus plugin exporter now attaches subsystem labels to memory stats. Before, the HTTP
  and Stream subsystems were not distinguished, so their metrics were interpreted as duplicate entries by Prometheus.
  https://github.com/Kong/kong-plugin-prometheus/pull/118
- **External Plugins**: the return code 127 (command not found) is detected and appropriate error is returned
  [#7523](https://github.com/Kong/kong/pull/7523)


## [2.4.1]


> Released 2021/05/11

This is a patch release in the 2.4 series. Being a patch release, it
strictly contains bugfixes. There are no new features or breaking changes.

### Distribution

- :warning: Starting with this release, Kong packages are no longer distributed
  through Bintray. Please download from [download.konghq.com](https://download.konghq.com).

### Dependencies

- Bump `luasec` from 1.0.0 to 1.0.1
  [#7126](https://github.com/Kong/kong/pull/7126)
- Bump `prometheus` plugin from 1.2.0 to 1.2.1
  [#7061](https://github.com/Kong/kong/pull/7061)

### Fixes

##### Core

- Ensure healthchecks and balancers are not created on control plane nodes.
  [#7085](https://github.com/Kong/kong/pull/7085)
- Optimize URL normalization code.
  [#7100](https://github.com/Kong/kong/pull/7100)
- Fix issue where control plane nodes would needlessly invalidate and send new
  configuration to data plane nodes.
  [#7112](https://github.com/Kong/kong/pull/7112)
- Ensure HTTP code `405` is handled by Kong's error page.
  [#6933](https://github.com/Kong/kong/pull/6933)
- Ensure errors in plugins `init_worker` do not break Kong's worker initialization.
  [#7099](https://github.com/Kong/kong/pull/7099)
- Fix issue where two subsequent TLS keepalive requests would lead to incorrect
  plugin execution.
  [#7102](https://github.com/Kong/kong/pull/7102)
- Ensure Targets upsert operation behaves similarly to other entities' upsert method.
  [#7052](https://github.com/Kong/kong/pull/7052)
- Ensure failed balancer retry is saved and accounted for in log data.
  [#6972](https://github.com/Kong/kong/pull/6972)


##### CLI

- Ensure `kong start` and `kong stop` prioritize CLI flag `--prefix` over environment
  variable `KONG_PREFIX`.
  [#7080](https://github.com/Kong/kong/pull/7080)

##### Configuration

- Ensure Stream subsystem allows for configuration of access logs format.
  [#7046](https://github.com/Kong/kong/pull/7046)

##### Admin API

- Ensure targets with weight 0 are displayed in the Admin API.
  [#7094](https://github.com/Kong/kong/pull/7094)

##### PDK

- Ensure new `response` phase is accounted for in phase checkers.
  [#7109](https://github.com/Kong/kong/pull/7109)

##### Plugins

- Ensure plugins written in languages other than Lua can use `kong.response.get_*`
  methods - e.g., `kong.response.get_status`.
  [#7048](https://github.com/Kong/kong/pull/7048)
- `hmac-auth`: enable JIT compilation of authorization header regex.
  [#7037](https://github.com/Kong/kong/pull/7037)


[Back to TOC](#table-of-contents)


## [2.4.0]

> Released 2021/04/06

This is the final release of Kong 2.4.0, with no breaking changes with respect to the 2.x series.
This release includes JavaScript PDK, improved CP/DP updates and UTF-8 Tags, amongst other improvements
and fixes.

### Dependencies

- :warning: For Kong 2.4, the required OpenResty version has been bumped to
  [1.19.3.1](http://openresty.org/en/changelog-1019003.html), and the set of
  patches included has changed, including the latest release of
  [lua-kong-nginx-module](https://github.com/Kong/lua-kong-nginx-module).
  If you are installing Kong from one of our distribution
  packages, you are not affected by this change.

**Note:** if you are not using one of our distribution packages and compiling
OpenResty from source, you must still apply Kong's [OpenResty
patches](https://github.com/Kong/kong-build-tools/tree/master/openresty-build-tools/patches)
(and, as highlighted above, compile OpenResty with the new
lua-kong-nginx-module). Our [kong-build-tools](https://github.com/Kong/kong-build-tools)
repository will allow you to do both easily.

- Bump luarocks from 3.4.0 to 3.5.0.
  [#6699](https://github.com/Kong/kong/pull/6699)
- Bump luasec from 0.9 to 1.0.
  [#6814](https://github.com/Kong/kong/pull/6814)
- Bump lua-resty-dns-client from 5.2.1 to 6.0.0.
  [#6999](https://github.com/Kong/kong/pull/6999)
- Bump kong-lapis from 1.8.1.2 to 1.8.3.1.
  [#6925](https://github.com/Kong/kong/pull/6925)
- Bump pgmoon from 1.11.0 to 1.12.0.
  [#6741](https://github.com/Kong/kong/pull/6741)
- Bump lua-resty-openssl from 0.6.9 to 0.7.2.
  [#6967](https://github.com/Kong/kong/pull/6967)
- Bump kong-plugin-zipkin from 1.2 to 1.3.
  [#6936](https://github.com/Kong/kong/pull/6936)
- Bump kong-prometheus-plugin from 1.0 to 1.2.
  [#6958](https://github.com/Kong/kong/pull/6958)
- Bump lua-cassandra from 1.5.0 to 1.5.1
  [#6857](https://github.com/Kong/kong/pull/6857)
- Bump luasyslog from 1.0.0 to 2.0.1
  [#6957](https://github.com/Kong/kong/pull/6957)

### Additions

##### Core

- Relaxed version check between Control Planes and Data Planes, allowing
  Data Planes that are missing minor updates to still connect to the
  Control Plane. Also, now Data Plane is allowed to have a superset of Control
  Plane plugins.
  [6932](https://github.com/Kong/kong/pull/6932)
- Allowed UTF-8 in Tags
  [6784](https://github.com/Kong/kong/pull/6784)
- Added support for Online Certificate Status Protocol responder found in cluster.
  [6887](https://github.com/Kong/kong/pull/6887)

##### PDK

- [JavaScript Plugin Development Kit (PDK)](https://github.com/Kong/kong-js-pdk)
  is released alongside with Kong 2.4. It allows users to write Kong plugins in
  JavaScript and TypeScript.
- Beta release of Protobuf plugin communication protocol, which can be used in
  place of MessagePack to communicate with non-Lua plugins.
  [6941](https://github.com/Kong/kong/pull/6941)
- Enabled `ssl_certificate` phase on plugins with stream module.
  [6873](https://github.com/Kong/kong/pull/6873)

##### Plugins

- Zipkin: support for Jaeger style uber-trace-id headers.
  [101](https://github.com/Kong/kong-plugin-zipkin/pull/101)
  Thanks [nvx](https://github.com/nvx) for the patch!
- Zipkin: support for OT headers.
  [103](https://github.com/Kong/kong-plugin-zipkin/pull/103)
  Thanks [ishg](https://github.com/ishg) for the patch!
- Zipkin: allow insertion of custom tags on the Zipkin request trace.
  [102](https://github.com/Kong/kong-plugin-zipkin/pull/102)
- Zipkin: creation of baggage items on child spans is now possible.
  [98](https://github.com/Kong/kong-plugin-zipkin/pull/98)
  Thanks [Asafb26](https://github.com/Asafb26) for the patch!
- JWT: Add ES384 support
  [6854](https://github.com/Kong/kong/pull/6854)
  Thanks [pariviere](https://github.com/pariviere) for the patch!
- Several plugins: capability to set new log fields, or unset existing fields,
  by executing custom Lua code in the Log phase.
  [6944](https://github.com/Kong/kong/pull/6944)

### Fixes

##### Core

- Changed default values and validation rules for plugins that were not
  well-adjusted for dbless or hybrid modes.
  [6885](https://github.com/Kong/kong/pull/6885)
- Kong 2.4 ensures that all the Core entities are loaded before loading
  any plugins. This fixes an error in which Plugins to could not link to
  or modify Core entities because they would not be loaded yet
  [6880](https://github.com/Kong/kong/pull/6880)
- If needed, `Host` header is now updated between balancer retries, using the
  value configured in the correct upstream entity.
  [6796](https://github.com/Kong/kong/pull/6796)
- Schema validations now log more descriptive error messages when types are
  invalid.
  [6593](https://github.com/Kong/kong/pull/6593)
  Thanks [WALL-E](https://github.com/WALL-E) for the patch!
- Kong now ignores tags in Cassandra when filtering by multiple entities, which
  is the expected behavior and the one already existent when using Postgres
  databases.
  [6931](https://github.com/Kong/kong/pull/6931)
- `Upgrade` header is not cleared anymore when response `Connection` header
  contains `Upgrade`.
  [6929](https://github.com/Kong/kong/pull/6929)
- Accept fully-qualified domain names ending in dots.
  [6864](https://github.com/Kong/kong/pull/6864)
- Kong does not try to warmup upstream names when warming up DNS entries.
  [6891](https://github.com/Kong/kong/pull/6891)
- Migrations order is now guaranteed to be always the same.
  [6901](https://github.com/Kong/kong/pull/6901)
- Buffered responses are disabled on connection upgrades.
  [6902](https://github.com/Kong/kong/pull/6902)
- Make entity relationship traverse-order-independent.
  [6743](https://github.com/Kong/kong/pull/6743)
- The host header is updated between balancer retries.
  [6796](https://github.com/Kong/kong/pull/6796)
- The router prioritizes the route with most matching headers when matching
  headers.
  [6638](https://github.com/Kong/kong/pull/6638)
- Fixed an edge case on multipart/form-data boundary check.
  [6638](https://github.com/Kong/kong/pull/6638)
- Paths are now properly normalized inside Route objects.
  [6976](https://github.com/Kong/kong/pull/6976)
- Do not cache empty upstream name dictionary.
  [7002](https://github.com/Kong/kong/pull/7002)
- Do not assume upstreams do not exist after init phase.
  [7010](https://github.com/Kong/kong/pull/7010)
- Do not overwrite configuration files when running migrations.
  [7017](https://github.com/Kong/kong/pull/7017)

##### PDK

- Now Kong does not leave plugin servers alive after exiting and does not try to
  start them in the unsupported stream subsystem.
  [6849](https://github.com/Kong/kong/pull/6849)
- Go does not cache `kong.log` methods
  [6701](https://github.com/Kong/kong/pull/6701)
- The `response` phase is included on the list of public phases
  [6638](https://github.com/Kong/kong/pull/6638)
- Config file style and options case are now consistent all around.
  [6981](https://github.com/Kong/kong/pull/6981)
- Added right protobuf MacOS path to enable external plugins in Homebrew
  installations.
  [6980](https://github.com/Kong/kong/pull/6980)
- Auto-escape upstream path to avoid proxying errors.
  [6978](https://github.com/Kong/kong/pull/6978)
- Ports are now declared as `Int`.
  [6994](https://github.com/Kong/kong/pull/6994)

##### Plugins

- oauth2: better handling more cases of client invalid token generation.
  [6594](https://github.com/Kong/kong/pull/6594)
  Thanks [jeremyjpj0916](https://github.com/jeremyjpj0916) for the patch!
- Zipkin: the w3c parsing function was returning a non-used extra value, and it
  now early-exits.
  [100](https://github.com/Kong/kong-plugin-zipkin/pull/100)
  Thanks [nvx](https://github.com/nvx) for the patch!
- Zipkin: fixed a bug in which span timestamping could sometimes raise an error.
  [105](https://github.com/Kong/kong-plugin-zipkin/pull/105)
  Thanks [Asafb26](https://github.com/Asafb26) for the patch!

[Back to TOC](#table-of-contents)


## [2.3.3]

> Released 2021/03/05

This is a patch release in the 2.3 series. Being a patch release, it
strictly contains bugfixes. The are no new features or breaking changes.

### Dependencies

- Bump OpenSSL from `1.1.1i` to `1.1.1j`.
  [6859](https://github.com/Kong/kong/pull/6859)

### Fixes

##### Core

- Ensure control plane nodes do not execute healthchecks.
  [6805](https://github.com/Kong/kong/pull/6805)
- Ensure only one worker executes active healthchecks.
  [6844](https://github.com/Kong/kong/pull/6844)
- Declarative config can be now loaded as an inline yaml file by `kong config`
  (previously it was possible only as a yaml string inside json). JSON declarative
  config is now parsed with the `cjson` library, instead of with `libyaml`.
  [6852](https://github.com/Kong/kong/pull/6852)
- When using eventual worker consistency now every Nginx worker deals with its
  upstreams changes, avoiding unnecessary synchronization among workers.
  [6833](https://github.com/Kong/kong/pull/6833)

##### Admin API

- Remove `prng_seed` from the Admin API and add PIDs instead.
  [6842](https://github.com/Kong/kong/pull/6842)

##### PDK

- Ensure `kong.log.serialize` properly calculates reported latencies.
  [6869](https://github.com/Kong/kong/pull/6869)

##### Plugins

- HMAC-Auth: fix issue where the plugin would check if both a username and
  signature were specified, rather than either.
  [6826](https://github.com/Kong/kong/pull/6826)


[Back to TOC](#table-of-contents)


## [2.3.2]

> Released 2021/02/09

This is a patch release in the 2.3 series. Being a patch release, it
strictly contains bugfixes. The are no new features or breaking changes.

### Fixes

##### Core

- Fix an issue where certain incoming URI may make it possible to
  bypass security rules applied on Route objects. This fix make such
  attacks more difficult by always normalizing the incoming request's
  URI before matching against the Router.
  [#6821](https://github.com/Kong/kong/pull/6821)
- Properly validate Lua input in sandbox module.
  [#6765](https://github.com/Kong/kong/pull/6765)
- Mark boolean fields with default values as required.
  [#6785](https://github.com/Kong/kong/pull/6785)


##### CLI

- `kong migrations` now accepts a `-p`/`--prefix` flag.
  [#6819](https://github.com/Kong/kong/pull/6819)

##### Plugins

- JWT: disallow plugin on consumers.
  [#6777](https://github.com/Kong/kong/pull/6777)
- rate-limiting: improve counters accuracy.
  [#6802](https://github.com/Kong/kong/pull/6802)


[Back to TOC](#table-of-contents)


## [2.3.1]

> Released 2021/01/26

This is a patch release in the 2.3 series. Being a patch release, it
strictly contains bugfixes. The are no new features or breaking changes.

### Fixes

##### Core

- lua-resty-dns-client was bumped to 5.2.1, which fixes an issue that could
  lead to a busy loop when renewing addresses.
  [#6760](https://github.com/Kong/kong/pull/6760)
- Fixed an issue that made Kong return HTTP 500 Internal Server Error instead
  of HTTP 502 Bad Gateway on upstream connection errors when using buffered
  proxying. [#6735](https://github.com/Kong/kong/pull/6735)

[Back to TOC](#table-of-contents)


## [2.3.0]

> Released 2021/01/08

This is a new release of Kong, with no breaking changes with respect to the 2.x series,
with **Control Plane/Data Plane version checks**, **UTF-8 names for Routes and Services**,
and **a Plugin Servers**.


### Distributions

- :warning: Support for Centos 6 has been removed, as said distro entered
  EOL on Nov 30.
  [#6641](https://github.com/Kong/kong/pull/6641)

### Dependencies

- Bump kong-plugin-serverless-functions from 1.0 to 2.1.
  [#6715](https://github.com/Kong/kong/pull/6715)
- Bump lua-resty-dns-client from 5.1.0 to 5.2.0.
  [#6711](https://github.com/Kong/kong/pull/6711)
- Bump lua-resty-healthcheck from 1.3.0 to 1.4.0.
  [#6711](https://github.com/Kong/kong/pull/6711)
- Bump OpenSSL from 1.1.1h to 1.1.1i.
  [#6639](https://github.com/Kong/kong/pull/6639)
- Bump `kong-plugin-zipkin` from 1.1 to 1.2.
  [#6576](https://github.com/Kong/kong/pull/6576)
- Bump `kong-plugin-request-transformer` from 1.2 to 1.3.
  [#6542](https://github.com/Kong/kong/pull/6542)

### Additions

##### Core

- Introduce version checks between Control Plane and Data Plane nodes
  in Hybrid Mode. Sync will be stopped if the major/minor version differ
  or if installed plugin versions differ between Control Plane and Data
  Plane nodes.
  [#6612](https://github.com/Kong/kong/pull/6612)
- Kong entities with a `name` field now support utf-8 characters.
  [#6557](https://github.com/Kong/kong/pull/6557)
- The certificates entity now has `cert_alt` and `key_alt` fields, used
  to specify an alternative certificate and key pair.
  [#6536](https://github.com/Kong/kong/pull/6536)
- The go-pluginserver `stderr` and `stdout` are now written into Kong's
  logs.
  [#6503](https://github.com/Kong/kong/pull/6503)
- Introduce support for multiple pluginservers. This feature is
  backwards-compatible with the existing single Go pluginserver.
  [#6600](https://github.com/Kong/kong/pull/6600)

##### PDK

- Introduce a `kong.node.get_hostname` method that returns current's
  node host name.
  [#6613](https://github.com/Kong/kong/pull/6613)
- Introduce a `kong.cluster.get_id` method that returns a unique ID
  for the current Kong cluster. If Kong is running in DB-less mode
  without a cluster ID explicitly defined, then this method returns nil.
  For Hybrid mode, all Control Planes and Data Planes belonging to the
  same cluster returns the same cluster ID. For traditional database
  based deployments, all Kong nodes pointing to the same database will
  also return the same cluster ID.
  [#6576](https://github.com/Kong/kong/pull/6576)
- Introduce a `kong.log.set_serialize_value`, which allows for customizing
  the output of `kong.log.serialize`.
  [#6646](https://github.com/Kong/kong/pull/6646)

##### Plugins

- `http-log`: the plugin now has a `headers` configuration, so that
  custom headers can be specified for the log request.
  [#6449](https://github.com/Kong/kong/pull/6449)
- `key-auth`: the plugin now has two additional boolean configurations:
  * `key_in_header`: if `false`, the plugin will ignore keys passed as
    headers.
  * `key_in_query`: if `false`, the plugin will ignore keys passed as
    query arguments.
  Both default to `true`.
  [#6590](https://github.com/Kong/kong/pull/6590)
- `request-size-limiting`: add new configuration `require_content_length`,
  which causes the plugin to ensure a valid `Content-Length` header exists
  before reading the request body.
  [#6660](https://github.com/Kong/kong/pull/6660)
- `serverless-functions`: introduce a sandboxing capability, and it has been
  *enabled* by default, where only Kong PDK, OpenResty `ngx` APIs, and Lua standard libraries are allowed.
  [#32](https://github.com/Kong/kong-plugin-serverless-functions/pull/32/)

##### Configuration

- `client_max_body_size` and `client_body_buffer_size`, that previously
  hardcoded to 10m, are now configurable through `nginx_admin_client_max_body_size` and `nginx_admin_client_body_buffer_size`.
  [#6597](https://github.com/Kong/kong/pull/6597)
- Kong-generated SSL privates keys now have `600` file system permission.
  [#6509](https://github.com/Kong/kong/pull/6509)
- Properties `ssl_cert`, `ssl_cert_key`, `admin_ssl_cert`,
  `admin_ssl_cert_key`, `status_ssl_cert`, and `status_ssl_cert_key`
  is now an array: previously, only an RSA certificate was generated
  by default; with this change, an ECDSA is also generated. On
  intermediate and modern cipher suites, the ECDSA certificate is set
  as the default fallback certificate; on old cipher suite, the RSA
  certificate remains as the default. On custom certificates, the first
  certificate specified in the array is used.
  [#6509](https://github.com/Kong/kong/pull/6509)
- Kong now runs as a `kong` user if it exists; it said user does not exist
  in the system, the `nobody` user is used, as before.
  [#6421](https://github.com/Kong/kong/pull/6421)

### Fixes

##### Core

- Fix issue where a Go plugin would fail to read kong.ctx.shared values set by Lua plugins.
  [#6490](https://github.com/Kong/kong/pull/6490)
- Properly trigger `dao:delete_by:post` hook.
  [#6567](https://github.com/Kong/kong/pull/6567)
- Fix issue where a route that supports both http and https (and has a hosts and snis match criteria) would fail to proxy http requests, as it does not contain an SNI.
  [#6517](https://github.com/Kong/kong/pull/6517)
- Fix issue where a `nil` request context would lead to errors `attempt to index local 'ctx'` being shown in the logs
- Reduced the number of needed timers to active health check upstreams and to resolve hosts.
- Schemas for full-schema validations are correctly cached now, avoiding memory
  leaks when reloading declarative configurations. [#6713](https://github.com/Kong/kong/pull/6713)
- The schema for the upstream entities now limits the highest configurable
  number of successes and failures to 255, respecting the limits imposed by
  lua-resty-healthcheck. [#6705](https://github.com/Kong/kong/pull/6705)
- Certificates for database connections now are loaded in the right order
  avoiding failures to connect to Postgres databases.
  [#6650](https://github.com/Kong/kong/pull/6650)

##### CLI

- Fix issue where `kong reload -c <config>` would fail.
  [#6664](https://github.com/Kong/kong/pull/6664)
- Fix issue where the Kong configuration cache would get corrupted.
  [#6664](https://github.com/Kong/kong/pull/6664)

##### PDK

- Ensure the log serializer encodes the `tries` field as an array when
  empty, rather than an object.
  [#6632](https://github.com/Kong/kong/pull/6632)

##### Plugins

- request-transformer plugin does not allow `null` in config anymore as they can
  lead to runtime errors. [#6710](https://github.com/Kong/kong/pull/6710)

[Back to TOC](#table-of-contents)


## [2.2.2]

> Released 2021/03/01

This is a patch release in the 2.2 series. Being a patch release, it
strictly contains bugfixes. The are no new features or breaking changes.

### Fixes

##### Plugins

- `serverless-functions`: introduce a sandboxing capability, *enabled* by default,
  where only Kong PDK, OpenResty `ngx` APIs, and some Lua standard libraries are
  allowed. Read the documentation [here](https://docs.konghq.com/hub/kong-inc/serverless-functions/#sandboxing).
  [#32](https://github.com/Kong/kong-plugin-serverless-functions/pull/32/)

[Back to TOC](#table-of-contents)


## [2.2.1]

> Released 2020/12/01

This is a patch release in the 2.2 series. Being a patch release, it
strictly contains bugfixes. The are no new features or breaking changes.

### Fixes

##### Distribution

##### Core

- Fix issue where Kong would fail to start a Go plugin instance with a
  `starting instance: nil` error.
  [#6507](https://github.com/Kong/kong/pull/6507)
- Fix issue where a route that supports both `http` and `https` (and has
  a `hosts` and `snis` match criteria) would fail to proxy `http`
  requests, as it does not contain an SNI.
  [#6517](https://github.com/Kong/kong/pull/6517)
- Fix issue where a Go plugin would fail to read `kong.ctx.shared` values
  set by Lua plugins.
  [#6426](https://github.com/Kong/kong/issues/6426)
- Fix issue where gRPC requests would fail to set the `:authority`
  pseudo-header in upstream requests.
  [#6603](https://github.com/Kong/kong/pull/6603)

##### CLI

- Fix issue where `kong config db_import` and `kong config db_export`
  commands would fail if Go plugins were enabled.
  [#6596](https://github.com/Kong/kong/pull/6596)
  Thanks [daniel-shuy](https://github.com/daniel-shuy) for the patch!

[Back to TOC](#table-of-contents)


## [2.2.0]

> Released 2020/10/23

This is a new major release of Kong, including new features such as **UDP support**,
**Configurable Request and Response Buffering**, **Dynamically Loading of OS
Certificates**, and much more.

### Distributions

- Added support for running Kong as the non-root user kong on distributed systems.


### Dependencies

- :warning: For Kong 2.2, the required OpenResty version has been bumped to
  [1.17.8.2](http://openresty.org/en/changelog-1017008.html), and the
  the set of patches included has changed, including the latest release of
  [lua-kong-nginx-module](https://github.com/Kong/lua-kong-nginx-module).
  If you are installing Kong from one of our distribution
  packages, you are not affected by this change.
- Bump OpenSSL version from `1.1.1g` to `1.1.1h`.
  [#6382](https://github.com/Kong/kong/pull/6382)

**Note:** if you are not using one of our distribution packages and compiling
OpenResty from source, you must still apply Kong's [OpenResty
patches](https://github.com/Kong/kong-build-tools/tree/master/openresty-build-tools/openresty-patches)
(and, as highlighted above, compile OpenResty with the new
lua-kong-nginx-module). Our [kong-build-tools](https://github.com/Kong/kong-build-tools)
repository will allow you to do both easily.

- :warning: Cassandra 2.x support is now deprecated. If you are still
  using Cassandra 2.x with Kong, we recommend you to upgrade, since this
  series of Cassandra is about to be EOL with the upcoming release of
  Cassandra 4.0.

### Additions

##### Core

- :fireworks: **UDP support**: Kong now features support for UDP proxying
  in its stream subsystem. The `"udp"` protocol is now accepted in the `protocols`
  attribute of Routes and the `protocol` attribute of Services.
  Load balancing and logging plugins support UDP as well.
  [#6215](https://github.com/Kong/kong/pull/6215)
- **Configurable Request and Response Buffering**: The buffering of requests
  or responses can now be enabled or disabled on a per-route basis, through
  setting attributes `Route.request_buffering` or `Route.response_buffering`
  to `true` or `false`. Default behavior remains the same: buffering is enabled
  by default for requests and responses.
  [#6057](https://github.com/Kong/kong/pull/6057)
- **Option to Automatically Load OS Certificates**: The configuration
  attribute `lua_ssl_trusted_certificate` was extended to accept a
  comma-separated list of certificate paths, as well as a special `system`
  value, which expands to the "system default" certificates file installed
  by the operating system. This follows a very simple heuristic to try to
  use the most common certificate file in most popular distros.
  [#6342](https://github.com/Kong/kong/pull/6342)
- Consistent-Hashing load balancing algorithm does not require to use the entire
  target history to build the same proxying destinations table on all Kong nodes
  anymore. Now deleted targets are actually removed from the database and the
  targets entities can be manipulated by the Admin API as any other entity.
  [#6336](https://github.com/Kong/kong/pull/6336)
- Add `X-Forwarded-Path` header: if a trusted source provides a
  `X-Forwarded-Path` header, it is proxied as-is. Otherwise, Kong will set
  the content of said header to the request's path.
  [#6251](https://github.com/Kong/kong/pull/6251)
- Hybrid mode synchronization performance improvements: Kong now uses a
  new internal synchronization method to push changes from the Control Plane
  to the Data Plane, drastically reducing the amount of communication between
  nodes during bulk updates.
  [#6293](https://github.com/Kong/kong/pull/6293)
- The `Upstream.client_certificate` attribute can now be used from proxying:
  This allows `client_certificate` setting used for mTLS handshaking with
  the `Upstream` server to be shared easily among different Services.
  However, `Service.client_certificate` will take precedence over
  `Upstream.client_certificate` if both are set simultaneously.
  In previous releases, `Upstream.client_certificate` was only used for
  mTLS in active health checks.
  [#6348](https://github.com/Kong/kong/pull/6348)
- New `shorthand_fields` top-level attribute in schema definitions, which
  deprecates `shorthands` and includes type definitions in addition to the
  shorthand callback.
  [#6364](https://github.com/Kong/kong/pull/6364)
- Hybrid Mode: the table of Data Plane nodes at the Control Plane is now
  cleaned up automatically, according to a delay value configurable via
  the `cluster_data_plane_purge_delay` attribute, set to 14 days by default.
  [#6376](https://github.com/Kong/kong/pull/6376)
- Hybrid Mode: Data Plane nodes now apply only the last config when receiving
  several updates in sequence, improving the performance when large configs are
  in use. [#6299](https://github.com/Kong/kong/pull/6299)

##### Admin API

- Hybrid Mode: new endpoint `/clustering/data-planes` which returns complete
  information about all Data Plane nodes that are connected to the Control
  Plane cluster, regardless of the Control Plane node to which they connected.
  [#6308](https://github.com/Kong/kong/pull/6308)
  * :warning: The `/clustering/status` endpoint is now deprecated, since it
    returns only information about Data Plane nodes directly connected to the
    Control Plane node to which the Admin API request was made, and is
    superseded by `/clustering/data-planes`.
- Admin API responses now honor the `headers` configuration setting for
  including or removing the `Server` header.
  [#6371](https://github.com/Kong/kong/pull/6371)

##### PDK

- New function `kong.request.get_forwarded_prefix`: returns the prefix path
  component of the request's URL that Kong stripped before proxying to upstream,
  respecting the value of `X-Forwarded-Prefix` when it comes from a trusted source.
  [#6251](https://github.com/Kong/kong/pull/6251)
- `kong.response.exit` now honors the `headers` configuration setting for
  including or removing the `Server` header.
  [#6371](https://github.com/Kong/kong/pull/6371)
- `kong.log.serialize` function now can be called using the stream subsystem,
  allowing various logging plugins to work under TCP and TLS proxy modes.
  [#6036](https://github.com/Kong/kong/pull/6036)
- Requests with `multipart/form-data` MIME type now can use the same part name
  multiple times. [#6054](https://github.com/Kong/kong/pull/6054)

##### Plugins

- **New Response Phase**: both Go and Lua pluggins now support a new plugin
  phase called `response` in Lua plugins and `Response` in Go. Using it
  automatically enables response buffering, which allows you to manipulate
  both the response headers and the response body in the same phase.
  This enables support for response handling in Go, where header and body
  filter phases are not available, allowing you to use PDK functions such
  as `kong.Response.GetBody()`, and provides an equivalent simplified
  feature for handling buffered responses from Lua plugins as well.
  [#5991](https://github.com/Kong/kong/pull/5991)
- aws-lambda: bump to version 3.5.0:
  [#6379](https://github.com/Kong/kong/pull/6379)
  * support for 'isBase64Encoded' flag in Lambda function responses
- grpc-web: introduce configuration pass_stripped_path, which, if set to true,
  causes the plugin to pass the stripped request path (see the `strip_path` Route
  attribute) to the upstream gRPC service.
- rate-limiting: Support for rate limiting by path, by setting the
  `limit_by = "path"` configuration attribute.
  Thanks [KongGuide](https://github.com/KongGuide) for the patch!
  [#6286](https://github.com/Kong/kong/pull/6286)
- correlation-id: the plugin now generates a correlation-id value by default
  if the correlation id header arrives but is empty.
  [#6358](https://github.com/Kong/kong/pull/6358)


## [2.1.4]

> Released 2020/09/18

This is a patch release in the 2.0 series. Being a patch release, it strictly
contains bugfixes. The are no new features or breaking changes.

### Fixes

##### Core

- Improve graceful exit of Control Plane and Data Plane nodes in Hybrid Mode.
  [#6306](https://github.com/Kong/kong/pull/6306)

##### Plugins

- datadog, loggly, statsd: fixes for supporting logging TCP/UDP services.
  [#6344](https://github.com/Kong/kong/pull/6344)
- Logging plugins: request and response sizes are now reported
  by the log serializer as number attributes instead of string.
  [#6356](https://github.com/Kong/kong/pull/6356)
- prometheus: Remove unnecessary `WARN` log that was seen in the Kong 2.1
  series.
  [#6258](https://github.com/Kong/kong/pull/6258)
- key-auth: no longer trigger HTTP 400 error when the body cannot be decoded.
  [#6357](https://github.com/Kong/kong/pull/6357)
- aws-lambda: respect `skip_large_bodies` config setting even when not using
  AWS API Gateway compatibility.
  [#6379](https://github.com/Kong/kong/pull/6379)


[Back to TOC](#table-of-contents)
- Fix issue where `kong reload` would occasionally leave stale workers locked
  at 100% CPU.
  [#6300](https://github.com/Kong/kong/pull/6300)
- Hybrid Mode: more informative error message when the Control Plane cannot
  be reached.
  [#6267](https://github.com/Kong/kong/pull/6267)

##### CLI

- `kong hybrid gen_cert` now reports "permission denied" errors correctly
  when it fails to write the certificate files.
  [#6368](https://github.com/Kong/kong/pull/6368)

##### Plugins

- acl: bumped to 3.0.1
  * Fix regression in a scenario where an ACL plugin with a `deny` clause
    was configured for a group that does not exist would cause a HTTP 401
    when an authenticated plugin would match the anonymous consumer. The
    behavior is now restored to that seen in Kong 1.x and 2.0.
    [#6354](https://github.com/Kong/kong/pull/6354)
- request-transformer: bumped to 1.2.7
  * Fix the construction of the error message when a template throws a Lua error.
    [#26](https://github.com/Kong/kong-plugin-request-transformer/pull/26)


## [2.1.3]

> Released 2020/08/19

This is a patch release in the 2.0 series. Being a patch release, it strictly
contains bugfixes. The are no new features or breaking changes.

### Fixes

##### Core

- Fix behavior of `X-Forwarded-Prefix` header with stripped path prefixes:
  the stripped portion of path is now added in `X-Forwarded-Prefix`,
  except if it is `/` or if it is received from a trusted client.
  [#6222](https://github.com/Kong/kong/pull/6222)

##### Migrations

- Avoid creating unnecessary an index for Postgres.
  [#6250](https://github.com/Kong/kong/pull/6250)

##### Admin API

- DB-less: fix concurrency issues with `/config` endpoint. It now waits for
  the configuration to update across workers before returning, and returns
  HTTP 429 on attempts to perform concurrent updates and HTTP 504 in case
  of update timeouts.
  [#6121](https://github.com/Kong/kong/pull/6121)

##### Plugins

- request-transformer: bump from v1.2.5 to v1.2.6
  * Fix an issue where query parameters would get incorrectly URL-encoded.
    [#24](https://github.com/Kong/kong-plugin-request-transformer/pull/24)
- acl: Fix migration of ACLs table for the Kong 2.1 series.
  [#6250](https://github.com/Kong/kong/pull/6250)


## [2.1.2]

> Released 2020/08/13

:white_check_mark: **Update (2020/08/13)**: This release fixed a balancer
bug that may cause incorrect request payloads to be sent to unrelated
upstreams during balancer retries, potentially causing responses for
other requests to be returned. Therefore it is **highly recommended**
that Kong users running versions `2.1.0` and `2.1.1` to upgrade to this
version as soon as possible, or apply mitigation from the
[2.1.0](#210) section below.

### Fixes

##### Core

- Fix a bug that balancer retries causes incorrect requests to be sent to
  subsequent upstream connections of unrelated requests.
  [#6224](https://github.com/Kong/kong/pull/6224)
- Fix an issue where plugins iterator was being built before setting the
  default workspace id, therefore indexing the plugins under the wrong workspace.
  [#6206](https://github.com/Kong/kong/pull/6206)

##### Migrations

- Improve reentrancy of Cassandra migrations.
  [#6206](https://github.com/Kong/kong/pull/6206)

##### PDK

- Make sure the `kong.response.error` PDK function respects gRPC related
  content types.
  [#6214](https://github.com/Kong/kong/pull/6214)


## [2.1.1]

> Released 2020/08/05

:red_circle: **Post-release note (as of 2020/08/13)**: A faulty behavior
has been observed with this change. When Kong proxies using the balancer
and a request to one of the upstream `Target` fails, Kong might send the
same request to another healthy `Target` in a different request later,
causing response for the failed request to be returned.

This bug could be mitigated temporarily by disabling upstream keepalive pools.
It can be achieved by either:

1. In `kong.conf`, set `upstream_keepalive_pool_size=0`, or
2. Setting the environment `KONG_UPSTREAM_KEEPALIVE_POOL_SIZE=0` when starting
   Kong with the CLI.

Then restart/reload the Kong instance.

Thanks Nham Le (@nhamlh) for reporting it in [#6212](https://github.com/Kong/kong/issues/6212).

:white_check_mark: **Update (2020/08/13)**: A fix to this regression has been
released as part of [2.1.2](#212). See the section of the Changelog related to this
release for more details.

### Dependencies

- Bump [lua-multipart](https://github.com/Kong/lua-multipart) to `0.5.9`.
  [#6148](https://github.com/Kong/kong/pull/6148)

### Fixes

##### Core

- No longer reject valid characters (as specified in the RFC 3986) in the `path` attribute of the
  Service entity.
  [#6183](https://github.com/Kong/kong/pull/6183)

##### Migrations

- Fix issue in Cassandra migrations where empty values in some entities would be incorrectly migrated.
  [#6171](https://github.com/Kong/kong/pull/6171)

##### Admin API

- Fix issue where consumed worker memory as reported by the `kong.node.get_memory_stats()` PDK method would be incorrectly reported in kilobytes, rather than bytes, leading to inaccurate values in the `/status` Admin API endpoint (and other users of said PDK method).
  [#6170](https://github.com/Kong/kong/pull/6170)

##### Plugins

- rate-limiting: fix issue where rate-limiting by Service would result in a global limit, rather than per Service.
  [#6157](https://github.com/Kong/kong/pull/6157)
- rate-limiting: fix issue where a TTL would not be set to some Redis keys.
  [#6150](https://github.com/Kong/kong/pull/6150)


[Back to TOC](#table-of-contents)


## [2.1.0]

> Released 2020/07/16

:red_circle: **Post-release note (as of 2020/08/13)**: A faulty behavior
has been observed with this change. When Kong proxies using the balancer
and a request to one of the upstream `Target` fails, Kong might send the
same request to another healthy `Target` in a different request later,
causing response for the failed request to be returned.

This bug could be mitigated temporarily by disabling upstream keepalive pools.
It can be achieved by either:

1. In `kong.conf`, set `upstream_keepalive_pool_size=0`, or
2. Setting the environment `KONG_UPSTREAM_KEEPALIVE_POOL_SIZE=0` when starting
   Kong with the CLI.

Then restart/reload the Kong instance.

Thanks Nham Le (@nhamlh) for reporting it in [#6212](https://github.com/Kong/kong/issues/6212).

:white_check_mark: **Update (2020/08/13)**: A fix to this regression has been
released as part of [2.1.2](#212). See the section of the Changelog related to this
release for more details.

### Distributions

- :gift: Introduce package for Ubuntu 20.04.
  [#6006](https://github.com/Kong/kong/pull/6006)
- Add `ca-certificates` to the Alpine Docker image.
  [#373](https://github.com/Kong/docker-kong/pull/373)
- :warning: The [go-pluginserver](https://github.com/Kong/go-pluginserver) no
  longer ships with Kong packages; users are encouraged to build it along with
  their Go plugins. For more info, check out the [Go Guide](https://docs.konghq.com/latest/go/).

### Dependencies

- :warning: In order to use all Kong features, including the new
  dynamic upstream keepalive behavior, the required OpenResty version is
  [1.15.8.3](http://openresty.org/en/changelog-1015008.html).
  If you are installing Kong from one of our distribution
  packages, this version and all required patches and modules are included.
  If you are building from source, you must apply
  Kong's [OpenResty patches](https://github.com/Kong/kong-build-tools/tree/master/openresty-build-tools/openresty-patches)
  as well as include [lua-kong-nginx-module](https://github.com/Kong/lua-kong-nginx-module).
  Our [kong-build-tools](https://github.com/Kong/kong-build-tools)
  repository allows you to do both easily.
- Bump OpenSSL version from `1.1.1f` to `1.1.1g`.
  [#5820](https://github.com/Kong/kong/pull/5810)
- Bump [lua-resty-dns-client](https://github.com/Kong/lua-resty-dns-client) from `4.1.3`
  to `5.0.1`.
  [#5499](https://github.com/Kong/kong/pull/5499)
- Bump [lyaml](https://github.com/gvvaughan/lyaml) from `0.2.4` to `0.2.5`.
  [#5984](https://github.com/Kong/kong/pull/5984)
- Bump [lua-resty-openssl](https://github.com/fffonion/lua-resty-openssl)
  from `0.6.0` to `0.6.2`.
  [#5941](https://github.com/Kong/kong/pull/5941)

### Changes

##### Core

- Increase maximum allowed payload size in hybrid mode.
  [#5654](https://github.com/Kong/kong/pull/5654)
- Targets now support a weight range of 0-65535.
  [#5871](https://github.com/Kong/kong/pull/5871)

##### Configuration

- :warning: The configuration properties `router_consistency` and
  `router_update_frequency` have been renamed to `worker_consistency` and
  `worker_state_update_frequency`, respectively. The new properties allow for
  configuring the consistency settings of additional internal structures, see
  below for details.
  [#5325](https://github.com/Kong/kong/pull/5325)
- :warning: The `nginx_upstream_keepalive_*` configuration properties have been
  renamed to `upstream_keepalive_*`. This is due to the introduction of dynamic
  upstream keepalive pools, see below for details.
  [#5771](https://github.com/Kong/kong/pull/5771)
- :warning: The default value of `worker_state_update_frequency` (previously
  `router_update_frequency`) was changed from `1` to `5`.
  [#5325](https://github.com/Kong/kong/pull/5325)

##### Plugins

- :warning: Change authentication plugins to standardize on `allow` and
  `deny` as terms for access control. Previous nomenclature is deprecated and
  support will be removed in Kong 3.0.
  * ACL: use `allow` and `deny` instead of `whitelist` and `blacklist`
  * bot-detection: use `allow` and `deny` instead of `whitelist` and `blacklist`
  * ip-restriction: use `allow` and `deny` instead of `whitelist` and `blacklist`
  [#6014](https://github.com/Kong/kong/pull/6014)

### Additions

##### Core

- :fireworks: **Asynchronous upstream updates**: Kong's load balancer is now able to
  update its internal structures asynchronously instead of onto the request/stream
  path.

  This change required the introduction of new configuration properties and the
  deprecation of older ones:
    - New properties:
      * `worker_consistency`
      * `worker_state_update_frequency`
    - Deprecated properties:
      * `router_consistency`
      * `router_update_frequency`

  The new `worker_consistency` property is similar to `router_consistency` and accepts
  either of `strict` (default, synchronous) or `eventual` (asynchronous). Unlike its
  deprecated counterpart, this new property aims at configuring the consistency of *all*
  internal structures of Kong, and not only the router.
  [#5325](https://github.com/Kong/kong/pull/5325)
- :fireworks: **Read-Only Postgres**: Kong users are now able to configure
  a read-only Postgres replica. When configured, Kong will attempt to fulfill
  read operations through the read-only replica instead of the main Postgres
  connection.
  [#5584](https://github.com/Kong/kong/pull/5584)
- Introducing **dynamic upstream keepalive pools**. This change prevents virtual
  host confusion when Kong proxies traffic to virtual services (hosted on the
  same IP/port) over TLS.
  Keepalive pools are now created by the `upstream IP/upstream port/SNI/client
  certificate` tuple instead of `IP/port` only. Users running Kong in front of
  virtual services should consider adjusting their keepalive settings
  appropriately.

  This change required the introduction of new configuration properties and
  the deprecation of older ones:
    - New properties:
        * `upstream_keepalive_pool_size`
        * `upstream_keepalive_max_requests`
        * `upstream_keepalive_idle_timeout`
    - Deprecated properties:
        * `nginx_upstream_keepalive`
        * `nginx_upstream_keepalive_requests`
        * `nginx_upstream_keepalive_timeout`

  Additionally, this change allows for specifying an indefinite amount of max
  requests and idle timeout threshold for upstream keepalive connections, a
  capability that was previously removed by Nginx 1.15.3.
  [#5771](https://github.com/Kong/kong/pull/5771)
- The default certificate for the proxy can now be configured via Admin API
  using the `/certificates` endpoint. A special `*` SNI has been introduced
  which stands for the default certificate.
  [#5404](https://github.com/Kong/kong/pull/5404)
- Add support for PKI in Hybrid Mode mTLS.
  [#5396](https://github.com/Kong/kong/pull/5396)
- Add `X-Forwarded-Prefix` to set of headers forwarded to upstream requests.
  [#5620](https://github.com/Kong/kong/pull/5620)
- Introduce a `_transform` option to declarative configuration, which allows
  importing basicauth credentials with and without hashed passwords. This change
  is only supported in declarative configuration format version `2.1`.
  [#5835](https://github.com/Kong/kong/pull/5835)
- Add capability to define different consistency levels for read and write
  operations in Cassandra. New configuration properties `cassandra_write_consistency`
  and `cassandra_read_consistency` were introduced and the existing
  `cassandra_consistency` property was deprecated.
  Thanks [Abhishekvrshny](https://github.com/Abhishekvrshny) for the patch!
  [#5812](https://github.com/Kong/kong/pull/5812)
- Introduce certificate expiry and CA constraint checks to Hybrid Mode
  certificates (`cluster_cert` and `cluster_ca_cert`).
  [#6000](https://github.com/Kong/kong/pull/6000)
- Introduce new attributes to the Services entity, allowing for customizations
  in TLS verification parameters:
  [#5976](https://github.com/Kong/kong/pull/5976)
  * `tls_verify`: whether TLS verification is enabled while handshaking
    with the upstream Service
  * `tls_verify_depth`: the maximum depth of verification when validating
    upstream Service's TLS certificate
  * `ca_certificates`: the CA trust store to use when validating upstream
    Service's TLS certificate
- Introduce new attribute `client_certificate` in Upstreams entry, used
  for supporting mTLS in active health checks.
  [#5838](https://github.com/Kong/kong/pull/5838)

##### CLI

- Migrations: add a new `--force` flag to `kong migrations bootstrap`.
  [#5635](https://github.com/Kong/kong/pull/5635)

##### Configuration

- Introduce configuration property `db_cache_neg_ttl`, allowing the configuration
  of negative TTL for DB entities.
  Thanks [ealogar](https://github.com/ealogar) for the patch!
  [#5397](https://github.com/Kong/kong/pull/5397)

##### PDK

- Support `kong.response.exit` in Stream (L4) proxy mode.
  [#5524](https://github.com/Kong/kong/pull/5524)
- Introduce `kong.request.get_forwarded_path` method, which returns
  the path component of the request's URL, but also considers
  `X-Forwarded-Prefix` if it comes from a trusted source.
  [#5620](https://github.com/Kong/kong/pull/5620)
- Introduce `kong.response.error` method, that allows PDK users to exit with
  an error while honoring the Accept header or manually forcing a content-type.
  [#5562](https://github.com/Kong/kong/pull/5562)
- Introduce `kong.client.tls` module, which provides the following methods for
  interacting with downstream mTLS:
  * `kong.client.tls.request_client_certificate()`: request client to present its
    client-side certificate to initiate mutual TLS authentication between server
    and client.
  * `kong.client.tls.disable_session_reuse()`: prevent the TLS session for the current
    connection from being reused by disabling session ticket and session ID for
    the current TLS connection.
  * `kong.client.tls.get_full_client_certificate_chain()`: return the PEM encoded
    downstream client certificate chain with the client certificate at the top
    and intermediate certificates (if any) at the bottom.
  [#5890](https://github.com/Kong/kong/pull/5890)
- Introduce `kong.log.serialize` method.
  [#5995](https://github.com/Kong/kong/pull/5995)
- Introduce new methods to the `kong.service` PDK module:
  * `kong.service.set_tls_verify()`: set whether TLS verification is enabled while
    handshaking with the upstream Service
  * `kong.service.set_tls_verify_depth()`: set the maximum depth of verification
    when validating upstream Service's TLS certificate
  * `kong.service.set_tls_verify_store()`: set the CA trust store to use when
    validating upstream Service's TLS certificate

##### Plugins

- :fireworks: **New Plugin**: introduce the [grpc-web plugin](https://github.com/Kong/kong-plugin-grpc-web), allowing clients
  to consume gRPC services via the gRPC-Web protocol.
  [#5607](https://github.com/Kong/kong/pull/5607)
- :fireworks: **New Plugin**: introduce the [grpc-gateway plugin](https://github.com/Kong/kong-plugin-grpc-gateway), allowing
  access to upstream gRPC services through a plain HTTP request.
  [#5939](https://github.com/Kong/kong/pull/5939)
- Go: add getter and setter methods for `kong.ctx.shared`.
  [#5496](https://github.com/Kong/kong/pull/5496/)
- Add `X-Credential-Identifier` header to the following authentication plugins:
  * basic-auth
  * key-auth
  * ldap-auth
  * oauth2
  [#5516](https://github.com/Kong/kong/pull/5516)
- Rate-Limiting: auto-cleanup expired rate-limiting metrics in Postgres.
  [#5498](https://github.com/Kong/kong/pull/5498)
- OAuth2: add ability to persist refresh tokens throughout their life cycle.
  Thanks [amberheilman](https://github.com/amberheilman) for the patch!
  [#5264](https://github.com/Kong/kong/pull/5264)
- IP-Restriction: add support for IPv6.
  [#5640](https://github.com/Kong/kong/pull/5640)
- OAuth2: add support for PKCE.
  Thanks [amberheilman](https://github.com/amberheilman) for the patch!
  [#5268](https://github.com/Kong/kong/pull/5268)
- OAuth2: allow optional hashing of client secrets.
  [#5610](https://github.com/Kong/kong/pull/5610)
- aws-lambda: bump from v3.1.0 to v3.4.0
  * Add `host` configuration to allow for custom Lambda endpoints.
    [#35](https://github.com/Kong/kong-plugin-aws-lambda/pull/35)
- zipkin: bump from 0.2 to 1.1.0
  * Add support for B3 single header
    [#66](https://github.com/Kong/kong-plugin-zipkin/pull/66)
  * Add `traceid_byte_count` config option
    [#74](https://github.com/Kong/kong-plugin-zipkin/pull/74)
  * Add support for W3C header
    [#75](https://github.com/Kong/kong-plugin-zipkin/pull/75)
  * Add new option `header_type`
    [#75](https://github.com/Kong/kong-plugin-zipkin/pull/75)
- serverless-functions: bump from 0.3.1 to 1.0.0
  * Add ability to run functions in each request processing phase.
    [#21](https://github.com/Kong/kong-plugin-serverless-functions/pull/21)
- prometheus: bump from 0.7.1 to 0.9.0
  * Performance: significant improvements in throughput and CPU usage.
    [#79](https://github.com/Kong/kong-plugin-prometheus/pull/79)
  * Expose healthiness of upstreams targets.
    Thanks [carnei-ro](https://github.com/carnei-ro) for the patch!
    [#88](https://github.com/Kong/kong-plugin-prometheus/pull/88)
- rate-limiting: allow rate-limiting by custom header.
  Thanks [carnei-ro](https://github.com/carnei-ro) for the patch!
  [#5969](https://github.com/Kong/kong/pull/5969)
- session: bumped from 2.3.0 to 2.4.0.
  [#5868](https://github.com/Kong/kong/pull/5868)

### Fixes

##### Core

- Fix memory leak when loading a declarative configuration that fails
  schema validation.
  [#5759](https://github.com/Kong/kong/pull/5759)
- Fix migration issue where the index for the `ca_certificates` table would
  fail to be created.
  [#5764](https://github.com/Kong/kong/pull/5764)
- Fix issue where DNS resolution would fail in DB-less mode.
  [#5831](https://github.com/Kong/kong/pull/5831)

##### Admin API

- Disallow `PATCH` on `/upstreams/:upstreams/targets/:targets`

##### Plugins

- Go: fix issue where instances of the same Go plugin applied to different
  Routes would get mixed up.
  [#5597](https://github.com/Kong/kong/pull/5597)
- Strip `Authorization` value from logged headers. Values are now shown as
  `REDACTED`.
  [#5628](https://github.com/Kong/kong/pull/5628).
- ACL: respond with HTTP 401 rather than 403 if credentials are not provided.
  [#5452](https://github.com/Kong/kong/pull/5452)
- ldap-auth: set credential ID upon authentication, allowing subsequent
  plugins (e.g., rate-limiting) to act on said value.
  [#5497](https://github.com/Kong/kong/pull/5497)
- ldap-auth: hash the cache key generated by the plugin.
  [#5497](https://github.com/Kong/kong/pull/5497)
- zipkin: bump from 0.2 to 1.1.0
  * Stopped tagging non-erroneous spans with `error=false`.
    [#63](https://github.com/Kong/kong-plugin-zipkin/pull/63)
  * Changed the structure of `localEndpoint` and `remoteEndpoint`.
    [#63](https://github.com/Kong/kong-plugin-zipkin/pull/63)
  * Store annotation times in microseconds.
    [#71](https://github.com/Kong/kong-plugin-zipkin/pull/71)
  * Prevent an error triggered when timing-related kong variables
    were not present.
    [#71](https://github.com/Kong/kong-plugin-zipkin/pull/71)
- aws-lambda: AWS regions are no longer validated against a hardcoded list; if an
  invalid region name is provided, a proxy Internal Server Error is raised,
  and a DNS resolution error message is logged.
  [#33](https://github.com/Kong/kong-plugin-aws-lambda/pull/33)

[Back to TOC](#table-of-contents)


## [2.0.5]

> Released 2020/06/30

### Dependencies

- Bump OpenSSL version from `1.1.1f` to `1.1.1g`.
  [#5820](https://github.com/Kong/kong/pull/5810)
- Bump [go-pluginserver](https://github.com/Kong/go-pluginserver) from version
  from `0.2.0` to `0.3.2`, leveraging [go-pdk](https://github.com/Kong/go-pdk) `0.3.1`.
  See the [go-pdk changelog](https://github.com/Kong/go-pdk/blob/master/CHANGELOG.md#v031).

### Fixes

##### Core

- Fix a race condition leading to random config fetching failure in DB-less mode.
  [#5833](https://github.com/Kong/kong/pull/5833)
- Fix issue where a respawned worker would not use the existing configuration
  in DB-less mode.
  [#5850](https://github.com/Kong/kong/pull/5850)
- Fix issue where declarative configuration would fail with the error:
  `Cannot serialise table: excessively sparse array`.
  [#5768](https://github.com/Kong/kong/pull/5865)
- Targets now support a weight range of 0-65535.
  [#5871](https://github.com/Kong/kong/pull/5871)
- Make kong.ctx.plugin light-thread safe
  Thanks [tdelaune](https://github.com/tdelaune) for the assistance!
  [#5873](https://github.com/Kong/kong/pull/5873)
- Go: fix issue with Go plugins where the plugin instance would be
  intermittently killed.
  Thanks [primableatom](https://github.com/primableatom) for the patch!
  [#5903](https://github.com/Kong/kong/pull/5903)
- Auto-convert `config.anonymous` from empty string to the `ngx.null` value.
  [#5906](https://github.com/Kong/kong/pull/5906)
- Fix issue where DB-less wouldn't correctly validate input with missing IDs,
  names, or cache key.
  [#5929](https://github.com/Kong/kong/pull/5929)
- Fix issue where a request to the upstream health endpoint would fail with
  HTTP 500 Internal Server Error.
  [#5943](https://github.com/Kong/kong/pull/5943)
- Fix issue where providing a declarative configuration file containing
  fields with explicit null values would result in an error.
  [#5999](https://github.com/Kong/kong/pull/5999)
- Fix issue where the balancer wouldn't be built for all workers.
  [#5931](https://github.com/Kong/kong/pull/5931)
- Fix issue where a declarative configuration file with primary keys specified
  as numbers would result in an error.
  [#6005](https://github.com/Kong/kong/pull/6005)

##### CLI

##### Configuration

- Fix issue where the Postgres password from the Kong configuration file
  would be truncated if it contained a `#` character.
  [#5822](https://github.com/Kong/kong/pull/5822)

##### Admin API

- Fix issue where a `PUT` request on `/upstreams/:upstreams/targets/:targets`
  would result in HTTP 500 Internal Server Error.
  [#6012](https://github.com/Kong/kong/pull/6012)

##### PDK

- Stop request processing flow if body encoding fails.
  [#5829](https://github.com/Kong/kong/pull/5829)
- Ensure `kong.service.set_target()` includes the port number if a non-default
  port is used.
  [#5996](https://github.com/Kong/kong/pull/5996)

##### Plugins

- Go: fix issue where the go-pluginserver would not reload Go plugins'
  configurations.
  Thanks [wopol](https://github.com/wopol) for the patch!
  [#5866](https://github.com/Kong/kong/pull/5866)
- basic-auth: avoid fetching credentials when password is not given.
  Thanks [Abhishekvrshny](https://github.com/Abhishekvrshny) for the patch!
  [#5880](https://github.com/Kong/kong/pull/5880)
- cors: avoid overwriting upstream response `Vary` header; new values are now
  added as additional `Vary` headers.
  Thanks [aldor007](https://github.com/aldor007) for the patch!
  [#5794](https://github.com/Kong/kong/pull/5794)

[Back to TOC](#table-of-contents)


## [2.0.4]

> Released 2020/04/22

### Fixes

##### Core

  - Disable JIT mlcache:get_bulk() on ARM64
    [#5797](https://github.com/Kong/kong/pull/5797)
  - Don't incrementing log counters on unexpected errors
    [#5783](https://github.com/Kong/kong/pull/5783)
  - Invalidate target history at cleanup so balancers stay synced
    [#5775](https://github.com/Kong/kong/pull/5775)
  - Set a log prefix with the upstream name
    [#5773](https://github.com/Kong/kong/pull/5773)
  - Fix memory leaks when loading a declarative config that fails schema validation
    [#5766](https://github.com/Kong/kong/pull/5766)
  - Fix some balancer and cluster_events issues
    [#5804](https://github.com/Kong/kong/pull/5804)

##### Configuration

  - Send declarative config updates to stream subsystem via Unix domain
    [#5786](https://github.com/Kong/kong/pull/5786)
  - Now when using declarative configurations the cache is purged on reload, cleaning any references to removed entries
    [#5769](https://github.com/Kong/kong/pull/5769)


[Back to TOC](#table-of-contents)


## [2.0.3]

> Released 2020/04/06

This is a patch release in the 2.0 series. Being a patch release, it strictly
contains performance improvements and bugfixes. The are no new features or
breaking changes.

### Fixes

##### Core

  - Setting the target weight to 0 does not automatically remove the upstream.
    [#5710](https://github.com/Kong/kong/pull/5710).
  - The plugins iterator is now always fully built, even if the initialization
    of any of them fails.
    [#5692](https://github.com/Kong/kong/pull/5692).
  - Fixed the load of `dns_not_found_ttl` and `dns_error_ttl` configuration
    options.
    [#5684](https://github.com/Kong/kong/pull/5684).
  - Consumers and tags are properly warmed-up from the plugins' perspective,
    i.e. they are loaded to the cache space that plugins access.
    [#5669](https://github.com/Kong/kong/pull/5669).
  - Customized error messages don't affect subsequent default error responses
    now.
    [#5673](https://github.com/Kong/kong/pull/5673).

##### CLI

  - Fixed the `lua_package_path` option precedence over `LUA_PATH` environment
    variable.
    [#5729](https://github.com/Kong/kong/pull/5729).
  - Support to Nginx binary upgrade by correctly handling the `USR2` signal.
    [#5657](https://github.com/Kong/kong/pull/5657).

##### Configuration

  - Fixed the logrotate configuration file with the right line terminators.
    [#243](https://github.com/Kong/kong-build-tools/pull/243).
    Thanks, [WALL-E](https://github.com/WALL-E)

##### Admin API

  - Fixed the `sni is duplicated` error when sending multiple `SNIs` as body
    arguments and an `SNI` on URL that matched one from the body.
    [#5660](https://github.com/Kong/kong/pull/5660).

[Back to TOC](#table-of-contents)


## [2.0.2]

> Released 2020/02/27

This is a patch release in the 2.0 series. Being a patch release, it strictly
contains performance improvements and bugfixes. The are no new features or
breaking changes.

### Fixes

##### Core

  - Fix issue related to race condition in Cassandra select each method
    [#5564](https://github.com/Kong/kong/pull/5564).
    Thanks, [vasuharish](https://github.com/vasuharish)!
  - Fix issue related to running control plane under multiple Nginx workers
    [#5612](https://github.com/Kong/kong/pull/5612).
  - Don't change route paths when marshaling
    [#5587](https://github.com/Kong/kong/pull/5587).
  - Fix propagation of posted health across workers
    [#5539](https://github.com/Kong/kong/pull/5539).
  - Use proper units for timeouts with cassandra
    [#5571](https://github.com/Kong/kong/pull/5571).
  - Fix broken SNI based routing in L4 proxy mode
    [#5533](https://github.com/Kong/kong/pull/5533).

##### Plugins

  - Enable the ACME plugin by default
    [#5555](https://github.com/Kong/kong/pull/5555).
  - Accept consumer username in anonymous field
    [#5552](https://github.com/Kong/kong/pull/5552).

[Back to TOC](#table-of-contents)


## [2.0.1]

> Released 2020/02/04

This is a patch release in the 2.0 series. Being a patch release, it strictly
contains performance improvements and bugfixes. The are no new features or
breaking changes.


### Fixes

##### Core

  - Migrations include the configured Lua path now
    [#5509](https://github.com/Kong/kong/pull/5509).
  - Hop-by-hop headers to not clear upgrade header on upgrade
    [#5495](https://github.com/Kong/kong/pull/5495).
  - Balancers now properly check if a response is produced by an upstream
    [#5493](https://github.com/Kong/kong/pull/5493).
    Thanks, [onematchfox](https://github.com/onematchfox)!
  - Kong correctly logs an error message when the Lua VM cannot allocate memory
    [#5479](https://github.com/Kong/kong/pull/5479)
    Thanks, [pamiel](https://github.com/pamiel)!
  - Schema validations work again in DB-less mode
    [#5464](https://github.com/Kong/kong/pull/5464).

##### Plugins

  - oauth2: handle `Authorization` headers with missing `access_token` correctly.
    [#5514](https://github.com/Kong/kong/pull/5514).
    Thanks, [jeremyjpj0916](https://github.com/jeremyjpj0916)!
  - oauth2: hash oauth2_tokens cache key via the DAO
    [#5507](https://github.com/Kong/kong/pull/5507)


[Back to TOC](#table-of-contents)


## [2.0.0]

> Released 2020/01/20

This is a new major release of Kong, including new features such as **Hybrid
mode**, **Go language support for plugins** and **buffered proxying**, and
much more.

Kong 2.0.0 removes the deprecated service mesh functionality, which was
been retired in favor of [Kuma](https://kuma.io), as Kong continues to
focus on its core gateway capabilities.

Please note that Kong 2.0.0 also removes support for migrating from versions
below 1.0.0. If you are running Kong 0.x versions below 0.14.1, you need to
migrate to 0.14.1 first, and once you are running 0.14.1, you can migrate to
Kong 1.5.0, which includes special provisions for migrating from Kong 0.x,
such as the `kong migrations migrate-apis` command, and then finally to Kong
2.0.0.

### Dependencies

- :warning: The required OpenResty version is
  [1.15.8.2](http://openresty.org/en/changelog-1015008.html), and the
  the set of patches included has changed, including the latest release of
  [lua-kong-nginx-module](https://github.com/Kong/lua-kong-nginx-module).
  If you are installing Kong from one of our distribution
  packages, you are not affected by this change.

**Note:** if you are not using one of our distribution packages and compiling
OpenResty from source, you must still apply Kong's [OpenResty
patches](https://github.com/Kong/kong-build-tools/tree/master/openresty-build-tools/openresty-patches)
(and, as highlighted above, compile OpenResty with the new
lua-kong-nginx-module). Our [kong-build-tools](https://github.com/Kong/kong-build-tools)
repository will allow you to do both easily.

### Packaging

- RPM packages are now signed with our own GPG keys. You can download our public
  key at https://bintray.com/user/downloadSubjectPublicKey?username=kong
- Kong now ships with a systemd unit file

### Additions

##### Core

  - :fireworks: **Hybrid mode** for management of control-plane and
    data-plane nodes. This allows running control-plane nodes using a
    database and have them deliver configuration updates to DB-less
    data-plane nodes.
    [#5294](https://github.com/Kong/kong/pull/5294)
  - :fireworks: **Buffered proxying** - plugins can now request buffered
    reading of the service response (as opposed to the streaming default),
    allowing them to modify headers based on the contents of the body
    [#5234](https://github.com/Kong/kong/pull/5234)
  - The `transformations` in DAO schemas now also support `on_read`,
    allowing for two-way (read/write) data transformations between
    Admin API input/output and database storage.
    [#5100](https://github.com/Kong/kong/pull/5100)
  - Added `threshold` attribute for health checks
    [#5206](https://github.com/Kong/kong/pull/5206)
  - Caches for core entities and plugin-controlled entities (such as
    credentials, etc.) are now separated, protecting the core entities
    from cache eviction caused by plugin behavior.
    [#5114](https://github.com/Kong/kong/pull/5114)
  - Cipher suite was updated to the Mozilla v5 release.
    [#5342](https://github.com/Kong/kong/pull/5342)
  - Better support for using already existing Cassandra keyspaces
    when migrating
    [#5361](https://github.com/Kong/kong/pull/5361)
  - Better log messages when plugin modules fail to load
    [#5357](https://github.com/Kong/kong/pull/5357)
  - `stream_listen` now supports the `backlog` option.
    [#5346](https://github.com/Kong/kong/pull/5346)
  - The internal cache was split into two independent segments,
    `kong.core_cache` and `kong.cache`. The `core_cache` region is
    used by the Kong core to store configuration data that doesn't
    change often. The other region is used to store plugin
    runtime data that is dependent on traffic pattern and user
    behavior. This change should decrease the cache contention
    between Kong core and plugins and result in better performance
    overall.
    - :warning: Note that both structures rely on the already existent
      `mem_cache_size` configuration option to set their size,
      so when upgrading from a previous Kong version, the cache
      memory consumption might double if this value is not adjusted
      [#5114](https://github.com/Kong/kong/pull/5114)

##### CLI

  - `kong config init` now accepts a filename argument
    [#4451](https://github.com/Kong/kong/pull/4451)

##### Configuration

  - :fireworks: **Extended support for Nginx directive injections**
    via Kong configurations, reducing the needs for custom Nginx
    templates. New injection contexts were added: `nginx_main_`,
    `nginx_events` and `nginx_supstream_` (`upstream` in `stream`
    mode).
    [#5390](https://github.com/Kong/kong/pull/5390)
  - Enable `reuseport` option in the listen directive by default
    and allow specifying both `reuseport` and `backlog=N` in the
    listener flags.
    [#5332](https://github.com/Kong/kong/pull/5332)
  - Check existence of `lua_ssl_trusted_certificate` at startup
    [#5345](https://github.com/Kong/kong/pull/5345)

##### Admin API

  - Added `/upstreams/<id>/health?balancer_health=1` attribute for
    detailed information about balancer health based on health
    threshold configuration
    [#5206](https://github.com/Kong/kong/pull/5206)

##### PDK

  - New functions `kong.service.request.enable_buffering`,
    `kong.service.response.get_raw_body` and
    `kong.service.response.get_body` for use with buffered proxying
    [#5315](https://github.com/Kong/kong/pull/5315)

##### Plugins

  - :fireworks: **Go plugin support** - plugins can now be written in
    Go as well as Lua, through the use of an out-of-process Go plugin server.
    [#5326](https://github.com/Kong/kong/pull/5326)
  - The lifecycle of the Plugin Server daemon for Go language support is
    managed by Kong itself.
    [#5366](https://github.com/Kong/kong/pull/5366)
  - :fireworks: **New plugin: ACME** - Let's Encrypt and ACMEv2 integration with Kong
    [#5333](https://github.com/Kong/kong/pull/5333)
  - :fireworks: aws-lambda: bumped version to 3.0.1, with a number of new features!
    [#5083](https://github.com/Kong/kong/pull/5083)
  - :fireworks: prometheus: bumped to version 0.7.0 including major performance improvements
    [#5295](https://github.com/Kong/kong/pull/5295)
  - zipkin: bumped to version 0.2.1
    [#5239](https://github.com/Kong/kong/pull/5239)
  - session: bumped to version 2.2.0, adding `authenticated_groups` support
    [#5108](https://github.com/Kong/kong/pull/5108)
  - rate-limiting: added experimental support for standardized headers based on the
    ongoing [RFC draft](https://tools.ietf.org/html/draft-polli-ratelimit-headers-01)
    [#5335](https://github.com/Kong/kong/pull/5335)
  - rate-limiting: added Retry-After header on HTTP 429 responses
    [#5329](https://github.com/Kong/kong/pull/5329)
  - datadog: report metrics with tags --
    Thanks [mvanholsteijn](https://github.com/mvanholsteijn) for the patch!
    [#5154](https://github.com/Kong/kong/pull/5154)
  - request-size-limiting: added `size_unit` configuration option.
    [#5214](https://github.com/Kong/kong/pull/5214)
  - request-termination: add extra check for `conf.message` before sending
    response back with body object included.
    [#5202](https://github.com/Kong/kong/pull/5202)
  - jwt: add `X-Credential-Identifier` header in response --
    Thanks [davinwang](https://github.com/davinwang) for the patch!
    [#4993](https://github.com/Kong/kong/pull/4993)

### Fixes

##### Core

  - Correct detection of update upon deleting Targets --
    Thanks [pyrl247](https://github.com/pyrl247) for the patch!
  - Fix declarative config loading of entities with abstract records
    [#5343](https://github.com/Kong/kong/pull/5343)
  - Fix sort priority when matching routes by longest prefix
    [#5430](https://github.com/Kong/kong/pull/5430)
  - Detect changes in Routes that happen halfway through a router update
    [#5431](https://github.com/Kong/kong/pull/5431)

##### Admin API

  - Corrected the behavior when overwriting a Service configuration using
    the `url` shorthand
    [#5315](https://github.com/Kong/kong/pull/5315)

##### Core

  - :warning: **Removed Service Mesh support** - That has been deprecated in
    Kong 1.4 and made off-by-default already, and the code is now gone in 2.0.
    For Service Mesh, we now have [Kuma](https://kuma.io), which is something
    designed for Mesh patterns from day one, so we feel at peace with removing
    Kong's native Service Mesh functionality and focus on its core capabilities
    as a gateway.

##### Configuration

  - Routes using `tls` are now supported in stream mode by adding an
    entry in `stream_listen` with the `ssl` keyword enabled.
    [#5346](https://github.com/Kong/kong/pull/5346)
  - As part of service mesh removal, serviceless proxying was removed.
    You can still set `service = null` when creating a route for use with
    serverless plugins such as `aws-lambda`, or `request-termination`.
    [#5353](https://github.com/Kong/kong/pull/5353)
  - Removed the `origins` property which was used for service mesh.
    [#5351](https://github.com/Kong/kong/pull/5351)
  - Removed the `transparent` property which was used for service mesh.
    [#5350](https://github.com/Kong/kong/pull/5350)
  - Removed the `nginx_optimizations` property; the equivalent settings
    can be performed via Nginx directive injections.
    [#5390](https://github.com/Kong/kong/pull/5390)
  - The Nginx directive injection prefixes `nginx_http_upstream_`
    and `nginx_http_status_` were renamed to `nginx_upstream_` and
    `nginx_status_` respectively.
    [#5390](https://github.com/Kong/kong/pull/5390)

##### Plugins

  - Removed the Sidecar Injector plugin which was used for service mesh.
    [#5199](https://github.com/Kong/kong/pull/5199)


[Back to TOC](#table-of-contents)


## [1.5.1]

> Released 2020/02/19

This is a patch release over 1.5.0, fixing a minor issue in the `kong migrations migrate-apis`
command, which assumed execution in a certain order in the migration process. This now
allows the command to be executed prior to running the migrations from 0.x to 1.5.1.

### Fixes

##### CLI

  - Do not assume new fields are already available when running `kong migrations migrate-apis`
    [#5572](https://github.com/Kong/kong/pull/5572)


[Back to TOC](#table-of-contents)


## [1.5.0]

> Released 2020/01/20

Kong 1.5.0 is the last release in the Kong 1.x series, and it was designed to
help Kong 0.x users upgrade out of that series and into more current releases.
Kong 1.5.0 includes two features designed to ease the transition process: the
new `kong migrations migrate-apis` commands, to help users migrate away from
old `apis` entities which were deprecated in Kong 0.13.0 and removed in Kong
1.0.0, and a compatibility flag to provide better router compatibility across
Kong versions.

### Additions

##### Core

  - New `path_handling` attribute in Routes entities, which selects the behavior
    the router will have when combining the Service Path, the Route Path, and
    the Request path into a single path sent to the upstream. This attribute
    accepts two values, `v0` or `v1`, making the router behave as in Kong 0.x or
    Kong 1.x, respectively. [#5360](https://github.com/Kong/kong/pull/5360)

##### CLI

  - New command `kong migrations migrate-apis`, which converts any existing
    `apis` from an old Kong 0.x installation and generates Route, Service and
    Plugin entities with equivalent configurations. The converted routes are
    set to use `path_handling = v0`, to ensure compatibility.
    [#5176](https://github.com/Kong/kong/pull/5176)

### Fixes

##### Core

  - Fixed the routing prioritization that could lead to a match in a lower
    priority path. [#5443](https://github.com/Kong/kong/pull/5443)
  - Changes in router or plugins entities while the rebuild is in progress now
    are treated in the next rebuild, avoiding to build invalid iterators.
    [#5431](https://github.com/Kong/kong/pull/5431)
  - Fixed invalid incorrect calculation of certificate validity period.
    [#5449](https://github.com/Kong/kong/pull/5449) -- Thanks
    [Bevisy](https://github.com/Bevisy) for the patch!


[Back to TOC](#table-of-contents)


## [1.4.3]

> Released 2020/01/09

:warning: This release includes a security fix to address potentially
sensitive information being written to the error log file. This affects
certain uses of the Admin API for DB-less mode, described below.

This is a patch release in the 1.4 series, and as such, strictly contains
bugfixes. There are no new features nor breaking changes.

### Fixes

##### Core

  - Fix the detection of the need for balancer updates
    when deleting targets
    [#5352](https://github.com/kong/kong/issues/5352) --
    Thanks [zeeshen](https://github.com/zeeshen) for the patch!
  - Fix behavior of longest-path criteria when matching routes
    [#5383](https://github.com/kong/kong/issues/5383)
  - Fix incorrect use of cache when using header-based routing
    [#5267](https://github.com/kong/kong/issues/5267) --
    Thanks [marlonfan](https://github.com/marlonfan) for the patch!

##### Admin API

  - Do not make a debugging dump of the declarative config input into
    `error.log` when posting it with `/config` and using `_format_version`
    as a top-level parameter (instead of embedded in the `config` parameter).
    [#5411](https://github.com/kong/kong/issues/5411)
  - Fix incorrect behavior of PUT for /certificates
    [#5321](https://github.com/kong/kong/issues/5321)

##### Plugins

  - acl: fixed an issue where getting ACLs by group failed when multiple
    consumers share the same group
    [#5322](https://github.com/kong/kong/issues/5322)


[Back to TOC](#table-of-contents)


## [1.4.2]

> Released 2019/12/10

This is another patch release in the 1.4 series, and as such, strictly
contains bugfixes. There are no new features nor breaking changes.

### Fixes

##### Core

  - Fixes some corner cases in the balancer behavior
    [#5318](https://github.com/Kong/kong/pull/5318)

##### Plugins

  - http-log: disable queueing when using the default
    settings, to avoid memory consumption issues
    [#5323](https://github.com/Kong/kong/pull/5323)
  - prometheus: restore compatibility with version 0.6.0
    [#5303](https://github.com/Kong/kong/pull/5303)


[Back to TOC](#table-of-contents)


## [1.4.1]

> Released 2019/12/03

This is a patch release in the 1.4 series, and as such, strictly contains
bugfixes. There are no new features nor breaking changes.

### Fixes

##### Core

  - Fixed a memory leak in the balancer
    [#5229](https://github.com/Kong/kong/pull/5229) --
    Thanks [zeeshen](https://github.com/zeeshen) for the patch!
  - Removed arbitrary limit on worker connections.
    [#5148](https://github.com/Kong/kong/pull/5148)
  - Fixed `preserve_host` behavior for gRPC routes
    [#5225](https://github.com/Kong/kong/pull/5225)
  - Fix migrations for ttl for OAuth2 tokens
    [#5253](https://github.com/Kong/kong/pull/5253)
  - Improve handling of errors when creating balancers
    [#5284](https://github.com/Kong/kong/pull/5284)

##### CLI

  - Fixed an issue with `kong config db_export` when reading
    entities that are ttl-enabled and whose ttl value is `null`.
    [#5185](https://github.com/Kong/kong/pull/5185)

##### Admin API

  - Various fixes for Admin API behavior
    [#5174](https://github.com/Kong/kong/pull/5174),
    [#5178](https://github.com/Kong/kong/pull/5178),
    [#5191](https://github.com/Kong/kong/pull/5191),
    [#5186](https://github.com/Kong/kong/pull/5186)

##### Plugins

  - http-log: do not impose a retry delay on successful sends
    [#5282](https://github.com/Kong/kong/pull/5282)


[Back to TOC](#table-of-contents)

## [1.4.0]

> Released on 2019/10/22

### Installation

  - :warning: All Bintray assets have been renamed from `.all.` / `.noarch.` to be
    architecture specific namely `.arm64.` and `.amd64.`

### Additions

##### Core

  - :fireworks: New configuration option `cassandra_refresh_frequency` to set
    the frequency that Kong will check for Cassandra cluster topology changes,
    avoiding restarts when Cassandra nodes are added or removed.
    [#5071](https://github.com/Kong/kong/pull/5071)
  - New `transformations` property in DAO schemas, which allows adding functions
    that run when database rows are inserted or updated.
    [#5047](https://github.com/Kong/kong/pull/5047)
  - The new attribute `hostname` has been added to `upstreams` entities. This
    attribute is used as the `Host` header when proxying requests through Kong
    to servers that are listening on server names that are different from the
    names to which they resolve.
    [#4959](https://github.com/Kong/kong/pull/4959)
  - New status interface has been introduced. It exposes insensitive health,
    metrics and error read-only information from Kong, which can be consumed by
    other services in the infrastructure to monitor Kong's health.
    This removes the requirement of the long-used workaround to monitor Kong's
    health by injecting a custom server block.
    [#4977](https://github.com/Kong/kong/pull/4977)
  - New Admin API response header `X-Kong-Admin-Latency`, reporting the time
    taken by Kong to process an Admin API request.
    [#4966](https://github.com/Kong/kong/pull/4996/files)

##### Configuration

  - :warning: New configuration option `service_mesh` which enables or disables
    the Service Mesh functionality. The Service Mesh is being deprecated and
    will not be available in the next releases of Kong.
    [#5124](https://github.com/Kong/kong/pull/5124)
  - New configuration option `router_update_frequency` that allows setting the
    frequency that router and plugins will be checked for changes. This new
    option avoids performance degradation when Kong routes or plugins are
    frequently changed. [#4897](https://github.com/Kong/kong/pull/4897)

##### Plugins

  - rate-limiting: in addition to consumer, credential, and IP levels, now
    rate-limiting plugin has service-level support. Thanks
    [wuguangkuo](https://github.com/wuguangkuo) for the patch!
    [#5031](https://github.com/Kong/kong/pull/5031)
  - Now rate-limiting `local` policy counters expire using the shared
    dictionary's TTL, avoiding to keep unnecessary counters in memory. Thanks
    [cb372](https://github.com/cb372) for the patch!
    [#5029](https://github.com/Kong/kong/pull/5029)
  - Authentication plugins have support for tags now.
    [#4945](https://github.com/Kong/kong/pull/4945)
  - response-transformer plugin now supports renaming response headers. Thanks
    [aalmazanarbs](https://github.com/aalmazanarbs) for the patch!
    [#5040](https://github.com/Kong/kong/pull/5040)

### Fixes

##### Core

  - :warning: Service Mesh is known to cause HTTPS requests to upstream to
    ignore `proxy_ssl*` directives, so it is being discontinued in the next
    major release of Kong. In this release it is disabled by default, avoiding
    this issue, and it can be enabled as aforementioned in the configuration
    section. [#5124](https://github.com/Kong/kong/pull/5124)
  - Fixed an issue on reporting the proper request method and URL arguments on
    NGINX-produced errors in logging plugins.
    [#5073](https://github.com/Kong/kong/pull/5073)
  - Fixed an issue where targets were not properly updated in all Kong workers
    when they were removed. [#5041](https://github.com/Kong/kong/pull/5041)
  - Deadlocks cases in database access functions when using Postgres and
    cleaning up `cluster_events` in high-changing scenarios were fixed.
    [#5118](https://github.com/Kong/kong/pull/5118)
  - Fixed issues with tag-filtered GETs on Cassandra-backed nodes.
    [#5105](https://github.com/Kong/kong/pull/5105)

##### Configuration

  - Fixed Lua parsing and error handling in declarative configurations.
    [#5019](https://github.com/Kong/kong/pull/5019)
  - Automatically escape any unescaped `#` characters in parsed `KONG_*`
    environment variables. [#5062](https://github.com/Kong/kong/pull/5062)

##### Plugins

  - file-log: creates log file with proper permissions when Kong uses
    declarative config. [#5028](https://github.com/Kong/kong/pull/5028)
  - basic-auth: fixed credentials parsing when using DB-less
    configurations. [#5080](https://github.com/Kong/kong/pull/5080)
  - jwt: plugin handles empty claims and return the correct error message.
    [#5123](https://github.com/Kong/kong/pull/5123)
    Thanks to [@jeremyjpj0916](https://github.com/jeremyjpj0916) for the patch!
  - serverless-functions: Lua code in declarative configurations is validated
    and loaded correctly.
    [#24](https://github.com/Kong/kong-plugin-serverless-functions/pull/24)
  - request-transformer: fixed bug on removing and then adding request headers
    with the same name.
    [#9](https://github.com/Kong/kong-plugin-request-transformer/pull/9)


[Back to TOC](#table-of-contents)

## [1.3.0]

> Released on 2019/08/21

Kong 1.3 is the first version to officially support **gRPC proxying**!

Following our vision for Kong to proxy modern Web services protocols, we are
excited for this newest addition to the family of protocols already supported
by Kong (HTTP(s), WebSockets, and TCP). As we have recently stated in our
latest [Community Call](https://konghq.com/community-call/), more protocols are
to be expected in the future.

Additionally, this release includes several highly-requested features such as
support for upstream **mutual TLS**, **header-based routing** (not only
`Host`), **database export**, and **configurable upstream keepalive
timeouts**.

### Changes

##### Dependencies

- :warning: The required OpenResty version has been bumped to
  [1.15.8.1](http://openresty.org/en/changelog-1015008.html). If you are
  installing Kong from one of our distribution packages, you are not affected
  by this change. See [#4382](https://github.com/Kong/kong/pull/4382).
  With this new version comes a number of improvements:
  1. The new [ngx\_http\_grpc\_module](https://nginx.org/en/docs/http/ngx_http_grpc_module.html).
  2. Configurable of upstream keepalive connections by timeout or number of
     requests.
  3. Support for ARM64 architectures.
  4. LuaJIT GC64 mode for x86_64 architectures, raising the LuaJIT GC-managed
     memory limit from 2GB to 128TB and producing more predictable GC
     performance.
- :warning: From this version on, the new
  [lua-kong-nginx-module](https://github.com/Kong/lua-kong-nginx-module) Nginx
  module is **required** to be built into OpenResty for Kong to function
  properly. This new module allows Kong to support new features such as mutual
  TLS authentication. If you are installing Kong from one of our distribution
  packages, you are not affected by this change.
  [openresty-build-tools#26](https://github.com/Kong/openresty-build-tools/pull/26)

**Note:** if you are not using one of our distribution packages and compiling
OpenResty from source, you must still apply Kong's [OpenResty
patches](https://github.com/kong/openresty-patches) (and, as highlighted above,
compile OpenResty with the new lua-kong-nginx-module). Our new
[openresty-build-tools](https://github.com/Kong/openresty-build-tools)
repository will allow you to do both easily.

##### Core

- :warning: Bugfixes in the router *may, in some edge-cases*, result in
  different Routes being matched. It was reported to us that the router behaved
  incorrectly in some cases when configuring wildcard Hosts and regex paths
  (e.g. [#3094](https://github.com/Kong/kong/issues/3094)). It may be so that
  you are subject to these bugs without realizing it. Please ensure that
  wildcard Hosts and regex paths Routes you have configured are matching as
  expected before upgrading.
  See [9ca4dc0](https://github.com/Kong/kong/commit/9ca4dc09fdb12b340531be8e0f9d1560c48664d5),
  [2683b86](https://github.com/Kong/kong/commit/2683b86c2f7680238e3fe85da224d6f077e3425d), and
  [6a03e1b](https://github.com/Kong/kong/commit/6a03e1bd95594716167ccac840ff3e892ed66215)
  for details.
- Upstream connections are now only kept-alive for 100 requests or 60 seconds
  (idle) by default. Previously, upstream connections were not actively closed
  by Kong. This is a (non-breaking) change in behavior, inherited from Nginx
  1.15, and configurable via new configuration properties (see below).

##### Configuration

- :warning: The `upstream_keepalive` configuration property is deprecated, and
  replaced by the new `nginx_http_upstream_keepalive` property. Its behavior is
  almost identical, but the notable difference is that the latter leverages the
  [injected Nginx
  directives](https://konghq.com/blog/kong-ce-nginx-injected-directives/)
  feature added in Kong 0.14.0.
  In future releases, we will gradually increase support for injected Nginx
  directives. We have high hopes that this will remove the occasional need for
  custom Nginx configuration templates.
  [#4382](https://github.com/Kong/kong/pull/4382)

### Additions

##### Core

- :fireworks: **Native gRPC proxying.** Two new protocol types; `grpc` and
  `grpcs` correspond to gRPC over h2c and gRPC over h2. They can be specified
  on a Route or a Service's `protocol` attribute (e.g. `protocol = grpcs`).
  When an incoming HTTP/2 request matches a Route with a `grpc(s)` protocol,
  the request will be handled by the
  [ngx\_http\_grpc\_module](https://nginx.org/en/docs/http/ngx_http_grpc_module.html),
  and proxied to the upstream Service according to the gRPC protocol
  specifications.  :warning: Note that not all Kong plugins are compatible with
  gRPC requests yet.  [#4801](https://github.com/Kong/kong/pull/4801)
- :fireworks: **Mutual TLS** handshake with upstream services. The Service
  entity now has a new `client_certificate` attribute, which is a foreign key
  to a Certificate entity. If specified, Kong will use the Certificate as a
  client TLS cert during the upstream TLS handshake.
  [#4800](https://github.com/Kong/kong/pull/4800)
- :fireworks: **Route by any request header**. The router now has the ability
  to match Routes by any request header (not only `Host`). The Route entity now
  has a new `headers` attribute, which is a map of headers names and values.
  E.g. `{ "X-Forwarded-Host": ["example.org"], "Version": ["2", "3"] }`.
  [#4758](https://github.com/Kong/kong/pull/4758)
- :fireworks: **Least-connection load-balancing**. A new `algorithm` attribute
  has been added to the Upstream entity. It can be set to `"round-robin"`
  (default), `"consistent-hashing"`, or `"least-connections"`.
  [#4528](https://github.com/Kong/kong/pull/4528)
- A new core entity, "CA Certificates" has been introduced and can be accessed
  via the new `/ca_certificates` Admin API endpoint. CA Certificates entities
  will be used as CA trust store by Kong. Certificates stored by this entity
  need not include their private key.
  [#4798](https://github.com/Kong/kong/pull/4798)
- Healthchecks now use the combination of IP + Port + Hostname when storing
  upstream health information. Previously, only IP + Port were used. This means
  that different virtual hosts served behind the same IP/port will be treated
  differently with regards to their health status. New endpoints were added to
  the Admin API to manually set a Target's health status.
  [#4792](https://github.com/Kong/kong/pull/4792)

##### Configuration

- :fireworks: A new section in the `kong.conf` file describes [injected Nginx
  directives](https://konghq.com/blog/kong-ce-nginx-injected-directives/)
  (added to Kong 0.14.0) and specifies a few default ones.
  In future releases, we will gradually increase support for injected Nginx
  directives. We have high hopes that this will remove the occasional need for
  custom Nginx configuration templates.
  [#4382](https://github.com/Kong/kong/pull/4382)
- :fireworks: New configuration properties allow for controlling the behavior of
  upstream keepalive connections. `nginx_http_upstream_keepalive_requests` and
  `nginx_http_upstream_keepalive_timeout` respectively control the maximum
  number of proxied requests and idle timeout of an upstream connection.
  [#4382](https://github.com/Kong/kong/pull/4382)
- New flags have been added to the `*_listen` properties: `deferred`, `bind`,
  and `reuseport`.
  [#4692](https://github.com/Kong/kong/pull/4692)

##### CLI

- :fireworks: **Database export** via the new `kong config db_export` CLI
  command. This command will export the configuration present in the database
  Kong is connected to (Postgres or Cassandra) as a YAML file following Kong's
  declarative configuration syntax. This file can thus be imported later on
  in a DB-less Kong node or in another database via `kong config db_import`.
  [#4809](https://github.com/Kong/kong/pull/4809)

##### Admin API

- Many endpoints now support more levels of nesting for ease of access.
  For example: `/services/:services/routes/:routes` is now a valid API
  endpoint.
  [#4713](https://github.com/Kong/kong/pull/4713)
- The API now accepts `form-urlencoded` payloads with deeply nested data
  structures. Previously, it was only possible to send such data structures
  via JSON payloads.
  [#4768](https://github.com/Kong/kong/pull/4768)

##### Plugins

- :fireworks: **New bundled plugin**: the [session
  plugin](https://github.com/Kong/kong-plugin-session) is now bundled in Kong.
  It can be used to manage browser sessions for APIs proxied and authenticated
  by Kong.
  [#4685](https://github.com/Kong/kong/pull/4685)
- ldap-auth: A new `config.ldaps` property allows configuring the plugin to
  connect to the LDAP server via TLS. It provides LDAPS support instead of only
  relying on STARTTLS.
  [#4743](https://github.com/Kong/kong/pull/4743)
- jwt-auth: The new `header_names` property accepts an array of header names
  the JWT plugin should inspect when authenticating a request. It defaults to
  `["Authorization"]`.
  [#4757](https://github.com/Kong/kong/pull/4757)
- [azure-functions](https://github.com/Kong/kong-plugin-azure-functions):
  Bumped to 0.4 for minor fixes and performance improvements.
- [kubernetes-sidecar-injector](https://github.com/Kong/kubernetes-sidecar-injector):
  The plugin is now more resilient to Kubernetes schema changes.
- [serverless-functions](https://github.com/Kong/kong-plugin-serverless-functions):
    - Bumped to 0.3 for minor performance improvements.
    - Functions can now have upvalues.
- [prometheus](https://github.com/Kong/kong-plugin-prometheus): Bumped to
  0.4.1 for minor performance improvements.
- cors: add OPTIONS, TRACE and CONNECT to default allowed methods
  [#4899](https://github.com/Kong/kong/pull/4899)
  Thanks to [@eshepelyuk](https://github.com/eshepelyuk) for the patch!

##### PDK

- New function `kong.service.set_tls_cert_key()`. This functions sets the
  client TLS certificate used while handshaking with the upstream service.
  [#4797](https://github.com/Kong/kong/pull/4797)

### Fixes

##### Core

- Fix WebSocket protocol upgrades in some cases due to case-sensitive
  comparisons of the `Upgrade` header.
  [#4780](https://github.com/Kong/kong/pull/4780)
- Router: Fixed a bug causing invalid matches when configuring two or more
  Routes with a plain `hosts` attribute shadowing another Route's wildcard
  `hosts` attribute. Details of the issue can be seen in
  [01b1cb8](https://github.com/Kong/kong/pull/4775/commits/01b1cb871b1d84e5e93c5605665b68c2f38f5a31).
  [#4775](https://github.com/Kong/kong/pull/4775)
- Router: Ensure regex paths always have priority over plain paths. Details of
  the issue can be seen in
  [2683b86](https://github.com/Kong/kong/commit/2683b86c2f7680238e3fe85da224d6f077e3425d).
  [#4775](https://github.com/Kong/kong/pull/4775)
- Cleanup of expired rows in PostgreSQL is now much more efficient thanks to a
  new query plan.
  [#4716](https://github.com/Kong/kong/pull/4716)
- Improved various query plans against Cassandra instances by increasing the
  default page size.
  [#4770](https://github.com/Kong/kong/pull/4770)

##### Plugins

- cors: ensure non-preflight OPTIONS requests can be proxied.
  [#4899](https://github.com/Kong/kong/pull/4899)
  Thanks to [@eshepelyuk](https://github.com/eshepelyuk) for the patch!
- Consumer references in various plugin entities are now
  properly marked as required, avoiding credentials that map to no Consumer.
  [#4879](https://github.com/Kong/kong/pull/4879)
- hmac-auth: Correct the encoding of HTTP/1.0 requests.
  [#4839](https://github.com/Kong/kong/pull/4839)
- oauth2: empty client_id wasn't checked, causing a server error.
  [#4884](https://github.com/Kong/kong/pull/4884)
- response-transformer: preserve empty arrays correctly.
  [#4901](https://github.com/Kong/kong/pull/4901)

##### CLI

- Fixed an issue when running `kong restart` and Kong was not running,
  causing stdout/stderr logging to turn off.
  [#4772](https://github.com/Kong/kong/pull/4772)

##### Admin API

- Ensure PUT works correctly when applied to plugin configurations.
  [#4882](https://github.com/Kong/kong/pull/4882)

##### PDK

- Prevent PDK calls from failing in custom content blocks.
  This fixes a misbehavior affecting the Prometheus plugin.
  [#4904](https://github.com/Kong/kong/pull/4904)
- Ensure `kong.response.add_header` works in the `rewrite` phase.
  [#4888](https://github.com/Kong/kong/pull/4888)

[Back to TOC](#table-of-contents)

## [1.2.2]

> Released on 2019/08/14

:warning: This release includes patches to the NGINX core (1.13.6) fixing
vulnerabilities in the HTTP/2 module (CVE-2019-9511 CVE-2019-9513
CVE-2019-9516).

This is a patch release in the 1.2 series, and as such, strictly contains
bugfixes. There are no new features nor breaking changes.

### Fixes

##### Core

- Case sensitivity fix when clearing the Upgrade header.
  [#4779](https://github.com/kong/kong/issues/4779)

### Performance

##### Core

- Speed up cascade deletes in Cassandra.
  [#4770](https://github.com/kong/kong/pull/4770)

## [1.2.1]

> Released on 2019/06/26

This is a patch release in the 1.2 series, and as such, strictly contains
bugfixes. There are no new features nor breaking changes.

### Fixes

##### Core

- Fix an issue preventing WebSocket connections from being established by
  clients. This issue was introduced in Kong 1.1.2, and would incorrectly clear
  the `Upgrade` response header.
  [#4719](https://github.com/Kong/kong/pull/4719)
- Fix a memory usage growth issue in the `/config` endpoint when configuring
  Upstream entities. This issue was mostly observed by users of the [Kong
  Ingress Controller](https://github.com/Kong/kubernetes-ingress-controller).
  [#4733](https://github.com/Kong/kong/pull/4733)
- Cassandra: ensure serial consistency is `LOCAL_SERIAL` when a
  datacenter-aware load balancing policy is in use. This fixes unavailability
  exceptions sometimes experienced when connecting to a multi-datacenter
  cluster with cross-datacenter connectivity issues.
  [#4734](https://github.com/Kong/kong/pull/4734)
- Schemas: fix an issue in the schema validator that would not allow specifying
  `false` in some schema rules, such a `{ type = "boolean", eq = false }`.
  [#4708](https://github.com/Kong/kong/pull/4708)
  [#4727](https://github.com/Kong/kong/pull/4727)
- Fix an underlying issue with regards to database entities cache keys
  generation.
  [#4717](https://github.com/Kong/kong/pull/4717)

##### Configuration

- Ensure the `cassandra_local_datacenter` configuration property is specified
  when a datacenter-aware Cassandra load balancing policy is in use.
  [#4734](https://github.com/Kong/kong/pull/4734)

##### Plugins

- request-transformer: fix an issue that would prevent adding a body to
  requests without one.
  [Kong/kong-plugin-request-transformer#4](https://github.com/Kong/kong-plugin-request-transformer/pull/4)
- kubernetes-sidecar-injector: fix an issue causing mutating webhook calls to
  fail.
  [Kong/kubernetes-sidecar-injector#9](https://github.com/Kong/kubernetes-sidecar-injector/pull/9)

[Back to TOC](#table-of-contents)

## [1.2.0]

> Released on: 2019/06/07

This release brings **improvements to reduce long latency tails**,
**consolidates declarative configuration support**, and comes with **newly open
sourced plugins** previously only available to Enterprise customers. It also
ships with new features improving observability and usability.

This release includes database migrations. Please take a few minutes to read
the [1.2 Upgrade Path](https://github.com/Kong/kong/blob/master/UPGRADE.md)
for more details regarding changes and migrations before planning to upgrade
your Kong cluster.

### Installation

- :warning: All Bintray repositories have been renamed from
  `kong-community-edition-*` to `kong-*`.
- :warning: All Kong packages have been renamed from `kong-community-edition`
  to `kong`.

For more details about the updated installation, please visit the official docs:
[https://konghq.com/install](https://konghq.com/install/).

### Additions

##### Core

- :fireworks: Support for **wildcard SNI matching**: the
  `ssl_certificate_by_lua` phase and the stream `preread` phase) is now able to
  match a client hello SNI against any registered wildcard SNI. This is
  particularly helpful for deployments serving a certificate for multiple
  subdomains.
  [#4457](https://github.com/Kong/kong/pull/4457)
- :fireworks: **HTTPS Routes can now be matched by SNI**: the `snis` Route
  attribute (previously only available for `tls` Routes) can now be set for
  `https` Routes and is evaluated by the HTTP router.
  [#4633](https://github.com/Kong/kong/pull/4633)
- :fireworks: **Native support for HTTPS redirects**: Routes have a new
  `https_redirect_status_code` attribute specifying the status code to send
  back to the client if a plain text request was sent to an `https` Route.
  [#4424](https://github.com/Kong/kong/pull/4424)
- The loading of declarative configuration is now done atomically, and with a
  safety check to verify that the new configuration fits in memory.
  [#4579](https://github.com/Kong/kong/pull/4579)
- Schema fields can now be marked as immutable.
  [#4381](https://github.com/Kong/kong/pull/4381)
- Support for loading custom DAO strategies from plugins.
  [#4518](https://github.com/Kong/kong/pull/4518)
- Support for IPv6 to `tcp` and `tls` Routes.
  [#4333](https://github.com/Kong/kong/pull/4333)

##### Configuration

- :fireworks: **Asynchronous router updates**: a new configuration property
  `router_consistency` accepts two possible values: `strict` and `eventual`.
  The former is the default setting and makes router rebuilds highly
  consistent between Nginx workers. It can result in long tail latency if
  frequent Routes and Services updates are expected. The latter helps
  preventing long tail latency issues by instructing Kong to rebuild the router
  asynchronously (with eventual consistency between Nginx workers).
  [#4639](https://github.com/Kong/kong/pull/4639)
- :fireworks: **Database cache warmup**: Kong can now preload entities during
  its initialization. A new configuration property (`db_cache_warmup_entities`)
  was introduced, allowing users to specify which entities should be preloaded.
  DB cache warmup allows for ahead-of-time DNS resolution for Services with a
  hostname. This feature reduces first requests latency, improving the overall
  P99 latency tail.
  [#4565](https://github.com/Kong/kong/pull/4565)
- Improved PostgreSQL connection management: two new configuration properties
  have been added: `pg_max_concurrent_queries` sets the maximum number of
  concurrent queries to the database, and `pg_semaphore_timeout` allows for
  tuning the timeout when acquiring access to a database connection. The
  default behavior remains the same, with no concurrency limitation.
  [#4551](https://github.com/Kong/kong/pull/4551)

##### Admin API

- :fireworks: Add declarative configuration **hash checking** avoiding
  reloading if the configuration has not changed. The `/config` endpoint now
  accepts a `check_hash` query argument. Hash checking only happens if this
  argument's value is set to `1`.
  [#4609](https://github.com/Kong/kong/pull/4609)
- :fireworks: Add a **schema validation endpoint for entities**: a new
  endpoint `/schemas/:entity_name/validate` can be used to validate an instance
  of any entity type in Kong without creating the entity itself.
  [#4413](https://github.com/Kong/kong/pull/4413)
- :fireworks: Add **memory statistics** to the `/status` endpoint. The response
  now includes a `memory` field, which contains the `lua_shared_dicts` and
  `workers_lua_vms` fields with statistics on shared dictionaries and workers
  Lua VM memory usage.
  [#4592](https://github.com/Kong/kong/pull/4592)

##### PDK

- New function `kong.node.get_memory_stats()`. This function returns statistics
  on shared dictionaries and workers Lua VM memory usage, and powers the memory
  statistics newly exposed by the `/status` endpoint.
  [#4632](https://github.com/Kong/kong/pull/4632)

##### Plugins

- :fireworks: **Newly open-sourced plugin**: the HTTP [proxy-cache
  plugin](https://github.com/kong/kong-plugin-proxy-cache) (previously only
  available in Enterprise) is now bundled in Kong.
  [#4650](https://github.com/Kong/kong/pull/4650)
- :fireworks: **Newly open-sourced plugin capabilities**: The
  [request-transformer
  plugin](https://github.com/Kong/kong-plugin-request-transformer) now includes
  capabilities previously only available in Enterprise, among which templating
  and variables interpolation.
  [#4658](https://github.com/Kong/kong/pull/4658)
- Logging plugins: log request TLS version, cipher, and verification status.
  [#4581](https://github.com/Kong/kong/pull/4581)
  [#4626](https://github.com/Kong/kong/pull/4626)
- Plugin development: inheriting from `BasePlugin` is now optional. Avoiding
  the inheritance paradigm improves plugins' performance.
  [#4590](https://github.com/Kong/kong/pull/4590)

### Fixes

##### Core

- Active healthchecks: `http` checks are not performed for `tcp` and `tls`
  Services anymore; only `tcp` healthchecks are performed against such
  Services.
  [#4616](https://github.com/Kong/kong/pull/4616)
- Fix an issue where updates in migrations would not correctly populate default
  values.
  [#4635](https://github.com/Kong/kong/pull/4635)
- Improvements in the reentrancy of Cassandra migrations.
  [#4611](https://github.com/Kong/kong/pull/4611)
- Fix an issue causing the PostgreSQL strategy to not bootstrap the schema when
  using a PostgreSQL account with limited permissions.
  [#4506](https://github.com/Kong/kong/pull/4506)

##### CLI

- Fix `kong db_import` to support inserting entities without specifying a UUID
  for their primary key. Entities with a unique identifier (e.g. `name` for
  Services) can have their primary key omitted.
  [#4657](https://github.com/Kong/kong/pull/4657)
- The `kong migrations [up|finish] -f` commands does not run anymore if there
  are no previously executed migrations.
  [#4617](https://github.com/Kong/kong/pull/4617)

##### Plugins

- ldap-auth: ensure TLS connections are reused.
  [#4620](https://github.com/Kong/kong/pull/4620)
- oauth2: ensured access tokens preserve their `token_expiration` value when
  migrating from previous Kong versions.
  [#4572](https://github.com/Kong/kong/pull/4572)

[Back to TOC](#table-of-contents)

## [1.1.2]

> Released on: 2019/04/24

This is a patch release in the 1.0 series. Being a patch release, it strictly
contains bugfixes. The are no new features or breaking changes.

### Fixes

- core: address issue where field type "record" nested values reset on update
  [#4495](https://github.com/Kong/kong/pull/4495)
- core: correctly manage primary keys of type "foreign"
  [#4429](https://github.com/Kong/kong/pull/4429)
- core: declarative config is not parsed on db-mode anymore
  [#4487](https://github.com/Kong/kong/pull/4487)
  [#4509](https://github.com/Kong/kong/pull/4509)
- db-less: Fixed a problem in Kong balancer timing out.
  [#4534](https://github.com/Kong/kong/pull/4534)
- db-less: Accept declarative config directly in JSON requests.
  [#4527](https://github.com/Kong/kong/pull/4527)
- db-less: do not mis-detect mesh mode
  [#4498](https://github.com/Kong/kong/pull/4498)
- db-less: fix crash when field has same name as entity
  [#4478](https://github.com/Kong/kong/pull/4478)
- basic-auth: ignore password if nil on basic auth credential patch
  [#4470](https://github.com/Kong/kong/pull/4470)
- http-log: Simplify queueing mechanism. Fixed a bug where traces were lost
  in some cases.
  [#4510](https://github.com/Kong/kong/pull/4510)
- request-transformer: validate header values in plugin configuration.
  Thanks, [@rune-chan](https://github.com/rune-chan)!
  [#4512](https://github.com/Kong/kong/pull/4512).
- rate-limiting: added index on rate-limiting metrics.
  Thanks, [@mvanholsteijn](https://github.com/mvanholsteijn)!
  [#4486](https://github.com/Kong/kong/pull/4486)

[Back to TOC](#table-of-contents)

## [1.1.1]

> Released on: 2019/03/28

This release contains a fix for 0.14 Kong clusters using Cassandra to safely
migrate to Kong 1.1.

### Fixes

- Ensure the 0.14 -> 1.1 migration path for Cassandra does not corrupt the
  database schema.
  [#4450](https://github.com/Kong/kong/pull/4450)
- Allow the `kong config init` command to run without a pointing to a prefix
  directory.
  [#4451](https://github.com/Kong/kong/pull/4451)

[Back to TOC](#table-of-contents)

## [1.1.0]

> Released on: 2019/03/27

This release introduces new features such as **Declarative
Configuration**, **DB-less Mode**, **Bulk Database Import**, **Tags**, as well
as **Transparent Proxying**. It contains a large number of other features and
fixes, listed below. Also, the Plugin Development kit also saw a minor
updated, bumped to version 1.1.

This release includes database migrations. Please take a few minutes to read
the [1.1 Upgrade Path](https://github.com/Kong/kong/blob/master/UPGRADE.md)
for more details regarding changes and migrations before planning to upgrade
your Kong cluster.

:large_orange_diamond: **Post-release note (as of 2019/03/28):** an issue has
been found when migrating from a 0.14 Kong cluster to 1.1.0 when running on top
of Cassandra. Kong 1.1.1 has been released to address this issue. Kong clusters
running on top of PostgreSQL are not affected by this issue, and can migrate to
1.1.0 or 1.1.1 safely.

### Additions

##### Core

- :fireworks: Kong can now run **without a database**, using in-memory
  storage only. When running Kong in DB-less mode, entities are loaded via a
  **declarative configuration** file, specified either through Kong's
  configuration file, or uploaded via the Admin API.
  [#4315](https://github.com/Kong/kong/pull/4315)
- :fireworks: **Transparent proxying** - the `service` attribute on
  Routes is now optional; a Route without an assigned Service will
  proxy transparently
  [#4286](https://github.com/Kong/kong/pull/4286)
- Support for **tags** in entities
  [#4275](https://github.com/Kong/kong/pull/4275)
  - Every core entity now adds a `tags` field
- New `protocols` field in the Plugin entity, allowing plugin instances
  to be set for specific protocols only (`http`, `https`, `tcp` or `tls`).
  [#4248](https://github.com/Kong/kong/pull/4248)
  - It filters out plugins during execution according to their `protocols` field
  - It throws an error when trying to associate a Plugin to a Route
    which is not compatible, protocols-wise, or to a Service with no
    compatible routes.

##### Configuration

- New option in `kong.conf`: `database=off` to start Kong without
  a database
- New option in `kong.conf`: `declarative_config=kong.yml` to
  load a YAML file using Kong's new [declarative config
  format](https://discuss.konghq.com/t/rfc-kong-native-declarative-config-format/2719)
- New option in `kong.conf`: `pg_schema` to specify Postgres schema
  to be used
- The Stream subsystem now supports Nginx directive injections
  [#4148](https://github.com/Kong/kong/pull/4148)
  - `nginx_stream_*` (or `KONG_NGINX_STREAM_*` environment variables)
    for injecting entries to the `stream` block
  - `nginx_sproxy_*` (or `KONG_NGINX_SPROXY_*` environment variables)
    for injecting entries to the `server` block inside `stream`

##### CLI

- :fireworks: **Bulk database import** using the same declarative
  configuration format as the in-memory mode, using the new command:
  `kong config db_import kong.yml`. This command upserts all
  entities specified in the given `kong.yml` file in bulk
  [#4284](https://github.com/Kong/kong/pull/4284)
- New command: `kong config init` to generate a template `kong.yml`
  file to get you started
- New command: `kong config parse kong.yml` to verify the syntax of
  the `kong.yml` file before using it
- New option `--wait` in `kong quit` to ease graceful termination when using orchestration tools
  [#4201](https://github.com/Kong/kong/pull/4201)

##### Admin API

- New Admin API endpoint: `/config` to replace the configuration of
  Kong entities entirely, replacing it with the contents of a new
  declarative config file
  - When using the new `database=off` configuration option,
    the Admin API endpoints for entities (such as `/routes` and
    `/services`) are read-only, since the configuration can only
    be updated via `/config`
    [#4308](https://github.com/Kong/kong/pull/4308)
- Admin API endpoints now support searching by tag
  (for example, `/consumers?tags=example_tag`)
  - You can search by multiple tags:
     - `/services?tags=serv1,mobile` to search for services matching tags `serv1` and `mobile`
     - `/services?tags=serv1/serv2` to search for services matching tags `serv1` or `serv2`
- New Admin API endpoint `/tags/` for listing entities by tag: `/tags/example_tag`

##### PDK

- New PDK function: `kong.client.get_protocol` for obtaining the protocol
  in use during the current request
  [#4307](https://github.com/Kong/kong/pull/4307)
- New PDK function: `kong.nginx.get_subsystem`, so plugins can detect whether
  they are running on the HTTP or Stream subsystem
  [#4358](https://github.com/Kong/kong/pull/4358)

##### Plugins

- :fireworks: Support for ACL **authenticated groups**, so that authentication plugins
  that use a 3rd party (other than Kong) to store credentials can benefit
  from using a central ACL plugin to do authorization for them
  [#4013](https://github.com/Kong/kong/pull/4013)
- The Kubernetes Sidecar Injection plugin is now bundled into Kong for a smoother K8s experience
  [#4304](https://github.com/Kong/kong/pull/4304)
- aws-lambda: includes AWS China region.
  Thanks [@wubins](https://github.com/wubins) for the patch!
  [#4176](https://github.com/Kong/kong/pull/4176)

### Changes

##### Dependencies

- The required OpenResty version is still 1.13.6.2, but for a full feature set
  including stream routing and Service Mesh abilities with mutual TLS, Kong's
  [openresty-patches](https://github.com/kong/openresty-patches) must be
  applied (those patches are already bundled with our official distribution
  packages). The openresty-patches bundle was updated in Kong 1.1.0 to include
  the `stream_realip_module` as well.
  Kong in HTTP(S) Gateway scenarios does not require these patches.
  [#4163](https://github.com/Kong/kong/pull/4163)
- Service Mesh abilities require at least OpenSSL version 1.1.1. In our
  official distribution packages, OpenSSL has been bumped to 1.1.1b.
  [#4345](https://github.com/Kong/kong/pull/4345),
  [#4440](https://github.com/Kong/kong/pull/4440)

### Fixes

##### Core

- Resolve hostnames properly during initialization of Cassandra contact points
  [#4296](https://github.com/Kong/kong/pull/4296),
  [#4378](https://github.com/Kong/kong/pull/4378)
- Fix health checks for Targets that need two-level DNS resolution
  (e.g. SRV → A → IP) [#4386](https://github.com/Kong/kong/pull/4386)
- Fix serialization of map types in the Cassandra backend
  [#4383](https://github.com/Kong/kong/pull/4383)
- Fix target cleanup and cascade-delete for Targets
  [#4319](https://github.com/Kong/kong/pull/4319)
- Avoid crash when failing to obtain list of Upstreams
  [#4301](https://github.com/Kong/kong/pull/4301)
- Disallow invalid timeout value of 0ms for attributes in Services
  [#4430](https://github.com/Kong/kong/pull/4430)
- DAO fix for foreign fields used as primary keys
  [#4387](https://github.com/Kong/kong/pull/4387)

##### Admin API

- Proper support for `PUT /{entities}/{entity}/plugins/{plugin}`
  [#4288](https://github.com/Kong/kong/pull/4288)
- Fix Admin API inferencing of map types using form-encoded
  [#4368](https://github.com/Kong/kong/pull/4368)
- Accept UUID-like values in `/consumers?custom_id=`
  [#4435](https://github.com/Kong/kong/pull/4435)

##### Plugins

- basic-auth, ldap-auth, key-auth, jwt, hmac-auth: fixed
  status code for unauthorized requests: they now return HTTP 401
  instead of 403
  [#4238](https://github.com/Kong/kong/pull/4238)
- tcp-log: remove spurious trailing carriage return
  Thanks [@cvuillemez](https://github.com/cvuillemez) for the patch!
  [#4158](https://github.com/Kong/kong/pull/4158)
- jwt: fix `typ` handling for supporting JOSE (JSON Object
  Signature and Validation)
  Thanks [@cdimascio](https://github.com/cdimascio) for the patch!
  [#4256](https://github.com/Kong/kong/pull/4256)
- Fixes to the best-effort auto-converter for legacy plugin schemas
  [#4396](https://github.com/Kong/kong/pull/4396)

[Back to TOC](#table-of-contents)

## [1.0.3]

> Released on: 2019/01/31

This is a patch release addressing several regressions introduced some plugins,
and improving the robustness of our migrations and core components.

### Core

- Improve Cassandra schema consensus logic when running migrations.
  [#4233](https://github.com/Kong/kong/pull/4233)
- Ensure Routes that don't have a `regex_priority` (e.g. if it was removed as
  part of a `PATCH`) don't prevent the router from being built.
  [#4255](https://github.com/Kong/kong/pull/4255)
- Reduce rebuild time of the load balancer by retrieving larger sized pages of
  Target entities.
  [#4206](https://github.com/Kong/kong/pull/4206)
- Ensure schema definitions of Arrays and Sets with `default = {}` are
  JSON-encoded as `[]`.
  [#4257](https://github.com/Kong/kong/pull/4257)

##### Plugins

- request-transformer: fix a regression causing the upstream Host header to be
  unconditionally set to that of the client request (effectively, as if the
  Route had `preserve_host` enabled).
  [#4253](https://github.com/Kong/kong/pull/4253)
- cors: fix a regression that prevented regex origins from being matched.
  Regexes such as `(.*[.])?example\.org` can now be used to match all
  sub-domains, while regexes containing `:` will be evaluated against the
  scheme and port of an origin (i.e.
  `^https?://(.*[.])?example\.org(:8000)?$`).
  [#4261](https://github.com/Kong/kong/pull/4261)
- oauth2: fix a runtime error when using a global token against a plugin
  not configured as global (i.e. with `global_credentials = false`).
  [#4262](https://github.com/Kong/kong/pull/4262)

##### Admin API

- Improve performance of the `PUT` method in auth plugins endpoints (e.g.
  `/consumers/:consumers/basic-auth/:basicauth_credentials`) by preventing
  a unnecessary read-before-write.
  [#4206](https://github.com/Kong/kong/pull/4206)

[Back to TOC](#table-of-contents)

## [1.0.2]

> Released on: 2019/01/18

This is a hotfix release mainly addressing an issue when connecting to the
datastore over TLS (Cassandra and PostgreSQL).

### Fixes

##### Core

- Fix an issue that would prevent Kong from starting when connecting to
  its datastore over TLS. [#4214](https://github.com/Kong/kong/pull/4214)
  [#4218](https://github.com/Kong/kong/pull/4218)
- Ensure plugins added via `PUT` get enabled without requiring a restart.
  [#4220](https://github.com/Kong/kong/pull/4220)

##### Plugins

- zipkin
  - Fix a logging failure when DNS is not resolved.
    [kong-plugin-zipkin@a563f51](https://github.com/Kong/kong-plugin-zipkin/commit/a563f513f943ba0a30f3c69373d9092680a8f670)
  - Avoid sending redundant tags.
    [kong-plugin-zipkin/pull/28](https://github.com/Kong/kong-plugin-zipkin/pull/28)
  - Move `run_on` field to top level plugin schema instead of its config.
    [kong-plugin-zipkin/pull/38](https://github.com/Kong/kong-plugin-zipkin/pull/38)

[Back to TOC](#table-of-contents)

## [1.0.1]

> Released on: 2019/01/16

This is a patch release in the 1.0 series. Being a patch release, it strictly
contains performance improvements and bugfixes. The are no new features or
breaking changes.

:red_circle: **Post-release note (as of 2019/01/17)**: A regression has been
observed with this version, preventing Kong from starting when connecting to
its datastore over TLS. Installing this version is discouraged; consider
upgrading to [1.0.2](#102).

### Changes

##### Core

- :rocket: Assorted changes for warmup time improvements over Kong 1.0.0
  [#4138](https://github.com/kong/kong/issues/4138),
  [#4164](https://github.com/kong/kong/issues/4164),
  [#4178](https://github.com/kong/kong/pull/4178),
  [#4179](https://github.com/kong/kong/pull/4179),
  [#4182](https://github.com/kong/kong/pull/4182)

### Fixes

##### Configuration

- Ensure `lua_ssl_verify_depth` works even when `lua_ssl_trusted_certificate`
  is not set
  [#4165](https://github.com/kong/kong/pull/4165).
  Thanks [@rainest](https://github.com/rainest) for the patch.
- Ensure Kong starts when only a `stream` listener is enabled
  [#4195](https://github.com/kong/kong/pull/4195)
- Ensure Postgres works with non-`public` schemas
  [#4198](https://github.com/kong/kong/pull/4198)

##### Core

- Fix an artifact in upstream migrations where `created_at`
  timestamps would occasionally display fractional values
  [#4183](https://github.com/kong/kong/issues/4183),
  [#4204](https://github.com/kong/kong/pull/4204)
- Fixed issue with HTTP/2 support advertisement
  [#4203](https://github.com/kong/kong/pull/4203)

##### Admin API

- Fixed handling of invalid targets in `/upstreams` endpoints
  for health checks
  [#4132](https://github.com/kong/kong/issues/4132),
  [#4205](https://github.com/kong/kong/pull/4205)
- Fixed the `/plugins/schema/:name` endpoint, as it was failing in
  some cases (e.g. the `datadog` plugin) and producing incorrect
  results in others (e.g. `request-transformer`).
  [#4136](https://github.com/kong/kong/issues/4136),
  [#4137](https://github.com/kong/kong/issues/4137)
  [#4151](https://github.com/kong/kong/pull/4151),
  [#4162](https://github.com/kong/kong/pull/4151)

##### Plugins

- Fix PDK memory leaks in `kong.service.response` and `kong.ctx`
  [#4143](https://github.com/kong/kong/pull/4143),
  [#4172](https://github.com/kong/kong/pull/4172)

[Back to TOC](#table-of-contents)

## [1.0.0]

> Released on: 2018/12/18

This is a major release, introducing new features such as **Service Mesh** and
**Stream Routing** support, as well as a **New Migrations** framework. It also
includes version 1.0.0 of the **Plugin Development Kit**. It contains a large
number of other features and fixes, listed below. Also, all plugins included
with Kong 1.0 are updated to use version 1.0 of the PDK.

As usual, major version upgrades require database migrations and changes to the
Nginx configuration file (if you customized the default template). Please take
a few minutes to read the [1.0 Upgrade
Path](https://github.com/Kong/kong/blob/master/UPGRADE.md) for more details
regarding breaking changes and migrations before planning to upgrade your Kong
cluster.

Being a major version, all entities and concepts that were marked as deprecated
in Kong 0.x are now removed in Kong 1.0. The deprecated features are retained
in [Kong 0.15](#0150), the final entry in the Kong 0.x series, which is being
released simultaneously to Kong 1.0.

### Changes

Kong 1.0 includes all breaking changes from 0.15, as well as the removal
of deprecated concepts.

##### Dependencies

- The required OpenResty version is still 1.13.6.2, but for a full feature set
  including stream routing and Service Mesh abilities with mutual TLS, Kong's
  [openresty-patches](https://github.com/kong/openresty-patches) must be
  applied (those patches are already bundled with our official distribution
  packages). Kong in HTTP(S) Gateway scenarios does not require these patches.
- Service Mesh abilities require at least OpenSSL version 1.1.1. In our
  official distribution packages, OpenSSL has been bumped to 1.1.1.
  [#4005](https://github.com/Kong/kong/pull/4005)

##### Configuration

- :warning: The `custom_plugins` directive is removed (deprecated since 0.14.0,
  July 2018). Use `plugins` instead.
- Modifications must be applied to the Nginx configuration. You are not
  affected by this change if you do not use a custom Nginx template. See the
  [1.0 Upgrade Path](https://github.com/Kong/kong/blob/master/UPGRADE.md) for
  a diff of changes to apply.
- The default value for `cassandra_lb_policy` changed from `RoundRobin` to
  `RequestRoundRobin`. This helps reducing the amount of new connections being
  opened during a request when using the Cassandra strategy.
  [#4004](https://github.com/Kong/kong/pull/4004)

##### Core

- :warning: The **API** entity and related concepts such as the `/apis`
  endpoint, are removed (deprecated since 0.13.0, March 2018). Use **Routes**
  and **Services** instead.
- :warning: The **old DAO** implementation is removed, along with the
  **old schema** validation library (`apis` was the last entity using it).
  Use the new schema format instead in custom plugins.
  To ease the transition of plugins, the plugin loader in 1.0 includes
  a _best-effort_ schema auto-translator, which should be sufficient for many
  plugins.
- Timestamps now bear millisecond precision in their decimal part.
  [#3660](https://github.com/Kong/kong/pull/3660)
- The PDK function `kong.request.get_body` will now return `nil, err, mime`
  when the body is valid JSON but neither an object nor an array.
  [#4063](https://github.com/Kong/kong/pull/4063)

##### CLI

- :warning: The new migrations framework (detailed below) has a different usage
  (and subcommands) compared to its predecessor.
  [#3802](https://github.com/Kong/kong/pull/3802)

##### Admin API

- :warning: In the 0.14.x release, Upstreams, Targets, and Plugins were still
  implemented using the old DAO and Admin API. In 0.15.0 and 1.0.0, all core
  entities use the new `kong.db` DAO, and their endpoints have been upgraded to
  the new Admin API (see below for details).
  [#3689](https://github.com/Kong/kong/pull/3689)
  [#3739](https://github.com/Kong/kong/pull/3739)
  [#3778](https://github.com/Kong/kong/pull/3778)

A summary of the changes introduced in the new Admin API:

- Pagination has been included in all "multi-record" endpoints, and pagination
  control fields are different than in 0.14.x.
- Filtering now happens via URL path changes (`/consumers/x/plugins`) instead
  of querystring fields (`/plugins?consumer_id=x`).
- Array values can't be coerced from comma-separated strings anymore. They must
  now be "proper" JSON values on JSON requests, or use a new syntax on
  form-url-encoded or multipart requests.
- Error messages have been been reworked from the ground up to be more
  consistent, precise and informative.
- The `PUT` method has been reimplemented with idempotent behavior and has
  been added to some entities that didn't have it.

For more details about the new Admin API, please visit the official docs:
https://docs.konghq.com/

##### Plugins

- :warning: The `galileo` plugin has been removed (deprecated since 0.13.0).
  [#3960](https://github.com/Kong/kong/pull/3960)
- :warning: Some internal modules that were occasionally used by plugin authors
  before the introduction of the Plugin Development Kit (PDK) in 0.14.0 are now
  removed:
  - The `kong.tools.ip` module was removed. Use `kong.ip` from the PDK instead.
  - The `kong.tools.public` module was removed. Use the various equivalent
    features from the PDK instead.
  - The `kong.tools.responses` module was removed. Please use
    `kong.response.exit` from the PDK instead. You might want to use
    `kong.log.err` to log internal server errors as well.
  - The `kong.api.crud_helpers` module was removed (deprecated since the
    introduction of the new DAO in 0.13.0). Use `kong.api.endpoints` instead
    if you need to customize the auto-generated endpoints.
- All bundled plugins' schemas and custom entities have been updated to the new
  `kong.db` module, and their APIs have been updated to the new Admin API,
  which is described in the above section.
  [#3766](https://github.com/Kong/kong/pull/3766)
  [#3774](https://github.com/Kong/kong/pull/3774)
  [#3778](https://github.com/Kong/kong/pull/3778)
  [#3839](https://github.com/Kong/kong/pull/3839)
- :warning: All plugins migrations have been converted to the new migration
  framework. Custom plugins must use the new migration framework from 0.15
  onwards.

### Additions

##### :fireworks: Service Mesh and Stream Routes

Kong's Service Mesh support resulted in a number of additions to Kong's
configuration, Admin API, and plugins that deserve their own section in
this changelog.

- **Support for TCP & TLS Stream Routes** via the new `stream_listen` config
  option. [#4009](https://github.com/Kong/kong/pull/4009)
- A new `origins` config property allows overriding hosts from Kong.
  [#3679](https://github.com/Kong/kong/pull/3679)
- A `transparent` suffix added to stream listeners allows for setting up a
  dynamic Service Mesh with `iptables`.
  [#3884](https://github.com/Kong/kong/pull/3884)
- Kong instances can now create a shared internal Certificate Authority, which
  is used for Service Mesh TLS traffic.
  [#3906](https://github.com/Kong/kong/pull/3906)
  [#3861](https://github.com/Kong/kong/pull/3861)
- Plugins get a new `run_on` field to control how they behave in a Service Mesh
  environment.
  [#3930](https://github.com/Kong/kong/pull/3930)
  [#4066](https://github.com/Kong/kong/pull/4066)
- There is a new phase called `preread`. This is where stream traffic routing
  is done.

##### Configuration

- A new `dns_valid_ttl` property can be set to forcefully override the TTL
  value of all resolved DNS records.
  [#3730](https://github.com/Kong/kong/pull/3730)
- A new `pg_timeout` property can be set to configure the timeout of PostgreSQL
  connections. [#3808](https://github.com/Kong/kong/pull/3808)
- `upstream_keepalive` can now be disabled when set to 0.
  Thanks [@pryorda](https://github.com/pryorda) for the patch.
  [#3716](https://github.com/Kong/kong/pull/3716)
- The new `transparent` suffix also applies to the `proxy_listen` directive.

##### CLI

- :fireworks: **New migrations framework**. This new implementation supports
  no-downtime, Blue/Green migrations paths that will help sustain Kong 1.0's
  stability. It brings a considerable number of other improvements, such as new
  commands, better support for automation, improved CLI logging, and many
  more. Additionally, this new framework alleviates the old limitation around
  multiple nodes running concurrent migrations. See the related PR for a
  complete list of improvements.
  [#3802](https://github.com/Kong/kong/pull/3802)

##### Core

- :fireworks: **Support for TLS 1.3**. The support for OpenSSL 1.1.1 (bumped in our
  official distribution packages) not only enabled Service Mesh features, but
  also unlocks support for the latest version of the TLS protocol.
- :fireworks: **Support for HTTPS in active healthchecks**.
  [#3815](https://github.com/Kong/kong/pull/3815)
- :fireworks: Improved router rebuilds resiliency by reducing database accesses
  in high concurrency scenarios.
  [#3782](https://github.com/Kong/kong/pull/3782)
- :fireworks: Significant performance improvements in the core's plugins
  runloop. [#3794](https://github.com/Kong/kong/pull/3794)
- PDK improvements:
  - New `kong.node` module. [#3826](https://github.com/Kong/kong/pull/3826)
  - New functions `kong.response.get_path_with_query()` and
    `kong.request.get_start_time()`.
    [#3842](https://github.com/Kong/kong/pull/3842)
  - Getters and setters for Service, Route, Consumer, and Credential.
    [#3916](https://github.com/Kong/kong/pull/3916)
  - `kong.response.get_source()` returns `error` on nginx-produced errors.
    [#4006](https://github.com/Kong/kong/pull/4006)
  - `kong.response.exit()` can be used in the `header_filter` phase, but only
    without a body. [#4039](https://github.com/Kong/kong/pull/4039)
- Schema improvements:
  - New field validators: `distinct`, `ne`, `is_regex`, `contains`, `gt`.
  - Adding a new field which has a default value to a schema no longer requires
    a migration.
    [#3756](https://github.com/Kong/kong/pull/3756)

##### Admin API

- :fireworks: **Routes now have a `name` field (like Services)**.
  [#3764](https://github.com/Kong/kong/pull/3764)
- Multipart parsing support. [#3776](https://github.com/Kong/kong/pull/3776)
- Admin API errors expose the name of the current strategy.
  [#3612](https://github.com/Kong/kong/pull/3612)

##### Plugins

- :fireworks: aws-lambda: **Support for Lambda Proxy Integration** with the new
  `is_proxy_integration` property.
  Thanks [@aloisbarreras](https://github.com/aloisbarreras) for the patch!
  [#3427](https://github.com/Kong/kong/pull/3427/).
- http-log: Support for buffering logging messages in a configurable logging
  queue. [#3604](https://github.com/Kong/kong/pull/3604)
- Most plugins' logic has been rewritten with the PDK instead of using internal
  Kong functions or ngx_lua APIs.

### Fixes

##### Core

- Fix an issue which would insert an extra `/` in the upstream URL when the
  request path was longer than the configured Route's `path` attribute.
  [#3780](https://github.com/kong/kong/pull/3780)
- Ensure better backwards-compatibility between the new DAO and existing core
  runloop code regarding null values.
  [#3772](https://github.com/Kong/kong/pull/3772)
  [#3710](https://github.com/Kong/kong/pull/3710)
- Ensure support for Datastax Enterprise 6.x. Thanks
  [@gchristidis](https://github.com/gchristidis) for the patch!
  [#3873](https://github.com/Kong/kong/pull/3873)
- Various issues with the PostgreSQL DAO strategy were addressed.
- Various issues related to the new schema library bundled with the new DAO
  were addressed.
- PDK improvements:
    - `kong.request.get_path()` and other functions now properly handle cases
      when `$request_uri` is nil.
      [#3842](https://github.com/Kong/kong/pull/3842)

##### Admin API

- Ensure the `/certificates` endpoints properly returns all SNIs configured on
  a given certificate. [#3722](https://github.com/Kong/kong/pull/3722)
- Ensure the `upstreams/:upstream/targets/...` endpoints returns an empty JSON
  array (`[]`) instead of an empty object (`{}`) when no targets exist.
  [#4058](https://github.com/Kong/kong/pull/4058)
- Improved inferring of arguments with `application/x-www-form-urlencoded`.
  [#3770](https://github.com/Kong/kong/pull/3770)
- Fix the handling of defaults values in some cases when using `PATCH`.
  [#3910](https://github.com/Kong/kong/pull/3910)

##### Plugins

- cors:
  - Ensure `Vary: Origin` is set when `config.credentials` is enabled.
    Thanks [@marckhouzam](https://github.com/marckhouzam) for the patch!
    [#3765](https://github.com/Kong/kong/pull/3765)
  - Return HTTP 200 instead of 204 for preflight requests. Thanks
    [@aslafy-z](https://github.com/aslafy-z) for the patch!
    [#4029](https://github.com/Kong/kong/pull/4029)
  - Ensure request origins specified as flat strings are safely validated.
    [#3872](https://github.com/Kong/kong/pull/3872)
- acl: Minor performance improvements by ensuring proper caching of computed
  values.
  [#4040](https://github.com/Kong/kong/pull/4040)
- correlation-id: Prevent an error to be thrown when the access phase was
  skipped, such as on nginx-produced errors.
  [#4006](https://github.com/Kong/kong/issues/4006)
- aws-lambda: When the client uses HTTP/2, strip response headers that are
  disallowed by the protocols.
  [#4032](https://github.com/Kong/kong/pull/4032)
- rate-limiting & response-ratelimiting: Improve efficiency by avoiding
  unnecessary Redis `SELECT` operations.
  [#3973](https://github.com/Kong/kong/pull/3973)

[Back to TOC](#table-of-contents)

## [0.15.0]

> Released on: 2018/12/18

This is the last release in the 0.x series, giving users one last chance to
upgrade while still using some of the options and concepts that were marked as
deprecated in Kong 0.x and were removed in Kong 1.0.

For a list of additions and fixes in Kong 0.15, see the [1.0.0](#100)
changelog. This release includes all new features included in 1.0 (Service
Mesh, Stream Routes and New Migrations), but unlike Kong 1.0, it retains a lot
of the deprecated functionality, like the **API** entity, around. Still, Kong
0.15 does have a number of breaking changes related to functionality that has
changed since version 0.14 (see below).

If you are starting with Kong, we recommend you to use 1.0.0 instead of this
release.

If you are already using Kong 0.14, our recommendation is to plan to move to
1.0 -- see the [1.0 Upgrade
Path](https://github.com/kong/kong/blob/master/UPGRADE.md) document for
details. Upgrading to 0.15.0 is only recommended if you can't do away with the
deprecated features but you need some fixes or new features right now.

### Changes

##### Dependencies

- The required OpenResty version is still 1.13.6.2, but for a full feature set
  including stream routing and Service Mesh abilities with mutual TLS, Kong's
  [openresty-patches](https://github.com/kong/openresty-patches) must be
  applied (those patches are already bundled with our official distribution
  packages). Kong in HTTP(S) Gateway scenarios does not require these patches.
- Service Mesh abilities require at least OpenSSL version 1.1.1. In our
  official distribution packages, OpenSSL has been bumped to 1.1.1.
  [#4005](https://github.com/Kong/kong/pull/4005)

##### Configuration

- The default value for `cassandra_lb_policy` changed from `RoundRobin` to
  `RequestRoundRobin`. This helps reducing the amount of new connections being
  opened during a request when using the Cassandra strategy.
  [#4004](https://github.com/Kong/kong/pull/4004)

##### Core

- Timestamps now bear millisecond precision in their decimal part.
  [#3660](https://github.com/Kong/kong/pull/3660)
- The PDK function `kong.request.get_body` will now return `nil, err, mime`
  when the body is valid JSON but neither an object nor an array.
  [#4063](https://github.com/Kong/kong/pull/4063)

##### CLI

- :warning: The new migrations framework (detailed in the [1.0.0
  changelog](#100)) has a different usage (and subcommands) compared to its
  predecessor.
  [#3802](https://github.com/Kong/kong/pull/3802)

##### Admin API

- :warning: In the 0.14.x release, Upstreams, Targets, and Plugins were still
  implemented using the old DAO and Admin API. In 0.15.0 and 1.0.0, all core
  entities use the new `kong.db` DAO, and their endpoints have been upgraded to
  the new Admin API (see below for details).
  [#3689](https://github.com/Kong/kong/pull/3689)
  [#3739](https://github.com/Kong/kong/pull/3739)
  [#3778](https://github.com/Kong/kong/pull/3778)

A summary of the changes introduced in the new Admin API:

- Pagination has been included in all "multi-record" endpoints, and pagination
  control fields are different than in 0.14.x.
- Filtering now happens via URL path changes (`/consumers/x/plugins`) instead
  of querystring fields (`/plugins?consumer_id=x`).
- Array values can't be coherced from comma-separated strings. They must be
  "proper" JSON values on JSON requests, or use a new syntax on
  form-url-encoded or multipart requests.
- Error messages have been been reworked from the ground up to be more
  consistent, precise and informative.
- The `PUT` method has been reimplemented with idempotent behavior and has
  been added to some entities that didn't have it.

For more details about the new Admin API, please visit the official docs:
https://docs.konghq.com/

##### Plugins

- All bundled plugins' schemas and custom entities have been updated to the new
  `kong.db` module, and their APIs have been updated to the new Admin API,
  which is described in the above section.
  [#3766](https://github.com/Kong/kong/pull/3766)
  [#3774](https://github.com/Kong/kong/pull/3774)
  [#3778](https://github.com/Kong/kong/pull/3778)
  [#3839](https://github.com/Kong/kong/pull/3839)
- :warning: All plugins migrations have been converted to the new migration
  framework. Custom plugins must use the new migration framework from 0.15
  onwards.

### Additions

Kong 0.15.0 contains the same additions as 1.0.0. See the [1.0.0
changelog](#100) for a complete list.

### Fixes

Kong 0.15.0 contains the same fixes as 1.0.0. See the [1.0.0 changelog](#100)
for a complete list.

[Back to TOC](#table-of-contents)

## [0.14.1]

> Released on: 2018/08/21

### Additions

##### Plugins

- jwt: Support for tokens signed with HS384 and HS512.
  Thanks [@kepkin](https://github.com/kepkin) for the patch.
  [#3589](https://github.com/Kong/kong/pull/3589)
- acl: Add a new `hide_groups_header` configuration option. If enabled, this
  option prevents the plugin from injecting the `X-Consumer-Groups` header
  into the upstream request.
  Thanks [@jeremyjpj0916](https://github.com/jeremyjpj0916) for the patch!
  [#3703](https://github.com/Kong/kong/pull/3703)

### Fixes

##### Core

- Prevent some plugins from breaking in subtle ways when manipulating some
  entities and their attributes. An example of such breaking behavior could be
  observed when Kong was wrongly injecting `X-Consumer-Username: userdata:
  NULL` in upstream requests headers, instead of not injecting this header at
  all.
  [#3714](https://github.com/Kong/kong/pull/3714)
- Fix an issue which, in some cases, prevented the use of Kong with Cassandra
  in environments where DNS load-balancing is in effect for contact points
  provided as hostnames (e.g. Kubernetes with `cassandra_contact_points =
  cassandra`).
  [#3693](https://github.com/Kong/kong/pull/3693)
- Fix an issue which prevented the use of UNIX domain sockets in some logging
  plugins, and custom plugins making use of such sockets.
  Thanks [@rucciva](https://github.com/rucciva) for the patch.
  [#3633](https://github.com/Kong/kong/pull/3633)
- Avoid logging false-negative error messages related to worker events.
  [#3692](https://github.com/Kong/kong/pull/3692)

##### CLI

- Database connectivity errors are properly prefixed with the database name
  again (e.g. `[postgres]`).
  [#3648](https://github.com/Kong/kong/pull/3648)

##### Plugins

- zipkin
  - Allow usage of the plugin with the deprecated "API" entity, and introduce
    a new `kong.api` tag.
    [kong-plugin-zipkin/commit/4a645e9](https://github.com/Kong/kong-plugin-zipkin/commit/4a645e940e560f2e50567e0360b5df3b38f74853)
  - Properly report the `kong.credential` tag.
    [kong-plugin-zipkin/commit/c627c36](https://github.com/Kong/kong-plugin-zipkin/commit/c627c36402c9a14cc48011baa773f4ee08efafcf)
  - Ensure the plugin does not throw errors when no Route was matched.
    [kong-plugin-zipkin#19](https://github.com/Kong/kong-plugin-zipkin/issues/19)
- basic-auth: Passwords with whitespaces are not trimmed anymore.
  Thanks [@aloisbarreras](https://github.com/aloisbarreras) for the patch.
  [#3650](https://github.com/Kong/kong/pull/3650)
- hmac-auth: Ensure backward compatibility for clients generating signatures
  without the request's querystring, as is the case for Kong versions prior to
  0.14.0, which broke this behavior. Users of this plugin on previous versions
  of Kong can now safely upgrade to the 0.14 family.
  Thanks [@mlehner616](https://github.com/mlehner616) for the patch!
  [#3699](https://github.com/Kong/kong/pull/3699)
- ldap-auth
    - Set the WWW-Authenticate header authentication scheme accordingly with
      the `conf.header_type` property, which allows browsers to show the
      authentication popup automatically. Thanks
      [@francois-maillard](https://github.com/francois-maillard) for the patch.
      [#3656](https://github.com/Kong/kong/pull/3656)
    - Invalid authentication attempts do not block subsequent valid attempts
      anymore.
      [#3677](https://github.com/Kong/kong/pull/3677)

[Back to TOC](#table-of-contents)

## [0.14.0] - 2018/07/05

This release introduces the first version of the **Plugin Development Kit**: a
Lua SDK, comprised of a set of functions to ease the development of
custom plugins.

Additionally, it contains several major improvements consolidating Kong's
feature set and flexibility, such as the support for `PUT` endpoints on the
Admin API for idempotent workflows, the execution of plugins during
Nginx-produced errors, and the injection of **Nginx directives** without having
to rely on the custom Nginx configuration pattern!

Finally, new bundled plugins allow Kong to better integrate with **Cloud
Native** environments, such as Zipkin and Prometheus.

As usual, major version upgrades require database migrations and changes to the
Nginx configuration file (if you customized the default template). Please take
a few minutes to read the [0.14 Upgrade
Path](https://github.com/Kong/kong/blob/master/UPGRADE.md#upgrade-to-014x) for
more details regarding breaking changes and migrations before planning to
upgrade your Kong cluster.

### Breaking Changes

##### Dependencies

- :warning: The required OpenResty version has been bumped to 1.13.6.2. If you
  are installing Kong from one of our distribution packages, you are not
  affected by this change.
  [#3498](https://github.com/Kong/kong/pull/3498)
- :warning: Support for PostgreSQL 9.4 (deprecated in 0.12.0) is now dropped.
  [#3490](https://github.com/Kong/kong/pull/3490)
- :warning: Support for Cassandra 2.1 (deprecated in 0.12.0) is now dropped.
  [#3490](https://github.com/Kong/kong/pull/3490)

##### Configuration

- :warning: The `server_tokens` and `latency_tokens` configuration properties
  have been removed. Instead, a new `headers` configuration properties replaces
  them and allows for more granular settings of injected headers (e.g.
  `Server`, `Via`, `X-Kong-*-Latency`, etc...).
  [#3300](https://github.com/Kong/kong/pull/3300)
- :warning: New required `lua_shared_dict` entries must be added to the Nginx
  configuration. You are not affected by this change if you do not use a custom
  Nginx template.
  [#3557](https://github.com/Kong/kong/pull/3557)
- :warning: Other important modifications must be applied to the Nginx
  configuration. You are not affected by this change if you do not use a custom
  Nginx template.
  [#3533](https://github.com/Kong/kong/pull/3533)

##### Plugins

- :warning: The Runscope plugin has been dropped, based on the EoL announcement
  made by Runscope about their Traffic Inspector product.
  [#3495](https://github.com/Kong/kong/pull/3495)

##### Admin API

- :warning: The SSL Certificates and SNI entities have moved to the new DAO
  implementation. As such, the `/certificates` and `/snis` endpoints have
  received notable usability improvements, but suffer from a few breaking
  changes.
  [#3386](https://github.com/Kong/kong/pull/3386)
- :warning: The Consumers entity has moved to the new DAO implementation. As
  such, the `/consumers` endpoint has received notable usability improvements,
  but suffers from a few breaking changes.
  [#3437](https://github.com/Kong/kong/pull/3437)

### Changes

##### Configuration

- The default value of `db_cache_ttl` is now `0` (disabled). Now that our level
  of confidence around the new caching mechanism introduced in 0.11.0 is high
  enough, we consider `0` (no TTL) to be an appropriate default for production
  environments, as it offers a smoother cache consumption behavior and reduces
  database pressure.
  [#3492](https://github.com/Kong/kong/pull/3492)

##### Core

- :fireworks: Serve stale data from the database cache when the datastore
  cannot be reached. Such stale items are "resurrected" for `db_resurrect_ttl`
  seconds (see configuration section).
  [#3579](https://github.com/Kong/kong/pull/3579)
- Reduce LRU churning in the database cache against some workloads.
  [#3550](https://github.com/Kong/kong/pull/3550)

### Additions

##### Configuration

- :fireworks: **Support for injecting Nginx directives via configuration
  properties** (in the `kong.conf` file or via environment variables)! This new
  way of customizing the Nginx configuration should render obsolete the old way
  of maintaining a custom Nginx template in most cases!
  [#3530](https://github.com/Kong/kong/pull/3530)
- :fireworks: **Support for selectively disabling bundled plugins**. A new
  `plugins` configuration property is introduced, and is used to specify which
  plugins should be loaded by the node. Custom plugins should now be specified
  in this new property, and the `custom_plugins` property is **deprecated**.
  If desired, Kong administrators can specify a minimal set of plugins to load
  (instead of the default, bundled plugins), and **improve P99 latency**
  thanks to the resulting decrease in database traffic.
  [#3387](https://github.com/Kong/kong/pull/3387)
- The new `headers` configuration property allows for specifying the injection
  of a new header: `X-Kong-Upstream-Status`. When enabled, Kong will inject
  this header containing the HTTP status code of the upstream response in the
  client response. This is particularly useful for clients to distinguish
  upstream statuses upon rewriting of the response by Kong.
  [#3263](https://github.com/Kong/kong/pull/3263)
- A new `db_resurrect_ttl` configuration property can be set to customize
  the amount of time stale data can be resurrected for when it cannot be
  refreshed. Defaults to 30 seconds.
  [#3579](https://github.com/Kong/kong/pull/3579)
- Two new Cassandra load balancing policies are available: `RequestRoundRobin`
  and `RequestDCAwareRoundRobin`. Both policies guarantee that the same peer
  will be reused across several queries during the lifetime of a request, thus
  guaranteeing no new connection will be opened against a peer during this
  request.
  [#3545](https://github.com/Kong/kong/pull/3545)

##### Core

- :fireworks: **Execute plugins on Nginx-produced errors.** Now, when Nginx
  produces a 4xx error (upon invalid requests) or 5xx (upon failure from the
  load balancer to connect to a Service), Kong will execute the response phases
  of its plugins (`header_filter`, `body_filter`, `log`). As such, Kong logging
  plugins are not blind to such Nginx-produced errors anymore, and will start
  properly reporting them. Plugins should be built defensively against cases
  where their `rewrite` or `access` phases were not executed.
  [#3533](https://github.com/Kong/kong/pull/3533)
- :fireworks: **Support for cookie-based load balancing!**
  [#3472](https://github.com/Kong/kong/pull/3472)

##### Plugins

- :fireworks: **Introduction of the Plugin Development Kit!** A set of Lua
  functions and variables that will greatly ease and speed up the task of
  developing custom plugins.
  The Plugin Development Kit (PDK) allows the retrieval and manipulation of the
  request and response objects, as well as interacting with various core
  components (e.g. logging, load balancing, DAO, etc...) without having to rely
  on OpenResty functions, and with the guarantee of their forward-compatibility
  with future versions of Kong.
  [#3556](https://github.com/Kong/kong/pull/3556)
- :fireworks: **New bundled plugin: Zipkin**! This plugin allows Kong to sample
  traces and report them to a running Zipkin instance.
  (See: https://github.com/Kong/kong-plugin-zipkin)
  [#3434](https://github.com/Kong/kong/pull/3434)
- :fireworks: **New bundled plugin: Prometheus**! This plugin allows Kong to
  expose metrics in the Prometheus Exposition format. Available metrics include
  HTTP status codes, latencies histogram, bandwidth, and more...
  (See: https://github.com/Kong/kong-plugin-prometheus)
  [#3547](https://github.com/Kong/kong/pull/3547)
- :fireworks: **New bundled plugin: Azure Functions**! This plugin can be used
  to invoke [Microsoft Azure
  Functions](https://azure.microsoft.com/en-us/services/functions/), similarly
  to the already existing AWS Lambda and OpenWhisk plugins.
  (See: https://github.com/Kong/kong-plugin-azure-functions)
  [#3428](https://github.com/Kong/kong/pull/3428)
- :fireworks: **New bundled plugin: Serverless Functions**! Dynamically run Lua
  without having to write a full-fledged plugin. Lua code snippets can be
  uploaded via the Admin API and be executed during Kong's `access` phase.
  (See: https://github.com/Kong/kong-plugin-serverless-functions)
  [#3551](https://github.com/Kong/kong/pull/3551)
- jwt: Support for limiting the allowed expiration period of JWT tokens. A new
  `config.maximum_expiration` property can be set to indicate the maximum
  number of seconds the `exp` claim may be ahead in the future.
  Thanks [@mvanholsteijn](https://github.com/mvanholsteijn) for the patch!
  [#3331](https://github.com/Kong/kong/pull/3331)
- aws-lambda: Add `us-gov-west-1` to the list of allowed regions.
  [#3529](https://github.com/Kong/kong/pull/3529)

##### Admin API

- :fireworks: Support for `PUT` in new endpoints (e.g. `/services/{id or
  name}`, `/routes/{id}`, `/consumers/{id or username}`), allowing the
  development of idempotent configuration workflows when scripting the Admin
  API.
  [#3416](https://github.com/Kong/kong/pull/3416)
- Support for `PATCH` and `DELETE` on the `/services/{name}`,
  `/consumers/{username}`, and `/snis/{name}` endpoints.
  [#3416](https://github.com/Kong/kong/pull/3416)

### Fixes

##### Configuration

- Properly support IPv6 addresses in `proxy_listen` and `admin_listen`
  configuration properties.
  [#3508](https://github.com/Kong/kong/pull/3508)

##### Core

- IPv6 nameservers with a scope are now ignored by the DNS resolver.
  [#3478](https://github.com/Kong/kong/pull/3478)
- SRV records without a port number now returns the default port instead of
  `0`.
  [#3478](https://github.com/Kong/kong/pull/3478)
- Ensure DNS-based round robin load balancing starts at a randomized position
  to prevent all Nginx workers from starting with the same peer.
  [#3478](https://github.com/Kong/kong/pull/3478)
- Properly report timeouts in passive health checks. Previously, connection
  timeouts were counted as `tcp_failures`, and upstream timeouts were ignored.
  Health check users should ensure that their `timeout` settings reflect their
  intended behavior.
  [#3539](https://github.com/Kong/kong/pull/3539)
- Ensure active health check probe requests send the `Host` header.
  [#3496](https://github.com/Kong/kong/pull/3496)
- Overall, more reliable health checks healthiness counters behavior.
  [#3496](https://github.com/Kong/kong/pull/3496)
- Do not set `Content-Type` headers on HTTP 204 No Content responses.
  [#3351](https://github.com/Kong/kong/pull/3351)
- Ensure the PostgreSQL connector of the new DAO (used by Services, Routes,
  Consumers, and SSL certs/SNIs) is now fully re-entrant and properly behaves
  in busy workloads (e.g. scripting requests to the Admin API).
  [#3423](https://github.com/Kong/kong/pull/3423)
- Properly route HTTP/1.0 requests without a Host header when using the old
  deprecated "API" entity.
  [#3438](https://github.com/Kong/kong/pull/3438)
- Ensure that all Kong-produced errors respect the `headers` configuration
  setting (previously `server_tokens`) and do not include the `Server` header
  if not configured.
  [#3511](https://github.com/Kong/kong/pull/3511)
- Harden an existing Cassandra migration.
  [#3532](https://github.com/Kong/kong/pull/3532)
- Prevent the load balancer from needlessly rebuilding its state when creating
  Targets.
  [#3477](https://github.com/Kong/kong/pull/3477)
- Prevent some harmless error logs to be printed during startup when
  initialization takes more than a few seconds.
  [#3443](https://github.com/Kong/kong/pull/3443)

##### Plugins

- hmac: Ensure that empty request bodies do not pass validation if there is no
  digest header.
  Thanks [@mvanholsteijn](https://github.com/mvanholsteijn) for the patch!
  [#3347](https://github.com/Kong/kong/pull/3347)
- response-transformer: Prevent the plugin from throwing an error when its
  `access` handler did not get a chance to run (e.g. on short-circuited,
  unauthorized requests).
  [#3524](https://github.com/Kong/kong/pull/3524)
- aws-lambda: Ensure logging plugins subsequently run when this plugin
  terminates.
  [#3512](https://github.com/Kong/kong/pull/3512)
- request-termination: Ensure logging plugins subsequently run when this plugin
  terminates.
  [#3513](https://github.com/Kong/kong/pull/3513)

##### Admin API

- Requests to `/healthy` and `/unhealthy` endpoints for upstream health checks
  now properly propagate the new state to other nodes of a Kong cluster.
  [#3464](https://github.com/Kong/kong/pull/3464)
- Do not produce an HTTP 500 error when POST-ing to `/services` with an empty
  `url` argument.
  [#3452](https://github.com/Kong/kong/pull/3452)
- Ensure foreign keys are required when creating child entities (e.g.
  `service.id` when creating a Route). Previously some rows could have an empty
  `service_id` field.
  [#3548](https://github.com/Kong/kong/pull/3548)
- Better type inference in new endpoints (e.g. `/services`, `/routes`,
  `/consumers`) when using `application/x-www-form-urlencoded` MIME type.
  [#3416](https://github.com/Kong/kong/pull/3416)

[Back to TOC](#table-of-contents)

## [0.13.1] - 2018/04/23

This release contains numerous bug fixes and a few convenience features.
Notably, a best-effort/backwards-compatible approach is followed to resolve
`no memory` errors caused by the fragmentation of shared memory between the
core and plugins.

### Added

##### Core

- Cache misses are now stored in a separate shared memory zone from hits if
  such a zone is defined. This reduces cache turnover and can increase the
  cache hit ratio quite considerably.
  Users with a custom Nginx template are advised to define such a zone to
  benefit from this behavior:
  `lua_shared_dict kong_db_cache_miss 12m;`.
- We now ensure that the Cassandra or PostgreSQL instance Kong is connecting
  to falls within the supported version range. Deprecated versions result in
  warning logs. As a reminder, Kong 0.13.x supports Cassandra 2.2+,
  and PostgreSQL 9.5+. Cassandra 2.1 and PostgreSQL 9.4 are supported, but
  deprecated.
  [#3310](https://github.com/Kong/kong/pull/3310)
- HTTP 494 errors thrown by Nginx are now caught by Kong and produce a native,
  Kong-friendly response.
  Thanks [@ti-mo](https://github.com/ti-mo) for the contribution!
  [#3112](https://github.com/Kong/kong/pull/3112)

##### CLI

- Report errors when compiling custom Nginx templates.
  [#3294](https://github.com/Kong/kong/pull/3294)

##### Admin API

- Friendlier behavior of Routes schema validation: PATCH requests can be made
  without specifying all three of `methods`, `hosts`, or `paths` if at least
  one of the three is specified in the body.
  [#3364](https://github.com/Kong/kong/pull/3364)

##### Plugins

- jwt: Support for identity providers using JWKS by ensuring the
  `config.key_claim_name` values is looked for in the token header.
  Thanks [@brycehemme](https://github.com/brycehemme) for the contribution!
  [#3313](https://github.com/Kong/kong/pull/3313)
- basic-auth: Allow specifying empty passwords.
  Thanks [@zhouzhuojie](https://github.com/zhouzhuojie) and
  [@perryao](https://github.com/perryao) for the contributions!
  [#3243](https://github.com/Kong/kong/pull/3243)

### Fixed

##### Core

- Numerous users have reported `no memory` errors which were caused by
  circumstantial memory fragmentation. Such errors, while still possible if
  plugin authors are not careful, should now mostly be addressed.
  [#3311](https://github.com/Kong/kong/pull/3311)

  **If you are using a custom Nginx template, be sure to define the following
  shared memory zones to benefit from these fixes**:

  ```
  lua_shared_dict kong_db_cache_miss 12m;
  lua_shared_dict kong_rate_limiting_counters 12m;
  ```

##### CLI

- Redirect Nginx's stdout and stderr output to `kong start` when
  `nginx_daemon` is enabled (such as when using the Kong Docker image). This
  also prevents growing log files when Nginx redirects logs to `/dev/stdout`
  and `/dev/stderr` but `nginx_daemon` is disabled.
  [#3297](https://github.com/Kong/kong/pull/3297)

##### Admin API

- Set a Service's `port` to `443` when the `url` convenience parameter uses
  the `https://` scheme.
  [#3358](https://github.com/Kong/kong/pull/3358)
- Ensure PATCH requests do not return an error when un-setting foreign key
  fields with JSON `null`.
  [#3355](https://github.com/Kong/kong/pull/3355)
- Ensure the `/plugin/schema/:name` endpoint does not corrupt plugins' schemas.
  [#3348](https://github.com/Kong/kong/pull/3348)
- Properly URL-decode path segments of plugins endpoints accepting spaces
  (e.g. `/consumers/<consumer>/basic-auth/John%20Doe/`).
  [#3250](https://github.com/Kong/kong/pull/3250)
- Properly serialize boolean filtering values when using Cassandra.
  [#3362](https://github.com/Kong/kong/pull/3362)

##### Plugins

- rate-limiting/response-rate-limiting:
  - If defined in the Nginx configuration, will use a dedicated
    `lua_shared_dict` instead of using the `kong_cache` shared memory zone.
    This prevents memory fragmentation issues resulting in `no memory` errors
    observed by numerous users. Users with a custom Nginx template are advised
    to define such a zone to benefit from this fix:
    `lua_shared_dict kong_rate_limiting_counters 12m;`.
    [#3311](https://github.com/Kong/kong/pull/3311)
  - When using the Redis strategy, ensure the correct Redis database is
    selected. This issue could occur when several request and response
    rate-limiting were configured using different Redis databases.
    Thanks [@mengskysama](https://github.com/mengskysama) for the patch!
    [#3293](https://github.com/Kong/kong/pull/3293)
- key-auth: Respect request MIME type when re-encoding the request body
  if both `config.key_in_body` and `config.hide_credentials` are enabled.
  Thanks [@p0pr0ck5](https://github.com/p0pr0ck5) for the patch!
  [#3213](https://github.com/Kong/kong/pull/3213)
- oauth2: Return HTTP 400 on invalid `scope` type.
  Thanks [@Gman98ish](https://github.com/Gman98ish) for the patch!
  [#3206](https://github.com/Kong/kong/pull/3206)
- ldap-auth: Ensure the plugin does not throw errors when configured as a
  global plugin.
  [#3354](https://github.com/Kong/kong/pull/3354)
- hmac-auth: Verify signature against non-normalized (`$request_uri`) request
  line (instead of `$uri`).
  [#3339](https://github.com/Kong/kong/pull/3339)
- aws-lambda: Fix a typo in upstream headers sent to the function. We now
  properly send the `X-Amz-Log-Type` header.
  [#3398](https://github.com/Kong/kong/pull/3398)

[Back to TOC](#table-of-contents)

## [0.13.0] - 2018/03/22

This release introduces two new core entities that will improve the way you
configure Kong: **Routes** & **Services**. Those entities replace the "API"
entity and simplify the setup of non-naive use-cases by providing better
separation of concerns and allowing for plugins to be applied to specific
**endpoints**.

As usual, major version upgrades require database migrations and changes to
the Nginx configuration file (if you customized the default template).
Please take a few minutes to read the [0.13 Upgrade
Path](https://github.com/Kong/kong/blob/master/UPGRADE.md#upgrade-to-013x) for
more details regarding breaking changes and migrations before planning to
upgrade your Kong cluster.

### Breaking Changes

##### Configuration

- :warning: The `proxy_listen` and `admin_listen` configuration values have a
  new syntax. This syntax is more aligned with that of NGINX and is more
  powerful while also simpler. As a result, the following configuration values
  have been removed because superfluous: `ssl`, `admin_ssl`, `http2`,
  `admin_http2`, `proxy_listen_ssl`, and `admin_listen_ssl`.
  [#3147](https://github.com/Kong/kong/pull/3147)

##### Plugins

- :warning: galileo: As part of the Galileo deprecation path, the galileo
  plugin is not enabled by default anymore, although still bundled with 0.13.
  Users are advised to stop using the plugin, but for the time being can keep
  enabling it by adding it to the `custom_plugin` configuration value.
  [#3233](https://github.com/Kong/kong/pull/3233)
- :warning: rate-limiting (Cassandra): The default migration for including
  Routes and Services in plugins will remove and re-create the Cassandra
  rate-limiting counters table. This means that users that were rate-limited
  because of excessive API consumption will be able to consume the API until
  they reach their limit again. There is no such data deletion in PostgreSQL.
  [def201f](https://github.com/Kong/kong/commit/def201f566ccf2dd9b670e2f38e401a0450b1cb5)

### Changes

##### Dependencies

- **Note to Docker users**: The `latest` tag on Docker Hub now points to the
  **alpine** image instead of CentOS. This also applies to the `0.13.0` tag.
- The OpenResty version shipped with our default packages has been bumped to
  `1.13.6.1`. The 0.13.0 release should still be compatible with the OpenResty
  `1.11.2.x` series for the time being.
- Bumped [lua-resty-dns-client](https://github.com/Kong/lua-resty-dns-client)
  to `2.0.0`.
  [#3220](https://github.com/Kong/kong/pull/3220)
- Bumped [lua-resty-http](https://github.com/pintsized/lua-resty-http) to
  `0.12`.
  [#3196](https://github.com/Kong/kong/pull/3196)
- Bumped [lua-multipart](https://github.com/Kong/lua-multipart) to `0.5.5`.
  [#3318](https://github.com/Kong/kong/pull/3318)
- Bumped [lua-resty-healthcheck](https://github.com/Kong/lua-resty-healthcheck)
  to `0.4.0`.
  [#3321](https://github.com/Kong/kong/pull/3321)

### Additions

##### Configuration

- :fireworks: Support for **control-plane** and **data-plane** modes. The new
  syntax of `proxy_listen` and `admin_listen` supports `off`, which
  disables either one of those interfaces. It is now simpler than ever to
  make a Kong node "Proxy only" (data-plane) or "Admin only" (control-plane).
  [#3147](https://github.com/Kong/kong/pull/3147)

##### Core

- :fireworks: This release introduces two new entities: **Routes** and
  **Services**. Those entities will provide a better separation of concerns
  than the "API" entity offers. Routes will define rules for matching a
  client's request (e.g., method, host, path...), and Services will represent
  upstream services (or backends) that Kong should proxy those requests to.
  Plugins can also be added to both Routes and Services, enabling use-cases to
  apply plugins more granularly (e.g., per endpoint).
  Following this addition, the API entity and related Admin API endpoints are
  now deprecated. This release is backwards-compatible with the previous model
  and all of your currently defined APIs and matching rules are still
  supported, although we advise users to migrate to Routes and Services as soon
  as possible.
  [#3224](https://github.com/Kong/kong/pull/3224)

##### Admin API

- :fireworks: New endpoints: `/routes` and `/services` to interact with the new
  core entities. More specific endpoints are also available such as
  `/services/{service id or name}/routes`,
  `/services/{service id or name}/plugins`, and `/routes/{route id}/plugins`.
  [#3224](https://github.com/Kong/kong/pull/3224)
- :fireworks: Our new endpoints (listed above) provide much better responses
  with regards to producing responses for incomplete entities, errors, etc...
  In the future, existing endpoints will gradually be moved to using this new
  Admin API content producer.
  [#3224](https://github.com/Kong/kong/pull/3224)
- :fireworks: Improved argument parsing in form-urlencoded requests to the new
  endpoints as well.
  Kong now expects the following syntaxes for representing
  arrays: `hosts[]=a.com&hosts[]=b.com`, `hosts[1]=a.com&hosts[2]=b.com`, which
  avoid comma-separated arrays and related issues that can arise.
  In the future, existing endpoints will gradually be moved to using this new
  Admin API content parser.
  [#3224](https://github.com/Kong/kong/pull/3224)

##### Plugins

- jwt: `ngx.ctx.authenticated_jwt_token` is available for other plugins to use.
  [#2988](https://github.com/Kong/kong/pull/2988)
- statsd: The fields `host`, `port` and `metrics` are no longer marked as
  "required", since they have a default value.
  [#3209](https://github.com/Kong/kong/pull/3209)

### Fixes

##### Core

- Fix an issue causing nodes in a cluster to use the default health checks
  configuration when the user configured them from another node (event
  propagated via the cluster).
  [#3319](https://github.com/Kong/kong/pull/3319)
- Increase the default load balancer wheel size from 100 to 10.000. This allows
  for a better distribution of the load between Targets in general.
  [#3296](https://github.com/Kong/kong/pull/3296)

##### Admin API

- Fix several issues with application/multipart MIME type parsing of payloads.
  [#3318](https://github.com/Kong/kong/pull/3318)
- Fix several issues with the parsing of health checks configuration values.
  [#3306](https://github.com/Kong/kong/pull/3306)
  [#3321](https://github.com/Kong/kong/pull/3321)

[Back to TOC](#table-of-contents)

## [0.12.3] - 2018/03/12

### Fixed

- Suppress a memory leak in the core introduced in 0.12.2.
  Thanks [@mengskysama](https://github.com/mengskysama) for the report.
  [#3278](https://github.com/Kong/kong/pull/3278)

[Back to TOC](#table-of-contents)

## [0.12.2] - 2018/02/28

### Added

##### Core

- Load balancers now log DNS errors to facilitate debugging.
  [#3177](https://github.com/Kong/kong/pull/3177)
- Reports now can include custom immutable values.
  [#3180](https://github.com/Kong/kong/pull/3180)

##### CLI

- The `kong migrations reset` command has a new `--yes` flag. This flag makes
  the command run non-interactively, and ensures no confirmation prompt will
  occur.
  [#3189](https://github.com/Kong/kong/pull/3189)

##### Admin API

- A new endpoint `/upstreams/:upstream_id/health` will return the health of the
  specified upstream.
  [#3232](https://github.com/Kong/kong/pull/3232)
- The `/` endpoint in the Admin API now exposes the `node_id` field.
  [#3234](https://github.com/Kong/kong/pull/3234)

### Fixed

##### Core

- HTTP/1.0 requests without a Host header are routed instead of being rejected.
  HTTP/1.1 requests without a Host are considered invalid and will still be
  rejected.
  Thanks to [@rainiest](https://github.com/rainest) for the patch!
  [#3216](https://github.com/Kong/kong/pull/3216)
- Fix the load balancer initialization when some Targets would contain
  hostnames.
  [#3187](https://github.com/Kong/kong/pull/3187)
- Fix incomplete handling of errors when initializing DAO objects.
  [637532e](https://github.com/Kong/kong/commit/637532e05d8ed9a921b5de861cc7f463e96c6e04)
- Remove bogus errors in the logs provoked by healthcheckers between the time
  they are unregistered and the time they are garbage-collected
  ([#3207](https://github.com/Kong/kong/pull/3207)) and when receiving an HTTP
  status not tracked by healthy or unhealthy lists
  ([c8eb5ae](https://github.com/Kong/kong/commit/c8eb5ae28147fc02473c05a7b1dbf502fbb64242)).
- Fix soft errors not being handled correctly inside the Kong cache.
  [#3150](https://github.com/Kong/kong/pull/3150)

##### Migrations

- Better handling of already existing Cassandra keyspaces in migrations.
  [#3203](https://github.com/Kong/kong/pull/3203).
  Thanks to [@pamiel](https://github.com/pamiel) for the patch!

##### Admin API

- Ensure `GET /certificates/{uuid}` does not return HTTP 500 when the given
  identifier does not exist.
  Thanks to [@vdesjardins](https://github.com/vdesjardins) for the patch!
  [#3148](https://github.com/Kong/kong/pull/3148)

[Back to TOC](#table-of-contents)

## [0.12.1] - 2018/01/18

This release addresses a few issues encountered with 0.12.0, including one
which would prevent upgrading from a previous version. The [0.12 Upgrade
Path](https://github.com/Kong/kong/blob/master/UPGRADE.md)
is still relevant for upgrading existing clusters to 0.12.1.

### Fixed

- Fix a migration between previous Kong versions and 0.12.0.
  [#3159](https://github.com/Kong/kong/pull/3159)
- Ensure Lua errors are propagated when thrown in the `access` handler by
  plugins.
  [38580ff](https://github.com/Kong/kong/commit/38580ff547cbd4a557829e3ad135cd6a0f821f7c)

[Back to TOC](#table-of-contents)

## [0.12.0] - 2018/01/16

This major release focuses on two new features we are very excited about:
**health checks** and **hash based load balancing**!

We also took this as an opportunity to fix a few prominent issues, sometimes
at the expense of breaking changes but overall improving the flexibility and
usability of Kong! Do keep in mind that this is a major release, and as such,
that we require of you to run the **migrations step**, via the
`kong migrations up` command.

Please take a few minutes to thoroughly read the [0.12 Upgrade
Path](https://github.com/Kong/kong/blob/master/UPGRADE.md#upgrade-to-012x)
for more details regarding breaking changes and migrations before planning to
upgrade your Kong cluster.

### Deprecation notices

Starting with 0.12.0, we are announcing the deprecation of older versions
of our supported databases:

- Support for PostgreSQL 9.4 is deprecated. Users are advised to upgrade to
  9.5+
- Support for Cassandra 2.1 and below is deprecated. Users are advised to
  upgrade to 2.2+

Note that the above deprecated versions are still supported in this release,
but will be dropped in subsequent ones.

### Breaking changes

##### Core

- :warning: The required OpenResty version has been bumped to 1.11.2.5. If you
  are installing Kong from one of our distribution packages, you are not
  affected by this change.
  [#3097](https://github.com/Kong/kong/pull/3097)
- :warning: As Kong now executes subsequent plugins when a request is being
  short-circuited (e.g. HTTP 401 responses from auth plugins), plugins that
  run in the header or body filter phases will be run upon such responses
  from the access phase. We consider this change a big improvement in the
  Kong run-loop as it allows for more flexibility for plugins. However, it is
  unlikely, but possible that some of these plugins (e.g. your custom plugins)
  now run in scenarios where they were not previously expected to run.
  [#3079](https://github.com/Kong/kong/pull/3079)

##### Admin API

- :warning: By default, the Admin API now only listens on the local interface.
  We consider this change to be an improvement in the default security policy
  of Kong. If you are already using Kong, and your Admin API still binds to all
  interfaces, consider updating it as well. You can do so by updating the
  `admin_listen` configuration value, like so: `admin_listen = 127.0.0.1:8001`.
  Thanks [@pduldig-at-tw](https://github.com/pduldig-at-tw) for the suggestion
  and the patch.
  [#3016](https://github.com/Kong/kong/pull/3016)

  :red_circle: **Note to Docker users**: Beware of this change as you may have
  to ensure that your Admin API is reachable via the host's interface.
  You can use the `-e KONG_ADMIN_LISTEN` argument when provisioning your
  container(s) to update this value; for example,
  `-e KONG_ADMIN_LISTEN=0.0.0.0:8001`.

- :warning: To reduce confusion, the `/upstreams/:upstream_name_or_id/targets/`
  has been updated to not show the full list of Targets anymore, but only
  the ones that are currently active in the load balancer. To retrieve the full
  history of Targets, you can now query
  `/upstreams/:upstream_name_or_id/targets/all`. The
  `/upstreams/:upstream_name_or_id/targets/active` endpoint has been removed.
  Thanks [@hbagdi](https://github.com/hbagdi) for tackling this backlog item!
  [#3049](https://github.com/Kong/kong/pull/3049)
- :warning: The `orderlist` property of Upstreams has been removed, along with
  any confusion it may have brought. The balancer is now able to fully function
  without it, yet with the same level of entropy in its load distribution.
  [#2748](https://github.com/Kong/kong/pull/2748)

##### CLI

- :warning: The `$ kong compile` command which was deprecated in 0.11.0 has
  been removed.
  [#3069](https://github.com/Kong/kong/pull/3069)

##### Plugins

- :warning: In logging plugins, the `request.request_uri` field has been
  renamed to `request.url`.
  [#2445](https://github.com/Kong/kong/pull/2445)
  [#3098](https://github.com/Kong/kong/pull/3098)

### Added

##### Core

- :fireworks: Support for **health checks**! Kong can now short-circuit some
  of your upstream Targets (replicas) from its load balancer when it encounters
  too many TCP or HTTP errors. You can configure the number of failures, or the
  HTTP status codes that should be considered invalid, and Kong will monitor
  the failures and successes of proxied requests to each upstream Target. We
  call this feature **passive health checks**.
  Additionally, you can configure **active health checks**, which will make
  Kong perform periodic HTTP test requests to actively monitor the health of
  your upstream services, and pre-emptively short-circuit them.
  Upstream Targets can be manually taken up or down via two new Admin API
  endpoints: `/healthy` and `/unhealthy`.
  [#3096](https://github.com/Kong/kong/pull/3096)
- :fireworks: Support for **hash based load balancing**! Kong now offers
  consistent hashing/sticky sessions load balancing capabilities via the new
  `hash_*` attributes of the Upstream entity. Hashes can be based off client
  IPs, request headers, or Consumers!
  [#2875](https://github.com/Kong/kong/pull/2875)
- :fireworks: Logging plugins now log requests that were short-circuited by
  Kong! (e.g. HTTP 401 responses from auth plugins or HTTP 429 responses from
  rate limiting plugins, etc.) Kong now executes any subsequent plugins once a
  request has been short-circuited. Your plugin must be using the
  `kong.tools.responses` module for this behavior to be respected.
  [#3079](https://github.com/Kong/kong/pull/3079)
- Kong is now compatible with OpenResty up to version 1.13.6.1. Be aware that
  the recommended (and default) version shipped with this release is still
  1.11.2.5.
  [#3070](https://github.com/Kong/kong/pull/3070)

##### CLI

- `$ kong start` now considers the commonly used `/opt/openresty` prefix when
  searching for the `nginx` executable.
  [#3074](https://github.com/Kong/kong/pull/3074)

##### Admin API

- Two new endpoints, `/healthy` and `/unhealthy` can be used to manually bring
  upstream Targets up or down, as part of the new health checks feature of the
  load balancer.
  [#3096](https://github.com/Kong/kong/pull/3096)

##### Plugins

- logging plugins: A new field `upstream_uri` now logs the value of the
  upstream request's path. This is useful to help debugging plugins or setups
  that aim at rewriting a request's URL during proxying.
  Thanks [@shiprabehera](https://github.com/shiprabehera) for the patch!
  [#2445](https://github.com/Kong/kong/pull/2445)
- tcp-log: Support for TLS handshake with the logs recipients for secure
  transmissions of logging data.
  [#3091](https://github.com/Kong/kong/pull/3091)
- jwt: Support for JWTs passed in cookies. Use the new `config.cookie_names`
  property to configure the behavior to your liking.
  Thanks [@mvanholsteijn](https://github.com/mvanholsteijn) for the patch!
  [#2974](https://github.com/Kong/kong/pull/2974)
- oauth2
    - New `config.auth_header_name` property to customize the authorization
      header's name.
      Thanks [@supraja93](https://github.com/supraja93)
      [#2928](https://github.com/Kong/kong/pull/2928)
    - New `config.refresh_ttl` property to customize the TTL of refresh tokens,
      previously hard-coded to 14 days.
      Thanks [@bob983](https://github.com/bob983) for the patch!
      [#2942](https://github.com/Kong/kong/pull/2942)
    - Avoid an error in the logs when trying to retrieve an access token from
      a request without a body.
      Thanks [@WALL-E](https://github.com/WALL-E) for the patch.
      [#3063](https://github.com/Kong/kong/pull/3063)
- ldap: New `config.header_type` property to customize the authorization method
  in the `Authorization` header.
  Thanks [@francois-maillard](https://github.com/francois-maillard) for the
  patch!
  [#2963](https://github.com/Kong/kong/pull/2963)

### Fixed

##### CLI

- Fix a potential vulnerability in which an attacker could read the Kong
  configuration file with insufficient permissions for a short window of time
  while Kong is being started.
  [#3057](https://github.com/Kong/kong/pull/3057)
- Proper log message upon timeout in `$ kong quit`.
  [#3061](https://github.com/Kong/kong/pull/3061)

##### Admin API

- The `/certificates` endpoint now properly supports the `snis` parameter
  in PUT and PATCH requests.
  Thanks [@hbagdi](https://github.com/hbagdi) for the contribution!
  [#3040](https://github.com/Kong/kong/pull/3040)
- Avoid sending the `HTTP/1.1 415 Unsupported Content Type` response when
  receiving a request with a valid `Content-Type`, but with an empty payload.
  [#3077](https://github.com/Kong/kong/pull/3077)

##### Plugins

- basic-auth:
    - Accept passwords containing `:`.
      Thanks [@nico-acidtango](https://github.com/nico-acidtango) for the patch!
      [#3014](https://github.com/Kong/kong/pull/3014)
    - Performance improvements, courtesy of
      [@nico-acidtango](https://github.com/nico-acidtango)
      [#3014](https://github.com/Kong/kong/pull/3014)

[Back to TOC](#table-of-contents)

## [0.11.2] - 2017/11/29

### Added

##### Plugins

- key-auth: New endpoints to manipulate API keys.
  Thanks [@hbagdi](https://github.com/hbagdi) for the contribution.
  [#2955](https://github.com/Kong/kong/pull/2955)
    - `/key-auths/` to paginate through all keys.
    - `/key-auths/:credential_key_or_id/consumer` to retrieve the Consumer
      associated with a key.
- basic-auth: New endpoints to manipulate basic-auth credentials.
  Thanks [@hbagdi](https://github.com/hbagdi) for the contribution.
  [#2998](https://github.com/Kong/kong/pull/2998)
    - `/basic-auths/` to paginate through all basic-auth credentials.
    - `/basic-auths/:credential_username_or_id/consumer` to retrieve the
      Consumer associated with a credential.
- jwt: New endpoints to manipulate JWTs.
  Thanks [@hbagdi](https://github.com/hbagdi) for the contribution.
  [#3003](https://github.com/Kong/kong/pull/3003)
    - `/jwts/` to paginate through all JWTs.
    - `/jwts/:jwt_key_or_id/consumer` to retrieve the Consumer
      associated with a JWT.
- hmac-auth: New endpoints to manipulate hmac-auth credentials.
  Thanks [@hbagdi](https://github.com/hbagdi) for the contribution.
  [#3009](https://github.com/Kong/kong/pull/3009)
    - `/hmac-auths/` to paginate through all hmac-auth credentials.
    - `/hmac-auths/:hmac_username_or_id/consumer` to retrieve the Consumer
      associated with a credential.
- acl: New endpoints to manipulate ACLs.
  Thanks [@hbagdi](https://github.com/hbagdi) for the contribution.
  [#3039](https://github.com/Kong/kong/pull/3039)
    - `/acls/` to paginate through all ACLs.
    - `/acls/:acl_id/consumer` to retrieve the Consumer
      associated with an ACL.

### Fixed

##### Core

- Avoid logging some unharmful error messages related to clustering.
  [#3002](https://github.com/Kong/kong/pull/3002)
- Improve performance and memory footprint when parsing multipart request
  bodies.
  [Kong/lua-multipart#13](https://github.com/Kong/lua-multipart/pull/13)

##### Configuration

- Add a format check for the `admin_listen_ssl` property, ensuring it contains
  a valid port.
  [#3031](https://github.com/Kong/kong/pull/3031)

##### Admin API

- PUT requests with payloads containing non-existing primary keys for entities
  now return HTTP 404 Not Found, instead of HTTP 200 OK without a response
  body.
  [#3007](https://github.com/Kong/kong/pull/3007)
- On the `/` endpoint, ensure `enabled_in_cluster` shows up as an empty JSON
  Array (`[]`), instead of an empty JSON Object (`{}`).
  Thanks [@hbagdi](https://github.com/hbagdi) for the patch!
  [#2982](https://github.com/Kong/kong/issues/2982)

##### Plugins

- hmac-auth: Better parsing of the `Authorization` header to avoid internal
  errors resulting in HTTP 500.
  Thanks [@mvanholsteijn](https://github.com/mvanholsteijn) for the patch!
  [#2996](https://github.com/Kong/kong/pull/2996)
- Improve the performance of the rate-limiting and response-rate-limiting
  plugins when using the Redis policy.
  [#2956](https://github.com/Kong/kong/pull/2956)
- Improve the performance of the response-transformer plugin.
  [#2977](https://github.com/Kong/kong/pull/2977)

## [0.11.1] - 2017/10/24

### Changed

##### Configuration

- Drop the `lua_code_cache` configuration property. This setting has been
  considered harmful since 0.11.0 as it interferes with Kong's internals.
  [#2854](https://github.com/Kong/kong/pull/2854)

### Fixed

##### Core

- DNS: SRV records pointing to an A record are now properly handled by the
  load balancer when `preserve_host` is disabled. Such records used to throw
  Lua errors on the proxy code path.
  [Kong/lua-resty-dns-client#19](https://github.com/Kong/lua-resty-dns-client/pull/19)
- Fixed an edge-case where `preserve_host` would sometimes craft an upstream
  request with a Host header from a previous client request instead of the
  current one.
  [#2832](https://github.com/Kong/kong/pull/2832)
- Ensure APIs with regex URIs are evaluated in the order that they are created.
  [#2924](https://github.com/Kong/kong/pull/2924)
- Fixed a typo that caused the load balancing components to ignore the Upstream
  slots property.
  [#2747](https://github.com/Kong/kong/pull/2747)

##### CLI

- Fixed the verification of self-signed SSL certificates for PostgreSQL and
  Cassandra in the `kong migrations` command. Self-signed SSL certificates are
  now properly verified during migrations according to the
  `lua_ssl_trusted_certificate` configuration property.
  [#2908](https://github.com/Kong/kong/pull/2908)

##### Admin API

- The `/upstream/{upstream}/targets/active` endpoint used to return HTTP
  `405 Method Not Allowed` when called with a trailing slash. Both notations
  (with and without the trailing slash) are now supported.
  [#2884](https://github.com/Kong/kong/pull/2884)

##### Plugins

- bot-detection: Fixed an issue which would prevent the plugin from running and
  result in an HTTP `500` error if configured globally.
  [#2906](https://github.com/Kong/kong/pull/2906)
- ip-restriction: Fixed support for the `0.0.0.0/0` CIDR block. This block is
  now supported and won't trigger an error when used in this plugin's properties.
  [#2918](https://github.com/Kong/kong/pull/2918)

### Added

##### Plugins

- aws-lambda: Added support to forward the client request's HTTP method,
  headers, URI, and body to the Lambda function.
  [#2823](https://github.com/Kong/kong/pull/2823)
- key-auth: New `run_on_preflight` configuration option to control
  authentication on preflight requests.
  [#2857](https://github.com/Kong/kong/pull/2857)
- jwt: New `run_on_preflight` configuration option to control authentication
  on preflight requests.
  [#2857](https://github.com/Kong/kong/pull/2857)

##### Plugin development

- Ensure migrations have valid, unique names to avoid conflicts between custom
  plugins.
  Thanks [@ikogan](https://github.com/ikogan) for the patch!
  [#2821](https://github.com/Kong/kong/pull/2821)

### Improved

##### Migrations & Deployments

- Improve migrations reliability for future major releases.
  [#2869](https://github.com/Kong/kong/pull/2869)

##### Plugins

- Improve the performance of the acl and oauth2 plugins.
  [#2736](https://github.com/Kong/kong/pull/2736)
  [#2806](https://github.com/Kong/kong/pull/2806)

[Back to TOC](#table-of-contents)

## [0.10.4] - 2017/10/24

### Fixed

##### Core

- DNS: SRV records pointing to an A record are now properly handled by the
  load balancer when `preserve_host` is disabled. Such records used to throw
  Lua errors on the proxy code path.
  [Kong/lua-resty-dns-client#19](https://github.com/Kong/lua-resty-dns-client/pull/19)
- HTTP `400` errors thrown by Nginx are now correctly caught by Kong and return
  a native, Kong-friendly response.
  [#2476](https://github.com/Mashape/kong/pull/2476)
- Fix an edge-case where an API with multiple `uris` and `strip_uri = true`
  would not always strip the client URI.
  [#2562](https://github.com/Mashape/kong/issues/2562)
- Fix an issue where Kong would match an API with a shorter URI (from its
  `uris` value) as a prefix instead of a longer, matching prefix from
  another API.
  [#2662](https://github.com/Mashape/kong/issues/2662)
- Fixed a typo that caused the load balancing components to ignore the
  Upstream `slots` property.
  [#2747](https://github.com/Mashape/kong/pull/2747)

##### Configuration

- Octothorpes (`#`) can now be escaped (`\#`) and included in the Kong
  configuration values such as your datastore passwords or usernames.
  [#2411](https://github.com/Mashape/kong/pull/2411)

##### Admin API

- The `data` response field of the `/upstreams/{upstream}/targets/active`
  Admin API endpoint now returns a list (`[]`) instead of an object (`{}`)
  when no active targets are present.
  [#2619](https://github.com/Mashape/kong/pull/2619)

##### Plugins

- datadog: Avoid a runtime error if the plugin is configured as a global plugin
  but the downstream request did not match any configured API.
  Thanks [@kjsteuer](https://github.com/kjsteuer) for the fix!
  [#2702](https://github.com/Mashape/kong/pull/2702)
- ip-restriction: Fixed support for the `0.0.0.0/0` CIDR block. This block is
  now supported and won't trigger an error when used in this plugin's properties.
  [#2918](https://github.com/Mashape/kong/pull/2918)

[Back to TOC](#table-of-contents)

## [0.11.0] - 2017/08/16

The latest and greatest version of Kong features improvements all over the
board for a better and easier integration with your infrastructure!

The highlights of this release are:

- Support for **regex URIs** in routing, one of the oldest requested
  features from the community.
- Support for HTTP/2 traffic from your clients.
- Kong does not depend on Serf anymore, which makes deployment and networking
  requirements **considerably simpler**.
- A better integration with orchestration tools thanks to the support for **non
  FQDNs** in Kong's DNS resolver.

As per usual, our major releases include datastore migrations which are
considered **breaking changes**. Additionally, this release contains numerous
breaking changes to the deployment process and proxying behavior that you
should be familiar with.

We strongly advise that you read this changeset thoroughly, as well as the
[0.11 Upgrade Path](https://github.com/Kong/kong/blob/master/UPGRADE.md#upgrade-to-011x)
if you are planning to upgrade a Kong cluster.

### Breaking changes

##### Configuration

- :warning: Numerous updates were made to the Nginx configuration template.
  If you are using a custom template, you **must** apply those
  modifications. See the [0.11 Upgrade
  Path](https://github.com/Kong/kong/blob/master/UPGRADE.md#upgrade-to-011x)
  for a complete list of changes to apply.

##### Migrations & Deployment

- :warning: Migrations are **not** executed automatically by `kong start`
  anymore. Migrations are now a **manual** process, which must be executed via
  the `kong migrations` command. In practice, this means that you have to run
  `kong migrations up [-c kong.conf]` in one of your nodes **before** starting
  your Kong nodes. This command should be run from a **single** node/container
  to avoid several nodes running migrations concurrently and potentially
  corrupting your database. Once the migrations are up-to-date, it is
  considered safe to start multiple Kong nodes concurrently.
  [#2421](https://github.com/Kong/kong/pull/2421)
- :warning: :fireworks: Serf is **not** a dependency anymore. Kong nodes now
  handle cache invalidation events via a built-in database polling mechanism.
  See the new "Datastore Cache" section of the configuration file which
  contains 3 new documented properties: `db_update_frequency`,
  `db_update_propagation`, and `db_cache_ttl`. If you are using Cassandra, you
  **should** pay a particular attention to the `db_update_propagation` setting,
  as you **should not** use the default value of `0`.
  [#2561](https://github.com/Kong/kong/pull/2561)

##### Core

- :warning: Kong now requires OpenResty `1.11.2.4`. OpenResty's LuaJIT can
  now be built with Lua 5.2 compatibility.
  [#2489](https://github.com/Kong/kong/pull/2489)
  [#2790](https://github.com/Kong/kong/pull/2790)
- :warning: Previously, the `X-Forwarded-*` and `X-Real-IP` headers were
  trusted from any client by default, and forwarded upstream. With the
  introduction of the new `trusted_ips` property (see the below "Added"
  section) and to enforce best security practices, Kong *does not* trust
  any client IP address by default anymore. This will make Kong *not*
  forward incoming `X-Forwarded-*` headers if not coming from configured,
  trusted IP addresses blocks. This setting also affects the API
  `check_https` field, which itself relies on *trusted* `X-Forwarded-Proto`
  headers **only**.
  [#2236](https://github.com/Kong/kong/pull/2236)
- :warning: The API Object property `http_if_terminated` is now set to `false`
  by default. For Kong to evaluate the client `X-Forwarded-Proto` header, you
  must now configure Kong to trust the client IP (see above change), **and**
  you must explicitly set this value to `true`. This affects you if you are
  doing SSL termination somewhere before your requests hit Kong, and if you
  have configured `https_only` on the API, or if you use a plugin that requires
  HTTPS traffic (e.g. OAuth2).
  [#2588](https://github.com/Kong/kong/pull/2588)
- :warning: The internal DNS resolver now honours the `search` and `ndots`
  configuration options of your `resolv.conf` file. Make sure that DNS
  resolution is still consistent in your environment, and consider
  eventually not using FQDNs anymore.
  [#2425](https://github.com/Kong/kong/pull/2425)

##### Admin API

- :warning: As a result of the Serf removal, Kong is now entirely stateless,
  and as such, the `/cluster` endpoint has disappeared.
  [#2561](https://github.com/Kong/kong/pull/2561)
- :warning: The Admin API `/status` endpoint does not return a count of the
  database entities anymore. Instead, it now returns a `database.reachable`
  boolean value, which reflects the state of the connection between Kong
  and the underlying database. Please note that this flag **does not**
  reflect the health of the database itself.
  [#2567](https://github.com/Kong/kong/pull/2567)

##### Plugin development

- :warning: The upstream URI is now determined via the Nginx
  `$upstream_uri` variable. Custom plugins using the `ngx.req.set_uri()`
  API will not be taken into consideration anymore. One must now set the
  `ngx.var.upstream_uri` variable from the Lua land.
  [#2519](https://github.com/Kong/kong/pull/2519)
- :warning: The `hooks.lua` module for custom plugins is dropped, along
  with the `database_cache.lua` module. Database entities caching and
  eviction has been greatly improved to simplify and automate most caching
  use-cases. See the [Plugins Development
  Guide](https://getkong.org/docs/0.11.x/plugin-development/entities-cache/)
  and the [0.11 Upgrade
  Path](https://github.com/Kong/kong/blob/master/UPGRADE.md#upgrade-to-011x)
  for more details.
  [#2561](https://github.com/Kong/kong/pull/2561)
- :warning: To ensure that the order of execution of plugins is still the same
  for vanilla Kong installations, we had to update the `PRIORITY` field of some
  of our bundled plugins. If your custom plugin must run after or before a
  specific bundled plugin, you might have to update your plugin's `PRIORITY`
  field as well. The complete list of plugins and their priorities is available
  on the [Plugins Development
  Guide](https://getkong.org/docs/0.11.x/plugin-development/custom-logic/).
  [#2489](https://github.com/Kong/kong/pull/2489)
  [#2813](https://github.com/Kong/kong/pull/2813)

### Deprecated

##### CLI

- The `kong compile` command has been deprecated. Instead, prefer using
  the new `kong prepare` command.
  [#2706](https://github.com/Kong/kong/pull/2706)

### Changed

##### Core

- Performance around DNS resolution has been greatly improved in some
  cases.
  [#2625](https://github.com/Kong/kong/pull/2425)
- Secret values are now generated with a kernel-level, Cryptographically
  Secure PRNG.
  [#2536](https://github.com/Kong/kong/pull/2536)
- The `.kong_env` file created by Kong in its running prefix is now written
  without world-read permissions.
  [#2611](https://github.com/Kong/kong/pull/2611)

##### Plugin development

- The `marshall_event` function on schemas is now ignored by Kong, and can be
  safely removed as the new cache invalidation mechanism natively handles
  safer events broadcasting.
  [#2561](https://github.com/Kong/kong/pull/2561)

### Added

##### Core

- :fireworks: Support for regex URIs! You can now define regexes in your
  APIs `uris` property. Those regexes can have capturing groups which can
  be extracted by Kong during a request, and accessed later in the plugins
  (useful for URI rewriting). See the [Proxy
  Guide](https://getkong.org/docs/0.11.x/proxy/#using-regexes-in-uris) for
  documentation on how to use regex URIs.
  [#2681](https://github.com/Kong/kong/pull/2681)
- :fireworks: Support for HTTP/2. A new `http2` directive now enables
  HTTP/2 traffic on the `proxy_listen_ssl` address.
  [#2541](https://github.com/Kong/kong/pull/2541)
- :fireworks: Support for the `search` and `ndots` configuration options of
  your `resolv.conf` file.
  [#2425](https://github.com/Kong/kong/pull/2425)
- Kong now forwards new headers to your upstream services:
  `X-Forwarded-Host`, `X-Forwarded-Port`, and `X-Forwarded-Proto`.
  [#2236](https://github.com/Kong/kong/pull/2236)
- Support for the PROXY protocol. If the new `real_ip_header` configuration
  property is set to `real_ip_header = proxy_protocol`, then Kong will
  append the `proxy_protocol` parameter to the Nginx `listen` directive of
  the Kong proxy port.
  [#2236](https://github.com/Kong/kong/pull/2236)
- Support for BDR compatibility in the PostgreSQL migrations.
  Thanks [@AlexBloor](https://github.com/AlexBloor) for the patch!
  [#2672](https://github.com/Kong/kong/pull/2672)

##### Configuration

- Support for DNS nameservers specified in IPv6 format.
  [#2634](https://github.com/Kong/kong/pull/2634)
- A few new DNS configuration properties allow you to tweak the Kong DNS
  resolver, and in particular, how it handles the resolution of different
  record types or the eviction of stale records.
  [#2625](https://github.com/Kong/kong/pull/2625)
- A new `trusted_ips` configuration property allows you to define a list of
  trusted IP address blocks that are known to send trusted `X-Forwarded-*`
  headers. Requests from trusted IPs will make Kong forward those headers
  upstream. Requests from non-trusted IP addresses will make Kong override
  the `X-Forwarded-*` headers with its own values. In addition, this
  property also sets the ngx_http_realip_module `set_real_ip_from`
  directive(s), which makes Kong trust the incoming `X-Real-IP` header as
  well, which is used for operations such as rate-limiting by IP address,
  and that Kong forwards upstream as well.
  [#2236](https://github.com/Kong/kong/pull/2236)
- You can now configure the ngx_http_realip_module from the Kong
  configuration.  In addition to `trusted_ips` which sets the
  `set_real_ip_from` directives(s), two new properties, `real_ip_header`
  and `real_ip_recursive` allow you to configure the ngx_http_realip_module
  directives bearing the same name.
  [#2236](https://github.com/Kong/kong/pull/2236)
- Ability to hide Kong-specific response headers. Two new configuration
  fields: `server_tokens` and `latency_tokens` will respectively toggle
  whether the `Server` and `X-Kong-*-Latency` headers should be sent to
  downstream clients.
  [#2259](https://github.com/Kong/kong/pull/2259)
- New configuration property to tune handling request body data via the
  `client_max_body_size` and `client_body_buffer_size` directives
  (mirroring their Nginx counterparts). Note these settings are only
  defined for proxy requests; request body handling in the Admin API
  remains unchanged.
  [#2602](https://github.com/Kong/kong/pull/2602)
- New `error_default_type` configuration property. This setting is to
  specify a MIME type that will be used as the error response body format
  when Nginx encounters an error, but no `Accept` header was present in the
  request. The default value is `text/plain` for backwards compatibility.
  Thanks [@therealgambo](https://github.com/therealgambo) for the
  contribution!
  [#2500](https://github.com/Kong/kong/pull/2500)
- New `nginx_user` configuration property, which interfaces with the Nginx
  `user` directive.
  Thanks [@depay](https://github.com/depay) for the contribution!
  [#2180](https://github.com/Kong/kong/pull/2180)

##### CLI

- New `kong prepare` command to prepare the Kong running prefix (creating
  log files, SSL certificates, etc...) and allow for Kong to be started via
  the `nginx` binary. This is useful for environments like containers,
  where the foreground process should be the Nginx master process. The
  `kong compile` command has been deprecated as a result of this addition.
  [#2706](https://github.com/Kong/kong/pull/2706)

##### Admin API

- Ability to retrieve plugins added to a Consumer via two new endpoints:
  `/consumers/:username_or_id/plugins/` and
  `/consumers/:username_or_id/plugins/:plugin_id`.
  [#2714](https://github.com/Kong/kong/pull/2714)
- Support for JSON `null` in `PATCH` requests to unset a value on any
  entity.
  [#2700](https://github.com/Kong/kong/pull/2700)

##### Plugins

- jwt: Support for RS512 signed tokens.
  Thanks [@sarraz1](https://github.com/sarraz1) for the patch!
  [#2666](https://github.com/Kong/kong/pull/2666)
- rate-limiting/response-ratelimiting: Optionally hide informative response
  headers.
  [#2087](https://github.com/Kong/kong/pull/2087)
- aws-lambda: Define a custom response status when the upstream
  `X-Amz-Function-Error` header is "Unhandled".
  Thanks [@erran](https://github.com/erran) for the contribution!
  [#2587](https://github.com/Kong/kong/pull/2587)
- aws-lambda: Add new AWS regions that were previously unsupported.
  [#2769](https://github.com/Kong/kong/pull/2769)
- hmac: New option to validate the client-provided SHA-256 of the request
  body.
  Thanks [@vaibhavatul47](https://github.com/vaibhavatul47) for the
  contribution!
  [#2419](https://github.com/Kong/kong/pull/2419)
- hmac: Added support for `enforce_headers` option and added HMAC-SHA256,
  HMAC-SHA384, and HMAC-SHA512 support.
  [#2644](https://github.com/Kong/kong/pull/2644)
- statsd: New metrics and more flexible configuration. Support for
  prefixes, configurable stat type, and added metrics.
  [#2400](https://github.com/Kong/kong/pull/2400)
- datadog: New metrics and more flexible configuration. Support for
  prefixes, configurable stat type, and added metrics.
  [#2394](https://github.com/Kong/kong/pull/2394)

### Fixed

##### Core

- Kong now ensures that your clients URIs are transparently proxied
  upstream.  No percent-encoding/decoding or querystring stripping will
  occur anymore.
  [#2519](https://github.com/Kong/kong/pull/2519)
- Fix an issue where Kong would match an API with a shorter URI (from its
  `uris` value) as a prefix instead of a longer, matching prefix from
  another API.
  [#2662](https://github.com/Kong/kong/issues/2662)
- Fix an edge-case where an API with multiple `uris` and `strip_uri = true`
  would not always strip the client URI.
  [#2562](https://github.com/Kong/kong/issues/2562)
- HTTP `400` errors thrown by Nginx are now correctly caught by Kong and return
  a native, Kong-friendly response.
  [#2476](https://github.com/Kong/kong/pull/2476)

##### Configuration

- Octothorpes (`#`) can now be escaped (`\#`) and included in the Kong
  configuration values such as your datastore passwords or usernames.
  [#2411](https://github.com/Kong/kong/pull/2411)

##### Admin API

- The `data` response field of the `/upstreams/{upstream}/targets/active`
  Admin API endpoint now returns a list (`[]`) instead of an object (`{}`)
  when no active targets are present.
  [#2619](https://github.com/Kong/kong/pull/2619)

##### Plugins

- The `unique` constraint on OAuth2 `client_secrets` has been removed.
  [#2447](https://github.com/Kong/kong/pull/2447)
- The `unique` constraint on JWT Credentials `secrets` has been removed.
  [#2548](https://github.com/Kong/kong/pull/2548)
- oauth2: When requesting a token from `/oauth2/token`, one can now pass the
  `client_id` as a request body parameter, while `client_id:client_secret` is
  passed via the Authorization header. This allows for better integration
  with some OAuth2 flows proposed out there, such as from Cloudflare Apps.
  Thanks [@cedum](https://github.com/cedum) for the patch!
  [#2577](https://github.com/Kong/kong/pull/2577)
- datadog: Avoid a runtime error if the plugin is configured as a global plugin
  but the downstream request did not match any configured API.
  Thanks [@kjsteuer](https://github.com/kjsteuer) for the fix!
  [#2702](https://github.com/Kong/kong/pull/2702)
- Logging plugins: the produced logs `latencies.kong` field used to omit the
  time Kong spent in its Load Balancing logic, which includes DNS resolution
  time. This latency is now included in `latencies.kong`.
  [#2494](https://github.com/Kong/kong/pull/2494)

[Back to TOC](#table-of-contents)

## [0.10.3] - 2017/05/24

### Changed

- We noticed that some distribution packages were not
  building OpenResty against a JITable PCRE library. This
  happened on Ubuntu and RHEL environments where OpenResty was
  built against the system's PCRE installation.
  We now compile OpenResty against a JITable PCRE source for
  those platforms, which should result in significant performance
  improvements in regex matching.
  [Mashape/kong-distributions #9](https://github.com/Kong/kong-distributions/pull/9)
- TLS connections are now handled with a modern list of
  accepted ciphers, as per the Mozilla recommended TLS
  ciphers list.
  See https://wiki.mozilla.org/Security/Server_Side_TLS.
  This behavior is configurable via the newly
  introduced configuration properties described in the
  below "Added" section.
- Plugins:
  - rate-limiting: Performance improvements when using the
    `cluster` policy. The number of round trips to the
    database has been limited to the number of configured
    limits.
    [#2488](https://github.com/Kong/kong/pull/2488)

### Added

- New `ssl_cipher_suite` and `ssl_ciphers` configuration
  properties to configure the desired set of accepted ciphers,
  based on the Mozilla recommended TLS ciphers list.
  [#2555](https://github.com/Kong/kong/pull/2555)
- New `proxy_ssl_certificate` and `proxy_ssl_certificate_key`
  configuration properties. These properties configure the
  Nginx directives bearing the same name, to set client
  certificates to Kong when connecting to your upstream services.
  [#2556](https://github.com/Kong/kong/pull/2556)
- Proxy and Admin API access and error log paths are now
  configurable. Access logs can be entirely disabled if
  desired.
  [#2552](https://github.com/Kong/kong/pull/2552)
- Plugins:
  - Logging plugins: The produced logs include a new `tries`
    field which contains, which includes the upstream
    connection successes and failures of the load-balancer.
    [#2429](https://github.com/Kong/kong/pull/2429)
  - key-auth: Credentials can now be sent in the request body.
    [#2493](https://github.com/Kong/kong/pull/2493)
  - cors: Origins can now be defined as regular expressions.
    [#2482](https://github.com/Kong/kong/pull/2482)

### Fixed

- APIs matching: prioritize APIs with longer `uris` when said
  APIs also define `hosts` and/or `methods` as well. Thanks
  [@leonzz](https://github.com/leonzz) for the patch.
  [#2523](https://github.com/Kong/kong/pull/2523)
- SSL connections to Cassandra can now properly verify the
  certificate in use (when `cassandra_ssl_verify` is enabled).
  [#2531](https://github.com/Kong/kong/pull/2531)
- The DNS resolver no longer sends a A or AAAA DNS queries for SRV
  records. This should improve performance by avoiding unnecessary
  lookups.
  [#2563](https://github.com/Kong/kong/pull/2563) &
  [Mashape/lua-resty-dns-client #12](https://github.com/Kong/lua-resty-dns-client/pull/12)
- Plugins
  - All authentication plugins don't throw an error anymore when
    invalid credentials are given and the `anonymous` user isn't
    configured.
    [#2508](https://github.com/Kong/kong/pull/2508)
  - rate-limiting: Effectively use the desired Redis database when
    the `redis` policy is in use and the `config.redis_database`
    property is set.
    [#2481](https://github.com/Kong/kong/pull/2481)
  - cors: The regression introduced in 0.10.1 regarding not
    sending the `*` wildcard when `conf.origin` was not specified
    has been fixed.
    [#2518](https://github.com/Kong/kong/pull/2518)
  - oauth2: properly check the client application ownership of a
    token before refreshing it.
    [#2461](https://github.com/Kong/kong/pull/2461)

[Back to TOC](#table-of-contents)

## [0.10.2] - 2017/05/01

### Changed

- The Kong DNS resolver now honors the `MAXNS` setting (3) when parsing the
  nameservers specified in `resolv.conf`.
  [#2290](https://github.com/Kong/kong/issues/2290)
- Kong now matches incoming requests via the `$request_uri` property, instead
  of `$uri`, in order to better handle percent-encoded URIS. A more detailed
  explanation will be included in the below "Fixed" section.
  [#2377](https://github.com/Kong/kong/pull/2377)
- Upstream calls do not unconditionally include a trailing `/` anymore. See the
  below "Added" section for more details.
  [#2315](https://github.com/Kong/kong/pull/2315)
- Admin API:
  - The "active targets" endpoint now only return the most recent nonzero
    weight Targets, instead of all nonzero weight targets. This is to provide
    a better picture of the Targets currently in use by the Kong load balancer.
    [#2310](https://github.com/Kong/kong/pull/2310)

### Added

- :fireworks: Plugins can implement a new `rewrite` handler to execute code in
  the Nginx rewrite phase. This phase is executed prior to matching a
  registered Kong API, and prior to any authentication plugin. As such, only
  global plugins (neither tied to an API or Consumer) will execute this phase.
  [#2354](https://github.com/Kong/kong/pull/2354)
- Ability for the client to chose whether the upstream request (Kong <->
  upstream) should contain a trailing slash in its URI. Prior to this change,
  Kong 0.10 would unconditionally append a trailing slash to all upstream
  requests. The added functionality is described in
  [#2211](https://github.com/Kong/kong/issues/2211), and was implemented in
  [#2315](https://github.com/Kong/kong/pull/2315).
- Ability to hide Kong-specific response headers. Two new configuration fields:
  `server_tokens` and `latency_tokens` will respectively toggle whether the
  `Server` and `X-Kong-*-Latency` headers should be sent to downstream clients.
  [#2259](https://github.com/Kong/kong/pull/2259)
- New `cassandra_schema_consensus_timeout` configuration property, to allow for
  Kong to wait for the schema consensus of your Cassandra cluster during
  migrations.
  [#2326](https://github.com/Kong/kong/pull/2326)
- Serf commands executed by a running Kong node are now logged in the Nginx
  error logs with a `DEBUG` level.
  [#2410](https://github.com/Kong/kong/pull/2410)
- Ensure the required shared dictionaries are defined in the Nginx
  configuration. This will prevent custom Nginx templates from potentially
  resulting in a breaking upgrade for users.
  [#2466](https://github.com/Kong/kong/pull/2466)
- Admin API:
  - Target Objects can now be deleted with their ID as well as their name. The
    endpoint becomes: `/upstreams/:name_or_id/targets/:target_or_id`.
    [#2304](https://github.com/Kong/kong/pull/2304)
- Plugins:
  - :fireworks: **New Request termination plugin**. This plugin allows to
    temporarily disable an API and return a pre-configured response status and
    body to your client. Useful for use-cases such as maintenance mode for your
    upstream services. Thanks to [@pauldaustin](https://github.com/pauldaustin)
    for the contribution.
    [#2051](https://github.com/Kong/kong/pull/2051)
  - Logging plugins: The produced logs include two new fields: a `consumer`
    field, which contains the properties of the authenticated Consumer
    (`id`, `custom_id`, and `username`), if any, and a `tries` field, which
    includes the upstream connection successes and failures of the load-
    balancer.
    [#2367](https://github.com/Kong/kong/pull/2367)
    [#2429](https://github.com/Kong/kong/pull/2429)
  - http-log: Now set an upstream HTTP basic access authentication header if
    the configured `conf.http_endpoint` parameter includes an authentication
    section. Thanks [@amir](https://github.com/amir) for the contribution.
    [#2432](https://github.com/Kong/kong/pull/2432)
  - file-log: New `config.reopen` property to close and reopen the log file on
    every request, in order to effectively rotate the logs.
    [#2348](https://github.com/Kong/kong/pull/2348)
  - jwt: Returns `401 Unauthorized` on invalid claims instead of the previous
    `403 Forbidden` status.
    [#2433](https://github.com/Kong/kong/pull/2433)
  - key-auth: Allow setting API key header names with an underscore.
    [#2370](https://github.com/Kong/kong/pull/2370)
  - cors: When `config.credentials = true`, we do not send an ACAO header with
    value `*`. The ACAO header value will be that of the request's `Origin: `
    header.
    [#2451](https://github.com/Kong/kong/pull/2451)

### Fixed

- Upstream connections over TLS now set their Client Hello SNI field. The SNI
  value is taken from the upstream `Host` header value, and thus also depends
  on the `preserve_host` setting of your API. Thanks
  [@konrade](https://github.com/konrade) for the original patch.
  [#2225](https://github.com/Kong/kong/pull/2225)
- Correctly match APIs with percent-encoded URIs in their `uris` property.
  Generally, this change also avoids normalizing (and thus, potentially
  altering) the request URI when trying to match an API's `uris` value. Instead
  of relying on the Nginx `$uri` variable, we now use `$request_uri`.
  [#2377](https://github.com/Kong/kong/pull/2377)
- Handle a routing edge-case under some conditions with the `uris` matching
  rule of APIs that would falsely lead Kong into believing no API was matched
  for what would actually be a valid request.
  [#2343](https://github.com/Kong/kong/pull/2343)
- If no API was configured with a `hosts` matching rule, then the
  `preserve_host` flag would never be honored.
  [#2344](https://github.com/Kong/kong/pull/2344)
- The `X-Forwarded-For` header sent to your upstream services by Kong is not
  set from the Nginx `$proxy_add_x_forwarded_for` variable anymore. Instead,
  Kong uses the `$realip_remote_addr` variable to append the real IP address
  of a client, instead of `$remote_addr`, which can come from a previous proxy
  hop.
  [#2236](https://github.com/Kong/kong/pull/2236)
- CNAME records are now properly being cached by the DNS resolver. This results
  in a performance improvement over previous 0.10 versions.
  [#2303](https://github.com/Kong/kong/pull/2303)
- When using Cassandra, some migrations would not be performed on the same
  coordinator as the one originally chosen. The same migrations would also
  require a response from other replicas in a cluster, but were not waiting
  for a schema consensus beforehand, causing indeterministic failures in the
  migrations, especially if the cluster's inter-nodes communication is slow.
  [#2326](https://github.com/Kong/kong/pull/2326)
- The `cassandra_timeout` configuration property is now correctly taken into
  consideration by Kong.
  [#2326](https://github.com/Kong/kong/pull/2326)
- Correctly trigger plugins configured on the anonymous Consumer for anonymous
  requests (from auth plugins with the new `config.anonymous` parameter).
  [#2424](https://github.com/Kong/kong/pull/2424)
- When multiple auth plugins were configured with the recent `config.anonymous`
  parameter for "OR" authentication, such plugins would override each other's
  results and response headers, causing false negatives.
  [#2222](https://github.com/Kong/kong/pull/2222)
- Ensure the `cassandra_contact_points` property does not contain any port
  information. Those should be specified in `cassandra_port`. Thanks
  [@Vermeille](https://github.com/Vermeille) for the contribution.
  [#2263](https://github.com/Kong/kong/pull/2263)
- Prevent an upstream or legitimate internal error in the load balancing code
  from throwing a Lua-land error as well.
  [#2327](https://github.com/Kong/kong/pull/2327)
- Allow backwards compatibility with custom Nginx configurations that still
  define the `resolver ${{DNS_RESOLVER}}` directive. Vales from the Kong
  `dns_resolver` property will be flattened to a string and appended to the
  directive.
  [#2386](https://github.com/Kong/kong/pull/2386)
- Plugins:
  - hmac: Better handling of invalid base64-encoded signatures. Previously Kong
    would return an HTTP 500 error. We now properly return HTTP 403 Forbidden.
    [#2283](https://github.com/Kong/kong/pull/2283)
- Admin API:
  - Detect conflicts between SNI Objects in the `/snis` and `/certificates`
    endpoint.
    [#2285](https://github.com/Kong/kong/pull/2285)
  - The `/certificates` route used to not return the `total` and `data` JSON
    fields. We now send those fields back instead of a root list of certificate
    objects.
    [#2463](https://github.com/Kong/kong/pull/2463)
  - Endpoints with path parameters like `/xxx_or_id` will now also yield the
    proper result if the `xxx` field is formatted as a UUID. Most notably, this
    fixes a problem for Consumers whose `username` is a UUID, that could not be
    found when requesting `/consumers/{username_as_uuid}`.
    [#2420](https://github.com/Kong/kong/pull/2420)
  - The "active targets" endpoint does not require a trailing slash anymore.
    [#2307](https://github.com/Kong/kong/pull/2307)
  - Upstream Objects can now be deleted properly when using Cassandra.
    [#2404](https://github.com/Kong/kong/pull/2404)

[Back to TOC](#table-of-contents)

## [0.10.1] - 2017/03/27

### Changed

- :warning: Serf has been downgraded to version 0.7 in our distributions,
  although versions up to 0.8.1 are still supported. This fixes a problem when
  automatically detecting the first non-loopback private IP address, which was
  defaulted to `127.0.0.1` in Kong 0.10.0. Greater versions of Serf can still
  be used, but the IP address needs to be manually specified in the
  `cluster_advertise` configuration property.
- :warning: The [CORS Plugin](https://getkong.org/plugins/cors/) parameter
  `config.origin` is now `config.origins`.
  [#2203](https://github.com/Kong/kong/pull/2203)

   :red_circle: **Post-release note (as of 2017/05/12)**: A faulty behavior
   has been observed with this change. Previously, the plugin would send the
   `*` wildcard when `config.origin` was not specified. With this change, the
   plugin **does not** send the `*` wildcard by default anymore. You will need
   to specify it manually when configuring the plugin, with `config.origins=*`.
   This behavior is to be fixed in a future release.

   :white_check_mark: **Update (2017/05/24)**: A fix to this regression has been
   released as part of 0.10.3. See the section of the Changelog related to this
   release for more details.
- Admin API:
  - Disable support for TLS/1.0.
    [#2212](https://github.com/Kong/kong/pull/2212)

### Added

- Admin API:
  - Active targets can be pulled with `GET /upstreams/{name}/targets/active`.
    [#2230](https://github.com/Kong/kong/pull/2230)
  - Provide a convenience endpoint to disable targets at:
    `DELETE /upstreams/{name}/targets/{target}`.
    Under the hood, this creates a new target with `weight = 0` (the
    correct way of disabling targets, which used to cause confusion).
    [#2256](https://github.com/Kong/kong/pull/2256)
- Plugins:
  - cors: Support for configuring multiple Origin domains.
    [#2203](https://github.com/Kong/kong/pull/2203)

### Fixed

- Use an LRU cache for Lua-land entities caching to avoid exhausting the Lua
  VM memory in long-running instances.
  [#2246](https://github.com/Kong/kong/pull/2246)
- Avoid potential deadlocks upon callback errors in the caching module for
  database entities.
  [#2197](https://github.com/Kong/kong/pull/2197)
- Relax multipart MIME type parsing. A space is allowed in between values
  of the Content-Type header.
  [#2215](https://github.com/Kong/kong/pull/2215)
- Admin API:
  - Better handling of non-supported HTTP methods on endpoints of the Admin
    API. In some cases this used to throw an internal error. Calling any
    endpoint with a non-supported HTTP method now always returns `405 Method
    Not Allowed` as expected.
    [#2213](https://github.com/Kong/kong/pull/2213)
- CLI:
  - Better error handling when missing Serf executable.
    [#2218](https://github.com/Kong/kong/pull/2218)
  - Fix a bug in the `kong migrations` command that would prevent it to run
    correctly.
    [#2238](https://github.com/Kong/kong/pull/2238)
  - Trim list values specified in the configuration file.
    [#2206](https://github.com/Kong/kong/pull/2206)
  - Align the default configuration file's values to the actual, hard-coded
    default values to avoid confusion.
    [#2254](https://github.com/Kong/kong/issues/2254)
- Plugins:
  - hmac: Generate an HMAC secret value if none is provided.
    [#2158](https://github.com/Kong/kong/pull/2158)
  - oauth2: Don't try to remove credential values from request bodies if the
    MIME type is multipart, since such attempts would result in an error.
    [#2176](https://github.com/Kong/kong/pull/2176)
  - ldap: This plugin should not be applied to a single Consumer, however, this
    was not properly enforced. It is now impossible to apply this plugin to a
    single Consumer (as per all authentication plugin).
    [#2237](https://github.com/Kong/kong/pull/2237)
  - aws-lambda: Support for `us-west-2` region in schema.
    [#2257](https://github.com/Kong/kong/pull/2257)

[Back to TOC](#table-of-contents)

## [0.10.0] - 2017/03/07

Kong 0.10 is one of most significant releases to this day. It ships with
exciting new features that have been heavily requested for the last few months,
such as load balancing, Cassandra 3.0 compatibility, Websockets support,
internal DNS resolution (A and SRV records without Dnsmasq), and more flexible
matching capabilities for APIs routing.

On top of those new features, this release received a particular attention to
performance, and brings many improvements and refactors that should make it
perform significantly better than any previous version.

### Changed

- :warning: API Objects (as configured via the Admin API) do **not** support
  the `request_host` and `request_uri` fields anymore. The 0.10 migrations
  should upgrade your current API Objects, but make sure to read the new [0.10
  Proxy Guide](https://getkong.org/docs/0.10.x/proxy) to learn the new routing
  capabilities of Kong. On the good side, this means that Kong can now route
  incoming requests according to a combination of Host headers, URIs, and HTTP
  methods.
- :warning: Final slashes in `upstream_url` are no longer allowed.
  [#2115](https://github.com/Kong/kong/pull/2115)
- :warning: The SSL plugin has been removed and dynamic SSL capabilities have
  been added to Kong core, and are configurable via new properties on the API
  entity. See the related PR for a detailed explanation of this change.
  [#1970](https://github.com/Kong/kong/pull/1970)
- :warning: Drop the Dnsmasq dependency. We now internally resolve both A and
  SRV DNS records.
  [#1587](https://github.com/Kong/kong/pull/1587)
- :warning: Dropping support for insecure `TLS/1.0` and defaulting `Upgrade`
  responses to `TLS/1.2`.
  [#2119](https://github.com/Kong/kong/pull/2119)
- Bump the compatible OpenResty version to `1.11.2.1` and `1.11.2.2`. Support
  for OpenResty `1.11.2.2` requires the `--without-luajit-lua52` compilation
  flag.
- Separate Admin API and Proxy error logs. Admin API logs are now written to
  `logs/admin_access.log`.
  [#1782](https://github.com/Kong/kong/pull/1782)
- Auto-generates stronger SHA-256 with RSA encryption SSL certificates.
  [#2117](https://github.com/Kong/kong/pull/2117)

### Added

- :fireworks: Support for Cassandra 3.x.
  [#1709](https://github.com/Kong/kong/pull/1709)
- :fireworks: SRV records resolution.
  [#1587](https://github.com/Kong/kong/pull/1587)
- :fireworks: Load balancing. When an A or SRV record resolves to multiple
  entries, Kong now rotates those upstream targets with a Round-Robin
  algorithm. This is a first step towards implementing more load balancing
  algorithms.
  Another way to specify multiple upstream targets is to use the newly
  introduced `/upstreams` and `/targets` entities of the Admin API.
  [#1587](https://github.com/Kong/kong/pull/1587)
  [#1735](https://github.com/Kong/kong/pull/1735)
- :fireworks: Multiple hosts and paths per API. Kong can now route incoming
  requests to your services based on a combination of Host headers, URIs and
  HTTP methods. See the related PR for a detailed explanation of the new
  properties and capabilities of the new router.
  [#1970](https://github.com/Kong/kong/pull/1970)
- :fireworks: Maintain upstream connection pools which should greatly improve
  performance, especially for HTTPS upstream connections.  We now use HTTP/1.1
  for upstream connections as well as an nginx `upstream` block with a
  configurable`keepalive` directive, thanks to the new `nginx_keepalive`
  configuration property.
  [#1587](https://github.com/Kong/kong/pull/1587)
  [#1827](https://github.com/Kong/kong/pull/1827)
- :fireworks: Websockets support. Kong can now upgrade client connections to
  use the `ws` protocol when `Upgrade: websocket` is present.
  [#1827](https://github.com/Kong/kong/pull/1827)
- Use an in-memory caching strategy for database entities in order to reduce
  CPU load during requests proxying.
  [#1688](https://github.com/Kong/kong/pull/1688)
- Provide negative-caching for missed database entities. This should improve
  performance in some cases.
  [#1914](https://github.com/Kong/kong/pull/1914)
- Support for serving the Admin API over SSL. This introduces new properties in
  the configuration file: `admin_listen_ssl`, `admin_ssl`, `admin_ssl_cert` and
  `admin_ssl_cert_key`.
  [#1706](https://github.com/Kong/kong/pull/1706)
- Support for upstream connection timeouts. APIs now have 3 new fields:
  `upstream_connect_timeout`, `upstream_send_timeout`, `upstream_read_timeout`
  to specify, in milliseconds, a timeout value for requests between Kong and
  your APIs.
  [#2036](https://github.com/Kong/kong/pull/2036)
- Support for clustering key rotation in the underlying Serf process:
  - new `cluster_keyring_file` property in the configuration file.
  - new `kong cluster keys ..` CLI commands that expose the underlying
    `serf keys ..` commands.
  [#2069](https://github.com/Kong/kong/pull/2069)
- Support for `lua_socket_pool_size` property in configuration file.
  [#2109](https://github.com/Kong/kong/pull/2109)
- Plugins:
  - :fireworks: **New AWS Lambda plugin**. Thanks Tim Erickson for his
    collaboration on this new addition.
    [#1777](https://github.com/Kong/kong/pull/1777)
    [#1190](https://github.com/Kong/kong/pull/1190)
  - Anonymous authentication for auth plugins. When such plugins receive the
    `config.anonymous=<consumer_id>` property, even non-authenticated requests
    will be proxied by Kong, with the traditional Consumer headers set to the
    designated anonymous consumer, but also with a `X-Anonymous-Consumer`
    header. Multiple auth plugins will work in a logical `OR` fashion.
    [#1666](https://github.com/Kong/kong/pull/1666) and
    [#2035](https://github.com/Kong/kong/pull/2035)
  - request-transformer: Ability to change the HTTP method of the upstream
    request. [#1635](https://github.com/Kong/kong/pull/1635)
  - jwt: Support for ES256 signatures.
    [#1920](https://github.com/Kong/kong/pull/1920)
  - rate-limiting: Ability to select the Redis database to use via the new
    `config.redis_database` plugin property.
    [#1941](https://github.com/Kong/kong/pull/1941)

### Fixed

- Looking for Serf in known installation paths.
  [#1997](https://github.com/Kong/kong/pull/1997)
- Including port in upstream `Host` header.
  [#2045](https://github.com/Kong/kong/pull/2045)
- Clarify the purpose of the `cluster_listen_rpc` property in
  the configuration file. Thanks Jeremy Monin for the patch.
  [#1860](https://github.com/Kong/kong/pull/1860)
- Admin API:
  - Properly Return JSON responses (instead of HTML) on HTTP 409 Conflict
    when adding Plugins.
    [#2014](https://github.com/Kong/kong/issues/2014)
- CLI:
  - Avoid double-prefixing migration error messages with the database name
    (PostgreSQL/Cassandra).
- Plugins:
  - Fix fault tolerance logic and error reporting in rate-limiting plugins.
  - CORS: Properly return `Access-Control-Allow-Credentials: false` if
    `Access-Control-Allow-Origin: *`.
    [#2104](https://github.com/Kong/kong/pull/2104)
  - key-auth: enforce `key_names` to be proper header names according to Nginx.
    [#2142](https://github.com/Kong/kong/pull/2142)

[Back to TOC](#table-of-contents)

## [0.9.9] - 2017/02/02

### Fixed

- Correctly put Cassandra sockets into the Nginx connection pool for later
  reuse. This greatly improves the performance for rate-limiting and
  response-ratelimiting plugins.
  [f8f5306](https://github.com/Kong/kong/commit/f8f53061207de625a29bbe5d80f1807da468a1bc)
- Correct length of a year in seconds for rate-limiting and
  response-ratelimiting plugins. A year was wrongly assumed to only be 360
  days long.
  [e4fdb2a](https://github.com/Kong/kong/commit/e4fdb2a3af4a5f2bf298c7b6488d88e67288c98b)
- Prevent misinterpretation of the `%` character in proxied URLs encoding.
  Thanks Thomas Jouannic for the patch.
  [#1998](https://github.com/Kong/kong/pull/1998)
  [#2040](https://github.com/Kong/kong/pull/2040)

[Back to TOC](#table-of-contents)

## [0.9.8] - 2017/01/19

### Fixed

- Properly set the admin IP in the Serf script.

### Changed

- Provide negative-caching for missed database entities. This should improve
  performance in some cases.
  [#1914](https://github.com/Kong/kong/pull/1914)

### Fixed

- Plugins:
  - Fix fault tolerance logic and error reporting in rate-limiting plugins.

[Back to TOC](#table-of-contents)

## [0.9.7] - 2016/12/21

### Fixed

- Fixed a performance issue in Cassandra by removing an old workaround that was
  forcing Cassandra to use LuaSocket instead of cosockets.
  [#1916](https://github.com/Kong/kong/pull/1916)
- Fixed an issue that was causing a recursive attempt to stop Kong's services
  when an error was occurring.
  [#1877](https://github.com/Kong/kong/pull/1877)
- Custom plugins are now properly loaded again.
  [#1910](https://github.com/Kong/kong/pull/1910)
- Plugins:
  - Galileo: properly encode empty arrays.
    [#1909](https://github.com/Kong/kong/pull/1909)
  - OAuth 2: implements a missing Postgres migration for `redirect_uri` in
    every OAuth 2 credential. [#1911](https://github.com/Kong/kong/pull/1911)
  - OAuth 2: safely parse the request body even when no data has been sent.
    [#1915](https://github.com/Kong/kong/pull/1915)

[Back to TOC](#table-of-contents)

## [0.9.6] - 2016/11/29

### Fixed

- Resolve support for PostgreSQL SSL connections.
  [#1720](https://github.com/Kong/kong/issues/1720)
- Ensure `kong start` honors the `--conf` flag is a config file already exists
  at one of the default locations (`/etc/kong.conf`, `/etc/kong/kong.conf`).
  [#1681](https://github.com/Kong/kong/pull/1681)
- Obfuscate sensitive properties from the `/` Admin API route which returns
  the current node's configuration.
  [#1650](https://github.com/Kong/kong/pull/1650)

[Back to TOC](#table-of-contents)

## [0.9.5] - 2016/11/07

### Changed

- Dropping support for OpenResty 1.9.15.1 in favor of 1.11.2.1
  [#1797](https://github.com/Kong/kong/pull/1797)

### Fixed

- Fixed an error (introduced in 0.9.4) in the auto-clustering event

[Back to TOC](#table-of-contents)

## [0.9.4] - 2016/11/02

### Fixed

- Fixed the random string generator that was causing some problems, especially
  in Serf for clustering. [#1754](https://github.com/Kong/kong/pull/1754)
- Seed random number generator in CLI.
  [#1641](https://github.com/Kong/kong/pull/1641)
- Reducing log noise in the Admin API.
  [#1781](https://github.com/Kong/kong/pull/1781)
- Fixed the reports lock implementation that was generating a periodic error
  message. [#1783](https://github.com/Kong/kong/pull/1783)

[Back to TOC](#table-of-contents)

## [0.9.3] - 2016/10/07

### Added

- Added support for Serf 0.8. [#1693](https://github.com/Kong/kong/pull/1693)

### Fixed

- Properly invalidate global plugins.
  [#1723](https://github.com/Kong/kong/pull/1723)

[Back to TOC](#table-of-contents)

## [0.9.2] - 2016/09/20

### Fixed

- Correctly report migrations errors. This was caused by an error being thrown
  from the error handler, and superseding the actual error. [#1605]
  (https://github.com/Kong/kong/pull/1605)
- Prevent Kong from silently failing to start. This would be caused by an
  erroneous error handler. [28f5d10]
  (https://github.com/Kong/kong/commit/28f5d10)
- Only report a random number generator seeding error when it is not already
  seeded. [#1613](https://github.com/Kong/kong/pull/1613)
- Reduce intra-cluster noise by not propagating keepalive requests events.
  [#1660](https://github.com/Kong/kong/pull/1660)
- Admin API:
  - Obfuscates sensitive configuration settings from the `/` route.
    [#1650](https://github.com/Kong/kong/pull/1650)
- CLI:
  - Prevent a failed `kong start` to stop an already running Kong node.
    [#1645](https://github.com/Kong/kong/pull/1645)
  - Remove unset configuration placeholders from the nginx configuration
    template. This would occur when no Internet connection would be
    available and would cause Kong to compile an erroneous nginx config.
    [#1606](https://github.com/Kong/kong/pull/1606)
  - Properly count the number of executed migrations.
    [#1649](https://github.com/Kong/kong/pull/1649)
- Plugins:
  - OAuth2: remove the "Kong" mentions in missing `provision_key` error
    messages. [#1633](https://github.com/Kong/kong/pull/1633)
  - OAuth2: allow to correctly delete applications when using Cassandra.
    [#1659](https://github.com/Kong/kong/pull/1659)
  - galileo: provide a default `bodySize` value when `log_bodies=true` but the
    current request/response has no body.
    [#1657](https://github.com/Kong/kong/pull/1657)

[Back to TOC](#table-of-contents)

## [0.9.1] - 2016/09/02

### Added

- Plugins:
  - ACL: allow to retrieve/update/delete an ACL by group name.
    [#1544](https://github.com/Kong/kong/pull/1544)
  - Basic Authentication: allow to retrieve/update/delete a credential by `username`.
    [#1570](https://github.com/Kong/kong/pull/1570)
  - HMAC Authentication: allow to retrieve/update/delete a credential by `username`.
    [#1570](https://github.com/Kong/kong/pull/1570)
  - JWT Authentication: allow to retrieve/update/delete a credential by `key`.
    [#1570](https://github.com/Kong/kong/pull/1570)
  - Key Authentication: allow to retrieve/update/delete a credential by `key`.
    [#1570](https://github.com/Kong/kong/pull/1570)
  - OAuth2 Authentication: allow to retrieve/update/delete a credential by `client_id` and tokens by `access_token`.
    [#1570](https://github.com/Kong/kong/pull/1570)

### Fixed

- Correctly parse configuration file settings containing comments.
  [#1569](https://github.com/Kong/kong/pull/1569)
- Prevent third-party Lua modules (and plugins) to override the seed for random
  number generation. This prevents the creation of conflicting UUIDs.
  [#1558](https://github.com/Kong/kong/pull/1558)
- Use [pgmoon-mashape](https://github.com/Kong/pgmoon) `2.0.0` which
  properly namespaces our fork, avoiding conflicts with other versions of
  pgmoon, such as the one installed by Lapis.
  [#1582](https://github.com/Kong/kong/pull/1582)
- Avoid exposing OpenResty's information on HTTP `4xx` errors.
  [#1567](https://github.com/Kong/kong/pull/1567)
- ulimit with `unlimited` value is now properly handled.
  [#1545](https://github.com/Kong/kong/pull/1545)
- CLI:
  - Stop third-party services (Dnsmasq/Serf) when Kong could not start.
    [#1588](https://github.com/Kong/kong/pull/1588)
  - Prefix database migration errors (such as Postgres' `connection refused`)
    with the database name (`postgres`/`cassandra`) to avoid confusions.
    [#1583](https://github.com/Kong/kong/pull/1583)
- Plugins:
  - galileo: Use `Content-Length` header to get request/response body size when
    `log_bodies` is disabled.
    [#1584](https://github.com/Kong/kong/pull/1584)
- Admin API:
  - Revert the `/plugins/enabled` endpoint's response to be a JSON array, and
    not an Object. [#1529](https://github.com/Kong/kong/pull/1529)

[Back to TOC](#table-of-contents)

## [0.9.0] - 2016/08/18

The main focus of this release is Kong's new CLI. With a simpler configuration file, new settings, environment variables support, new commands as well as a new interpreter, the new CLI gives more power and flexibility to Kong users and allow for an easier integration in your deployment workflow, as well as better testing for developers and plugins authors. Additionally, some new plugins and performance improvements are included as well as the regular bug fixes.

### Changed

- :warning: PostgreSQL is the new default datastore for Kong. If you were using Cassandra and you are upgrading, you need to explicitly set `cassandra` as your `database`.
- :warning: New CLI, with new commands and refined arguments. This new CLI uses the `resty-cli` interpreter (see [lua-resty-cli](https://github.com/openresty/resty-cli)) instead of LuaJIT. As a result, the `resty` executable must be available in your `$PATH` (resty-cli is shipped in the OpenResty bundle) as well as the `bin/kong` executable. Kong does not rely on Luarocks installing the `bin/kong` executable anymore. This change of behavior is taken care of if you are using one of the official Kong packages.
- :warning: Kong uses a new configuration file, with an easier syntax than the previous YAML file.
- New arguments for the CLI, such as verbose, debug and tracing flags. We also avoid requiring the configuration file as an argument to each command as per the previous CLI.
- Customization of the Nginx configuration can now be taken care of using two different approaches: with a custom Nginx configuration template and using `kong start --template <file>`, or by using `kong compile` to generate the Kong Nginx sub-configuration, and `include` it in a custom Nginx instance.
- Plugins:
  - Rate Limiting: the `continue_on_error` property is now called `fault_tolerant`.
  - Response Rate Limiting: the `continue_on_error` property is now called `fault_tolerant`.

### Added

- :fireworks: Support for overriding configuration settings with environment variables.
- :fireworks: Support for SSL connections between Kong and PostgreSQL. [#1425](https://github.com/Kong/kong/pull/1425)
- :fireworks: Ability to apply plugins with more granularity: per-consumer, and global plugins are now possible. [#1403](https://github.com/Kong/kong/pull/1403)
- New `kong check` command: validates a Kong configuration file.
- Better version check for third-party dependencies (OpenResty, Serf, Dnsmasq). [#1307](https://github.com/Kong/kong/pull/1307)
- Ability to configure the validation depth of database SSL certificates from the configuration file. [#1420](https://github.com/Kong/kong/pull/1420)
- `request_host`: internationalized url support; utf-8 domain names through punycode support and paths through %-encoding. [#1300](https://github.com/Kong/kong/issues/1300)
- Implements caching locks when fetching database configuration (APIs, Plugins...) to avoid dog pile effect on cold nodes. [#1402](https://github.com/Kong/kong/pull/1402)
- Plugins:
  - :fireworks: **New bot-detection plugin**: protect your APIs by detecting and rejecting common bots and crawlers. [#1413](https://github.com/Kong/kong/pull/1413)
  - correlation-id: new "tracker" generator, identifying requests per worker and connection. [#1288](https://github.com/Kong/kong/pull/1288)
  - request/response-transformer: ability to add strings including colon characters. [#1353](https://github.com/Kong/kong/pull/1353)
  - rate-limiting: support for new rate-limiting policies (`cluster`, `local` and `redis`), and for a new `limit_by` property to force rate-limiting by `consumer`, `credential` or `ip`.
  - response-rate-limiting: support for new rate-limiting policies (`cluster`, `local` and `redis`), and for a new `limit_by` property to force rate-limiting by `consumer`, `credential` or `ip`.
  - galileo: performance improvements of ALF serialization. ALFs are not discarded when exceeding 20MBs anymore. [#1463](https://github.com/Kong/kong/issues/1463)
  - statsd: new `upstream_stream` latency metric. [#1466](https://github.com/Kong/kong/pull/1466)
  - datadog: new `upstream_stream` latency metric and tagging support for each metric. [#1473](https://github.com/Kong/kong/pull/1473)

### Removed

- We now use [lua-resty-jit-uuid](https://github.com/thibaultCha/lua-resty-jit-uuid) for UUID generation, which is a pure Lua implementation of [RFC 4122](https://www.ietf.org/rfc/rfc4122.txt). As a result, libuuid is not a dependency of Kong anymore.

### Fixed

- Sensitive configuration settings are not printed to stdout anymore. [#1256](https://github.com/Kong/kong/issues/1256)
- Fixed bug that caused nodes to remove themselves from the database when they attempted to join the cluster. [#1437](https://github.com/Kong/kong/pull/1437)
- Plugins:
  - request-size-limiting: use proper constant for MB units while setting the size limit. [#1416](https://github.com/Kong/kong/pull/1416)
  - OAuth2: security and config validation fixes. [#1409](https://github.com/Kong/kong/pull/1409) [#1112](https://github.com/Kong/kong/pull/1112)
  - request/response-transformer: better validation of fields provided without a value. [#1399](https://github.com/Kong/kong/pull/1399)
  - JWT: handle some edge-cases that could result in HTTP 500 errors. [#1362](https://github.com/Kong/kong/pull/1362)

> **internal**
> - new test suite using resty-cli and removing the need to monkey-patch the `ngx` global.
> - custom assertions and new helper methods (`wait_until()`) to gracefully fail in case of timeout.
> - increase atomicity of the testing environment.
> - lighter testing instance, only running 1 worker and not using Dnsmasq by default.

[Back to TOC](#table-of-contents)

## [0.8.3] - 2016/06/01

This release includes some bugfixes:

### Changed

- Switched the log level of the "No nodes found in cluster" warning to `INFO`, that was printed when starting up the first Kong node in a new cluster.
- Kong now requires OpenResty `1.9.7.5`.

### Fixed

- New nodes are now properly registered into the `nodes` table when running on the same machine. [#1281](https://github.com/Kong/kong/pull/1281)
- Fixed a failed error parsing on Postgres. [#1269](https://github.com/Kong/kong/pull/1269)
- Plugins:
  - Response Transformer: Slashes are now encoded properly, and fixed a bug that hang the execution of the plugin. [#1257](https://github.com/Kong/kong/pull/1257) and [#1263](https://github.com/Kong/kong/pull/1263)
  - JWT: If a value for `algorithm` is missing, it's now `HS256` by default. This problem occurred when migrating from older versions of Kong.
  - OAuth 2.0: Fixed a Postgres problem that was preventing an application from being created, and fixed a check on the `redirect_uri` field. [#1264](https://github.com/Kong/kong/pull/1264) and [#1267](https://github.com/Kong/kong/issues/1267)

[Back to TOC](#table-of-contents)

## [0.8.2] - 2016/05/25

This release includes bugfixes and minor updates:

### Added

- Support for a simple slash in `request_path`. [#1227](https://github.com/Kong/kong/pull/1227)
- Plugins:
  - Response Rate Limiting: it now appends usage headers to the upstream requests in the form of `X-Ratelimit-Remaining-{limit_name}` and introduces a new `config.block_on_first_violation` property. [#1235](https://github.com/Kong/kong/pull/1235)

#### Changed

- Plugins:
  - **Mashape Analytics: The plugin is now called "Galileo", and added support for Galileo v3. [#1159](https://github.com/Kong/kong/pull/1159)**

#### Fixed

- Postgres now relies on the `search_path` configured on the database and its default value `$user, public`. [#1196](https://github.com/Kong/kong/issues/1196)
- Kong now properly encodes an empty querystring parameter like `?param=` when proxying the request. [#1210](https://github.com/Kong/kong/pull/1210)
- The configuration now checks that `cluster.ttl_on_failure` is at least 60 seconds. [#1199](https://github.com/Kong/kong/pull/1199)
- Plugins:
  - Loggly: Fixed an issue that was triggering 400 and 500 errors. [#1184](https://github.com/Kong/kong/pull/1184)
  - JWT: The `TYP` value in the header is not optional and case-insensitive. [#1192](https://github.com/Kong/kong/pull/1192)
  - Request Transformer: Fixed a bug when transforming request headers. [#1202](https://github.com/Kong/kong/pull/1202)
  - OAuth 2.0: Multiple redirect URIs are now supported. [#1112](https://github.com/Kong/kong/pull/1112)
  - IP Restriction: Fixed that prevented the plugin for working properly when added on an API. [#1245](https://github.com/Kong/kong/pull/1245)
  - CORS: Fixed an issue when `config.preflight_continue` was enabled. [#1240](https://github.com/Kong/kong/pull/1240)

[Back to TOC](#table-of-contents)

## [0.8.1] - 2016/04/27

This release includes some fixes and minor updates:

### Added

- Adds `X-Forwarded-Host` and `X-Forwarded-Prefix` to the upstream request headers. [#1180](https://github.com/Kong/kong/pull/1180)
- Plugins:
  - Datadog: Added two new metrics, `unique_users` and `request_per_user`, that log the consumer information. [#1179](https://github.com/Kong/kong/pull/1179)

### Fixed

- Fixed a DAO bug that affected full entity updates. [#1163](https://github.com/Kong/kong/pull/1163)
- Fixed a bug when setting the authentication provider in Cassandra.
- Updated the Cassandra driver to v0.5.2.
- Properly enforcing required fields in PUT requests. [#1177](https://github.com/Kong/kong/pull/1177)
- Fixed a bug that prevented to retrieve the hostname of the local machine on certain systems. [#1178](https://github.com/Kong/kong/pull/1178)

[Back to TOC](#table-of-contents)

## [0.8.0] - 2016/04/18

This release includes support for PostgreSQL as Kong's primary datastore!

### Breaking changes

- Remove support for the long deprecated `/consumers/:consumer/keyauth/` and `/consumers/:consumer/basicauth/` routes (deprecated in `0.5.0`). The new routes (available since `0.5.0` too) use the real name of the plugin: `/consumers/:consumer/key-auth` and `/consumers/:consumer/basic-auth`.

### Added

- Support for PostgreSQL 9.4+ as Kong's primary datastore. [#331](https://github.com/Kong/kong/issues/331) [#1054](https://github.com/Kong/kong/issues/1054)
- Configurable Cassandra reading/writing consistency. [#1026](https://github.com/Kong/kong/pull/1026)
- Admin API: including pending and running timers count in the response to `/`. [#992](https://github.com/Kong/kong/pull/992)
- Plugins
  - **New correlation-id plugin**: assign unique identifiers to the requests processed by Kong. Courtesy of [@opyate](https://github.com/opyate). [#1094](https://github.com/Kong/kong/pull/1094)
  - LDAP: add support for LDAP authentication. [#1133](https://github.com/Kong/kong/pull/1133)
  - StatsD: add support for StatsD logging. [#1142](https://github.com/Kong/kong/pull/1142)
  - JWT: add support for RS256 signed tokens thanks to [@kdstew](https://github.com/kdstew)! [#1053](https://github.com/Kong/kong/pull/1053)
  - ACL: appends `X-Consumer-Groups` to the request, so the upstream service can check what groups the consumer belongs to. [#1154](https://github.com/Kong/kong/pull/1154)
  - Galileo (mashape-analytics): increase batch sending timeout to 30s. [#1091](https://github.com/Kong/kong/pull/1091)
- Added `ttl_on_failure` option in the cluster configuration, to configure the TTL of failed nodes. [#1125](https://github.com/Kong/kong/pull/1125)

### Fixed

- Introduce a new `port` option when connecting to your Cassandra cluster instead of using the CQL default (9042). [#1139](https://github.com/Kong/kong/issues/1139)
- Plugins
  - Request/Response Transformer: add missing migrations for upgrades from ` <= 0.5.x`. [#1064](https://github.com/Kong/kong/issues/1064)
  - OAuth2
    - Error responses comply to RFC 6749. [#1017](https://github.com/Kong/kong/issues/1017)
    - Handle multipart requests. [#1067](https://github.com/Kong/kong/issues/1067)
    - Make access_tokens correctly expire. [#1089](https://github.com/Kong/kong/issues/1089)

> **internal**
> - replace globals with singleton pattern thanks to [@mars](https://github.com/mars).
> - fixed resolution mismatches when using deep paths in the path resolver.

[Back to TOC](#table-of-contents)

## [0.7.0] - 2016/02/24

### Breaking changes

Due to the NGINX security fixes (CVE-2016-0742, CVE-2016-0746, CVE-2016-0747), OpenResty was bumped to `1.9.7.3` which is not backwards compatible, and thus requires changes to be made to the `nginx` property of Kong's configuration file. See the [0.7 upgrade path](https://github.com/Kong/kong/blob/master/UPGRADE.md#upgrade-to-07x) for instructions.

However by upgrading the underlying OpenResty version, source installations do not have to patch the NGINX core and use the old `ssl-cert-by-lua` branch of ngx_lua anymore. This will make source installations much easier.

### Added

- Support for OpenResty `1.9.7.*`. This includes NGINX security fixes (CVE-2016-0742, CVE-2016-0746, CVE-2016-0747). [#906](https://github.com/Kong/kong/pull/906)
- Plugins
  - **New Runscope plugin**: Monitor your APIs from Kong with Runscope. Courtesy of [@mansilladev](https://github.com/mansilladev). [#924](https://github.com/Kong/kong/pull/924)
  - Datadog: New `response.size` metric. [#923](https://github.com/Kong/kong/pull/923)
  - Rate-Limiting and Response Rate-Limiting
    - New `config.async` option to asynchronously increment counters to reduce latency at the cost of slightly reducing the accuracy. [#912](https://github.com/Kong/kong/pull/912)
    - New `config.continue_on_error` option to keep proxying requests in case the datastore is unreachable. rate-limiting operations will be disabled until the datastore is responsive again. [#953](https://github.com/Kong/kong/pull/953)
- CLI
  - Perform a simple permission check on the NGINX working directory when starting, to prevent errors during execution. [#939](https://github.com/Kong/kong/pull/939)
- Send 50x errors with the appropriate format. [#927](https://github.com/Kong/kong/pull/927) [#970](https://github.com/Kong/kong/pull/970)

### Fixed

- Plugins
  - OAuth2
    - Better handling of `redirect_uri` (prevent the use of fragments and correctly handle querystrings). Courtesy of [@PGBI](https://github.com/PGBI). [#930](https://github.com/Kong/kong/pull/930)
    - Add `PUT` support to the `/auth2_tokens` route. [#897](https://github.com/Kong/kong/pull/897)
    - Better error message when the `access_token` is missing. [#1003](https://github.com/Kong/kong/pull/1003)
  - IP restriction: Fix an issue that could arise when restarting Kong. Now Kong does not need to be restarted for the ip-restriction configuration to take effect. [#782](https://github.com/Kong/kong/pull/782) [#960](https://github.com/Kong/kong/pull/960)
  - ACL: Properly invalidating entities when assigning a new ACL group. [#996](https://github.com/Kong/kong/pull/996)
  - SSL: Replace shelled out openssl calls with native `ngx.ssl` conversion utilities, which preserve the certificate chain. [#968](https://github.com/Kong/kong/pull/968)
- Avoid user warning on start when the user is not root. [#964](https://github.com/Kong/kong/pull/964)
- Store Serf logs in NGINX working directory to prevent eventual permission issues. [#975](https://github.com/Kong/kong/pull/975)
- Allow plugins configured on a Consumer *without* being configured on an API to run. [#978](https://github.com/Kong/kong/issues/978) [#980](https://github.com/Kong/kong/pull/980)
- Fixed an edge-case where Kong nodes would not be registered in the `nodes` table. [#1008](https://github.com/Kong/kong/pull/1008)

[Back to TOC](#table-of-contents)

## [0.6.1] - 2016/02/03

This release contains tiny bug fixes that were especially annoying for complex Cassandra setups and power users of the Admin API!

### Added

- A `timeout` property for the Cassandra configuration. In ms, this timeout is effective as a connection and a reading timeout. [#937](https://github.com/Kong/kong/pull/937)

### Fixed

- Correctly set the Cassandra SSL certificate in the Nginx configuration while starting Kong. [#921](https://github.com/Kong/kong/pull/921)
- Rename the `user` Cassandra property to `username` (Kong looks for `username`, hence `user` would fail). [#922](https://github.com/Kong/kong/pull/922)
- Allow Cassandra authentication with arbitrary plain text auth providers (such as Instaclustr uses), fixing authentication with them. [#937](https://github.com/Kong/kong/pull/937)
- Admin API
  - Fix the `/plugins/:id` route for `PATCH` method. [#941](https://github.com/Kong/kong/pull/941)
- Plugins
  - HTTP logging: remove the additional `\r\n` at the end of the logging request body. [#926](https://github.com/Kong/kong/pull/926)
  - Galileo: catch occasional internal errors happening when a request was cancelled by the client and fix missing shm for the retry policy. [#931](https://github.com/Kong/kong/pull/931)

[Back to TOC](#table-of-contents)

## [0.6.0] - 2016/01/22

### Breaking changes

 We would recommended to consult the suggested [0.6 upgrade path](https://github.com/Kong/kong/blob/master/UPGRADE.md#upgrade-to-06x) for this release.

- [Serf](https://www.serf.io/) is now a Kong dependency. It allows Kong nodes to communicate between each other opening the way to many features and improvements.
- The configuration file changed. Some properties were renamed, others were moved, and some are new. We would recommend checking out the new default configuration file.
- Drop the Lua 5.1 dependency which was only used by the CLI. The CLI now runs with LuaJIT, which is consistent with other Kong components (Luarocks and OpenResty) already relying on LuaJIT. Make sure the LuaJIT interpreter is included in your `$PATH`. [#799](https://github.com/Kong/kong/pull/799)

### Added

One of the biggest new features of this release is the cluster-awareness added to Kong in [#729](https://github.com/Kong/kong/pull/729), which deserves its own section:

- Each Kong node is now aware of belonging to a cluster through Serf. Nodes automatically join the specified cluster according to the configuration file's settings.
- The datastore cache is not invalidated by expiration time anymore, but following an invalidation strategy between the nodes of a same cluster, leading to improved performance.
- Admin API
  - Expose a `/cache` endpoint for retrieving elements stored in the in-memory cache of a node.
  - Expose a `/cluster` endpoint used to add/remove/list members of the cluster, and also used internally for data propagation.
- CLI
  - New `kong cluster` command for cluster management.
  - New `kong status` command for cluster healthcheck.

Other additions include:

- New Cassandra driver which makes Kong aware of the Cassandra cluster. Kong is now unaffected if one of your Cassandra nodes goes down as long as a replica is available on another node. Load balancing policies also improve the performance along with many other smaller improvements. [#803](https://github.com/Kong/kong/pull/803)
- Admin API
  - A new `total` field in API responses, that counts the total number of entities in the datastore. [#635](https://github.com/Kong/kong/pull/635)
- Configuration
  - Possibility to configure the keyspace replication strategy for Cassandra. It will be taken into account by the migrations when the configured keyspace does not already exist. [#350](https://github.com/Kong/kong/issues/350)
  - Dnsmasq is now optional. You can specify a custom DNS resolver address that Kong will use when resolving hostnames. This can be configured in `kong.yml`. [#625](https://github.com/Kong/kong/pull/625)
- Plugins
  - **New "syslog" plugin**: send logs to local system log. [#698](https://github.com/Kong/kong/pull/698)
  - **New "loggly" plugin**: send logs to Loggly over UDP. [#698](https://github.com/Kong/kong/pull/698)
  - **New "datadog" plugin**: send logs to Datadog server. [#758](https://github.com/Kong/kong/pull/758)
  - OAuth2
    - Add support for `X-Forwarded-Proto` header. [#650](https://github.com/Kong/kong/pull/650)
    - Expose a new `/oauth2_tokens` endpoint with the possibility to retrieve, update or delete OAuth 2.0 access tokens. [#729](https://github.com/Kong/kong/pull/729)
  - JWT
    - Support for base64 encoded secrets. [#838](https://github.com/Kong/kong/pull/838) [#577](https://github.com/Kong/kong/issues/577)
    - Support to configure the claim in which the key is given into the token (not `iss` only anymore). [#838](https://github.com/Kong/kong/pull/838)
  - Request transformer
    - Support for more transformation options: `remove`, `replace`, `add`, `append` motivated by [#393](https://github.com/Kong/kong/pull/393). See [#824](https://github.com/Kong/kong/pull/824)
    - Support JSON body transformation. [#569](https://github.com/Kong/kong/issues/569)
  - Response transformer
    - Support for more transformation options: `remove`, `replace`, `add`, `append` motivated by [#393](https://github.com/Kong/kong/pull/393). See [#822](https://github.com/Kong/kong/pull/822)

### Changed

- As mentioned in the breaking changes section, a new configuration file format and validation. All properties are now documented and commented out with their default values. This allows for a lighter configuration file and more clarity as to what properties relate to. It also catches configuration mistakes. [#633](https://github.com/Kong/kong/pull/633)
- Replace the UUID generator library with a new implementation wrapping lib-uuid, fixing eventual conflicts happening in cases such as described in [#659](https://github.com/Kong/kong/pull/659). See [#695](https://github.com/Kong/kong/pull/695)
- Admin API
  - Increase the maximum body size to 10MB in order to handle configuration requests with heavy payloads. [#700](https://github.com/Kong/kong/pull/700)
  - Disable access logs for the `/status` endpoint.
  - The `/status` endpoint now includes `database` statistics, while the previous stats have been moved to a `server` response field. [#635](https://github.com/Kong/kong/pull/635)

### Fixed

- Behaviors described in [#603](https://github.com/Kong/kong/issues/603) related to the failure of Cassandra nodes thanks to the new driver. [#803](https://github.com/Kong/kong/issues/803)
- Latency headers are now properly included in responses sent to the client. [#708](https://github.com/Kong/kong/pull/708)
- `strip_request_path` does not add a trailing slash to the API's `upstream_url` anymore before proxying. [#675](https://github.com/Kong/kong/issues/675)
- Do not URL decode querystring before proxying the request to the upstream service. [#749](https://github.com/Kong/kong/issues/749)
- Handle cases when the request would be terminated prior to the Kong execution (that is, before ngx_lua reaches the `access_by_lua` context) in cases such as the use of a custom nginx module. [#594](https://github.com/Kong/kong/issues/594)
- Admin API
  - The PUT method now correctly updates boolean fields (such as `strip_request_path`). [#765](https://github.com/Kong/kong/pull/765)
  - The PUT method now correctly resets a plugin configuration. [#720](https://github.com/Kong/kong/pull/720)
  - PATCH correctly set previously unset fields. [#861](https://github.com/Kong/kong/pull/861)
  - In the responses, the `next` link is not being displayed anymore if there are no more entities to be returned. [#635](https://github.com/Kong/kong/pull/635)
  - Prevent the update of `created_at` fields. [#820](https://github.com/Kong/kong/pull/820)
  - Better `request_path` validation for APIs. "/" is not considered a valid path anymore. [#881](https://github.com/Kong/kong/pull/881)
- Plugins
  - Galileo: ensure the `mimeType` value is always a string in ALFs. [#584](https://github.com/Kong/kong/issues/584)
  - JWT: allow to update JWT credentials using the PATCH method. It previously used to reply with `405 Method not allowed` because the PATCH method was not implemented. [#667](https://github.com/Kong/kong/pull/667)
  - Rate limiting: fix a warning when many periods are configured. [#681](https://github.com/Kong/kong/issues/681)
  - Basic Authentication: do not re-hash the password field when updating a credential. [#726](https://github.com/Kong/kong/issues/726)
  - File log: better permissions for on file creation for file-log plugin. [#877](https://github.com/Kong/kong/pull/877)
  - OAuth2
    - Implement correct responses when the OAuth2 challenges are refused. [#737](https://github.com/Kong/kong/issues/737)
    - Handle querystring on `/authorize` and `/token` URLs. [#687](https://github.com/Kong/kong/pull/667)
    - Handle punctuation in scopes on `/authorize` and `/token` endpoints. [#658](https://github.com/Kong/kong/issues/658)

> ***internal***
> - Event bus for local and cluster-wide events propagation. Plans for this event bus is to be widely used among Kong in the future.
> - The Kong Public Lua API (Lua helpers integrated in Kong such as DAO and Admin API helpers) is now documented with [ldoc](http://stevedonovan.github.io/ldoc/).
> - Work has been done to restore the reliability of the CI platforms.
> - Migrations can now execute DML queries (instead of DDL queries only). Handy for migrations implying plugin configuration changes, plugins renamings etc... [#770](https://github.com/Kong/kong/pull/770)

[Back to TOC](#table-of-contents)

## [0.5.4] - 2015/12/03

### Fixed

- Mashape Analytics plugin (renamed Galileo):
  - Improve stability under heavy load. [#757](https://github.com/Kong/kong/issues/757)
  - base64 encode ALF request/response bodies, enabling proper support for Galileo bodies inspection capabilities. [#747](https://github.com/Kong/kong/pull/747)
  - Do not include JSON bodies in ALF `postData.params` field. [#766](https://github.com/Kong/kong/pull/766)

[Back to TOC](#table-of-contents)

## [0.5.3] - 2015/11/16

### Fixed

- Avoids additional URL encoding when proxying to an upstream service. [#691](https://github.com/Kong/kong/pull/691)
- Potential timing comparison bug in HMAC plugin. [#704](https://github.com/Kong/kong/pull/704)

### Added

- The Galileo plugin now supports arbitrary host, port and path values. [#721](https://github.com/Kong/kong/pull/721)

[Back to TOC](#table-of-contents)

## [0.5.2] - 2015/10/21

A few fixes requested by the community!

### Fixed

- Kong properly search the `nginx` in your $PATH variable.
- Plugins:
  - OAuth2: can detect that the originating protocol for a request was HTTPS through the `X-Forwarded-Proto` header and work behind another reverse proxy (load balancer). [#650](https://github.com/Kong/kong/pull/650)
  - HMAC signature: support for `X-Date` header to sign the request for usage in browsers (since the `Date` header is protected). [#641](https://github.com/Kong/kong/issues/641)

[Back to TOC](#table-of-contents)

## [0.5.1] - 2015/10/13

Fixing a few glitches we let out with 0.5.0!

### Added

- Basic Authentication and HMAC Authentication plugins now also send the `X-Credential-Username` to the upstream server.
- Admin API now accept JSON when receiving a CORS request. [#580](https://github.com/Kong/kong/pull/580)
- Add a `WWW-Authenticate` header for HTTP 401 responses for basic-auth and key-auth. [#588](https://github.com/Kong/kong/pull/588)

### Changed

- Protect Kong from POODLE SSL attacks by omitting SSLv3 (CVE-2014-3566). [#563](https://github.com/Kong/kong/pull/563)
- Remove support for key-auth key in body. [#566](https://github.com/Kong/kong/pull/566)

### Fixed

- Plugins
  - HMAC
    - The migration for this plugin is now correctly being run. [#611](https://github.com/Kong/kong/pull/611)
    - Wrong username doesn't return HTTP 500 anymore, but 403. [#602](https://github.com/Kong/kong/pull/602)
  - JWT: `iss` not being found doesn't return HTTP 500 anymore, but 403. [#578](https://github.com/Kong/kong/pull/578)
  - OAuth2: client credentials flow does not include a refresh token anymore. [#562](https://github.com/Kong/kong/issues/562)
- Fix an occasional error when updating a plugin without a config. [#571](https://github.com/Kong/kong/pull/571)

[Back to TOC](#table-of-contents)

## [0.5.0] - 2015/09/25

With new plugins, many improvements and bug fixes, this release comes with breaking changes that will require your attention.

### Breaking changes

Several breaking changes are introduced. You will have to slightly change your configuration file and a migration script will take care of updating your database cluster. **Please follow the instructions in [UPGRADE.md](/UPGRADE.md#update-to-kong-050) for an update without downtime.**
- Many plugins were renamed due to new naming conventions for consistency. [#480](https://github.com/Kong/kong/issues/480)
- In the configuration file, the Cassandra `hosts` property was renamed to `contact_points`. [#513](https://github.com/Kong/kong/issues/513)
- Properties belonging to APIs entities have been renamed for clarity. [#513](https://github.com/Kong/kong/issues/513)
  - `public_dns` -> `request_host`
  - `path` -> `request_path`
  - `strip_path` -> `strip_request_path`
  - `target_url` -> `upstream_url`
- `plugins_configurations` have been renamed to `plugins`, and their `value` property has been renamed to `config` to avoid confusions. [#513](https://github.com/Kong/kong/issues/513)
- The database schema has been updated to handle the separation of plugins outside of the core repository.
- The Key authentication and Basic authentication plugins routes have changed:

```
Old route                             New route
/consumers/:consumer/keyauth       -> /consumers/:consumer/key-auth
/consumers/:consumer/keyauth/:id   -> /consumers/:consumer/key-auth/:id
/consumers/:consumer/basicauth     -> /consumers/:consumer/basic-auth
/consumers/:consumer/basicauth/:id -> /consumers/:consumer/basic-auth/:id
```

The old routes are still maintained but will be removed in upcoming versions. Consider them **deprecated**.

- Admin API
  - The route to retrieve enabled plugins is now under `/plugins/enabled`.
  - The route to retrieve a plugin's configuration schema is now under `/plugins/schema/{plugin name}`.

#### Added

- Plugins
  - **New Response Rate Limiting plugin**: Give a usage quota to your users based on a parameter in your response. [#247](https://github.com/Kong/kong/pull/247)
  - **New ACL (Access Control) plugin**: Configure authorizations for your Consumers. [#225](https://github.com/Kong/kong/issues/225)
  - **New JWT (JSON Web Token) plugin**: Verify and authenticate JWTs. [#519](https://github.com/Kong/kong/issues/519)
  - **New HMAC signature plugin**: Verify and authenticate HMAC signed HTTP requests. [#549](https://github.com/Kong/kong/pull/549)
  - Plugins migrations. Each plugin can now have its own migration scripts if it needs to store data in your cluster. This is a step forward to improve Kong's pluggable architecture. [#443](https://github.com/Kong/kong/pull/443)
  - Basic Authentication: the password field is now sha1 encrypted. [#33](https://github.com/Kong/kong/issues/33)
  - Basic Authentication: now supports credentials in the `Proxy-Authorization` header. [#460](https://github.com/Kong/kong/issues/460)

#### Changed

- Basic Authentication and Key Authentication now require authentication parameters even when the `Expect: 100-continue` header is being sent. [#408](https://github.com/Kong/kong/issues/408)
- Key Auth plugin does not support passing the key in the request payload anymore. [#566](https://github.com/Kong/kong/pull/566)
- APIs' names cannot contain characters from the RFC 3986 reserved list. [#589](https://github.com/Kong/kong/pull/589)

#### Fixed

- Resolver
  - Making a request with a querystring will now correctly match an API's path. [#496](https://github.com/Kong/kong/pull/496)
- Admin API
  - Data associated to a given API/Consumer will correctly be deleted if related Consumer/API is deleted. [#107](https://github.com/Kong/kong/issues/107) [#438](https://github.com/Kong/kong/issues/438) [#504](https://github.com/Kong/kong/issues/504)
  - The `/api/{api_name_or_id}/plugins/{plugin_name_or_id}` changed to `/api/{api_name_or_id}/plugins/{plugin_id}` to avoid requesting the wrong plugin if two are configured for one API. [#482](https://github.com/Kong/kong/pull/482)
  - APIs created without a `name` but with a `request_path` will now have a name which defaults to the set `request_path`. [#547](https://github.com/Kong/kong/issues/547)
- Plugins
  - Mashape Analytics: More robust buffer and better error logging. [#471](https://github.com/Kong/kong/pull/471)
  - Mashape Analytics: Several ALF (API Log Format) serialization fixes. [#515](https://github.com/Kong/kong/pull/515)
  - Oauth2: A response is now returned on `http://kong:8001/consumers/{consumer}/oauth2/{oauth2_id}`. [#469](https://github.com/Kong/kong/issues/469)
  - Oauth2: Saving `authenticated_userid` on Password Grant. [#476](https://github.com/Kong/kong/pull/476)
  - Oauth2: Proper handling of the `/oauth2/authorize` and `/oauth2/token` endpoints in the OAuth 2.0 Plugin when an API with a `path` is being consumed using the `public_dns` instead. [#503](https://github.com/Kong/kong/issues/503)
  - OAuth2: Properly returning `X-Authenticated-UserId` in the `client_credentials` and `password` flows. [#535](https://github.com/Kong/kong/issues/535)
  - Response-Transformer: Properly handling JSON responses that have a charset specified in their `Content-Type` header.

[Back to TOC](#table-of-contents)

## [0.4.2] - 2015/08/10

#### Added

- Cassandra authentication and SSL encryption. [#405](https://github.com/Kong/kong/pull/405)
- `preserve_host` flag on APIs to preserve the Host header when a request is proxied. [#444](https://github.com/Kong/kong/issues/444)
- Added the Resource Owner Password Credentials Grant to the OAuth 2.0 Plugin. [#448](https://github.com/Kong/kong/issues/448)
- Auto-generation of default SSL certificate. [#453](https://github.com/Kong/kong/issues/453)

#### Changed

- Remove `cassandra.port` property in configuration. Ports are specified by having `cassandra.hosts` addresses using the `host:port` notation (RFC 3986). [#457](https://github.com/Kong/kong/pull/457)
- Default SSL certificate is now auto-generated and stored in the `nginx_working_dir`.
- OAuth 2.0 plugin now properly forces HTTPS.

#### Fixed

- Better handling of multi-nodes Cassandra clusters. [#450](https://github.com/Kong/kong/pull/405)
- mashape-analytics plugin: handling of numerical values in querystrings. [#449](https://github.com/Kong/kong/pull/405)
- Path resolver `strip_path` option wrongfully matching the `path` property multiple times in the request URI. [#442](https://github.com/Kong/kong/issues/442)
- File Log Plugin bug that prevented the file creation in some environments. [#461](https://github.com/Kong/kong/issues/461)
- Clean output of the Kong CLI. [#235](https://github.com/Kong/kong/issues/235)

[Back to TOC](#table-of-contents)

## [0.4.1] - 2015/07/23

#### Fixed

- Issues with the Mashape Analytics plugin. [#425](https://github.com/Kong/kong/pull/425)
- Handle hyphens when executing path routing with `strip_path` option enabled. [#431](https://github.com/Kong/kong/pull/431)
- Adding the Client Credentials OAuth 2.0 flow. [#430](https://github.com/Kong/kong/issues/430)
- A bug that prevented "dnsmasq" from being started on some systems, including Debian. [f7da790](https://github.com/Kong/kong/commit/f7da79057ce29c7d1f6d90f4bc160cc3d9c8611f)
- File Log plugin: optimizations by avoiding the buffered I/O layer. [20bb478](https://github.com/Kong/kong/commit/20bb478952846faefec6091905bd852db24a0289)

[Back to TOC](#table-of-contents)

## [0.4.0] - 2015/07/15

#### Added

- Implement wildcard subdomains for APIs' `public_dns`. [#381](https://github.com/Kong/kong/pull/381) [#297](https://github.com/Kong/kong/pull/297)
- Plugins
  - **New OAuth 2.0 plugin.** [#341](https://github.com/Kong/kong/pull/341) [#169](https://github.com/Kong/kong/pull/169)
  - **New Mashape Analytics plugin.** [#360](https://github.com/Kong/kong/pull/360) [#272](https://github.com/Kong/kong/pull/272)
  - **New IP restriction plugin.** [#379](https://github.com/Kong/kong/pull/379)
  - Ratelimiting: support for multiple limits. [#382](https://github.com/Kong/kong/pull/382) [#205](https://github.com/Kong/kong/pull/205)
  - HTTP logging: support for HTTPS endpoint. [#342](https://github.com/Kong/kong/issues/342)
  - Logging plugins: new properties for logs timing. [#351](https://github.com/Kong/kong/issues/351)
  - Key authentication: now auto-generates a key if none is specified. [#48](https://github.com/Kong/kong/pull/48)
- Resolver
  - `path` property now accepts arbitrary depth. [#310](https://github.com/Kong/kong/issues/310)
- Admin API
  - Enable CORS by default. [#371](https://github.com/Kong/kong/pull/371)
  - Expose a new endpoint to get a plugin configuration's schema. [#376](https://github.com/Kong/kong/pull/376) [#309](https://github.com/Kong/kong/pull/309)
  - Expose a new endpoint to retrieve a node's status. [417c137](https://github.com/Kong/kong/commit/417c1376c08d3562bebe0c0816c6b54df045f515)
- CLI
  - `$ kong migrations reset` now asks for confirmation. [#365](https://github.com/Kong/kong/pull/365)

#### Fixed

- Plugins
  - Basic authentication not being executed if added to an API with default configuration. [6d732cd](https://github.com/Kong/kong/commit/6d732cd8b0ec92ef328faa843215d8264f50fb75)
  - SSL plugin configuration parsing. [#353](https://github.com/Kong/kong/pull/353)
  - SSL plugin doesn't accept a `consumer_id` anymore, as this wouldn't make sense. [#372](https://github.com/Kong/kong/pull/372) [#322](https://github.com/Kong/kong/pull/322)
  - Authentication plugins now return `401` when missing credentials. [#375](https://github.com/Kong/kong/pull/375) [#354](https://github.com/Kong/kong/pull/354)
- Admin API
  - Non supported HTTP methods now return `405` instead of `500`. [38f1b7f](https://github.com/Kong/kong/commit/38f1b7fa9f45f60c4130ef5ff9fe2c850a2ba586)
  - Prevent PATCH requests from overriding a plugin's configuration if partially updated. [9a7388d](https://github.com/Kong/kong/commit/9a7388d695c9de105917cde23a684a7d6722a3ca)
- Handle occasionally missing `schema_migrations` table. [#365](https://github.com/Kong/kong/pull/365) [#250](https://github.com/Kong/kong/pull/250)

> **internal**
> - DAO:
>   - Complete refactor. No more need for hard-coded queries. [#346](https://github.com/Kong/kong/pull/346)
> - Schemas:
>   - New `self_check` test for schema definitions. [5bfa7ca](https://github.com/Kong/kong/commit/5bfa7ca13561173161781f872244d1340e4152c1)

[Back to TOC](#table-of-contents)

## [0.3.2] - 2015/06/08

#### Fixed

- Uppercase Cassandra keyspace bug that prevented Kong to work with [kongdb.org](http://kongdb.org/)
- Multipart requests not properly parsed in the admin API. [#344](https://github.com/Kong/kong/issues/344)

[Back to TOC](#table-of-contents)

## [0.3.1] - 2015/06/07

#### Fixed

- Schema migrations are now automatic, which was missing from previous releases. [#303](https://github.com/Kong/kong/issues/303)

[Back to TOC](#table-of-contents)

## [0.3.0] - 2015/06/04

#### Added

- Support for SSL.
- Plugins
  - New HTTP logging plugin. [#226](https://github.com/Kong/kong/issues/226) [#251](https://github.com/Kong/kong/pull/251)
  - New SSL plugin.
  - New request size limiting plugin. [#292](https://github.com/Kong/kong/pull/292)
  - Default logging format improvements. [#226](https://github.com/Kong/kong/issues/226) [#262](https://github.com/Kong/kong/issues/262)
  - File logging now logs to a custom file. [#202](https://github.com/Kong/kong/issues/202)
  - Keyauth plugin now defaults `key_names` to "apikey".
- Admin API
  - RESTful routing. Much nicer Admin API routing. Ex: `/apis/{name_or_id}/plugins`. [#98](https://github.com/Kong/kong/issues/98) [#257](https://github.com/Kong/kong/pull/257)
  - Support `PUT` method for endpoints such as `/apis/`, `/apis/plugins/`, `/consumers/`
  - Support for `application/json` and `x-www-form-urlencoded` Content Types for all `PUT`, `POST` and `PATCH` endpoints by passing a `Content-Type` header. [#236](https://github.com/Kong/kong/pull/236)
- Resolver
  - Support resolving APIs by Path as well as by Header. [#192](https://github.com/Kong/kong/pull/192) [#282](https://github.com/Kong/kong/pull/282)
  - Support for `X-Host-Override` as an alternative to `Host` for browsers. [#203](https://github.com/Kong/kong/issues/203) [#246](https://github.com/Kong/kong/pull/246)
- Auth plugins now send user informations to your upstream services. [#228](https://github.com/Kong/kong/issues/228)
- Invalid `target_url` value are now being caught when creating an API. [#149](https://github.com/Kong/kong/issues/149)

#### Fixed

- Uppercase Cassandra keyspace causing migration failure. [#249](https://github.com/Kong/kong/issues/249)
- Guarantee that ratelimiting won't allow requests in case the atomicity of the counter update is not guaranteed. [#289](https://github.com/Kong/kong/issues/289)

> **internal**
> - Schemas:
>   - New property type: `array`. [#277](https://github.com/Kong/kong/pull/277)
>   - Entities schemas now live in their own files and are starting to be unit tested.
>   - Subfields are handled better: (notify required subfields and auto-vivify is subfield has default values).
> - Way faster unit tests. Not resetting the DB anymore between tests.
> - Improved coverage computation (exclude `vendor/`).
> - Travis now lints `kong/`.
> - Way faster Travis setup.
> - Added a new HTTP client for in-nginx usage, using the cosocket API.
> - Various refactorings.
> - Fix [#196](https://github.com/Kong/kong/issues/196).
> - Disabled ipv6 in resolver.

[Back to TOC](#table-of-contents)

## [0.2.1] - 2015/05/12

This is a maintenance release including several bug fixes and usability improvements.

#### Added
- Support for local DNS resolution. [#194](https://github.com/Kong/kong/pull/194)
- Support for Debian 8 and Ubuntu 15.04.
- DAO
  - Cassandra version bumped to 2.1.5
  - Support for Cassandra downtime. If Cassandra goes down and is brought back up, Kong will not need to restart anymore, statements will be re-prepared on-the-fly. This is part of an ongoing effort from [jbochi/lua-resty-cassandra#47](https://github.com/jbochi/lua-resty-cassandra/pull/47), [#146](https://github.com/Kong/kong/pull/146) and [#187](https://github.com/Kong/kong/pull/187).
Queries effectuated during the downtime will still be lost. [#11](https://github.com/Kong/kong/pull/11)
  - Leverage reused sockets. If the DAO reuses a socket, it will not re-set their keyspace. This should give a small but appreciable performance improvement. [#170](https://github.com/Kong/kong/pull/170)
  - Cascade delete plugins configurations when deleting a Consumer or an API associated with it. [#107](https://github.com/Kong/kong/pull/107)
  - Allow Cassandra hosts listening on different ports than the default. [#185](https://github.com/Kong/kong/pull/185)
- CLI
  - Added a notice log when Kong tries to connect to Cassandra to avoid user confusion. [#168](https://github.com/Kong/kong/pull/168)
  - The CLI now tests if the ports are already being used before starting and warns.
- Admin API
  - `name` is now an optional property for APIs. If none is being specified, the name will be the API `public_dns`. [#181](https://github.com/Kong/kong/pull/181)
- Configuration
  - The memory cache size is now configurable. [#208](https://github.com/Kong/kong/pull/208)

#### Fixed
- Resolver
  - More explicit "API not found" message from the resolver if the Host was not found in the system. "API not found with Host: %s".
  - If multiple hosts headers are being sent, Kong will test them all to see if one of the API is in the system. [#186](https://github.com/Kong/kong/pull/186)
- Admin API: responses now have a new line after the body. [#164](https://github.com/Kong/kong/issues/164)
- DAO: keepalive property is now properly passed when Kong calls `set_keepalive` on Cassandra sockets.
- Multipart dependency throwing error at startup. [#213](https://github.com/Kong/kong/pull/213)

> **internal**
> - Separate Migrations from the DAO factory.
> - Update dev config + Makefile rules (`run` becomes `start`).
> - Introducing an `ngx` stub for unit tests and CLI.
> - Switch many PCRE regexes to using patterns.

[Back to TOC](#table-of-contents)

## [0.2.0-2] - 2015/04/27

First public release of Kong. This version brings a lot of internal improvements as well as more usability and a few additional plugins.

#### Added
- Plugins
  - CORS plugin.
  - Request transformation plugin.
  - NGINX plus monitoring plugin.
- Configuration
  - New properties: `proxy_port` and `api_admin_port`. [#142](https://github.com/Kong/kong/issues/142)
- CLI
  - Better info, help and error messages. [#118](https://github.com/Kong/kong/issues/118) [#124](https://github.com/Kong/kong/issues/124)
  - New commands: `kong reload`, `kong quit`. [#114](https://github.com/Kong/kong/issues/114) Alias of `version`: `kong --version` [#119](https://github.com/Kong/kong/issues/119)
  - `kong restart` simply starts Kong if not previously running + better pid file handling. [#131](https://github.com/Kong/kong/issues/131)
- Package distributions: .rpm, .deb and .pkg for easy installs on most common platforms.

#### Fixed
- Admin API: trailing slash is not necessary anymore for core resources such as `/apis` or `/consumers`.
- Leaner default configuration. [#156](https://github.com/Kong/kong/issues/156)

> **internal**
> - All scripts moved to the CLI as "hidden" commands (`kong db`, `kong config`).
> - More tests as always, and they are structured better. The coverage went down mainly because of plugins which will later move to their own repos. We are all eagerly waiting for that!
> - `src/` was renamed to `kong/` for ease of development
> - All system dependencies versions for package building and travis-ci are now listed in `versions.sh`
> - DAO doesn't need to `:prepare()` prior to run queries. Queries can be prepared at runtime. [#146](https://github.com/Kong/kong/issues/146)

[Back to TOC](#table-of-contents)

## [0.1.1beta-2] - 2015/03/30

#### Fixed

- Wrong behavior of auto-migration in `kong start`.

[Back to TOC](#table-of-contents)

## [0.1.0beta-3] - 2015/03/25

First public beta. Includes caching and better usability.

#### Added
- Required Openresty is now `1.7.10.1`.
- Freshly built CLI, rewritten in Lua
- `kong start` using a new DB keyspace will automatically migrate the schema. [#68](https://github.com/Kong/kong/issues/68)
- Anonymous error reporting on Proxy and API. [#64](https://github.com/Kong/kong/issues/64)
- Configuration
  - Simplified configuration file (unified in `kong.yml`).
  - In configuration, `plugins_installed` was renamed to `plugins_available`. [#59](https://github.com/Kong/kong/issues/59)
  - Order of `plugins_available` doesn't matter anymore. [#17](https://github.com/Kong/kong/issues/17)
  - Better handling of plugins: Kong now detects which plugins are configured and if they are installed on the current machine.
  - `bin/kong` now defaults on `/etc/kong.yml` for config and `/var/logs/kong` for output. [#71](https://github.com/Kong/kong/issues/71)
- Proxy: APIs/Consumers caching with expiration for faster authentication.
- Admin API: Plugins now use plain form parameters for configuration. [#70](https://github.com/Kong/kong/issues/70)
- Keep track of already executed migrations. `rollback` now behaves as expected. [#8](https://github.com/Kong/kong/issues/8)

#### Fixed
- `Server` header now sends Kong. [#57](https://github.com/Kong/kong/issues/57)
- migrations not being executed in order on Linux. This issue wasn't noticed until unit testing the migrations because for now we only have 1 migration file.
- Admin API: Errors responses are now sent as JSON. [#58](https://github.com/Kong/kong/issues/58)

> **internal**
> - We now have code linting and coverage.
> - Faker and Migrations instances don't live in the DAO Factory anymore, they are only used in scripts and tests.
> - `scripts/config.lua` allows environment based configurations. `make dev` generates a `kong.DEVELOPMENT.yml` and `kong_TEST.yml`. Different keyspaces and ports.
> - `spec_helpers.lua` allows tests to not rely on the `Makefile` anymore. Integration tests can run 100% from `busted`.
> - Switch integration testing from [httpbin.org] to [mockbin.com].
> - `core` plugin was renamed to `resolver`.

[Back to TOC](#table-of-contents)

## [0.0.1alpha-1] - 2015/02/25

First version running with Cassandra.

#### Added
- Basic proxying.
- Built-in authentication plugin (api key, HTTP basic).
- Built-in ratelimiting plugin.
- Built-in TCP logging plugin.
- Configuration API (for consumers, apis, plugins).
- CLI `bin/kong` script.
- Database migrations (using `db.lua`).

[Back to TOC](#table-of-contents)

[3.2.0]: https://github.com/Kong/kong/compare/3.1.0...3.2.0
[3.1.0]: https://github.com/Kong/kong/compare/3.0.1...3.1.0
[3.0.1]: https://github.com/Kong/kong/compare/3.0.0...3.0.1
[3.0.0]: https://github.com/Kong/kong/compare/2.8.1...3.0.0
[2.8.1]: https://github.com/Kong/kong/compare/2.8.0...2.8.1
[2.8.0]: https://github.com/Kong/kong/compare/2.7.0...2.8.0
[2.7.1]: https://github.com/Kong/kong/compare/2.7.0...2.7.1
[2.7.0]: https://github.com/Kong/kong/compare/2.6.0...2.7.0
[2.6.0]: https://github.com/Kong/kong/compare/2.5.1...2.6.0
[2.5.1]: https://github.com/Kong/kong/compare/2.5.0...2.5.1
[2.5.0]: https://github.com/Kong/kong/compare/2.4.1...2.5.0
[2.4.1]: https://github.com/Kong/kong/compare/2.4.0...2.4.1
[2.4.0]: https://github.com/Kong/kong/compare/2.3.3...2.4.0
[2.3.3]: https://github.com/Kong/kong/compare/2.3.2...2.3.3
[2.3.2]: https://github.com/Kong/kong/compare/2.3.1...2.3.2
[2.3.1]: https://github.com/Kong/kong/compare/2.3.0...2.3.1
[2.3.0]: https://github.com/Kong/kong/compare/2.2.0...2.3.0
[2.2.2]: https://github.com/Kong/kong/compare/2.2.1...2.2.2
[2.2.1]: https://github.com/Kong/kong/compare/2.2.0...2.2.1
[2.2.0]: https://github.com/Kong/kong/compare/2.1.3...2.2.0
[2.1.4]: https://github.com/Kong/kong/compare/2.1.3...2.1.4
[2.1.3]: https://github.com/Kong/kong/compare/2.1.2...2.1.3
[2.1.2]: https://github.com/Kong/kong/compare/2.1.1...2.1.2
[2.1.1]: https://github.com/Kong/kong/compare/2.1.0...2.1.1
[2.1.0]: https://github.com/Kong/kong/compare/2.0.5...2.1.0
[2.0.5]: https://github.com/Kong/kong/compare/2.0.4...2.0.5
[2.0.4]: https://github.com/Kong/kong/compare/2.0.3...2.0.4
[2.0.3]: https://github.com/Kong/kong/compare/2.0.2...2.0.3
[2.0.2]: https://github.com/Kong/kong/compare/2.0.1...2.0.2
[2.0.1]: https://github.com/Kong/kong/compare/2.0.0...2.0.1
[2.0.0]: https://github.com/Kong/kong/compare/1.5.0...2.0.0
[1.5.1]: https://github.com/Kong/kong/compare/1.5.0...1.5.1
[1.5.0]: https://github.com/Kong/kong/compare/1.4.3...1.5.0
[1.4.3]: https://github.com/Kong/kong/compare/1.4.2...1.4.3
[1.4.2]: https://github.com/Kong/kong/compare/1.4.1...1.4.2
[1.4.1]: https://github.com/Kong/kong/compare/1.4.0...1.4.1
[1.4.0]: https://github.com/Kong/kong/compare/1.3.0...1.4.0
[1.3.0]: https://github.com/Kong/kong/compare/1.2.2...1.3.0
[1.2.2]: https://github.com/Kong/kong/compare/1.2.1...1.2.2
[1.2.1]: https://github.com/Kong/kong/compare/1.2.0...1.2.1
[1.2.0]: https://github.com/Kong/kong/compare/1.1.2...1.2.0
[1.1.2]: https://github.com/Kong/kong/compare/1.1.1...1.1.2
[1.1.1]: https://github.com/Kong/kong/compare/1.1.0...1.1.1
[1.1.0]: https://github.com/Kong/kong/compare/1.0.3...1.1.0
[1.0.3]: https://github.com/Kong/kong/compare/1.0.2...1.0.3
[1.0.2]: https://github.com/Kong/kong/compare/1.0.1...1.0.2
[1.0.1]: https://github.com/Kong/kong/compare/1.0.0...1.0.1
[1.0.0]: https://github.com/Kong/kong/compare/0.15.0...1.0.0
[0.15.0]: https://github.com/Kong/kong/compare/0.14.1...0.15.0
[0.14.1]: https://github.com/Kong/kong/compare/0.14.0...0.14.1
[0.14.0]: https://github.com/Kong/kong/compare/0.13.1...0.14.0
[0.13.1]: https://github.com/Kong/kong/compare/0.13.0...0.13.1
[0.13.0]: https://github.com/Kong/kong/compare/0.12.3...0.13.0
[0.12.3]: https://github.com/Kong/kong/compare/0.12.2...0.12.3
[0.12.2]: https://github.com/Kong/kong/compare/0.12.1...0.12.2
[0.12.1]: https://github.com/Kong/kong/compare/0.12.0...0.12.1
[0.12.0]: https://github.com/Kong/kong/compare/0.11.2...0.12.0
[0.11.2]: https://github.com/Kong/kong/compare/0.11.1...0.11.2
[0.11.1]: https://github.com/Kong/kong/compare/0.11.0...0.11.1
[0.10.4]: https://github.com/Kong/kong/compare/0.10.3...0.10.4
[0.11.0]: https://github.com/Kong/kong/compare/0.10.3...0.11.0
[0.10.3]: https://github.com/Kong/kong/compare/0.10.2...0.10.3
[0.10.2]: https://github.com/Kong/kong/compare/0.10.1...0.10.2
[0.10.1]: https://github.com/Kong/kong/compare/0.10.0...0.10.1
[0.10.0]: https://github.com/Kong/kong/compare/0.9.9...0.10.0
[0.9.9]: https://github.com/Kong/kong/compare/0.9.8...0.9.9
[0.9.8]: https://github.com/Kong/kong/compare/0.9.7...0.9.8
[0.9.7]: https://github.com/Kong/kong/compare/0.9.6...0.9.7
[0.9.6]: https://github.com/Kong/kong/compare/0.9.5...0.9.6
[0.9.5]: https://github.com/Kong/kong/compare/0.9.4...0.9.5
[0.9.4]: https://github.com/Kong/kong/compare/0.9.3...0.9.4
[0.9.3]: https://github.com/Kong/kong/compare/0.9.2...0.9.3
[0.9.2]: https://github.com/Kong/kong/compare/0.9.1...0.9.2
[0.9.1]: https://github.com/Kong/kong/compare/0.9.0...0.9.1
[0.9.0]: https://github.com/Kong/kong/compare/0.8.3...0.9.0
[0.8.3]: https://github.com/Kong/kong/compare/0.8.2...0.8.3
[0.8.2]: https://github.com/Kong/kong/compare/0.8.1...0.8.2
[0.8.1]: https://github.com/Kong/kong/compare/0.8.0...0.8.1
[0.8.0]: https://github.com/Kong/kong/compare/0.7.0...0.8.0
[0.7.0]: https://github.com/Kong/kong/compare/0.6.1...0.7.0
[0.6.1]: https://github.com/Kong/kong/compare/0.6.0...0.6.1
[0.6.0]: https://github.com/Kong/kong/compare/0.5.4...0.6.0
[0.5.4]: https://github.com/Kong/kong/compare/0.5.3...0.5.4
[0.5.3]: https://github.com/Kong/kong/compare/0.5.2...0.5.3
[0.5.2]: https://github.com/Kong/kong/compare/0.5.1...0.5.2
[0.5.1]: https://github.com/Kong/kong/compare/0.5.0...0.5.1
[0.5.0]: https://github.com/Kong/kong/compare/0.4.2...0.5.0
[0.4.2]: https://github.com/Kong/kong/compare/0.4.1...0.4.2
[0.4.1]: https://github.com/Kong/kong/compare/0.4.0...0.4.1
[0.4.0]: https://github.com/Kong/kong/compare/0.3.2...0.4.0
[0.3.2]: https://github.com/Kong/kong/compare/0.3.1...0.3.2
[0.3.1]: https://github.com/Kong/kong/compare/0.3.0...0.3.1
[0.3.0]: https://github.com/Kong/kong/compare/0.2.1...0.3.0
[0.2.1]: https://github.com/Kong/kong/compare/0.2.0-2...0.2.1
[0.2.0-2]: https://github.com/Kong/kong/compare/0.1.1beta-2...0.2.0-2
[0.1.1beta-2]: https://github.com/Kong/kong/compare/0.1.0beta-3...0.1.1beta-2
[0.1.0beta-3]: https://github.com/Kong/kong/compare/2236374d5624ad98ea21340ca685f7584ec35744...0.1.0beta-3
[0.0.1alpha-1]: https://github.com/Kong/kong/compare/ffd70b3101ba38d9acc776038d124f6e2fccac3c...2236374d5624ad98ea21340ca685f7584ec35744<|MERGE_RESOLUTION|>--- conflicted
+++ resolved
@@ -75,7 +75,6 @@
 
 - Make runloop and init error response content types compliant with Accept header value
   [#10366](https://github.com/Kong/kong/pull/10366)
-<<<<<<< HEAD
 
 #### Plugins
 
@@ -86,8 +85,6 @@
 
 - Bumped lua-resty-session from 4.0.2 to 4.0.3
   [#10338](https://github.com/Kong/kong/pull/10338)
-=======
->>>>>>> 55279394
 
 ### Fixes
 
