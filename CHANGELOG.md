# Table of Contents

- [2.8.0](#280)
- [2.7.1](#271)
- [2.7.0](#270)
- [2.6.0](#260)
- [2.5.1](#251)
- [2.5.0](#250)
- [2.4.1](#241)
- [2.4.0](#240)
- [2.3.3](#233)
- [2.3.2](#232)
- [2.3.1](#231)
- [2.3.0](#230)
- [2.2.2](#222)
- [2.2.1](#221)
- [2.2.0](#220)
- [2.1.4](#214)
- [2.1.3](#213)
- [2.1.2](#212)
- [2.1.1](#211)
- [2.1.0](#210)
- [2.0.5](#205)
- [2.0.4](#204)
- [2.0.3](#203)
- [2.0.2](#202)
- [2.0.1](#201)
- [2.0.0](#200)
- [1.5.1](#151)
- [1.5.0](#150)
- [1.4.3](#143)
- [1.4.2](#142)
- [1.4.1](#141)
- [1.4.0](#140)
- [1.3.0](#130)
- [1.2.2](#122)
- [1.2.1](#121)
- [1.2.0](#120)
- [1.1.2](#112)
- [1.1.1](#111)
- [1.1.0](#110)
- [1.0.3](#103)
- [1.0.2](#102)
- [1.0.1](#101)
- [1.0.0](#100)
- [0.15.0](#0150)
- [0.14.1](#0141)
- [0.14.0](#0140---20180705)
- [0.13.1](#0131---20180423)
- [0.13.0](#0130---20180322)
- [0.12.3](#0123---20180312)
- [0.12.2](#0122---20180228)
- [0.12.1](#0121---20180118)
- [0.12.0](#0120---20180116)
- [0.11.2](#0112---20171129)
- [0.11.1](#0111---20171024)
- [0.10.4](#0104---20171024)
- [0.11.0](#0110---20170816)
- [0.10.3](#0103---20170524)
- [0.10.2](#0102---20170501)
- [0.10.1](#0101---20170327)
- [0.10.0](#0100---20170307)
- [0.9.9 and prior](#099---20170202)

## Unreleased

### Breaking Changes

#### Admin API

- Insert and update operations on target entities require using the `PUT` HTTP
  method now. [#8596](https://github.com/Kong/kong/pull/8596). If you have
  scripts that depend on it being `POST`, these scripts will need to be updated
  when updating to Kong 3.0.

#### Plugins

- The proxy-cache plugin does not store the response data in
  `ngx.ctx.proxy_cache_hit` anymore. Logging plugins that need the response data
  must read it from `kong.ctx.shared.proxy_cache_hit` from Kong 3.0 on.
  [#8607](https://github.com/Kong/kong/pull/8607)

### Dependencies

- Bumped pgmoon from 1.13.0 to 1.14.0
  [#8429](https://github.com/Kong/kong/pull/8429)
- OpenSSL bumped to 1.1.1n
  [#8544](https://github.com/Kong/kong/pull/8544)
- Bumped resty.openssl from 0.8.5 to 0.8.7
  [#8592](https://github.com/Kong/kong/pull/8592)
- Bumped inspect from 3.1.2 to 3.1.3
  [#8589](https://github.com/Kong/kong/pull/8589)

<<<<<<< HEAD

### Breaking Changes
##### Configuration

- Change the default of `lua_ssl_trusted_certificate` to `system`
  [#8602](https://github.com/Kong/kong/pull/8602). If you are upgrading from 2.x and want this variable to keep
  working as before, please manually set it to `NONE` before upgrading. 
=======
### Additions

#### Plugins

- **Zipkin**: add support for including HTTP path in span name 
  through configuration property `http_span_name`.
  [#8150](https://github.com/Kong/kong/pull/8150)
>>>>>>> 21cc6f89

### Fixes

#### Core

- The schema validator now correctly converts `null` from declarative
  configurations to `nil`. [#8483](https://github.com/Kong/kong/pull/8483)
- Only reschedule router and plugin iterator timers after finishing previous
  execution, avoiding unnecessary concurrent executions.
  [#8567](https://github.com/Kong/kong/pull/8567)

#### Plugins

- **ACME**: `auth_method` default value is set to `token`
[#8565](https://github.com/Kong/kong/pull/8565)
- **serverless-functions**: Removed deprecated `config.functions` from schema
[#8559](https://github.com/Kong/kong/pull/8559)
- **syslog**: `conf.facility` default value is now set to `user`
[#8564](https://github.com/Kong/kong/pull/8564)
- **AWS-Lambda**: Removed `proxy_scheme` field from schema
[#8566](https://github.com/Kong/kong/pull/8566)
- **hmac-auth**: Removed deprecated signature format using `ngx.var.uri`
[#8558](https://github.com/Kong/kong/pull/8558)
- Remove deprecated `blacklist`/`whitelist` config fields from bot-detection, ip-restriction and ACL plugins.
[#8560](https://github.com/Kong/kong/pull/8560)

#### Clustering

- The cluster listener now uses the value of `admin_error_log` for its log file
  instead of `proxy_error_log` [8583](https://github.com/Kong/kong/pull/8583)


### Additions

#### Performance
- Do not register unnecessary event handlers on Hybrid mode Control Plane
nodes [#8452](https://github.com/Kong/kong/pull/8452).

## [2.8.0]

### Deprecations

- The external [go-pluginserver](https://github.com/Kong/go-pluginserver) project
is considered deprecated in favor of the embedded server approach described in
the [docs](https://docs.konghq.com/gateway/2.7.x/reference/external-plugins/).

### Dependencies

- OpenSSL bumped to 1.1.1m
  [#8191](https://github.com/Kong/kong/pull/8191)
- Bumped resty.session from 3.8 to 3.10
  [#8294](https://github.com/Kong/kong/pull/8294)
- Bumped lua-resty-openssl to 0.8.5
  [#8368](https://github.com/Kong/kong/pull/8368)

### Additions

#### Core

- Customizable transparent dynamic TLS SNI name.
  Thanks, [@zhangshuaiNB](https://github.com/zhangshuaiNB)!
  [#8196](https://github.com/Kong/kong/pull/8196)
- Routes now support matching headers with regular expressions
  Thanks, [@vanhtuan0409](https://github.com/vanhtuan0409)!
  [#6079](https://github.com/Kong/kong/pull/6079)

#### Beta

- Secrets Management and Vault support as been introduced as a Beta feature.
  This means it is intended for testing in staging environments. It not intended
  for use in Production environments.
  You can read more about Secrets Management in
  [our docs page](https://docs.konghq.com/gateway/latest/plan-and-deploy/security/secrets-management/backends-overview).
  [#8403](https://github.com/Kong/kong/pull/8403)

#### Performance

- Improved the calculation of declarative configuration hash for big configurations
  The new method is faster and uses less memory
  [#8204](https://github.com/Kong/kong/pull/8204)
- Multiple improvements in the Router. Amongst others:
  - The router builds twice as fast compared to prior Kong versions
  - Failures are cached and discarded faster (negative caching)
  - Routes with header matching are cached
  These changes should be particularly noticeable when rebuilding on db-less environments
  [#8087](https://github.com/Kong/kong/pull/8087)
  [#8010](https://github.com/Kong/kong/pull/8010)

#### Plugins

- **Response-ratelimiting**: Redis ACL support,
  and genenarized Redis connection support for usernames.
  Thanks, [@27ascii](https://github.com/27ascii) for the original contribution!
  [#8213](https://github.com/Kong/kong/pull/8213)
- **ACME**: Add rsa_key_size config option
  Thanks, [lodrantl](https://github.com/lodrantl)!
  [#8114](https://github.com/Kong/kong/pull/8114)
- **Prometheus**: Added gauges to track `ngx.timer.running_count()` and
  `ngx.timer.pending_count()`
  [#8387](https://github.com/Kong/kong/pull/8387)

#### Clustering

- `CLUSTERING_MAX_PAYLOAD` is now configurable in kong.conf
  Thanks, [@andrewgkew](https://github.com/andrewgkew)!
  [#8337](https://github.com/Kong/kong/pull/8337)

#### Admin API

- The current declarative configuration hash is now returned by the `status`
  endpoint when Kong node is running in dbless or data-plane mode.
  [#8214](https://github.com/Kong/kong/pull/8214)
  [#8425](https://github.com/Kong/kong/pull/8425)

### Fixes

#### Core

- When the Router encounters an SNI FQDN with a trailing dot (`.`),
  the dot will be ignored, since according to
  [RFC-3546](https://datatracker.ietf.org/doc/html/rfc3546#section-3.1)
  said dot is not part of the hostname.
  [#8269](https://github.com/Kong/kong/pull/8269)
- Fixed a bug in the Router that would not prioritize the routes with
  both a wildcard and a port (`route.*:80`) over wildcard-only routes (`route.*`),
  which have less specificity
  [#8233](https://github.com/Kong/kong/pull/8233)
- The internal DNS client isn't confused by the single-dot (`.`) domain
  which can appear in `/etc/resolv.conf` in special cases like `search .`
  [#8307](https://github.com/Kong/kong/pull/8307)
- Cassandra connector now records migration consistency level.
  Thanks, [@mpenick](https://github.com/mpenick)!
  [#8226](https://github.com/Kong/kong/pull/8226)

#### Balancer

- Targets keep their health status when upstreams are updated.
  [#8394](https://github.com/Kong/kong/pull/8394)
- One debug message which was erroneously using the `error` log level
  has been downgraded to the appropiate `debug` log level.
  [#8410](https://github.com/Kong/kong/pull/8410)

#### Clustering

- Replaced cryptic error message with more useful one when
  there is a failure on SSL when connecting with CP:
  [#8260](https://github.com/Kong/kong/pull/8260)

#### Admin API

- Fix incorrect `next` field in when paginating Upstreams
  [#8249](https://github.com/Kong/kong/pull/8249)

#### PDK

- Phase names are correctly selected when performing phase checks
  [#8208](https://github.com/Kong/kong/pull/8208)
- Fixed a bug in the go-PDK where if `kong.request.getrawbody` was
  big enough to be buffered into a temporary file, it would return an
  an empty string.
  [#8390](https://github.com/Kong/kong/pull/8390)

#### Plugins

- **External Plugins**: Fixed incorrect handling of the Headers Protobuf Structure
  and representation of null values, which provoked an error on init with the go-pdk.
  [#8267](https://github.com/Kong/kong/pull/8267)
- **External Plugins**: Unwrap `ConsumerSpec` and `AuthenticateArgs`.
  Thanks, [@raptium](https://github.com/raptium)!
  [#8280](https://github.com/Kong/kong/pull/8280)
- **External Plugins**: Fixed a problem in the stream subsystem would attempt to load
  HTTP headers.
  [#8414](https://github.com/Kong/kong/pull/8414)
- **CORS**: The CORS plugin does not send the `Vary: Origin` header any more when
  the header `Access-Control-Allow-Origin` is set to `*`.
  Thanks, [@jkla-dr](https://github.com/jkla-dr)!
  [#8401](https://github.com/Kong/kong/pull/8401)
- **AWS-Lambda**: Fixed incorrect behavior when configured to use an http proxy
  and deprecated the `proxy_scheme` config attribute for removal in 3.0
  [#8406](https://github.com/Kong/kong/pull/8406)
- **oauth2**: The plugin clears the `X-Authenticated-UserId` and
  `X-Authenticated-Scope` headers when it configured in logical OR and
  is used in conjunction with another authentication plugin.
  [#8422](https://github.com/Kong/kong/pull/8422)
- **Datadog**: The plugin schema now lists the default values
  for configuration options in a single place instead of in two
  separate places.
  [#8315](https://github.com/Kong/kong/pull/8315)


## [2.7.1]

### Fixes

- Reschedule resolve timer only when the previous one has finished.
  [#8344](https://github.com/Kong/kong/pull/8344)
- Plugins, and any entities implemented with subchemas, now can use the `transformations`
  and `shorthand_fields` properties, which were previously only available for non-subschema entities.
  [#8146](https://github.com/Kong/kong/pull/8146)

## [2.7.0]

### Dependencies

- Bumped `kong-plugin-session` from 0.7.1 to 0.7.2
  [#7910](https://github.com/Kong/kong/pull/7910)
- Bumped `resty.openssl` from 0.7.4 to 0.7.5
  [#7909](https://github.com/Kong/kong/pull/7909)
- Bumped `go-pdk` used in tests from v0.6.0 to v0.7.1 [#7964](https://github.com/Kong/kong/pull/7964)
- Cassandra support is deprecated with 2.7 and will be fully removed with 4.0.

### Additions

#### Performance

In this release we continued our work on better performance:

- Improved the plugin iterator performance and JITability
  [#7912](https://github.com/Kong/kong/pull/7912)
  [#7979](https://github.com/Kong/kong/pull/7979)
- Simplified the Kong core context read and writes for better performance
  [#7919](https://github.com/Kong/kong/pull/7919)
- Reduced proxy long tail latency while reloading DB-less config
  [#8133](https://github.com/Kong/kong/pull/8133)

#### Core

- DAOs in plugins must be listed in an array, so that their loading order is explicit. Loading them in a
  hash-like table is now **deprecated**.
  [#7942](https://github.com/Kong/kong/pull/7942)


#### PDK

- New functions: `kong.response.get_raw_body` and `kong.response.set_raw_body`
  [#7887](https://github.com/Kong/kong/pull/7877)

#### Plugins

- **IP-Restriction**: response status and message can now be customized
  through configurations `status` and `message`.
  [#7728](https://github.com/Kong/kong/pull/7728)
  Thanks [timmkelley](https://github.com/timmkelley) for the patch!
- **Datadog**: add support for the `distribution` metric type.
  [#6231](https://github.com/Kong/kong/pull/6231)
  Thanks [onematchfox](https://github.com/onematchfox) for the patch!
- **Datadog**: allow service, consumer, and status tags to be customized through
  plugin configurations `service_tag`, `consumer_tag`, and `status_tag`.
  [#6230](https://github.com/Kong/kong/pull/6230)
  Thanks [onematchfox](https://github.com/onematchfox) for the patch!
- **gRPC Gateway** and **gRPC Web**: Now share most of the ProtoBuf definitions.
  Both plugins now share the Timestamp transcoding and included `.proto` files features.
  [#7950](https://github.com/Kong/kong/pull/7950)
- **gRPC Gateway**: processes services and methods defined in imported
  `.proto` files.
  [#8107](https://github.com/Kong/kong/pull/8107)
- **Rate-Limiting**: add support for Redis SSL, through configuration properties
  `redis_ssl` (can be set to `true` or `false`), `ssl_verify`, and `ssl_server_name`.
  [#6737](https://github.com/Kong/kong/pull/6737)
  Thanks [gabeio](https://github.com/gabeio) for the patch!
- **LDAP**: basic authentication header was not parsed correctly when
  the password contained colon (`:`).
  [#7977](https://github.com/Kong/kong/pull/7977)
  Thanks [beldahanit](https://github.com/beldahanit) for reporting the issue!
- Old `BasePlugin` is deprecated and will be removed in a future version of Kong.
  Porting tips in the [documentation](https://docs.konghq.com/gateway-oss/2.3.x/plugin-development/custom-logic/#porting-from-old-baseplugin-style)

### Fixes

#### Core

- Balancer caches are now reset on configuration reload.
  [#7924](https://github.com/Kong/kong/pull/7924)
- Configuration reload no longer causes a new DNS-resolving timer to be started.
  [#7943](https://github.com/Kong/kong/pull/7943)
- Fixed problem when bootstrapping multi-node Cassandra clusters, where migrations could attempt
  insertions before schema agreement occurred.
  [#7667](https://github.com/Kong/kong/pull/7667)
- Fixed intermittent botting error which happened when a custom plugin had inter-dependent entity schemas
  on its custom DAO and they were loaded in an incorrect order
  [#7911](https://github.com/Kong/kong/pull/7911)
- Fixed problem when the consistent hash header is not found, the balancer tries to hash a nil value.
  [#8141](https://github.com/Kong/kong/pull/8141)
- Fixed DNS client fails to resolve unexpectedly in `ssl_cert` and `ssl_session_fetch` phases.
  [#8161](https://github.com/Kong/kong/pull/8161)

#### PDK

- `kong.log.inspect` log level is now debug instead of warn. It also renders text
  boxes more cleanly now [#7815](https://github.com/Kong/kong/pull/7815)

#### Plugins

- **Prometheus**: Control Plane does not show Upstream Target health metrics
  [#7992](https://github.com/Kong/kong/pull/7922)


### Dependencies

- Bumped `lua-pack` from 1.0.5 to 2.0.0
  [#8004](https://github.com/Kong/kong/pull/8004)

[Back to TOC](#table-of-contents)


## [2.6.0]

> Release date: 2021/10/04

### Dependencies

- Bumped `openresty` from 1.19.3.2 to [1.19.9.1](https://openresty.org/en/changelog-1019009.html)
  [#7430](https://github.com/Kong/kong/pull/7727)
- Bumped `openssl` from `1.1.1k` to `1.1.1l`
  [7767](https://github.com/Kong/kong/pull/7767)
- Bumped `lua-resty-http` from 0.15 to 0.16.1
  [#7797](https://github.com/kong/kong/pull/7797)
- Bumped `Penlight` to 1.11.0
  [#7736](https://github.com/Kong/kong/pull/7736)
- Bumped `lua-resty-http` from 0.15 to 0.16.1
  [#7797](https://github.com/kong/kong/pull/7797)
- Bumped `lua-protobuf` from 0.3.2 to 0.3.3
  [#7656](https://github.com/Kong/kong/pull/7656)
- Bumped `lua-resty-openssl` from 0.7.3 to 0.7.4
  [#7657](https://github.com/Kong/kong/pull/7657)
- Bumped `lua-resty-acme` from 0.6 to 0.7.1
  [#7658](https://github.com/Kong/kong/pull/7658)
- Bumped `grpcurl` from 1.8.1 to 1.8.2
  [#7659](https://github.com/Kong/kong/pull/7659)
- Bumped `luasec` from 1.0.1 to 1.0.2
  [#7750](https://github.com/Kong/kong/pull/7750)
- Bumped `lua-resty-ipmatcher` to 0.6.1
  [#7703](https://github.com/Kong/kong/pull/7703)
  Thanks [EpicEric](https://github.com/EpicEric) for the patch!

All Kong Gateway OSS plugins will be moved from individual repositories and centralized
into the main Kong Gateway (OSS) repository. We are making a gradual transition. On this
release:

- Moved AWS-Lambda inside the Kong repo
  [#7464](https://github.com/Kong/kong/pull/7464).
- Moved ACME inside the Kong repo
  [#7464](https://github.com/Kong/kong/pull/7464).
- Moved Prometheus inside the Kong repo
  [#7666](https://github.com/Kong/kong/pull/7666).
- Moved Session inside the Kong repo
  [#7738](https://github.com/Kong/kong/pull/7738).
- Moved GRPC-web inside the Kong repo
  [#7782](https://github.com/Kong/kong/pull/7782).
- Moved Serverless functions inside the Kong repo
  [#7792](https://github.com/Kong/kong/pull/7792).

### Additions

#### Core

- New schema entity validator: `mutually_exclusive`. It accepts a list of fields. If more than 1 of those fields
  is set simultaneously, the entity is considered invalid.
  [#7765](https://github.com/Kong/kong/pull/7765)

#### Performance

On this release we've done some special efforts with regards to performance.

There's a new performance workflow which periodically checks new code additions against some
typical scenarios [#7030](https://github.com/Kong/kong/pull/7030) [#7547](https://github.com/Kong/kong/pull/7547)

In addition to that, the following changes were specifically included to improve performance:

- Reduced unnecessary reads of `ngx.var`
  [#7840](https://github.com/Kong/kong/pull/7840)
- Loaded more indexed variables
  [#7849](https://github.com/Kong/kong/pull/7849)
- Optimized table creation in Balancer
  [#7852](https://github.com/Kong/kong/pull/7852)
- Reduce calls to `ngx.update_time`
  [#7853](https://github.com/Kong/kong/pull/7853)
- Use read-only replica for PostgreSQL meta-schema reading
  [#7454](https://github.com/Kong/kong/pull/7454)
- URL escaping detects cases when it's not needed and early-exits
  [#7742](https://github.com/Kong/kong/pull/7742)
- Accelerated variable loading via indexes
  [#7818](https://github.com/Kong/kong/pull/7818)
- Removed unnecessary call to `get_phase` in balancer
  [#7854](https://github.com/Kong/kong/pull/7854)

#### Configuration

- Enable IPV6 on `dns_order` as unsupported experimental feature. Please
  give it a try and report back any issues
  [#7819](https://github.com/Kong/kong/pull/7819).
- The template renderer can now use `os.getenv`
  [#6872](https://github.com/Kong/kong/pull/6872).

#### Hybrid Mode

- Data plane is able to eliminate some unknown fields when Control Plane is using a more modern version
  [#7827](https://github.com/Kong/kong/pull/7827).

#### Admin API

- Added support for the HTTP HEAD method for all Admin API endpoints
  [#7796](https://github.com/Kong/kong/pull/7796)
- Added better support for OPTIONS requests. Previously, the Admin API replied the same on all OPTIONS requests, where as now OPTIONS request will only reply to routes that our Admin API has. Non-existing routes will have a 404 returned. It also adds Allow header to responses, both Allow and Access-Control-Allow-Methods now contain only the methods that the specific API supports. [#7830](https://github.com/Kong/kong/pull/7830)

#### Plugins

- **AWS-Lambda**: The plugin will now try to detect the AWS region by using `AWS_REGION` and
  `AWS_DEFAULT_REGION` environment variables (when not specified with the plugin configuration).
  This allows to specify a 'region' on a per Kong node basis, hence adding the ability to invoke the
  Lamda in the same region where Kong is located.
  [#7765](https://github.com/Kong/kong/pull/7765)
- **Datadog**: `host` and `port` config options can be configured from environment variables
  `KONG_DATADOG_AGENT_HOST` and `KONG_DATADOG_AGENT_PORT`. This allows to set different
  destinations on a per Kong node basis, which makes multi-DC setups easier and in Kubernetes allows to
  run the datadog agents as a daemon-set.
  [#7463](https://github.com/Kong/kong/pull/7463)
  Thanks [rallyben](https://github.com/rallyben) for the patch!
- **Prometheus:** A new metric `data_plane_cluster_cert_expiry_timestamp` is added to expose the Data Plane's cluster_cert expiry timestamp for improved monitoring in Hybrid Mode. [#7800](https://github.com/Kong/kong/pull/7800).

**Request Termination**:

- New `trigger` config option, which makes the plugin only activate for any requests with a header or query parameter
  named like the trigger. This can be a great debugging aid, without impacting actual traffic being processed.
  [#6744](https://github.com/Kong/kong/pull/6744).
- The `request-echo` config option was added. If set, the plugin responds with a copy of the incoming request.
  This eases troubleshooting when Kong is behind one or more other proxies or LB's, especially when combined with
  the new 'trigger' option.
  [#6744](https://github.com/Kong/kong/pull/6744).

**GRPC-Gateway**:

- Fields of type `.google.protobuf.Timestamp` on the gRPC side are now
  transcoded to and from ISO8601 strings in the REST side.
  [#7538](https://github.com/Kong/kong/pull/7538)
- URI arguments like `..?foo.bar=x&foo.baz=y` are interpreted as structured
  fields, equivalent to `{"foo": {"bar": "x", "baz": "y"}}`
  [#7564](https://github.com/Kong/kong/pull/7564)
  Thanks [git-torrent](https://github.com/git-torrent) for the patch!

### Fixes

#### Core

- Balancer retries now correctly set the `:authority` pseudo-header on balancer retries
  [#7725](https://github.com/Kong/kong/pull/7725).
- Healthchecks are now stopped while the Balancer is being recreated
  [#7549](https://github.com/Kong/kong/pull/7549).
- Fixed an issue in which a malformed `Accept` header could cause unexpected HTTP 500
  [#7757](https://github.com/Kong/kong/pull/7757).
- Kong no longer removes `Proxy-Authentication` request header and `Proxy-Authenticate` response header
  [#7724](https://github.com/Kong/kong/pull/7724).
- Fixed an issue where Kong would not sort correctly Routes with both regex and prefix paths
  [#7695](https://github.com/Kong/kong/pull/7695)
  Thanks [jiachinzhao](https://github.com/jiachinzhao) for the patch!

#### Hybrid Mode

- Ensure data plane config thread is terminated gracefully, preventing a semi-deadlocked state
  [#7568](https://github.com/Kong/kong/pull/7568)
  Thanks [flrgh](https://github.com/flrgh) for the patch!
- Older data planes using `aws-lambda`, `grpc-web` or `request-termination` plugins can now talk
  with newer control planes by ignoring new plugin fields.
  [#7881](https://github.com/Kong/kong/pull/7881)

##### CLI

- `kong config parse` no longer crashes when there's a Go plugin server enabled
  [#7589](https://github.com/Kong/kong/pull/7589).

##### Configuration

- Declarative Configuration parser now prints more correct errors when pointing unknown foreign references
  [#7756](https://github.com/Kong/kong/pull/7756).
- YAML anchors in Declarative Configuration are properly processed
  [#7748](https://github.com/Kong/kong/pull/7748).

##### Admin API

- `GET /upstreams/:upstreams/targets/:target` no longer returns 404 when target weight is 0
  [#7758](https://github.com/Kong/kong/pull/7758).

##### PDK

- `kong.response.exit` now uses customized "Content-Length" header when found
  [#7828](https://github.com/Kong/kong/pull/7828).

##### Plugins

- **ACME**: Dots in wildcard domains are escaped
  [#7839](https://github.com/Kong/kong/pull/7839).
- **Prometheus**: Upstream's health info now includes previously missing `subsystem` field
  [#7802](https://github.com/Kong/kong/pull/7802).
- **Proxy-Cache**: Fixed an issue where the plugin would sometimes fetch data from the cache but not return it
  [#7775](https://github.com/Kong/kong/pull/7775)
  Thanks [agile6v](https://github.com/agile6v) for the patch!

[Back to TOC](#table-of-contents)


## [2.5.1]

> Release date: 2021/09/07

This is the first patch release in the 2.5 series. Being a patch release,
it strictly contains bugfixes. There are no new features or breaking changes.

### Dependencies

- Bumped `grpcurl` from 1.8.1 to 1.8.2 [#7659](https://github.com/Kong/kong/pull/7659)
- Bumped `lua-resty-openssl` from 0.7.3 to 0.7.4 [#7657](https://github.com/Kong/kong/pull/7657)
- Bumped `penlight` from 1.10.0 to 1.11.0 [#7736](https://github.com/Kong/kong/pull/7736)
- Bumped `luasec` from 1.0.1 to 1.0.2 [#7750](https://github.com/Kong/kong/pull/7750)
- Bumped `OpenSSL` from 1.1.1k to 1.1.1l [#7767](https://github.com/Kong/kong/pull/7767)

### Fixes

##### Core

- You can now successfully delete workspaces after deleting all entities associated with that workspace.
  Previously, Kong Gateway was not correctly cleaning up parent-child relationships. For example, creating
  an Admin also creates a Consumer and RBAC user. When deleting the Admin, the Consumer and RBAC user are
  also deleted, but accessing the `/workspaces/workspace_name/meta` endpoint would show counts for Consumers
  and RBAC users, which prevented the workspace from being deleted. Now deleting entities correctly updates
  the counts, allowing an empty workspace to be deleted. [#7560](https://github.com/Kong/kong/pull/7560)
- When an upstream event is received from the DAO, `handler.lua` now gets the workspace ID from the request
  and adds it to the upstream entity that will be used in the worker and cluster events. Before this change,
  when posting balancer CRUD events, the workspace ID was lost and the balancer used the default
  workspace ID as a fallback. [#7778](https://github.com/Kong/kong/pull/7778)

##### CLI

- Fixes regression that included an issue where Go plugins prevented CLI commands like `kong config parse`
  or `kong config db_import` from working as expected. [#7589](https://github.com/Kong/kong/pull/7589)

##### CI / Process

- Improves tests reliability. ([#7578](https://github.com/Kong/kong/pull/7578) [#7704](https://github.com/Kong/kong/pull/7704))
- Adds Github Issues template forms. [#7774](https://github.com/Kong/kong/pull/7774)
- Moves "Feature Request" link from Github Issues to Discussions. [#7777](https://github.com/Kong/kong/pull/7777)

##### Admin API

- Kong Gateway now validates workspace names, preventing the use of reserved names on workspaces.
  [#7380](https://github.com/Kong/kong/pull/7380)


[Back to TOC](#table-of-contents)

## [2.5.0]

> Release date: 2021-07-13

This is the final release of Kong 2.5.0, with no breaking changes with respect to the 2.x series.

This release includes Control Plane resiliency to database outages and the new
`declarative_config_string` config option, among other features and fixes.

### Distribution

- :warning: Since 2.4.1, Kong packages are no longer distributed
  through Bintray. Please visit [the installation docs](https://konghq.com/install/#kong-community)
  for more details.

### Dependencies

- Bumped `openresty` from 1.19.3.1 to 1.19.3.2 [#7430](https://github.com/kong/kong/pull/7430)
- Bumped `luasec` from 1.0 to 1.0.1 [#7126](https://github.com/kong/kong/pull/7126)
- Bumped `luarocks` from 3.5.0 to 3.7.0 [#7043](https://github.com/kong/kong/pull/7043)
- Bumped `grpcurl` from 1.8.0 to 1.8.1 [#7128](https://github.com/kong/kong/pull/7128)
- Bumped `penlight` from 1.9.2 to 1.10.0 [#7127](https://github.com/Kong/kong/pull/7127)
- Bumped `lua-resty-dns-client` from 6.0.0 to 6.0.2 [#7539](https://github.com/Kong/kong/pull/7539)
- Bumped `kong-plugin-prometheus` from 1.2 to 1.3 [#7415](https://github.com/Kong/kong/pull/7415)
- Bumped `kong-plugin-zipkin` from 1.3 to 1.4 [#7455](https://github.com/Kong/kong/pull/7455)
- Bumped `lua-resty-openssl` from 0.7.2 to 0.7.3 [#7509](https://github.com/Kong/kong/pull/7509)
- Bumped `lua-resty-healthcheck` from 1.4.1 to 1.4.2 [#7511](https://github.com/Kong/kong/pull/7511)
- Bumped `hmac-auth` from 2.3.0 to 2.4.0 [#7522](https://github.com/Kong/kong/pull/7522)
- Pinned `lua-protobuf` to 0.3.2 (previously unpinned) [#7079](https://github.com/kong/kong/pull/7079)

All Kong Gateway OSS plugins will be moved from individual repositories and centralized
into the main Kong Gateway (OSS) repository. We are making a gradual transition, starting with the
grpc-gateway plugin first:

- Moved grpc-gateway inside the Kong repo. [#7466](https://github.com/Kong/kong/pull/7466)

### Additions

#### Core

- Control Planes can now send updates to new data planes even if the control planes lose connection to the database.
  [#6938](https://github.com/kong/kong/pull/6938)
- Kong now automatically adds `cluster_cert`(`cluster_mtls=shared`) or `cluster_ca_cert`(`cluster_mtls=pki`) into
  `lua_ssl_trusted_certificate` when operating in Hybrid mode. Before, Hybrid mode users needed to configure
  `lua_ssl_trusted_certificate` manually as a requirement for Lua to verify the Control Plane’s certificate.
  See [Starting Data Plane Nodes](https://docs.konghq.com/gateway-oss/2.5.x/hybrid-mode/#starting-data-plane-nodes)
  in the Hybrid Mode guide for more information. [#7044](https://github.com/kong/kong/pull/7044)
- New `declarative_config_string` option allows loading a declarative config directly from a string. See the
  [Loading The Declarative Configuration File](https://docs.konghq.com/2.5.x/db-less-and-declarative-config/#loading-the-declarative-configuration-file)
  section of the DB-less and Declarative Configuration guide for more information.
  [#7379](https://github.com/kong/kong/pull/7379)

#### PDK

- The Kong PDK now accepts tables in the response body for Stream subsystems, just as it does for the HTTP subsystem.
  Before developers had to check the subsystem if they wrote code that used the `exit()` function before calling it,
  because passing the wrong argument type would break the request response.
  [#7082](https://github.com/kong/kong/pull/7082)

#### Plugins

- **hmac-auth**: The HMAC Authentication plugin now includes support for the `@request-target` field in the signature
  string. Before, the plugin used the `request-line` parameter, which contains the HTTP request method, request URI, and
  the HTTP version number. The inclusion of the HTTP version number in the signature caused requests to the same target
  but using different request methods(such as HTTP/2) to have different signatures. The newly added request-target field
  only includes the lowercase request method and request URI when calculating the hash, avoiding those issues.
  See the [HMAC Authentication](https://docs.konghq.com/hub/kong-inc/hmac-auth) documentation for more information.
  [#7037](https://github.com/kong/kong/pull/7037)
- **syslog**: The Syslog plugin now includes facility configuration options, which are a way for the plugin to group
  error messages from different sources. See the description for the facility parameter in the
  [Parameters](https://docs.konghq.com/hub/kong-inc/syslog/#parameters) section of the Syslog documentation for more
  information. [#6081](https://github.com/kong/kong/pull/6081). Thanks, [jideel](https://github.com/jideel)!
- **Prometheus**: The Prometheus plugin now exposes connected data planes' status on the control plane. New metrics include the
  following:  `data_plane_last_seen`, `data_plane_config_hash` and `data_plane_version_compatible`. These
  metrics can be useful for troubleshooting when data planes have inconsistent configurations across the cluster. See the
  [Available metrics](https://docs.konghq.com/hub/kong-inc/prometheus) section of the Prometheus plugin documentation
  for more information. [98](https://github.com/Kong/kong-plugin-prometheus/pull/98)
- **Zipkin**: The Zipkin plugin now includes the following tags: `kong.route`,`kong.service_name` and `kong.route_name`.
  See the [Spans](https://docs.konghq.com/hub/kong-inc/zipkin/#spans) section of the Zipkin plugin documentation for more information.
  [115](https://github.com/Kong/kong-plugin-zipkin/pull/115)

#### Hybrid Mode

- Kong now exposes an upstream health checks endpoint (using the status API) on the data plane for better
  observability. [#7429](https://github.com/Kong/kong/pull/7429)
- Control Planes are now more lenient when checking Data Planes' compatibility in Hybrid mode. See the
  [Version compatibility](https://docs.konghq.com/gateway-oss/2.5.x/hybrid-mode/#version_compatibility)
  section of the Hybrid Mode guide for more information. [#7488](https://github.com/Kong/kong/pull/7488)
- This release starts the groundwork for Hybrid Mode 2.0 Protocol. This code isn't active by default in Kong 2.5,
  but it allows future development. [#7462](https://github.com/Kong/kong/pull/7462)

### Fixes

#### Core

- When using DB-less mode, `select_by_cache_key` now finds entities by using the provided `field` directly
  in ` select_by_key` and does not complete unnecessary cache reads. [#7146](https://github.com/kong/kong/pull/7146)
- Kong can now finish initialization even if a plugin’s `init_worker` handler fails, improving stability.
  [#7099](https://github.com/kong/kong/pull/7099)
- TLS keepalive requests no longer share their context. Before when two calls were made to the same "server+hostname"
  but different routes and using a keepalive connection, plugins that were active in the first call were also sometimes
  (incorrectly) active in the second call. The wrong plugin was active because Kong was passing context in the SSL phase
  to the plugin iterator, creating connection-wide structures in that context, which was then shared between different
  keepalive requests. With this fix, Kong does not pass context to plugin iterators with the `certificate` phase,
  avoiding plugin mixups.[#7102](https://github.com/kong/kong/pull/7102)
- The HTTP status 405 is now handled by Kong's error handler. Before accessing Kong using the TRACE method returned
  a standard NGINX error page because the 405 wasn’t included in the error page settings of the NGINX configuration.
  [#6933](https://github.com/kong/kong/pull/6933).
  Thanks, [yamaken1343](https://github.com/yamaken1343)!
- Custom `ngx.sleep` implementation in `init_worker` phase now invokes `update_time` in order to prevent time-based deadlocks
  [#7532](https://github.com/Kong/kong/pull/7532)
- `Proxy-Authorization` header is removed when it is part of the original request **or** when a plugin sets it to the
  same value as the original request
  [#7533](https://github.com/Kong/kong/pull/7533)
- `HEAD` requests don't provoke an error when a Plugin implements the `response` phase
  [#7535](https://github.com/Kong/kong/pull/7535)

#### Hybrid Mode

- Control planes no longer perform health checks on CRUD upstreams’ and targets’ events.
  [#7085](https://github.com/kong/kong/pull/7085)
- To prevent unnecessary cache flips on data planes, Kong now checks `dao:crud` events more strictly and has
  a new cluster event, `clustering:push_config` for configuration pushes. These updates allow Kong to filter
  invalidation events that do not actually require a database change. Furthermore, the clustering module does
  not subscribe to the generic `invalidations` event, which has a more broad scope than database entity invalidations.
  [#7112](https://github.com/kong/kong/pull/7112)
- Data Planes ignore null fields coming from Control Planes when doing schema validation.
  [#7458](https://github.com/Kong/kong/pull/7458)
- Kong now includes the source in error logs produced by Control Planes.
  [#7494](https://github.com/Kong/kong/pull/7494)
- Data Plane config hash calculation and checking is more consistent now: it is impervious to changes in table iterations,
  hashes are calculated in both CP and DP, and DPs send pings more immediately and with the new hash now
  [#7483](https://github.com/Kong/kong/pull/7483)


#### Balancer

- All targets are returned by the Admin API now, including targets with a `weight=0`, or disabled targets.
  Before disabled targets were not included in the output when users attempted to list all targets. Then
  when users attempted to add the targets again, they recieved an error message telling them the targets already existed.
  [#7094](https://github.com/kong/kong/pull/7094)
- Upserting existing targets no longer fails.  Before, because of updates made to target configurations since Kong v2.2.0,
  upserting older configurations would fail. This fix allows older configurations to be imported.
  [#7052](https://github.com/kong/kong/pull/7052)
- The last balancer attempt is now correctly logged. Before balancer tries were saved when retrying, which meant the last
  retry state was not saved since there were no more retries. This update saves the failure state so it can be correctly logged.
  [#6972](https://github.com/kong/kong/pull/6972)
- Kong now ensures that the correct upstream event is removed from the queue when updating the balancer state.
  [#7103](https://github.com/kong/kong/pull/7103)

#### CLI

- The `prefix` argument in the `kong stop` command now takes precedence over environment variables, as it does in the `kong start` command.
  [#7080](https://github.com/kong/kong/pull/7080)

#### Configuration

- Declarative configurations now correctly parse custom plugin entities schemas with attributes called "plugins". Before
  when using declarative configurations, users with custom plugins that included a "plugins" field would encounter startup
  exceptions. With this fix, the declarative configuration can now distinguish between plugins schema and custom plugins fields.
  [#7412](https://github.com/kong/kong/pull/7412)
- The stream access log configuration options are now properly separated from the HTTP access log. Before when users
  used Kong with TCP, they couldn’t use a custom log format. With this fix, `proxy_stream_access_log` and `proxy_stream_error_log`
  have been added to differentiate stream access log from the HTTP subsystem. See
  [`proxy_stream_access_log`](https://docs.konghq.com/gateway-oss/2.5.x/configuration/#proxy_stream_access_log)
  and [`proxy_stream_error`](https://docs.konghq.com/gateway-oss/2.5.x/configuration/#proxy_stream_error) in the Configuration
  Property Reference for more information. [#7046](https://github.com/kong/kong/pull/7046)

#### Migrations

- Kong no longer assumes that `/?/init.lua` is in the Lua path when doing migrations. Before, when users created
  a custom plugin in a non-standard location and set `lua_package_path = /usr/local/custom/?.lua`, migrations failed.
  Migrations failed because the Kong core file is `init.lua` and it is required as part of `kong.plugins.<name>.migrations`.
  With this fix, migrations no longer expect `init.lua` to be a part of the path. [#6993](https://github.com/kong/kong/pull/6993)
- Kong no longer emits errors when doing `ALTER COLUMN` operations in Apache Cassandra 4.0.
  [#7490](https://github.com/Kong/kong/pull/7490)

#### PDK

- With this update, `kong.response.get_XXX()` functions now work in the log phase on external plugins. Before
  `kong.response.get_XXX()` functions required data from the response object, which was not accessible in the
  post-log timer used to call log handlers in external plugins. Now these functions work by accessing the required
  data from the set saved at the start of the log phase. See [`kong.response`](https://docs.konghq.com/gateway-oss/{{page.kong_version}}/kong.response)
  in the Plugin Development Kit for more information. [#7048](https://github.com/kong/kong/pull/7048)
- External plugins handle certain error conditions better while the Kong balancer is being refreshed. Before
  when an `instance_id` of an external plugin changed, and the plugin instance attempted to reset and retry,
  it was failing because of a typo in the comparison. [#7153](https://github.com/kong/kong/pull/7153).
  Thanks, [ealogar](https://github.com/ealogar)!
- With this release, `kong.log`'s phase checker now accounts for the existence of the new `response` pseudo-phase.
  Before users may have erroneously received a safe runtime error for using a function out-of-place in the PDK.
  [#7109](https://github.com/kong/kong/pull/7109)
- Kong no longer sandboxes the `string.rep` function. Before `string.rep` was sandboxed to disallow a single operation
  from allocating too much memory. However, a single operation allocating too much memory is no longer an issue
  because in LuaJIT there are no debug hooks and it is trivial to implement a loop to allocate memory on every single iteration.
  Additionally, since the `string` table is global and obtainable by any sandboxed string, its sandboxing provoked issues on global state.
  [#7167](https://github.com/kong/kong/pull/7167)
- The `kong.pdk.node` function can now correctly iterates over all the shared dict metrics. Before this fix,
  users using the `kong.pdk.node` function could not see all shared dict metrics under the Stream subsystem.
  [#7078](https://github.com/kong/kong/pull/7078)

#### Plugins

- **LDAP-auth**: The LDAP Authentication schema now includes a default value for the `config.ldap_port` parameter
  that matches the documentation. Before the plugin documentation [Parameters](https://docs.konghq.com/hub/kong-inc/ldap-auth/#parameters)
  section included a reference to a default value for the LDAP port; however, the default value was not included in the plugin schema.
  [#7438](https://github.com/kong/kong/pull/7438)
- **Prometheus**: The Prometheus plugin exporter now attaches subsystem labels to memory stats. Before, the HTTP
  and Stream subsystems were not distinguished, so their metrics were interpreted as duplicate entries by Prometheus.
  https://github.com/Kong/kong-plugin-prometheus/pull/118
- **External Plugins**: the return code 127 (command not found) is detected and appropriate error is returned
  [#7523](https://github.com/Kong/kong/pull/7523)


## [2.4.1]


> Released 2021/05/11

This is a patch release in the 2.4 series. Being a patch release, it
strictly contains bugfixes. There are no new features or breaking changes.

### Distribution

- :warning: Starting with this release, Kong packages are no longer distributed
  through Bintray. Please download from [download.konghq.com](https://download.konghq.com).

### Dependencies

- Bump `luasec` from 1.0.0 to 1.0.1
  [#7126](https://github.com/Kong/kong/pull/7126)
- Bump `prometheus` plugin from 1.2.0 to 1.2.1
  [#7061](https://github.com/Kong/kong/pull/7061)

### Fixes

##### Core

- Ensure healthchecks and balancers are not created on control plane nodes.
  [#7085](https://github.com/Kong/kong/pull/7085)
- Optimize URL normalization code.
  [#7100](https://github.com/Kong/kong/pull/7100)
- Fix issue where control plane nodes would needlessly invalidate and send new
  configuration to data plane nodes.
  [#7112](https://github.com/Kong/kong/pull/7112)
- Ensure HTTP code `405` is handled by Kong's error page.
  [#6933](https://github.com/Kong/kong/pull/6933)
- Ensure errors in plugins `init_worker` do not break Kong's worker initialization.
  [#7099](https://github.com/Kong/kong/pull/7099)
- Fix issue where two subsequent TLS keepalive requests would lead to incorrect
  plugin execution.
  [#7102](https://github.com/Kong/kong/pull/7102)
- Ensure Targets upsert operation behaves similarly to other entities' upsert method.
  [#7052](https://github.com/Kong/kong/pull/7052)
- Ensure failed balancer retry is saved and accounted for in log data.
  [#6972](https://github.com/Kong/kong/pull/6972)


##### CLI

- Ensure `kong start` and `kong stop` prioritize CLI flag `--prefix` over environment
  variable `KONG_PREFIX`.
  [#7080](https://github.com/Kong/kong/pull/7080)

##### Configuration

- Ensure Stream subsystem allows for configuration of access logs format.
  [#7046](https://github.com/Kong/kong/pull/7046)

##### Admin API

- Ensure targets with weight 0 are displayed in the Admin API.
  [#7094](https://github.com/Kong/kong/pull/7094)

##### PDK

- Ensure new `response` phase is accounted for in phase checkers.
  [#7109](https://github.com/Kong/kong/pull/7109)

##### Plugins

- Ensure plugins written in languages other than Lua can use `kong.response.get_*`
  methods - e.g., `kong.response.get_status`.
  [#7048](https://github.com/Kong/kong/pull/7048)
- `hmac-auth`: enable JIT compilation of authorization header regex.
  [#7037](https://github.com/Kong/kong/pull/7037)


[Back to TOC](#table-of-contents)


## [2.4.0]

> Released 2021/04/06

This is the final release of Kong 2.4.0, with no breaking changes with respect to the 2.x series.
This release includes JavaScript PDK, improved CP/DP updates and UTF-8 Tags, amongst other improvements
and fixes.

### Dependencies

- :warning: For Kong 2.4, the required OpenResty version has been bumped to
  [1.19.3.1](http://openresty.org/en/changelog-1019003.html), and the set of
  patches included has changed, including the latest release of
  [lua-kong-nginx-module](https://github.com/Kong/lua-kong-nginx-module).
  If you are installing Kong from one of our distribution
  packages, you are not affected by this change.

**Note:** if you are not using one of our distribution packages and compiling
OpenResty from source, you must still apply Kong's [OpenResty
patches](https://github.com/Kong/kong-build-tools/tree/master/openresty-build-tools/patches)
(and, as highlighted above, compile OpenResty with the new
lua-kong-nginx-module). Our [kong-build-tools](https://github.com/Kong/kong-build-tools)
repository will allow you to do both easily.

- Bump luarocks from 3.4.0 to 3.5.0.
  [#6699](https://github.com/Kong/kong/pull/6699)
- Bump luasec from 0.9 to 1.0.
  [#6814](https://github.com/Kong/kong/pull/6814)
- Bump lua-resty-dns-client from 5.2.1 to 6.0.0.
  [#6999](https://github.com/Kong/kong/pull/6999)
- Bump kong-lapis from 1.8.1.2 to 1.8.3.1.
  [#6925](https://github.com/Kong/kong/pull/6925)
- Bump pgmoon from 1.11.0 to 1.12.0.
  [#6741](https://github.com/Kong/kong/pull/6741)
- Bump lua-resty-openssl from 0.6.9 to 0.7.2.
  [#6967](https://github.com/Kong/kong/pull/6967)
- Bump kong-plugin-zipkin from 1.2 to 1.3.
  [#6936](https://github.com/Kong/kong/pull/6936)
- Bump kong-prometheus-plugin from 1.0 to 1.2.
  [#6958](https://github.com/Kong/kong/pull/6958)
- Bump lua-cassandra from 1.5.0 to 1.5.1
  [#6857](https://github.com/Kong/kong/pull/6857)
- Bump luasyslog from 1.0.0 to 2.0.1
  [#6957](https://github.com/Kong/kong/pull/6957)

### Additions

##### Core

- Relaxed version check between Control Planes and Data Planes, allowing
  Data Planes that are missing minor updates to still connect to the
  Control Plane. Also, now Data Plane is allowed to have a superset of Control
  Plane plugins.
  [6932](https://github.com/Kong/kong/pull/6932)
- Allowed UTF-8 in Tags
  [6784](https://github.com/Kong/kong/pull/6784)
- Added support for Online Certificate Status Protocol responder found in cluster.
  [6887](https://github.com/Kong/kong/pull/6887)

##### PDK

- [JavaScript Plugin Development Kit (PDK)](https://github.com/Kong/kong-js-pdk)
  is released alongside with Kong 2.4. It allows users to write Kong plugins in
  JavaScript and TypeScript.
- Beta release of Protobuf plugin communication protocol, which can be used in
  place of MessagePack to communicate with non-Lua plugins.
  [6941](https://github.com/Kong/kong/pull/6941)
- Enabled `ssl_certificate` phase on plugins with stream module.
  [6873](https://github.com/Kong/kong/pull/6873)

##### Plugins

- Zipkin: support for Jaeger style uber-trace-id headers.
  [101](https://github.com/Kong/kong-plugin-zipkin/pull/101)
  Thanks [nvx](https://github.com/nvx) for the patch!
- Zipkin: support for OT headers.
  [103](https://github.com/Kong/kong-plugin-zipkin/pull/103)
  Thanks [ishg](https://github.com/ishg) for the patch!
- Zipkin: allow insertion of custom tags on the Zipkin request trace.
  [102](https://github.com/Kong/kong-plugin-zipkin/pull/102)
- Zipkin: creation of baggage items on child spans is now possible.
  [98](https://github.com/Kong/kong-plugin-zipkin/pull/98)
  Thanks [Asafb26](https://github.com/Asafb26) for the patch!
- JWT: Add ES384 support
  [6854](https://github.com/Kong/kong/pull/6854)
  Thanks [pariviere](https://github.com/pariviere) for the patch!
- Several plugins: capability to set new log fields, or unset existing fields,
  by executing custom Lua code in the Log phase.
  [6944](https://github.com/Kong/kong/pull/6944)

### Fixes

##### Core

- Changed default values and validation rules for plugins that were not
  well-adjusted for dbless or hybrid modes.
  [6885](https://github.com/Kong/kong/pull/6885)
- Kong 2.4 ensures that all the Core entities are loaded before loading
  any plugins. This fixes an error in which Plugins to could not link to
  or modify Core entities because they would not be loaded yet
  [6880](https://github.com/Kong/kong/pull/6880)
- If needed, `Host` header is now updated between balancer retries, using the
  value configured in the correct upstream entity.
  [6796](https://github.com/Kong/kong/pull/6796)
- Schema validations now log more descriptive error messages when types are
  invalid.
  [6593](https://github.com/Kong/kong/pull/6593)
  Thanks [WALL-E](https://github.com/WALL-E) for the patch!
- Kong now ignores tags in Cassandra when filtering by multiple entities, which
  is the expected behavior and the one already existent when using Postgres
  databases.
  [6931](https://github.com/Kong/kong/pull/6931)
- `Upgrade` header is not cleared anymore when response `Connection` header
  contains `Upgrade`.
  [6929](https://github.com/Kong/kong/pull/6929)
- Accept fully-qualified domain names ending in dots.
  [6864](https://github.com/Kong/kong/pull/6864)
- Kong does not try to warmup upstream names when warming up DNS entries.
  [6891](https://github.com/Kong/kong/pull/6891)
- Migrations order is now guaranteed to be always the same.
  [6901](https://github.com/Kong/kong/pull/6901)
- Buffered responses are disabled on connection upgrades.
  [6902](https://github.com/Kong/kong/pull/6902)
- Make entity relationship traverse-order-independent.
  [6743](https://github.com/Kong/kong/pull/6743)
- The host header is updated between balancer retries.
  [6796](https://github.com/Kong/kong/pull/6796)
- The router prioritizes the route with most matching headers when matching
  headers.
  [6638](https://github.com/Kong/kong/pull/6638)
- Fixed an edge case on multipart/form-data boundary check.
  [6638](https://github.com/Kong/kong/pull/6638)
- Paths are now properly normalized inside Route objects.
  [6976](https://github.com/Kong/kong/pull/6976)
- Do not cache empty upstream name dictionary.
  [7002](https://github.com/Kong/kong/pull/7002)
- Do not assume upstreams do not exist after init phase.
  [7010](https://github.com/Kong/kong/pull/7010)
- Do not overwrite configuration files when running migrations.
  [7017](https://github.com/Kong/kong/pull/7017)

##### PDK

- Now Kong does not leave plugin servers alive after exiting and does not try to
  start them in the unsupported stream subsystem.
  [6849](https://github.com/Kong/kong/pull/6849)
- Go does not cache `kong.log` methods
  [6701](https://github.com/Kong/kong/pull/6701)
- The `response` phase is included on the list of public phases
  [6638](https://github.com/Kong/kong/pull/6638)
- Config file style and options case are now consistent all around.
  [6981](https://github.com/Kong/kong/pull/6981)
- Added right protobuf MacOS path to enable external plugins in Homebrew
  installations.
  [6980](https://github.com/Kong/kong/pull/6980)
- Auto-escape upstream path to avoid proxying errors.
  [6978](https://github.com/Kong/kong/pull/6978)
- Ports are now declared as `Int`.
  [6994](https://github.com/Kong/kong/pull/6994)

##### Plugins

- oauth2: better handling more cases of client invalid token generation.
  [6594](https://github.com/Kong/kong/pull/6594)
  Thanks [jeremyjpj0916](https://github.com/jeremyjpj0916) for the patch!
- Zipkin: the w3c parsing function was returning a non-used extra value, and it
  now early-exits.
  [100](https://github.com/Kong/kong-plugin-zipkin/pull/100)
  Thanks [nvx](https://github.com/nvx) for the patch!
- Zipkin: fixed a bug in which span timestamping could sometimes raise an error.
  [105](https://github.com/Kong/kong-plugin-zipkin/pull/105)
  Thanks [Asafb26](https://github.com/Asafb26) for the patch!

[Back to TOC](#table-of-contents)


## [2.3.3]

> Released 2021/03/05

This is a patch release in the 2.3 series. Being a patch release, it
strictly contains bugfixes. The are no new features or breaking changes.

### Dependencies

- Bump OpenSSL from `1.1.1i` to `1.1.1j`.
  [6859](https://github.com/Kong/kong/pull/6859)

### Fixes

##### Core

- Ensure control plane nodes do not execute healthchecks.
  [6805](https://github.com/Kong/kong/pull/6805)
- Ensure only one worker executes active healthchecks.
  [6844](https://github.com/Kong/kong/pull/6844)
- Declarative config can be now loaded as an inline yaml file by `kong config`
  (previously it was possible only as a yaml string inside json). JSON declarative
  config is now parsed with the `cjson` library, instead of with `libyaml`.
  [6852](https://github.com/Kong/kong/pull/6852)
- When using eventual worker consistency now every Nginx worker deals with its
  upstreams changes, avoiding unnecessary synchronization among workers.
  [6833](https://github.com/Kong/kong/pull/6833)

##### Admin API

- Remove `prng_seed` from the Admin API and add PIDs instead.
  [6842](https://github.com/Kong/kong/pull/6842)

##### PDK

- Ensure `kong.log.serialize` properly calculates reported latencies.
  [6869](https://github.com/Kong/kong/pull/6869)

##### Plugins

- HMAC-Auth: fix issue where the plugin would check if both a username and
  signature were specified, rather than either.
  [6826](https://github.com/Kong/kong/pull/6826)


[Back to TOC](#table-of-contents)


## [2.3.2]

> Released 2021/02/09

This is a patch release in the 2.3 series. Being a patch release, it
strictly contains bugfixes. The are no new features or breaking changes.

### Fixes

##### Core

- Fix an issue where certain incoming URI may make it possible to
  bypass security rules applied on Route objects. This fix make such
  attacks more difficult by always normalizing the incoming request's
  URI before matching against the Router.
  [#6821](https://github.com/Kong/kong/pull/6821)
- Properly validate Lua input in sandbox module.
  [#6765](https://github.com/Kong/kong/pull/6765)
- Mark boolean fields with default values as required.
  [#6785](https://github.com/Kong/kong/pull/6785)


##### CLI

- `kong migrations` now accepts a `-p`/`--prefix` flag.
  [#6819](https://github.com/Kong/kong/pull/6819)

##### Plugins

- JWT: disallow plugin on consumers.
  [#6777](https://github.com/Kong/kong/pull/6777)
- rate-limiting: improve counters accuracy.
  [#6802](https://github.com/Kong/kong/pull/6802)


[Back to TOC](#table-of-contents)


## [2.3.1]

> Released 2021/01/26

This is a patch release in the 2.3 series. Being a patch release, it
strictly contains bugfixes. The are no new features or breaking changes.

### Fixes

##### Core

- lua-resty-dns-client was bumped to 5.2.1, which fixes an issue that could
  lead to a busy loop when renewing addresses.
  [#6760](https://github.com/Kong/kong/pull/6760)
- Fixed an issue that made Kong return HTTP 500 Internal Server Error instead
  of HTTP 502 Bad Gateway on upstream connection errors when using buffered
  proxying. [#6735](https://github.com/Kong/kong/pull/6735)

[Back to TOC](#table-of-contents)


## [2.3.0]

> Released 2021/01/08

This is a new release of Kong, with no breaking changes with respect to the 2.x series,
with **Control Plane/Data Plane version checks**, **UTF-8 names for Routes and Services**,
and **a Plugin Servers**.


### Distributions

- :warning: Support for Centos 6 has been removed, as said distro entered
  EOL on Nov 30.
  [#6641](https://github.com/Kong/kong/pull/6641)

### Dependencies

- Bump kong-plugin-serverless-functions from 1.0 to 2.1.
  [#6715](https://github.com/Kong/kong/pull/6715)
- Bump lua-resty-dns-client from 5.1.0 to 5.2.0.
  [#6711](https://github.com/Kong/kong/pull/6711)
- Bump lua-resty-healthcheck from 1.3.0 to 1.4.0.
  [#6711](https://github.com/Kong/kong/pull/6711)
- Bump OpenSSL from 1.1.1h to 1.1.1i.
  [#6639](https://github.com/Kong/kong/pull/6639)
- Bump `kong-plugin-zipkin` from 1.1 to 1.2.
  [#6576](https://github.com/Kong/kong/pull/6576)
- Bump `kong-plugin-request-transformer` from 1.2 to 1.3.
  [#6542](https://github.com/Kong/kong/pull/6542)

### Additions

##### Core

- Introduce version checks between Control Plane and Data Plane nodes
  in Hybrid Mode. Sync will be stopped if the major/minor version differ
  or if installed plugin versions differ between Control Plane and Data
  Plane nodes.
  [#6612](https://github.com/Kong/kong/pull/6612)
- Kong entities with a `name` field now support utf-8 characters.
  [#6557](https://github.com/Kong/kong/pull/6557)
- The certificates entity now has `cert_alt` and `key_alt` fields, used
  to specify an alternative certificate and key pair.
  [#6536](https://github.com/Kong/kong/pull/6536)
- The go-pluginserver `stderr` and `stdout` are now written into Kong's
  logs.
  [#6503](https://github.com/Kong/kong/pull/6503)
- Introduce support for multiple pluginservers. This feature is
  backwards-compatible with the existing single Go pluginserver.
  [#6600](https://github.com/Kong/kong/pull/6600)

##### PDK

- Introduce a `kong.node.get_hostname` method that returns current's
  node host name.
  [#6613](https://github.com/Kong/kong/pull/6613)
- Introduce a `kong.cluster.get_id` method that returns a unique ID
  for the current Kong cluster. If Kong is running in DB-less mode
  without a cluster ID explicitly defined, then this method returns nil.
  For Hybrid mode, all Control Planes and Data Planes belonging to the
  same cluster returns the same cluster ID. For traditional database
  based deployments, all Kong nodes pointing to the same database will
  also return the same cluster ID.
  [#6576](https://github.com/Kong/kong/pull/6576)
- Introduce a `kong.log.set_serialize_value`, which allows for customizing
  the output of `kong.log.serialize`.
  [#6646](https://github.com/Kong/kong/pull/6646)

##### Plugins

- `http-log`: the plugin now has a `headers` configuration, so that
  custom headers can be specified for the log request.
  [#6449](https://github.com/Kong/kong/pull/6449)
- `key-auth`: the plugin now has two additional boolean configurations:
  * `key_in_header`: if `false`, the plugin will ignore keys passed as
    headers.
  * `key_in_query`: if `false`, the plugin will ignore keys passed as
    query arguments.
  Both default to `true`.
  [#6590](https://github.com/Kong/kong/pull/6590)
- `request-size-limiting`: add new configuration `require_content_length`,
  which causes the plugin to ensure a valid `Content-Length` header exists
  before reading the request body.
  [#6660](https://github.com/Kong/kong/pull/6660)
- `serverless-functions`: introduce a sandboxing capability, and it has been
  *enabled* by default, where only Kong PDK, OpenResty `ngx` APIs, and Lua standard libraries are allowed.
  [#32](https://github.com/Kong/kong-plugin-serverless-functions/pull/32/)

##### Configuration

- `client_max_body_size` and `client_body_buffer_size`, that previously
  hardcoded to 10m, are now configurable through `nginx_admin_client_max_body_size` and `nginx_admin_client_body_buffer_size`.
  [#6597](https://github.com/Kong/kong/pull/6597)
- Kong-generated SSL privates keys now have `600` file system permission.
  [#6509](https://github.com/Kong/kong/pull/6509)
- Properties `ssl_cert`, `ssl_cert_key`, `admin_ssl_cert`,
  `admin_ssl_cert_key`, `status_ssl_cert`, and `status_ssl_cert_key`
  is now an array: previously, only an RSA certificate was generated
  by default; with this change, an ECDSA is also generated. On
  intermediate and modern cipher suites, the ECDSA certificate is set
  as the default fallback certificate; on old cipher suite, the RSA
  certificate remains as the default. On custom certificates, the first
  certificate specified in the array is used.
  [#6509](https://github.com/Kong/kong/pull/6509)
- Kong now runs as a `kong` user if it exists; it said user does not exist
  in the system, the `nobody` user is used, as before.
  [#6421](https://github.com/Kong/kong/pull/6421)

### Fixes

##### Core

- Fix issue where a Go plugin would fail to read kong.ctx.shared values set by Lua plugins.
  [#6490](https://github.com/Kong/kong/pull/6490)
- Properly trigger `dao:delete_by:post` hook.
  [#6567](https://github.com/Kong/kong/pull/6567)
- Fix issue where a route that supports both http and https (and has a hosts and snis match criteria) would fail to proxy http requests, as it does not contain an SNI.
  [#6517](https://github.com/Kong/kong/pull/6517)
- Fix issue where a `nil` request context would lead to errors `attempt to index local 'ctx'` being shown in the logs
- Reduced the number of needed timers to active health check upstreams and to resolve hosts.
- Schemas for full-schema validations are correctly cached now, avoiding memory
  leaks when reloading declarative configurations. [#6713](https://github.com/Kong/kong/pull/6713)
- The schema for the upstream entities now limits the highest configurable
  number of successes and failures to 255, respecting the limits imposed by
  lua-resty-healthcheck. [#6705](https://github.com/Kong/kong/pull/6705)
- Certificates for database connections now are loaded in the right order
  avoiding failures to connect to Postgres databases.
  [#6650](https://github.com/Kong/kong/pull/6650)

##### CLI

- Fix issue where `kong reload -c <config>` would fail.
  [#6664](https://github.com/Kong/kong/pull/6664)
- Fix issue where the Kong configuration cache would get corrupted.
  [#6664](https://github.com/Kong/kong/pull/6664)

##### PDK

- Ensure the log serializer encodes the `tries` field as an array when
  empty, rather than an object.
  [#6632](https://github.com/Kong/kong/pull/6632)

##### Plugins

- request-transformer plugin does not allow `null` in config anymore as they can
  lead to runtime errors. [#6710](https://github.com/Kong/kong/pull/6710)

[Back to TOC](#table-of-contents)


## [2.2.2]

> Released 2021/03/01

This is a patch release in the 2.2 series. Being a patch release, it
strictly contains bugfixes. The are no new features or breaking changes.

### Fixes

##### Plugins

- `serverless-functions`: introduce a sandboxing capability, *enabled* by default,
  where only Kong PDK, OpenResty `ngx` APIs, and some Lua standard libraries are
  allowed. Read the documentation [here](https://docs.konghq.com/hub/kong-inc/serverless-functions/#sandboxing).
  [#32](https://github.com/Kong/kong-plugin-serverless-functions/pull/32/)

[Back to TOC](#table-of-contents)


## [2.2.1]

> Released 2020/12/01

This is a patch release in the 2.2 series. Being a patch release, it
strictly contains bugfixes. The are no new features or breaking changes.

### Fixes

##### Distribution

##### Core

- Fix issue where Kong would fail to start a Go plugin instance with a
  `starting instance: nil` error.
  [#6507](https://github.com/Kong/kong/pull/6507)
- Fix issue where a route that supports both `http` and `https` (and has
  a `hosts` and `snis` match criteria) would fail to proxy `http`
  requests, as it does not contain an SNI.
  [#6517](https://github.com/Kong/kong/pull/6517)
- Fix issue where a Go plugin would fail to read `kong.ctx.shared` values
  set by Lua plugins.
  [#6426](https://github.com/Kong/kong/issues/6426)
- Fix issue where gRPC requests would fail to set the `:authority`
  pseudo-header in upstream requests.
  [#6603](https://github.com/Kong/kong/pull/6603)

##### CLI

- Fix issue where `kong config db_import` and `kong config db_export`
  commands would fail if Go plugins were enabled.
  [#6596](https://github.com/Kong/kong/pull/6596)
  Thanks [daniel-shuy](https://github.com/daniel-shuy) for the patch!

[Back to TOC](#table-of-contents)


## [2.2.0]

> Released 2020/10/23

This is a new major release of Kong, including new features such as **UDP support**,
**Configurable Request and Response Buffering**, **Dynamically Loading of OS
Certificates**, and much more.

### Distributions

- Added support for running Kong as the non-root user kong on distributed systems.


### Dependencies

- :warning: For Kong 2.2, the required OpenResty version has been bumped to
  [1.17.8.2](http://openresty.org/en/changelog-1017008.html), and the
  the set of patches included has changed, including the latest release of
  [lua-kong-nginx-module](https://github.com/Kong/lua-kong-nginx-module).
  If you are installing Kong from one of our distribution
  packages, you are not affected by this change.
- Bump OpenSSL version from `1.1.1g` to `1.1.1h`.
  [#6382](https://github.com/Kong/kong/pull/6382)

**Note:** if you are not using one of our distribution packages and compiling
OpenResty from source, you must still apply Kong's [OpenResty
patches](https://github.com/Kong/kong-build-tools/tree/master/openresty-build-tools/openresty-patches)
(and, as highlighted above, compile OpenResty with the new
lua-kong-nginx-module). Our [kong-build-tools](https://github.com/Kong/kong-build-tools)
repository will allow you to do both easily.

- :warning: Cassandra 2.x support is now deprecated. If you are still
  using Cassandra 2.x with Kong, we recommend you to upgrade, since this
  series of Cassandra is about to be EOL with the upcoming release of
  Cassandra 4.0.

### Additions

##### Core

- :fireworks: **UDP support**: Kong now features support for UDP proxying
  in its stream subsystem. The `"udp"` protocol is now accepted in the `protocols`
  attribute of Routes and the `protocol` attribute of Services.
  Load balancing and logging plugins support UDP as well.
  [#6215](https://github.com/Kong/kong/pull/6215)
- **Configurable Request and Response Buffering**: The buffering of requests
  or responses can now be enabled or disabled on a per-route basis, through
  setting attributes `Route.request_buffering` or `Route.response_buffering`
  to `true` or `false`. Default behavior remains the same: buffering is enabled
  by default for requests and responses.
  [#6057](https://github.com/Kong/kong/pull/6057)
- **Option to Automatically Load OS Certificates**: The configuration
  attribute `lua_ssl_trusted_certificate` was extended to accept a
  comma-separated list of certificate paths, as well as a special `system`
  value, which expands to the "system default" certificates file installed
  by the operating system. This follows a very simple heuristic to try to
  use the most common certificate file in most popular distros.
  [#6342](https://github.com/Kong/kong/pull/6342)
- Consistent-Hashing load balancing algorithm does not require to use the entire
  target history to build the same proxying destinations table on all Kong nodes
  anymore. Now deleted targets are actually removed from the database and the
  targets entities can be manipulated by the Admin API as any other entity.
  [#6336](https://github.com/Kong/kong/pull/6336)
- Add `X-Forwarded-Path` header: if a trusted source provides a
  `X-Forwarded-Path` header, it is proxied as-is. Otherwise, Kong will set
  the content of said header to the request's path.
  [#6251](https://github.com/Kong/kong/pull/6251)
- Hybrid mode synchronization performance improvements: Kong now uses a
  new internal synchronization method to push changes from the Control Plane
  to the Data Plane, drastically reducing the amount of communication between
  nodes during bulk updates.
  [#6293](https://github.com/Kong/kong/pull/6293)
- The `Upstream.client_certificate` attribute can now be used from proxying:
  This allows `client_certificate` setting used for mTLS handshaking with
  the `Upstream` server to be shared easily among different Services.
  However, `Service.client_certificate` will take precedence over
  `Upstream.client_certificate` if both are set simultaneously.
  In previous releases, `Upstream.client_certificate` was only used for
  mTLS in active health checks.
  [#6348](https://github.com/Kong/kong/pull/6348)
- New `shorthand_fields` top-level attribute in schema definitions, which
  deprecates `shorthands` and includes type definitions in addition to the
  shorthand callback.
  [#6364](https://github.com/Kong/kong/pull/6364)
- Hybrid Mode: the table of Data Plane nodes at the Control Plane is now
  cleaned up automatically, according to a delay value configurable via
  the `cluster_data_plane_purge_delay` attribute, set to 14 days by default.
  [#6376](https://github.com/Kong/kong/pull/6376)
- Hybrid Mode: Data Plane nodes now apply only the last config when receiving
  several updates in sequence, improving the performance when large configs are
  in use. [#6299](https://github.com/Kong/kong/pull/6299)

##### Admin API

- Hybrid Mode: new endpoint `/clustering/data-planes` which returns complete
  information about all Data Plane nodes that are connected to the Control
  Plane cluster, regardless of the Control Plane node to which they connected.
  [#6308](https://github.com/Kong/kong/pull/6308)
  * :warning: The `/clustering/status` endpoint is now deprecated, since it
    returns only information about Data Plane nodes directly connected to the
    Control Plane node to which the Admin API request was made, and is
    superseded by `/clustering/data-planes`.
- Admin API responses now honor the `headers` configuration setting for
  including or removing the `Server` header.
  [#6371](https://github.com/Kong/kong/pull/6371)

##### PDK

- New function `kong.request.get_forwarded_prefix`: returns the prefix path
  component of the request's URL that Kong stripped before proxying to upstream,
  respecting the value of `X-Forwarded-Prefix` when it comes from a trusted source.
  [#6251](https://github.com/Kong/kong/pull/6251)
- `kong.response.exit` now honors the `headers` configuration setting for
  including or removing the `Server` header.
  [#6371](https://github.com/Kong/kong/pull/6371)
- `kong.log.serialize` function now can be called using the stream subsystem,
  allowing various logging plugins to work under TCP and TLS proxy modes.
  [#6036](https://github.com/Kong/kong/pull/6036)
- Requests with `multipart/form-data` MIME type now can use the same part name
  multiple times. [#6054](https://github.com/Kong/kong/pull/6054)

##### Plugins

- **New Response Phase**: both Go and Lua pluggins now support a new plugin
  phase called `response` in Lua plugins and `Response` in Go. Using it
  automatically enables response buffering, which allows you to manipulate
  both the response headers and the response body in the same phase.
  This enables support for response handling in Go, where header and body
  filter phases are not available, allowing you to use PDK functions such
  as `kong.Response.GetBody()`, and provides an equivalent simplified
  feature for handling buffered responses from Lua plugins as well.
  [#5991](https://github.com/Kong/kong/pull/5991)
- aws-lambda: bump to version 3.5.0:
  [#6379](https://github.com/Kong/kong/pull/6379)
  * support for 'isBase64Encoded' flag in Lambda function responses
- grpc-web: introduce configuration pass_stripped_path, which, if set to true,
  causes the plugin to pass the stripped request path (see the `strip_path` Route
  attribute) to the upstream gRPC service.
- rate-limiting: Support for rate limiting by path, by setting the
  `limit_by = "path"` configuration attribute.
  Thanks [KongGuide](https://github.com/KongGuide) for the patch!
  [#6286](https://github.com/Kong/kong/pull/6286)
- correlation-id: the plugin now generates a correlation-id value by default
  if the correlation id header arrives but is empty.
  [#6358](https://github.com/Kong/kong/pull/6358)


## [2.1.4]

> Released 2020/09/18

This is a patch release in the 2.0 series. Being a patch release, it strictly
contains bugfixes. The are no new features or breaking changes.

### Fixes

##### Core

- Improve graceful exit of Control Plane and Data Plane nodes in Hybrid Mode.
  [#6306](https://github.com/Kong/kong/pull/6306)

##### Plugins

- datadog, loggly, statsd: fixes for supporting logging TCP/UDP services.
  [#6344](https://github.com/Kong/kong/pull/6344)
- Logging plugins: request and response sizes are now reported
  by the log serializer as number attributes instead of string.
  [#6356](https://github.com/Kong/kong/pull/6356)
- prometheus: Remove unnecessary `WARN` log that was seen in the Kong 2.1
  series.
  [#6258](https://github.com/Kong/kong/pull/6258)
- key-auth: no longer trigger HTTP 400 error when the body cannot be decoded.
  [#6357](https://github.com/Kong/kong/pull/6357)
- aws-lambda: respect `skip_large_bodies` config setting even when not using
  AWS API Gateway compatibility.
  [#6379](https://github.com/Kong/kong/pull/6379)


[Back to TOC](#table-of-contents)
- Fix issue where `kong reload` would occasionally leave stale workers locked
  at 100% CPU.
  [#6300](https://github.com/Kong/kong/pull/6300)
- Hybrid Mode: more informative error message when the Control Plane cannot
  be reached.
  [#6267](https://github.com/Kong/kong/pull/6267)

##### CLI

- `kong hybrid gen_cert` now reports "permission denied" errors correctly
  when it fails to write the certificate files.
  [#6368](https://github.com/Kong/kong/pull/6368)

##### Plugins

- acl: bumped to 3.0.1
  * Fix regression in a scenario where an ACL plugin with a `deny` clause
    was configured for a group that does not exist would cause a HTTP 401
    when an authenticated plugin would match the anonymous consumer. The
    behavior is now restored to that seen in Kong 1.x and 2.0.
    [#6354](https://github.com/Kong/kong/pull/6354)
- request-transformer: bumped to 1.2.7
  * Fix the construction of the error message when a template throws a Lua error.
    [#26](https://github.com/Kong/kong-plugin-request-transformer/pull/26)


## [2.1.3]

> Released 2020/08/19

This is a patch release in the 2.0 series. Being a patch release, it strictly
contains bugfixes. The are no new features or breaking changes.

### Fixes

##### Core

- Fix behavior of `X-Forwarded-Prefix` header with stripped path prefixes:
  the stripped portion of path is now added in `X-Forwarded-Prefix`,
  except if it is `/` or if it is received from a trusted client.
  [#6222](https://github.com/Kong/kong/pull/6222)

##### Migrations

- Avoid creating unnecessary an index for Postgres.
  [#6250](https://github.com/Kong/kong/pull/6250)

##### Admin API

- DB-less: fix concurrency issues with `/config` endpoint. It now waits for
  the configuration to update across workers before returning, and returns
  HTTP 429 on attempts to perform concurrent updates and HTTP 504 in case
  of update timeouts.
  [#6121](https://github.com/Kong/kong/pull/6121)

##### Plugins

- request-transformer: bump from v1.2.5 to v1.2.6
  * Fix an issue where query parameters would get incorrectly URL-encoded.
    [#24](https://github.com/Kong/kong-plugin-request-transformer/pull/24)
- acl: Fix migration of ACLs table for the Kong 2.1 series.
  [#6250](https://github.com/Kong/kong/pull/6250)


## [2.1.2]

> Released 2020/08/13

:white_check_mark: **Update (2020/08/13)**: This release fixed a balancer
bug that may cause incorrect request payloads to be sent to unrelated
upstreams during balancer retries, potentially causing responses for
other requests to be returned. Therefore it is **highly recommended**
that Kong users running versions `2.1.0` and `2.1.1` to upgrade to this
version as soon as possible, or apply mitigation from the
[2.1.0](#210) section below.

### Fixes

##### Core

- Fix a bug that balancer retries causes incorrect requests to be sent to
  subsequent upstream connections of unrelated requests.
  [#6224](https://github.com/Kong/kong/pull/6224)
- Fix an issue where plugins iterator was being built before setting the
  default workspace id, therefore indexing the plugins under the wrong workspace.
  [#6206](https://github.com/Kong/kong/pull/6206)

##### Migrations

- Improve reentrancy of Cassandra migrations.
  [#6206](https://github.com/Kong/kong/pull/6206)

##### PDK

- Make sure the `kong.response.error` PDK function respects gRPC related
  content types.
  [#6214](https://github.com/Kong/kong/pull/6214)


## [2.1.1]

> Released 2020/08/05

:red_circle: **Post-release note (as of 2020/08/13)**: A faulty behavior
has been observed with this change. When Kong proxies using the balancer
and a request to one of the upstream `Target` fails, Kong might send the
same request to another healthy `Target` in a different request later,
causing response for the failed request to be returned.

This bug could be mitigated temporarily by disabling upstream keepalive pools.
It can be achieved by either:

1. In `kong.conf`, set `upstream_keepalive_pool_size=0`, or
2. Setting the environment `KONG_UPSTREAM_KEEPALIVE_POOL_SIZE=0` when starting
   Kong with the CLI.

Then restart/reload the Kong instance.

Thanks Nham Le (@nhamlh) for reporting it in [#6212](https://github.com/Kong/kong/issues/6212).

:white_check_mark: **Update (2020/08/13)**: A fix to this regression has been
released as part of [2.1.2](#212). See the section of the Changelog related to this
release for more details.

### Dependencies

- Bump [lua-multipart](https://github.com/Kong/lua-multipart) to `0.5.9`.
  [#6148](https://github.com/Kong/kong/pull/6148)

### Fixes

##### Core

- No longer reject valid characters (as specified in the RFC 3986) in the `path` attribute of the
  Service entity.
  [#6183](https://github.com/Kong/kong/pull/6183)

##### Migrations

- Fix issue in Cassandra migrations where empty values in some entities would be incorrectly migrated.
  [#6171](https://github.com/Kong/kong/pull/6171)

##### Admin API

- Fix issue where consumed worker memory as reported by the `kong.node.get_memory_stats()` PDK method would be incorrectly reported in kilobytes, rather than bytes, leading to inaccurate values in the `/status` Admin API endpoint (and other users of said PDK method).
  [#6170](https://github.com/Kong/kong/pull/6170)

##### Plugins

- rate-limiting: fix issue where rate-limiting by Service would result in a global limit, rather than per Service.
  [#6157](https://github.com/Kong/kong/pull/6157)
- rate-limiting: fix issue where a TTL would not be set to some Redis keys.
  [#6150](https://github.com/Kong/kong/pull/6150)


[Back to TOC](#table-of-contents)


## [2.1.0]

> Released 2020/07/16

:red_circle: **Post-release note (as of 2020/08/13)**: A faulty behavior
has been observed with this change. When Kong proxies using the balancer
and a request to one of the upstream `Target` fails, Kong might send the
same request to another healthy `Target` in a different request later,
causing response for the failed request to be returned.

This bug could be mitigated temporarily by disabling upstream keepalive pools.
It can be achieved by either:

1. In `kong.conf`, set `upstream_keepalive_pool_size=0`, or
2. Setting the environment `KONG_UPSTREAM_KEEPALIVE_POOL_SIZE=0` when starting
   Kong with the CLI.

Then restart/reload the Kong instance.

Thanks Nham Le (@nhamlh) for reporting it in [#6212](https://github.com/Kong/kong/issues/6212).

:white_check_mark: **Update (2020/08/13)**: A fix to this regression has been
released as part of [2.1.2](#212). See the section of the Changelog related to this
release for more details.

### Distributions

- :gift: Introduce package for Ubuntu 20.04.
  [#6006](https://github.com/Kong/kong/pull/6006)
- Add `ca-certificates` to the Alpine Docker image.
  [#373](https://github.com/Kong/docker-kong/pull/373)
- :warning: The [go-pluginserver](https://github.com/Kong/go-pluginserver) no
  longer ships with Kong packages; users are encouraged to build it along with
  their Go plugins. For more info, check out the [Go Guide](https://docs.konghq.com/latest/go/).

### Dependencies

- :warning: In order to use all Kong features, including the new
  dynamic upstream keepalive behavior, the required OpenResty version is
  [1.15.8.3](http://openresty.org/en/changelog-1015008.html).
  If you are installing Kong from one of our distribution
  packages, this version and all required patches and modules are included.
  If you are building from source, you must apply
  Kong's [OpenResty patches](https://github.com/Kong/kong-build-tools/tree/master/openresty-build-tools/openresty-patches)
  as well as include [lua-kong-nginx-module](https://github.com/Kong/lua-kong-nginx-module).
  Our [kong-build-tools](https://github.com/Kong/kong-build-tools)
  repository allows you to do both easily.
- Bump OpenSSL version from `1.1.1f` to `1.1.1g`.
  [#5820](https://github.com/Kong/kong/pull/5810)
- Bump [lua-resty-dns-client](https://github.com/Kong/lua-resty-dns-client) from `4.1.3`
  to `5.0.1`.
  [#5499](https://github.com/Kong/kong/pull/5499)
- Bump [lyaml](https://github.com/gvvaughan/lyaml) from `0.2.4` to `0.2.5`.
  [#5984](https://github.com/Kong/kong/pull/5984)
- Bump [lua-resty-openssl](https://github.com/fffonion/lua-resty-openssl)
  from `0.6.0` to `0.6.2`.
  [#5941](https://github.com/Kong/kong/pull/5941)

### Changes

##### Core

- Increase maximum allowed payload size in hybrid mode.
  [#5654](https://github.com/Kong/kong/pull/5654)
- Targets now support a weight range of 0-65535.
  [#5871](https://github.com/Kong/kong/pull/5871)

##### Configuration

- :warning: The configuration properties `router_consistency` and
  `router_update_frequency` have been renamed to `worker_consistency` and
  `worker_state_update_frequency`, respectively. The new properties allow for
  configuring the consistency settings of additional internal structures, see
  below for details.
  [#5325](https://github.com/Kong/kong/pull/5325)
- :warning: The `nginx_upstream_keepalive_*` configuration properties have been
  renamed to `upstream_keepalive_*`. This is due to the introduction of dynamic
  upstream keepalive pools, see below for details.
  [#5771](https://github.com/Kong/kong/pull/5771)
- :warning: The default value of `worker_state_update_frequency` (previously
  `router_update_frequency`) was changed from `1` to `5`.
  [#5325](https://github.com/Kong/kong/pull/5325)

##### Plugins

- :warning: Change authentication plugins to standardize on `allow` and
  `deny` as terms for access control. Previous nomenclature is deprecated and
  support will be removed in Kong 3.0.
  * ACL: use `allow` and `deny` instead of `whitelist` and `blacklist`
  * bot-detection: use `allow` and `deny` instead of `whitelist` and `blacklist`
  * ip-restriction: use `allow` and `deny` instead of `whitelist` and `blacklist`
  [#6014](https://github.com/Kong/kong/pull/6014)

### Additions

##### Core

- :fireworks: **Asynchronous upstream updates**: Kong's load balancer is now able to
  update its internal structures asynchronously instead of onto the request/stream
  path.

  This change required the introduction of new configuration properties and the
  deprecation of older ones:
    - New properties:
      * `worker_consistency`
      * `worker_state_update_frequency`
    - Deprecated properties:
      * `router_consistency`
      * `router_update_frequency`

  The new `worker_consistency` property is similar to `router_consistency` and accepts
  either of `strict` (default, synchronous) or `eventual` (asynchronous). Unlike its
  deprecated counterpart, this new property aims at configuring the consistency of *all*
  internal structures of Kong, and not only the router.
  [#5325](https://github.com/Kong/kong/pull/5325)
- :fireworks: **Read-Only Postgres**: Kong users are now able to configure
  a read-only Postgres replica. When configured, Kong will attempt to fulfill
  read operations through the read-only replica instead of the main Postgres
  connection.
  [#5584](https://github.com/Kong/kong/pull/5584)
- Introducing **dynamic upstream keepalive pools**. This change prevents virtual
  host confusion when Kong proxies traffic to virtual services (hosted on the
  same IP/port) over TLS.
  Keepalive pools are now created by the `upstream IP/upstream port/SNI/client
  certificate` tuple instead of `IP/port` only. Users running Kong in front of
  virtual services should consider adjusting their keepalive settings
  appropriately.

  This change required the introduction of new configuration properties and
  the deprecation of older ones:
    - New properties:
        * `upstream_keepalive_pool_size`
        * `upstream_keepalive_max_requests`
        * `upstream_keepalive_idle_timeout`
    - Deprecated properties:
        * `nginx_upstream_keepalive`
        * `nginx_upstream_keepalive_requests`
        * `nginx_upstream_keepalive_timeout`

  Additionally, this change allows for specifying an indefinite amount of max
  requests and idle timeout threshold for upstream keepalive connections, a
  capability that was previously removed by Nginx 1.15.3.
  [#5771](https://github.com/Kong/kong/pull/5771)
- The default certificate for the proxy can now be configured via Admin API
  using the `/certificates` endpoint. A special `*` SNI has been introduced
  which stands for the default certificate.
  [#5404](https://github.com/Kong/kong/pull/5404)
- Add support for PKI in Hybrid Mode mTLS.
  [#5396](https://github.com/Kong/kong/pull/5396)
- Add `X-Forwarded-Prefix` to set of headers forwarded to upstream requests.
  [#5620](https://github.com/Kong/kong/pull/5620)
- Introduce a `_transform` option to declarative configuration, which allows
  importing basicauth credentials with and without hashed passwords. This change
  is only supported in declarative configuration format version `2.1`.
  [#5835](https://github.com/Kong/kong/pull/5835)
- Add capability to define different consistency levels for read and write
  operations in Cassandra. New configuration properties `cassandra_write_consistency`
  and `cassandra_read_consistency` were introduced and the existing
  `cassandra_consistency` property was deprecated.
  Thanks [Abhishekvrshny](https://github.com/Abhishekvrshny) for the patch!
  [#5812](https://github.com/Kong/kong/pull/5812)
- Introduce certificate expiry and CA constraint checks to Hybrid Mode
  certificates (`cluster_cert` and `cluster_ca_cert`).
  [#6000](https://github.com/Kong/kong/pull/6000)
- Introduce new attributes to the Services entity, allowing for customizations
  in TLS verification parameters:
  [#5976](https://github.com/Kong/kong/pull/5976)
  * `tls_verify`: whether TLS verification is enabled while handshaking
    with the upstream Service
  * `tls_verify_depth`: the maximum depth of verification when validating
    upstream Service's TLS certificate
  * `ca_certificates`: the CA trust store to use when validating upstream
    Service's TLS certificate
- Introduce new attribute `client_certificate` in Upstreams entry, used
  for supporting mTLS in active health checks.
  [#5838](https://github.com/Kong/kong/pull/5838)

##### CLI

- Migrations: add a new `--force` flag to `kong migrations bootstrap`.
  [#5635](https://github.com/Kong/kong/pull/5635)

##### Configuration

- Introduce configuration property `db_cache_neg_ttl`, allowing the configuration
  of negative TTL for DB entities.
  Thanks [ealogar](https://github.com/ealogar) for the patch!
  [#5397](https://github.com/Kong/kong/pull/5397)

##### PDK

- Support `kong.response.exit` in Stream (L4) proxy mode.
  [#5524](https://github.com/Kong/kong/pull/5524)
- Introduce `kong.request.get_forwarded_path` method, which returns
  the path component of the request's URL, but also considers
  `X-Forwarded-Prefix` if it comes from a trusted source.
  [#5620](https://github.com/Kong/kong/pull/5620)
- Introduce `kong.response.error` method, that allows PDK users to exit with
  an error while honoring the Accept header or manually forcing a content-type.
  [#5562](https://github.com/Kong/kong/pull/5562)
- Introduce `kong.client.tls` module, which provides the following methods for
  interacting with downstream mTLS:
  * `kong.client.tls.request_client_certificate()`: request client to present its
    client-side certificate to initiate mutual TLS authentication between server
    and client.
  * `kong.client.tls.disable_session_reuse()`: prevent the TLS session for the current
    connection from being reused by disabling session ticket and session ID for
    the current TLS connection.
  * `kong.client.tls.get_full_client_certificate_chain()`: return the PEM encoded
    downstream client certificate chain with the client certificate at the top
    and intermediate certificates (if any) at the bottom.
  [#5890](https://github.com/Kong/kong/pull/5890)
- Introduce `kong.log.serialize` method.
  [#5995](https://github.com/Kong/kong/pull/5995)
- Introduce new methods to the `kong.service` PDK module:
  * `kong.service.set_tls_verify()`: set whether TLS verification is enabled while
    handshaking with the upstream Service
  * `kong.service.set_tls_verify_depth()`: set the maximum depth of verification
    when validating upstream Service's TLS certificate
  * `kong.service.set_tls_verify_store()`: set the CA trust store to use when
    validating upstream Service's TLS certificate

##### Plugins

- :fireworks: **New Plugin**: introduce the [grpc-web plugin](https://github.com/Kong/kong-plugin-grpc-web), allowing clients
  to consume gRPC services via the gRPC-Web protocol.
  [#5607](https://github.com/Kong/kong/pull/5607)
- :fireworks: **New Plugin**: introduce the [grpc-gateway plugin](https://github.com/Kong/kong-plugin-grpc-gateway), allowing
  access to upstream gRPC services through a plain HTTP request.
  [#5939](https://github.com/Kong/kong/pull/5939)
- Go: add getter and setter methods for `kong.ctx.shared`.
  [#5496](https://github.com/Kong/kong/pull/5496/)
- Add `X-Credential-Identifier` header to the following authentication plugins:
  * basic-auth
  * key-auth
  * ldap-auth
  * oauth2
  [#5516](https://github.com/Kong/kong/pull/5516)
- Rate-Limiting: auto-cleanup expired rate-limiting metrics in Postgres.
  [#5498](https://github.com/Kong/kong/pull/5498)
- OAuth2: add ability to persist refresh tokens throughout their life cycle.
  Thanks [amberheilman](https://github.com/amberheilman) for the patch!
  [#5264](https://github.com/Kong/kong/pull/5264)
- IP-Restriction: add support for IPv6.
  [#5640](https://github.com/Kong/kong/pull/5640)
- OAuth2: add support for PKCE.
  Thanks [amberheilman](https://github.com/amberheilman) for the patch!
  [#5268](https://github.com/Kong/kong/pull/5268)
- OAuth2: allow optional hashing of client secrets.
  [#5610](https://github.com/Kong/kong/pull/5610)
- aws-lambda: bump from v3.1.0 to v3.4.0
  * Add `host` configuration to allow for custom Lambda endpoints.
    [#35](https://github.com/Kong/kong-plugin-aws-lambda/pull/35)
- zipkin: bump from 0.2 to 1.1.0
  * Add support for B3 single header
    [#66](https://github.com/Kong/kong-plugin-zipkin/pull/66)
  * Add `traceid_byte_count` config option
    [#74](https://github.com/Kong/kong-plugin-zipkin/pull/74)
  * Add support for W3C header
    [#75](https://github.com/Kong/kong-plugin-zipkin/pull/75)
  * Add new option `header_type`
    [#75](https://github.com/Kong/kong-plugin-zipkin/pull/75)
- serverless-functions: bump from 0.3.1 to 1.0.0
  * Add ability to run functions in each request processing phase.
    [#21](https://github.com/Kong/kong-plugin-serverless-functions/pull/21)
- prometheus: bump from 0.7.1 to 0.9.0
  * Performance: significant improvements in throughput and CPU usage.
    [#79](https://github.com/Kong/kong-plugin-prometheus/pull/79)
  * Expose healthiness of upstreams targets.
    Thanks [carnei-ro](https://github.com/carnei-ro) for the patch!
    [#88](https://github.com/Kong/kong-plugin-prometheus/pull/88)
- rate-limiting: allow rate-limiting by custom header.
  Thanks [carnei-ro](https://github.com/carnei-ro) for the patch!
  [#5969](https://github.com/Kong/kong/pull/5969)
- session: bumped from 2.3.0 to 2.4.0.
  [#5868](https://github.com/Kong/kong/pull/5868)

### Fixes

##### Core

- Fix memory leak when loading a declarative configuration that fails
  schema validation.
  [#5759](https://github.com/Kong/kong/pull/5759)
- Fix migration issue where the index for the `ca_certificates` table would
  fail to be created.
  [#5764](https://github.com/Kong/kong/pull/5764)
- Fix issue where DNS resolution would fail in DB-less mode.
  [#5831](https://github.com/Kong/kong/pull/5831)

##### Admin API

- Disallow `PATCH` on `/upstreams/:upstreams/targets/:targets`

##### Plugins

- Go: fix issue where instances of the same Go plugin applied to different
  Routes would get mixed up.
  [#5597](https://github.com/Kong/kong/pull/5597)
- Strip `Authorization` value from logged headers. Values are now shown as
  `REDACTED`.
  [#5628](https://github.com/Kong/kong/pull/5628).
- ACL: respond with HTTP 401 rather than 403 if credentials are not provided.
  [#5452](https://github.com/Kong/kong/pull/5452)
- ldap-auth: set credential ID upon authentication, allowing subsequent
  plugins (e.g., rate-limiting) to act on said value.
  [#5497](https://github.com/Kong/kong/pull/5497)
- ldap-auth: hash the cache key generated by the plugin.
  [#5497](https://github.com/Kong/kong/pull/5497)
- zipkin: bump from 0.2 to 1.1.0
  * Stopped tagging non-erroneous spans with `error=false`.
    [#63](https://github.com/Kong/kong-plugin-zipkin/pull/63)
  * Changed the structure of `localEndpoint` and `remoteEndpoint`.
    [#63](https://github.com/Kong/kong-plugin-zipkin/pull/63)
  * Store annotation times in microseconds.
    [#71](https://github.com/Kong/kong-plugin-zipkin/pull/71)
  * Prevent an error triggered when timing-related kong variables
    were not present.
    [#71](https://github.com/Kong/kong-plugin-zipkin/pull/71)
- aws-lambda: AWS regions are no longer validated against a hardcoded list; if an
  invalid region name is provided, a proxy Internal Server Error is raised,
  and a DNS resolution error message is logged.
  [#33](https://github.com/Kong/kong-plugin-aws-lambda/pull/33)

[Back to TOC](#table-of-contents)


## [2.0.5]

> Released 2020/06/30

### Dependencies

- Bump OpenSSL version from `1.1.1f` to `1.1.1g`.
  [#5820](https://github.com/Kong/kong/pull/5810)
- Bump [go-pluginserver](https://github.com/Kong/go-pluginserver) from version
  from `0.2.0` to `0.3.2`, leveraging [go-pdk](https://github.com/Kong/go-pdk) `0.3.1`.
  See the [go-pdk changelog](https://github.com/Kong/go-pdk/blob/master/CHANGELOG.md#v031).

### Fixes

##### Core

- Fix a race condition leading to random config fetching failure in DB-less mode.
  [#5833](https://github.com/Kong/kong/pull/5833)
- Fix issue where a respawned worker would not use the existing configuration
  in DB-less mode.
  [#5850](https://github.com/Kong/kong/pull/5850)
- Fix issue where declarative configuration would fail with the error:
  `Cannot serialise table: excessively sparse array`.
  [#5768](https://github.com/Kong/kong/pull/5865)
- Targets now support a weight range of 0-65535.
  [#5871](https://github.com/Kong/kong/pull/5871)
- Make kong.ctx.plugin light-thread safe
  Thanks [tdelaune](https://github.com/tdelaune) for the assistance!
  [#5873](https://github.com/Kong/kong/pull/5873)
- Go: fix issue with Go plugins where the plugin instance would be
  intermittently killed.
  Thanks [primableatom](https://github.com/primableatom) for the patch!
  [#5903](https://github.com/Kong/kong/pull/5903)
- Auto-convert `config.anonymous` from empty string to the `ngx.null` value.
  [#5906](https://github.com/Kong/kong/pull/5906)
- Fix issue where DB-less wouldn't correctly validate input with missing IDs,
  names, or cache key.
  [#5929](https://github.com/Kong/kong/pull/5929)
- Fix issue where a request to the upstream health endpoint would fail with
  HTTP 500 Internal Server Error.
  [#5943](https://github.com/Kong/kong/pull/5943)
- Fix issue where providing a declarative configuration file containing
  fields with explicit null values would result in an error.
  [#5999](https://github.com/Kong/kong/pull/5999)
- Fix issue where the balancer wouldn't be built for all workers.
  [#5931](https://github.com/Kong/kong/pull/5931)
- Fix issue where a declarative configuration file with primary keys specified
  as numbers would result in an error.
  [#6005](https://github.com/Kong/kong/pull/6005)

##### CLI

##### Configuration

- Fix issue where the Postgres password from the Kong configuration file
  would be truncated if it contained a `#` character.
  [#5822](https://github.com/Kong/kong/pull/5822)

##### Admin API

- Fix issue where a `PUT` request on `/upstreams/:upstreams/targets/:targets`
  would result in HTTP 500 Internal Server Error.
  [#6012](https://github.com/Kong/kong/pull/6012)

##### PDK

- Stop request processing flow if body encoding fails.
  [#5829](https://github.com/Kong/kong/pull/5829)
- Ensure `kong.service.set_target()` includes the port number if a non-default
  port is used.
  [#5996](https://github.com/Kong/kong/pull/5996)

##### Plugins

- Go: fix issue where the go-pluginserver would not reload Go plugins'
  configurations.
  Thanks [wopol](https://github.com/wopol) for the patch!
  [#5866](https://github.com/Kong/kong/pull/5866)
- basic-auth: avoid fetching credentials when password is not given.
  Thanks [Abhishekvrshny](https://github.com/Abhishekvrshny) for the patch!
  [#5880](https://github.com/Kong/kong/pull/5880)
- cors: avoid overwriting upstream response `Vary` header; new values are now
  added as additional `Vary` headers.
  Thanks [aldor007](https://github.com/aldor007) for the patch!
  [#5794](https://github.com/Kong/kong/pull/5794)

[Back to TOC](#table-of-contents)


## [2.0.4]

> Released 2020/04/22

### Fixes

##### Core

  - Disable JIT mlcache:get_bulk() on ARM64
    [#5797](https://github.com/Kong/kong/pull/5797)
  - Don't incrementing log counters on unexpected errors
    [#5783](https://github.com/Kong/kong/pull/5783)
  - Invalidate target history at cleanup so balancers stay synced
    [#5775](https://github.com/Kong/kong/pull/5775)
  - Set a log prefix with the upstream name
    [#5773](https://github.com/Kong/kong/pull/5773)
  - Fix memory leaks when loading a declarative config that fails schema validation
    [#5766](https://github.com/Kong/kong/pull/5766)
  - Fix some balancer and cluster_events issues
    [#5804](https://github.com/Kong/kong/pull/5804)

##### Configuration

  - Send declarative config updates to stream subsystem via Unix domain
    [#5786](https://github.com/Kong/kong/pull/5786)
  - Now when using declarative configurations the cache is purged on reload, cleaning any references to removed entries
    [#5769](https://github.com/Kong/kong/pull/5769)


[Back to TOC](#table-of-contents)


## [2.0.3]

> Released 2020/04/06

This is a patch release in the 2.0 series. Being a patch release, it strictly
contains performance improvements and bugfixes. The are no new features or
breaking changes.

### Fixes

##### Core

  - Setting the target weight to 0 does not automatically remove the upstream.
    [#5710](https://github.com/Kong/kong/pull/5710).
  - The plugins iterator is now always fully built, even if the initialization
    of any of them fails.
    [#5692](https://github.com/Kong/kong/pull/5692).
  - Fixed the load of `dns_not_found_ttl` and `dns_error_ttl` configuration
    options.
    [#5684](https://github.com/Kong/kong/pull/5684).
  - Consumers and tags are properly warmed-up from the plugins' perspective,
    i.e. they are loaded to the cache space that plugins access.
    [#5669](https://github.com/Kong/kong/pull/5669).
  - Customized error messages don't affect subsequent default error responses
    now.
    [#5673](https://github.com/Kong/kong/pull/5673).

##### CLI

  - Fixed the `lua_package_path` option precedence over `LUA_PATH` environment
    variable.
    [#5729](https://github.com/Kong/kong/pull/5729).
  - Support to Nginx binary upgrade by correctly handling the `USR2` signal.
    [#5657](https://github.com/Kong/kong/pull/5657).

##### Configuration

  - Fixed the logrotate configuration file with the right line terminators.
    [#243](https://github.com/Kong/kong-build-tools/pull/243).
    Thanks, [WALL-E](https://github.com/WALL-E)

##### Admin API

  - Fixed the `sni is duplicated` error when sending multiple `SNIs` as body
    arguments and an `SNI` on URL that matched one from the body.
    [#5660](https://github.com/Kong/kong/pull/5660).

[Back to TOC](#table-of-contents)


## [2.0.2]

> Released 2020/02/27

This is a patch release in the 2.0 series. Being a patch release, it strictly
contains performance improvements and bugfixes. The are no new features or
breaking changes.

### Fixes

##### Core

  - Fix issue related to race condition in Cassandra select each method
    [#5564](https://github.com/Kong/kong/pull/5564).
    Thanks, [vasuharish](https://github.com/vasuharish)!
  - Fix issue related to running control plane under multiple Nginx workers
    [#5612](https://github.com/Kong/kong/pull/5612).
  - Don't change route paths when marshaling
    [#5587](https://github.com/Kong/kong/pull/5587).
  - Fix propagation of posted health across workers
    [#5539](https://github.com/Kong/kong/pull/5539).
  - Use proper units for timeouts with cassandra
    [#5571](https://github.com/Kong/kong/pull/5571).
  - Fix broken SNI based routing in L4 proxy mode
    [#5533](https://github.com/Kong/kong/pull/5533).

##### Plugins

  - Enable the ACME plugin by default
    [#5555](https://github.com/Kong/kong/pull/5555).
  - Accept consumer username in anonymous field
    [#5552](https://github.com/Kong/kong/pull/5552).

[Back to TOC](#table-of-contents)


## [2.0.1]

> Released 2020/02/04

This is a patch release in the 2.0 series. Being a patch release, it strictly
contains performance improvements and bugfixes. The are no new features or
breaking changes.


### Fixes

##### Core

  - Migrations include the configured Lua path now
    [#5509](https://github.com/Kong/kong/pull/5509).
  - Hop-by-hop headers to not clear upgrade header on upgrade
    [#5495](https://github.com/Kong/kong/pull/5495).
  - Balancers now properly check if a response is produced by an upstream
    [#5493](https://github.com/Kong/kong/pull/5493).
    Thanks, [onematchfox](https://github.com/onematchfox)!
  - Kong correctly logs an error message when the Lua VM cannot allocate memory
    [#5479](https://github.com/Kong/kong/pull/5479)
    Thanks, [pamiel](https://github.com/pamiel)!
  - Schema validations work again in DB-less mode
    [#5464](https://github.com/Kong/kong/pull/5464).

##### Plugins

  - oauth2: handle `Authorization` headers with missing `access_token` correctly.
    [#5514](https://github.com/Kong/kong/pull/5514).
    Thanks, [jeremyjpj0916](https://github.com/jeremyjpj0916)!
  - oauth2: hash oauth2_tokens cache key via the DAO
    [#5507](https://github.com/Kong/kong/pull/5507)


[Back to TOC](#table-of-contents)


## [2.0.0]

> Released 2020/01/20

This is a new major release of Kong, including new features such as **Hybrid
mode**, **Go language support for plugins** and **buffered proxying**, and
much more.

Kong 2.0.0 removes the deprecated service mesh functionality, which was
been retired in favor of [Kuma](https://kuma.io), as Kong continues to
focus on its core gateway capabilities.

Please note that Kong 2.0.0 also removes support for migrating from versions
below 1.0.0. If you are running Kong 0.x versions below 0.14.1, you need to
migrate to 0.14.1 first, and once you are running 0.14.1, you can migrate to
Kong 1.5.0, which includes special provisions for migrating from Kong 0.x,
such as the `kong migrations migrate-apis` command, and then finally to Kong
2.0.0.

### Dependencies

- :warning: The required OpenResty version is
  [1.15.8.2](http://openresty.org/en/changelog-1015008.html), and the
  the set of patches included has changed, including the latest release of
  [lua-kong-nginx-module](https://github.com/Kong/lua-kong-nginx-module).
  If you are installing Kong from one of our distribution
  packages, you are not affected by this change.

**Note:** if you are not using one of our distribution packages and compiling
OpenResty from source, you must still apply Kong's [OpenResty
patches](https://github.com/Kong/kong-build-tools/tree/master/openresty-build-tools/openresty-patches)
(and, as highlighted above, compile OpenResty with the new
lua-kong-nginx-module). Our [kong-build-tools](https://github.com/Kong/kong-build-tools)
repository will allow you to do both easily.

### Packaging

- RPM packages are now signed with our own GPG keys. You can download our public
  key at https://bintray.com/user/downloadSubjectPublicKey?username=kong
- Kong now ships with a systemd unit file

### Additions

##### Core

  - :fireworks: **Hybrid mode** for management of control-plane and
    data-plane nodes. This allows running control-plane nodes using a
    database and have them deliver configuration updates to DB-less
    data-plane nodes.
    [#5294](https://github.com/Kong/kong/pull/5294)
  - :fireworks: **Buffered proxying** - plugins can now request buffered
    reading of the service response (as opposed to the streaming default),
    allowing them to modify headers based on the contents of the body
    [#5234](https://github.com/Kong/kong/pull/5234)
  - The `transformations` in DAO schemas now also support `on_read`,
    allowing for two-way (read/write) data transformations between
    Admin API input/output and database storage.
    [#5100](https://github.com/Kong/kong/pull/5100)
  - Added `threshold` attribute for health checks
    [#5206](https://github.com/Kong/kong/pull/5206)
  - Caches for core entities and plugin-controlled entities (such as
    credentials, etc.) are now separated, protecting the core entities
    from cache eviction caused by plugin behavior.
    [#5114](https://github.com/Kong/kong/pull/5114)
  - Cipher suite was updated to the Mozilla v5 release.
    [#5342](https://github.com/Kong/kong/pull/5342)
  - Better support for using already existing Cassandra keyspaces
    when migrating
    [#5361](https://github.com/Kong/kong/pull/5361)
  - Better log messages when plugin modules fail to load
    [#5357](https://github.com/Kong/kong/pull/5357)
  - `stream_listen` now supports the `backlog` option.
    [#5346](https://github.com/Kong/kong/pull/5346)
  - The internal cache was split into two independent segments,
    `kong.core_cache` and `kong.cache`. The `core_cache` region is
    used by the Kong core to store configuration data that doesn't
    change often. The other region is used to store plugin
    runtime data that is dependent on traffic pattern and user
    behavior. This change should decrease the cache contention
    between Kong core and plugins and result in better performance
    overall.
    - :warning: Note that both structures rely on the already existent
      `mem_cache_size` configuration option to set their size,
      so when upgrading from a previous Kong version, the cache
      memory consumption might double if this value is not adjusted
      [#5114](https://github.com/Kong/kong/pull/5114)

##### CLI

  - `kong config init` now accepts a filename argument
    [#4451](https://github.com/Kong/kong/pull/4451)

##### Configuration

  - :fireworks: **Extended support for Nginx directive injections**
    via Kong configurations, reducing the needs for custom Nginx
    templates. New injection contexts were added: `nginx_main_`,
    `nginx_events` and `nginx_supstream_` (`upstream` in `stream`
    mode).
    [#5390](https://github.com/Kong/kong/pull/5390)
  - Enable `reuseport` option in the listen directive by default
    and allow specifying both `reuseport` and `backlog=N` in the
    listener flags.
    [#5332](https://github.com/Kong/kong/pull/5332)
  - Check existence of `lua_ssl_trusted_certificate` at startup
    [#5345](https://github.com/Kong/kong/pull/5345)

##### Admin API

  - Added `/upstreams/<id>/health?balancer_health=1` attribute for
    detailed information about balancer health based on health
    threshold configuration
    [#5206](https://github.com/Kong/kong/pull/5206)

##### PDK

  - New functions `kong.service.request.enable_buffering`,
    `kong.service.response.get_raw_body` and
    `kong.service.response.get_body` for use with buffered proxying
    [#5315](https://github.com/Kong/kong/pull/5315)

##### Plugins

  - :fireworks: **Go plugin support** - plugins can now be written in
    Go as well as Lua, through the use of an out-of-process Go plugin server.
    [#5326](https://github.com/Kong/kong/pull/5326)
  - The lifecycle of the Plugin Server daemon for Go language support is
    managed by Kong itself.
    [#5366](https://github.com/Kong/kong/pull/5366)
  - :fireworks: **New plugin: ACME** - Let's Encrypt and ACMEv2 integration with Kong
    [#5333](https://github.com/Kong/kong/pull/5333)
  - :fireworks: aws-lambda: bumped version to 3.0.1, with a number of new features!
    [#5083](https://github.com/Kong/kong/pull/5083)
  - :fireworks: prometheus: bumped to version 0.7.0 including major performance improvements
    [#5295](https://github.com/Kong/kong/pull/5295)
  - zipkin: bumped to version 0.2.1
    [#5239](https://github.com/Kong/kong/pull/5239)
  - session: bumped to version 2.2.0, adding `authenticated_groups` support
    [#5108](https://github.com/Kong/kong/pull/5108)
  - rate-limiting: added experimental support for standardized headers based on the
    ongoing [RFC draft](https://tools.ietf.org/html/draft-polli-ratelimit-headers-01)
    [#5335](https://github.com/Kong/kong/pull/5335)
  - rate-limiting: added Retry-After header on HTTP 429 responses
    [#5329](https://github.com/Kong/kong/pull/5329)
  - datadog: report metrics with tags --
    Thanks [mvanholsteijn](https://github.com/mvanholsteijn) for the patch!
    [#5154](https://github.com/Kong/kong/pull/5154)
  - request-size-limiting: added `size_unit` configuration option.
    [#5214](https://github.com/Kong/kong/pull/5214)
  - request-termination: add extra check for `conf.message` before sending
    response back with body object included.
    [#5202](https://github.com/Kong/kong/pull/5202)
  - jwt: add `X-Credential-Identifier` header in response --
    Thanks [davinwang](https://github.com/davinwang) for the patch!
    [#4993](https://github.com/Kong/kong/pull/4993)

### Fixes

##### Core

  - Correct detection of update upon deleting Targets --
    Thanks [pyrl247](https://github.com/pyrl247) for the patch!
  - Fix declarative config loading of entities with abstract records
    [#5343](https://github.com/Kong/kong/pull/5343)
  - Fix sort priority when matching routes by longest prefix
    [#5430](https://github.com/Kong/kong/pull/5430)
  - Detect changes in Routes that happen halfway through a router update
    [#5431](https://github.com/Kong/kong/pull/5431)

##### Admin API

  - Corrected the behavior when overwriting a Service configuration using
    the `url` shorthand
    [#5315](https://github.com/Kong/kong/pull/5315)

##### Core

  - :warning: **Removed Service Mesh support** - That has been deprecated in
    Kong 1.4 and made off-by-default already, and the code is now gone in 2.0.
    For Service Mesh, we now have [Kuma](https://kuma.io), which is something
    designed for Mesh patterns from day one, so we feel at peace with removing
    Kong's native Service Mesh functionality and focus on its core capabilities
    as a gateway.

##### Configuration

  - Routes using `tls` are now supported in stream mode by adding an
    entry in `stream_listen` with the `ssl` keyword enabled.
    [#5346](https://github.com/Kong/kong/pull/5346)
  - As part of service mesh removal, serviceless proxying was removed.
    You can still set `service = null` when creating a route for use with
    serverless plugins such as `aws-lambda`, or `request-termination`.
    [#5353](https://github.com/Kong/kong/pull/5353)
  - Removed the `origins` property which was used for service mesh.
    [#5351](https://github.com/Kong/kong/pull/5351)
  - Removed the `transparent` property which was used for service mesh.
    [#5350](https://github.com/Kong/kong/pull/5350)
  - Removed the `nginx_optimizations` property; the equivalent settings
    can be performed via Nginx directive injections.
    [#5390](https://github.com/Kong/kong/pull/5390)
  - The Nginx directive injection prefixes `nginx_http_upstream_`
    and `nginx_http_status_` were renamed to `nginx_upstream_` and
    `nginx_status_` respectively.
    [#5390](https://github.com/Kong/kong/pull/5390)

##### Plugins

  - Removed the Sidecar Injector plugin which was used for service mesh.
    [#5199](https://github.com/Kong/kong/pull/5199)


[Back to TOC](#table-of-contents)


## [1.5.1]

> Released 2020/02/19

This is a patch release over 1.5.0, fixing a minor issue in the `kong migrations migrate-apis`
command, which assumed execution in a certain order in the migration process. This now
allows the command to be executed prior to running the migrations from 0.x to 1.5.1.

### Fixes

##### CLI

  - Do not assume new fields are already available when running `kong migrations migrate-apis`
    [#5572](https://github.com/Kong/kong/pull/5572)


[Back to TOC](#table-of-contents)


## [1.5.0]

> Released 2020/01/20

Kong 1.5.0 is the last release in the Kong 1.x series, and it was designed to
help Kong 0.x users upgrade out of that series and into more current releases.
Kong 1.5.0 includes two features designed to ease the transition process: the
new `kong migrations migrate-apis` commands, to help users migrate away from
old `apis` entities which were deprecated in Kong 0.13.0 and removed in Kong
1.0.0, and a compatibility flag to provide better router compatibility across
Kong versions.

### Additions

##### Core

  - New `path_handling` attribute in Routes entities, which selects the behavior
    the router will have when combining the Service Path, the Route Path, and
    the Request path into a single path sent to the upstream. This attribute
    accepts two values, `v0` or `v1`, making the router behave as in Kong 0.x or
    Kong 1.x, respectively. [#5360](https://github.com/Kong/kong/pull/5360)

##### CLI

  - New command `kong migrations migrate-apis`, which converts any existing
    `apis` from an old Kong 0.x installation and generates Route, Service and
    Plugin entities with equivalent configurations. The converted routes are
    set to use `path_handling = v0`, to ensure compatibility.
    [#5176](https://github.com/Kong/kong/pull/5176)

### Fixes

##### Core

  - Fixed the routing prioritization that could lead to a match in a lower
    priority path. [#5443](https://github.com/Kong/kong/pull/5443)
  - Changes in router or plugins entities while the rebuild is in progress now
    are treated in the next rebuild, avoiding to build invalid iterators.
    [#5431](https://github.com/Kong/kong/pull/5431)
  - Fixed invalid incorrect calculation of certificate validity period.
    [#5449](https://github.com/Kong/kong/pull/5449) -- Thanks
    [Bevisy](https://github.com/Bevisy) for the patch!


[Back to TOC](#table-of-contents)


## [1.4.3]

> Released 2020/01/09

:warning: This release includes a security fix to address potentially
sensitive information being written to the error log file. This affects
certain uses of the Admin API for DB-less mode, described below.

This is a patch release in the 1.4 series, and as such, strictly contains
bugfixes. There are no new features nor breaking changes.

### Fixes

##### Core

  - Fix the detection of the need for balancer updates
    when deleting targets
    [#5352](https://github.com/kong/kong/issues/5352) --
    Thanks [zeeshen](https://github.com/zeeshen) for the patch!
  - Fix behavior of longest-path criteria when matching routes
    [#5383](https://github.com/kong/kong/issues/5383)
  - Fix incorrect use of cache when using header-based routing
    [#5267](https://github.com/kong/kong/issues/5267) --
    Thanks [marlonfan](https://github.com/marlonfan) for the patch!

##### Admin API

  - Do not make a debugging dump of the declarative config input into
    `error.log` when posting it with `/config` and using `_format_version`
    as a top-level parameter (instead of embedded in the `config` parameter).
    [#5411](https://github.com/kong/kong/issues/5411)
  - Fix incorrect behavior of PUT for /certificates
    [#5321](https://github.com/kong/kong/issues/5321)

##### Plugins

  - acl: fixed an issue where getting ACLs by group failed when multiple
    consumers share the same group
    [#5322](https://github.com/kong/kong/issues/5322)


[Back to TOC](#table-of-contents)


## [1.4.2]

> Released 2019/12/10

This is another patch release in the 1.4 series, and as such, strictly
contains bugfixes. There are no new features nor breaking changes.

### Fixes

##### Core

  - Fixes some corner cases in the balancer behavior
    [#5318](https://github.com/Kong/kong/pull/5318)

##### Plugins

  - http-log: disable queueing when using the default
    settings, to avoid memory consumption issues
    [#5323](https://github.com/Kong/kong/pull/5323)
  - prometheus: restore compatibility with version 0.6.0
    [#5303](https://github.com/Kong/kong/pull/5303)


[Back to TOC](#table-of-contents)


## [1.4.1]

> Released 2019/12/03

This is a patch release in the 1.4 series, and as such, strictly contains
bugfixes. There are no new features nor breaking changes.

### Fixes

##### Core

  - Fixed a memory leak in the balancer
    [#5229](https://github.com/Kong/kong/pull/5229) --
    Thanks [zeeshen](https://github.com/zeeshen) for the patch!
  - Removed arbitrary limit on worker connections.
    [#5148](https://github.com/Kong/kong/pull/5148)
  - Fixed `preserve_host` behavior for gRPC routes
    [#5225](https://github.com/Kong/kong/pull/5225)
  - Fix migrations for ttl for OAuth2 tokens
    [#5253](https://github.com/Kong/kong/pull/5253)
  - Improve handling of errors when creating balancers
    [#5284](https://github.com/Kong/kong/pull/5284)

##### CLI

  - Fixed an issue with `kong config db_export` when reading
    entities that are ttl-enabled and whose ttl value is `null`.
    [#5185](https://github.com/Kong/kong/pull/5185)

##### Admin API

  - Various fixes for Admin API behavior
    [#5174](https://github.com/Kong/kong/pull/5174),
    [#5178](https://github.com/Kong/kong/pull/5178),
    [#5191](https://github.com/Kong/kong/pull/5191),
    [#5186](https://github.com/Kong/kong/pull/5186)

##### Plugins

  - http-log: do not impose a retry delay on successful sends
    [#5282](https://github.com/Kong/kong/pull/5282)


[Back to TOC](#table-of-contents)

## [1.4.0]

> Released on 2019/10/22

### Installation

  - :warning: All Bintray assets have been renamed from `.all.` / `.noarch.` to be
    architecture specific namely `.arm64.` and `.amd64.`

### Additions

##### Core

  - :fireworks: New configuration option `cassandra_refresh_frequency` to set
    the frequency that Kong will check for Cassandra cluster topology changes,
    avoiding restarts when Cassandra nodes are added or removed.
    [#5071](https://github.com/Kong/kong/pull/5071)
  - New `transformations` property in DAO schemas, which allows adding functions
    that run when database rows are inserted or updated.
    [#5047](https://github.com/Kong/kong/pull/5047)
  - The new attribute `hostname` has been added to `upstreams` entities. This
    attribute is used as the `Host` header when proxying requests through Kong
    to servers that are listening on server names that are different from the
    names to which they resolve.
    [#4959](https://github.com/Kong/kong/pull/4959)
  - New status interface has been introduced. It exposes insensitive health,
    metrics and error read-only information from Kong, which can be consumed by
    other services in the infrastructure to monitor Kong's health.
    This removes the requirement of the long-used workaround to monitor Kong's
    health by injecting a custom server block.
    [#4977](https://github.com/Kong/kong/pull/4977)
  - New Admin API response header `X-Kong-Admin-Latency`, reporting the time
    taken by Kong to process an Admin API request.
    [#4966](https://github.com/Kong/kong/pull/4996/files)

##### Configuration

  - :warning: New configuration option `service_mesh` which enables or disables
    the Service Mesh functionality. The Service Mesh is being deprecated and
    will not be available in the next releases of Kong.
    [#5124](https://github.com/Kong/kong/pull/5124)
  - New configuration option `router_update_frequency` that allows setting the
    frequency that router and plugins will be checked for changes. This new
    option avoids performance degradation when Kong routes or plugins are
    frequently changed. [#4897](https://github.com/Kong/kong/pull/4897)

##### Plugins

  - rate-limiting: in addition to consumer, credential, and IP levels, now
    rate-limiting plugin has service-level support. Thanks
    [wuguangkuo](https://github.com/wuguangkuo) for the patch!
    [#5031](https://github.com/Kong/kong/pull/5031)
  - Now rate-limiting `local` policy counters expire using the shared
    dictionary's TTL, avoiding to keep unnecessary counters in memory. Thanks
    [cb372](https://github.com/cb372) for the patch!
    [#5029](https://github.com/Kong/kong/pull/5029)
  - Authentication plugins have support for tags now.
    [#4945](https://github.com/Kong/kong/pull/4945)
  - response-transformer plugin now supports renaming response headers. Thanks
    [aalmazanarbs](https://github.com/aalmazanarbs) for the patch!
    [#5040](https://github.com/Kong/kong/pull/5040)

### Fixes

##### Core

  - :warning: Service Mesh is known to cause HTTPS requests to upstream to
    ignore `proxy_ssl*` directives, so it is being discontinued in the next
    major release of Kong. In this release it is disabled by default, avoiding
    this issue, and it can be enabled as aforementioned in the configuration
    section. [#5124](https://github.com/Kong/kong/pull/5124)
  - Fixed an issue on reporting the proper request method and URL arguments on
    NGINX-produced errors in logging plugins.
    [#5073](https://github.com/Kong/kong/pull/5073)
  - Fixed an issue where targets were not properly updated in all Kong workers
    when they were removed. [#5041](https://github.com/Kong/kong/pull/5041)
  - Deadlocks cases in database access functions when using Postgres and
    cleaning up `cluster_events` in high-changing scenarios were fixed.
    [#5118](https://github.com/Kong/kong/pull/5118)
  - Fixed issues with tag-filtered GETs on Cassandra-backed nodes.
    [#5105](https://github.com/Kong/kong/pull/5105)

##### Configuration

  - Fixed Lua parsing and error handling in declarative configurations.
    [#5019](https://github.com/Kong/kong/pull/5019)
  - Automatically escape any unescaped `#` characters in parsed `KONG_*`
    environment variables. [#5062](https://github.com/Kong/kong/pull/5062)

##### Plugins

  - file-log: creates log file with proper permissions when Kong uses
    declarative config. [#5028](https://github.com/Kong/kong/pull/5028)
  - basic-auth: fixed credentials parsing when using DB-less
    configurations. [#5080](https://github.com/Kong/kong/pull/5080)
  - jwt: plugin handles empty claims and return the correct error message.
    [#5123](https://github.com/Kong/kong/pull/5123)
    Thanks to [@jeremyjpj0916](https://github.com/jeremyjpj0916) for the patch!
  - serverless-functions: Lua code in declarative configurations is validated
    and loaded correctly.
    [#24](https://github.com/Kong/kong-plugin-serverless-functions/pull/24)
  - request-transformer: fixed bug on removing and then adding request headers
    with the same name.
    [#9](https://github.com/Kong/kong-plugin-request-transformer/pull/9)


[Back to TOC](#table-of-contents)

## [1.3.0]

> Released on 2019/08/21

Kong 1.3 is the first version to officially support **gRPC proxying**!

Following our vision for Kong to proxy modern Web services protocols, we are
excited for this newest addition to the family of protocols already supported
by Kong (HTTP(s), WebSockets, and TCP). As we have recently stated in our
latest [Community Call](https://konghq.com/community-call/), more protocols are
to be expected in the future.

Additionally, this release includes several highly-requested features such as
support for upstream **mutual TLS**, **header-based routing** (not only
`Host`), **database export**, and **configurable upstream keepalive
timeouts**.

### Changes

##### Dependencies

- :warning: The required OpenResty version has been bumped to
  [1.15.8.1](http://openresty.org/en/changelog-1015008.html). If you are
  installing Kong from one of our distribution packages, you are not affected
  by this change. See [#4382](https://github.com/Kong/kong/pull/4382).
  With this new version comes a number of improvements:
  1. The new [ngx\_http\_grpc\_module](https://nginx.org/en/docs/http/ngx_http_grpc_module.html).
  2. Configurable of upstream keepalive connections by timeout or number of
     requests.
  3. Support for ARM64 architectures.
  4. LuaJIT GC64 mode for x86_64 architectures, raising the LuaJIT GC-managed
     memory limit from 2GB to 128TB and producing more predictable GC
     performance.
- :warning: From this version on, the new
  [lua-kong-nginx-module](https://github.com/Kong/lua-kong-nginx-module) Nginx
  module is **required** to be built into OpenResty for Kong to function
  properly. This new module allows Kong to support new features such as mutual
  TLS authentication. If you are installing Kong from one of our distribution
  packages, you are not affected by this change.
  [openresty-build-tools#26](https://github.com/Kong/openresty-build-tools/pull/26)

**Note:** if you are not using one of our distribution packages and compiling
OpenResty from source, you must still apply Kong's [OpenResty
patches](https://github.com/kong/openresty-patches) (and, as highlighted above,
compile OpenResty with the new lua-kong-nginx-module). Our new
[openresty-build-tools](https://github.com/Kong/openresty-build-tools)
repository will allow you to do both easily.

##### Core

- :warning: Bugfixes in the router *may, in some edge-cases*, result in
  different Routes being matched. It was reported to us that the router behaved
  incorrectly in some cases when configuring wildcard Hosts and regex paths
  (e.g. [#3094](https://github.com/Kong/kong/issues/3094)). It may be so that
  you are subject to these bugs without realizing it. Please ensure that
  wildcard Hosts and regex paths Routes you have configured are matching as
  expected before upgrading.
  See [9ca4dc0](https://github.com/Kong/kong/commit/9ca4dc09fdb12b340531be8e0f9d1560c48664d5),
  [2683b86](https://github.com/Kong/kong/commit/2683b86c2f7680238e3fe85da224d6f077e3425d), and
  [6a03e1b](https://github.com/Kong/kong/commit/6a03e1bd95594716167ccac840ff3e892ed66215)
  for details.
- Upstream connections are now only kept-alive for 100 requests or 60 seconds
  (idle) by default. Previously, upstream connections were not actively closed
  by Kong. This is a (non-breaking) change in behavior, inherited from Nginx
  1.15, and configurable via new configuration properties (see below).

##### Configuration

- :warning: The `upstream_keepalive` configuration property is deprecated, and
  replaced by the new `nginx_http_upstream_keepalive` property. Its behavior is
  almost identical, but the notable difference is that the latter leverages the
  [injected Nginx
  directives](https://konghq.com/blog/kong-ce-nginx-injected-directives/)
  feature added in Kong 0.14.0.
  In future releases, we will gradually increase support for injected Nginx
  directives. We have high hopes that this will remove the occasional need for
  custom Nginx configuration templates.
  [#4382](https://github.com/Kong/kong/pull/4382)

### Additions

##### Core

- :fireworks: **Native gRPC proxying.** Two new protocol types; `grpc` and
  `grpcs` correspond to gRPC over h2c and gRPC over h2. They can be specified
  on a Route or a Service's `protocol` attribute (e.g. `protocol = grpcs`).
  When an incoming HTTP/2 request matches a Route with a `grpc(s)` protocol,
  the request will be handled by the
  [ngx\_http\_grpc\_module](https://nginx.org/en/docs/http/ngx_http_grpc_module.html),
  and proxied to the upstream Service according to the gRPC protocol
  specifications.  :warning: Note that not all Kong plugins are compatible with
  gRPC requests yet.  [#4801](https://github.com/Kong/kong/pull/4801)
- :fireworks: **Mutual TLS** handshake with upstream services. The Service
  entity now has a new `client_certificate` attribute, which is a foreign key
  to a Certificate entity. If specified, Kong will use the Certificate as a
  client TLS cert during the upstream TLS handshake.
  [#4800](https://github.com/Kong/kong/pull/4800)
- :fireworks: **Route by any request header**. The router now has the ability
  to match Routes by any request header (not only `Host`). The Route entity now
  has a new `headers` attribute, which is a map of headers names and values.
  E.g. `{ "X-Forwarded-Host": ["example.org"], "Version": ["2", "3"] }`.
  [#4758](https://github.com/Kong/kong/pull/4758)
- :fireworks: **Least-connection load-balancing**. A new `algorithm` attribute
  has been added to the Upstream entity. It can be set to `"round-robin"`
  (default), `"consistent-hashing"`, or `"least-connections"`.
  [#4528](https://github.com/Kong/kong/pull/4528)
- A new core entity, "CA Certificates" has been introduced and can be accessed
  via the new `/ca_certificates` Admin API endpoint. CA Certificates entities
  will be used as CA trust store by Kong. Certificates stored by this entity
  need not include their private key.
  [#4798](https://github.com/Kong/kong/pull/4798)
- Healthchecks now use the combination of IP + Port + Hostname when storing
  upstream health information. Previously, only IP + Port were used. This means
  that different virtual hosts served behind the same IP/port will be treated
  differently with regards to their health status. New endpoints were added to
  the Admin API to manually set a Target's health status.
  [#4792](https://github.com/Kong/kong/pull/4792)

##### Configuration

- :fireworks: A new section in the `kong.conf` file describes [injected Nginx
  directives](https://konghq.com/blog/kong-ce-nginx-injected-directives/)
  (added to Kong 0.14.0) and specifies a few default ones.
  In future releases, we will gradually increase support for injected Nginx
  directives. We have high hopes that this will remove the occasional need for
  custom Nginx configuration templates.
  [#4382](https://github.com/Kong/kong/pull/4382)
- :fireworks: New configuration properties allow for controlling the behavior of
  upstream keepalive connections. `nginx_http_upstream_keepalive_requests` and
  `nginx_http_upstream_keepalive_timeout` respectively control the maximum
  number of proxied requests and idle timeout of an upstream connection.
  [#4382](https://github.com/Kong/kong/pull/4382)
- New flags have been added to the `*_listen` properties: `deferred`, `bind`,
  and `reuseport`.
  [#4692](https://github.com/Kong/kong/pull/4692)

##### CLI

- :fireworks: **Database export** via the new `kong config db_export` CLI
  command. This command will export the configuration present in the database
  Kong is connected to (Postgres or Cassandra) as a YAML file following Kong's
  declarative configuration syntax. This file can thus be imported later on
  in a DB-less Kong node or in another database via `kong config db_import`.
  [#4809](https://github.com/Kong/kong/pull/4809)

##### Admin API

- Many endpoints now support more levels of nesting for ease of access.
  For example: `/services/:services/routes/:routes` is now a valid API
  endpoint.
  [#4713](https://github.com/Kong/kong/pull/4713)
- The API now accepts `form-urlencoded` payloads with deeply nested data
  structures. Previously, it was only possible to send such data structures
  via JSON payloads.
  [#4768](https://github.com/Kong/kong/pull/4768)

##### Plugins

- :fireworks: **New bundled plugin**: the [session
  plugin](https://github.com/Kong/kong-plugin-session) is now bundled in Kong.
  It can be used to manage browser sessions for APIs proxied and authenticated
  by Kong.
  [#4685](https://github.com/Kong/kong/pull/4685)
- ldap-auth: A new `config.ldaps` property allows configuring the plugin to
  connect to the LDAP server via TLS. It provides LDAPS support instead of only
  relying on STARTTLS.
  [#4743](https://github.com/Kong/kong/pull/4743)
- jwt-auth: The new `header_names` property accepts an array of header names
  the JWT plugin should inspect when authenticating a request. It defaults to
  `["Authorization"]`.
  [#4757](https://github.com/Kong/kong/pull/4757)
- [azure-functions](https://github.com/Kong/kong-plugin-azure-functions):
  Bumped to 0.4 for minor fixes and performance improvements.
- [kubernetes-sidecar-injector](https://github.com/Kong/kubernetes-sidecar-injector):
  The plugin is now more resilient to Kubernetes schema changes.
- [serverless-functions](https://github.com/Kong/kong-plugin-serverless-functions):
    - Bumped to 0.3 for minor performance improvements.
    - Functions can now have upvalues.
- [prometheus](https://github.com/Kong/kong-plugin-prometheus): Bumped to
  0.4.1 for minor performance improvements.
- cors: add OPTIONS, TRACE and CONNECT to default allowed methods
  [#4899](https://github.com/Kong/kong/pull/4899)
  Thanks to [@eshepelyuk](https://github.com/eshepelyuk) for the patch!

##### PDK

- New function `kong.service.set_tls_cert_key()`. This functions sets the
  client TLS certificate used while handshaking with the upstream service.
  [#4797](https://github.com/Kong/kong/pull/4797)

### Fixes

##### Core

- Fix WebSocket protocol upgrades in some cases due to case-sensitive
  comparisons of the `Upgrade` header.
  [#4780](https://github.com/Kong/kong/pull/4780)
- Router: Fixed a bug causing invalid matches when configuring two or more
  Routes with a plain `hosts` attribute shadowing another Route's wildcard
  `hosts` attribute. Details of the issue can be seen in
  [01b1cb8](https://github.com/Kong/kong/pull/4775/commits/01b1cb871b1d84e5e93c5605665b68c2f38f5a31).
  [#4775](https://github.com/Kong/kong/pull/4775)
- Router: Ensure regex paths always have priority over plain paths. Details of
  the issue can be seen in
  [2683b86](https://github.com/Kong/kong/commit/2683b86c2f7680238e3fe85da224d6f077e3425d).
  [#4775](https://github.com/Kong/kong/pull/4775)
- Cleanup of expired rows in PostgreSQL is now much more efficient thanks to a
  new query plan.
  [#4716](https://github.com/Kong/kong/pull/4716)
- Improved various query plans against Cassandra instances by increasing the
  default page size.
  [#4770](https://github.com/Kong/kong/pull/4770)

##### Plugins

- cors: ensure non-preflight OPTIONS requests can be proxied.
  [#4899](https://github.com/Kong/kong/pull/4899)
  Thanks to [@eshepelyuk](https://github.com/eshepelyuk) for the patch!
- Consumer references in various plugin entities are now
  properly marked as required, avoiding credentials that map to no Consumer.
  [#4879](https://github.com/Kong/kong/pull/4879)
- hmac-auth: Correct the encoding of HTTP/1.0 requests.
  [#4839](https://github.com/Kong/kong/pull/4839)
- oauth2: empty client_id wasn't checked, causing a server error.
  [#4884](https://github.com/Kong/kong/pull/4884)
- response-transformer: preserve empty arrays correctly.
  [#4901](https://github.com/Kong/kong/pull/4901)

##### CLI

- Fixed an issue when running `kong restart` and Kong was not running,
  causing stdout/stderr logging to turn off.
  [#4772](https://github.com/Kong/kong/pull/4772)

##### Admin API

- Ensure PUT works correctly when applied to plugin configurations.
  [#4882](https://github.com/Kong/kong/pull/4882)

##### PDK

- Prevent PDK calls from failing in custom content blocks.
  This fixes a misbehavior affecting the Prometheus plugin.
  [#4904](https://github.com/Kong/kong/pull/4904)
- Ensure `kong.response.add_header` works in the `rewrite` phase.
  [#4888](https://github.com/Kong/kong/pull/4888)

[Back to TOC](#table-of-contents)

## [1.2.2]

> Released on 2019/08/14

:warning: This release includes patches to the NGINX core (1.13.6) fixing
vulnerabilities in the HTTP/2 module (CVE-2019-9511 CVE-2019-9513
CVE-2019-9516).

This is a patch release in the 1.2 series, and as such, strictly contains
bugfixes. There are no new features nor breaking changes.

### Fixes

##### Core

- Case sensitivity fix when clearing the Upgrade header.
  [#4779](https://github.com/kong/kong/issues/4779)

### Performance

##### Core

- Speed up cascade deletes in Cassandra.
  [#4770](https://github.com/kong/kong/pull/4770)

## [1.2.1]

> Released on 2019/06/26

This is a patch release in the 1.2 series, and as such, strictly contains
bugfixes. There are no new features nor breaking changes.

### Fixes

##### Core

- Fix an issue preventing WebSocket connections from being established by
  clients. This issue was introduced in Kong 1.1.2, and would incorrectly clear
  the `Upgrade` response header.
  [#4719](https://github.com/Kong/kong/pull/4719)
- Fix a memory usage growth issue in the `/config` endpoint when configuring
  Upstream entities. This issue was mostly observed by users of the [Kong
  Ingress Controller](https://github.com/Kong/kubernetes-ingress-controller).
  [#4733](https://github.com/Kong/kong/pull/4733)
- Cassandra: ensure serial consistency is `LOCAL_SERIAL` when a
  datacenter-aware load balancing policy is in use. This fixes unavailability
  exceptions sometimes experienced when connecting to a multi-datacenter
  cluster with cross-datacenter connectivity issues.
  [#4734](https://github.com/Kong/kong/pull/4734)
- Schemas: fix an issue in the schema validator that would not allow specifying
  `false` in some schema rules, such a `{ type = "boolean", eq = false }`.
  [#4708](https://github.com/Kong/kong/pull/4708)
  [#4727](https://github.com/Kong/kong/pull/4727)
- Fix an underlying issue with regards to database entities cache keys
  generation.
  [#4717](https://github.com/Kong/kong/pull/4717)

##### Configuration

- Ensure the `cassandra_local_datacenter` configuration property is specified
  when a datacenter-aware Cassandra load balancing policy is in use.
  [#4734](https://github.com/Kong/kong/pull/4734)

##### Plugins

- request-transformer: fix an issue that would prevent adding a body to
  requests without one.
  [Kong/kong-plugin-request-transformer#4](https://github.com/Kong/kong-plugin-request-transformer/pull/4)
- kubernetes-sidecar-injector: fix an issue causing mutating webhook calls to
  fail.
  [Kong/kubernetes-sidecar-injector#9](https://github.com/Kong/kubernetes-sidecar-injector/pull/9)

[Back to TOC](#table-of-contents)

## [1.2.0]

> Released on: 2019/06/07

This release brings **improvements to reduce long latency tails**,
**consolidates declarative configuration support**, and comes with **newly open
sourced plugins** previously only available to Enterprise customers. It also
ships with new features improving observability and usability.

This release includes database migrations. Please take a few minutes to read
the [1.2 Upgrade Path](https://github.com/Kong/kong/blob/master/UPGRADE.md)
for more details regarding changes and migrations before planning to upgrade
your Kong cluster.

### Installation

- :warning: All Bintray repositories have been renamed from
  `kong-community-edition-*` to `kong-*`.
- :warning: All Kong packages have been renamed from `kong-community-edition`
  to `kong`.

For more details about the updated installation, please visit the official docs:
[https://konghq.com/install](https://konghq.com/install/).

### Additions

##### Core

- :fireworks: Support for **wildcard SNI matching**: the
  `ssl_certificate_by_lua` phase and the stream `preread` phase) is now able to
  match a client hello SNI against any registered wildcard SNI. This is
  particularly helpful for deployments serving a certificate for multiple
  subdomains.
  [#4457](https://github.com/Kong/kong/pull/4457)
- :fireworks: **HTTPS Routes can now be matched by SNI**: the `snis` Route
  attribute (previously only available for `tls` Routes) can now be set for
  `https` Routes and is evaluated by the HTTP router.
  [#4633](https://github.com/Kong/kong/pull/4633)
- :fireworks: **Native support for HTTPS redirects**: Routes have a new
  `https_redirect_status_code` attribute specifying the status code to send
  back to the client if a plain text request was sent to an `https` Route.
  [#4424](https://github.com/Kong/kong/pull/4424)
- The loading of declarative configuration is now done atomically, and with a
  safety check to verify that the new configuration fits in memory.
  [#4579](https://github.com/Kong/kong/pull/4579)
- Schema fields can now be marked as immutable.
  [#4381](https://github.com/Kong/kong/pull/4381)
- Support for loading custom DAO strategies from plugins.
  [#4518](https://github.com/Kong/kong/pull/4518)
- Support for IPv6 to `tcp` and `tls` Routes.
  [#4333](https://github.com/Kong/kong/pull/4333)

##### Configuration

- :fireworks: **Asynchronous router updates**: a new configuration property
  `router_consistency` accepts two possible values: `strict` and `eventual`.
  The former is the default setting and makes router rebuilds highly
  consistent between Nginx workers. It can result in long tail latency if
  frequent Routes and Services updates are expected. The latter helps
  preventing long tail latency issues by instructing Kong to rebuild the router
  asynchronously (with eventual consistency between Nginx workers).
  [#4639](https://github.com/Kong/kong/pull/4639)
- :fireworks: **Database cache warmup**: Kong can now preload entities during
  its initialization. A new configuration property (`db_cache_warmup_entities`)
  was introduced, allowing users to specify which entities should be preloaded.
  DB cache warmup allows for ahead-of-time DNS resolution for Services with a
  hostname. This feature reduces first requests latency, improving the overall
  P99 latency tail.
  [#4565](https://github.com/Kong/kong/pull/4565)
- Improved PostgreSQL connection management: two new configuration properties
  have been added: `pg_max_concurrent_queries` sets the maximum number of
  concurrent queries to the database, and `pg_semaphore_timeout` allows for
  tuning the timeout when acquiring access to a database connection. The
  default behavior remains the same, with no concurrency limitation.
  [#4551](https://github.com/Kong/kong/pull/4551)

##### Admin API

- :fireworks: Add declarative configuration **hash checking** avoiding
  reloading if the configuration has not changed. The `/config` endpoint now
  accepts a `check_hash` query argument. Hash checking only happens if this
  argument's value is set to `1`.
  [#4609](https://github.com/Kong/kong/pull/4609)
- :fireworks: Add a **schema validation endpoint for entities**: a new
  endpoint `/schemas/:entity_name/validate` can be used to validate an instance
  of any entity type in Kong without creating the entity itself.
  [#4413](https://github.com/Kong/kong/pull/4413)
- :fireworks: Add **memory statistics** to the `/status` endpoint. The response
  now includes a `memory` field, which contains the `lua_shared_dicts` and
  `workers_lua_vms` fields with statistics on shared dictionaries and workers
  Lua VM memory usage.
  [#4592](https://github.com/Kong/kong/pull/4592)

##### PDK

- New function `kong.node.get_memory_stats()`. This function returns statistics
  on shared dictionaries and workers Lua VM memory usage, and powers the memory
  statistics newly exposed by the `/status` endpoint.
  [#4632](https://github.com/Kong/kong/pull/4632)

##### Plugins

- :fireworks: **Newly open-sourced plugin**: the HTTP [proxy-cache
  plugin](https://github.com/kong/kong-plugin-proxy-cache) (previously only
  available in Enterprise) is now bundled in Kong.
  [#4650](https://github.com/Kong/kong/pull/4650)
- :fireworks: **Newly open-sourced plugin capabilities**: The
  [request-transformer
  plugin](https://github.com/Kong/kong-plugin-request-transformer) now includes
  capabilities previously only available in Enterprise, among which templating
  and variables interpolation.
  [#4658](https://github.com/Kong/kong/pull/4658)
- Logging plugins: log request TLS version, cipher, and verification status.
  [#4581](https://github.com/Kong/kong/pull/4581)
  [#4626](https://github.com/Kong/kong/pull/4626)
- Plugin development: inheriting from `BasePlugin` is now optional. Avoiding
  the inheritance paradigm improves plugins' performance.
  [#4590](https://github.com/Kong/kong/pull/4590)

### Fixes

##### Core

- Active healthchecks: `http` checks are not performed for `tcp` and `tls`
  Services anymore; only `tcp` healthchecks are performed against such
  Services.
  [#4616](https://github.com/Kong/kong/pull/4616)
- Fix an issue where updates in migrations would not correctly populate default
  values.
  [#4635](https://github.com/Kong/kong/pull/4635)
- Improvements in the reentrancy of Cassandra migrations.
  [#4611](https://github.com/Kong/kong/pull/4611)
- Fix an issue causing the PostgreSQL strategy to not bootstrap the schema when
  using a PostgreSQL account with limited permissions.
  [#4506](https://github.com/Kong/kong/pull/4506)

##### CLI

- Fix `kong db_import` to support inserting entities without specifying a UUID
  for their primary key. Entities with a unique identifier (e.g. `name` for
  Services) can have their primary key omitted.
  [#4657](https://github.com/Kong/kong/pull/4657)
- The `kong migrations [up|finish] -f` commands does not run anymore if there
  are no previously executed migrations.
  [#4617](https://github.com/Kong/kong/pull/4617)

##### Plugins

- ldap-auth: ensure TLS connections are reused.
  [#4620](https://github.com/Kong/kong/pull/4620)
- oauth2: ensured access tokens preserve their `token_expiration` value when
  migrating from previous Kong versions.
  [#4572](https://github.com/Kong/kong/pull/4572)

[Back to TOC](#table-of-contents)

## [1.1.2]

> Released on: 2019/04/24

This is a patch release in the 1.0 series. Being a patch release, it strictly
contains bugfixes. The are no new features or breaking changes.

### Fixes

- core: address issue where field type "record" nested values reset on update
  [#4495](https://github.com/Kong/kong/pull/4495)
- core: correctly manage primary keys of type "foreign"
  [#4429](https://github.com/Kong/kong/pull/4429)
- core: declarative config is not parsed on db-mode anymore
  [#4487](https://github.com/Kong/kong/pull/4487)
  [#4509](https://github.com/Kong/kong/pull/4509)
- db-less: Fixed a problem in Kong balancer timing out.
  [#4534](https://github.com/Kong/kong/pull/4534)
- db-less: Accept declarative config directly in JSON requests.
  [#4527](https://github.com/Kong/kong/pull/4527)
- db-less: do not mis-detect mesh mode
  [#4498](https://github.com/Kong/kong/pull/4498)
- db-less: fix crash when field has same name as entity
  [#4478](https://github.com/Kong/kong/pull/4478)
- basic-auth: ignore password if nil on basic auth credential patch
  [#4470](https://github.com/Kong/kong/pull/4470)
- http-log: Simplify queueing mechanism. Fixed a bug where traces were lost
  in some cases.
  [#4510](https://github.com/Kong/kong/pull/4510)
- request-transformer: validate header values in plugin configuration.
  Thanks, [@rune-chan](https://github.com/rune-chan)!
  [#4512](https://github.com/Kong/kong/pull/4512).
- rate-limiting: added index on rate-limiting metrics.
  Thanks, [@mvanholsteijn](https://github.com/mvanholsteijn)!
  [#4486](https://github.com/Kong/kong/pull/4486)

[Back to TOC](#table-of-contents)

## [1.1.1]

> Released on: 2019/03/28

This release contains a fix for 0.14 Kong clusters using Cassandra to safely
migrate to Kong 1.1.

### Fixes

- Ensure the 0.14 -> 1.1 migration path for Cassandra does not corrupt the
  database schema.
  [#4450](https://github.com/Kong/kong/pull/4450)
- Allow the `kong config init` command to run without a pointing to a prefix
  directory.
  [#4451](https://github.com/Kong/kong/pull/4451)

[Back to TOC](#table-of-contents)

## [1.1.0]

> Released on: 2019/03/27

This release introduces new features such as **Declarative
Configuration**, **DB-less Mode**, **Bulk Database Import**, **Tags**, as well
as **Transparent Proxying**. It contains a large number of other features and
fixes, listed below. Also, the Plugin Development kit also saw a minor
updated, bumped to version 1.1.

This release includes database migrations. Please take a few minutes to read
the [1.1 Upgrade Path](https://github.com/Kong/kong/blob/master/UPGRADE.md)
for more details regarding changes and migrations before planning to upgrade
your Kong cluster.

:large_orange_diamond: **Post-release note (as of 2019/03/28):** an issue has
been found when migrating from a 0.14 Kong cluster to 1.1.0 when running on top
of Cassandra. Kong 1.1.1 has been released to address this issue. Kong clusters
running on top of PostgreSQL are not affected by this issue, and can migrate to
1.1.0 or 1.1.1 safely.

### Additions

##### Core

- :fireworks: Kong can now run **without a database**, using in-memory
  storage only. When running Kong in DB-less mode, entities are loaded via a
  **declarative configuration** file, specified either through Kong's
  configuration file, or uploaded via the Admin API.
  [#4315](https://github.com/Kong/kong/pull/4315)
- :fireworks: **Transparent proxying** - the `service` attribute on
  Routes is now optional; a Route without an assigned Service will
  proxy transparently
  [#4286](https://github.com/Kong/kong/pull/4286)
- Support for **tags** in entities
  [#4275](https://github.com/Kong/kong/pull/4275)
  - Every core entity now adds a `tags` field
- New `protocols` field in the Plugin entity, allowing plugin instances
  to be set for specific protocols only (`http`, `https`, `tcp` or `tls`).
  [#4248](https://github.com/Kong/kong/pull/4248)
  - It filters out plugins during execution according to their `protocols` field
  - It throws an error when trying to associate a Plugin to a Route
    which is not compatible, protocols-wise, or to a Service with no
    compatible routes.

##### Configuration

- New option in `kong.conf`: `database=off` to start Kong without
  a database
- New option in `kong.conf`: `declarative_config=kong.yml` to
  load a YAML file using Kong's new [declarative config
  format](https://discuss.konghq.com/t/rfc-kong-native-declarative-config-format/2719)
- New option in `kong.conf`: `pg_schema` to specify Postgres schema
  to be used
- The Stream subsystem now supports Nginx directive injections
  [#4148](https://github.com/Kong/kong/pull/4148)
  - `nginx_stream_*` (or `KONG_NGINX_STREAM_*` environment variables)
    for injecting entries to the `stream` block
  - `nginx_sproxy_*` (or `KONG_NGINX_SPROXY_*` environment variables)
    for injecting entries to the `server` block inside `stream`

##### CLI

- :fireworks: **Bulk database import** using the same declarative
  configuration format as the in-memory mode, using the new command:
  `kong config db_import kong.yml`. This command upserts all
  entities specified in the given `kong.yml` file in bulk
  [#4284](https://github.com/Kong/kong/pull/4284)
- New command: `kong config init` to generate a template `kong.yml`
  file to get you started
- New command: `kong config parse kong.yml` to verify the syntax of
  the `kong.yml` file before using it
- New option `--wait` in `kong quit` to ease graceful termination when using orchestration tools
  [#4201](https://github.com/Kong/kong/pull/4201)

##### Admin API

- New Admin API endpoint: `/config` to replace the configuration of
  Kong entities entirely, replacing it with the contents of a new
  declarative config file
  - When using the new `database=off` configuration option,
    the Admin API endpoints for entities (such as `/routes` and
    `/services`) are read-only, since the configuration can only
    be updated via `/config`
    [#4308](https://github.com/Kong/kong/pull/4308)
- Admin API endpoints now support searching by tag
  (for example, `/consumers?tags=example_tag`)
  - You can search by multiple tags:
     - `/services?tags=serv1,mobile` to search for services matching tags `serv1` and `mobile`
     - `/services?tags=serv1/serv2` to search for services matching tags `serv1` or `serv2`
- New Admin API endpoint `/tags/` for listing entities by tag: `/tags/example_tag`

##### PDK

- New PDK function: `kong.client.get_protocol` for obtaining the protocol
  in use during the current request
  [#4307](https://github.com/Kong/kong/pull/4307)
- New PDK function: `kong.nginx.get_subsystem`, so plugins can detect whether
  they are running on the HTTP or Stream subsystem
  [#4358](https://github.com/Kong/kong/pull/4358)

##### Plugins

- :fireworks: Support for ACL **authenticated groups**, so that authentication plugins
  that use a 3rd party (other than Kong) to store credentials can benefit
  from using a central ACL plugin to do authorization for them
  [#4013](https://github.com/Kong/kong/pull/4013)
- The Kubernetes Sidecar Injection plugin is now bundled into Kong for a smoother K8s experience
  [#4304](https://github.com/Kong/kong/pull/4304)
- aws-lambda: includes AWS China region.
  Thanks [@wubins](https://github.com/wubins) for the patch!
  [#4176](https://github.com/Kong/kong/pull/4176)

### Changes

##### Dependencies

- The required OpenResty version is still 1.13.6.2, but for a full feature set
  including stream routing and Service Mesh abilities with mutual TLS, Kong's
  [openresty-patches](https://github.com/kong/openresty-patches) must be
  applied (those patches are already bundled with our official distribution
  packages). The openresty-patches bundle was updated in Kong 1.1.0 to include
  the `stream_realip_module` as well.
  Kong in HTTP(S) Gateway scenarios does not require these patches.
  [#4163](https://github.com/Kong/kong/pull/4163)
- Service Mesh abilities require at least OpenSSL version 1.1.1. In our
  official distribution packages, OpenSSL has been bumped to 1.1.1b.
  [#4345](https://github.com/Kong/kong/pull/4345),
  [#4440](https://github.com/Kong/kong/pull/4440)

### Fixes

##### Core

- Resolve hostnames properly during initialization of Cassandra contact points
  [#4296](https://github.com/Kong/kong/pull/4296),
  [#4378](https://github.com/Kong/kong/pull/4378)
- Fix health checks for Targets that need two-level DNS resolution
  (e.g. SRV → A → IP) [#4386](https://github.com/Kong/kong/pull/4386)
- Fix serialization of map types in the Cassandra backend
  [#4383](https://github.com/Kong/kong/pull/4383)
- Fix target cleanup and cascade-delete for Targets
  [#4319](https://github.com/Kong/kong/pull/4319)
- Avoid crash when failing to obtain list of Upstreams
  [#4301](https://github.com/Kong/kong/pull/4301)
- Disallow invalid timeout value of 0ms for attributes in Services
  [#4430](https://github.com/Kong/kong/pull/4430)
- DAO fix for foreign fields used as primary keys
  [#4387](https://github.com/Kong/kong/pull/4387)

##### Admin API

- Proper support for `PUT /{entities}/{entity}/plugins/{plugin}`
  [#4288](https://github.com/Kong/kong/pull/4288)
- Fix Admin API inferencing of map types using form-encoded
  [#4368](https://github.com/Kong/kong/pull/4368)
- Accept UUID-like values in `/consumers?custom_id=`
  [#4435](https://github.com/Kong/kong/pull/4435)

##### Plugins

- basic-auth, ldap-auth, key-auth, jwt, hmac-auth: fixed
  status code for unauthorized requests: they now return HTTP 401
  instead of 403
  [#4238](https://github.com/Kong/kong/pull/4238)
- tcp-log: remove spurious trailing carriage return
  Thanks [@cvuillemez](https://github.com/cvuillemez) for the patch!
  [#4158](https://github.com/Kong/kong/pull/4158)
- jwt: fix `typ` handling for supporting JOSE (JSON Object
  Signature and Validation)
  Thanks [@cdimascio](https://github.com/cdimascio) for the patch!
  [#4256](https://github.com/Kong/kong/pull/4256)
- Fixes to the best-effort auto-converter for legacy plugin schemas
  [#4396](https://github.com/Kong/kong/pull/4396)

[Back to TOC](#table-of-contents)

## [1.0.3]

> Released on: 2019/01/31

This is a patch release addressing several regressions introduced some plugins,
and improving the robustness of our migrations and core components.

### Core

- Improve Cassandra schema consensus logic when running migrations.
  [#4233](https://github.com/Kong/kong/pull/4233)
- Ensure Routes that don't have a `regex_priority` (e.g. if it was removed as
  part of a `PATCH`) don't prevent the router from being built.
  [#4255](https://github.com/Kong/kong/pull/4255)
- Reduce rebuild time of the load balancer by retrieving larger sized pages of
  Target entities.
  [#4206](https://github.com/Kong/kong/pull/4206)
- Ensure schema definitions of Arrays and Sets with `default = {}` are
  JSON-encoded as `[]`.
  [#4257](https://github.com/Kong/kong/pull/4257)

##### Plugins

- request-transformer: fix a regression causing the upstream Host header to be
  unconditionally set to that of the client request (effectively, as if the
  Route had `preserve_host` enabled).
  [#4253](https://github.com/Kong/kong/pull/4253)
- cors: fix a regression that prevented regex origins from being matched.
  Regexes such as `(.*[.])?example\.org` can now be used to match all
  sub-domains, while regexes containing `:` will be evaluated against the
  scheme and port of an origin (i.e.
  `^https?://(.*[.])?example\.org(:8000)?$`).
  [#4261](https://github.com/Kong/kong/pull/4261)
- oauth2: fix a runtime error when using a global token against a plugin
  not configured as global (i.e. with `global_credentials = false`).
  [#4262](https://github.com/Kong/kong/pull/4262)

##### Admin API

- Improve performance of the `PUT` method in auth plugins endpoints (e.g.
  `/consumers/:consumers/basic-auth/:basicauth_credentials`) by preventing
  a unnecessary read-before-write.
  [#4206](https://github.com/Kong/kong/pull/4206)

[Back to TOC](#table-of-contents)

## [1.0.2]

> Released on: 2019/01/18

This is a hotfix release mainly addressing an issue when connecting to the
datastore over TLS (Cassandra and PostgreSQL).

### Fixes

##### Core

- Fix an issue that would prevent Kong from starting when connecting to
  its datastore over TLS. [#4214](https://github.com/Kong/kong/pull/4214)
  [#4218](https://github.com/Kong/kong/pull/4218)
- Ensure plugins added via `PUT` get enabled without requiring a restart.
  [#4220](https://github.com/Kong/kong/pull/4220)

##### Plugins

- zipkin
  - Fix a logging failure when DNS is not resolved.
    [kong-plugin-zipkin@a563f51](https://github.com/Kong/kong-plugin-zipkin/commit/a563f513f943ba0a30f3c69373d9092680a8f670)
  - Avoid sending redundant tags.
    [kong-plugin-zipkin/pull/28](https://github.com/Kong/kong-plugin-zipkin/pull/28)
  - Move `run_on` field to top level plugin schema instead of its config.
    [kong-plugin-zipkin/pull/38](https://github.com/Kong/kong-plugin-zipkin/pull/38)

[Back to TOC](#table-of-contents)

## [1.0.1]

> Released on: 2019/01/16

This is a patch release in the 1.0 series. Being a patch release, it strictly
contains performance improvements and bugfixes. The are no new features or
breaking changes.

:red_circle: **Post-release note (as of 2019/01/17)**: A regression has been
observed with this version, preventing Kong from starting when connecting to
its datastore over TLS. Installing this version is discouraged; consider
upgrading to [1.0.2](#102).

### Changes

##### Core

- :rocket: Assorted changes for warmup time improvements over Kong 1.0.0
  [#4138](https://github.com/kong/kong/issues/4138),
  [#4164](https://github.com/kong/kong/issues/4164),
  [#4178](https://github.com/kong/kong/pull/4178),
  [#4179](https://github.com/kong/kong/pull/4179),
  [#4182](https://github.com/kong/kong/pull/4182)

### Fixes

##### Configuration

- Ensure `lua_ssl_verify_depth` works even when `lua_ssl_trusted_certificate`
  is not set
  [#4165](https://github.com/kong/kong/pull/4165).
  Thanks [@rainest](https://github.com/rainest) for the patch.
- Ensure Kong starts when only a `stream` listener is enabled
  [#4195](https://github.com/kong/kong/pull/4195)
- Ensure Postgres works with non-`public` schemas
  [#4198](https://github.com/kong/kong/pull/4198)

##### Core

- Fix an artifact in upstream migrations where `created_at`
  timestamps would occasionally display fractional values
  [#4183](https://github.com/kong/kong/issues/4183),
  [#4204](https://github.com/kong/kong/pull/4204)
- Fixed issue with HTTP/2 support advertisement
  [#4203](https://github.com/kong/kong/pull/4203)

##### Admin API

- Fixed handling of invalid targets in `/upstreams` endpoints
  for health checks
  [#4132](https://github.com/kong/kong/issues/4132),
  [#4205](https://github.com/kong/kong/pull/4205)
- Fixed the `/plugins/schema/:name` endpoint, as it was failing in
  some cases (e.g. the `datadog` plugin) and producing incorrect
  results in others (e.g. `request-transformer`).
  [#4136](https://github.com/kong/kong/issues/4136),
  [#4137](https://github.com/kong/kong/issues/4137)
  [#4151](https://github.com/kong/kong/pull/4151),
  [#4162](https://github.com/kong/kong/pull/4151)

##### Plugins

- Fix PDK memory leaks in `kong.service.response` and `kong.ctx`
  [#4143](https://github.com/kong/kong/pull/4143),
  [#4172](https://github.com/kong/kong/pull/4172)

[Back to TOC](#table-of-contents)

## [1.0.0]

> Released on: 2018/12/18

This is a major release, introducing new features such as **Service Mesh** and
**Stream Routing** support, as well as a **New Migrations** framework. It also
includes version 1.0.0 of the **Plugin Development Kit**. It contains a large
number of other features and fixes, listed below. Also, all plugins included
with Kong 1.0 are updated to use version 1.0 of the PDK.

As usual, major version upgrades require database migrations and changes to the
Nginx configuration file (if you customized the default template). Please take
a few minutes to read the [1.0 Upgrade
Path](https://github.com/Kong/kong/blob/master/UPGRADE.md) for more details
regarding breaking changes and migrations before planning to upgrade your Kong
cluster.

Being a major version, all entities and concepts that were marked as deprecated
in Kong 0.x are now removed in Kong 1.0. The deprecated features are retained
in [Kong 0.15](#0150), the final entry in the Kong 0.x series, which is being
released simultaneously to Kong 1.0.

### Changes

Kong 1.0 includes all breaking changes from 0.15, as well as the removal
of deprecated concepts.

##### Dependencies

- The required OpenResty version is still 1.13.6.2, but for a full feature set
  including stream routing and Service Mesh abilities with mutual TLS, Kong's
  [openresty-patches](https://github.com/kong/openresty-patches) must be
  applied (those patches are already bundled with our official distribution
  packages). Kong in HTTP(S) Gateway scenarios does not require these patches.
- Service Mesh abilities require at least OpenSSL version 1.1.1. In our
  official distribution packages, OpenSSL has been bumped to 1.1.1.
  [#4005](https://github.com/Kong/kong/pull/4005)

##### Configuration

- :warning: The `custom_plugins` directive is removed (deprecated since 0.14.0,
  July 2018). Use `plugins` instead.
- Modifications must be applied to the Nginx configuration. You are not
  affected by this change if you do not use a custom Nginx template. See the
  [1.0 Upgrade Path](https://github.com/Kong/kong/blob/master/UPGRADE.md) for
  a diff of changes to apply.
- The default value for `cassandra_lb_policy` changed from `RoundRobin` to
  `RequestRoundRobin`. This helps reducing the amount of new connections being
  opened during a request when using the Cassandra strategy.
  [#4004](https://github.com/Kong/kong/pull/4004)

##### Core

- :warning: The **API** entity and related concepts such as the `/apis`
  endpoint, are removed (deprecated since 0.13.0, March 2018). Use **Routes**
  and **Services** instead.
- :warning: The **old DAO** implementation is removed, along with the
  **old schema** validation library (`apis` was the last entity using it).
  Use the new schema format instead in custom plugins.
  To ease the transition of plugins, the plugin loader in 1.0 includes
  a _best-effort_ schema auto-translator, which should be sufficient for many
  plugins.
- Timestamps now bear millisecond precision in their decimal part.
  [#3660](https://github.com/Kong/kong/pull/3660)
- The PDK function `kong.request.get_body` will now return `nil, err, mime`
  when the body is valid JSON but neither an object nor an array.
  [#4063](https://github.com/Kong/kong/pull/4063)

##### CLI

- :warning: The new migrations framework (detailed below) has a different usage
  (and subcommands) compared to its predecessor.
  [#3802](https://github.com/Kong/kong/pull/3802)

##### Admin API

- :warning: In the 0.14.x release, Upstreams, Targets, and Plugins were still
  implemented using the old DAO and Admin API. In 0.15.0 and 1.0.0, all core
  entities use the new `kong.db` DAO, and their endpoints have been upgraded to
  the new Admin API (see below for details).
  [#3689](https://github.com/Kong/kong/pull/3689)
  [#3739](https://github.com/Kong/kong/pull/3739)
  [#3778](https://github.com/Kong/kong/pull/3778)

A summary of the changes introduced in the new Admin API:

- Pagination has been included in all "multi-record" endpoints, and pagination
  control fields are different than in 0.14.x.
- Filtering now happens via URL path changes (`/consumers/x/plugins`) instead
  of querystring fields (`/plugins?consumer_id=x`).
- Array values can't be coerced from comma-separated strings anymore. They must
  now be "proper" JSON values on JSON requests, or use a new syntax on
  form-url-encoded or multipart requests.
- Error messages have been been reworked from the ground up to be more
  consistent, precise and informative.
- The `PUT` method has been reimplemented with idempotent behavior and has
  been added to some entities that didn't have it.

For more details about the new Admin API, please visit the official docs:
https://docs.konghq.com/

##### Plugins

- :warning: The `galileo` plugin has been removed (deprecated since 0.13.0).
  [#3960](https://github.com/Kong/kong/pull/3960)
- :warning: Some internal modules that were occasionally used by plugin authors
  before the introduction of the Plugin Development Kit (PDK) in 0.14.0 are now
  removed:
  - The `kong.tools.ip` module was removed. Use `kong.ip` from the PDK instead.
  - The `kong.tools.public` module was removed. Use the various equivalent
    features from the PDK instead.
  - The `kong.tools.responses` module was removed. Please use
    `kong.response.exit` from the PDK instead. You might want to use
    `kong.log.err` to log internal server errors as well.
  - The `kong.api.crud_helpers` module was removed (deprecated since the
    introduction of the new DAO in 0.13.0). Use `kong.api.endpoints` instead
    if you need to customize the auto-generated endpoints.
- All bundled plugins' schemas and custom entities have been updated to the new
  `kong.db` module, and their APIs have been updated to the new Admin API,
  which is described in the above section.
  [#3766](https://github.com/Kong/kong/pull/3766)
  [#3774](https://github.com/Kong/kong/pull/3774)
  [#3778](https://github.com/Kong/kong/pull/3778)
  [#3839](https://github.com/Kong/kong/pull/3839)
- :warning: All plugins migrations have been converted to the new migration
  framework. Custom plugins must use the new migration framework from 0.15
  onwards.

### Additions

##### :fireworks: Service Mesh and Stream Routes

Kong's Service Mesh support resulted in a number of additions to Kong's
configuration, Admin API, and plugins that deserve their own section in
this changelog.

- **Support for TCP & TLS Stream Routes** via the new `stream_listen` config
  option. [#4009](https://github.com/Kong/kong/pull/4009)
- A new `origins` config property allows overriding hosts from Kong.
  [#3679](https://github.com/Kong/kong/pull/3679)
- A `transparent` suffix added to stream listeners allows for setting up a
  dynamic Service Mesh with `iptables`.
  [#3884](https://github.com/Kong/kong/pull/3884)
- Kong instances can now create a shared internal Certificate Authority, which
  is used for Service Mesh TLS traffic.
  [#3906](https://github.com/Kong/kong/pull/3906)
  [#3861](https://github.com/Kong/kong/pull/3861)
- Plugins get a new `run_on` field to control how they behave in a Service Mesh
  environment.
  [#3930](https://github.com/Kong/kong/pull/3930)
  [#4066](https://github.com/Kong/kong/pull/4066)
- There is a new phase called `preread`. This is where stream traffic routing
  is done.

##### Configuration

- A new `dns_valid_ttl` property can be set to forcefully override the TTL
  value of all resolved DNS records.
  [#3730](https://github.com/Kong/kong/pull/3730)
- A new `pg_timeout` property can be set to configure the timeout of PostgreSQL
  connections. [#3808](https://github.com/Kong/kong/pull/3808)
- `upstream_keepalive` can now be disabled when set to 0.
  Thanks [@pryorda](https://github.com/pryorda) for the patch.
  [#3716](https://github.com/Kong/kong/pull/3716)
- The new `transparent` suffix also applies to the `proxy_listen` directive.

##### CLI

- :fireworks: **New migrations framework**. This new implementation supports
  no-downtime, Blue/Green migrations paths that will help sustain Kong 1.0's
  stability. It brings a considerable number of other improvements, such as new
  commands, better support for automation, improved CLI logging, and many
  more. Additionally, this new framework alleviates the old limitation around
  multiple nodes running concurrent migrations. See the related PR for a
  complete list of improvements.
  [#3802](https://github.com/Kong/kong/pull/3802)

##### Core

- :fireworks: **Support for TLS 1.3**. The support for OpenSSL 1.1.1 (bumped in our
  official distribution packages) not only enabled Service Mesh features, but
  also unlocks support for the latest version of the TLS protocol.
- :fireworks: **Support for HTTPS in active healthchecks**.
  [#3815](https://github.com/Kong/kong/pull/3815)
- :fireworks: Improved router rebuilds resiliency by reducing database accesses
  in high concurrency scenarios.
  [#3782](https://github.com/Kong/kong/pull/3782)
- :fireworks: Significant performance improvements in the core's plugins
  runloop. [#3794](https://github.com/Kong/kong/pull/3794)
- PDK improvements:
  - New `kong.node` module. [#3826](https://github.com/Kong/kong/pull/3826)
  - New functions `kong.response.get_path_with_query()` and
    `kong.request.get_start_time()`.
    [#3842](https://github.com/Kong/kong/pull/3842)
  - Getters and setters for Service, Route, Consumer, and Credential.
    [#3916](https://github.com/Kong/kong/pull/3916)
  - `kong.response.get_source()` returns `error` on nginx-produced errors.
    [#4006](https://github.com/Kong/kong/pull/4006)
  - `kong.response.exit()` can be used in the `header_filter` phase, but only
    without a body. [#4039](https://github.com/Kong/kong/pull/4039)
- Schema improvements:
  - New field validators: `distinct`, `ne`, `is_regex`, `contains`, `gt`.
  - Adding a new field which has a default value to a schema no longer requires
    a migration.
    [#3756](https://github.com/Kong/kong/pull/3756)

##### Admin API

- :fireworks: **Routes now have a `name` field (like Services)**.
  [#3764](https://github.com/Kong/kong/pull/3764)
- Multipart parsing support. [#3776](https://github.com/Kong/kong/pull/3776)
- Admin API errors expose the name of the current strategy.
  [#3612](https://github.com/Kong/kong/pull/3612)

##### Plugins

- :fireworks: aws-lambda: **Support for Lambda Proxy Integration** with the new
  `is_proxy_integration` property.
  Thanks [@aloisbarreras](https://github.com/aloisbarreras) for the patch!
  [#3427](https://github.com/Kong/kong/pull/3427/).
- http-log: Support for buffering logging messages in a configurable logging
  queue. [#3604](https://github.com/Kong/kong/pull/3604)
- Most plugins' logic has been rewritten with the PDK instead of using internal
  Kong functions or ngx_lua APIs.

### Fixes

##### Core

- Fix an issue which would insert an extra `/` in the upstream URL when the
  request path was longer than the configured Route's `path` attribute.
  [#3780](https://github.com/kong/kong/pull/3780)
- Ensure better backwards-compatibility between the new DAO and existing core
  runloop code regarding null values.
  [#3772](https://github.com/Kong/kong/pull/3772)
  [#3710](https://github.com/Kong/kong/pull/3710)
- Ensure support for Datastax Enterprise 6.x. Thanks
  [@gchristidis](https://github.com/gchristidis) for the patch!
  [#3873](https://github.com/Kong/kong/pull/3873)
- Various issues with the PostgreSQL DAO strategy were addressed.
- Various issues related to the new schema library bundled with the new DAO
  were addressed.
- PDK improvements:
    - `kong.request.get_path()` and other functions now properly handle cases
      when `$request_uri` is nil.
      [#3842](https://github.com/Kong/kong/pull/3842)

##### Admin API

- Ensure the `/certificates` endpoints properly returns all SNIs configured on
  a given certificate. [#3722](https://github.com/Kong/kong/pull/3722)
- Ensure the `upstreams/:upstream/targets/...` endpoints returns an empty JSON
  array (`[]`) instead of an empty object (`{}`) when no targets exist.
  [#4058](https://github.com/Kong/kong/pull/4058)
- Improved inferring of arguments with `application/x-www-form-urlencoded`.
  [#3770](https://github.com/Kong/kong/pull/3770)
- Fix the handling of defaults values in some cases when using `PATCH`.
  [#3910](https://github.com/Kong/kong/pull/3910)

##### Plugins

- cors:
  - Ensure `Vary: Origin` is set when `config.credentials` is enabled.
    Thanks [@marckhouzam](https://github.com/marckhouzam) for the patch!
    [#3765](https://github.com/Kong/kong/pull/3765)
  - Return HTTP 200 instead of 204 for preflight requests. Thanks
    [@aslafy-z](https://github.com/aslafy-z) for the patch!
    [#4029](https://github.com/Kong/kong/pull/4029)
  - Ensure request origins specified as flat strings are safely validated.
    [#3872](https://github.com/Kong/kong/pull/3872)
- acl: Minor performance improvements by ensuring proper caching of computed
  values.
  [#4040](https://github.com/Kong/kong/pull/4040)
- correlation-id: Prevent an error to be thrown when the access phase was
  skipped, such as on nginx-produced errors.
  [#4006](https://github.com/Kong/kong/issues/4006)
- aws-lambda: When the client uses HTTP/2, strip response headers that are
  disallowed by the protocols.
  [#4032](https://github.com/Kong/kong/pull/4032)
- rate-limiting & response-ratelimiting: Improve efficiency by avoiding
  unnecessary Redis `SELECT` operations.
  [#3973](https://github.com/Kong/kong/pull/3973)

[Back to TOC](#table-of-contents)

## [0.15.0]

> Released on: 2018/12/18

This is the last release in the 0.x series, giving users one last chance to
upgrade while still using some of the options and concepts that were marked as
deprecated in Kong 0.x and were removed in Kong 1.0.

For a list of additions and fixes in Kong 0.15, see the [1.0.0](#100)
changelog. This release includes all new features included in 1.0 (Service
Mesh, Stream Routes and New Migrations), but unlike Kong 1.0, it retains a lot
of the deprecated functionality, like the **API** entity, around. Still, Kong
0.15 does have a number of breaking changes related to functionality that has
changed since version 0.14 (see below).

If you are starting with Kong, we recommend you to use 1.0.0 instead of this
release.

If you are already using Kong 0.14, our recommendation is to plan to move to
1.0 -- see the [1.0 Upgrade
Path](https://github.com/kong/kong/blob/master/UPGRADE.md) document for
details. Upgrading to 0.15.0 is only recommended if you can't do away with the
deprecated features but you need some fixes or new features right now.

### Changes

##### Dependencies

- The required OpenResty version is still 1.13.6.2, but for a full feature set
  including stream routing and Service Mesh abilities with mutual TLS, Kong's
  [openresty-patches](https://github.com/kong/openresty-patches) must be
  applied (those patches are already bundled with our official distribution
  packages). Kong in HTTP(S) Gateway scenarios does not require these patches.
- Service Mesh abilities require at least OpenSSL version 1.1.1. In our
  official distribution packages, OpenSSL has been bumped to 1.1.1.
  [#4005](https://github.com/Kong/kong/pull/4005)

##### Configuration

- The default value for `cassandra_lb_policy` changed from `RoundRobin` to
  `RequestRoundRobin`. This helps reducing the amount of new connections being
  opened during a request when using the Cassandra strategy.
  [#4004](https://github.com/Kong/kong/pull/4004)

##### Core

- Timestamps now bear millisecond precision in their decimal part.
  [#3660](https://github.com/Kong/kong/pull/3660)
- The PDK function `kong.request.get_body` will now return `nil, err, mime`
  when the body is valid JSON but neither an object nor an array.
  [#4063](https://github.com/Kong/kong/pull/4063)

##### CLI

- :warning: The new migrations framework (detailed in the [1.0.0
  changelog](#100)) has a different usage (and subcommands) compared to its
  predecessor.
  [#3802](https://github.com/Kong/kong/pull/3802)

##### Admin API

- :warning: In the 0.14.x release, Upstreams, Targets, and Plugins were still
  implemented using the old DAO and Admin API. In 0.15.0 and 1.0.0, all core
  entities use the new `kong.db` DAO, and their endpoints have been upgraded to
  the new Admin API (see below for details).
  [#3689](https://github.com/Kong/kong/pull/3689)
  [#3739](https://github.com/Kong/kong/pull/3739)
  [#3778](https://github.com/Kong/kong/pull/3778)

A summary of the changes introduced in the new Admin API:

- Pagination has been included in all "multi-record" endpoints, and pagination
  control fields are different than in 0.14.x.
- Filtering now happens via URL path changes (`/consumers/x/plugins`) instead
  of querystring fields (`/plugins?consumer_id=x`).
- Array values can't be coherced from comma-separated strings. They must be
  "proper" JSON values on JSON requests, or use a new syntax on
  form-url-encoded or multipart requests.
- Error messages have been been reworked from the ground up to be more
  consistent, precise and informative.
- The `PUT` method has been reimplemented with idempotent behavior and has
  been added to some entities that didn't have it.

For more details about the new Admin API, please visit the official docs:
https://docs.konghq.com/

##### Plugins

- All bundled plugins' schemas and custom entities have been updated to the new
  `kong.db` module, and their APIs have been updated to the new Admin API,
  which is described in the above section.
  [#3766](https://github.com/Kong/kong/pull/3766)
  [#3774](https://github.com/Kong/kong/pull/3774)
  [#3778](https://github.com/Kong/kong/pull/3778)
  [#3839](https://github.com/Kong/kong/pull/3839)
- :warning: All plugins migrations have been converted to the new migration
  framework. Custom plugins must use the new migration framework from 0.15
  onwards.

### Additions

Kong 0.15.0 contains the same additions as 1.0.0. See the [1.0.0
changelog](#100) for a complete list.

### Fixes

Kong 0.15.0 contains the same fixes as 1.0.0. See the [1.0.0 changelog](#100)
for a complete list.

[Back to TOC](#table-of-contents)

## [0.14.1]

> Released on: 2018/08/21

### Additions

##### Plugins

- jwt: Support for tokens signed with HS384 and HS512.
  Thanks [@kepkin](https://github.com/kepkin) for the patch.
  [#3589](https://github.com/Kong/kong/pull/3589)
- acl: Add a new `hide_groups_header` configuration option. If enabled, this
  option prevents the plugin from injecting the `X-Consumer-Groups` header
  into the upstream request.
  Thanks [@jeremyjpj0916](https://github.com/jeremyjpj0916) for the patch!
  [#3703](https://github.com/Kong/kong/pull/3703)

### Fixes

##### Core

- Prevent some plugins from breaking in subtle ways when manipulating some
  entities and their attributes. An example of such breaking behavior could be
  observed when Kong was wrongly injecting `X-Consumer-Username: userdata:
  NULL` in upstream requests headers, instead of not injecting this header at
  all.
  [#3714](https://github.com/Kong/kong/pull/3714)
- Fix an issue which, in some cases, prevented the use of Kong with Cassandra
  in environments where DNS load-balancing is in effect for contact points
  provided as hostnames (e.g. Kubernetes with `cassandra_contact_points =
  cassandra`).
  [#3693](https://github.com/Kong/kong/pull/3693)
- Fix an issue which prevented the use of UNIX domain sockets in some logging
  plugins, and custom plugins making use of such sockets.
  Thanks [@rucciva](https://github.com/rucciva) for the patch.
  [#3633](https://github.com/Kong/kong/pull/3633)
- Avoid logging false-negative error messages related to worker events.
  [#3692](https://github.com/Kong/kong/pull/3692)

##### CLI

- Database connectivity errors are properly prefixed with the database name
  again (e.g. `[postgres]`).
  [#3648](https://github.com/Kong/kong/pull/3648)

##### Plugins

- zipkin
  - Allow usage of the plugin with the deprecated "API" entity, and introduce
    a new `kong.api` tag.
    [kong-plugin-zipkin/commit/4a645e9](https://github.com/Kong/kong-plugin-zipkin/commit/4a645e940e560f2e50567e0360b5df3b38f74853)
  - Properly report the `kong.credential` tag.
    [kong-plugin-zipkin/commit/c627c36](https://github.com/Kong/kong-plugin-zipkin/commit/c627c36402c9a14cc48011baa773f4ee08efafcf)
  - Ensure the plugin does not throw errors when no Route was matched.
    [kong-plugin-zipkin#19](https://github.com/Kong/kong-plugin-zipkin/issues/19)
- basic-auth: Passwords with whitespaces are not trimmed anymore.
  Thanks [@aloisbarreras](https://github.com/aloisbarreras) for the patch.
  [#3650](https://github.com/Kong/kong/pull/3650)
- hmac-auth: Ensure backward compatibility for clients generating signatures
  without the request's querystring, as is the case for Kong versions prior to
  0.14.0, which broke this behavior. Users of this plugin on previous versions
  of Kong can now safely upgrade to the 0.14 family.
  Thanks [@mlehner616](https://github.com/mlehner616) for the patch!
  [#3699](https://github.com/Kong/kong/pull/3699)
- ldap-auth
    - Set the WWW-Authenticate header authentication scheme accordingly with
      the `conf.header_type` property, which allows browsers to show the
      authentication popup automatically. Thanks
      [@francois-maillard](https://github.com/francois-maillard) for the patch.
      [#3656](https://github.com/Kong/kong/pull/3656)
    - Invalid authentication attempts do not block subsequent valid attempts
      anymore.
      [#3677](https://github.com/Kong/kong/pull/3677)

[Back to TOC](#table-of-contents)

## [0.14.0] - 2018/07/05

This release introduces the first version of the **Plugin Development Kit**: a
Lua SDK, comprised of a set of functions to ease the development of
custom plugins.

Additionally, it contains several major improvements consolidating Kong's
feature set and flexibility, such as the support for `PUT` endpoints on the
Admin API for idempotent workflows, the execution of plugins during
Nginx-produced errors, and the injection of **Nginx directives** without having
to rely on the custom Nginx configuration pattern!

Finally, new bundled plugins allow Kong to better integrate with **Cloud
Native** environments, such as Zipkin and Prometheus.

As usual, major version upgrades require database migrations and changes to the
Nginx configuration file (if you customized the default template). Please take
a few minutes to read the [0.14 Upgrade
Path](https://github.com/Kong/kong/blob/master/UPGRADE.md#upgrade-to-014x) for
more details regarding breaking changes and migrations before planning to
upgrade your Kong cluster.

### Breaking Changes

##### Dependencies

- :warning: The required OpenResty version has been bumped to 1.13.6.2. If you
  are installing Kong from one of our distribution packages, you are not
  affected by this change.
  [#3498](https://github.com/Kong/kong/pull/3498)
- :warning: Support for PostgreSQL 9.4 (deprecated in 0.12.0) is now dropped.
  [#3490](https://github.com/Kong/kong/pull/3490)
- :warning: Support for Cassandra 2.1 (deprecated in 0.12.0) is now dropped.
  [#3490](https://github.com/Kong/kong/pull/3490)

##### Configuration

- :warning: The `server_tokens` and `latency_tokens` configuration properties
  have been removed. Instead, a new `headers` configuration properties replaces
  them and allows for more granular settings of injected headers (e.g.
  `Server`, `Via`, `X-Kong-*-Latency`, etc...).
  [#3300](https://github.com/Kong/kong/pull/3300)
- :warning: New required `lua_shared_dict` entries must be added to the Nginx
  configuration. You are not affected by this change if you do not use a custom
  Nginx template.
  [#3557](https://github.com/Kong/kong/pull/3557)
- :warning: Other important modifications must be applied to the Nginx
  configuration. You are not affected by this change if you do not use a custom
  Nginx template.
  [#3533](https://github.com/Kong/kong/pull/3533)

##### Plugins

- :warning: The Runscope plugin has been dropped, based on the EoL announcement
  made by Runscope about their Traffic Inspector product.
  [#3495](https://github.com/Kong/kong/pull/3495)

##### Admin API

- :warning: The SSL Certificates and SNI entities have moved to the new DAO
  implementation. As such, the `/certificates` and `/snis` endpoints have
  received notable usability improvements, but suffer from a few breaking
  changes.
  [#3386](https://github.com/Kong/kong/pull/3386)
- :warning: The Consumers entity has moved to the new DAO implementation. As
  such, the `/consumers` endpoint has received notable usability improvements,
  but suffers from a few breaking changes.
  [#3437](https://github.com/Kong/kong/pull/3437)

### Changes

##### Configuration

- The default value of `db_cache_ttl` is now `0` (disabled). Now that our level
  of confidence around the new caching mechanism introduced in 0.11.0 is high
  enough, we consider `0` (no TTL) to be an appropriate default for production
  environments, as it offers a smoother cache consumption behavior and reduces
  database pressure.
  [#3492](https://github.com/Kong/kong/pull/3492)

##### Core

- :fireworks: Serve stale data from the database cache when the datastore
  cannot be reached. Such stale items are "resurrected" for `db_resurrect_ttl`
  seconds (see configuration section).
  [#3579](https://github.com/Kong/kong/pull/3579)
- Reduce LRU churning in the database cache against some workloads.
  [#3550](https://github.com/Kong/kong/pull/3550)

### Additions

##### Configuration

- :fireworks: **Support for injecting Nginx directives via configuration
  properties** (in the `kong.conf` file or via environment variables)! This new
  way of customizing the Nginx configuration should render obsolete the old way
  of maintaining a custom Nginx template in most cases!
  [#3530](https://github.com/Kong/kong/pull/3530)
- :fireworks: **Support for selectively disabling bundled plugins**. A new
  `plugins` configuration property is introduced, and is used to specify which
  plugins should be loaded by the node. Custom plugins should now be specified
  in this new property, and the `custom_plugins` property is **deprecated**.
  If desired, Kong administrators can specify a minimal set of plugins to load
  (instead of the default, bundled plugins), and **improve P99 latency**
  thanks to the resulting decrease in database traffic.
  [#3387](https://github.com/Kong/kong/pull/3387)
- The new `headers` configuration property allows for specifying the injection
  of a new header: `X-Kong-Upstream-Status`. When enabled, Kong will inject
  this header containing the HTTP status code of the upstream response in the
  client response. This is particularly useful for clients to distinguish
  upstream statuses upon rewriting of the response by Kong.
  [#3263](https://github.com/Kong/kong/pull/3263)
- A new `db_resurrect_ttl` configuration property can be set to customize
  the amount of time stale data can be resurrected for when it cannot be
  refreshed. Defaults to 30 seconds.
  [#3579](https://github.com/Kong/kong/pull/3579)
- Two new Cassandra load balancing policies are available: `RequestRoundRobin`
  and `RequestDCAwareRoundRobin`. Both policies guarantee that the same peer
  will be reused across several queries during the lifetime of a request, thus
  guaranteeing no new connection will be opened against a peer during this
  request.
  [#3545](https://github.com/Kong/kong/pull/3545)

##### Core

- :fireworks: **Execute plugins on Nginx-produced errors.** Now, when Nginx
  produces a 4xx error (upon invalid requests) or 5xx (upon failure from the
  load balancer to connect to a Service), Kong will execute the response phases
  of its plugins (`header_filter`, `body_filter`, `log`). As such, Kong logging
  plugins are not blind to such Nginx-produced errors anymore, and will start
  properly reporting them. Plugins should be built defensively against cases
  where their `rewrite` or `access` phases were not executed.
  [#3533](https://github.com/Kong/kong/pull/3533)
- :fireworks: **Support for cookie-based load balancing!**
  [#3472](https://github.com/Kong/kong/pull/3472)

##### Plugins

- :fireworks: **Introduction of the Plugin Development Kit!** A set of Lua
  functions and variables that will greatly ease and speed up the task of
  developing custom plugins.
  The Plugin Development Kit (PDK) allows the retrieval and manipulation of the
  request and response objects, as well as interacting with various core
  components (e.g. logging, load balancing, DAO, etc...) without having to rely
  on OpenResty functions, and with the guarantee of their forward-compatibility
  with future versions of Kong.
  [#3556](https://github.com/Kong/kong/pull/3556)
- :fireworks: **New bundled plugin: Zipkin**! This plugin allows Kong to sample
  traces and report them to a running Zipkin instance.
  (See: https://github.com/Kong/kong-plugin-zipkin)
  [#3434](https://github.com/Kong/kong/pull/3434)
- :fireworks: **New bundled plugin: Prometheus**! This plugin allows Kong to
  expose metrics in the Prometheus Exposition format. Available metrics include
  HTTP status codes, latencies histogram, bandwidth, and more...
  (See: https://github.com/Kong/kong-plugin-prometheus)
  [#3547](https://github.com/Kong/kong/pull/3547)
- :fireworks: **New bundled plugin: Azure Functions**! This plugin can be used
  to invoke [Microsoft Azure
  Functions](https://azure.microsoft.com/en-us/services/functions/), similarly
  to the already existing AWS Lambda and OpenWhisk plugins.
  (See: https://github.com/Kong/kong-plugin-azure-functions)
  [#3428](https://github.com/Kong/kong/pull/3428)
- :fireworks: **New bundled plugin: Serverless Functions**! Dynamically run Lua
  without having to write a full-fledged plugin. Lua code snippets can be
  uploaded via the Admin API and be executed during Kong's `access` phase.
  (See: https://github.com/Kong/kong-plugin-serverless-functions)
  [#3551](https://github.com/Kong/kong/pull/3551)
- jwt: Support for limiting the allowed expiration period of JWT tokens. A new
  `config.maximum_expiration` property can be set to indicate the maximum
  number of seconds the `exp` claim may be ahead in the future.
  Thanks [@mvanholsteijn](https://github.com/mvanholsteijn) for the patch!
  [#3331](https://github.com/Kong/kong/pull/3331)
- aws-lambda: Add `us-gov-west-1` to the list of allowed regions.
  [#3529](https://github.com/Kong/kong/pull/3529)

##### Admin API

- :fireworks: Support for `PUT` in new endpoints (e.g. `/services/{id or
  name}`, `/routes/{id}`, `/consumers/{id or username}`), allowing the
  development of idempotent configuration workflows when scripting the Admin
  API.
  [#3416](https://github.com/Kong/kong/pull/3416)
- Support for `PATCH` and `DELETE` on the `/services/{name}`,
  `/consumers/{username}`, and `/snis/{name}` endpoints.
  [#3416](https://github.com/Kong/kong/pull/3416)

### Fixes

##### Configuration

- Properly support IPv6 addresses in `proxy_listen` and `admin_listen`
  configuration properties.
  [#3508](https://github.com/Kong/kong/pull/3508)

##### Core

- IPv6 nameservers with a scope are now ignored by the DNS resolver.
  [#3478](https://github.com/Kong/kong/pull/3478)
- SRV records without a port number now returns the default port instead of
  `0`.
  [#3478](https://github.com/Kong/kong/pull/3478)
- Ensure DNS-based round robin load balancing starts at a randomized position
  to prevent all Nginx workers from starting with the same peer.
  [#3478](https://github.com/Kong/kong/pull/3478)
- Properly report timeouts in passive health checks. Previously, connection
  timeouts were counted as `tcp_failures`, and upstream timeouts were ignored.
  Health check users should ensure that their `timeout` settings reflect their
  intended behavior.
  [#3539](https://github.com/Kong/kong/pull/3539)
- Ensure active health check probe requests send the `Host` header.
  [#3496](https://github.com/Kong/kong/pull/3496)
- Overall, more reliable health checks healthiness counters behavior.
  [#3496](https://github.com/Kong/kong/pull/3496)
- Do not set `Content-Type` headers on HTTP 204 No Content responses.
  [#3351](https://github.com/Kong/kong/pull/3351)
- Ensure the PostgreSQL connector of the new DAO (used by Services, Routes,
  Consumers, and SSL certs/SNIs) is now fully re-entrant and properly behaves
  in busy workloads (e.g. scripting requests to the Admin API).
  [#3423](https://github.com/Kong/kong/pull/3423)
- Properly route HTTP/1.0 requests without a Host header when using the old
  deprecated "API" entity.
  [#3438](https://github.com/Kong/kong/pull/3438)
- Ensure that all Kong-produced errors respect the `headers` configuration
  setting (previously `server_tokens`) and do not include the `Server` header
  if not configured.
  [#3511](https://github.com/Kong/kong/pull/3511)
- Harden an existing Cassandra migration.
  [#3532](https://github.com/Kong/kong/pull/3532)
- Prevent the load balancer from needlessly rebuilding its state when creating
  Targets.
  [#3477](https://github.com/Kong/kong/pull/3477)
- Prevent some harmless error logs to be printed during startup when
  initialization takes more than a few seconds.
  [#3443](https://github.com/Kong/kong/pull/3443)

##### Plugins

- hmac: Ensure that empty request bodies do not pass validation if there is no
  digest header.
  Thanks [@mvanholsteijn](https://github.com/mvanholsteijn) for the patch!
  [#3347](https://github.com/Kong/kong/pull/3347)
- response-transformer: Prevent the plugin from throwing an error when its
  `access` handler did not get a chance to run (e.g. on short-circuited,
  unauthorized requests).
  [#3524](https://github.com/Kong/kong/pull/3524)
- aws-lambda: Ensure logging plugins subsequently run when this plugin
  terminates.
  [#3512](https://github.com/Kong/kong/pull/3512)
- request-termination: Ensure logging plugins subsequently run when this plugin
  terminates.
  [#3513](https://github.com/Kong/kong/pull/3513)

##### Admin API

- Requests to `/healthy` and `/unhealthy` endpoints for upstream health checks
  now properly propagate the new state to other nodes of a Kong cluster.
  [#3464](https://github.com/Kong/kong/pull/3464)
- Do not produce an HTTP 500 error when POST-ing to `/services` with an empty
  `url` argument.
  [#3452](https://github.com/Kong/kong/pull/3452)
- Ensure foreign keys are required when creating child entities (e.g.
  `service.id` when creating a Route). Previously some rows could have an empty
  `service_id` field.
  [#3548](https://github.com/Kong/kong/pull/3548)
- Better type inference in new endpoints (e.g. `/services`, `/routes`,
  `/consumers`) when using `application/x-www-form-urlencoded` MIME type.
  [#3416](https://github.com/Kong/kong/pull/3416)

[Back to TOC](#table-of-contents)

## [0.13.1] - 2018/04/23

This release contains numerous bug fixes and a few convenience features.
Notably, a best-effort/backwards-compatible approach is followed to resolve
`no memory` errors caused by the fragmentation of shared memory between the
core and plugins.

### Added

##### Core

- Cache misses are now stored in a separate shared memory zone from hits if
  such a zone is defined. This reduces cache turnover and can increase the
  cache hit ratio quite considerably.
  Users with a custom Nginx template are advised to define such a zone to
  benefit from this behavior:
  `lua_shared_dict kong_db_cache_miss 12m;`.
- We now ensure that the Cassandra or PostgreSQL instance Kong is connecting
  to falls within the supported version range. Deprecated versions result in
  warning logs. As a reminder, Kong 0.13.x supports Cassandra 2.2+,
  and PostgreSQL 9.5+. Cassandra 2.1 and PostgreSQL 9.4 are supported, but
  deprecated.
  [#3310](https://github.com/Kong/kong/pull/3310)
- HTTP 494 errors thrown by Nginx are now caught by Kong and produce a native,
  Kong-friendly response.
  Thanks [@ti-mo](https://github.com/ti-mo) for the contribution!
  [#3112](https://github.com/Kong/kong/pull/3112)

##### CLI

- Report errors when compiling custom Nginx templates.
  [#3294](https://github.com/Kong/kong/pull/3294)

##### Admin API

- Friendlier behavior of Routes schema validation: PATCH requests can be made
  without specifying all three of `methods`, `hosts`, or `paths` if at least
  one of the three is specified in the body.
  [#3364](https://github.com/Kong/kong/pull/3364)

##### Plugins

- jwt: Support for identity providers using JWKS by ensuring the
  `config.key_claim_name` values is looked for in the token header.
  Thanks [@brycehemme](https://github.com/brycehemme) for the contribution!
  [#3313](https://github.com/Kong/kong/pull/3313)
- basic-auth: Allow specifying empty passwords.
  Thanks [@zhouzhuojie](https://github.com/zhouzhuojie) and
  [@perryao](https://github.com/perryao) for the contributions!
  [#3243](https://github.com/Kong/kong/pull/3243)

### Fixed

##### Core

- Numerous users have reported `no memory` errors which were caused by
  circumstantial memory fragmentation. Such errors, while still possible if
  plugin authors are not careful, should now mostly be addressed.
  [#3311](https://github.com/Kong/kong/pull/3311)

  **If you are using a custom Nginx template, be sure to define the following
  shared memory zones to benefit from these fixes**:

  ```
  lua_shared_dict kong_db_cache_miss 12m;
  lua_shared_dict kong_rate_limiting_counters 12m;
  ```

##### CLI

- Redirect Nginx's stdout and stderr output to `kong start` when
  `nginx_daemon` is enabled (such as when using the Kong Docker image). This
  also prevents growing log files when Nginx redirects logs to `/dev/stdout`
  and `/dev/stderr` but `nginx_daemon` is disabled.
  [#3297](https://github.com/Kong/kong/pull/3297)

##### Admin API

- Set a Service's `port` to `443` when the `url` convenience parameter uses
  the `https://` scheme.
  [#3358](https://github.com/Kong/kong/pull/3358)
- Ensure PATCH requests do not return an error when un-setting foreign key
  fields with JSON `null`.
  [#3355](https://github.com/Kong/kong/pull/3355)
- Ensure the `/plugin/schema/:name` endpoint does not corrupt plugins' schemas.
  [#3348](https://github.com/Kong/kong/pull/3348)
- Properly URL-decode path segments of plugins endpoints accepting spaces
  (e.g. `/consumers/<consumer>/basic-auth/John%20Doe/`).
  [#3250](https://github.com/Kong/kong/pull/3250)
- Properly serialize boolean filtering values when using Cassandra.
  [#3362](https://github.com/Kong/kong/pull/3362)

##### Plugins

- rate-limiting/response-rate-limiting:
  - If defined in the Nginx configuration, will use a dedicated
    `lua_shared_dict` instead of using the `kong_cache` shared memory zone.
    This prevents memory fragmentation issues resulting in `no memory` errors
    observed by numerous users. Users with a custom Nginx template are advised
    to define such a zone to benefit from this fix:
    `lua_shared_dict kong_rate_limiting_counters 12m;`.
    [#3311](https://github.com/Kong/kong/pull/3311)
  - When using the Redis strategy, ensure the correct Redis database is
    selected. This issue could occur when several request and response
    rate-limiting were configured using different Redis databases.
    Thanks [@mengskysama](https://github.com/mengskysama) for the patch!
    [#3293](https://github.com/Kong/kong/pull/3293)
- key-auth: Respect request MIME type when re-encoding the request body
  if both `config.key_in_body` and `config.hide_credentials` are enabled.
  Thanks [@p0pr0ck5](https://github.com/p0pr0ck5) for the patch!
  [#3213](https://github.com/Kong/kong/pull/3213)
- oauth2: Return HTTP 400 on invalid `scope` type.
  Thanks [@Gman98ish](https://github.com/Gman98ish) for the patch!
  [#3206](https://github.com/Kong/kong/pull/3206)
- ldap-auth: Ensure the plugin does not throw errors when configured as a
  global plugin.
  [#3354](https://github.com/Kong/kong/pull/3354)
- hmac-auth: Verify signature against non-normalized (`$request_uri`) request
  line (instead of `$uri`).
  [#3339](https://github.com/Kong/kong/pull/3339)
- aws-lambda: Fix a typo in upstream headers sent to the function. We now
  properly send the `X-Amz-Log-Type` header.
  [#3398](https://github.com/Kong/kong/pull/3398)

[Back to TOC](#table-of-contents)

## [0.13.0] - 2018/03/22

This release introduces two new core entities that will improve the way you
configure Kong: **Routes** & **Services**. Those entities replace the "API"
entity and simplify the setup of non-naive use-cases by providing better
separation of concerns and allowing for plugins to be applied to specific
**endpoints**.

As usual, major version upgrades require database migrations and changes to
the Nginx configuration file (if you customized the default template).
Please take a few minutes to read the [0.13 Upgrade
Path](https://github.com/Kong/kong/blob/master/UPGRADE.md#upgrade-to-013x) for
more details regarding breaking changes and migrations before planning to
upgrade your Kong cluster.

### Breaking Changes

##### Configuration

- :warning: The `proxy_listen` and `admin_listen` configuration values have a
  new syntax. This syntax is more aligned with that of NGINX and is more
  powerful while also simpler. As a result, the following configuration values
  have been removed because superfluous: `ssl`, `admin_ssl`, `http2`,
  `admin_http2`, `proxy_listen_ssl`, and `admin_listen_ssl`.
  [#3147](https://github.com/Kong/kong/pull/3147)

##### Plugins

- :warning: galileo: As part of the Galileo deprecation path, the galileo
  plugin is not enabled by default anymore, although still bundled with 0.13.
  Users are advised to stop using the plugin, but for the time being can keep
  enabling it by adding it to the `custom_plugin` configuration value.
  [#3233](https://github.com/Kong/kong/pull/3233)
- :warning: rate-limiting (Cassandra): The default migration for including
  Routes and Services in plugins will remove and re-create the Cassandra
  rate-limiting counters table. This means that users that were rate-limited
  because of excessive API consumption will be able to consume the API until
  they reach their limit again. There is no such data deletion in PostgreSQL.
  [def201f](https://github.com/Kong/kong/commit/def201f566ccf2dd9b670e2f38e401a0450b1cb5)

### Changes

##### Dependencies

- **Note to Docker users**: The `latest` tag on Docker Hub now points to the
  **alpine** image instead of CentOS. This also applies to the `0.13.0` tag.
- The OpenResty version shipped with our default packages has been bumped to
  `1.13.6.1`. The 0.13.0 release should still be compatible with the OpenResty
  `1.11.2.x` series for the time being.
- Bumped [lua-resty-dns-client](https://github.com/Kong/lua-resty-dns-client)
  to `2.0.0`.
  [#3220](https://github.com/Kong/kong/pull/3220)
- Bumped [lua-resty-http](https://github.com/pintsized/lua-resty-http) to
  `0.12`.
  [#3196](https://github.com/Kong/kong/pull/3196)
- Bumped [lua-multipart](https://github.com/Kong/lua-multipart) to `0.5.5`.
  [#3318](https://github.com/Kong/kong/pull/3318)
- Bumped [lua-resty-healthcheck](https://github.com/Kong/lua-resty-healthcheck)
  to `0.4.0`.
  [#3321](https://github.com/Kong/kong/pull/3321)

### Additions

##### Configuration

- :fireworks: Support for **control-plane** and **data-plane** modes. The new
  syntax of `proxy_listen` and `admin_listen` supports `off`, which
  disables either one of those interfaces. It is now simpler than ever to
  make a Kong node "Proxy only" (data-plane) or "Admin only" (control-plane).
  [#3147](https://github.com/Kong/kong/pull/3147)

##### Core

- :fireworks: This release introduces two new entities: **Routes** and
  **Services**. Those entities will provide a better separation of concerns
  than the "API" entity offers. Routes will define rules for matching a
  client's request (e.g., method, host, path...), and Services will represent
  upstream services (or backends) that Kong should proxy those requests to.
  Plugins can also be added to both Routes and Services, enabling use-cases to
  apply plugins more granularly (e.g., per endpoint).
  Following this addition, the API entity and related Admin API endpoints are
  now deprecated. This release is backwards-compatible with the previous model
  and all of your currently defined APIs and matching rules are still
  supported, although we advise users to migrate to Routes and Services as soon
  as possible.
  [#3224](https://github.com/Kong/kong/pull/3224)

##### Admin API

- :fireworks: New endpoints: `/routes` and `/services` to interact with the new
  core entities. More specific endpoints are also available such as
  `/services/{service id or name}/routes`,
  `/services/{service id or name}/plugins`, and `/routes/{route id}/plugins`.
  [#3224](https://github.com/Kong/kong/pull/3224)
- :fireworks: Our new endpoints (listed above) provide much better responses
  with regards to producing responses for incomplete entities, errors, etc...
  In the future, existing endpoints will gradually be moved to using this new
  Admin API content producer.
  [#3224](https://github.com/Kong/kong/pull/3224)
- :fireworks: Improved argument parsing in form-urlencoded requests to the new
  endpoints as well.
  Kong now expects the following syntaxes for representing
  arrays: `hosts[]=a.com&hosts[]=b.com`, `hosts[1]=a.com&hosts[2]=b.com`, which
  avoid comma-separated arrays and related issues that can arise.
  In the future, existing endpoints will gradually be moved to using this new
  Admin API content parser.
  [#3224](https://github.com/Kong/kong/pull/3224)

##### Plugins

- jwt: `ngx.ctx.authenticated_jwt_token` is available for other plugins to use.
  [#2988](https://github.com/Kong/kong/pull/2988)
- statsd: The fields `host`, `port` and `metrics` are no longer marked as
  "required", since they have a default value.
  [#3209](https://github.com/Kong/kong/pull/3209)

### Fixes

##### Core

- Fix an issue causing nodes in a cluster to use the default health checks
  configuration when the user configured them from another node (event
  propagated via the cluster).
  [#3319](https://github.com/Kong/kong/pull/3319)
- Increase the default load balancer wheel size from 100 to 10.000. This allows
  for a better distribution of the load between Targets in general.
  [#3296](https://github.com/Kong/kong/pull/3296)

##### Admin API

- Fix several issues with application/multipart MIME type parsing of payloads.
  [#3318](https://github.com/Kong/kong/pull/3318)
- Fix several issues with the parsing of health checks configuration values.
  [#3306](https://github.com/Kong/kong/pull/3306)
  [#3321](https://github.com/Kong/kong/pull/3321)

[Back to TOC](#table-of-contents)

## [0.12.3] - 2018/03/12

### Fixed

- Suppress a memory leak in the core introduced in 0.12.2.
  Thanks [@mengskysama](https://github.com/mengskysama) for the report.
  [#3278](https://github.com/Kong/kong/pull/3278)

[Back to TOC](#table-of-contents)

## [0.12.2] - 2018/02/28

### Added

##### Core

- Load balancers now log DNS errors to facilitate debugging.
  [#3177](https://github.com/Kong/kong/pull/3177)
- Reports now can include custom immutable values.
  [#3180](https://github.com/Kong/kong/pull/3180)

##### CLI

- The `kong migrations reset` command has a new `--yes` flag. This flag makes
  the command run non-interactively, and ensures no confirmation prompt will
  occur.
  [#3189](https://github.com/Kong/kong/pull/3189)

##### Admin API

- A new endpoint `/upstreams/:upstream_id/health` will return the health of the
  specified upstream.
  [#3232](https://github.com/Kong/kong/pull/3232)
- The `/` endpoint in the Admin API now exposes the `node_id` field.
  [#3234](https://github.com/Kong/kong/pull/3234)

### Fixed

##### Core

- HTTP/1.0 requests without a Host header are routed instead of being rejected.
  HTTP/1.1 requests without a Host are considered invalid and will still be
  rejected.
  Thanks to [@rainiest](https://github.com/rainest) for the patch!
  [#3216](https://github.com/Kong/kong/pull/3216)
- Fix the load balancer initialization when some Targets would contain
  hostnames.
  [#3187](https://github.com/Kong/kong/pull/3187)
- Fix incomplete handling of errors when initializing DAO objects.
  [637532e](https://github.com/Kong/kong/commit/637532e05d8ed9a921b5de861cc7f463e96c6e04)
- Remove bogus errors in the logs provoked by healthcheckers between the time
  they are unregistered and the time they are garbage-collected
  ([#3207](https://github.com/Kong/kong/pull/3207)) and when receiving an HTTP
  status not tracked by healthy or unhealthy lists
  ([c8eb5ae](https://github.com/Kong/kong/commit/c8eb5ae28147fc02473c05a7b1dbf502fbb64242)).
- Fix soft errors not being handled correctly inside the Kong cache.
  [#3150](https://github.com/Kong/kong/pull/3150)

##### Migrations

- Better handling of already existing Cassandra keyspaces in migrations.
  [#3203](https://github.com/Kong/kong/pull/3203).
  Thanks to [@pamiel](https://github.com/pamiel) for the patch!

##### Admin API

- Ensure `GET /certificates/{uuid}` does not return HTTP 500 when the given
  identifier does not exist.
  Thanks to [@vdesjardins](https://github.com/vdesjardins) for the patch!
  [#3148](https://github.com/Kong/kong/pull/3148)

[Back to TOC](#table-of-contents)

## [0.12.1] - 2018/01/18

This release addresses a few issues encountered with 0.12.0, including one
which would prevent upgrading from a previous version. The [0.12 Upgrade
Path](https://github.com/Kong/kong/blob/master/UPGRADE.md)
is still relevant for upgrading existing clusters to 0.12.1.

### Fixed

- Fix a migration between previous Kong versions and 0.12.0.
  [#3159](https://github.com/Kong/kong/pull/3159)
- Ensure Lua errors are propagated when thrown in the `access` handler by
  plugins.
  [38580ff](https://github.com/Kong/kong/commit/38580ff547cbd4a557829e3ad135cd6a0f821f7c)

[Back to TOC](#table-of-contents)

## [0.12.0] - 2018/01/16

This major release focuses on two new features we are very excited about:
**health checks** and **hash based load balancing**!

We also took this as an opportunity to fix a few prominent issues, sometimes
at the expense of breaking changes but overall improving the flexibility and
usability of Kong! Do keep in mind that this is a major release, and as such,
that we require of you to run the **migrations step**, via the
`kong migrations up` command.

Please take a few minutes to thoroughly read the [0.12 Upgrade
Path](https://github.com/Kong/kong/blob/master/UPGRADE.md#upgrade-to-012x)
for more details regarding breaking changes and migrations before planning to
upgrade your Kong cluster.

### Deprecation notices

Starting with 0.12.0, we are announcing the deprecation of older versions
of our supported databases:

- Support for PostgreSQL 9.4 is deprecated. Users are advised to upgrade to
  9.5+
- Support for Cassandra 2.1 and below is deprecated. Users are advised to
  upgrade to 2.2+

Note that the above deprecated versions are still supported in this release,
but will be dropped in subsequent ones.

### Breaking changes

##### Core

- :warning: The required OpenResty version has been bumped to 1.11.2.5. If you
  are installing Kong from one of our distribution packages, you are not
  affected by this change.
  [#3097](https://github.com/Kong/kong/pull/3097)
- :warning: As Kong now executes subsequent plugins when a request is being
  short-circuited (e.g. HTTP 401 responses from auth plugins), plugins that
  run in the header or body filter phases will be run upon such responses
  from the access phase. We consider this change a big improvement in the
  Kong run-loop as it allows for more flexibility for plugins. However, it is
  unlikely, but possible that some of these plugins (e.g. your custom plugins)
  now run in scenarios where they were not previously expected to run.
  [#3079](https://github.com/Kong/kong/pull/3079)

##### Admin API

- :warning: By default, the Admin API now only listens on the local interface.
  We consider this change to be an improvement in the default security policy
  of Kong. If you are already using Kong, and your Admin API still binds to all
  interfaces, consider updating it as well. You can do so by updating the
  `admin_listen` configuration value, like so: `admin_listen = 127.0.0.1:8001`.
  Thanks [@pduldig-at-tw](https://github.com/pduldig-at-tw) for the suggestion
  and the patch.
  [#3016](https://github.com/Kong/kong/pull/3016)

  :red_circle: **Note to Docker users**: Beware of this change as you may have
  to ensure that your Admin API is reachable via the host's interface.
  You can use the `-e KONG_ADMIN_LISTEN` argument when provisioning your
  container(s) to update this value; for example,
  `-e KONG_ADMIN_LISTEN=0.0.0.0:8001`.

- :warning: To reduce confusion, the `/upstreams/:upstream_name_or_id/targets/`
  has been updated to not show the full list of Targets anymore, but only
  the ones that are currently active in the load balancer. To retrieve the full
  history of Targets, you can now query
  `/upstreams/:upstream_name_or_id/targets/all`. The
  `/upstreams/:upstream_name_or_id/targets/active` endpoint has been removed.
  Thanks [@hbagdi](https://github.com/hbagdi) for tackling this backlog item!
  [#3049](https://github.com/Kong/kong/pull/3049)
- :warning: The `orderlist` property of Upstreams has been removed, along with
  any confusion it may have brought. The balancer is now able to fully function
  without it, yet with the same level of entropy in its load distribution.
  [#2748](https://github.com/Kong/kong/pull/2748)

##### CLI

- :warning: The `$ kong compile` command which was deprecated in 0.11.0 has
  been removed.
  [#3069](https://github.com/Kong/kong/pull/3069)

##### Plugins

- :warning: In logging plugins, the `request.request_uri` field has been
  renamed to `request.url`.
  [#2445](https://github.com/Kong/kong/pull/2445)
  [#3098](https://github.com/Kong/kong/pull/3098)

### Added

##### Core

- :fireworks: Support for **health checks**! Kong can now short-circuit some
  of your upstream Targets (replicas) from its load balancer when it encounters
  too many TCP or HTTP errors. You can configure the number of failures, or the
  HTTP status codes that should be considered invalid, and Kong will monitor
  the failures and successes of proxied requests to each upstream Target. We
  call this feature **passive health checks**.
  Additionally, you can configure **active health checks**, which will make
  Kong perform periodic HTTP test requests to actively monitor the health of
  your upstream services, and pre-emptively short-circuit them.
  Upstream Targets can be manually taken up or down via two new Admin API
  endpoints: `/healthy` and `/unhealthy`.
  [#3096](https://github.com/Kong/kong/pull/3096)
- :fireworks: Support for **hash based load balancing**! Kong now offers
  consistent hashing/sticky sessions load balancing capabilities via the new
  `hash_*` attributes of the Upstream entity. Hashes can be based off client
  IPs, request headers, or Consumers!
  [#2875](https://github.com/Kong/kong/pull/2875)
- :fireworks: Logging plugins now log requests that were short-circuited by
  Kong! (e.g. HTTP 401 responses from auth plugins or HTTP 429 responses from
  rate limiting plugins, etc.) Kong now executes any subsequent plugins once a
  request has been short-circuited. Your plugin must be using the
  `kong.tools.responses` module for this behavior to be respected.
  [#3079](https://github.com/Kong/kong/pull/3079)
- Kong is now compatible with OpenResty up to version 1.13.6.1. Be aware that
  the recommended (and default) version shipped with this release is still
  1.11.2.5.
  [#3070](https://github.com/Kong/kong/pull/3070)

##### CLI

- `$ kong start` now considers the commonly used `/opt/openresty` prefix when
  searching for the `nginx` executable.
  [#3074](https://github.com/Kong/kong/pull/3074)

##### Admin API

- Two new endpoints, `/healthy` and `/unhealthy` can be used to manually bring
  upstream Targets up or down, as part of the new health checks feature of the
  load balancer.
  [#3096](https://github.com/Kong/kong/pull/3096)

##### Plugins

- logging plugins: A new field `upstream_uri` now logs the value of the
  upstream request's path. This is useful to help debugging plugins or setups
  that aim at rewriting a request's URL during proxying.
  Thanks [@shiprabehera](https://github.com/shiprabehera) for the patch!
  [#2445](https://github.com/Kong/kong/pull/2445)
- tcp-log: Support for TLS handshake with the logs recipients for secure
  transmissions of logging data.
  [#3091](https://github.com/Kong/kong/pull/3091)
- jwt: Support for JWTs passed in cookies. Use the new `config.cookie_names`
  property to configure the behavior to your liking.
  Thanks [@mvanholsteijn](https://github.com/mvanholsteijn) for the patch!
  [#2974](https://github.com/Kong/kong/pull/2974)
- oauth2
    - New `config.auth_header_name` property to customize the authorization
      header's name.
      Thanks [@supraja93](https://github.com/supraja93)
      [#2928](https://github.com/Kong/kong/pull/2928)
    - New `config.refresh_ttl` property to customize the TTL of refresh tokens,
      previously hard-coded to 14 days.
      Thanks [@bob983](https://github.com/bob983) for the patch!
      [#2942](https://github.com/Kong/kong/pull/2942)
    - Avoid an error in the logs when trying to retrieve an access token from
      a request without a body.
      Thanks [@WALL-E](https://github.com/WALL-E) for the patch.
      [#3063](https://github.com/Kong/kong/pull/3063)
- ldap: New `config.header_type` property to customize the authorization method
  in the `Authorization` header.
  Thanks [@francois-maillard](https://github.com/francois-maillard) for the
  patch!
  [#2963](https://github.com/Kong/kong/pull/2963)

### Fixed

##### CLI

- Fix a potential vulnerability in which an attacker could read the Kong
  configuration file with insufficient permissions for a short window of time
  while Kong is being started.
  [#3057](https://github.com/Kong/kong/pull/3057)
- Proper log message upon timeout in `$ kong quit`.
  [#3061](https://github.com/Kong/kong/pull/3061)

##### Admin API

- The `/certificates` endpoint now properly supports the `snis` parameter
  in PUT and PATCH requests.
  Thanks [@hbagdi](https://github.com/hbagdi) for the contribution!
  [#3040](https://github.com/Kong/kong/pull/3040)
- Avoid sending the `HTTP/1.1 415 Unsupported Content Type` response when
  receiving a request with a valid `Content-Type`, but with an empty payload.
  [#3077](https://github.com/Kong/kong/pull/3077)

##### Plugins

- basic-auth:
    - Accept passwords containing `:`.
      Thanks [@nico-acidtango](https://github.com/nico-acidtango) for the patch!
      [#3014](https://github.com/Kong/kong/pull/3014)
    - Performance improvements, courtesy of
      [@nico-acidtango](https://github.com/nico-acidtango)
      [#3014](https://github.com/Kong/kong/pull/3014)

[Back to TOC](#table-of-contents)

## [0.11.2] - 2017/11/29

### Added

##### Plugins

- key-auth: New endpoints to manipulate API keys.
  Thanks [@hbagdi](https://github.com/hbagdi) for the contribution.
  [#2955](https://github.com/Kong/kong/pull/2955)
    - `/key-auths/` to paginate through all keys.
    - `/key-auths/:credential_key_or_id/consumer` to retrieve the Consumer
      associated with a key.
- basic-auth: New endpoints to manipulate basic-auth credentials.
  Thanks [@hbagdi](https://github.com/hbagdi) for the contribution.
  [#2998](https://github.com/Kong/kong/pull/2998)
    - `/basic-auths/` to paginate through all basic-auth credentials.
    - `/basic-auths/:credential_username_or_id/consumer` to retrieve the
      Consumer associated with a credential.
- jwt: New endpoints to manipulate JWTs.
  Thanks [@hbagdi](https://github.com/hbagdi) for the contribution.
  [#3003](https://github.com/Kong/kong/pull/3003)
    - `/jwts/` to paginate through all JWTs.
    - `/jwts/:jwt_key_or_id/consumer` to retrieve the Consumer
      associated with a JWT.
- hmac-auth: New endpoints to manipulate hmac-auth credentials.
  Thanks [@hbagdi](https://github.com/hbagdi) for the contribution.
  [#3009](https://github.com/Kong/kong/pull/3009)
    - `/hmac-auths/` to paginate through all hmac-auth credentials.
    - `/hmac-auths/:hmac_username_or_id/consumer` to retrieve the Consumer
      associated with a credential.
- acl: New endpoints to manipulate ACLs.
  Thanks [@hbagdi](https://github.com/hbagdi) for the contribution.
  [#3039](https://github.com/Kong/kong/pull/3039)
    - `/acls/` to paginate through all ACLs.
    - `/acls/:acl_id/consumer` to retrieve the Consumer
      associated with an ACL.

### Fixed

##### Core

- Avoid logging some unharmful error messages related to clustering.
  [#3002](https://github.com/Kong/kong/pull/3002)
- Improve performance and memory footprint when parsing multipart request
  bodies.
  [Kong/lua-multipart#13](https://github.com/Kong/lua-multipart/pull/13)

##### Configuration

- Add a format check for the `admin_listen_ssl` property, ensuring it contains
  a valid port.
  [#3031](https://github.com/Kong/kong/pull/3031)

##### Admin API

- PUT requests with payloads containing non-existing primary keys for entities
  now return HTTP 404 Not Found, instead of HTTP 200 OK without a response
  body.
  [#3007](https://github.com/Kong/kong/pull/3007)
- On the `/` endpoint, ensure `enabled_in_cluster` shows up as an empty JSON
  Array (`[]`), instead of an empty JSON Object (`{}`).
  Thanks [@hbagdi](https://github.com/hbagdi) for the patch!
  [#2982](https://github.com/Kong/kong/issues/2982)

##### Plugins

- hmac-auth: Better parsing of the `Authorization` header to avoid internal
  errors resulting in HTTP 500.
  Thanks [@mvanholsteijn](https://github.com/mvanholsteijn) for the patch!
  [#2996](https://github.com/Kong/kong/pull/2996)
- Improve the performance of the rate-limiting and response-rate-limiting
  plugins when using the Redis policy.
  [#2956](https://github.com/Kong/kong/pull/2956)
- Improve the performance of the response-transformer plugin.
  [#2977](https://github.com/Kong/kong/pull/2977)

## [0.11.1] - 2017/10/24

### Changed

##### Configuration

- Drop the `lua_code_cache` configuration property. This setting has been
  considered harmful since 0.11.0 as it interferes with Kong's internals.
  [#2854](https://github.com/Kong/kong/pull/2854)

### Fixed

##### Core

- DNS: SRV records pointing to an A record are now properly handled by the
  load balancer when `preserve_host` is disabled. Such records used to throw
  Lua errors on the proxy code path.
  [Kong/lua-resty-dns-client#19](https://github.com/Kong/lua-resty-dns-client/pull/19)
- Fixed an edge-case where `preserve_host` would sometimes craft an upstream
  request with a Host header from a previous client request instead of the
  current one.
  [#2832](https://github.com/Kong/kong/pull/2832)
- Ensure APIs with regex URIs are evaluated in the order that they are created.
  [#2924](https://github.com/Kong/kong/pull/2924)
- Fixed a typo that caused the load balancing components to ignore the Upstream
  slots property.
  [#2747](https://github.com/Kong/kong/pull/2747)

##### CLI

- Fixed the verification of self-signed SSL certificates for PostgreSQL and
  Cassandra in the `kong migrations` command. Self-signed SSL certificates are
  now properly verified during migrations according to the
  `lua_ssl_trusted_certificate` configuration property.
  [#2908](https://github.com/Kong/kong/pull/2908)

##### Admin API

- The `/upstream/{upstream}/targets/active` endpoint used to return HTTP
  `405 Method Not Allowed` when called with a trailing slash. Both notations
  (with and without the trailing slash) are now supported.
  [#2884](https://github.com/Kong/kong/pull/2884)

##### Plugins

- bot-detection: Fixed an issue which would prevent the plugin from running and
  result in an HTTP `500` error if configured globally.
  [#2906](https://github.com/Kong/kong/pull/2906)
- ip-restriction: Fixed support for the `0.0.0.0/0` CIDR block. This block is
  now supported and won't trigger an error when used in this plugin's properties.
  [#2918](https://github.com/Kong/kong/pull/2918)

### Added

##### Plugins

- aws-lambda: Added support to forward the client request's HTTP method,
  headers, URI, and body to the Lambda function.
  [#2823](https://github.com/Kong/kong/pull/2823)
- key-auth: New `run_on_preflight` configuration option to control
  authentication on preflight requests.
  [#2857](https://github.com/Kong/kong/pull/2857)
- jwt: New `run_on_preflight` configuration option to control authentication
  on preflight requests.
  [#2857](https://github.com/Kong/kong/pull/2857)

##### Plugin development

- Ensure migrations have valid, unique names to avoid conflicts between custom
  plugins.
  Thanks [@ikogan](https://github.com/ikogan) for the patch!
  [#2821](https://github.com/Kong/kong/pull/2821)

### Improved

##### Migrations & Deployments

- Improve migrations reliability for future major releases.
  [#2869](https://github.com/Kong/kong/pull/2869)

##### Plugins

- Improve the performance of the acl and oauth2 plugins.
  [#2736](https://github.com/Kong/kong/pull/2736)
  [#2806](https://github.com/Kong/kong/pull/2806)

[Back to TOC](#table-of-contents)

## [0.10.4] - 2017/10/24

### Fixed

##### Core

- DNS: SRV records pointing to an A record are now properly handled by the
  load balancer when `preserve_host` is disabled. Such records used to throw
  Lua errors on the proxy code path.
  [Kong/lua-resty-dns-client#19](https://github.com/Kong/lua-resty-dns-client/pull/19)
- HTTP `400` errors thrown by Nginx are now correctly caught by Kong and return
  a native, Kong-friendly response.
  [#2476](https://github.com/Mashape/kong/pull/2476)
- Fix an edge-case where an API with multiple `uris` and `strip_uri = true`
  would not always strip the client URI.
  [#2562](https://github.com/Mashape/kong/issues/2562)
- Fix an issue where Kong would match an API with a shorter URI (from its
  `uris` value) as a prefix instead of a longer, matching prefix from
  another API.
  [#2662](https://github.com/Mashape/kong/issues/2662)
- Fixed a typo that caused the load balancing components to ignore the
  Upstream `slots` property.
  [#2747](https://github.com/Mashape/kong/pull/2747)

##### Configuration

- Octothorpes (`#`) can now be escaped (`\#`) and included in the Kong
  configuration values such as your datastore passwords or usernames.
  [#2411](https://github.com/Mashape/kong/pull/2411)

##### Admin API

- The `data` response field of the `/upstreams/{upstream}/targets/active`
  Admin API endpoint now returns a list (`[]`) instead of an object (`{}`)
  when no active targets are present.
  [#2619](https://github.com/Mashape/kong/pull/2619)

##### Plugins

- datadog: Avoid a runtime error if the plugin is configured as a global plugin
  but the downstream request did not match any configured API.
  Thanks [@kjsteuer](https://github.com/kjsteuer) for the fix!
  [#2702](https://github.com/Mashape/kong/pull/2702)
- ip-restriction: Fixed support for the `0.0.0.0/0` CIDR block. This block is
  now supported and won't trigger an error when used in this plugin's properties.
  [#2918](https://github.com/Mashape/kong/pull/2918)

[Back to TOC](#table-of-contents)

## [0.11.0] - 2017/08/16

The latest and greatest version of Kong features improvements all over the
board for a better and easier integration with your infrastructure!

The highlights of this release are:

- Support for **regex URIs** in routing, one of the oldest requested
  features from the community.
- Support for HTTP/2 traffic from your clients.
- Kong does not depend on Serf anymore, which makes deployment and networking
  requirements **considerably simpler**.
- A better integration with orchestration tools thanks to the support for **non
  FQDNs** in Kong's DNS resolver.

As per usual, our major releases include datastore migrations which are
considered **breaking changes**. Additionally, this release contains numerous
breaking changes to the deployment process and proxying behavior that you
should be familiar with.

We strongly advise that you read this changeset thoroughly, as well as the
[0.11 Upgrade Path](https://github.com/Kong/kong/blob/master/UPGRADE.md#upgrade-to-011x)
if you are planning to upgrade a Kong cluster.

### Breaking changes

##### Configuration

- :warning: Numerous updates were made to the Nginx configuration template.
  If you are using a custom template, you **must** apply those
  modifications. See the [0.11 Upgrade
  Path](https://github.com/Kong/kong/blob/master/UPGRADE.md#upgrade-to-011x)
  for a complete list of changes to apply.

##### Migrations & Deployment

- :warning: Migrations are **not** executed automatically by `kong start`
  anymore. Migrations are now a **manual** process, which must be executed via
  the `kong migrations` command. In practice, this means that you have to run
  `kong migrations up [-c kong.conf]` in one of your nodes **before** starting
  your Kong nodes. This command should be run from a **single** node/container
  to avoid several nodes running migrations concurrently and potentially
  corrupting your database. Once the migrations are up-to-date, it is
  considered safe to start multiple Kong nodes concurrently.
  [#2421](https://github.com/Kong/kong/pull/2421)
- :warning: :fireworks: Serf is **not** a dependency anymore. Kong nodes now
  handle cache invalidation events via a built-in database polling mechanism.
  See the new "Datastore Cache" section of the configuration file which
  contains 3 new documented properties: `db_update_frequency`,
  `db_update_propagation`, and `db_cache_ttl`. If you are using Cassandra, you
  **should** pay a particular attention to the `db_update_propagation` setting,
  as you **should not** use the default value of `0`.
  [#2561](https://github.com/Kong/kong/pull/2561)

##### Core

- :warning: Kong now requires OpenResty `1.11.2.4`. OpenResty's LuaJIT can
  now be built with Lua 5.2 compatibility.
  [#2489](https://github.com/Kong/kong/pull/2489)
  [#2790](https://github.com/Kong/kong/pull/2790)
- :warning: Previously, the `X-Forwarded-*` and `X-Real-IP` headers were
  trusted from any client by default, and forwarded upstream. With the
  introduction of the new `trusted_ips` property (see the below "Added"
  section) and to enforce best security practices, Kong *does not* trust
  any client IP address by default anymore. This will make Kong *not*
  forward incoming `X-Forwarded-*` headers if not coming from configured,
  trusted IP addresses blocks. This setting also affects the API
  `check_https` field, which itself relies on *trusted* `X-Forwarded-Proto`
  headers **only**.
  [#2236](https://github.com/Kong/kong/pull/2236)
- :warning: The API Object property `http_if_terminated` is now set to `false`
  by default. For Kong to evaluate the client `X-Forwarded-Proto` header, you
  must now configure Kong to trust the client IP (see above change), **and**
  you must explicitly set this value to `true`. This affects you if you are
  doing SSL termination somewhere before your requests hit Kong, and if you
  have configured `https_only` on the API, or if you use a plugin that requires
  HTTPS traffic (e.g. OAuth2).
  [#2588](https://github.com/Kong/kong/pull/2588)
- :warning: The internal DNS resolver now honours the `search` and `ndots`
  configuration options of your `resolv.conf` file. Make sure that DNS
  resolution is still consistent in your environment, and consider
  eventually not using FQDNs anymore.
  [#2425](https://github.com/Kong/kong/pull/2425)

##### Admin API

- :warning: As a result of the Serf removal, Kong is now entirely stateless,
  and as such, the `/cluster` endpoint has disappeared.
  [#2561](https://github.com/Kong/kong/pull/2561)
- :warning: The Admin API `/status` endpoint does not return a count of the
  database entities anymore. Instead, it now returns a `database.reachable`
  boolean value, which reflects the state of the connection between Kong
  and the underlying database. Please note that this flag **does not**
  reflect the health of the database itself.
  [#2567](https://github.com/Kong/kong/pull/2567)

##### Plugin development

- :warning: The upstream URI is now determined via the Nginx
  `$upstream_uri` variable. Custom plugins using the `ngx.req.set_uri()`
  API will not be taken into consideration anymore. One must now set the
  `ngx.var.upstream_uri` variable from the Lua land.
  [#2519](https://github.com/Kong/kong/pull/2519)
- :warning: The `hooks.lua` module for custom plugins is dropped, along
  with the `database_cache.lua` module. Database entities caching and
  eviction has been greatly improved to simplify and automate most caching
  use-cases. See the [Plugins Development
  Guide](https://getkong.org/docs/0.11.x/plugin-development/entities-cache/)
  and the [0.11 Upgrade
  Path](https://github.com/Kong/kong/blob/master/UPGRADE.md#upgrade-to-011x)
  for more details.
  [#2561](https://github.com/Kong/kong/pull/2561)
- :warning: To ensure that the order of execution of plugins is still the same
  for vanilla Kong installations, we had to update the `PRIORITY` field of some
  of our bundled plugins. If your custom plugin must run after or before a
  specific bundled plugin, you might have to update your plugin's `PRIORITY`
  field as well. The complete list of plugins and their priorities is available
  on the [Plugins Development
  Guide](https://getkong.org/docs/0.11.x/plugin-development/custom-logic/).
  [#2489](https://github.com/Kong/kong/pull/2489)
  [#2813](https://github.com/Kong/kong/pull/2813)

### Deprecated

##### CLI

- The `kong compile` command has been deprecated. Instead, prefer using
  the new `kong prepare` command.
  [#2706](https://github.com/Kong/kong/pull/2706)

### Changed

##### Core

- Performance around DNS resolution has been greatly improved in some
  cases.
  [#2625](https://github.com/Kong/kong/pull/2425)
- Secret values are now generated with a kernel-level, Cryptographically
  Secure PRNG.
  [#2536](https://github.com/Kong/kong/pull/2536)
- The `.kong_env` file created by Kong in its running prefix is now written
  without world-read permissions.
  [#2611](https://github.com/Kong/kong/pull/2611)

##### Plugin development

- The `marshall_event` function on schemas is now ignored by Kong, and can be
  safely removed as the new cache invalidation mechanism natively handles
  safer events broadcasting.
  [#2561](https://github.com/Kong/kong/pull/2561)

### Added

##### Core

- :fireworks: Support for regex URIs! You can now define regexes in your
  APIs `uris` property. Those regexes can have capturing groups which can
  be extracted by Kong during a request, and accessed later in the plugins
  (useful for URI rewriting). See the [Proxy
  Guide](https://getkong.org/docs/0.11.x/proxy/#using-regexes-in-uris) for
  documentation on how to use regex URIs.
  [#2681](https://github.com/Kong/kong/pull/2681)
- :fireworks: Support for HTTP/2. A new `http2` directive now enables
  HTTP/2 traffic on the `proxy_listen_ssl` address.
  [#2541](https://github.com/Kong/kong/pull/2541)
- :fireworks: Support for the `search` and `ndots` configuration options of
  your `resolv.conf` file.
  [#2425](https://github.com/Kong/kong/pull/2425)
- Kong now forwards new headers to your upstream services:
  `X-Forwarded-Host`, `X-Forwarded-Port`, and `X-Forwarded-Proto`.
  [#2236](https://github.com/Kong/kong/pull/2236)
- Support for the PROXY protocol. If the new `real_ip_header` configuration
  property is set to `real_ip_header = proxy_protocol`, then Kong will
  append the `proxy_protocol` parameter to the Nginx `listen` directive of
  the Kong proxy port.
  [#2236](https://github.com/Kong/kong/pull/2236)
- Support for BDR compatibility in the PostgreSQL migrations.
  Thanks [@AlexBloor](https://github.com/AlexBloor) for the patch!
  [#2672](https://github.com/Kong/kong/pull/2672)

##### Configuration

- Support for DNS nameservers specified in IPv6 format.
  [#2634](https://github.com/Kong/kong/pull/2634)
- A few new DNS configuration properties allow you to tweak the Kong DNS
  resolver, and in particular, how it handles the resolution of different
  record types or the eviction of stale records.
  [#2625](https://github.com/Kong/kong/pull/2625)
- A new `trusted_ips` configuration property allows you to define a list of
  trusted IP address blocks that are known to send trusted `X-Forwarded-*`
  headers. Requests from trusted IPs will make Kong forward those headers
  upstream. Requests from non-trusted IP addresses will make Kong override
  the `X-Forwarded-*` headers with its own values. In addition, this
  property also sets the ngx_http_realip_module `set_real_ip_from`
  directive(s), which makes Kong trust the incoming `X-Real-IP` header as
  well, which is used for operations such as rate-limiting by IP address,
  and that Kong forwards upstream as well.
  [#2236](https://github.com/Kong/kong/pull/2236)
- You can now configure the ngx_http_realip_module from the Kong
  configuration.  In addition to `trusted_ips` which sets the
  `set_real_ip_from` directives(s), two new properties, `real_ip_header`
  and `real_ip_recursive` allow you to configure the ngx_http_realip_module
  directives bearing the same name.
  [#2236](https://github.com/Kong/kong/pull/2236)
- Ability to hide Kong-specific response headers. Two new configuration
  fields: `server_tokens` and `latency_tokens` will respectively toggle
  whether the `Server` and `X-Kong-*-Latency` headers should be sent to
  downstream clients.
  [#2259](https://github.com/Kong/kong/pull/2259)
- New configuration property to tune handling request body data via the
  `client_max_body_size` and `client_body_buffer_size` directives
  (mirroring their Nginx counterparts). Note these settings are only
  defined for proxy requests; request body handling in the Admin API
  remains unchanged.
  [#2602](https://github.com/Kong/kong/pull/2602)
- New `error_default_type` configuration property. This setting is to
  specify a MIME type that will be used as the error response body format
  when Nginx encounters an error, but no `Accept` header was present in the
  request. The default value is `text/plain` for backwards compatibility.
  Thanks [@therealgambo](https://github.com/therealgambo) for the
  contribution!
  [#2500](https://github.com/Kong/kong/pull/2500)
- New `nginx_user` configuration property, which interfaces with the Nginx
  `user` directive.
  Thanks [@depay](https://github.com/depay) for the contribution!
  [#2180](https://github.com/Kong/kong/pull/2180)

##### CLI

- New `kong prepare` command to prepare the Kong running prefix (creating
  log files, SSL certificates, etc...) and allow for Kong to be started via
  the `nginx` binary. This is useful for environments like containers,
  where the foreground process should be the Nginx master process. The
  `kong compile` command has been deprecated as a result of this addition.
  [#2706](https://github.com/Kong/kong/pull/2706)

##### Admin API

- Ability to retrieve plugins added to a Consumer via two new endpoints:
  `/consumers/:username_or_id/plugins/` and
  `/consumers/:username_or_id/plugins/:plugin_id`.
  [#2714](https://github.com/Kong/kong/pull/2714)
- Support for JSON `null` in `PATCH` requests to unset a value on any
  entity.
  [#2700](https://github.com/Kong/kong/pull/2700)

##### Plugins

- jwt: Support for RS512 signed tokens.
  Thanks [@sarraz1](https://github.com/sarraz1) for the patch!
  [#2666](https://github.com/Kong/kong/pull/2666)
- rate-limiting/response-ratelimiting: Optionally hide informative response
  headers.
  [#2087](https://github.com/Kong/kong/pull/2087)
- aws-lambda: Define a custom response status when the upstream
  `X-Amz-Function-Error` header is "Unhandled".
  Thanks [@erran](https://github.com/erran) for the contribution!
  [#2587](https://github.com/Kong/kong/pull/2587)
- aws-lambda: Add new AWS regions that were previously unsupported.
  [#2769](https://github.com/Kong/kong/pull/2769)
- hmac: New option to validate the client-provided SHA-256 of the request
  body.
  Thanks [@vaibhavatul47](https://github.com/vaibhavatul47) for the
  contribution!
  [#2419](https://github.com/Kong/kong/pull/2419)
- hmac: Added support for `enforce_headers` option and added HMAC-SHA256,
  HMAC-SHA384, and HMAC-SHA512 support.
  [#2644](https://github.com/Kong/kong/pull/2644)
- statsd: New metrics and more flexible configuration. Support for
  prefixes, configurable stat type, and added metrics.
  [#2400](https://github.com/Kong/kong/pull/2400)
- datadog: New metrics and more flexible configuration. Support for
  prefixes, configurable stat type, and added metrics.
  [#2394](https://github.com/Kong/kong/pull/2394)

### Fixed

##### Core

- Kong now ensures that your clients URIs are transparently proxied
  upstream.  No percent-encoding/decoding or querystring stripping will
  occur anymore.
  [#2519](https://github.com/Kong/kong/pull/2519)
- Fix an issue where Kong would match an API with a shorter URI (from its
  `uris` value) as a prefix instead of a longer, matching prefix from
  another API.
  [#2662](https://github.com/Kong/kong/issues/2662)
- Fix an edge-case where an API with multiple `uris` and `strip_uri = true`
  would not always strip the client URI.
  [#2562](https://github.com/Kong/kong/issues/2562)
- HTTP `400` errors thrown by Nginx are now correctly caught by Kong and return
  a native, Kong-friendly response.
  [#2476](https://github.com/Kong/kong/pull/2476)

##### Configuration

- Octothorpes (`#`) can now be escaped (`\#`) and included in the Kong
  configuration values such as your datastore passwords or usernames.
  [#2411](https://github.com/Kong/kong/pull/2411)

##### Admin API

- The `data` response field of the `/upstreams/{upstream}/targets/active`
  Admin API endpoint now returns a list (`[]`) instead of an object (`{}`)
  when no active targets are present.
  [#2619](https://github.com/Kong/kong/pull/2619)

##### Plugins

- The `unique` constraint on OAuth2 `client_secrets` has been removed.
  [#2447](https://github.com/Kong/kong/pull/2447)
- The `unique` constraint on JWT Credentials `secrets` has been removed.
  [#2548](https://github.com/Kong/kong/pull/2548)
- oauth2: When requesting a token from `/oauth2/token`, one can now pass the
  `client_id` as a request body parameter, while `client_id:client_secret` is
  passed via the Authorization header. This allows for better integration
  with some OAuth2 flows proposed out there, such as from Cloudflare Apps.
  Thanks [@cedum](https://github.com/cedum) for the patch!
  [#2577](https://github.com/Kong/kong/pull/2577)
- datadog: Avoid a runtime error if the plugin is configured as a global plugin
  but the downstream request did not match any configured API.
  Thanks [@kjsteuer](https://github.com/kjsteuer) for the fix!
  [#2702](https://github.com/Kong/kong/pull/2702)
- Logging plugins: the produced logs `latencies.kong` field used to omit the
  time Kong spent in its Load Balancing logic, which includes DNS resolution
  time. This latency is now included in `latencies.kong`.
  [#2494](https://github.com/Kong/kong/pull/2494)

[Back to TOC](#table-of-contents)

## [0.10.3] - 2017/05/24

### Changed

- We noticed that some distribution packages were not
  building OpenResty against a JITable PCRE library. This
  happened on Ubuntu and RHEL environments where OpenResty was
  built against the system's PCRE installation.
  We now compile OpenResty against a JITable PCRE source for
  those platforms, which should result in significant performance
  improvements in regex matching.
  [Mashape/kong-distributions #9](https://github.com/Kong/kong-distributions/pull/9)
- TLS connections are now handled with a modern list of
  accepted ciphers, as per the Mozilla recommended TLS
  ciphers list.
  See https://wiki.mozilla.org/Security/Server_Side_TLS.
  This behavior is configurable via the newly
  introduced configuration properties described in the
  below "Added" section.
- Plugins:
  - rate-limiting: Performance improvements when using the
    `cluster` policy. The number of round trips to the
    database has been limited to the number of configured
    limits.
    [#2488](https://github.com/Kong/kong/pull/2488)

### Added

- New `ssl_cipher_suite` and `ssl_ciphers` configuration
  properties to configure the desired set of accepted ciphers,
  based on the Mozilla recommended TLS ciphers list.
  [#2555](https://github.com/Kong/kong/pull/2555)
- New `proxy_ssl_certificate` and `proxy_ssl_certificate_key`
  configuration properties. These properties configure the
  Nginx directives bearing the same name, to set client
  certificates to Kong when connecting to your upstream services.
  [#2556](https://github.com/Kong/kong/pull/2556)
- Proxy and Admin API access and error log paths are now
  configurable. Access logs can be entirely disabled if
  desired.
  [#2552](https://github.com/Kong/kong/pull/2552)
- Plugins:
  - Logging plugins: The produced logs include a new `tries`
    field which contains, which includes the upstream
    connection successes and failures of the load-balancer.
    [#2429](https://github.com/Kong/kong/pull/2429)
  - key-auth: Credentials can now be sent in the request body.
    [#2493](https://github.com/Kong/kong/pull/2493)
  - cors: Origins can now be defined as regular expressions.
    [#2482](https://github.com/Kong/kong/pull/2482)

### Fixed

- APIs matching: prioritize APIs with longer `uris` when said
  APIs also define `hosts` and/or `methods` as well. Thanks
  [@leonzz](https://github.com/leonzz) for the patch.
  [#2523](https://github.com/Kong/kong/pull/2523)
- SSL connections to Cassandra can now properly verify the
  certificate in use (when `cassandra_ssl_verify` is enabled).
  [#2531](https://github.com/Kong/kong/pull/2531)
- The DNS resolver no longer sends a A or AAAA DNS queries for SRV
  records. This should improve performance by avoiding unnecessary
  lookups.
  [#2563](https://github.com/Kong/kong/pull/2563) &
  [Mashape/lua-resty-dns-client #12](https://github.com/Kong/lua-resty-dns-client/pull/12)
- Plugins
  - All authentication plugins don't throw an error anymore when
    invalid credentials are given and the `anonymous` user isn't
    configured.
    [#2508](https://github.com/Kong/kong/pull/2508)
  - rate-limiting: Effectively use the desired Redis database when
    the `redis` policy is in use and the `config.redis_database`
    property is set.
    [#2481](https://github.com/Kong/kong/pull/2481)
  - cors: The regression introduced in 0.10.1 regarding not
    sending the `*` wildcard when `conf.origin` was not specified
    has been fixed.
    [#2518](https://github.com/Kong/kong/pull/2518)
  - oauth2: properly check the client application ownership of a
    token before refreshing it.
    [#2461](https://github.com/Kong/kong/pull/2461)

[Back to TOC](#table-of-contents)

## [0.10.2] - 2017/05/01

### Changed

- The Kong DNS resolver now honors the `MAXNS` setting (3) when parsing the
  nameservers specified in `resolv.conf`.
  [#2290](https://github.com/Kong/kong/issues/2290)
- Kong now matches incoming requests via the `$request_uri` property, instead
  of `$uri`, in order to better handle percent-encoded URIS. A more detailed
  explanation will be included in the below "Fixed" section.
  [#2377](https://github.com/Kong/kong/pull/2377)
- Upstream calls do not unconditionally include a trailing `/` anymore. See the
  below "Added" section for more details.
  [#2315](https://github.com/Kong/kong/pull/2315)
- Admin API:
  - The "active targets" endpoint now only return the most recent nonzero
    weight Targets, instead of all nonzero weight targets. This is to provide
    a better picture of the Targets currently in use by the Kong load balancer.
    [#2310](https://github.com/Kong/kong/pull/2310)

### Added

- :fireworks: Plugins can implement a new `rewrite` handler to execute code in
  the Nginx rewrite phase. This phase is executed prior to matching a
  registered Kong API, and prior to any authentication plugin. As such, only
  global plugins (neither tied to an API or Consumer) will execute this phase.
  [#2354](https://github.com/Kong/kong/pull/2354)
- Ability for the client to chose whether the upstream request (Kong <->
  upstream) should contain a trailing slash in its URI. Prior to this change,
  Kong 0.10 would unconditionally append a trailing slash to all upstream
  requests. The added functionality is described in
  [#2211](https://github.com/Kong/kong/issues/2211), and was implemented in
  [#2315](https://github.com/Kong/kong/pull/2315).
- Ability to hide Kong-specific response headers. Two new configuration fields:
  `server_tokens` and `latency_tokens` will respectively toggle whether the
  `Server` and `X-Kong-*-Latency` headers should be sent to downstream clients.
  [#2259](https://github.com/Kong/kong/pull/2259)
- New `cassandra_schema_consensus_timeout` configuration property, to allow for
  Kong to wait for the schema consensus of your Cassandra cluster during
  migrations.
  [#2326](https://github.com/Kong/kong/pull/2326)
- Serf commands executed by a running Kong node are now logged in the Nginx
  error logs with a `DEBUG` level.
  [#2410](https://github.com/Kong/kong/pull/2410)
- Ensure the required shared dictionaries are defined in the Nginx
  configuration. This will prevent custom Nginx templates from potentially
  resulting in a breaking upgrade for users.
  [#2466](https://github.com/Kong/kong/pull/2466)
- Admin API:
  - Target Objects can now be deleted with their ID as well as their name. The
    endpoint becomes: `/upstreams/:name_or_id/targets/:target_or_id`.
    [#2304](https://github.com/Kong/kong/pull/2304)
- Plugins:
  - :fireworks: **New Request termination plugin**. This plugin allows to
    temporarily disable an API and return a pre-configured response status and
    body to your client. Useful for use-cases such as maintenance mode for your
    upstream services. Thanks to [@pauldaustin](https://github.com/pauldaustin)
    for the contribution.
    [#2051](https://github.com/Kong/kong/pull/2051)
  - Logging plugins: The produced logs include two new fields: a `consumer`
    field, which contains the properties of the authenticated Consumer
    (`id`, `custom_id`, and `username`), if any, and a `tries` field, which
    includes the upstream connection successes and failures of the load-
    balancer.
    [#2367](https://github.com/Kong/kong/pull/2367)
    [#2429](https://github.com/Kong/kong/pull/2429)
  - http-log: Now set an upstream HTTP basic access authentication header if
    the configured `conf.http_endpoint` parameter includes an authentication
    section. Thanks [@amir](https://github.com/amir) for the contribution.
    [#2432](https://github.com/Kong/kong/pull/2432)
  - file-log: New `config.reopen` property to close and reopen the log file on
    every request, in order to effectively rotate the logs.
    [#2348](https://github.com/Kong/kong/pull/2348)
  - jwt: Returns `401 Unauthorized` on invalid claims instead of the previous
    `403 Forbidden` status.
    [#2433](https://github.com/Kong/kong/pull/2433)
  - key-auth: Allow setting API key header names with an underscore.
    [#2370](https://github.com/Kong/kong/pull/2370)
  - cors: When `config.credentials = true`, we do not send an ACAO header with
    value `*`. The ACAO header value will be that of the request's `Origin: `
    header.
    [#2451](https://github.com/Kong/kong/pull/2451)

### Fixed

- Upstream connections over TLS now set their Client Hello SNI field. The SNI
  value is taken from the upstream `Host` header value, and thus also depends
  on the `preserve_host` setting of your API. Thanks
  [@konrade](https://github.com/konrade) for the original patch.
  [#2225](https://github.com/Kong/kong/pull/2225)
- Correctly match APIs with percent-encoded URIs in their `uris` property.
  Generally, this change also avoids normalizing (and thus, potentially
  altering) the request URI when trying to match an API's `uris` value. Instead
  of relying on the Nginx `$uri` variable, we now use `$request_uri`.
  [#2377](https://github.com/Kong/kong/pull/2377)
- Handle a routing edge-case under some conditions with the `uris` matching
  rule of APIs that would falsely lead Kong into believing no API was matched
  for what would actually be a valid request.
  [#2343](https://github.com/Kong/kong/pull/2343)
- If no API was configured with a `hosts` matching rule, then the
  `preserve_host` flag would never be honored.
  [#2344](https://github.com/Kong/kong/pull/2344)
- The `X-Forwarded-For` header sent to your upstream services by Kong is not
  set from the Nginx `$proxy_add_x_forwarded_for` variable anymore. Instead,
  Kong uses the `$realip_remote_addr` variable to append the real IP address
  of a client, instead of `$remote_addr`, which can come from a previous proxy
  hop.
  [#2236](https://github.com/Kong/kong/pull/2236)
- CNAME records are now properly being cached by the DNS resolver. This results
  in a performance improvement over previous 0.10 versions.
  [#2303](https://github.com/Kong/kong/pull/2303)
- When using Cassandra, some migrations would not be performed on the same
  coordinator as the one originally chosen. The same migrations would also
  require a response from other replicas in a cluster, but were not waiting
  for a schema consensus beforehand, causing indeterministic failures in the
  migrations, especially if the cluster's inter-nodes communication is slow.
  [#2326](https://github.com/Kong/kong/pull/2326)
- The `cassandra_timeout` configuration property is now correctly taken into
  consideration by Kong.
  [#2326](https://github.com/Kong/kong/pull/2326)
- Correctly trigger plugins configured on the anonymous Consumer for anonymous
  requests (from auth plugins with the new `config.anonymous` parameter).
  [#2424](https://github.com/Kong/kong/pull/2424)
- When multiple auth plugins were configured with the recent `config.anonymous`
  parameter for "OR" authentication, such plugins would override each other's
  results and response headers, causing false negatives.
  [#2222](https://github.com/Kong/kong/pull/2222)
- Ensure the `cassandra_contact_points` property does not contain any port
  information. Those should be specified in `cassandra_port`. Thanks
  [@Vermeille](https://github.com/Vermeille) for the contribution.
  [#2263](https://github.com/Kong/kong/pull/2263)
- Prevent an upstream or legitimate internal error in the load balancing code
  from throwing a Lua-land error as well.
  [#2327](https://github.com/Kong/kong/pull/2327)
- Allow backwards compatibility with custom Nginx configurations that still
  define the `resolver ${{DNS_RESOLVER}}` directive. Vales from the Kong
  `dns_resolver` property will be flattened to a string and appended to the
  directive.
  [#2386](https://github.com/Kong/kong/pull/2386)
- Plugins:
  - hmac: Better handling of invalid base64-encoded signatures. Previously Kong
    would return an HTTP 500 error. We now properly return HTTP 403 Forbidden.
    [#2283](https://github.com/Kong/kong/pull/2283)
- Admin API:
  - Detect conflicts between SNI Objects in the `/snis` and `/certificates`
    endpoint.
    [#2285](https://github.com/Kong/kong/pull/2285)
  - The `/certificates` route used to not return the `total` and `data` JSON
    fields. We now send those fields back instead of a root list of certificate
    objects.
    [#2463](https://github.com/Kong/kong/pull/2463)
  - Endpoints with path parameters like `/xxx_or_id` will now also yield the
    proper result if the `xxx` field is formatted as a UUID. Most notably, this
    fixes a problem for Consumers whose `username` is a UUID, that could not be
    found when requesting `/consumers/{username_as_uuid}`.
    [#2420](https://github.com/Kong/kong/pull/2420)
  - The "active targets" endpoint does not require a trailing slash anymore.
    [#2307](https://github.com/Kong/kong/pull/2307)
  - Upstream Objects can now be deleted properly when using Cassandra.
    [#2404](https://github.com/Kong/kong/pull/2404)

[Back to TOC](#table-of-contents)

## [0.10.1] - 2017/03/27

### Changed

- :warning: Serf has been downgraded to version 0.7 in our distributions,
  although versions up to 0.8.1 are still supported. This fixes a problem when
  automatically detecting the first non-loopback private IP address, which was
  defaulted to `127.0.0.1` in Kong 0.10.0. Greater versions of Serf can still
  be used, but the IP address needs to be manually specified in the
  `cluster_advertise` configuration property.
- :warning: The [CORS Plugin](https://getkong.org/plugins/cors/) parameter
  `config.origin` is now `config.origins`.
  [#2203](https://github.com/Kong/kong/pull/2203)

   :red_circle: **Post-release note (as of 2017/05/12)**: A faulty behavior
   has been observed with this change. Previously, the plugin would send the
   `*` wildcard when `config.origin` was not specified. With this change, the
   plugin **does not** send the `*` wildcard by default anymore. You will need
   to specify it manually when configuring the plugin, with `config.origins=*`.
   This behavior is to be fixed in a future release.

   :white_check_mark: **Update (2017/05/24)**: A fix to this regression has been
   released as part of 0.10.3. See the section of the Changelog related to this
   release for more details.
- Admin API:
  - Disable support for TLS/1.0.
    [#2212](https://github.com/Kong/kong/pull/2212)

### Added

- Admin API:
  - Active targets can be pulled with `GET /upstreams/{name}/targets/active`.
    [#2230](https://github.com/Kong/kong/pull/2230)
  - Provide a convenience endpoint to disable targets at:
    `DELETE /upstreams/{name}/targets/{target}`.
    Under the hood, this creates a new target with `weight = 0` (the
    correct way of disabling targets, which used to cause confusion).
    [#2256](https://github.com/Kong/kong/pull/2256)
- Plugins:
  - cors: Support for configuring multiple Origin domains.
    [#2203](https://github.com/Kong/kong/pull/2203)

### Fixed

- Use an LRU cache for Lua-land entities caching to avoid exhausting the Lua
  VM memory in long-running instances.
  [#2246](https://github.com/Kong/kong/pull/2246)
- Avoid potential deadlocks upon callback errors in the caching module for
  database entities.
  [#2197](https://github.com/Kong/kong/pull/2197)
- Relax multipart MIME type parsing. A space is allowed in between values
  of the Content-Type header.
  [#2215](https://github.com/Kong/kong/pull/2215)
- Admin API:
  - Better handling of non-supported HTTP methods on endpoints of the Admin
    API. In some cases this used to throw an internal error. Calling any
    endpoint with a non-supported HTTP method now always returns `405 Method
    Not Allowed` as expected.
    [#2213](https://github.com/Kong/kong/pull/2213)
- CLI:
  - Better error handling when missing Serf executable.
    [#2218](https://github.com/Kong/kong/pull/2218)
  - Fix a bug in the `kong migrations` command that would prevent it to run
    correctly.
    [#2238](https://github.com/Kong/kong/pull/2238)
  - Trim list values specified in the configuration file.
    [#2206](https://github.com/Kong/kong/pull/2206)
  - Align the default configuration file's values to the actual, hard-coded
    default values to avoid confusion.
    [#2254](https://github.com/Kong/kong/issues/2254)
- Plugins:
  - hmac: Generate an HMAC secret value if none is provided.
    [#2158](https://github.com/Kong/kong/pull/2158)
  - oauth2: Don't try to remove credential values from request bodies if the
    MIME type is multipart, since such attempts would result in an error.
    [#2176](https://github.com/Kong/kong/pull/2176)
  - ldap: This plugin should not be applied to a single Consumer, however, this
    was not properly enforced. It is now impossible to apply this plugin to a
    single Consumer (as per all authentication plugin).
    [#2237](https://github.com/Kong/kong/pull/2237)
  - aws-lambda: Support for `us-west-2` region in schema.
    [#2257](https://github.com/Kong/kong/pull/2257)

[Back to TOC](#table-of-contents)

## [0.10.0] - 2017/03/07

Kong 0.10 is one of most significant releases to this day. It ships with
exciting new features that have been heavily requested for the last few months,
such as load balancing, Cassandra 3.0 compatibility, Websockets support,
internal DNS resolution (A and SRV records without Dnsmasq), and more flexible
matching capabilities for APIs routing.

On top of those new features, this release received a particular attention to
performance, and brings many improvements and refactors that should make it
perform significantly better than any previous version.

### Changed

- :warning: API Objects (as configured via the Admin API) do **not** support
  the `request_host` and `request_uri` fields anymore. The 0.10 migrations
  should upgrade your current API Objects, but make sure to read the new [0.10
  Proxy Guide](https://getkong.org/docs/0.10.x/proxy) to learn the new routing
  capabilities of Kong. On the good side, this means that Kong can now route
  incoming requests according to a combination of Host headers, URIs, and HTTP
  methods.
- :warning: Final slashes in `upstream_url` are no longer allowed.
  [#2115](https://github.com/Kong/kong/pull/2115)
- :warning: The SSL plugin has been removed and dynamic SSL capabilities have
  been added to Kong core, and are configurable via new properties on the API
  entity. See the related PR for a detailed explanation of this change.
  [#1970](https://github.com/Kong/kong/pull/1970)
- :warning: Drop the Dnsmasq dependency. We now internally resolve both A and
  SRV DNS records.
  [#1587](https://github.com/Kong/kong/pull/1587)
- :warning: Dropping support for insecure `TLS/1.0` and defaulting `Upgrade`
  responses to `TLS/1.2`.
  [#2119](https://github.com/Kong/kong/pull/2119)
- Bump the compatible OpenResty version to `1.11.2.1` and `1.11.2.2`. Support
  for OpenResty `1.11.2.2` requires the `--without-luajit-lua52` compilation
  flag.
- Separate Admin API and Proxy error logs. Admin API logs are now written to
  `logs/admin_access.log`.
  [#1782](https://github.com/Kong/kong/pull/1782)
- Auto-generates stronger SHA-256 with RSA encryption SSL certificates.
  [#2117](https://github.com/Kong/kong/pull/2117)

### Added

- :fireworks: Support for Cassandra 3.x.
  [#1709](https://github.com/Kong/kong/pull/1709)
- :fireworks: SRV records resolution.
  [#1587](https://github.com/Kong/kong/pull/1587)
- :fireworks: Load balancing. When an A or SRV record resolves to multiple
  entries, Kong now rotates those upstream targets with a Round-Robin
  algorithm. This is a first step towards implementing more load balancing
  algorithms.
  Another way to specify multiple upstream targets is to use the newly
  introduced `/upstreams` and `/targets` entities of the Admin API.
  [#1587](https://github.com/Kong/kong/pull/1587)
  [#1735](https://github.com/Kong/kong/pull/1735)
- :fireworks: Multiple hosts and paths per API. Kong can now route incoming
  requests to your services based on a combination of Host headers, URIs and
  HTTP methods. See the related PR for a detailed explanation of the new
  properties and capabilities of the new router.
  [#1970](https://github.com/Kong/kong/pull/1970)
- :fireworks: Maintain upstream connection pools which should greatly improve
  performance, especially for HTTPS upstream connections.  We now use HTTP/1.1
  for upstream connections as well as an nginx `upstream` block with a
  configurable`keepalive` directive, thanks to the new `nginx_keepalive`
  configuration property.
  [#1587](https://github.com/Kong/kong/pull/1587)
  [#1827](https://github.com/Kong/kong/pull/1827)
- :fireworks: Websockets support. Kong can now upgrade client connections to
  use the `ws` protocol when `Upgrade: websocket` is present.
  [#1827](https://github.com/Kong/kong/pull/1827)
- Use an in-memory caching strategy for database entities in order to reduce
  CPU load during requests proxying.
  [#1688](https://github.com/Kong/kong/pull/1688)
- Provide negative-caching for missed database entities. This should improve
  performance in some cases.
  [#1914](https://github.com/Kong/kong/pull/1914)
- Support for serving the Admin API over SSL. This introduces new properties in
  the configuration file: `admin_listen_ssl`, `admin_ssl`, `admin_ssl_cert` and
  `admin_ssl_cert_key`.
  [#1706](https://github.com/Kong/kong/pull/1706)
- Support for upstream connection timeouts. APIs now have 3 new fields:
  `upstream_connect_timeout`, `upstream_send_timeout`, `upstream_read_timeout`
  to specify, in milliseconds, a timeout value for requests between Kong and
  your APIs.
  [#2036](https://github.com/Kong/kong/pull/2036)
- Support for clustering key rotation in the underlying Serf process:
  - new `cluster_keyring_file` property in the configuration file.
  - new `kong cluster keys ..` CLI commands that expose the underlying
    `serf keys ..` commands.
  [#2069](https://github.com/Kong/kong/pull/2069)
- Support for `lua_socket_pool_size` property in configuration file.
  [#2109](https://github.com/Kong/kong/pull/2109)
- Plugins:
  - :fireworks: **New AWS Lambda plugin**. Thanks Tim Erickson for his
    collaboration on this new addition.
    [#1777](https://github.com/Kong/kong/pull/1777)
    [#1190](https://github.com/Kong/kong/pull/1190)
  - Anonymous authentication for auth plugins. When such plugins receive the
    `config.anonymous=<consumer_id>` property, even non-authenticated requests
    will be proxied by Kong, with the traditional Consumer headers set to the
    designated anonymous consumer, but also with a `X-Anonymous-Consumer`
    header. Multiple auth plugins will work in a logical `OR` fashion.
    [#1666](https://github.com/Kong/kong/pull/1666) and
    [#2035](https://github.com/Kong/kong/pull/2035)
  - request-transformer: Ability to change the HTTP method of the upstream
    request. [#1635](https://github.com/Kong/kong/pull/1635)
  - jwt: Support for ES256 signatures.
    [#1920](https://github.com/Kong/kong/pull/1920)
  - rate-limiting: Ability to select the Redis database to use via the new
    `config.redis_database` plugin property.
    [#1941](https://github.com/Kong/kong/pull/1941)

### Fixed

- Looking for Serf in known installation paths.
  [#1997](https://github.com/Kong/kong/pull/1997)
- Including port in upstream `Host` header.
  [#2045](https://github.com/Kong/kong/pull/2045)
- Clarify the purpose of the `cluster_listen_rpc` property in
  the configuration file. Thanks Jeremy Monin for the patch.
  [#1860](https://github.com/Kong/kong/pull/1860)
- Admin API:
  - Properly Return JSON responses (instead of HTML) on HTTP 409 Conflict
    when adding Plugins.
    [#2014](https://github.com/Kong/kong/issues/2014)
- CLI:
  - Avoid double-prefixing migration error messages with the database name
    (PostgreSQL/Cassandra).
- Plugins:
  - Fix fault tolerance logic and error reporting in rate-limiting plugins.
  - CORS: Properly return `Access-Control-Allow-Credentials: false` if
    `Access-Control-Allow-Origin: *`.
    [#2104](https://github.com/Kong/kong/pull/2104)
  - key-auth: enforce `key_names` to be proper header names according to Nginx.
    [#2142](https://github.com/Kong/kong/pull/2142)

[Back to TOC](#table-of-contents)

## [0.9.9] - 2017/02/02

### Fixed

- Correctly put Cassandra sockets into the Nginx connection pool for later
  reuse. This greatly improves the performance for rate-limiting and
  response-ratelimiting plugins.
  [f8f5306](https://github.com/Kong/kong/commit/f8f53061207de625a29bbe5d80f1807da468a1bc)
- Correct length of a year in seconds for rate-limiting and
  response-ratelimiting plugins. A year was wrongly assumed to only be 360
  days long.
  [e4fdb2a](https://github.com/Kong/kong/commit/e4fdb2a3af4a5f2bf298c7b6488d88e67288c98b)
- Prevent misinterpretation of the `%` character in proxied URLs encoding.
  Thanks Thomas Jouannic for the patch.
  [#1998](https://github.com/Kong/kong/pull/1998)
  [#2040](https://github.com/Kong/kong/pull/2040)

[Back to TOC](#table-of-contents)

## [0.9.8] - 2017/01/19

### Fixed

- Properly set the admin IP in the Serf script.

### Changed

- Provide negative-caching for missed database entities. This should improve
  performance in some cases.
  [#1914](https://github.com/Kong/kong/pull/1914)

### Fixed

- Plugins:
  - Fix fault tolerance logic and error reporting in rate-limiting plugins.

[Back to TOC](#table-of-contents)

## [0.9.7] - 2016/12/21

### Fixed

- Fixed a performance issue in Cassandra by removing an old workaround that was
  forcing Cassandra to use LuaSocket instead of cosockets.
  [#1916](https://github.com/Kong/kong/pull/1916)
- Fixed an issue that was causing a recursive attempt to stop Kong's services
  when an error was occurring.
  [#1877](https://github.com/Kong/kong/pull/1877)
- Custom plugins are now properly loaded again.
  [#1910](https://github.com/Kong/kong/pull/1910)
- Plugins:
  - Galileo: properly encode empty arrays.
    [#1909](https://github.com/Kong/kong/pull/1909)
  - OAuth 2: implements a missing Postgres migration for `redirect_uri` in
    every OAuth 2 credential. [#1911](https://github.com/Kong/kong/pull/1911)
  - OAuth 2: safely parse the request body even when no data has been sent.
    [#1915](https://github.com/Kong/kong/pull/1915)

[Back to TOC](#table-of-contents)

## [0.9.6] - 2016/11/29

### Fixed

- Resolve support for PostgreSQL SSL connections.
  [#1720](https://github.com/Kong/kong/issues/1720)
- Ensure `kong start` honors the `--conf` flag is a config file already exists
  at one of the default locations (`/etc/kong.conf`, `/etc/kong/kong.conf`).
  [#1681](https://github.com/Kong/kong/pull/1681)
- Obfuscate sensitive properties from the `/` Admin API route which returns
  the current node's configuration.
  [#1650](https://github.com/Kong/kong/pull/1650)

[Back to TOC](#table-of-contents)

## [0.9.5] - 2016/11/07

### Changed

- Dropping support for OpenResty 1.9.15.1 in favor of 1.11.2.1
  [#1797](https://github.com/Kong/kong/pull/1797)

### Fixed

- Fixed an error (introduced in 0.9.4) in the auto-clustering event

[Back to TOC](#table-of-contents)

## [0.9.4] - 2016/11/02

### Fixed

- Fixed the random string generator that was causing some problems, especially
  in Serf for clustering. [#1754](https://github.com/Kong/kong/pull/1754)
- Seed random number generator in CLI.
  [#1641](https://github.com/Kong/kong/pull/1641)
- Reducing log noise in the Admin API.
  [#1781](https://github.com/Kong/kong/pull/1781)
- Fixed the reports lock implementation that was generating a periodic error
  message. [#1783](https://github.com/Kong/kong/pull/1783)

[Back to TOC](#table-of-contents)

## [0.9.3] - 2016/10/07

### Added

- Added support for Serf 0.8. [#1693](https://github.com/Kong/kong/pull/1693)

### Fixed

- Properly invalidate global plugins.
  [#1723](https://github.com/Kong/kong/pull/1723)

[Back to TOC](#table-of-contents)

## [0.9.2] - 2016/09/20

### Fixed

- Correctly report migrations errors. This was caused by an error being thrown
  from the error handler, and superseding the actual error. [#1605]
  (https://github.com/Kong/kong/pull/1605)
- Prevent Kong from silently failing to start. This would be caused by an
  erroneous error handler. [28f5d10]
  (https://github.com/Kong/kong/commit/28f5d10)
- Only report a random number generator seeding error when it is not already
  seeded. [#1613](https://github.com/Kong/kong/pull/1613)
- Reduce intra-cluster noise by not propagating keepalive requests events.
  [#1660](https://github.com/Kong/kong/pull/1660)
- Admin API:
  - Obfuscates sensitive configuration settings from the `/` route.
    [#1650](https://github.com/Kong/kong/pull/1650)
- CLI:
  - Prevent a failed `kong start` to stop an already running Kong node.
    [#1645](https://github.com/Kong/kong/pull/1645)
  - Remove unset configuration placeholders from the nginx configuration
    template. This would occur when no Internet connection would be
    available and would cause Kong to compile an erroneous nginx config.
    [#1606](https://github.com/Kong/kong/pull/1606)
  - Properly count the number of executed migrations.
    [#1649](https://github.com/Kong/kong/pull/1649)
- Plugins:
  - OAuth2: remove the "Kong" mentions in missing `provision_key` error
    messages. [#1633](https://github.com/Kong/kong/pull/1633)
  - OAuth2: allow to correctly delete applications when using Cassandra.
    [#1659](https://github.com/Kong/kong/pull/1659)
  - galileo: provide a default `bodySize` value when `log_bodies=true` but the
    current request/response has no body.
    [#1657](https://github.com/Kong/kong/pull/1657)

[Back to TOC](#table-of-contents)

## [0.9.1] - 2016/09/02

### Added

- Plugins:
  - ACL: allow to retrieve/update/delete an ACL by group name.
    [#1544](https://github.com/Kong/kong/pull/1544)
  - Basic Authentication: allow to retrieve/update/delete a credential by `username`.
    [#1570](https://github.com/Kong/kong/pull/1570)
  - HMAC Authentication: allow to retrieve/update/delete a credential by `username`.
    [#1570](https://github.com/Kong/kong/pull/1570)
  - JWT Authentication: allow to retrieve/update/delete a credential by `key`.
    [#1570](https://github.com/Kong/kong/pull/1570)
  - Key Authentication: allow to retrieve/update/delete a credential by `key`.
    [#1570](https://github.com/Kong/kong/pull/1570)
  - OAuth2 Authentication: allow to retrieve/update/delete a credential by `client_id` and tokens by `access_token`.
    [#1570](https://github.com/Kong/kong/pull/1570)

### Fixed

- Correctly parse configuration file settings containing comments.
  [#1569](https://github.com/Kong/kong/pull/1569)
- Prevent third-party Lua modules (and plugins) to override the seed for random
  number generation. This prevents the creation of conflicting UUIDs.
  [#1558](https://github.com/Kong/kong/pull/1558)
- Use [pgmoon-mashape](https://github.com/Kong/pgmoon) `2.0.0` which
  properly namespaces our fork, avoiding conflicts with other versions of
  pgmoon, such as the one installed by Lapis.
  [#1582](https://github.com/Kong/kong/pull/1582)
- Avoid exposing OpenResty's information on HTTP `4xx` errors.
  [#1567](https://github.com/Kong/kong/pull/1567)
- ulimit with `unlimited` value is now properly handled.
  [#1545](https://github.com/Kong/kong/pull/1545)
- CLI:
  - Stop third-party services (Dnsmasq/Serf) when Kong could not start.
    [#1588](https://github.com/Kong/kong/pull/1588)
  - Prefix database migration errors (such as Postgres' `connection refused`)
    with the database name (`postgres`/`cassandra`) to avoid confusions.
    [#1583](https://github.com/Kong/kong/pull/1583)
- Plugins:
  - galileo: Use `Content-Length` header to get request/response body size when
    `log_bodies` is disabled.
    [#1584](https://github.com/Kong/kong/pull/1584)
- Admin API:
  - Revert the `/plugins/enabled` endpoint's response to be a JSON array, and
    not an Object. [#1529](https://github.com/Kong/kong/pull/1529)

[Back to TOC](#table-of-contents)

## [0.9.0] - 2016/08/18

The main focus of this release is Kong's new CLI. With a simpler configuration file, new settings, environment variables support, new commands as well as a new interpreter, the new CLI gives more power and flexibility to Kong users and allow for an easier integration in your deployment workflow, as well as better testing for developers and plugins authors. Additionally, some new plugins and performance improvements are included as well as the regular bug fixes.

### Changed

- :warning: PostgreSQL is the new default datastore for Kong. If you were using Cassandra and you are upgrading, you need to explicitly set `cassandra` as your `database`.
- :warning: New CLI, with new commands and refined arguments. This new CLI uses the `resty-cli` interpreter (see [lua-resty-cli](https://github.com/openresty/resty-cli)) instead of LuaJIT. As a result, the `resty` executable must be available in your `$PATH` (resty-cli is shipped in the OpenResty bundle) as well as the `bin/kong` executable. Kong does not rely on Luarocks installing the `bin/kong` executable anymore. This change of behavior is taken care of if you are using one of the official Kong packages.
- :warning: Kong uses a new configuration file, with an easier syntax than the previous YAML file.
- New arguments for the CLI, such as verbose, debug and tracing flags. We also avoid requiring the configuration file as an argument to each command as per the previous CLI.
- Customization of the Nginx configuration can now be taken care of using two different approaches: with a custom Nginx configuration template and using `kong start --template <file>`, or by using `kong compile` to generate the Kong Nginx sub-configuration, and `include` it in a custom Nginx instance.
- Plugins:
  - Rate Limiting: the `continue_on_error` property is now called `fault_tolerant`.
  - Response Rate Limiting: the `continue_on_error` property is now called `fault_tolerant`.

### Added

- :fireworks: Support for overriding configuration settings with environment variables.
- :fireworks: Support for SSL connections between Kong and PostgreSQL. [#1425](https://github.com/Kong/kong/pull/1425)
- :fireworks: Ability to apply plugins with more granularity: per-consumer, and global plugins are now possible. [#1403](https://github.com/Kong/kong/pull/1403)
- New `kong check` command: validates a Kong configuration file.
- Better version check for third-party dependencies (OpenResty, Serf, Dnsmasq). [#1307](https://github.com/Kong/kong/pull/1307)
- Ability to configure the validation depth of database SSL certificates from the configuration file. [#1420](https://github.com/Kong/kong/pull/1420)
- `request_host`: internationalized url support; utf-8 domain names through punycode support and paths through %-encoding. [#1300](https://github.com/Kong/kong/issues/1300)
- Implements caching locks when fetching database configuration (APIs, Plugins...) to avoid dog pile effect on cold nodes. [#1402](https://github.com/Kong/kong/pull/1402)
- Plugins:
  - :fireworks: **New bot-detection plugin**: protect your APIs by detecting and rejecting common bots and crawlers. [#1413](https://github.com/Kong/kong/pull/1413)
  - correlation-id: new "tracker" generator, identifying requests per worker and connection. [#1288](https://github.com/Kong/kong/pull/1288)
  - request/response-transformer: ability to add strings including colon characters. [#1353](https://github.com/Kong/kong/pull/1353)
  - rate-limiting: support for new rate-limiting policies (`cluster`, `local` and `redis`), and for a new `limit_by` property to force rate-limiting by `consumer`, `credential` or `ip`.
  - response-rate-limiting: support for new rate-limiting policies (`cluster`, `local` and `redis`), and for a new `limit_by` property to force rate-limiting by `consumer`, `credential` or `ip`.
  - galileo: performance improvements of ALF serialization. ALFs are not discarded when exceeding 20MBs anymore. [#1463](https://github.com/Kong/kong/issues/1463)
  - statsd: new `upstream_stream` latency metric. [#1466](https://github.com/Kong/kong/pull/1466)
  - datadog: new `upstream_stream` latency metric and tagging support for each metric. [#1473](https://github.com/Kong/kong/pull/1473)

### Removed

- We now use [lua-resty-jit-uuid](https://github.com/thibaultCha/lua-resty-jit-uuid) for UUID generation, which is a pure Lua implementation of [RFC 4122](https://www.ietf.org/rfc/rfc4122.txt). As a result, libuuid is not a dependency of Kong anymore.

### Fixed

- Sensitive configuration settings are not printed to stdout anymore. [#1256](https://github.com/Kong/kong/issues/1256)
- Fixed bug that caused nodes to remove themselves from the database when they attempted to join the cluster. [#1437](https://github.com/Kong/kong/pull/1437)
- Plugins:
  - request-size-limiting: use proper constant for MB units while setting the size limit. [#1416](https://github.com/Kong/kong/pull/1416)
  - OAuth2: security and config validation fixes. [#1409](https://github.com/Kong/kong/pull/1409) [#1112](https://github.com/Kong/kong/pull/1112)
  - request/response-transformer: better validation of fields provided without a value. [#1399](https://github.com/Kong/kong/pull/1399)
  - JWT: handle some edge-cases that could result in HTTP 500 errors. [#1362](https://github.com/Kong/kong/pull/1362)

> **internal**
> - new test suite using resty-cli and removing the need to monkey-patch the `ngx` global.
> - custom assertions and new helper methods (`wait_until()`) to gracefully fail in case of timeout.
> - increase atomicity of the testing environment.
> - lighter testing instance, only running 1 worker and not using Dnsmasq by default.

[Back to TOC](#table-of-contents)

## [0.8.3] - 2016/06/01

This release includes some bugfixes:

### Changed

- Switched the log level of the "No nodes found in cluster" warning to `INFO`, that was printed when starting up the first Kong node in a new cluster.
- Kong now requires OpenResty `1.9.7.5`.

### Fixed

- New nodes are now properly registered into the `nodes` table when running on the same machine. [#1281](https://github.com/Kong/kong/pull/1281)
- Fixed a failed error parsing on Postgres. [#1269](https://github.com/Kong/kong/pull/1269)
- Plugins:
  - Response Transformer: Slashes are now encoded properly, and fixed a bug that hang the execution of the plugin. [#1257](https://github.com/Kong/kong/pull/1257) and [#1263](https://github.com/Kong/kong/pull/1263)
  - JWT: If a value for `algorithm` is missing, it's now `HS256` by default. This problem occurred when migrating from older versions of Kong.
  - OAuth 2.0: Fixed a Postgres problem that was preventing an application from being created, and fixed a check on the `redirect_uri` field. [#1264](https://github.com/Kong/kong/pull/1264) and [#1267](https://github.com/Kong/kong/issues/1267)

[Back to TOC](#table-of-contents)

## [0.8.2] - 2016/05/25

This release includes bugfixes and minor updates:

### Added

- Support for a simple slash in `request_path`. [#1227](https://github.com/Kong/kong/pull/1227)
- Plugins:
  - Response Rate Limiting: it now appends usage headers to the upstream requests in the form of `X-Ratelimit-Remaining-{limit_name}` and introduces a new `config.block_on_first_violation` property. [#1235](https://github.com/Kong/kong/pull/1235)

#### Changed

- Plugins:
  - **Mashape Analytics: The plugin is now called "Galileo", and added support for Galileo v3. [#1159](https://github.com/Kong/kong/pull/1159)**

#### Fixed

- Postgres now relies on the `search_path` configured on the database and its default value `$user, public`. [#1196](https://github.com/Kong/kong/issues/1196)
- Kong now properly encodes an empty querystring parameter like `?param=` when proxying the request. [#1210](https://github.com/Kong/kong/pull/1210)
- The configuration now checks that `cluster.ttl_on_failure` is at least 60 seconds. [#1199](https://github.com/Kong/kong/pull/1199)
- Plugins:
  - Loggly: Fixed an issue that was triggering 400 and 500 errors. [#1184](https://github.com/Kong/kong/pull/1184)
  - JWT: The `TYP` value in the header is not optional and case-insensitive. [#1192](https://github.com/Kong/kong/pull/1192)
  - Request Transformer: Fixed a bug when transforming request headers. [#1202](https://github.com/Kong/kong/pull/1202)
  - OAuth 2.0: Multiple redirect URIs are now supported. [#1112](https://github.com/Kong/kong/pull/1112)
  - IP Restriction: Fixed that prevented the plugin for working properly when added on an API. [#1245](https://github.com/Kong/kong/pull/1245)
  - CORS: Fixed an issue when `config.preflight_continue` was enabled. [#1240](https://github.com/Kong/kong/pull/1240)

[Back to TOC](#table-of-contents)

## [0.8.1] - 2016/04/27

This release includes some fixes and minor updates:

### Added

- Adds `X-Forwarded-Host` and `X-Forwarded-Prefix` to the upstream request headers. [#1180](https://github.com/Kong/kong/pull/1180)
- Plugins:
  - Datadog: Added two new metrics, `unique_users` and `request_per_user`, that log the consumer information. [#1179](https://github.com/Kong/kong/pull/1179)

### Fixed

- Fixed a DAO bug that affected full entity updates. [#1163](https://github.com/Kong/kong/pull/1163)
- Fixed a bug when setting the authentication provider in Cassandra.
- Updated the Cassandra driver to v0.5.2.
- Properly enforcing required fields in PUT requests. [#1177](https://github.com/Kong/kong/pull/1177)
- Fixed a bug that prevented to retrieve the hostname of the local machine on certain systems. [#1178](https://github.com/Kong/kong/pull/1178)

[Back to TOC](#table-of-contents)

## [0.8.0] - 2016/04/18

This release includes support for PostgreSQL as Kong's primary datastore!

### Breaking changes

- Remove support for the long deprecated `/consumers/:consumer/keyauth/` and `/consumers/:consumer/basicauth/` routes (deprecated in `0.5.0`). The new routes (available since `0.5.0` too) use the real name of the plugin: `/consumers/:consumer/key-auth` and `/consumers/:consumer/basic-auth`.

### Added

- Support for PostgreSQL 9.4+ as Kong's primary datastore. [#331](https://github.com/Kong/kong/issues/331) [#1054](https://github.com/Kong/kong/issues/1054)
- Configurable Cassandra reading/writing consistency. [#1026](https://github.com/Kong/kong/pull/1026)
- Admin API: including pending and running timers count in the response to `/`. [#992](https://github.com/Kong/kong/pull/992)
- Plugins
  - **New correlation-id plugin**: assign unique identifiers to the requests processed by Kong. Courtesy of [@opyate](https://github.com/opyate). [#1094](https://github.com/Kong/kong/pull/1094)
  - LDAP: add support for LDAP authentication. [#1133](https://github.com/Kong/kong/pull/1133)
  - StatsD: add support for StatsD logging. [#1142](https://github.com/Kong/kong/pull/1142)
  - JWT: add support for RS256 signed tokens thanks to [@kdstew](https://github.com/kdstew)! [#1053](https://github.com/Kong/kong/pull/1053)
  - ACL: appends `X-Consumer-Groups` to the request, so the upstream service can check what groups the consumer belongs to. [#1154](https://github.com/Kong/kong/pull/1154)
  - Galileo (mashape-analytics): increase batch sending timeout to 30s. [#1091](https://github.com/Kong/kong/pull/1091)
- Added `ttl_on_failure` option in the cluster configuration, to configure the TTL of failed nodes. [#1125](https://github.com/Kong/kong/pull/1125)

### Fixed

- Introduce a new `port` option when connecting to your Cassandra cluster instead of using the CQL default (9042). [#1139](https://github.com/Kong/kong/issues/1139)
- Plugins
  - Request/Response Transformer: add missing migrations for upgrades from ` <= 0.5.x`. [#1064](https://github.com/Kong/kong/issues/1064)
  - OAuth2
    - Error responses comply to RFC 6749. [#1017](https://github.com/Kong/kong/issues/1017)
    - Handle multipart requests. [#1067](https://github.com/Kong/kong/issues/1067)
    - Make access_tokens correctly expire. [#1089](https://github.com/Kong/kong/issues/1089)

> **internal**
> - replace globals with singleton pattern thanks to [@mars](https://github.com/mars).
> - fixed resolution mismatches when using deep paths in the path resolver.

[Back to TOC](#table-of-contents)

## [0.7.0] - 2016/02/24

### Breaking changes

Due to the NGINX security fixes (CVE-2016-0742, CVE-2016-0746, CVE-2016-0747), OpenResty was bumped to `1.9.7.3` which is not backwards compatible, and thus requires changes to be made to the `nginx` property of Kong's configuration file. See the [0.7 upgrade path](https://github.com/Kong/kong/blob/master/UPGRADE.md#upgrade-to-07x) for instructions.

However by upgrading the underlying OpenResty version, source installations do not have to patch the NGINX core and use the old `ssl-cert-by-lua` branch of ngx_lua anymore. This will make source installations much easier.

### Added

- Support for OpenResty `1.9.7.*`. This includes NGINX security fixes (CVE-2016-0742, CVE-2016-0746, CVE-2016-0747). [#906](https://github.com/Kong/kong/pull/906)
- Plugins
  - **New Runscope plugin**: Monitor your APIs from Kong with Runscope. Courtesy of [@mansilladev](https://github.com/mansilladev). [#924](https://github.com/Kong/kong/pull/924)
  - Datadog: New `response.size` metric. [#923](https://github.com/Kong/kong/pull/923)
  - Rate-Limiting and Response Rate-Limiting
    - New `config.async` option to asynchronously increment counters to reduce latency at the cost of slightly reducing the accuracy. [#912](https://github.com/Kong/kong/pull/912)
    - New `config.continue_on_error` option to keep proxying requests in case the datastore is unreachable. rate-limiting operations will be disabled until the datastore is responsive again. [#953](https://github.com/Kong/kong/pull/953)
- CLI
  - Perform a simple permission check on the NGINX working directory when starting, to prevent errors during execution. [#939](https://github.com/Kong/kong/pull/939)
- Send 50x errors with the appropriate format. [#927](https://github.com/Kong/kong/pull/927) [#970](https://github.com/Kong/kong/pull/970)

### Fixed

- Plugins
  - OAuth2
    - Better handling of `redirect_uri` (prevent the use of fragments and correctly handle querystrings). Courtesy of [@PGBI](https://github.com/PGBI). [#930](https://github.com/Kong/kong/pull/930)
    - Add `PUT` support to the `/auth2_tokens` route. [#897](https://github.com/Kong/kong/pull/897)
    - Better error message when the `access_token` is missing. [#1003](https://github.com/Kong/kong/pull/1003)
  - IP restriction: Fix an issue that could arise when restarting Kong. Now Kong does not need to be restarted for the ip-restriction configuration to take effect. [#782](https://github.com/Kong/kong/pull/782) [#960](https://github.com/Kong/kong/pull/960)
  - ACL: Properly invalidating entities when assigning a new ACL group. [#996](https://github.com/Kong/kong/pull/996)
  - SSL: Replace shelled out openssl calls with native `ngx.ssl` conversion utilities, which preserve the certificate chain. [#968](https://github.com/Kong/kong/pull/968)
- Avoid user warning on start when the user is not root. [#964](https://github.com/Kong/kong/pull/964)
- Store Serf logs in NGINX working directory to prevent eventual permission issues. [#975](https://github.com/Kong/kong/pull/975)
- Allow plugins configured on a Consumer *without* being configured on an API to run. [#978](https://github.com/Kong/kong/issues/978) [#980](https://github.com/Kong/kong/pull/980)
- Fixed an edge-case where Kong nodes would not be registered in the `nodes` table. [#1008](https://github.com/Kong/kong/pull/1008)

[Back to TOC](#table-of-contents)

## [0.6.1] - 2016/02/03

This release contains tiny bug fixes that were especially annoying for complex Cassandra setups and power users of the Admin API!

### Added

- A `timeout` property for the Cassandra configuration. In ms, this timeout is effective as a connection and a reading timeout. [#937](https://github.com/Kong/kong/pull/937)

### Fixed

- Correctly set the Cassandra SSL certificate in the Nginx configuration while starting Kong. [#921](https://github.com/Kong/kong/pull/921)
- Rename the `user` Cassandra property to `username` (Kong looks for `username`, hence `user` would fail). [#922](https://github.com/Kong/kong/pull/922)
- Allow Cassandra authentication with arbitrary plain text auth providers (such as Instaclustr uses), fixing authentication with them. [#937](https://github.com/Kong/kong/pull/937)
- Admin API
  - Fix the `/plugins/:id` route for `PATCH` method. [#941](https://github.com/Kong/kong/pull/941)
- Plugins
  - HTTP logging: remove the additional `\r\n` at the end of the logging request body. [#926](https://github.com/Kong/kong/pull/926)
  - Galileo: catch occasional internal errors happening when a request was cancelled by the client and fix missing shm for the retry policy. [#931](https://github.com/Kong/kong/pull/931)

[Back to TOC](#table-of-contents)

## [0.6.0] - 2016/01/22

### Breaking changes

 We would recommended to consult the suggested [0.6 upgrade path](https://github.com/Kong/kong/blob/master/UPGRADE.md#upgrade-to-06x) for this release.

- [Serf](https://www.serf.io/) is now a Kong dependency. It allows Kong nodes to communicate between each other opening the way to many features and improvements.
- The configuration file changed. Some properties were renamed, others were moved, and some are new. We would recommend checking out the new default configuration file.
- Drop the Lua 5.1 dependency which was only used by the CLI. The CLI now runs with LuaJIT, which is consistent with other Kong components (Luarocks and OpenResty) already relying on LuaJIT. Make sure the LuaJIT interpreter is included in your `$PATH`. [#799](https://github.com/Kong/kong/pull/799)

### Added

One of the biggest new features of this release is the cluster-awareness added to Kong in [#729](https://github.com/Kong/kong/pull/729), which deserves its own section:

- Each Kong node is now aware of belonging to a cluster through Serf. Nodes automatically join the specified cluster according to the configuration file's settings.
- The datastore cache is not invalidated by expiration time anymore, but following an invalidation strategy between the nodes of a same cluster, leading to improved performance.
- Admin API
  - Expose a `/cache` endpoint for retrieving elements stored in the in-memory cache of a node.
  - Expose a `/cluster` endpoint used to add/remove/list members of the cluster, and also used internally for data propagation.
- CLI
  - New `kong cluster` command for cluster management.
  - New `kong status` command for cluster healthcheck.

Other additions include:

- New Cassandra driver which makes Kong aware of the Cassandra cluster. Kong is now unaffected if one of your Cassandra nodes goes down as long as a replica is available on another node. Load balancing policies also improve the performance along with many other smaller improvements. [#803](https://github.com/Kong/kong/pull/803)
- Admin API
  - A new `total` field in API responses, that counts the total number of entities in the datastore. [#635](https://github.com/Kong/kong/pull/635)
- Configuration
  - Possibility to configure the keyspace replication strategy for Cassandra. It will be taken into account by the migrations when the configured keyspace does not already exist. [#350](https://github.com/Kong/kong/issues/350)
  - Dnsmasq is now optional. You can specify a custom DNS resolver address that Kong will use when resolving hostnames. This can be configured in `kong.yml`. [#625](https://github.com/Kong/kong/pull/625)
- Plugins
  - **New "syslog" plugin**: send logs to local system log. [#698](https://github.com/Kong/kong/pull/698)
  - **New "loggly" plugin**: send logs to Loggly over UDP. [#698](https://github.com/Kong/kong/pull/698)
  - **New "datadog" plugin**: send logs to Datadog server. [#758](https://github.com/Kong/kong/pull/758)
  - OAuth2
    - Add support for `X-Forwarded-Proto` header. [#650](https://github.com/Kong/kong/pull/650)
    - Expose a new `/oauth2_tokens` endpoint with the possibility to retrieve, update or delete OAuth 2.0 access tokens. [#729](https://github.com/Kong/kong/pull/729)
  - JWT
    - Support for base64 encoded secrets. [#838](https://github.com/Kong/kong/pull/838) [#577](https://github.com/Kong/kong/issues/577)
    - Support to configure the claim in which the key is given into the token (not `iss` only anymore). [#838](https://github.com/Kong/kong/pull/838)
  - Request transformer
    - Support for more transformation options: `remove`, `replace`, `add`, `append` motivated by [#393](https://github.com/Kong/kong/pull/393). See [#824](https://github.com/Kong/kong/pull/824)
    - Support JSON body transformation. [#569](https://github.com/Kong/kong/issues/569)
  - Response transformer
    - Support for more transformation options: `remove`, `replace`, `add`, `append` motivated by [#393](https://github.com/Kong/kong/pull/393). See [#822](https://github.com/Kong/kong/pull/822)

### Changed

- As mentioned in the breaking changes section, a new configuration file format and validation. All properties are now documented and commented out with their default values. This allows for a lighter configuration file and more clarity as to what properties relate to. It also catches configuration mistakes. [#633](https://github.com/Kong/kong/pull/633)
- Replace the UUID generator library with a new implementation wrapping lib-uuid, fixing eventual conflicts happening in cases such as described in [#659](https://github.com/Kong/kong/pull/659). See [#695](https://github.com/Kong/kong/pull/695)
- Admin API
  - Increase the maximum body size to 10MB in order to handle configuration requests with heavy payloads. [#700](https://github.com/Kong/kong/pull/700)
  - Disable access logs for the `/status` endpoint.
  - The `/status` endpoint now includes `database` statistics, while the previous stats have been moved to a `server` response field. [#635](https://github.com/Kong/kong/pull/635)

### Fixed

- Behaviors described in [#603](https://github.com/Kong/kong/issues/603) related to the failure of Cassandra nodes thanks to the new driver. [#803](https://github.com/Kong/kong/issues/803)
- Latency headers are now properly included in responses sent to the client. [#708](https://github.com/Kong/kong/pull/708)
- `strip_request_path` does not add a trailing slash to the API's `upstream_url` anymore before proxying. [#675](https://github.com/Kong/kong/issues/675)
- Do not URL decode querystring before proxying the request to the upstream service. [#749](https://github.com/Kong/kong/issues/749)
- Handle cases when the request would be terminated prior to the Kong execution (that is, before ngx_lua reaches the `access_by_lua` context) in cases such as the use of a custom nginx module. [#594](https://github.com/Kong/kong/issues/594)
- Admin API
  - The PUT method now correctly updates boolean fields (such as `strip_request_path`). [#765](https://github.com/Kong/kong/pull/765)
  - The PUT method now correctly resets a plugin configuration. [#720](https://github.com/Kong/kong/pull/720)
  - PATCH correctly set previously unset fields. [#861](https://github.com/Kong/kong/pull/861)
  - In the responses, the `next` link is not being displayed anymore if there are no more entities to be returned. [#635](https://github.com/Kong/kong/pull/635)
  - Prevent the update of `created_at` fields. [#820](https://github.com/Kong/kong/pull/820)
  - Better `request_path` validation for APIs. "/" is not considered a valid path anymore. [#881](https://github.com/Kong/kong/pull/881)
- Plugins
  - Galileo: ensure the `mimeType` value is always a string in ALFs. [#584](https://github.com/Kong/kong/issues/584)
  - JWT: allow to update JWT credentials using the PATCH method. It previously used to reply with `405 Method not allowed` because the PATCH method was not implemented. [#667](https://github.com/Kong/kong/pull/667)
  - Rate limiting: fix a warning when many periods are configured. [#681](https://github.com/Kong/kong/issues/681)
  - Basic Authentication: do not re-hash the password field when updating a credential. [#726](https://github.com/Kong/kong/issues/726)
  - File log: better permissions for on file creation for file-log plugin. [#877](https://github.com/Kong/kong/pull/877)
  - OAuth2
    - Implement correct responses when the OAuth2 challenges are refused. [#737](https://github.com/Kong/kong/issues/737)
    - Handle querystring on `/authorize` and `/token` URLs. [#687](https://github.com/Kong/kong/pull/667)
    - Handle punctuation in scopes on `/authorize` and `/token` endpoints. [#658](https://github.com/Kong/kong/issues/658)

> ***internal***
> - Event bus for local and cluster-wide events propagation. Plans for this event bus is to be widely used among Kong in the future.
> - The Kong Public Lua API (Lua helpers integrated in Kong such as DAO and Admin API helpers) is now documented with [ldoc](http://stevedonovan.github.io/ldoc/).
> - Work has been done to restore the reliability of the CI platforms.
> - Migrations can now execute DML queries (instead of DDL queries only). Handy for migrations implying plugin configuration changes, plugins renamings etc... [#770](https://github.com/Kong/kong/pull/770)

[Back to TOC](#table-of-contents)

## [0.5.4] - 2015/12/03

### Fixed

- Mashape Analytics plugin (renamed Galileo):
  - Improve stability under heavy load. [#757](https://github.com/Kong/kong/issues/757)
  - base64 encode ALF request/response bodies, enabling proper support for Galileo bodies inspection capabilities. [#747](https://github.com/Kong/kong/pull/747)
  - Do not include JSON bodies in ALF `postData.params` field. [#766](https://github.com/Kong/kong/pull/766)

[Back to TOC](#table-of-contents)

## [0.5.3] - 2015/11/16

### Fixed

- Avoids additional URL encoding when proxying to an upstream service. [#691](https://github.com/Kong/kong/pull/691)
- Potential timing comparison bug in HMAC plugin. [#704](https://github.com/Kong/kong/pull/704)

### Added

- The Galileo plugin now supports arbitrary host, port and path values. [#721](https://github.com/Kong/kong/pull/721)

[Back to TOC](#table-of-contents)

## [0.5.2] - 2015/10/21

A few fixes requested by the community!

### Fixed

- Kong properly search the `nginx` in your $PATH variable.
- Plugins:
  - OAuth2: can detect that the originating protocol for a request was HTTPS through the `X-Forwarded-Proto` header and work behind another reverse proxy (load balancer). [#650](https://github.com/Kong/kong/pull/650)
  - HMAC signature: support for `X-Date` header to sign the request for usage in browsers (since the `Date` header is protected). [#641](https://github.com/Kong/kong/issues/641)

[Back to TOC](#table-of-contents)

## [0.5.1] - 2015/10/13

Fixing a few glitches we let out with 0.5.0!

### Added

- Basic Authentication and HMAC Authentication plugins now also send the `X-Credential-Username` to the upstream server.
- Admin API now accept JSON when receiving a CORS request. [#580](https://github.com/Kong/kong/pull/580)
- Add a `WWW-Authenticate` header for HTTP 401 responses for basic-auth and key-auth. [#588](https://github.com/Kong/kong/pull/588)

### Changed

- Protect Kong from POODLE SSL attacks by omitting SSLv3 (CVE-2014-3566). [#563](https://github.com/Kong/kong/pull/563)
- Remove support for key-auth key in body. [#566](https://github.com/Kong/kong/pull/566)

### Fixed

- Plugins
  - HMAC
    - The migration for this plugin is now correctly being run. [#611](https://github.com/Kong/kong/pull/611)
    - Wrong username doesn't return HTTP 500 anymore, but 403. [#602](https://github.com/Kong/kong/pull/602)
  - JWT: `iss` not being found doesn't return HTTP 500 anymore, but 403. [#578](https://github.com/Kong/kong/pull/578)
  - OAuth2: client credentials flow does not include a refresh token anymore. [#562](https://github.com/Kong/kong/issues/562)
- Fix an occasional error when updating a plugin without a config. [#571](https://github.com/Kong/kong/pull/571)

[Back to TOC](#table-of-contents)

## [0.5.0] - 2015/09/25

With new plugins, many improvements and bug fixes, this release comes with breaking changes that will require your attention.

### Breaking changes

Several breaking changes are introduced. You will have to slightly change your configuration file and a migration script will take care of updating your database cluster. **Please follow the instructions in [UPGRADE.md](/UPGRADE.md#update-to-kong-050) for an update without downtime.**
- Many plugins were renamed due to new naming conventions for consistency. [#480](https://github.com/Kong/kong/issues/480)
- In the configuration file, the Cassandra `hosts` property was renamed to `contact_points`. [#513](https://github.com/Kong/kong/issues/513)
- Properties belonging to APIs entities have been renamed for clarity. [#513](https://github.com/Kong/kong/issues/513)
  - `public_dns` -> `request_host`
  - `path` -> `request_path`
  - `strip_path` -> `strip_request_path`
  - `target_url` -> `upstream_url`
- `plugins_configurations` have been renamed to `plugins`, and their `value` property has been renamed to `config` to avoid confusions. [#513](https://github.com/Kong/kong/issues/513)
- The database schema has been updated to handle the separation of plugins outside of the core repository.
- The Key authentication and Basic authentication plugins routes have changed:

```
Old route                             New route
/consumers/:consumer/keyauth       -> /consumers/:consumer/key-auth
/consumers/:consumer/keyauth/:id   -> /consumers/:consumer/key-auth/:id
/consumers/:consumer/basicauth     -> /consumers/:consumer/basic-auth
/consumers/:consumer/basicauth/:id -> /consumers/:consumer/basic-auth/:id
```

The old routes are still maintained but will be removed in upcoming versions. Consider them **deprecated**.

- Admin API
  - The route to retrieve enabled plugins is now under `/plugins/enabled`.
  - The route to retrieve a plugin's configuration schema is now under `/plugins/schema/{plugin name}`.

#### Added

- Plugins
  - **New Response Rate Limiting plugin**: Give a usage quota to your users based on a parameter in your response. [#247](https://github.com/Kong/kong/pull/247)
  - **New ACL (Access Control) plugin**: Configure authorizations for your Consumers. [#225](https://github.com/Kong/kong/issues/225)
  - **New JWT (JSON Web Token) plugin**: Verify and authenticate JWTs. [#519](https://github.com/Kong/kong/issues/519)
  - **New HMAC signature plugin**: Verify and authenticate HMAC signed HTTP requests. [#549](https://github.com/Kong/kong/pull/549)
  - Plugins migrations. Each plugin can now have its own migration scripts if it needs to store data in your cluster. This is a step forward to improve Kong's pluggable architecture. [#443](https://github.com/Kong/kong/pull/443)
  - Basic Authentication: the password field is now sha1 encrypted. [#33](https://github.com/Kong/kong/issues/33)
  - Basic Authentication: now supports credentials in the `Proxy-Authorization` header. [#460](https://github.com/Kong/kong/issues/460)

#### Changed

- Basic Authentication and Key Authentication now require authentication parameters even when the `Expect: 100-continue` header is being sent. [#408](https://github.com/Kong/kong/issues/408)
- Key Auth plugin does not support passing the key in the request payload anymore. [#566](https://github.com/Kong/kong/pull/566)
- APIs' names cannot contain characters from the RFC 3986 reserved list. [#589](https://github.com/Kong/kong/pull/589)

#### Fixed

- Resolver
  - Making a request with a querystring will now correctly match an API's path. [#496](https://github.com/Kong/kong/pull/496)
- Admin API
  - Data associated to a given API/Consumer will correctly be deleted if related Consumer/API is deleted. [#107](https://github.com/Kong/kong/issues/107) [#438](https://github.com/Kong/kong/issues/438) [#504](https://github.com/Kong/kong/issues/504)
  - The `/api/{api_name_or_id}/plugins/{plugin_name_or_id}` changed to `/api/{api_name_or_id}/plugins/{plugin_id}` to avoid requesting the wrong plugin if two are configured for one API. [#482](https://github.com/Kong/kong/pull/482)
  - APIs created without a `name` but with a `request_path` will now have a name which defaults to the set `request_path`. [#547](https://github.com/Kong/kong/issues/547)
- Plugins
  - Mashape Analytics: More robust buffer and better error logging. [#471](https://github.com/Kong/kong/pull/471)
  - Mashape Analytics: Several ALF (API Log Format) serialization fixes. [#515](https://github.com/Kong/kong/pull/515)
  - Oauth2: A response is now returned on `http://kong:8001/consumers/{consumer}/oauth2/{oauth2_id}`. [#469](https://github.com/Kong/kong/issues/469)
  - Oauth2: Saving `authenticated_userid` on Password Grant. [#476](https://github.com/Kong/kong/pull/476)
  - Oauth2: Proper handling of the `/oauth2/authorize` and `/oauth2/token` endpoints in the OAuth 2.0 Plugin when an API with a `path` is being consumed using the `public_dns` instead. [#503](https://github.com/Kong/kong/issues/503)
  - OAuth2: Properly returning `X-Authenticated-UserId` in the `client_credentials` and `password` flows. [#535](https://github.com/Kong/kong/issues/535)
  - Response-Transformer: Properly handling JSON responses that have a charset specified in their `Content-Type` header.

[Back to TOC](#table-of-contents)

## [0.4.2] - 2015/08/10

#### Added

- Cassandra authentication and SSL encryption. [#405](https://github.com/Kong/kong/pull/405)
- `preserve_host` flag on APIs to preserve the Host header when a request is proxied. [#444](https://github.com/Kong/kong/issues/444)
- Added the Resource Owner Password Credentials Grant to the OAuth 2.0 Plugin. [#448](https://github.com/Kong/kong/issues/448)
- Auto-generation of default SSL certificate. [#453](https://github.com/Kong/kong/issues/453)

#### Changed

- Remove `cassandra.port` property in configuration. Ports are specified by having `cassandra.hosts` addresses using the `host:port` notation (RFC 3986). [#457](https://github.com/Kong/kong/pull/457)
- Default SSL certificate is now auto-generated and stored in the `nginx_working_dir`.
- OAuth 2.0 plugin now properly forces HTTPS.

#### Fixed

- Better handling of multi-nodes Cassandra clusters. [#450](https://github.com/Kong/kong/pull/405)
- mashape-analytics plugin: handling of numerical values in querystrings. [#449](https://github.com/Kong/kong/pull/405)
- Path resolver `strip_path` option wrongfully matching the `path` property multiple times in the request URI. [#442](https://github.com/Kong/kong/issues/442)
- File Log Plugin bug that prevented the file creation in some environments. [#461](https://github.com/Kong/kong/issues/461)
- Clean output of the Kong CLI. [#235](https://github.com/Kong/kong/issues/235)

[Back to TOC](#table-of-contents)

## [0.4.1] - 2015/07/23

#### Fixed

- Issues with the Mashape Analytics plugin. [#425](https://github.com/Kong/kong/pull/425)
- Handle hyphens when executing path routing with `strip_path` option enabled. [#431](https://github.com/Kong/kong/pull/431)
- Adding the Client Credentials OAuth 2.0 flow. [#430](https://github.com/Kong/kong/issues/430)
- A bug that prevented "dnsmasq" from being started on some systems, including Debian. [f7da790](https://github.com/Kong/kong/commit/f7da79057ce29c7d1f6d90f4bc160cc3d9c8611f)
- File Log plugin: optimizations by avoiding the buffered I/O layer. [20bb478](https://github.com/Kong/kong/commit/20bb478952846faefec6091905bd852db24a0289)

[Back to TOC](#table-of-contents)

## [0.4.0] - 2015/07/15

#### Added

- Implement wildcard subdomains for APIs' `public_dns`. [#381](https://github.com/Kong/kong/pull/381) [#297](https://github.com/Kong/kong/pull/297)
- Plugins
  - **New OAuth 2.0 plugin.** [#341](https://github.com/Kong/kong/pull/341) [#169](https://github.com/Kong/kong/pull/169)
  - **New Mashape Analytics plugin.** [#360](https://github.com/Kong/kong/pull/360) [#272](https://github.com/Kong/kong/pull/272)
  - **New IP restriction plugin.** [#379](https://github.com/Kong/kong/pull/379)
  - Ratelimiting: support for multiple limits. [#382](https://github.com/Kong/kong/pull/382) [#205](https://github.com/Kong/kong/pull/205)
  - HTTP logging: support for HTTPS endpoint. [#342](https://github.com/Kong/kong/issues/342)
  - Logging plugins: new properties for logs timing. [#351](https://github.com/Kong/kong/issues/351)
  - Key authentication: now auto-generates a key if none is specified. [#48](https://github.com/Kong/kong/pull/48)
- Resolver
  - `path` property now accepts arbitrary depth. [#310](https://github.com/Kong/kong/issues/310)
- Admin API
  - Enable CORS by default. [#371](https://github.com/Kong/kong/pull/371)
  - Expose a new endpoint to get a plugin configuration's schema. [#376](https://github.com/Kong/kong/pull/376) [#309](https://github.com/Kong/kong/pull/309)
  - Expose a new endpoint to retrieve a node's status. [417c137](https://github.com/Kong/kong/commit/417c1376c08d3562bebe0c0816c6b54df045f515)
- CLI
  - `$ kong migrations reset` now asks for confirmation. [#365](https://github.com/Kong/kong/pull/365)

#### Fixed

- Plugins
  - Basic authentication not being executed if added to an API with default configuration. [6d732cd](https://github.com/Kong/kong/commit/6d732cd8b0ec92ef328faa843215d8264f50fb75)
  - SSL plugin configuration parsing. [#353](https://github.com/Kong/kong/pull/353)
  - SSL plugin doesn't accept a `consumer_id` anymore, as this wouldn't make sense. [#372](https://github.com/Kong/kong/pull/372) [#322](https://github.com/Kong/kong/pull/322)
  - Authentication plugins now return `401` when missing credentials. [#375](https://github.com/Kong/kong/pull/375) [#354](https://github.com/Kong/kong/pull/354)
- Admin API
  - Non supported HTTP methods now return `405` instead of `500`. [38f1b7f](https://github.com/Kong/kong/commit/38f1b7fa9f45f60c4130ef5ff9fe2c850a2ba586)
  - Prevent PATCH requests from overriding a plugin's configuration if partially updated. [9a7388d](https://github.com/Kong/kong/commit/9a7388d695c9de105917cde23a684a7d6722a3ca)
- Handle occasionally missing `schema_migrations` table. [#365](https://github.com/Kong/kong/pull/365) [#250](https://github.com/Kong/kong/pull/250)

> **internal**
> - DAO:
>   - Complete refactor. No more need for hard-coded queries. [#346](https://github.com/Kong/kong/pull/346)
> - Schemas:
>   - New `self_check` test for schema definitions. [5bfa7ca](https://github.com/Kong/kong/commit/5bfa7ca13561173161781f872244d1340e4152c1)

[Back to TOC](#table-of-contents)

## [0.3.2] - 2015/06/08

#### Fixed

- Uppercase Cassandra keyspace bug that prevented Kong to work with [kongdb.org](http://kongdb.org/)
- Multipart requests not properly parsed in the admin API. [#344](https://github.com/Kong/kong/issues/344)

[Back to TOC](#table-of-contents)

## [0.3.1] - 2015/06/07

#### Fixed

- Schema migrations are now automatic, which was missing from previous releases. [#303](https://github.com/Kong/kong/issues/303)

[Back to TOC](#table-of-contents)

## [0.3.0] - 2015/06/04

#### Added

- Support for SSL.
- Plugins
  - New HTTP logging plugin. [#226](https://github.com/Kong/kong/issues/226) [#251](https://github.com/Kong/kong/pull/251)
  - New SSL plugin.
  - New request size limiting plugin. [#292](https://github.com/Kong/kong/pull/292)
  - Default logging format improvements. [#226](https://github.com/Kong/kong/issues/226) [#262](https://github.com/Kong/kong/issues/262)
  - File logging now logs to a custom file. [#202](https://github.com/Kong/kong/issues/202)
  - Keyauth plugin now defaults `key_names` to "apikey".
- Admin API
  - RESTful routing. Much nicer Admin API routing. Ex: `/apis/{name_or_id}/plugins`. [#98](https://github.com/Kong/kong/issues/98) [#257](https://github.com/Kong/kong/pull/257)
  - Support `PUT` method for endpoints such as `/apis/`, `/apis/plugins/`, `/consumers/`
  - Support for `application/json` and `x-www-form-urlencoded` Content Types for all `PUT`, `POST` and `PATCH` endpoints by passing a `Content-Type` header. [#236](https://github.com/Kong/kong/pull/236)
- Resolver
  - Support resolving APIs by Path as well as by Header. [#192](https://github.com/Kong/kong/pull/192) [#282](https://github.com/Kong/kong/pull/282)
  - Support for `X-Host-Override` as an alternative to `Host` for browsers. [#203](https://github.com/Kong/kong/issues/203) [#246](https://github.com/Kong/kong/pull/246)
- Auth plugins now send user informations to your upstream services. [#228](https://github.com/Kong/kong/issues/228)
- Invalid `target_url` value are now being caught when creating an API. [#149](https://github.com/Kong/kong/issues/149)

#### Fixed

- Uppercase Cassandra keyspace causing migration failure. [#249](https://github.com/Kong/kong/issues/249)
- Guarantee that ratelimiting won't allow requests in case the atomicity of the counter update is not guaranteed. [#289](https://github.com/Kong/kong/issues/289)

> **internal**
> - Schemas:
>   - New property type: `array`. [#277](https://github.com/Kong/kong/pull/277)
>   - Entities schemas now live in their own files and are starting to be unit tested.
>   - Subfields are handled better: (notify required subfields and auto-vivify is subfield has default values).
> - Way faster unit tests. Not resetting the DB anymore between tests.
> - Improved coverage computation (exclude `vendor/`).
> - Travis now lints `kong/`.
> - Way faster Travis setup.
> - Added a new HTTP client for in-nginx usage, using the cosocket API.
> - Various refactorings.
> - Fix [#196](https://github.com/Kong/kong/issues/196).
> - Disabled ipv6 in resolver.

[Back to TOC](#table-of-contents)

## [0.2.1] - 2015/05/12

This is a maintenance release including several bug fixes and usability improvements.

#### Added
- Support for local DNS resolution. [#194](https://github.com/Kong/kong/pull/194)
- Support for Debian 8 and Ubuntu 15.04.
- DAO
  - Cassandra version bumped to 2.1.5
  - Support for Cassandra downtime. If Cassandra goes down and is brought back up, Kong will not need to restart anymore, statements will be re-prepared on-the-fly. This is part of an ongoing effort from [jbochi/lua-resty-cassandra#47](https://github.com/jbochi/lua-resty-cassandra/pull/47), [#146](https://github.com/Kong/kong/pull/146) and [#187](https://github.com/Kong/kong/pull/187).
Queries effectuated during the downtime will still be lost. [#11](https://github.com/Kong/kong/pull/11)
  - Leverage reused sockets. If the DAO reuses a socket, it will not re-set their keyspace. This should give a small but appreciable performance improvement. [#170](https://github.com/Kong/kong/pull/170)
  - Cascade delete plugins configurations when deleting a Consumer or an API associated with it. [#107](https://github.com/Kong/kong/pull/107)
  - Allow Cassandra hosts listening on different ports than the default. [#185](https://github.com/Kong/kong/pull/185)
- CLI
  - Added a notice log when Kong tries to connect to Cassandra to avoid user confusion. [#168](https://github.com/Kong/kong/pull/168)
  - The CLI now tests if the ports are already being used before starting and warns.
- Admin API
  - `name` is now an optional property for APIs. If none is being specified, the name will be the API `public_dns`. [#181](https://github.com/Kong/kong/pull/181)
- Configuration
  - The memory cache size is now configurable. [#208](https://github.com/Kong/kong/pull/208)

#### Fixed
- Resolver
  - More explicit "API not found" message from the resolver if the Host was not found in the system. "API not found with Host: %s".
  - If multiple hosts headers are being sent, Kong will test them all to see if one of the API is in the system. [#186](https://github.com/Kong/kong/pull/186)
- Admin API: responses now have a new line after the body. [#164](https://github.com/Kong/kong/issues/164)
- DAO: keepalive property is now properly passed when Kong calls `set_keepalive` on Cassandra sockets.
- Multipart dependency throwing error at startup. [#213](https://github.com/Kong/kong/pull/213)

> **internal**
> - Separate Migrations from the DAO factory.
> - Update dev config + Makefile rules (`run` becomes `start`).
> - Introducing an `ngx` stub for unit tests and CLI.
> - Switch many PCRE regexes to using patterns.

[Back to TOC](#table-of-contents)

## [0.2.0-2] - 2015/04/27

First public release of Kong. This version brings a lot of internal improvements as well as more usability and a few additional plugins.

#### Added
- Plugins
  - CORS plugin.
  - Request transformation plugin.
  - NGINX plus monitoring plugin.
- Configuration
  - New properties: `proxy_port` and `api_admin_port`. [#142](https://github.com/Kong/kong/issues/142)
- CLI
  - Better info, help and error messages. [#118](https://github.com/Kong/kong/issues/118) [#124](https://github.com/Kong/kong/issues/124)
  - New commands: `kong reload`, `kong quit`. [#114](https://github.com/Kong/kong/issues/114) Alias of `version`: `kong --version` [#119](https://github.com/Kong/kong/issues/119)
  - `kong restart` simply starts Kong if not previously running + better pid file handling. [#131](https://github.com/Kong/kong/issues/131)
- Package distributions: .rpm, .deb and .pkg for easy installs on most common platforms.

#### Fixed
- Admin API: trailing slash is not necessary anymore for core resources such as `/apis` or `/consumers`.
- Leaner default configuration. [#156](https://github.com/Kong/kong/issues/156)

> **internal**
> - All scripts moved to the CLI as "hidden" commands (`kong db`, `kong config`).
> - More tests as always, and they are structured better. The coverage went down mainly because of plugins which will later move to their own repos. We are all eagerly waiting for that!
> - `src/` was renamed to `kong/` for ease of development
> - All system dependencies versions for package building and travis-ci are now listed in `versions.sh`
> - DAO doesn't need to `:prepare()` prior to run queries. Queries can be prepared at runtime. [#146](https://github.com/Kong/kong/issues/146)

[Back to TOC](#table-of-contents)

## [0.1.1beta-2] - 2015/03/30

#### Fixed

- Wrong behavior of auto-migration in `kong start`.

[Back to TOC](#table-of-contents)

## [0.1.0beta-3] - 2015/03/25

First public beta. Includes caching and better usability.

#### Added
- Required Openresty is now `1.7.10.1`.
- Freshly built CLI, rewritten in Lua
- `kong start` using a new DB keyspace will automatically migrate the schema. [#68](https://github.com/Kong/kong/issues/68)
- Anonymous error reporting on Proxy and API. [#64](https://github.com/Kong/kong/issues/64)
- Configuration
  - Simplified configuration file (unified in `kong.yml`).
  - In configuration, `plugins_installed` was renamed to `plugins_available`. [#59](https://github.com/Kong/kong/issues/59)
  - Order of `plugins_available` doesn't matter anymore. [#17](https://github.com/Kong/kong/issues/17)
  - Better handling of plugins: Kong now detects which plugins are configured and if they are installed on the current machine.
  - `bin/kong` now defaults on `/etc/kong.yml` for config and `/var/logs/kong` for output. [#71](https://github.com/Kong/kong/issues/71)
- Proxy: APIs/Consumers caching with expiration for faster authentication.
- Admin API: Plugins now use plain form parameters for configuration. [#70](https://github.com/Kong/kong/issues/70)
- Keep track of already executed migrations. `rollback` now behaves as expected. [#8](https://github.com/Kong/kong/issues/8)

#### Fixed
- `Server` header now sends Kong. [#57](https://github.com/Kong/kong/issues/57)
- migrations not being executed in order on Linux. This issue wasn't noticed until unit testing the migrations because for now we only have 1 migration file.
- Admin API: Errors responses are now sent as JSON. [#58](https://github.com/Kong/kong/issues/58)

> **internal**
> - We now have code linting and coverage.
> - Faker and Migrations instances don't live in the DAO Factory anymore, they are only used in scripts and tests.
> - `scripts/config.lua` allows environment based configurations. `make dev` generates a `kong.DEVELOPMENT.yml` and `kong_TEST.yml`. Different keyspaces and ports.
> - `spec_helpers.lua` allows tests to not rely on the `Makefile` anymore. Integration tests can run 100% from `busted`.
> - Switch integration testing from [httpbin.org] to [mockbin.com].
> - `core` plugin was renamed to `resolver`.

[Back to TOC](#table-of-contents)

## [0.0.1alpha-1] - 2015/02/25

First version running with Cassandra.

#### Added
- Basic proxying.
- Built-in authentication plugin (api key, HTTP basic).
- Built-in ratelimiting plugin.
- Built-in TCP logging plugin.
- Configuration API (for consumers, apis, plugins).
- CLI `bin/kong` script.
- Database migrations (using `db.lua`).

[Back to TOC](#table-of-contents)

[2.8.0]: https://github.com/Kong/kong/compare/2.7.0...2.8.0
[2.7.1]: https://github.com/Kong/kong/compare/2.7.0...2.7.1
[2.7.0]: https://github.com/Kong/kong/compare/2.6.0...2.7.0
[2.6.0]: https://github.com/Kong/kong/compare/2.5.1...2.6.0
[2.5.1]: https://github.com/Kong/kong/compare/2.5.0...2.5.1
[2.5.0]: https://github.com/Kong/kong/compare/2.4.1...2.5.0
[2.4.1]: https://github.com/Kong/kong/compare/2.4.0...2.4.1
[2.4.0]: https://github.com/Kong/kong/compare/2.3.3...2.4.0
[2.3.3]: https://github.com/Kong/kong/compare/2.3.2...2.3.3
[2.3.2]: https://github.com/Kong/kong/compare/2.3.1...2.3.2
[2.3.1]: https://github.com/Kong/kong/compare/2.3.0...2.3.1
[2.3.0]: https://github.com/Kong/kong/compare/2.2.0...2.3.0
[2.2.2]: https://github.com/Kong/kong/compare/2.2.1...2.2.2
[2.2.1]: https://github.com/Kong/kong/compare/2.2.0...2.2.1
[2.2.0]: https://github.com/Kong/kong/compare/2.1.3...2.2.0
[2.1.4]: https://github.com/Kong/kong/compare/2.1.3...2.1.4
[2.1.3]: https://github.com/Kong/kong/compare/2.1.2...2.1.3
[2.1.2]: https://github.com/Kong/kong/compare/2.1.1...2.1.2
[2.1.1]: https://github.com/Kong/kong/compare/2.1.0...2.1.1
[2.1.0]: https://github.com/Kong/kong/compare/2.0.5...2.1.0
[2.0.5]: https://github.com/Kong/kong/compare/2.0.4...2.0.5
[2.0.4]: https://github.com/Kong/kong/compare/2.0.3...2.0.4
[2.0.3]: https://github.com/Kong/kong/compare/2.0.2...2.0.3
[2.0.2]: https://github.com/Kong/kong/compare/2.0.1...2.0.2
[2.0.1]: https://github.com/Kong/kong/compare/2.0.0...2.0.1
[2.0.0]: https://github.com/Kong/kong/compare/1.5.0...2.0.0
[1.5.1]: https://github.com/Kong/kong/compare/1.5.0...1.5.1
[1.5.0]: https://github.com/Kong/kong/compare/1.4.3...1.5.0
[1.4.3]: https://github.com/Kong/kong/compare/1.4.2...1.4.3
[1.4.2]: https://github.com/Kong/kong/compare/1.4.1...1.4.2
[1.4.1]: https://github.com/Kong/kong/compare/1.4.0...1.4.1
[1.4.0]: https://github.com/Kong/kong/compare/1.3.0...1.4.0
[1.3.0]: https://github.com/Kong/kong/compare/1.2.2...1.3.0
[1.2.2]: https://github.com/Kong/kong/compare/1.2.1...1.2.2
[1.2.1]: https://github.com/Kong/kong/compare/1.2.0...1.2.1
[1.2.0]: https://github.com/Kong/kong/compare/1.1.2...1.2.0
[1.1.2]: https://github.com/Kong/kong/compare/1.1.1...1.1.2
[1.1.1]: https://github.com/Kong/kong/compare/1.1.0...1.1.1
[1.1.0]: https://github.com/Kong/kong/compare/1.0.3...1.1.0
[1.0.3]: https://github.com/Kong/kong/compare/1.0.2...1.0.3
[1.0.2]: https://github.com/Kong/kong/compare/1.0.1...1.0.2
[1.0.1]: https://github.com/Kong/kong/compare/1.0.0...1.0.1
[1.0.0]: https://github.com/Kong/kong/compare/0.15.0...1.0.0
[0.15.0]: https://github.com/Kong/kong/compare/0.14.1...0.15.0
[0.14.1]: https://github.com/Kong/kong/compare/0.14.0...0.14.1
[0.14.0]: https://github.com/Kong/kong/compare/0.13.1...0.14.0
[0.13.1]: https://github.com/Kong/kong/compare/0.13.0...0.13.1
[0.13.0]: https://github.com/Kong/kong/compare/0.12.3...0.13.0
[0.12.3]: https://github.com/Kong/kong/compare/0.12.2...0.12.3
[0.12.2]: https://github.com/Kong/kong/compare/0.12.1...0.12.2
[0.12.1]: https://github.com/Kong/kong/compare/0.12.0...0.12.1
[0.12.0]: https://github.com/Kong/kong/compare/0.11.2...0.12.0
[0.11.2]: https://github.com/Kong/kong/compare/0.11.1...0.11.2
[0.11.1]: https://github.com/Kong/kong/compare/0.11.0...0.11.1
[0.10.4]: https://github.com/Kong/kong/compare/0.10.3...0.10.4
[0.11.0]: https://github.com/Kong/kong/compare/0.10.3...0.11.0
[0.10.3]: https://github.com/Kong/kong/compare/0.10.2...0.10.3
[0.10.2]: https://github.com/Kong/kong/compare/0.10.1...0.10.2
[0.10.1]: https://github.com/Kong/kong/compare/0.10.0...0.10.1
[0.10.0]: https://github.com/Kong/kong/compare/0.9.9...0.10.0
[0.9.9]: https://github.com/Kong/kong/compare/0.9.8...0.9.9
[0.9.8]: https://github.com/Kong/kong/compare/0.9.7...0.9.8
[0.9.7]: https://github.com/Kong/kong/compare/0.9.6...0.9.7
[0.9.6]: https://github.com/Kong/kong/compare/0.9.5...0.9.6
[0.9.5]: https://github.com/Kong/kong/compare/0.9.4...0.9.5
[0.9.4]: https://github.com/Kong/kong/compare/0.9.3...0.9.4
[0.9.3]: https://github.com/Kong/kong/compare/0.9.2...0.9.3
[0.9.2]: https://github.com/Kong/kong/compare/0.9.1...0.9.2
[0.9.1]: https://github.com/Kong/kong/compare/0.9.0...0.9.1
[0.9.0]: https://github.com/Kong/kong/compare/0.8.3...0.9.0
[0.8.3]: https://github.com/Kong/kong/compare/0.8.2...0.8.3
[0.8.2]: https://github.com/Kong/kong/compare/0.8.1...0.8.2
[0.8.1]: https://github.com/Kong/kong/compare/0.8.0...0.8.1
[0.8.0]: https://github.com/Kong/kong/compare/0.7.0...0.8.0
[0.7.0]: https://github.com/Kong/kong/compare/0.6.1...0.7.0
[0.6.1]: https://github.com/Kong/kong/compare/0.6.0...0.6.1
[0.6.0]: https://github.com/Kong/kong/compare/0.5.4...0.6.0
[0.5.4]: https://github.com/Kong/kong/compare/0.5.3...0.5.4
[0.5.3]: https://github.com/Kong/kong/compare/0.5.2...0.5.3
[0.5.2]: https://github.com/Kong/kong/compare/0.5.1...0.5.2
[0.5.1]: https://github.com/Kong/kong/compare/0.5.0...0.5.1
[0.5.0]: https://github.com/Kong/kong/compare/0.4.2...0.5.0
[0.4.2]: https://github.com/Kong/kong/compare/0.4.1...0.4.2
[0.4.1]: https://github.com/Kong/kong/compare/0.4.0...0.4.1
[0.4.0]: https://github.com/Kong/kong/compare/0.3.2...0.4.0
[0.3.2]: https://github.com/Kong/kong/compare/0.3.1...0.3.2
[0.3.1]: https://github.com/Kong/kong/compare/0.3.0...0.3.1
[0.3.0]: https://github.com/Kong/kong/compare/0.2.1...0.3.0
[0.2.1]: https://github.com/Kong/kong/compare/0.2.0-2...0.2.1
[0.2.0-2]: https://github.com/Kong/kong/compare/0.1.1beta-2...0.2.0-2
[0.1.1beta-2]: https://github.com/Kong/kong/compare/0.1.0beta-3...0.1.1beta-2
[0.1.0beta-3]: https://github.com/Kong/kong/compare/2236374d5624ad98ea21340ca685f7584ec35744...0.1.0beta-3
[0.0.1alpha-1]: https://github.com/Kong/kong/compare/ffd70b3101ba38d9acc776038d124f6e2fccac3c...2236374d5624ad98ea21340ca685f7584ec35744<|MERGE_RESOLUTION|>--- conflicted
+++ resolved
@@ -91,15 +91,15 @@
 - Bumped inspect from 3.1.2 to 3.1.3
   [#8589](https://github.com/Kong/kong/pull/8589)
 
-<<<<<<< HEAD
 
 ### Breaking Changes
+
 ##### Configuration
 
 - Change the default of `lua_ssl_trusted_certificate` to `system`
   [#8602](https://github.com/Kong/kong/pull/8602). If you are upgrading from 2.x and want this variable to keep
   working as before, please manually set it to `NONE` before upgrading. 
-=======
+
 ### Additions
 
 #### Plugins
@@ -107,7 +107,6 @@
 - **Zipkin**: add support for including HTTP path in span name 
   through configuration property `http_span_name`.
   [#8150](https://github.com/Kong/kong/pull/8150)
->>>>>>> 21cc6f89
 
 ### Fixes
 
