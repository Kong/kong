# Table of Contents

- [2.8.0](#280)
- [2.7.1](#271)
- [2.7.0](#270)
- [2.6.0](#260)
- [2.5.1](#251)
- [2.5.0](#250)
- [2.4.1](#241)
- [2.4.0](#240)
- [2.3.3](#233)
- [2.3.2](#232)
- [2.3.1](#231)
- [2.3.0](#230)
- [2.2.2](#222)
- [2.2.1](#221)
- [2.2.0](#220)
- [2.1.4](#214)
- [2.1.3](#213)
- [2.1.2](#212)
- [2.1.1](#211)
- [2.1.0](#210)
- [2.0.5](#205)
- [2.0.4](#204)
- [2.0.3](#203)
- [2.0.2](#202)
- [2.0.1](#201)
- [2.0.0](#200)
- [1.5.1](#151)
- [1.5.0](#150)
- [1.4.3](#143)
- [1.4.2](#142)
- [1.4.1](#141)
- [1.4.0](#140)
- [1.3.0](#130)
- [1.2.2](#122)
- [1.2.1](#121)
- [1.2.0](#120)
- [1.1.2](#112)
- [1.1.1](#111)
- [1.1.0](#110)
- [1.0.3](#103)
- [1.0.2](#102)
- [1.0.1](#101)
- [1.0.0](#100)
- [0.15.0](#0150)
- [0.14.1](#0141)
- [0.14.0](#0140---20180705)
- [0.13.1](#0131---20180423)
- [0.13.0](#0130---20180322)
- [0.12.3](#0123---20180312)
- [0.12.2](#0122---20180228)
- [0.12.1](#0121---20180118)
- [0.12.0](#0120---20180116)
- [0.11.2](#0112---20171129)
- [0.11.1](#0111---20171024)
- [0.10.4](#0104---20171024)
- [0.11.0](#0110---20170816)
- [0.10.3](#0103---20170524)
- [0.10.2](#0102---20170501)
- [0.10.1](#0101---20170327)
- [0.10.0](#0100---20170307)
- [0.9.9 and prior](#099---20170202)

## Unreleased

### Breaking Changes

#### Admin API

- Insert and update operations on target entities require using the `PUT` HTTP
  method now. [#8596](https://github.com/Kong/kong/pull/8596). If you have
  scripts that depend on it being `POST`, these scripts will need to be updated
  when updating to Kong 3.0.

<<<<<<< HEAD
### Deprecations

- The external [go-pluginserver](https://github.com/Kong/go-pluginserver) project
is no longer suppored.
=======
#### Plugins

- The proxy-cache plugin does not store the response data in
  `ngx.ctx.proxy_cache_hit` anymore. Logging plugins that need the response data
  must read it from `kong.ctx.shared.proxy_cache_hit` from Kong 3.0 on.
  [#8607](https://github.com/Kong/kong/pull/8607)
>>>>>>> 21cc6f89

### Dependencies

- Bumped pgmoon from 1.13.0 to 1.14.0
  [#8429](https://github.com/Kong/kong/pull/8429)
- OpenSSL bumped to 1.1.1n
  [#8544](https://github.com/Kong/kong/pull/8544)
- Bumped resty.openssl from 0.8.5 to 0.8.7
  [#8592](https://github.com/Kong/kong/pull/8592)
- Bumped inspect from 3.1.2 to 3.1.3
  [#8589](https://github.com/Kong/kong/pull/8589)

### Additions

#### Plugins

- **Zipkin**: add support for including HTTP path in span name 
  through configuration property `http_span_name`.
  [#8150](https://github.com/Kong/kong/pull/8150)

### Fixes

#### Core

- The schema validator now correctly converts `null` from declarative
  configurations to `nil`. [#8483](https://github.com/Kong/kong/pull/8483)
- Only reschedule router and plugin iterator timers after finishing previous
  execution, avoiding unnecessary concurrent executions.
  [#8567](https://github.com/Kong/kong/pull/8567)

#### Plugins

- **ACME**: `auth_method` default value is set to `token`
[#8565](https://github.com/Kong/kong/pull/8565)
- **serverless-functions**: Removed deprecated `config.functions` from schema
[#8559](https://github.com/Kong/kong/pull/8559)
- **syslog**: `conf.facility` default value is now set to `user`
[#8564](https://github.com/Kong/kong/pull/8564)
- **AWS-Lambda**: Removed `proxy_scheme` field from schema
[#8566](https://github.com/Kong/kong/pull/8566)
- **hmac-auth**: Removed deprecated signature format using `ngx.var.uri`
[#8558](https://github.com/Kong/kong/pull/8558)
- Remove deprecated `blacklist`/`whitelist` config fields from bot-detection, ip-restriction and ACL plugins.
[#8560](https://github.com/Kong/kong/pull/8560)

#### Clustering

- The cluster listener now uses the value of `admin_error_log` for its log file
  instead of `proxy_error_log` [8583](https://github.com/Kong/kong/pull/8583)


### Additions

#### Performance
- Do not register unnecessary event handlers on Hybrid mode Control Plane
nodes [#8452](https://github.com/Kong/kong/pull/8452).

## [2.8.0]

### Deprecations

- The external [go-pluginserver](https://github.com/Kong/go-pluginserver) project
is considered deprecated in favor of the embedded server approach described in
the [docs](https://docs.konghq.com/gateway/2.7.x/reference/external-plugins/).

### Dependencies

- OpenSSL bumped to 1.1.1m
  [#8191](https://github.com/Kong/kong/pull/8191)
- Bumped resty.session from 3.8 to 3.10
  [#8294](https://github.com/Kong/kong/pull/8294)
- Bumped lua-resty-openssl to 0.8.5
  [#8368](https://github.com/Kong/kong/pull/8368)

### Additions

#### Core

- Customizable transparent dynamic TLS SNI name.
  Thanks, [@zhangshuaiNB](https://github.com/zhangshuaiNB)!
  [#8196](https://github.com/Kong/kong/pull/8196)
- Routes now support matching headers with regular expressions
  Thanks, [@vanhtuan0409](https://github.com/vanhtuan0409)!
  [#6079](https://github.com/Kong/kong/pull/6079)

#### Beta

- Secrets Management and Vault support as been introduced as a Beta feature.
  This means it is intended for testing in staging environments. It not intended
  for use in Production environments.
  You can read more about Secrets Management in
  [our docs page](https://docs.konghq.com/gateway/latest/plan-and-deploy/security/secrets-management/backends-overview).
  [#8403](https://github.com/Kong/kong/pull/8403)

#### Performance

- Improved the calculation of declarative configuration hash for big configurations
  The new method is faster and uses less memory
  [#8204](https://github.com/Kong/kong/pull/8204)
- Multiple improvements in the Router. Amongst others:
  - The router builds twice as fast compared to prior Kong versions
  - Failures are cached and discarded faster (negative caching)
  - Routes with header matching are cached
  These changes should be particularly noticeable when rebuilding on db-less environments
  [#8087](https://github.com/Kong/kong/pull/8087)
  [#8010](https://github.com/Kong/kong/pull/8010)

#### Plugins

- **Response-ratelimiting**: Redis ACL support,
  and genenarized Redis connection support for usernames.
  Thanks, [@27ascii](https://github.com/27ascii) for the original contribution!
  [#8213](https://github.com/Kong/kong/pull/8213)
- **ACME**: Add rsa_key_size config option
  Thanks, [lodrantl](https://github.com/lodrantl)!
  [#8114](https://github.com/Kong/kong/pull/8114)
- **Prometheus**: Added gauges to track `ngx.timer.running_count()` and
  `ngx.timer.pending_count()`
  [#8387](https://github.com/Kong/kong/pull/8387)

#### Clustering

- `CLUSTERING_MAX_PAYLOAD` is now configurable in kong.conf
  Thanks, [@andrewgkew](https://github.com/andrewgkew)!
  [#8337](https://github.com/Kong/kong/pull/8337)

#### Admin API

- The current declarative configuration hash is now returned by the `status`
  endpoint when Kong node is running in dbless or data-plane mode.
  [#8214](https://github.com/Kong/kong/pull/8214)
  [#8425](https://github.com/Kong/kong/pull/8425)

### Fixes

#### Core

- When the Router encounters an SNI FQDN with a trailing dot (`.`),
  the dot will be ignored, since according to
  [RFC-3546](https://datatracker.ietf.org/doc/html/rfc3546#section-3.1)
  said dot is not part of the hostname.
  [#8269](https://github.com/Kong/kong/pull/8269)
- Fixed a bug in the Router that would not prioritize the routes with
  both a wildcard and a port (`route.*:80`) over wildcard-only routes (`route.*`),
  which have less specificity
  [#8233](https://github.com/Kong/kong/pull/8233)
- The internal DNS client isn't confused by the single-dot (`.`) domain
  which can appear in `/etc/resolv.conf` in special cases like `search .`
  [#8307](https://github.com/Kong/kong/pull/8307)
- Cassandra connector now records migration consistency level.
  Thanks, [@mpenick](https://github.com/mpenick)!
  [#8226](https://github.com/Kong/kong/pull/8226)

#### Balancer

- Targets keep their health status when upstreams are updated.
  [#8394](https://github.com/Kong/kong/pull/8394)
- One debug message which was erroneously using the `error` log level
  has been downgraded to the appropiate `debug` log level.
  [#8410](https://github.com/Kong/kong/pull/8410)

#### Clustering

- Replaced cryptic error message with more useful one when
  there is a failure on SSL when connecting with CP:
  [#8260](https://github.com/Kong/kong/pull/8260)

#### Admin API

- Fix incorrect `next` field in when paginating Upstreams
  [#8249](https://github.com/Kong/kong/pull/8249)

#### PDK

- Phase names are correctly selected when performing phase checks
  [#8208](https://github.com/Kong/kong/pull/8208)
- Fixed a bug in the go-PDK where if `kong.request.getrawbody` was
  big enough to be buffered into a temporary file, it would return an
  an empty string.
  [#8390](https://github.com/Kong/kong/pull/8390)

#### Plugins

- **External Plugins**: Fixed incorrect handling of the Headers Protobuf Structure
  and representation of null values, which provoked an error on init with the go-pdk.
  [#8267](https://github.com/Kong/kong/pull/8267)
- **External Plugins**: Unwrap `ConsumerSpec` and `AuthenticateArgs`.
  Thanks, [@raptium](https://github.com/raptium)!
  [#8280](https://github.com/Kong/kong/pull/8280)
- **External Plugins**: Fixed a problem in the stream subsystem would attempt to load
  HTTP headers.
  [#8414](https://github.com/Kong/kong/pull/8414)
- **CORS**: The CORS plugin does not send the `Vary: Origin` header any more when
  the header `Access-Control-Allow-Origin` is set to `*`.
  Thanks, [@jkla-dr](https://github.com/jkla-dr)!
  [#8401](https://github.com/Kong/kong/pull/8401)
- **AWS-Lambda**: Fixed incorrect behavior when configured to use an http proxy
  and deprecated the `proxy_scheme` config attribute for removal in 3.0
  [#8406](https://github.com/Kong/kong/pull/8406)
- **oauth2**: The plugin clears the `X-Authenticated-UserId` and
  `X-Authenticated-Scope` headers when it configured in logical OR and
  is used in conjunction with another authentication plugin.
  [#8422](https://github.com/Kong/kong/pull/8422)
- **Datadog**: The plugin schema now lists the default values
  for configuration options in a single place instead of in two
  separate places.
  [#8315](https://github.com/Kong/kong/pull/8315)


## [2.7.1]

### Fixes

- Reschedule resolve timer only when the previous one has finished.
  [#8344](https://github.com/Kong/kong/pull/8344)
- Plugins, and any entities implemented with subchemas, now can use the `transformations`
  and `shorthand_fields` properties, which were previously only available for non-subschema entities.
  [#8146](https://github.com/Kong/kong/pull/8146)

## [2.7.0]

### Dependencies

- Bumped `kong-plugin-session` from 0.7.1 to 0.7.2
  [#7910](https://github.com/Kong/kong/pull/7910)
- Bumped `resty.openssl` from 0.7.4 to 0.7.5
  [#7909](https://github.com/Kong/kong/pull/7909)
- Bumped `go-pdk` used in tests from v0.6.0 to v0.7.1 [#7964](https://github.com/Kong/kong/pull/7964)
- Cassandra support is deprecated with 2.7 and will be fully removed with 4.0.

### Additions

#### Performance

In this release we continued our work on better performance:

- Improved the plugin iterator performance and JITability
  [#7912](https://github.com/Kong/kong/pull/7912)
  [#7979](https://github.com/Kong/kong/pull/7979)
- Simplified the Kong core context read and writes for better performance
  [#7919](https://github.com/Kong/kong/pull/7919)
- Reduced proxy long tail latency while reloading DB-less config
  [#8133](https://github.com/Kong/kong/pull/8133)

#### Core

- DAOs in plugins must be listed in an array, so that their loading order is explicit. Loading them in a
  hash-like table is now **deprecated**.
  [#7942](https://github.com/Kong/kong/pull/7942)


#### PDK

- New functions: `kong.response.get_raw_body` and `kong.response.set_raw_body`
  [#7887](https://github.com/Kong/kong/pull/7877)

#### Plugins

- **IP-Restriction**: response status and message can now be customized
  through configurations `status` and `message`.
  [#7728](https://github.com/Kong/kong/pull/7728)
  Thanks [timmkelley](https://github.com/timmkelley) for the patch!
- **Datadog**: add support for the `distribution` metric type.
  [#6231](https://github.com/Kong/kong/pull/6231)
  Thanks [onematchfox](https://github.com/onematchfox) for the patch!
- **Datadog**: allow service, consumer, and status tags to be customized through
  plugin configurations `service_tag`, `consumer_tag`, and `status_tag`.
  [#6230](https://github.com/Kong/kong/pull/6230)
  Thanks [onematchfox](https://github.com/onematchfox) for the patch!
- **gRPC Gateway** and **gRPC Web**: Now share most of the ProtoBuf definitions.
  Both plugins now share the Timestamp transcoding and included `.proto` files features.
  [#7950](https://github.com/Kong/kong/pull/7950)
- **gRPC Gateway**: processes services and methods defined in imported
  `.proto` files.
  [#8107](https://github.com/Kong/kong/pull/8107)
- **Rate-Limiting**: add support for Redis SSL, through configuration properties
  `redis_ssl` (can be set to `true` or `false`), `ssl_verify`, and `ssl_server_name`.
  [#6737](https://github.com/Kong/kong/pull/6737)
  Thanks [gabeio](https://github.com/gabeio) for the patch!
- **LDAP**: basic authentication header was not parsed correctly when
  the password contained colon (`:`).
  [#7977](https://github.com/Kong/kong/pull/7977)
  Thanks [beldahanit](https://github.com/beldahanit) for reporting the issue!
- Old `BasePlugin` is deprecated and will be removed in a future version of Kong.
  Porting tips in the [documentation](https://docs.konghq.com/gateway-oss/2.3.x/plugin-development/custom-logic/#porting-from-old-baseplugin-style)

### Fixes

#### Core

- Balancer caches are now reset on configuration reload.
  [#7924](https://github.com/Kong/kong/pull/7924)
- Configuration reload no longer causes a new DNS-resolving timer to be started.
  [#7943](https://github.com/Kong/kong/pull/7943)
- Fixed problem when bootstrapping multi-node Cassandra clusters, where migrations could attempt
  insertions before schema agreement occurred.
  [#7667](https://github.com/Kong/kong/pull/7667)
- Fixed intermittent botting error which happened when a custom plugin had inter-dependent entity schemas
  on its custom DAO and they were loaded in an incorrect order
  [#7911](https://github.com/Kong/kong/pull/7911)
- Fixed problem when the consistent hash header is not found, the balancer tries to hash a nil value.
  [#8141](https://github.com/Kong/kong/pull/8141)
- Fixed DNS client fails to resolve unexpectedly in `ssl_cert` and `ssl_session_fetch` phases.
  [#8161](https://github.com/Kong/kong/pull/8161)

#### PDK

- `kong.log.inspect` log level is now debug instead of warn. It also renders text
  boxes more cleanly now [#7815](https://github.com/Kong/kong/pull/7815)

#### Plugins

- **Prometheus**: Control Plane does not show Upstream Target health metrics
  [#7992](https://github.com/Kong/kong/pull/7922)


### Dependencies

- Bumped `lua-pack` from 1.0.5 to 2.0.0
  [#8004](https://github.com/Kong/kong/pull/8004)

[Back to TOC](#table-of-contents)


## [2.6.0]

> Release date: 2021/10/04

### Dependencies

- Bumped `openresty` from 1.19.3.2 to [1.19.9.1](https://openresty.org/en/changelog-1019009.html)
  [#7430](https://github.com/Kong/kong/pull/7727)
- Bumped `openssl` from `1.1.1k` to `1.1.1l`
  [7767](https://github.com/Kong/kong/pull/7767)
- Bumped `lua-resty-http` from 0.15 to 0.16.1
  [#7797](https://github.com/kong/kong/pull/7797)
- Bumped `Penlight` to 1.11.0
  [#7736](https://github.com/Kong/kong/pull/7736)
- Bumped `lua-resty-http` from 0.15 to 0.16.1
  [#7797](https://github.com/kong/kong/pull/7797)
- Bumped `lua-protobuf` from 0.3.2 to 0.3.3
  [#7656](https://github.com/Kong/kong/pull/7656)
- Bumped `lua-resty-openssl` from 0.7.3 to 0.7.4
  [#7657](https://github.com/Kong/kong/pull/7657)
- Bumped `lua-resty-acme` from 0.6 to 0.7.1
  [#7658](https://github.com/Kong/kong/pull/7658)
- Bumped `grpcurl` from 1.8.1 to 1.8.2
  [#7659](https://github.com/Kong/kong/pull/7659)
- Bumped `luasec` from 1.0.1 to 1.0.2
  [#7750](https://github.com/Kong/kong/pull/7750)
- Bumped `lua-resty-ipmatcher` to 0.6.1
  [#7703](https://github.com/Kong/kong/pull/7703)
  Thanks [EpicEric](https://github.com/EpicEric) for the patch!

All Kong Gateway OSS plugins will be moved from individual repositories and centralized
into the main Kong Gateway (OSS) repository. We are making a gradual transition. On this
release:

- Moved AWS-Lambda inside the Kong repo
  [#7464](https://github.com/Kong/kong/pull/7464).
- Moved ACME inside the Kong repo
  [#7464](https://github.com/Kong/kong/pull/7464).
- Moved Prometheus inside the Kong repo
  [#7666](https://github.com/Kong/kong/pull/7666).
- Moved Session inside the Kong repo
  [#7738](https://github.com/Kong/kong/pull/7738).
- Moved GRPC-web inside the Kong repo
  [#7782](https://github.com/Kong/kong/pull/7782).
- Moved Serverless functions inside the Kong repo
  [#7792](https://github.com/Kong/kong/pull/7792).

### Additions

#### Core

- New schema entity validator: `mutually_exclusive`. It accepts a list of fields. If more than 1 of those fields
  is set simultaneously, the entity is considered invalid.
  [#7765](https://github.com/Kong/kong/pull/7765)

#### Performance

On this release we've done some special efforts with regards to performance.

There's a new performance workflow which periodically checks new code additions against some
typical scenarios [#7030](https://github.com/Kong/kong/pull/7030) [#7547](https://github.com/Kong/kong/pull/7547)

In addition to that, the following changes were specifically included to improve performance:

- Reduced unnecessary reads of `ngx.var`
  [#7840](https://github.com/Kong/kong/pull/7840)
- Loaded more indexed variables
  [#7849](https://github.com/Kong/kong/pull/7849)
- Optimized table creation in Balancer
  [#7852](https://github.com/Kong/kong/pull/7852)
- Reduce calls to `ngx.update_time`
  [#7853](https://github.com/Kong/kong/pull/7853)
- Use read-only replica for PostgreSQL meta-schema reading
  [#7454](https://github.com/Kong/kong/pull/7454)
- URL escaping detects cases when it's not needed and early-exits
  [#7742](https://github.com/Kong/kong/pull/7742)
- Accelerated variable loading via indexes
  [#7818](https://github.com/Kong/kong/pull/7818)
- Removed unnecessary call to `get_phase` in balancer
  [#7854](https://github.com/Kong/kong/pull/7854)

#### Configuration

- Enable IPV6 on `dns_order` as unsupported experimental feature. Please
  give it a try and report back any issues
  [#7819](https://github.com/Kong/kong/pull/7819).
- The template renderer can now use `os.getenv`
  [#6872](https://github.com/Kong/kong/pull/6872).

#### Hybrid Mode

- Data plane is able to eliminate some unknown fields when Control Plane is using a more modern version
  [#7827](https://github.com/Kong/kong/pull/7827).

#### Admin API

- Added support for the HTTP HEAD method for all Admin API endpoints
  [#7796](https://github.com/Kong/kong/pull/7796)
- Added better support for OPTIONS requests. Previously, the Admin API replied the same on all OPTIONS requests, where as now OPTIONS request will only reply to routes that our Admin API has. Non-existing routes will have a 404 returned. It also adds Allow header to responses, both Allow and Access-Control-Allow-Methods now contain only the methods that the specific API supports. [#7830](https://github.com/Kong/kong/pull/7830)

#### Plugins

- **AWS-Lambda**: The plugin will now try to detect the AWS region by using `AWS_REGION` and
  `AWS_DEFAULT_REGION` environment variables (when not specified with the plugin configuration).
  This allows to specify a 'region' on a per Kong node basis, hence adding the ability to invoke the
  Lamda in the same region where Kong is located.
  [#7765](https://github.com/Kong/kong/pull/7765)
- **Datadog**: `host` and `port` config options can be configured from environment variables
  `KONG_DATADOG_AGENT_HOST` and `KONG_DATADOG_AGENT_PORT`. This allows to set different
  destinations on a per Kong node basis, which makes multi-DC setups easier and in Kubernetes allows to
  run the datadog agents as a daemon-set.
  [#7463](https://github.com/Kong/kong/pull/7463)
  Thanks [rallyben](https://github.com/rallyben) for the patch!
- **Prometheus:** A new metric `data_plane_cluster_cert_expiry_timestamp` is added to expose the Data Plane's cluster_cert expiry timestamp for improved monitoring in Hybrid Mode. [#7800](https://github.com/Kong/kong/pull/7800).

**Request Termination**:

- New `trigger` config option, which makes the plugin only activate for any requests with a header or query parameter
  named like the trigger. This can be a great debugging aid, without impacting actual traffic being processed.
  [#6744](https://github.com/Kong/kong/pull/6744).
- The `request-echo` config option was added. If set, the plugin responds with a copy of the incoming request.
  This eases troubleshooting when Kong is behind one or more other proxies or LB's, especially when combined with
  the new 'trigger' option.
  [#6744](https://github.com/Kong/kong/pull/6744).

**GRPC-Gateway**:

- Fields of type `.google.protobuf.Timestamp` on the gRPC side are now
  transcoded to and from ISO8601 strings in the REST side.
  [#7538](https://github.com/Kong/kong/pull/7538)
- URI arguments like `..?foo.bar=x&foo.baz=y` are interpreted as structured
  fields, equivalent to `{"foo": {"bar": "x", "baz": "y"}}`
  [#7564](https://github.com/Kong/kong/pull/7564)
  Thanks [git-torrent](https://github.com/git-torrent) for the patch!

### Fixes

#### Core

- Balancer retries now correctly set the `:authority` pseudo-header on balancer retries
  [#7725](https://github.com/Kong/kong/pull/7725).
- Healthchecks are now stopped while the Balancer is being recreated
  [#7549](https://github.com/Kong/kong/pull/7549).
- Fixed an issue in which a malformed `Accept` header could cause unexpected HTTP 500
  [#7757](https://github.com/Kong/kong/pull/7757).
- Kong no longer removes `Proxy-Authentication` request header and `Proxy-Authenticate` response header
  [#7724](https://github.com/Kong/kong/pull/7724).
- Fixed an issue where Kong would not sort correctly Routes with both regex and prefix paths
  [#7695](https://github.com/Kong/kong/pull/7695)
  Thanks [jiachinzhao](https://github.com/jiachinzhao) for the patch!

#### Hybrid Mode

- Ensure data plane config thread is terminated gracefully, preventing a semi-deadlocked state
  [#7568](https://github.com/Kong/kong/pull/7568)
  Thanks [flrgh](https://github.com/flrgh) for the patch!
- Older data planes using `aws-lambda`, `grpc-web` or `request-termination` plugins can now talk
  with newer control planes by ignoring new plugin fields.
  [#7881](https://github.com/Kong/kong/pull/7881)

##### CLI

- `kong config parse` no longer crashes when there's a Go plugin server enabled
  [#7589](https://github.com/Kong/kong/pull/7589).

##### Configuration

- Declarative Configuration parser now prints more correct errors when pointing unknown foreign references
  [#7756](https://github.com/Kong/kong/pull/7756).
- YAML anchors in Declarative Configuration are properly processed
  [#7748](https://github.com/Kong/kong/pull/7748).

##### Admin API

- `GET /upstreams/:upstreams/targets/:target` no longer returns 404 when target weight is 0
  [#7758](https://github.com/Kong/kong/pull/7758).

##### PDK

- `kong.response.exit` now uses customized "Content-Length" header when found
  [#7828](https://github.com/Kong/kong/pull/7828).

##### Plugins

- **ACME**: Dots in wildcard domains are escaped
  [#7839](https://github.com/Kong/kong/pull/7839).
- **Prometheus**: Upstream's health info now includes previously missing `subsystem` field
  [#7802](https://github.com/Kong/kong/pull/7802).
- **Proxy-Cache**: Fixed an issue where the plugin would sometimes fetch data from the cache but not return it
  [#7775](https://github.com/Kong/kong/pull/7775)
  Thanks [agile6v](https://github.com/agile6v) for the patch!

[Back to TOC](#table-of-contents)


## [2.5.1]

> Release date: 2021/09/07

This is the first patch release in the 2.5 series. Being a patch release,
it strictly contains bugfixes. There are no new features or breaking changes.

### Dependencies

- Bumped `grpcurl` from 1.8.1 to 1.8.2 [#7659](https://github.com/Kong/kong/pull/7659)
- Bumped `lua-resty-openssl` from 0.7.3 to 0.7.4 [#7657](https://github.com/Kong/kong/pull/7657)
- Bumped `penlight` from 1.10.0 to 1.11.0 [#7736](https://github.com/Kong/kong/pull/7736)
- Bumped `luasec` from 1.0.1 to 1.0.2 [#7750](https://github.com/Kong/kong/pull/7750)
- Bumped `OpenSSL` from 1.1.1k to 1.1.1l [#7767](https://github.com/Kong/kong/pull/7767)

### Fixes

##### Core

- You can now successfully delete workspaces after deleting all entities associated with that workspace.
  Previously, Kong Gateway was not correctly cleaning up parent-child relationships. For example, creating
  an Admin also creates a Consumer and RBAC user. When deleting the Admin, the Consumer and RBAC user are
  also deleted, but accessing the `/workspaces/workspace_name/meta` endpoint would show counts for Consumers
  and RBAC users, which prevented the workspace from being deleted. Now deleting entities correctly updates
  the counts, allowing an empty workspace to be deleted. [#7560](https://github.com/Kong/kong/pull/7560)
- When an upstream event is received from the DAO, `handler.lua` now gets the workspace ID from the request
  and adds it to the upstream entity that will be used in the worker and cluster events. Before this change,
  when posting balancer CRUD events, the workspace ID was lost and the balancer used the default
  workspace ID as a fallback. [#7778](https://github.com/Kong/kong/pull/7778)

##### CLI

- Fixes regression that included an issue where Go plugins prevented CLI commands like `kong config parse`
  or `kong config db_import` from working as expected. [#7589](https://github.com/Kong/kong/pull/7589)

##### CI / Process

- Improves tests reliability. ([#7578](https://github.com/Kong/kong/pull/7578) [#7704](https://github.com/Kong/kong/pull/7704))
- Adds Github Issues template forms. [#7774](https://github.com/Kong/kong/pull/7774)
- Moves "Feature Request" link from Github Issues to Discussions. [#7777](https://github.com/Kong/kong/pull/7777)

##### Admin API

- Kong Gateway now validates workspace names, preventing the use of reserved names on workspaces.
  [#7380](https://github.com/Kong/kong/pull/7380)


[Back to TOC](#table-of-contents)

## [2.5.0]

> Release date: 2021-07-13

This is the final release of Kong 2.5.0, with no breaking changes with respect to the 2.x series.

This release includes Control Plane resiliency to database outages and the new
`declarative_config_string` config option, among other features and fixes.

### Distribution

- :warning: Since 2.4.1, Kong packages are no longer distributed
  through Bintray. Please visit [the installation docs](https://konghq.com/install/#kong-community)
  for more details.

### Dependencies

- Bumped `openresty` from 1.19.3.1 to 1.19.3.2 [#7430](https://github.com/kong/kong/pull/7430)
- Bumped `luasec` from 1.0 to 1.0.1 [#7126](https://github.com/kong/kong/pull/7126)
- Bumped `luarocks` from 3.5.0 to 3.7.0 [#7043](https://github.com/kong/kong/pull/7043)
- Bumped `grpcurl` from 1.8.0 to 1.8.1 [#7128](https://github.com/kong/kong/pull/7128)
- Bumped `penlight` from 1.9.2 to 1.10.0 [#7127](https://github.com/Kong/kong/pull/7127)
- Bumped `lua-resty-dns-client` from 6.0.0 to 6.0.2 [#7539](https://github.com/Kong/kong/pull/7539)
- Bumped `kong-plugin-prometheus` from 1.2 to 1.3 [#7415](https://github.com/Kong/kong/pull/7415)
- Bumped `kong-plugin-zipkin` from 1.3 to 1.4 [#7455](https://github.com/Kong/kong/pull/7455)
- Bumped `lua-resty-openssl` from 0.7.2 to 0.7.3 [#7509](https://github.com/Kong/kong/pull/7509)
- Bumped `lua-resty-healthcheck` from 1.4.1 to 1.4.2 [#7511](https://github.com/Kong/kong/pull/7511)
- Bumped `hmac-auth` from 2.3.0 to 2.4.0 [#7522](https://github.com/Kong/kong/pull/7522)
- Pinned `lua-protobuf` to 0.3.2 (previously unpinned) [#7079](https://github.com/kong/kong/pull/7079)

All Kong Gateway OSS plugins will be moved from individual repositories and centralized
into the main Kong Gateway (OSS) repository. We are making a gradual transition, starting with the
grpc-gateway plugin first:

- Moved grpc-gateway inside the Kong repo. [#7466](https://github.com/Kong/kong/pull/7466)

### Additions

#### Core

- Control Planes can now send updates to new data planes even if the control planes lose connection to the database.
  [#6938](https://github.com/kong/kong/pull/6938)
- Kong now automatically adds `cluster_cert`(`cluster_mtls=shared`) or `cluster_ca_cert`(`cluster_mtls=pki`) into
  `lua_ssl_trusted_certificate` when operating in Hybrid mode. Before, Hybrid mode users needed to configure
  `lua_ssl_trusted_certificate` manually as a requirement for Lua to verify the Control Plane’s certificate.
  See [Starting Data Plane Nodes](https://docs.konghq.com/gateway-oss/2.5.x/hybrid-mode/#starting-data-plane-nodes)
  in the Hybrid Mode guide for more information. [#7044](https://github.com/kong/kong/pull/7044)
- New `declarative_config_string` option allows loading a declarative config directly from a string. See the
  [Loading The Declarative Configuration File](https://docs.konghq.com/2.5.x/db-less-and-declarative-config/#loading-the-declarative-configuration-file)
  section of the DB-less and Declarative Configuration guide for more information.
  [#7379](https://github.com/kong/kong/pull/7379)

#### PDK

- The Kong PDK now accepts tables in the response body for Stream subsystems, just as it does for the HTTP subsystem.
  Before developers had to check the subsystem if they wrote code that used the `exit()` function before calling it,
  because passing the wrong argument type would break the request response.
  [#7082](https://github.com/kong/kong/pull/7082)

#### Plugins

- **hmac-auth**: The HMAC Authentication plugin now includes support for the `@request-target` field in the signature
  string. Before, the plugin used the `request-line` parameter, which contains the HTTP request method, request URI, and
  the HTTP version number. The inclusion of the HTTP version number in the signature caused requests to the same target
  but using different request methods(such as HTTP/2) to have different signatures. The newly added request-target field
  only includes the lowercase request method and request URI when calculating the hash, avoiding those issues.
  See the [HMAC Authentication](https://docs.konghq.com/hub/kong-inc/hmac-auth) documentation for more information.
  [#7037](https://github.com/kong/kong/pull/7037)
- **syslog**: The Syslog plugin now includes facility configuration options, which are a way for the plugin to group
  error messages from different sources. See the description for the facility parameter in the
  [Parameters](https://docs.konghq.com/hub/kong-inc/syslog/#parameters) section of the Syslog documentation for more
  information. [#6081](https://github.com/kong/kong/pull/6081). Thanks, [jideel](https://github.com/jideel)!
- **Prometheus**: The Prometheus plugin now exposes connected data planes' status on the control plane. New metrics include the
  following:  `data_plane_last_seen`, `data_plane_config_hash` and `data_plane_version_compatible`. These
  metrics can be useful for troubleshooting when data planes have inconsistent configurations across the cluster. See the
  [Available metrics](https://docs.konghq.com/hub/kong-inc/prometheus) section of the Prometheus plugin documentation
  for more information. [98](https://github.com/Kong/kong-plugin-prometheus/pull/98)
- **Zipkin**: The Zipkin plugin now includes the following tags: `kong.route`,`kong.service_name` and `kong.route_name`.
  See the [Spans](https://docs.konghq.com/hub/kong-inc/zipkin/#spans) section of the Zipkin plugin documentation for more information.
  [115](https://github.com/Kong/kong-plugin-zipkin/pull/115)

#### Hybrid Mode

- Kong now exposes an upstream health checks endpoint (using the status API) on the data plane for better
  observability. [#7429](https://github.com/Kong/kong/pull/7429)
- Control Planes are now more lenient when checking Data Planes' compatibility in Hybrid mode. See the
  [Version compatibility](https://docs.konghq.com/gateway-oss/2.5.x/hybrid-mode/#version_compatibility)
  section of the Hybrid Mode guide for more information. [#7488](https://github.com/Kong/kong/pull/7488)
- This release starts the groundwork for Hybrid Mode 2.0 Protocol. This code isn't active by default in Kong 2.5,
  but it allows future development. [#7462](https://github.com/Kong/kong/pull/7462)

### Fixes

#### Core

- When using DB-less mode, `select_by_cache_key` now finds entities by using the provided `field` directly
  in ` select_by_key` and does not complete unnecessary cache reads. [#7146](https://github.com/kong/kong/pull/7146)
- Kong can now finish initialization even if a plugin’s `init_worker` handler fails, improving stability.
  [#7099](https://github.com/kong/kong/pull/7099)
- TLS keepalive requests no longer share their context. Before when two calls were made to the same "server+hostname"
  but different routes and using a keepalive connection, plugins that were active in the first call were also sometimes
  (incorrectly) active in the second call. The wrong plugin was active because Kong was passing context in the SSL phase
  to the plugin iterator, creating connection-wide structures in that context, which was then shared between different
  keepalive requests. With this fix, Kong does not pass context to plugin iterators with the `certificate` phase,
  avoiding plugin mixups.[#7102](https://github.com/kong/kong/pull/7102)
- The HTTP status 405 is now handled by Kong's error handler. Before accessing Kong using the TRACE method returned
  a standard NGINX error page because the 405 wasn’t included in the error page settings of the NGINX configuration.
  [#6933](https://github.com/kong/kong/pull/6933).
  Thanks, [yamaken1343](https://github.com/yamaken1343)!
- Custom `ngx.sleep` implementation in `init_worker` phase now invokes `update_time` in order to prevent time-based deadlocks
  [#7532](https://github.com/Kong/kong/pull/7532)
- `Proxy-Authorization` header is removed when it is part of the original request **or** when a plugin sets it to the
  same value as the original request
  [#7533](https://github.com/Kong/kong/pull/7533)
- `HEAD` requests don't provoke an error when a Plugin implements the `response` phase
  [#7535](https://github.com/Kong/kong/pull/7535)

#### Hybrid Mode

- Control planes no longer perform health checks on CRUD upstreams’ and targets’ events.
  [#7085](https://github.com/kong/kong/pull/7085)
- To prevent unnecessary cache flips on data planes, Kong now checks `dao:crud` events more strictly and has
  a new cluster event, `clustering:push_config` for configuration pushes. These updates allow Kong to filter
  invalidation events that do not actually require a database change. Furthermore, the clustering module does
  not subscribe to the generic `invalidations` event, which has a more broad scope than database entity invalidations.
  [#7112](https://github.com/kong/kong/pull/7112)
- Data Planes ignore null fields coming from Control Planes when doing schema validation.
  [#7458](https://github.com/Kong/kong/pull/7458)
- Kong now includes the source in error logs produced by Control Planes.
  [#7494](https://github.com/Kong/kong/pull/7494)
- Data Plane config hash calculation and checking is more consistent now: it is impervious to changes in table iterations,
  hashes are calculated in both CP and DP, and DPs send pings more immediately and with the new hash now
  [#7483](https://github.com/Kong/kong/pull/7483)


#### Balancer

- All targets are returned by the Admin API now, including targets with a `weight=0`, or disabled targets.
  Before disabled targets were not included in the output when users attempted to list all targets. Then
  when users attempted to add the targets again, they recieved an error message telling them the targets already existed.
  [#7094](https://github.com/kong/kong/pull/7094)
- Upserting existing targets no longer fails.  Before, because of updates made to target configurations since Kong v2.2.0,
  upserting older configurations would fail. This fix allows older configurations to be imported.
  [#7052](https://github.com/kong/kong/pull/7052)
- The last balancer attempt is now correctly logged. Before balancer tries were saved when retrying, which meant the last
  retry state was not saved since there were no more retries. This update saves the failure state so it can be correctly logged.
  [#6972](https://github.com/kong/kong/pull/6972)
- Kong now ensures that the correct upstream event is removed from the queue when updating the balancer state.
  [#7103](https://github.com/kong/kong/pull/7103)

#### CLI

- The `prefix` argument in the `kong stop` command now takes precedence over environment variables, as it does in the `kong start` command.
  [#7080](https://github.com/kong/kong/pull/7080)

#### Configuration

- Declarative configurations now correctly parse custom plugin entities schemas with attributes called "plugins". Before
  when using declarative configurations, users with custom plugins that included a "plugins" field would encounter startup
  exceptions. With this fix, the declarative configuration can now distinguish between plugins schema and custom plugins fields.
  [#7412](https://github.com/kong/kong/pull/7412)
- The stream access log configuration options are now properly separated from the HTTP access log. Before when users
  used Kong with TCP, they couldn’t use a custom log format. With this fix, `proxy_stream_access_log` and `proxy_stream_error_log`
  have been added to differentiate stream access log from the HTTP subsystem. See
  [`proxy_stream_access_log`](https://docs.konghq.com/gateway-oss/2.5.x/configuration/#proxy_stream_access_log)
  and [`proxy_stream_error`](https://docs.konghq.com/gateway-oss/2.5.x/configuration/#proxy_stream_error) in the Configuration
  Property Reference for more information. [#7046](https://github.com/kong/kong/pull/7046)

#### Migrations

- Kong no longer assumes that `/?/init.lua` is in the Lua path when doing migrations. Before, when users created
  a custom plugin in a non-standard location and set `lua_package_path = /usr/local/custom/?.lua`, migrations failed.
  Migrations failed because the Kong core file is `init.lua` and it is required as part of `kong.plugins.<name>.migrations`.
  With this fix, migrations no longer expect `init.lua` to be a part of the path. [#6993](https://github.com/kong/kong/pull/6993)
- Kong no longer emits errors when doing `ALTER COLUMN` operations in Apache Cassandra 4.0.
  [#7490](https://github.com/Kong/kong/pull/7490)

#### PDK

- With this update, `kong.response.get_XXX()` functions now work in the log phase on external plugins. Before
  `kong.response.get_XXX()` functions required data from the response object, which was not accessible in the
  post-log timer used to call log handlers in external plugins. Now these functions work by accessing the required
  data from the set saved at the start of the log phase. See [`kong.response`](https://docs.konghq.com/gateway-oss/{{page.kong_version}}/kong.response)
  in the Plugin Development Kit for more information. [#7048](https://github.com/kong/kong/pull/7048)
- External plugins handle certain error conditions better while the Kong balancer is being refreshed. Before
  when an `instance_id` of an external plugin changed, and the plugin instance attempted to reset and retry,
  it was failing because of a typo in the comparison. [#7153](https://github.com/kong/kong/pull/7153).
  Thanks, [ealogar](https://github.com/ealogar)!
- With this release, `kong.log`'s phase checker now accounts for the existence of the new `response` pseudo-phase.
  Before users may have erroneously received a safe runtime error for using a function out-of-place in the PDK.
  [#7109](https://github.com/kong/kong/pull/7109)
- Kong no longer sandboxes the `string.rep` function. Before `string.rep` was sandboxed to disallow a single operation
  from allocating too much memory. However, a single operation allocating too much memory is no longer an issue
  because in LuaJIT there are no debug hooks and it is trivial to implement a loop to allocate memory on every single iteration.
  Additionally, since the `string` table is global and obtainable by any sandboxed string, its sandboxing provoked issues on global state.
  [#7167](https://github.com/kong/kong/pull/7167)
- The `kong.pdk.node` function can now correctly iterates over all the shared dict metrics. Before this fix,
  users using the `kong.pdk.node` function could not see all shared dict metrics under the Stream subsystem.
  [#7078](https://github.com/kong/kong/pull/7078)

#### Plugins

- **LDAP-auth**: The LDAP Authentication schema now includes a default value for the `config.ldap_port` parameter
  that matches the documentation. Before the plugin documentation [Parameters](https://docs.konghq.com/hub/kong-inc/ldap-auth/#parameters)
  section included a reference to a default value for the LDAP port; however, the default value was not included in the plugin schema.
  [#7438](https://github.com/kong/kong/pull/7438)
- **Prometheus**: The Prometheus plugin exporter now attaches subsystem labels to memory stats. Before, the HTTP
  and Stream subsystems were not distinguished, so their metrics were interpreted as duplicate entries by Prometheus.
  https://github.com/Kong/kong-plugin-prometheus/pull/118
- **External Plugins**: the return code 127 (command not found) is detected and appropriate error is returned
  [#7523](https://github.com/Kong/kong/pull/7523)


## [2.4.1]


> Released 2021/05/11

This is a patch release in the 2.4 series. Being a patch release, it
strictly contains bugfixes. There are no new features or breaking changes.

### Distribution

- :warning: Starting with this release, Kong packages are no longer distributed
  through Bintray. Please download from [download.konghq.com](https://download.konghq.com).

### Dependencies

- Bump `luasec` from 1.0.0 to 1.0.1
  [#7126](https://github.com/Kong/kong/pull/7126)
- Bump `prometheus` plugin from 1.2.0 to 1.2.1
  [#7061](https://github.com/Kong/kong/pull/7061)

### Fixes

##### Core

- Ensure healthchecks and balancers are not created on control plane nodes.
  [#7085](https://github.com/Kong/kong/pull/7085)
- Optimize URL normalization code.
  [#7100](https://github.com/Kong/kong/pull/7100)
- Fix issue where control plane nodes would needlessly invalidate and send new
  configuration to data plane nodes.
  [#7112](https://github.com/Kong/kong/pull/7112)
- Ensure HTTP code `405` is handled by Kong's error page.
  [#6933](https://github.com/Kong/kong/pull/6933)
- Ensure errors in plugins `init_worker` do not break Kong's worker initialization.
  [#7099](https://github.com/Kong/kong/pull/7099)
- Fix issue where two subsequent TLS keepalive requests would lead to incorrect
  plugin execution.
  [#7102](https://github.com/Kong/kong/pull/7102)
- Ensure Targets upsert operation behaves similarly to other entities' upsert method.
  [#7052](https://github.com/Kong/kong/pull/7052)
- Ensure failed balancer retry is saved and accounted for in log data.
  [#6972](https://github.com/Kong/kong/pull/6972)


##### CLI

- Ensure `kong start` and `kong stop` prioritize CLI flag `--prefix` over environment
  variable `KONG_PREFIX`.
  [#7080](https://github.com/Kong/kong/pull/7080)

##### Configuration

- Ensure Stream subsystem allows for configuration of access logs format.
  [#7046](https://github.com/Kong/kong/pull/7046)

##### Admin API

- Ensure targets with weight 0 are displayed in the Admin API.
  [#7094](https://github.com/Kong/kong/pull/7094)

##### PDK

- Ensure new `response` phase is accounted for in phase checkers.
  [#7109](https://github.com/Kong/kong/pull/7109)

##### Plugins

- Ensure plugins written in languages other than Lua can use `kong.response.get_*`
  methods - e.g., `kong.response.get_status`.
  [#7048](https://github.com/Kong/kong/pull/7048)
- `hmac-auth`: enable JIT compilation of authorization header regex.
  [#7037](https://github.com/Kong/kong/pull/7037)


[Back to TOC](#table-of-contents)


## [2.4.0]

> Released 2021/04/06

This is the final release of Kong 2.4.0, with no breaking changes with respect to the 2.x series.
This release includes JavaScript PDK, improved CP/DP updates and UTF-8 Tags, amongst other improvements
and fixes.

### Dependencies

- :warning: For Kong 2.4, the required OpenResty version has been bumped to
  [1.19.3.1](http://openresty.org/en/changelog-1019003.html), and the set of
  patches included has changed, including the latest release of
  [lua-kong-nginx-module](https://github.com/Kong/lua-kong-nginx-module).
  If you are installing Kong from one of our distribution
  packages, you are not affected by this change.

**Note:** if you are not using one of our distribution packages and compiling
OpenResty from source, you must still apply Kong's [OpenResty
patches](https://github.com/Kong/kong-build-tools/tree/master/openresty-build-tools/patches)
(and, as highlighted above, compile OpenResty with the new
lua-kong-nginx-module). Our [kong-build-tools](https://github.com/Kong/kong-build-tools)
repository will allow you to do both easily.

- Bump luarocks from 3.4.0 to 3.5.0.
  [#6699](https://github.com/Kong/kong/pull/6699)
- Bump luasec from 0.9 to 1.0.
  [#6814](https://github.com/Kong/kong/pull/6814)
- Bump lua-resty-dns-client from 5.2.1 to 6.0.0.
  [#6999](https://github.com/Kong/kong/pull/6999)
- Bump kong-lapis from 1.8.1.2 to 1.8.3.1.
  [#6925](https://github.com/Kong/kong/pull/6925)
- Bump pgmoon from 1.11.0 to 1.12.0.
  [#6741](https://github.com/Kong/kong/pull/6741)
- Bump lua-resty-openssl from 0.6.9 to 0.7.2.
  [#6967](https://github.com/Kong/kong/pull/6967)
- Bump kong-plugin-zipkin from 1.2 to 1.3.
  [#6936](https://github.com/Kong/kong/pull/6936)
- Bump kong-prometheus-plugin from 1.0 to 1.2.
  [#6958](https://github.com/Kong/kong/pull/6958)
- Bump lua-cassandra from 1.5.0 to 1.5.1
  [#6857](https://github.com/Kong/kong/pull/6857)
- Bump luasyslog from 1.0.0 to 2.0.1
  [#6957](https://github.com/Kong/kong/pull/6957)

### Additions

##### Core

- Relaxed version check between Control Planes and Data Planes, allowing
  Data Planes that are missing minor updates to still connect to the
  Control Plane. Also, now Data Plane is allowed to have a superset of Control
  Plane plugins.
  [6932](https://github.com/Kong/kong/pull/6932)
- Allowed UTF-8 in Tags
  [6784](https://github.com/Kong/kong/pull/6784)
- Added support for Online Certificate Status Protocol responder found in cluster.
  [6887](https://github.com/Kong/kong/pull/6887)

##### PDK

- [JavaScript Plugin Development Kit (PDK)](https://github.com/Kong/kong-js-pdk)
  is released alongside with Kong 2.4. It allows users to write Kong plugins in
  JavaScript and TypeScript.
- Beta release of Protobuf plugin communication protocol, which can be used in
  place of MessagePack to communicate with non-Lua plugins.
  [6941](https://github.com/Kong/kong/pull/6941)
- Enabled `ssl_certificate` phase on plugins with stream module.
  [6873](https://github.com/Kong/kong/pull/6873)

##### Plugins

- Zipkin: support for Jaeger style uber-trace-id headers.
  [101](https://github.com/Kong/kong-plugin-zipkin/pull/101)
  Thanks [nvx](https://github.com/nvx) for the patch!
- Zipkin: support for OT headers.
  [103](https://github.com/Kong/kong-plugin-zipkin/pull/103)
  Thanks [ishg](https://github.com/ishg) for the patch!
- Zipkin: allow insertion of custom tags on the Zipkin request trace.
  [102](https://github.com/Kong/kong-plugin-zipkin/pull/102)
- Zipkin: creation of baggage items on child spans is now possible.
  [98](https://github.com/Kong/kong-plugin-zipkin/pull/98)
  Thanks [Asafb26](https://github.com/Asafb26) for the patch!
- JWT: Add ES384 support
  [6854](https://github.com/Kong/kong/pull/6854)
  Thanks [pariviere](https://github.com/pariviere) for the patch!
- Several plugins: capability to set new log fields, or unset existing fields,
  by executing custom Lua code in the Log phase.
  [6944](https://github.com/Kong/kong/pull/6944)

### Fixes

##### Core

- Changed default values and validation rules for plugins that were not
  well-adjusted for dbless or hybrid modes.
  [6885](https://github.com/Kong/kong/pull/6885)
- Kong 2.4 ensures that all the Core entities are loaded before loading
  any plugins. This fixes an error in which Plugins to could not link to
  or modify Core entities because they would not be loaded yet
  [6880](https://github.com/Kong/kong/pull/6880)
- If needed, `Host` header is now updated between balancer retries, using the
  value configured in the correct upstream entity.
  [6796](https://github.com/Kong/kong/pull/6796)
- Schema validations now log more descriptive error messages when types are
  invalid.
  [6593](https://github.com/Kong/kong/pull/6593)
  Thanks [WALL-E](https://github.com/WALL-E) for the patch!
- Kong now ignores tags in Cassandra when filtering by multiple entities, which
  is the expected behavior and the one already existent when using Postgres
  databases.
  [6931](https://github.com/Kong/kong/pull/6931)
- `Upgrade` header is not cleared anymore when response `Connection` header
  contains `Upgrade`.
  [6929](https://github.com/Kong/kong/pull/6929)
- Accept fully-qualified domain names ending in dots.
  [6864](https://github.com/Kong/kong/pull/6864)
- Kong does not try to warmup upstream names when warming up DNS entries.
  [6891](https://github.com/Kong/kong/pull/6891)
- Migrations order is now guaranteed to be always the same.
  [6901](https://github.com/Kong/kong/pull/6901)
- Buffered responses are disabled on connection upgrades.
  [6902](https://github.com/Kong/kong/pull/6902)
- Make entity relationship traverse-order-independent.
  [6743](https://github.com/Kong/kong/pull/6743)
- The host header is updated between balancer retries.
  [6796](https://github.com/Kong/kong/pull/6796)
- The router prioritizes the route with most matching headers when matching
  headers.
  [6638](https://github.com/Kong/kong/pull/6638)
- Fixed an edge case on multipart/form-data boundary check.
  [6638](https://github.com/Kong/kong/pull/6638)
- Paths are now properly normalized inside Route objects.
  [6976](https://github.com/Kong/kong/pull/6976)
- Do not cache empty upstream name dictionary.
  [7002](https://github.com/Kong/kong/pull/7002)
- Do not assume upstreams do not exist after init phase.
  [7010](https://github.com/Kong/kong/pull/7010)
- Do not overwrite configuration files when running migrations.
  [7017](https://github.com/Kong/kong/pull/7017)

##### PDK

- Now Kong does not leave plugin servers alive after exiting and does not try to
  start them in the unsupported stream subsystem.
  [6849](https://github.com/Kong/kong/pull/6849)
- Go does not cache `kong.log` methods
  [6701](https://github.com/Kong/kong/pull/6701)
- The `response` phase is included on the list of public phases
  [6638](https://github.com/Kong/kong/pull/6638)
- Config file style and options case are now consistent all around.
  [6981](https://github.com/Kong/kong/pull/6981)
- Added right protobuf MacOS path to enable external plugins in Homebrew
  installations.
  [6980](https://github.com/Kong/kong/pull/6980)
- Auto-escape upstream path to avoid proxying errors.
  [6978](https://github.com/Kong/kong/pull/6978)
- Ports are now declared as `Int`.
  [6994](https://github.com/Kong/kong/pull/6994)

##### Plugins

- oauth2: better handling more cases of client invalid token generation.
  [6594](https://github.com/Kong/kong/pull/6594)
  Thanks [jeremyjpj0916](https://github.com/jeremyjpj0916) for the patch!
- Zipkin: the w3c parsing function was returning a non-used extra value, and it
  now early-exits.
  [100](https://github.com/Kong/kong-plugin-zipkin/pull/100)
  Thanks [nvx](https://github.com/nvx) for the patch!
- Zipkin: fixed a bug in which span timestamping could sometimes raise an error.
  [105](https://github.com/Kong/kong-plugin-zipkin/pull/105)
  Thanks [Asafb26](https://github.com/Asafb26) for the patch!

[Back to TOC](#table-of-contents)


## [2.3.3]

> Released 2021/03/05

This is a patch release in the 2.3 series. Being a patch release, it
strictly contains bugfixes. The are no new features or breaking changes.

### Dependencies

- Bump OpenSSL from `1.1.1i` to `1.1.1j`.
  [6859](https://github.com/Kong/kong/pull/6859)

### Fixes

##### Core

- Ensure control plane nodes do not execute healthchecks.
  [6805](https://github.com/Kong/kong/pull/6805)
- Ensure only one worker executes active healthchecks.
  [6844](https://github.com/Kong/kong/pull/6844)
- Declarative config can be now loaded as an inline yaml file by `kong config`
  (previously it was possible only as a yaml string inside json). JSON declarative
  config is now parsed with the `cjson` library, instead of with `libyaml`.
  [6852](https://github.com/Kong/kong/pull/6852)
- When using eventual worker consistency now every Nginx worker deals with its
  upstreams changes, avoiding unnecessary synchronization among workers.
  [6833](https://github.com/Kong/kong/pull/6833)

##### Admin API

- Remove `prng_seed` from the Admin API and add PIDs instead.
  [6842](https://github.com/Kong/kong/pull/6842)

##### PDK

- Ensure `kong.log.serialize` properly calculates reported latencies.
  [6869](https://github.com/Kong/kong/pull/6869)

##### Plugins

- HMAC-Auth: fix issue where the plugin would check if both a username and
  signature were specified, rather than either.
  [6826](https://github.com/Kong/kong/pull/6826)


[Back to TOC](#table-of-contents)


## [2.3.2]

> Released 2021/02/09

This is a patch release in the 2.3 series. Being a patch release, it
strictly contains bugfixes. The are no new features or breaking changes.

### Fixes

##### Core

- Fix an issue where certain incoming URI may make it possible to
  bypass security rules applied on Route objects. This fix make such
  attacks more difficult by always normalizing the incoming request's
  URI before matching against the Router.
  [#6821](https://github.com/Kong/kong/pull/6821)
- Properly validate Lua input in sandbox module.
  [#6765](https://github.com/Kong/kong/pull/6765)
- Mark boolean fields with default values as required.
  [#6785](https://github.com/Kong/kong/pull/6785)


##### CLI

- `kong migrations` now accepts a `-p`/`--prefix` flag.
  [#6819](https://github.com/Kong/kong/pull/6819)

##### Plugins

- JWT: disallow plugin on consumers.
  [#6777](https://github.com/Kong/kong/pull/6777)
- rate-limiting: improve counters accuracy.
  [#6802](https://github.com/Kong/kong/pull/6802)


[Back to TOC](#table-of-contents)


## [2.3.1]

> Released 2021/01/26

This is a patch release in the 2.3 series. Being a patch release, it
strictly contains bugfixes. The are no new features or breaking changes.

### Fixes

##### Core

- lua-resty-dns-client was bumped to 5.2.1, which fixes an issue that could
  lead to a busy loop when renewing addresses.
  [#6760](https://github.com/Kong/kong/pull/6760)
- Fixed an issue that made Kong return HTTP 500 Internal Server Error instead
  of HTTP 502 Bad Gateway on upstream connection errors when using buffered
  proxying. [#6735](https://github.com/Kong/kong/pull/6735)

[Back to TOC](#table-of-contents)


## [2.3.0]

> Released 2021/01/08

This is a new release of Kong, with no breaking changes with respect to the 2.x series,
with **Control Plane/Data Plane version checks**, **UTF-8 names for Routes and Services**,
and **a Plugin Servers**.


### Distributions

- :warning: Support for Centos 6 has been removed, as said distro entered
  EOL on Nov 30.
  [#6641](https://github.com/Kong/kong/pull/6641)

### Dependencies

- Bump kong-plugin-serverless-functions from 1.0 to 2.1.
  [#6715](https://github.com/Kong/kong/pull/6715)
- Bump lua-resty-dns-client from 5.1.0 to 5.2.0.
  [#6711](https://github.com/Kong/kong/pull/6711)
- Bump lua-resty-healthcheck from 1.3.0 to 1.4.0.
  [#6711](https://github.com/Kong/kong/pull/6711)
- Bump OpenSSL from 1.1.1h to 1.1.1i.
  [#6639](https://github.com/Kong/kong/pull/6639)
- Bump `kong-plugin-zipkin` from 1.1 to 1.2.
  [#6576](https://github.com/Kong/kong/pull/6576)
- Bump `kong-plugin-request-transformer` from 1.2 to 1.3.
  [#6542](https://github.com/Kong/kong/pull/6542)

### Additions

##### Core

- Introduce version checks between Control Plane and Data Plane nodes
  in Hybrid Mode. Sync will be stopped if the major/minor version differ
  or if installed plugin versions differ between Control Plane and Data
  Plane nodes.
  [#6612](https://github.com/Kong/kong/pull/6612)
- Kong entities with a `name` field now support utf-8 characters.
  [#6557](https://github.com/Kong/kong/pull/6557)
- The certificates entity now has `cert_alt` and `key_alt` fields, used
  to specify an alternative certificate and key pair.
  [#6536](https://github.com/Kong/kong/pull/6536)
- The go-pluginserver `stderr` and `stdout` are now written into Kong's
  logs.
  [#6503](https://github.com/Kong/kong/pull/6503)
- Introduce support for multiple pluginservers. This feature is
  backwards-compatible with the existing single Go pluginserver.
  [#6600](https://github.com/Kong/kong/pull/6600)

##### PDK

- Introduce a `kong.node.get_hostname` method that returns current's
  node host name.
  [#6613](https://github.com/Kong/kong/pull/6613)
- Introduce a `kong.cluster.get_id` method that returns a unique ID
  for the current Kong cluster. If Kong is running in DB-less mode
  without a cluster ID explicitly defined, then this method returns nil.
  For Hybrid mode, all Control Planes and Data Planes belonging to the
  same cluster returns the same cluster ID. For traditional database
  based deployments, all Kong nodes pointing to the same database will
  also return the same cluster ID.
  [#6576](https://github.com/Kong/kong/pull/6576)
- Introduce a `kong.log.set_serialize_value`, which allows for customizing
  the output of `kong.log.serialize`.
  [#6646](https://github.com/Kong/kong/pull/6646)

##### Plugins

- `http-log`: the plugin now has a `headers` configuration, so that
  custom headers can be specified for the log request.
  [#6449](https://github.com/Kong/kong/pull/6449)
- `key-auth`: the plugin now has two additional boolean configurations:
  * `key_in_header`: if `false`, the plugin will ignore keys passed as
    headers.
  * `key_in_query`: if `false`, the plugin will ignore keys passed as
    query arguments.
  Both default to `true`.
  [#6590](https://github.com/Kong/kong/pull/6590)
- `request-size-limiting`: add new configuration `require_content_length`,
  which causes the plugin to ensure a valid `Content-Length` header exists
  before reading the request body.
  [#6660](https://github.com/Kong/kong/pull/6660)
- `serverless-functions`: introduce a sandboxing capability, and it has been
  *enabled* by default, where only Kong PDK, OpenResty `ngx` APIs, and Lua standard libraries are allowed.
  [#32](https://github.com/Kong/kong-plugin-serverless-functions/pull/32/)

##### Configuration

- `client_max_body_size` and `client_body_buffer_size`, that previously
  hardcoded to 10m, are now configurable through `nginx_admin_client_max_body_size` and `nginx_admin_client_body_buffer_size`.
  [#6597](https://github.com/Kong/kong/pull/6597)
- Kong-generated SSL privates keys now have `600` file system permission.
  [#6509](https://github.com/Kong/kong/pull/6509)
- Properties `ssl_cert`, `ssl_cert_key`, `admin_ssl_cert`,
  `admin_ssl_cert_key`, `status_ssl_cert`, and `status_ssl_cert_key`
  is now an array: previously, only an RSA certificate was generated
  by default; with this change, an ECDSA is also generated. On
  intermediate and modern cipher suites, the ECDSA certificate is set
  as the default fallback certificate; on old cipher suite, the RSA
  certificate remains as the default. On custom certificates, the first
  certificate specified in the array is used.
  [#6509](https://github.com/Kong/kong/pull/6509)
- Kong now runs as a `kong` user if it exists; it said user does not exist
  in the system, the `nobody` user is used, as before.
  [#6421](https://github.com/Kong/kong/pull/6421)

### Fixes

##### Core

- Fix issue where a Go plugin would fail to read kong.ctx.shared values set by Lua plugins.
  [#6490](https://github.com/Kong/kong/pull/6490)
- Properly trigger `dao:delete_by:post` hook.
  [#6567](https://github.com/Kong/kong/pull/6567)
- Fix issue where a route that supports both http and https (and has a hosts and snis match criteria) would fail to proxy http requests, as it does not contain an SNI.
  [#6517](https://github.com/Kong/kong/pull/6517)
- Fix issue where a `nil` request context would lead to errors `attempt to index local 'ctx'` being shown in the logs
- Reduced the number of needed timers to active health check upstreams and to resolve hosts.
- Schemas for full-schema validations are correctly cached now, avoiding memory
  leaks when reloading declarative configurations. [#6713](https://github.com/Kong/kong/pull/6713)
- The schema for the upstream entities now limits the highest configurable
  number of successes and failures to 255, respecting the limits imposed by
  lua-resty-healthcheck. [#6705](https://github.com/Kong/kong/pull/6705)
- Certificates for database connections now are loaded in the right order
  avoiding failures to connect to Postgres databases.
  [#6650](https://github.com/Kong/kong/pull/6650)

##### CLI

- Fix issue where `kong reload -c <config>` would fail.
  [#6664](https://github.com/Kong/kong/pull/6664)
- Fix issue where the Kong configuration cache would get corrupted.
  [#6664](https://github.com/Kong/kong/pull/6664)

##### PDK

- Ensure the log serializer encodes the `tries` field as an array when
  empty, rather than an object.
  [#6632](https://github.com/Kong/kong/pull/6632)

##### Plugins

- request-transformer plugin does not allow `null` in config anymore as they can
  lead to runtime errors. [#6710](https://github.com/Kong/kong/pull/6710)

[Back to TOC](#table-of-contents)


## [2.2.2]

> Released 2021/03/01

This is a patch release in the 2.2 series. Being a patch release, it
strictly contains bugfixes. The are no new features or breaking changes.

### Fixes

##### Plugins

- `serverless-functions`: introduce a sandboxing capability, *enabled* by default,
  where only Kong PDK, OpenResty `ngx` APIs, and some Lua standard libraries are
  allowed. Read the documentation [here](https://docs.konghq.com/hub/kong-inc/serverless-functions/#sandboxing).
  [#32](https://github.com/Kong/kong-plugin-serverless-functions/pull/32/)

[Back to TOC](#table-of-contents)


## [2.2.1]

> Released 2020/12/01

This is a patch release in the 2.2 series. Being a patch release, it
strictly contains bugfixes. The are no new features or breaking changes.

### Fixes

##### Distribution

##### Core

- Fix issue where Kong would fail to start a Go plugin instance with a
  `starting instance: nil` error.
  [#6507](https://github.com/Kong/kong/pull/6507)
- Fix issue where a route that supports both `http` and `https` (and has
  a `hosts` and `snis` match criteria) would fail to proxy `http`
  requests, as it does not contain an SNI.
  [#6517](https://github.com/Kong/kong/pull/6517)
- Fix issue where a Go plugin would fail to read `kong.ctx.shared` values
  set by Lua plugins.
  [#6426](https://github.com/Kong/kong/issues/6426)
- Fix issue where gRPC requests would fail to set the `:authority`
  pseudo-header in upstream requests.
  [#6603](https://github.com/Kong/kong/pull/6603)

##### CLI

- Fix issue where `kong config db_import` and `kong config db_export`
  commands would fail if Go plugins were enabled.
  [#6596](https://github.com/Kong/kong/pull/6596)
  Thanks [daniel-shuy](https://github.com/daniel-shuy) for the patch!

[Back to TOC](#table-of-contents)


## [2.2.0]

> Released 2020/10/23

This is a new major release of Kong, including new features such as **UDP support**,
**Configurable Request and Response Buffering**, **Dynamically Loading of OS
Certificates**, and much more.

### Distributions

- Added support for running Kong as the non-root user kong on distributed systems.


### Dependencies

- :warning: For Kong 2.2, the required OpenResty version has been bumped to
  [1.17.8.2](http://openresty.org/en/changelog-1017008.html), and the
  the set of patches included has changed, including the latest release of
  [lua-kong-nginx-module](https://github.com/Kong/lua-kong-nginx-module).
  If you are installing Kong from one of our distribution
  packages, you are not affected by this change.
- Bump OpenSSL version from `1.1.1g` to `1.1.1h`.
  [#6382](https://github.com/Kong/kong/pull/6382)

**Note:** if you are not using one of our distribution packages and compiling
OpenResty from source, you must still apply Kong's [OpenResty
patches](https://github.com/Kong/kong-build-tools/tree/master/openresty-build-tools/openresty-patches)
(and, as highlighted above, compile OpenResty with the new
lua-kong-nginx-module). Our [kong-build-tools](https://github.com/Kong/kong-build-tools)
repository will allow you to do both easily.

- :warning: Cassandra 2.x support is now deprecated. If you are still
  using Cassandra 2.x with Kong, we recommend you to upgrade, since this
  series of Cassandra is about to be EOL with the upcoming release of
  Cassandra 4.0.

### Additions

##### Core

- :fireworks: **UDP support**: Kong now features support for UDP proxying
  in its stream subsystem. The `"udp"` protocol is now accepted in the `protocols`
  attribute of Routes and the `protocol` attribute of Services.
  Load balancing and logging plugins support UDP as well.
  [#6215](https://github.com/Kong/kong/pull/6215)
- **Configurable Request and Response Buffering**: The buffering of requests
  or responses can now be enabled or disabled on a per-route basis, through
  setting attributes `Route.request_buffering` or `Route.response_buffering`
  to `true` or `false`. Default behavior remains the same: buffering is enabled
  by default for requests and responses.
  [#6057](https://github.com/Kong/kong/pull/6057)
- **Option to Automatically Load OS Certificates**: The configuration
  attribute `lua_ssl_trusted_certificate` was extended to accept a
  comma-separated list of certificate paths, as well as a special `system`
  value, which expands to the "system default" certificates file installed
  by the operating system. This follows a very simple heuristic to try to
  use the most common certificate file in most popular distros.
  [#6342](https://github.com/Kong/kong/pull/6342)
- Consistent-Hashing load balancing algorithm does not require to use the entire
  target history to build the same proxying destinations table on all Kong nodes
  anymore. Now deleted targets are actually removed from the database and the
  targets entities can be manipulated by the Admin API as any other entity.
  [#6336](https://github.com/Kong/kong/pull/6336)
- Add `X-Forwarded-Path` header: if a trusted source provides a
  `X-Forwarded-Path` header, it is proxied as-is. Otherwise, Kong will set
  the content of said header to the request's path.
  [#6251](https://github.com/Kong/kong/pull/6251)
- Hybrid mode synchronization performance improvements: Kong now uses a
  new internal synchronization method to push changes from the Control Plane
  to the Data Plane, drastically reducing the amount of communication between
  nodes during bulk updates.
  [#6293](https://github.com/Kong/kong/pull/6293)
- The `Upstream.client_certificate` attribute can now be used from proxying:
  This allows `client_certificate` setting used for mTLS handshaking with
  the `Upstream` server to be shared easily among different Services.
  However, `Service.client_certificate` will take precedence over
  `Upstream.client_certificate` if both are set simultaneously.
  In previous releases, `Upstream.client_certificate` was only used for
  mTLS in active health checks.
  [#6348](https://github.com/Kong/kong/pull/6348)
- New `shorthand_fields` top-level attribute in schema definitions, which
  deprecates `shorthands` and includes type definitions in addition to the
  shorthand callback.
  [#6364](https://github.com/Kong/kong/pull/6364)
- Hybrid Mode: the table of Data Plane nodes at the Control Plane is now
  cleaned up automatically, according to a delay value configurable via
  the `cluster_data_plane_purge_delay` attribute, set to 14 days by default.
  [#6376](https://github.com/Kong/kong/pull/6376)
- Hybrid Mode: Data Plane nodes now apply only the last config when receiving
  several updates in sequence, improving the performance when large configs are
  in use. [#6299](https://github.com/Kong/kong/pull/6299)

##### Admin API

- Hybrid Mode: new endpoint `/clustering/data-planes` which returns complete
  information about all Data Plane nodes that are connected to the Control
  Plane cluster, regardless of the Control Plane node to which they connected.
  [#6308](https://github.com/Kong/kong/pull/6308)
  * :warning: The `/clustering/status` endpoint is now deprecated, since it
    returns only information about Data Plane nodes directly connected to the
    Control Plane node to which the Admin API request was made, and is
    superseded by `/clustering/data-planes`.
- Admin API responses now honor the `headers` configuration setting for
  including or removing the `Server` header.
  [#6371](https://github.com/Kong/kong/pull/6371)

##### PDK

- New function `kong.request.get_forwarded_prefix`: returns the prefix path
  component of the request's URL that Kong stripped before proxying to upstream,
  respecting the value of `X-Forwarded-Prefix` when it comes from a trusted source.
  [#6251](https://github.com/Kong/kong/pull/6251)
- `kong.response.exit` now honors the `headers` configuration setting for
  including or removing the `Server` header.
  [#6371](https://github.com/Kong/kong/pull/6371)
- `kong.log.serialize` function now can be called using the stream subsystem,
  allowing various logging plugins to work under TCP and TLS proxy modes.
  [#6036](https://github.com/Kong/kong/pull/6036)
- Requests with `multipart/form-data` MIME type now can use the same part name
  multiple times. [#6054](https://github.com/Kong/kong/pull/6054)

##### Plugins

- **New Response Phase**: both Go and Lua pluggins now support a new plugin
  phase called `response` in Lua plugins and `Response` in Go. Using it
  automatically enables response buffering, which allows you to manipulate
  both the response headers and the response body in the same phase.
  This enables support for response handling in Go, where header and body
  filter phases are not available, allowing you to use PDK functions such
  as `kong.Response.GetBody()`, and provides an equivalent simplified
  feature for handling buffered responses from Lua plugins as well.
  [#5991](https://github.com/Kong/kong/pull/5991)
- aws-lambda: bump to version 3.5.0:
  [#6379](https://github.com/Kong/kong/pull/6379)
  * support for 'isBase64Encoded' flag in Lambda function responses
- grpc-web: introduce configuration pass_stripped_path, which, if set to true,
  causes the plugin to pass the stripped request path (see the `strip_path` Route
  attribute) to the upstream gRPC service.
- rate-limiting: Support for rate limiting by path, by setting the
  `limit_by = "path"` configuration attribute.
  Thanks [KongGuide](https://github.com/KongGuide) for the patch!
  [#6286](https://github.com/Kong/kong/pull/6286)
- correlation-id: the plugin now generates a correlation-id value by default
  if the correlation id header arrives but is empty.
  [#6358](https://github.com/Kong/kong/pull/6358)


## [2.1.4]

> Released 2020/09/18

This is a patch release in the 2.0 series. Being a patch release, it strictly
contains bugfixes. The are no new features or breaking changes.

### Fixes

##### Core

- Improve graceful exit of Control Plane and Data Plane nodes in Hybrid Mode.
  [#6306](https://github.com/Kong/kong/pull/6306)

##### Plugins

- datadog, loggly, statsd: fixes for supporting logging TCP/UDP services.
  [#6344](https://github.com/Kong/kong/pull/6344)
- Logging plugins: request and response sizes are now reported
  by the log serializer as number attributes instead of string.
  [#6356](https://github.com/Kong/kong/pull/6356)
- prometheus: Remove unnecessary `WARN` log that was seen in the Kong 2.1
  series.
  [#6258](https://github.com/Kong/kong/pull/6258)
- key-auth: no longer trigger HTTP 400 error when the body cannot be decoded.
  [#6357](https://github.com/Kong/kong/pull/6357)
- aws-lambda: respect `skip_large_bodies` config setting even when not using
  AWS API Gateway compatibility.
  [#6379](https://github.com/Kong/kong/pull/6379)


[Back to TOC](#table-of-contents)
- Fix issue where `kong reload` would occasionally leave stale workers locked
  at 100% CPU.
  [#6300](https://github.com/Kong/kong/pull/6300)
- Hybrid Mode: more informative error message when the Control Plane cannot
  be reached.
  [#6267](https://github.com/Kong/kong/pull/6267)

##### CLI

- `kong hybrid gen_cert` now reports "permission denied" errors correctly
  when it fails to write the certificate files.
  [#6368](https://github.com/Kong/kong/pull/6368)

##### Plugins

- acl: bumped to 3.0.1
  * Fix regression in a scenario where an ACL plugin with a `deny` clause
    was configured for a group that does not exist would cause a HTTP 401
    when an authenticated plugin would match the anonymous consumer. The
    behavior is now restored to that seen in Kong 1.x and 2.0.
    [#6354](https://github.com/Kong/kong/pull/6354)
- request-transformer: bumped to 1.2.7
  * Fix the construction of the error message when a template throws a Lua error.
    [#26](https://github.com/Kong/kong-plugin-request-transformer/pull/26)


## [2.1.3]

> Released 2020/08/19

This is a patch release in the 2.0 series. Being a patch release, it strictly
contains bugfixes. The are no new features or breaking changes.

### Fixes

##### Core

- Fix behavior of `X-Forwarded-Prefix` header with stripped path prefixes:
  the stripped portion of path is now added in `X-Forwarded-Prefix`,
  except if it is `/` or if it is received from a trusted client.
  [#6222](https://github.com/Kong/kong/pull/6222)

##### Migrations

- Avoid creating unnecessary an index for Postgres.
  [#6250](https://github.com/Kong/kong/pull/6250)

##### Admin API

- DB-less: fix concurrency issues with `/config` endpoint. It now waits for
  the configuration to update across workers before returning, and returns
  HTTP 429 on attempts to perform concurrent updates and HTTP 504 in case
  of update timeouts.
  [#6121](https://github.com/Kong/kong/pull/6121)

##### Plugins

- request-transformer: bump from v1.2.5 to v1.2.6
  * Fix an issue where query parameters would get incorrectly URL-encoded.
    [#24](https://github.com/Kong/kong-plugin-request-transformer/pull/24)
- acl: Fix migration of ACLs table for the Kong 2.1 series.
  [#6250](https://github.com/Kong/kong/pull/6250)


## [2.1.2]

> Released 2020/08/13

:white_check_mark: **Update (2020/08/13)**: This release fixed a balancer
bug that may cause incorrect request payloads to be sent to unrelated
upstreams during balancer retries, potentially causing responses for
other requests to be returned. Therefore it is **highly recommended**
that Kong users running versions `2.1.0` and `2.1.1` to upgrade to this
version as soon as possible, or apply mitigation from the
[2.1.0](#210) section below.

### Fixes

##### Core

- Fix a bug that balancer retries causes incorrect requests to be sent to
  subsequent upstream connections of unrelated requests.
  [#6224](https://github.com/Kong/kong/pull/6224)
- Fix an issue where plugins iterator was being built before setting the
  default workspace id, therefore indexing the plugins under the wrong workspace.
  [#6206](https://github.com/Kong/kong/pull/6206)

##### Migrations

- Improve reentrancy of Cassandra migrations.
  [#6206](https://github.com/Kong/kong/pull/6206)

##### PDK

- Make sure the `kong.response.error` PDK function respects gRPC related
  content types.
  [#6214](https://github.com/Kong/kong/pull/6214)


## [2.1.1]

> Released 2020/08/05

:red_circle: **Post-release note (as of 2020/08/13)**: A faulty behavior
has been observed with this change. When Kong proxies using the balancer
and a request to one of the upstream `Target` fails, Kong might send the
same request to another healthy `Target` in a different request later,
causing response for the failed request to be returned.

This bug could be mitigated temporarily by disabling upstream keepalive pools.
It can be achieved by either:

1. In `kong.conf`, set `upstream_keepalive_pool_size=0`, or
2. Setting the environment `KONG_UPSTREAM_KEEPALIVE_POOL_SIZE=0` when starting
   Kong with the CLI.

Then restart/reload the Kong instance.

Thanks Nham Le (@nhamlh) for reporting it in [#6212](https://github.com/Kong/kong/issues/6212).

:white_check_mark: **Update (2020/08/13)**: A fix to this regression has been
released as part of [2.1.2](#212). See the section of the Changelog related to this
release for more details.

### Dependencies

- Bump [lua-multipart](https://github.com/Kong/lua-multipart) to `0.5.9`.
  [#6148](https://github.com/Kong/kong/pull/6148)

### Fixes

##### Core

- No longer reject valid characters (as specified in the RFC 3986) in the `path` attribute of the
  Service entity.
  [#6183](https://github.com/Kong/kong/pull/6183)

##### Migrations

- Fix issue in Cassandra migrations where empty values in some entities would be incorrectly migrated.
  [#6171](https://github.com/Kong/kong/pull/6171)

##### Admin API

- Fix issue where consumed worker memory as reported by the `kong.node.get_memory_stats()` PDK method would be incorrectly reported in kilobytes, rather than bytes, leading to inaccurate values in the `/status` Admin API endpoint (and other users of said PDK method).
  [#6170](https://github.com/Kong/kong/pull/6170)

##### Plugins

- rate-limiting: fix issue where rate-limiting by Service would result in a global limit, rather than per Service.
  [#6157](https://github.com/Kong/kong/pull/6157)
- rate-limiting: fix issue where a TTL would not be set to some Redis keys.
  [#6150](https://github.com/Kong/kong/pull/6150)


[Back to TOC](#table-of-contents)


## [2.1.0]

> Released 2020/07/16

:red_circle: **Post-release note (as of 2020/08/13)**: A faulty behavior
has been observed with this change. When Kong proxies using the balancer
and a request to one of the upstream `Target` fails, Kong might send the
same request to another healthy `Target` in a different request later,
causing response for the failed request to be returned.

This bug could be mitigated temporarily by disabling upstream keepalive pools.
It can be achieved by either:

1. In `kong.conf`, set `upstream_keepalive_pool_size=0`, or
2. Setting the environment `KONG_UPSTREAM_KEEPALIVE_POOL_SIZE=0` when starting
   Kong with the CLI.

Then restart/reload the Kong instance.

Thanks Nham Le (@nhamlh) for reporting it in [#6212](https://github.com/Kong/kong/issues/6212).

:white_check_mark: **Update (2020/08/13)**: A fix to this regression has been
released as part of [2.1.2](#212). See the section of the Changelog related to this
release for more details.

### Distributions

- :gift: Introduce package for Ubuntu 20.04.
  [#6006](https://github.com/Kong/kong/pull/6006)
- Add `ca-certificates` to the Alpine Docker image.
  [#373](https://github.com/Kong/docker-kong/pull/373)
- :warning: The [go-pluginserver](https://github.com/Kong/go-pluginserver) no
  longer ships with Kong packages; users are encouraged to build it along with
  their Go plugins. For more info, check out the [Go Guide](https://docs.konghq.com/latest/go/).

### Dependencies

- :warning: In order to use all Kong features, including the new
  dynamic upstream keepalive behavior, the required OpenResty version is
  [1.15.8.3](http://openresty.org/en/changelog-1015008.html).
  If you are installing Kong from one of our distribution
  packages, this version and all required patches and modules are included.
  If you are building from source, you must apply
  Kong's [OpenResty patches](https://github.com/Kong/kong-build-tools/tree/master/openresty-build-tools/openresty-patches)
  as well as include [lua-kong-nginx-module](https://github.com/Kong/lua-kong-nginx-module).
  Our [kong-build-tools](https://github.com/Kong/kong-build-tools)
  repository allows you to do both easily.
- Bump OpenSSL version from `1.1.1f` to `1.1.1g`.
  [#5820](https://github.com/Kong/kong/pull/5810)
- Bump [lua-resty-dns-client](https://github.com/Kong/lua-resty-dns-client) from `4.1.3`
  to `5.0.1`.
  [#5499](https://github.com/Kong/kong/pull/5499)
- Bump [lyaml](https://github.com/gvvaughan/lyaml) from `0.2.4` to `0.2.5`.
  [#5984](https://github.com/Kong/kong/pull/5984)
- Bump [lua-resty-openssl](https://github.com/fffonion/lua-resty-openssl)
  from `0.6.0` to `0.6.2`.
  [#5941](https://github.com/Kong/kong/pull/5941)

### Changes

##### Core

- Increase maximum allowed payload size in hybrid mode.
  [#5654](https://github.com/Kong/kong/pull/5654)
- Targets now support a weight range of 0-65535.
  [#5871](https://github.com/Kong/kong/pull/5871)

##### Configuration

- :warning: The configuration properties `router_consistency` and
  `router_update_frequency` have been renamed to `worker_consistency` and
  `worker_state_update_frequency`, respectively. The new properties allow for
  configuring the consistency settings of additional internal structures, see
  below for details.
  [#5325](https://github.com/Kong/kong/pull/5325)
- :warning: The `nginx_upstream_keepalive_*` configuration properties have been
  renamed to `upstream_keepalive_*`. This is due to the introduction of dynamic
  upstream keepalive pools, see below for details.
  [#5771](https://github.com/Kong/kong/pull/5771)
- :warning: The default value of `worker_state_update_frequency` (previously
  `router_update_frequency`) was changed from `1` to `5`.
  [#5325](https://github.com/Kong/kong/pull/5325)

##### Plugins

- :warning: Change authentication plugins to standardize on `allow` and
  `deny` as terms for access control. Previous nomenclature is deprecated and
  support will be removed in Kong 3.0.
  * ACL: use `allow` and `deny` instead of `whitelist` and `blacklist`
  * bot-detection: use `allow` and `deny` instead of `whitelist` and `blacklist`
  * ip-restriction: use `allow` and `deny` instead of `whitelist` and `blacklist`
  [#6014](https://github.com/Kong/kong/pull/6014)

### Additions

##### Core

- :fireworks: **Asynchronous upstream updates**: Kong's load balancer is now able to
  update its internal structures asynchronously instead of onto the request/stream
  path.

  This change required the introduction of new configuration properties and the
  deprecation of older ones:
    - New properties:
      * `worker_consistency`
      * `worker_state_update_frequency`
    - Deprecated properties:
      * `router_consistency`
      * `router_update_frequency`

  The new `worker_consistency` property is similar to `router_consistency` and accepts
  either of `strict` (default, synchronous) or `eventual` (asynchronous). Unlike its
  deprecated counterpart, this new property aims at configuring the consistency of *all*
  internal structures of Kong, and not only the router.
  [#5325](https://github.com/Kong/kong/pull/5325)
- :fireworks: **Read-Only Postgres**: Kong users are now able to configure
  a read-only Postgres replica. When configured, Kong will attempt to fulfill
  read operations through the read-only replica instead of the main Postgres
  connection.
  [#5584](https://github.com/Kong/kong/pull/5584)
- Introducing **dynamic upstream keepalive pools**. This change prevents virtual
  host confusion when Kong proxies traffic to virtual services (hosted on the
  same IP/port) over TLS.
  Keepalive pools are now created by the `upstream IP/upstream port/SNI/client
  certificate` tuple instead of `IP/port` only. Users running Kong in front of
  virtual services should consider adjusting their keepalive settings
  appropriately.

  This change required the introduction of new configuration properties and
  the deprecation of older ones:
    - New properties:
        * `upstream_keepalive_pool_size`
        * `upstream_keepalive_max_requests`
        * `upstream_keepalive_idle_timeout`
    - Deprecated properties:
        * `nginx_upstream_keepalive`
        * `nginx_upstream_keepalive_requests`
        * `nginx_upstream_keepalive_timeout`

  Additionally, this change allows for specifying an indefinite amount of max
  requests and idle timeout threshold for upstream keepalive connections, a
  capability that was previously removed by Nginx 1.15.3.
  [#5771](https://github.com/Kong/kong/pull/5771)
- The default certificate for the proxy can now be configured via Admin API
  using the `/certificates` endpoint. A special `*` SNI has been introduced
  which stands for the default certificate.
  [#5404](https://github.com/Kong/kong/pull/5404)
- Add support for PKI in Hybrid Mode mTLS.
  [#5396](https://github.com/Kong/kong/pull/5396)
- Add `X-Forwarded-Prefix` to set of headers forwarded to upstream requests.
  [#5620](https://github.com/Kong/kong/pull/5620)
- Introduce a `_transform` option to declarative configuration, which allows
  importing basicauth credentials with and without hashed passwords. This change
  is only supported in declarative configuration format version `2.1`.
  [#5835](https://github.com/Kong/kong/pull/5835)
- Add capability to define different consistency levels for read and write
  operations in Cassandra. New configuration properties `cassandra_write_consistency`
  and `cassandra_read_consistency` were introduced and the existing
  `cassandra_consistency` property was deprecated.
  Thanks [Abhishekvrshny](https://github.com/Abhishekvrshny) for the patch!
  [#5812](https://github.com/Kong/kong/pull/5812)
- Introduce certificate expiry and CA constraint checks to Hybrid Mode
  certificates (`cluster_cert` and `cluster_ca_cert`).
  [#6000](https://github.com/Kong/kong/pull/6000)
- Introduce new attributes to the Services entity, allowing for customizations
  in TLS verification parameters:
  [#5976](https://github.com/Kong/kong/pull/5976)
  * `tls_verify`: whether TLS verification is enabled while handshaking
    with the upstream Service
  * `tls_verify_depth`: the maximum depth of verification when validating
    upstream Service's TLS certificate
  * `ca_certificates`: the CA trust store to use when validating upstream
    Service's TLS certificate
- Introduce new attribute `client_certificate` in Upstreams entry, used
  for supporting mTLS in active health checks.
  [#5838](https://github.com/Kong/kong/pull/5838)

##### CLI

- Migrations: add a new `--force` flag to `kong migrations bootstrap`.
  [#5635](https://github.com/Kong/kong/pull/5635)

##### Configuration

- Introduce configuration property `db_cache_neg_ttl`, allowing the configuration
  of negative TTL for DB entities.
  Thanks [ealogar](https://github.com/ealogar) for the patch!
  [#5397](https://github.com/Kong/kong/pull/5397)

##### PDK

- Support `kong.response.exit` in Stream (L4) proxy mode.
  [#5524](https://github.com/Kong/kong/pull/5524)
- Introduce `kong.request.get_forwarded_path` method, which returns
  the path component of the request's URL, but also considers
  `X-Forwarded-Prefix` if it comes from a trusted source.
  [#5620](https://github.com/Kong/kong/pull/5620)
- Introduce `kong.response.error` method, that allows PDK users to exit with
  an error while honoring the Accept header or manually forcing a content-type.
  [#5562](https://github.com/Kong/kong/pull/5562)
- Introduce `kong.client.tls` module, which provides the following methods for
  interacting with downstream mTLS:
  * `kong.client.tls.request_client_certificate()`: request client to present its
    client-side certificate to initiate mutual TLS authentication between server
    and client.
  * `kong.client.tls.disable_session_reuse()`: prevent the TLS session for the current
    connection from being reused by disabling session ticket and session ID for
    the current TLS connection.
  * `kong.client.tls.get_full_client_certificate_chain()`: return the PEM encoded
    downstream client certificate chain with the client certificate at the top
    and intermediate certificates (if any) at the bottom.
  [#5890](https://github.com/Kong/kong/pull/5890)
- Introduce `kong.log.serialize` method.
  [#5995](https://github.com/Kong/kong/pull/5995)
- Introduce new methods to the `kong.service` PDK module:
  * `kong.service.set_tls_verify()`: set whether TLS verification is enabled while
    handshaking with the upstream Service
  * `kong.service.set_tls_verify_depth()`: set the maximum depth of verification
    when validating upstream Service's TLS certificate
  * `kong.service.set_tls_verify_store()`: set the CA trust store to use when
    validating upstream Service's TLS certificate

##### Plugins

- :fireworks: **New Plugin**: introduce the [grpc-web plugin](https://github.com/Kong/kong-plugin-grpc-web), allowing clients
  to consume gRPC services via the gRPC-Web protocol.
  [#5607](https://github.com/Kong/kong/pull/5607)
- :fireworks: **New Plugin**: introduce the [grpc-gateway plugin](https://github.com/Kong/kong-plugin-grpc-gateway), allowing
  access to upstream gRPC services through a plain HTTP request.
  [#5939](https://github.com/Kong/kong/pull/5939)
- Go: add getter and setter methods for `kong.ctx.shared`.
  [#5496](https://github.com/Kong/kong/pull/5496/)
- Add `X-Credential-Identifier` header to the following authentication plugins:
  * basic-auth
  * key-auth
  * ldap-auth
  * oauth2
  [#5516](https://github.com/Kong/kong/pull/5516)
- Rate-Limiting: auto-cleanup expired rate-limiting metrics in Postgres.
  [#5498](https://github.com/Kong/kong/pull/5498)
- OAuth2: add ability to persist refresh tokens throughout their life cycle.
  Thanks [amberheilman](https://github.com/amberheilman) for the patch!
  [#5264](https://github.com/Kong/kong/pull/5264)
- IP-Restriction: add support for IPv6.
  [#5640](https://github.com/Kong/kong/pull/5640)
- OAuth2: add support for PKCE.
  Thanks [amberheilman](https://github.com/amberheilman) for the patch!
  [#5268](https://github.com/Kong/kong/pull/5268)
- OAuth2: allow optional hashing of client secrets.
  [#5610](https://github.com/Kong/kong/pull/5610)
- aws-lambda: bump from v3.1.0 to v3.4.0
  * Add `host` configuration to allow for custom Lambda endpoints.
    [#35](https://github.com/Kong/kong-plugin-aws-lambda/pull/35)
- zipkin: bump from 0.2 to 1.1.0
  * Add support for B3 single header
    [#66](https://github.com/Kong/kong-plugin-zipkin/pull/66)
  * Add `traceid_byte_count` config option
    [#74](https://github.com/Kong/kong-plugin-zipkin/pull/74)
  * Add support for W3C header
    [#75](https://github.com/Kong/kong-plugin-zipkin/pull/75)
  * Add new option `header_type`
    [#75](https://github.com/Kong/kong-plugin-zipkin/pull/75)
- serverless-functions: bump from 0.3.1 to 1.0.0
  * Add ability to run functions in each request processing phase.
    [#21](https://github.com/Kong/kong-plugin-serverless-functions/pull/21)
- prometheus: bump from 0.7.1 to 0.9.0
  * Performance: significant improvements in throughput and CPU usage.
    [#79](https://github.com/Kong/kong-plugin-prometheus/pull/79)
  * Expose healthiness of upstreams targets.
    Thanks [carnei-ro](https://github.com/carnei-ro) for the patch!
    [#88](https://github.com/Kong/kong-plugin-prometheus/pull/88)
- rate-limiting: allow rate-limiting by custom header.
  Thanks [carnei-ro](https://github.com/carnei-ro) for the patch!
  [#5969](https://github.com/Kong/kong/pull/5969)
- session: bumped from 2.3.0 to 2.4.0.
  [#5868](https://github.com/Kong/kong/pull/5868)

### Fixes

##### Core

- Fix memory leak when loading a declarative configuration that fails
  schema validation.
  [#5759](https://github.com/Kong/kong/pull/5759)
- Fix migration issue where the index for the `ca_certificates` table would
  fail to be created.
  [#5764](https://github.com/Kong/kong/pull/5764)
- Fix issue where DNS resolution would fail in DB-less mode.
  [#5831](https://github.com/Kong/kong/pull/5831)

##### Admin API

- Disallow `PATCH` on `/upstreams/:upstreams/targets/:targets`

##### Plugins

- Go: fix issue where instances of the same Go plugin applied to different
  Routes would get mixed up.
  [#5597](https://github.com/Kong/kong/pull/5597)
- Strip `Authorization` value from logged headers. Values are now shown as
  `REDACTED`.
  [#5628](https://github.com/Kong/kong/pull/5628).
- ACL: respond with HTTP 401 rather than 403 if credentials are not provided.
  [#5452](https://github.com/Kong/kong/pull/5452)
- ldap-auth: set credential ID upon authentication, allowing subsequent
  plugins (e.g., rate-limiting) to act on said value.
  [#5497](https://github.com/Kong/kong/pull/5497)
- ldap-auth: hash the cache key generated by the plugin.
  [#5497](https://github.com/Kong/kong/pull/5497)
- zipkin: bump from 0.2 to 1.1.0
  * Stopped tagging non-erroneous spans with `error=false`.
    [#63](https://github.com/Kong/kong-plugin-zipkin/pull/63)
  * Changed the structure of `localEndpoint` and `remoteEndpoint`.
    [#63](https://github.com/Kong/kong-plugin-zipkin/pull/63)
  * Store annotation times in microseconds.
    [#71](https://github.com/Kong/kong-plugin-zipkin/pull/71)
  * Prevent an error triggered when timing-related kong variables
    were not present.
    [#71](https://github.com/Kong/kong-plugin-zipkin/pull/71)
- aws-lambda: AWS regions are no longer validated against a hardcoded list; if an
  invalid region name is provided, a proxy Internal Server Error is raised,
  and a DNS resolution error message is logged.
  [#33](https://github.com/Kong/kong-plugin-aws-lambda/pull/33)

[Back to TOC](#table-of-contents)


## [2.0.5]

> Released 2020/06/30

### Dependencies

- Bump OpenSSL version from `1.1.1f` to `1.1.1g`.
  [#5820](https://github.com/Kong/kong/pull/5810)
- Bump [go-pluginserver](https://github.com/Kong/go-pluginserver) from version
  from `0.2.0` to `0.3.2`, leveraging [go-pdk](https://github.com/Kong/go-pdk) `0.3.1`.
  See the [go-pdk changelog](https://github.com/Kong/go-pdk/blob/master/CHANGELOG.md#v031).

### Fixes

##### Core

- Fix a race condition leading to random config fetching failure in DB-less mode.
  [#5833](https://github.com/Kong/kong/pull/5833)
- Fix issue where a respawned worker would not use the existing configuration
  in DB-less mode.
  [#5850](https://github.com/Kong/kong/pull/5850)
- Fix issue where declarative configuration would fail with the error:
  `Cannot serialise table: excessively sparse array`.
  [#5768](https://github.com/Kong/kong/pull/5865)
- Targets now support a weight range of 0-65535.
  [#5871](https://github.com/Kong/kong/pull/5871)
- Make kong.ctx.plugin light-thread safe
  Thanks [tdelaune](https://github.com/tdelaune) for the assistance!
  [#5873](https://github.com/Kong/kong/pull/5873)
- Go: fix issue with Go plugins where the plugin instance would be
  intermittently killed.
  Thanks [primableatom](https://github.com/primableatom) for the patch!
  [#5903](https://github.com/Kong/kong/pull/5903)
- Auto-convert `config.anonymous` from empty string to the `ngx.null` value.
  [#5906](https://github.com/Kong/kong/pull/5906)
- Fix issue where DB-less wouldn't correctly validate input with missing IDs,
  names, or cache key.
  [#5929](https://github.com/Kong/kong/pull/5929)
- Fix issue where a request to the upstream health endpoint would fail with
  HTTP 500 Internal Server Error.
  [#5943](https://github.com/Kong/kong/pull/5943)
- Fix issue where providing a declarative configuration file containing
  fields with explicit null values would result in an error.
  [#5999](https://github.com/Kong/kong/pull/5999)
- Fix issue where the balancer wouldn't be built for all workers.
  [#5931](https://github.com/Kong/kong/pull/5931)
- Fix issue where a declarative configuration file with primary keys specified
  as numbers would result in an error.
  [#6005](https://github.com/Kong/kong/pull/6005)

##### CLI

##### Configuration

- Fix issue where the Postgres password from the Kong configuration file
  would be truncated if it contained a `#` character.
  [#5822](https://github.com/Kong/kong/pull/5822)

##### Admin API

- Fix issue where a `PUT` request on `/upstreams/:upstreams/targets/:targets`
  would result in HTTP 500 Internal Server Error.
  [#6012](https://github.com/Kong/kong/pull/6012)

##### PDK

- Stop request processing flow if body encoding fails.
  [#5829](https://github.com/Kong/kong/pull/5829)
- Ensure `kong.service.set_target()` includes the port number if a non-default
  port is used.
  [#5996](https://github.com/Kong/kong/pull/5996)

##### Plugins

- Go: fix issue where the go-pluginserver would not reload Go plugins'
  configurations.
  Thanks [wopol](https://github.com/wopol) for the patch!
  [#5866](https://github.com/Kong/kong/pull/5866)
- basic-auth: avoid fetching credentials when password is not given.
  Thanks [Abhishekvrshny](https://github.com/Abhishekvrshny) for the patch!
  [#5880](https://github.com/Kong/kong/pull/5880)
- cors: avoid overwriting upstream response `Vary` header; new values are now
  added as additional `Vary` headers.
  Thanks [aldor007](https://github.com/aldor007) for the patch!
  [#5794](https://github.com/Kong/kong/pull/5794)

[Back to TOC](#table-of-contents)


## [2.0.4]

> Released 2020/04/22

### Fixes

##### Core

  - Disable JIT mlcache:get_bulk() on ARM64
    [#5797](https://github.com/Kong/kong/pull/5797)
  - Don't incrementing log counters on unexpected errors
    [#5783](https://github.com/Kong/kong/pull/5783)
  - Invalidate target history at cleanup so balancers stay synced
    [#5775](https://github.com/Kong/kong/pull/5775)
  - Set a log prefix with the upstream name
    [#5773](https://github.com/Kong/kong/pull/5773)
  - Fix memory leaks when loading a declarative config that fails schema validation
    [#5766](https://github.com/Kong/kong/pull/5766)
  - Fix some balancer and cluster_events issues
    [#5804](https://github.com/Kong/kong/pull/5804)

##### Configuration

  - Send declarative config updates to stream subsystem via Unix domain
    [#5786](https://github.com/Kong/kong/pull/5786)
  - Now when using declarative configurations the cache is purged on reload, cleaning any references to removed entries
    [#5769](https://github.com/Kong/kong/pull/5769)


[Back to TOC](#table-of-contents)


## [2.0.3]

> Released 2020/04/06

This is a patch release in the 2.0 series. Being a patch release, it strictly
contains performance improvements and bugfixes. The are no new features or
breaking changes.

### Fixes

##### Core

  - Setting the target weight to 0 does not automatically remove the upstream.
    [#5710](https://github.com/Kong/kong/pull/5710).
  - The plugins iterator is now always fully built, even if the initialization
    of any of them fails.
    [#5692](https://github.com/Kong/kong/pull/5692).
  - Fixed the load of `dns_not_found_ttl` and `dns_error_ttl` configuration
    options.
    [#5684](https://github.com/Kong/kong/pull/5684).
  - Consumers and tags are properly warmed-up from the plugins' perspective,
    i.e. they are loaded to the cache space that plugins access.
    [#5669](https://github.com/Kong/kong/pull/5669).
  - Customized error messages don't affect subsequent default error responses
    now.
    [#5673](https://github.com/Kong/kong/pull/5673).

##### CLI

  - Fixed the `lua_package_path` option precedence over `LUA_PATH` environment
    variable.
    [#5729](https://github.com/Kong/kong/pull/5729).
  - Support to Nginx binary upgrade by correctly handling the `USR2` signal.
    [#5657](https://github.com/Kong/kong/pull/5657).

##### Configuration

  - Fixed the logrotate configuration file with the right line terminators.
    [#243](https://github.com/Kong/kong-build-tools/pull/243).
    Thanks, [WALL-E](https://github.com/WALL-E)

##### Admin API

  - Fixed the `sni is duplicated` error when sending multiple `SNIs` as body
    arguments and an `SNI` on URL that matched one from the body.
    [#5660](https://github.com/Kong/kong/pull/5660).

[Back to TOC](#table-of-contents)


## [2.0.2]

> Released 2020/02/27

This is a patch release in the 2.0 series. Being a patch release, it strictly
contains performance improvements and bugfixes. The are no new features or
breaking changes.

### Fixes

##### Core

  - Fix issue related to race condition in Cassandra select each method
    [#5564](https://github.com/Kong/kong/pull/5564).
    Thanks, [vasuharish](https://github.com/vasuharish)!
  - Fix issue related to running control plane under multiple Nginx workers
    [#5612](https://github.com/Kong/kong/pull/5612).
  - Don't change route paths when marshaling
    [#5587](https://github.com/Kong/kong/pull/5587).
  - Fix propagation of posted health across workers
    [#5539](https://github.com/Kong/kong/pull/5539).
  - Use proper units for timeouts with cassandra
    [#5571](https://github.com/Kong/kong/pull/5571).
  - Fix broken SNI based routing in L4 proxy mode
    [#5533](https://github.com/Kong/kong/pull/5533).

##### Plugins

  - Enable the ACME plugin by default
    [#5555](https://github.com/Kong/kong/pull/5555).
  - Accept consumer username in anonymous field
    [#5552](https://github.com/Kong/kong/pull/5552).

[Back to TOC](#table-of-contents)


## [2.0.1]

> Released 2020/02/04

This is a patch release in the 2.0 series. Being a patch release, it strictly
contains performance improvements and bugfixes. The are no new features or
breaking changes.


### Fixes

##### Core

  - Migrations include the configured Lua path now
    [#5509](https://github.com/Kong/kong/pull/5509).
  - Hop-by-hop headers to not clear upgrade header on upgrade
    [#5495](https://github.com/Kong/kong/pull/5495).
  - Balancers now properly check if a response is produced by an upstream
    [#5493](https://github.com/Kong/kong/pull/5493).
    Thanks, [onematchfox](https://github.com/onematchfox)!
  - Kong correctly logs an error message when the Lua VM cannot allocate memory
    [#5479](https://github.com/Kong/kong/pull/5479)
    Thanks, [pamiel](https://github.com/pamiel)!
  - Schema validations work again in DB-less mode
    [#5464](https://github.com/Kong/kong/pull/5464).

##### Plugins

  - oauth2: handle `Authorization` headers with missing `access_token` correctly.
    [#5514](https://github.com/Kong/kong/pull/5514).
    Thanks, [jeremyjpj0916](https://github.com/jeremyjpj0916)!
  - oauth2: hash oauth2_tokens cache key via the DAO
    [#5507](https://github.com/Kong/kong/pull/5507)


[Back to TOC](#table-of-contents)


## [2.0.0]

> Released 2020/01/20

This is a new major release of Kong, including new features such as **Hybrid
mode**, **Go language support for plugins** and **buffered proxying**, and
much more.

Kong 2.0.0 removes the deprecated service mesh functionality, which was
been retired in favor of [Kuma](https://kuma.io), as Kong continues to
focus on its core gateway capabilities.

Please note that Kong 2.0.0 also removes support for migrating from versions
below 1.0.0. If you are running Kong 0.x versions below 0.14.1, you need to
migrate to 0.14.1 first, and once you are running 0.14.1, you can migrate to
Kong 1.5.0, which includes special provisions for migrating from Kong 0.x,
such as the `kong migrations migrate-apis` command, and then finally to Kong
2.0.0.

### Dependencies

- :warning: The required OpenResty version is
  [1.15.8.2](http://openresty.org/en/changelog-1015008.html), and the
  the set of patches included has changed, including the latest release of
  [lua-kong-nginx-module](https://github.com/Kong/lua-kong-nginx-module).
  If you are installing Kong from one of our distribution
  packages, you are not affected by this change.

**Note:** if you are not using one of our distribution packages and compiling
OpenResty from source, you must still apply Kong's [OpenResty
patches](https://github.com/Kong/kong-build-tools/tree/master/openresty-build-tools/openresty-patches)
(and, as highlighted above, compile OpenResty with the new
lua-kong-nginx-module). Our [kong-build-tools](https://github.com/Kong/kong-build-tools)
repository will allow you to do both easily.

### Packaging

- RPM packages are now signed with our own GPG keys. You can download our public
  key at https://bintray.com/user/downloadSubjectPublicKey?username=kong
- Kong now ships with a systemd unit file

### Additions

##### Core

  - :fireworks: **Hybrid mode** for management of control-plane and
    data-plane nodes. This allows running control-plane nodes using a
    database and have them deliver configuration updates to DB-less
    data-plane nodes.
    [#5294](https://github.com/Kong/kong/pull/5294)
  - :fireworks: **Buffered proxying** - plugins can now request buffered
    reading of the service response (as opposed to the streaming default),
    allowing them to modify headers based on the contents of the body
    [#5234](https://github.com/Kong/kong/pull/5234)
  - The `transformations` in DAO schemas now also support `on_read`,
    allowing for two-way (read/write) data transformations between
    Admin API input/output and database storage.
    [#5100](https://github.com/Kong/kong/pull/5100)
  - Added `threshold` attribute for health checks
    [#5206](https://github.com/Kong/kong/pull/5206)
  - Caches for core entities and plugin-controlled entities (such as
    credentials, etc.) are now separated, protecting the core entities
    from cache eviction caused by plugin behavior.
    [#5114](https://github.com/Kong/kong/pull/5114)
  - Cipher suite was updated to the Mozilla v5 release.
    [#5342](https://github.com/Kong/kong/pull/5342)
  - Better support for using already existing Cassandra keyspaces
    when migrating
    [#5361](https://github.com/Kong/kong/pull/5361)
  - Better log messages when plugin modules fail to load
    [#5357](https://github.com/Kong/kong/pull/5357)
  - `stream_listen` now supports the `backlog` option.
    [#5346](https://github.com/Kong/kong/pull/5346)
  - The internal cache was split into two independent segments,
    `kong.core_cache` and `kong.cache`. The `core_cache` region is
    used by the Kong core to store configuration data that doesn't
    change often. The other region is used to store plugin
    runtime data that is dependent on traffic pattern and user
    behavior. This change should decrease the cache contention
    between Kong core and plugins and result in better performance
    overall.
    - :warning: Note that both structures rely on the already existent
      `mem_cache_size` configuration option to set their size,
      so when upgrading from a previous Kong version, the cache
      memory consumption might double if this value is not adjusted
      [#5114](https://github.com/Kong/kong/pull/5114)

##### CLI

  - `kong config init` now accepts a filename argument
    [#4451](https://github.com/Kong/kong/pull/4451)

##### Configuration

  - :fireworks: **Extended support for Nginx directive injections**
    via Kong configurations, reducing the needs for custom Nginx
    templates. New injection contexts were added: `nginx_main_`,
    `nginx_events` and `nginx_supstream_` (`upstream` in `stream`
    mode).
    [#5390](https://github.com/Kong/kong/pull/5390)
  - Enable `reuseport` option in the listen directive by default
    and allow specifying both `reuseport` and `backlog=N` in the
    listener flags.
    [#5332](https://github.com/Kong/kong/pull/5332)
  - Check existence of `lua_ssl_trusted_certificate` at startup
    [#5345](https://github.com/Kong/kong/pull/5345)

##### Admin API

  - Added `/upstreams/<id>/health?balancer_health=1` attribute for
    detailed information about balancer health based on health
    threshold configuration
    [#5206](https://github.com/Kong/kong/pull/5206)

##### PDK

  - New functions `kong.service.request.enable_buffering`,
    `kong.service.response.get_raw_body` and
    `kong.service.response.get_body` for use with buffered proxying
    [#5315](https://github.com/Kong/kong/pull/5315)

##### Plugins

  - :fireworks: **Go plugin support** - plugins can now be written in
    Go as well as Lua, through the use of an out-of-process Go plugin server.
    [#5326](https://github.com/Kong/kong/pull/5326)
  - The lifecycle of the Plugin Server daemon for Go language support is
    managed by Kong itself.
    [#5366](https://github.com/Kong/kong/pull/5366)
  - :fireworks: **New plugin: ACME** - Let's Encrypt and ACMEv2 integration with Kong
    [#5333](https://github.com/Kong/kong/pull/5333)
  - :fireworks: aws-lambda: bumped version to 3.0.1, with a number of new features!
    [#5083](https://github.com/Kong/kong/pull/5083)
  - :fireworks: prometheus: bumped to version 0.7.0 including major performance improvements
    [#5295](https://github.com/Kong/kong/pull/5295)
  - zipkin: bumped to version 0.2.1
    [#5239](https://github.com/Kong/kong/pull/5239)
  - session: bumped to version 2.2.0, adding `authenticated_groups` support
    [#5108](https://github.com/Kong/kong/pull/5108)
  - rate-limiting: added experimental support for standardized headers based on the
    ongoing [RFC draft](https://tools.ietf.org/html/draft-polli-ratelimit-headers-01)
    [#5335](https://github.com/Kong/kong/pull/5335)
  - rate-limiting: added Retry-After header on HTTP 429 responses
    [#5329](https://github.com/Kong/kong/pull/5329)
  - datadog: report metrics with tags --
    Thanks [mvanholsteijn](https://github.com/mvanholsteijn) for the patch!
    [#5154](https://github.com/Kong/kong/pull/5154)
  - request-size-limiting: added `size_unit` configuration option.
    [#5214](https://github.com/Kong/kong/pull/5214)
  - request-termination: add extra check for `conf.message` before sending
    response back with body object included.
    [#5202](https://github.com/Kong/kong/pull/5202)
  - jwt: add `X-Credential-Identifier` header in response --
    Thanks [davinwang](https://github.com/davinwang) for the patch!
    [#4993](https://github.com/Kong/kong/pull/4993)

### Fixes

##### Core

  - Correct detection of update upon deleting Targets --
    Thanks [pyrl247](https://github.com/pyrl247) for the patch!
  - Fix declarative config loading of entities with abstract records
    [#5343](https://github.com/Kong/kong/pull/5343)
  - Fix sort priority when matching routes by longest prefix
    [#5430](https://github.com/Kong/kong/pull/5430)
  - Detect changes in Routes that happen halfway through a router update
    [#5431](https://github.com/Kong/kong/pull/5431)

##### Admin API

  - Corrected the behavior when overwriting a Service configuration using
    the `url` shorthand
    [#5315](https://github.com/Kong/kong/pull/5315)

##### Core

  - :warning: **Removed Service Mesh support** - That has been deprecated in
    Kong 1.4 and made off-by-default already, and the code is now gone in 2.0.
    For Service Mesh, we now have [Kuma](https://kuma.io), which is something
    designed for Mesh patterns from day one, so we feel at peace with removing
    Kong's native Service Mesh functionality and focus on its core capabilities
    as a gateway.

##### Configuration

  - Routes using `tls` are now supported in stream mode by adding an
    entry in `stream_listen` with the `ssl` keyword enabled.
    [#5346](https://github.com/Kong/kong/pull/5346)
  - As part of service mesh removal, serviceless proxying was removed.
    You can still set `service = null` when creating a route for use with
    serverless plugins such as `aws-lambda`, or `request-termination`.
    [#5353](https://github.com/Kong/kong/pull/5353)
  - Removed the `origins` property which was used for service mesh.
    [#5351](https://github.com/Kong/kong/pull/5351)
  - Removed the `transparent` property which was used for service mesh.
    [#5350](https://github.com/Kong/kong/pull/5350)
  - Removed the `nginx_optimizations` property; the equivalent settings
    can be performed via Nginx directive injections.
    [#5390](https://github.com/Kong/kong/pull/5390)
  - The Nginx directive injection prefixes `nginx_http_upstream_`
    and `nginx_http_status_` were renamed to `nginx_upstream_` and
    `nginx_status_` respectively.
    [#5390](https://github.com/Kong/kong/pull/5390)

##### Plugins

  - Removed the Sidecar Injector plugin which was used for service mesh.
    [#5199](https://github.com/Kong/kong/pull/5199)


[Back to TOC](#table-of-contents)


## [1.5.1]

> Released 2020/02/19

This is a patch release over 1.5.0, fixing a minor issue in the `kong migrations migrate-apis`
command, which assumed execution in a certain order in the migration process. This now
allows the command to be executed prior to running the migrations from 0.x to 1.5.1.

### Fixes

##### CLI

  - Do not assume new fields are already available when running `kong migrations migrate-apis`
    [#5572](https://github.com/Kong/kong/pull/5572)


[Back to TOC](#table-of-contents)


## [1.5.0]

> Released 2020/01/20

Kong 1.5.0 is the last release in the Kong 1.x series, and it was designed to
help Kong 0.x users upgrade out of that series and into more current releases.
Kong 1.5.0 includes two features designed to ease the transition process: the
new `kong migrations migrate-apis` commands, to help users migrate away from
old `apis` entities which were deprecated in Kong 0.13.0 and removed in Kong
1.0.0, and a compatibility flag to provide better router compatibility across
Kong versions.

### Additions

##### Core

  - New `path_handling` attribute in Routes entities, which selects the behavior
    the router will have when combining the Service Path, the Route Path, and
    the Request path into a single path sent to the upstream. This attribute
    accepts two values, `v0` or `v1`, making the router behave as in Kong 0.x or
    Kong 1.x, respectively. [#5360](https://github.com/Kong/kong/pull/5360)

##### CLI

  - New command `kong migrations migrate-apis`, which converts any existing
    `apis` from an old Kong 0.x installation and generates Route, Service and
    Plugin entities with equivalent configurations. The converted routes are
    set to use `path_handling = v0`, to ensure compatibility.
    [#5176](https://github.com/Kong/kong/pull/5176)

### Fixes

##### Core

  - Fixed the routing prioritization that could lead to a match in a lower
    priority path. [#5443](https://github.com/Kong/kong/pull/5443)
  - Changes in router or plugins entities while the rebuild is in progress now
    are treated in the next rebuild, avoiding to build invalid iterators.
    [#5431](https://github.com/Kong/kong/pull/5431)
  - Fixed invalid incorrect calculation of certificate validity period.
    [#5449](https://github.com/Kong/kong/pull/5449) -- Thanks
    [Bevisy](https://github.com/Bevisy) for the patch!


[Back to TOC](#table-of-contents)


## [1.4.3]

> Released 2020/01/09

:warning: This release includes a security fix to address potentially
sensitive information being written to the error log file. This affects
certain uses of the Admin API for DB-less mode, described below.

This is a patch release in the 1.4 series, and as such, strictly contains
bugfixes. There are no new features nor breaking changes.

### Fixes

##### Core

  - Fix the detection of the need for balancer updates
    when deleting targets
    [#5352](https://github.com/kong/kong/issues/5352) --
    Thanks [zeeshen](https://github.com/zeeshen) for the patch!
  - Fix behavior of longest-path criteria when matching routes
    [#5383](https://github.com/kong/kong/issues/5383)
  - Fix incorrect use of cache when using header-based routing
    [#5267](https://github.com/kong/kong/issues/5267) --
    Thanks [marlonfan](https://github.com/marlonfan) for the patch!

##### Admin API

  - Do not make a debugging dump of the declarative config input into
    `error.log` when posting it with `/config` and using `_format_version`
    as a top-level parameter (instead of embedded in the `config` parameter).
    [#5411](https://github.com/kong/kong/issues/5411)
  - Fix incorrect behavior of PUT for /certificates
    [#5321](https://github.com/kong/kong/issues/5321)

##### Plugins

  - acl: fixed an issue where getting ACLs by group failed when multiple
    consumers share the same group
    [#5322](https://github.com/kong/kong/issues/5322)


[Back to TOC](#table-of-contents)


## [1.4.2]

> Released 2019/12/10

This is another patch release in the 1.4 series, and as such, strictly
contains bugfixes. There are no new features nor breaking changes.

### Fixes

##### Core

  - Fixes some corner cases in the balancer behavior
    [#5318](https://github.com/Kong/kong/pull/5318)

##### Plugins

  - http-log: disable queueing when using the default
    settings, to avoid memory consumption issues
    [#5323](https://github.com/Kong/kong/pull/5323)
  - prometheus: restore compatibility with version 0.6.0
    [#5303](https://github.com/Kong/kong/pull/5303)


[Back to TOC](#table-of-contents)


## [1.4.1]

> Released 2019/12/03

This is a patch release in the 1.4 series, and as such, strictly contains
bugfixes. There are no new features nor breaking changes.

### Fixes

##### Core

  - Fixed a memory leak in the balancer
    [#5229](https://github.com/Kong/kong/pull/5229) --
    Thanks [zeeshen](https://github.com/zeeshen) for the patch!
  - Removed arbitrary limit on worker connections.
    [#5148](https://github.com/Kong/kong/pull/5148)
  - Fixed `preserve_host` behavior for gRPC routes
    [#5225](https://github.com/Kong/kong/pull/5225)
  - Fix migrations for ttl for OAuth2 tokens
    [#5253](https://github.com/Kong/kong/pull/5253)
  - Improve handling of errors when creating balancers
    [#5284](https://github.com/Kong/kong/pull/5284)

##### CLI

  - Fixed an issue with `kong config db_export` when reading
    entities that are ttl-enabled and whose ttl value is `null`.
    [#5185](https://github.com/Kong/kong/pull/5185)

##### Admin API

  - Various fixes for Admin API behavior
    [#5174](https://github.com/Kong/kong/pull/5174),
    [#5178](https://github.com/Kong/kong/pull/5178),
    [#5191](https://github.com/Kong/kong/pull/5191),
    [#5186](https://github.com/Kong/kong/pull/5186)

##### Plugins

  - http-log: do not impose a retry delay on successful sends
    [#5282](https://github.com/Kong/kong/pull/5282)


[Back to TOC](#table-of-contents)

## [1.4.0]

> Released on 2019/10/22

### Installation

  - :warning: All Bintray assets have been renamed from `.all.` / `.noarch.` to be
    architecture specific namely `.arm64.` and `.amd64.`

### Additions

##### Core

  - :fireworks: New configuration option `cassandra_refresh_frequency` to set
    the frequency that Kong will check for Cassandra cluster topology changes,
    avoiding restarts when Cassandra nodes are added or removed.
    [#5071](https://github.com/Kong/kong/pull/5071)
  - New `transformations` property in DAO schemas, which allows adding functions
    that run when database rows are inserted or updated.
    [#5047](https://github.com/Kong/kong/pull/5047)
  - The new attribute `hostname` has been added to `upstreams` entities. This
    attribute is used as the `Host` header when proxying requests through Kong
    to servers that are listening on server names that are different from the
    names to which they resolve.
    [#4959](https://github.com/Kong/kong/pull/4959)
  - New status interface has been introduced. It exposes insensitive health,
    metrics and error read-only information from Kong, which can be consumed by
    other services in the infrastructure to monitor Kong's health.
    This removes the requirement of the long-used workaround to monitor Kong's
    health by injecting a custom server block.
    [#4977](https://github.com/Kong/kong/pull/4977)
  - New Admin API response header `X-Kong-Admin-Latency`, reporting the time
    taken by Kong to process an Admin API request.
    [#4966](https://github.com/Kong/kong/pull/4996/files)

##### Configuration

  - :warning: New configuration option `service_mesh` which enables or disables
    the Service Mesh functionality. The Service Mesh is being deprecated and
    will not be available in the next releases of Kong.
    [#5124](https://github.com/Kong/kong/pull/5124)
  - New configuration option `router_update_frequency` that allows setting the
    frequency that router and plugins will be checked for changes. This new
    option avoids performance degradation when Kong routes or plugins are
    frequently changed. [#4897](https://github.com/Kong/kong/pull/4897)

##### Plugins

  - rate-limiting: in addition to consumer, credential, and IP levels, now
    rate-limiting plugin has service-level support. Thanks
    [wuguangkuo](https://github.com/wuguangkuo) for the patch!
    [#5031](https://github.com/Kong/kong/pull/5031)
  - Now rate-limiting `local` policy counters expire using the shared
    dictionary's TTL, avoiding to keep unnecessary counters in memory. Thanks
    [cb372](https://github.com/cb372) for the patch!
    [#5029](https://github.com/Kong/kong/pull/5029)
  - Authentication plugins have support for tags now.
    [#4945](https://github.com/Kong/kong/pull/4945)
  - response-transformer plugin now supports renaming response headers. Thanks
    [aalmazanarbs](https://github.com/aalmazanarbs) for the patch!
    [#5040](https://github.com/Kong/kong/pull/5040)

### Fixes

##### Core

  - :warning: Service Mesh is known to cause HTTPS requests to upstream to
    ignore `proxy_ssl*` directives, so it is being discontinued in the next
    major release of Kong. In this release it is disabled by default, avoiding
    this issue, and it can be enabled as aforementioned in the configuration
    section. [#5124](https://github.com/Kong/kong/pull/5124)
  - Fixed an issue on reporting the proper request method and URL arguments on
    NGINX-produced errors in logging plugins.
    [#5073](https://github.com/Kong/kong/pull/5073)
  - Fixed an issue where targets were not properly updated in all Kong workers
    when they were removed. [#5041](https://github.com/Kong/kong/pull/5041)
  - Deadlocks cases in database access functions when using Postgres and
    cleaning up `cluster_events` in high-changing scenarios were fixed.
    [#5118](https://github.com/Kong/kong/pull/5118)
  - Fixed issues with tag-filtered GETs on Cassandra-backed nodes.
    [#5105](https://github.com/Kong/kong/pull/5105)

##### Configuration

  - Fixed Lua parsing and error handling in declarative configurations.
    [#5019](https://github.com/Kong/kong/pull/5019)
  - Automatically escape any unescaped `#` characters in parsed `KONG_*`
    environment variables. [#5062](https://github.com/Kong/kong/pull/5062)

##### Plugins

  - file-log: creates log file with proper permissions when Kong uses
    declarative config. [#5028](https://github.com/Kong/kong/pull/5028)
  - basic-auth: fixed credentials parsing when using DB-less
    configurations. [#5080](https://github.com/Kong/kong/pull/5080)
  - jwt: plugin handles empty claims and return the correct error message.
    [#5123](https://github.com/Kong/kong/pull/5123)
    Thanks to [@jeremyjpj0916](https://github.com/jeremyjpj0916) for the patch!
  - serverless-functions: Lua code in declarative configurations is validated
    and loaded correctly.
    [#24](https://github.com/Kong/kong-plugin-serverless-functions/pull/24)
  - request-transformer: fixed bug on removing and then adding request headers
    with the same name.
    [#9](https://github.com/Kong/kong-plugin-request-transformer/pull/9)


[Back to TOC](#table-of-contents)

## [1.3.0]

> Released on 2019/08/21

Kong 1.3 is the first version to officially support **gRPC proxying**!

Following our vision for Kong to proxy modern Web services protocols, we are
excited for this newest addition to the family of protocols already supported
by Kong (HTTP(s), WebSockets, and TCP). As we have recently stated in our
latest [Community Call](https://konghq.com/community-call/), more protocols are
to be expected in the future.

Additionally, this release includes several highly-requested features such as
support for upstream **mutual TLS**, **header-based routing** (not only
`Host`), **database export**, and **configurable upstream keepalive
timeouts**.

### Changes

##### Dependencies

- :warning: The required OpenResty version has been bumped to
  [1.15.8.1](http://openresty.org/en/changelog-1015008.html). If you are
  installing Kong from one of our distribution packages, you are not affected
  by this change. See [#4382](https://github.com/Kong/kong/pull/4382).
  With this new version comes a number of improvements:
  1. The new [ngx\_http\_grpc\_module](https://nginx.org/en/docs/http/ngx_http_grpc_module.html).
  2. Configurable of upstream keepalive connections by timeout or number of
     requests.
  3. Support for ARM64 architectures.
  4. LuaJIT GC64 mode for x86_64 architectures, raising the LuaJIT GC-managed
     memory limit from 2GB to 128TB and producing more predictable GC
     performance.
- :warning: From this version on, the new
  [lua-kong-nginx-module](https://github.com/Kong/lua-kong-nginx-module) Nginx
  module is **required** to be built into OpenResty for Kong to function
  properly. This new module allows Kong to support new features such as mutual
  TLS authentication. If you are installing Kong from one of our distribution
  packages, you are not affected by this change.
  [openresty-build-tools#26](https://github.com/Kong/openresty-build-tools/pull/26)

**Note:** if you are not using one of our distribution packages and compiling
OpenResty from source, you must still apply Kong's [OpenResty
patches](https://github.com/kong/openresty-patches) (and, as highlighted above,
compile OpenResty with the new lua-kong-nginx-module). Our new
[openresty-build-tools](https://github.com/Kong/openresty-build-tools)
repository will allow you to do both easily.

##### Core

- :warning: Bugfixes in the router *may, in some edge-cases*, result in
  different Routes being matched. It was reported to us that the router behaved
  incorrectly in some cases when configuring wildcard Hosts and regex paths
  (e.g. [#3094](https://github.com/Kong/kong/issues/3094)). It may be so that
  you are subject to these bugs without realizing it. Please ensure that
  wildcard Hosts and regex paths Routes you have configured are matching as
  expected before upgrading.
  See [9ca4dc0](https://github.com/Kong/kong/commit/9ca4dc09fdb12b340531be8e0f9d1560c48664d5),
  [2683b86](https://github.com/Kong/kong/commit/2683b86c2f7680238e3fe85da224d6f077e3425d), and
  [6a03e1b](https://github.com/Kong/kong/commit/6a03e1bd95594716167ccac840ff3e892ed66215)
  for details.
- Upstream connections are now only kept-alive for 100 requests or 60 seconds
  (idle) by default. Previously, upstream connections were not actively closed
  by Kong. This is a (non-breaking) change in behavior, inherited from Nginx
  1.15, and configurable via new configuration properties (see below).

##### Configuration

- :warning: The `upstream_keepalive` configuration property is deprecated, and
  replaced by the new `nginx_http_upstream_keepalive` property. Its behavior is
  almost identical, but the notable difference is that the latter leverages the
  [injected Nginx
  directives](https://konghq.com/blog/kong-ce-nginx-injected-directives/)
  feature added in Kong 0.14.0.
  In future releases, we will gradually increase support for injected Nginx
  directives. We have high hopes that this will remove the occasional need for
  custom Nginx configuration templates.
  [#4382](https://github.com/Kong/kong/pull/4382)

### Additions

##### Core

- :fireworks: **Native gRPC proxying.** Two new protocol types; `grpc` and
  `grpcs` correspond to gRPC over h2c and gRPC over h2. They can be specified
  on a Route or a Service's `protocol` attribute (e.g. `protocol = grpcs`).
  When an incoming HTTP/2 request matches a Route with a `grpc(s)` protocol,
  the request will be handled by the
  [ngx\_http\_grpc\_module](https://nginx.org/en/docs/http/ngx_http_grpc_module.html),
  and proxied to the upstream Service according to the gRPC protocol
  specifications.  :warning: Note that not all Kong plugins are compatible with
  gRPC requests yet.  [#4801](https://github.com/Kong/kong/pull/4801)
- :fireworks: **Mutual TLS** handshake with upstream services. The Service
  entity now has a new `client_certificate` attribute, which is a foreign key
  to a Certificate entity. If specified, Kong will use the Certificate as a
  client TLS cert during the upstream TLS handshake.
  [#4800](https://github.com/Kong/kong/pull/4800)
- :fireworks: **Route by any request header**. The router now has the ability
  to match Routes by any request header (not only `Host`). The Route entity now
  has a new `headers` attribute, which is a map of headers names and values.
  E.g. `{ "X-Forwarded-Host": ["example.org"], "Version": ["2", "3"] }`.
  [#4758](https://github.com/Kong/kong/pull/4758)
- :fireworks: **Least-connection load-balancing**. A new `algorithm` attribute
  has been added to the Upstream entity. It can be set to `"round-robin"`
  (default), `"consistent-hashing"`, or `"least-connections"`.
  [#4528](https://github.com/Kong/kong/pull/4528)
- A new core entity, "CA Certificates" has been introduced and can be accessed
  via the new `/ca_certificates` Admin API endpoint. CA Certificates entities
  will be used as CA trust store by Kong. Certificates stored by this entity
  need not include their private key.
  [#4798](https://github.com/Kong/kong/pull/4798)
- Healthchecks now use the combination of IP + Port + Hostname when storing
  upstream health information. Previously, only IP + Port were used. This means
  that different virtual hosts served behind the same IP/port will be treated
  differently with regards to their health status. New endpoints were added to
  the Admin API to manually set a Target's health status.
  [#4792](https://github.com/Kong/kong/pull/4792)

##### Configuration

- :fireworks: A new section in the `kong.conf` file describes [injected Nginx
  directives](https://konghq.com/blog/kong-ce-nginx-injected-directives/)
  (added to Kong 0.14.0) and specifies a few default ones.
  In future releases, we will gradually increase support for injected Nginx
  directives. We have high hopes that this will remove the occasional need for
  custom Nginx configuration templates.
  [#4382](https://github.com/Kong/kong/pull/4382)
- :fireworks: New configuration properties allow for controlling the behavior of
  upstream keepalive connections. `nginx_http_upstream_keepalive_requests` and
  `nginx_http_upstream_keepalive_timeout` respectively control the maximum
  number of proxied requests and idle timeout of an upstream connection.
  [#4382](https://github.com/Kong/kong/pull/4382)
- New flags have been added to the `*_listen` properties: `deferred`, `bind`,
  and `reuseport`.
  [#4692](https://github.com/Kong/kong/pull/4692)

##### CLI

- :fireworks: **Database export** via the new `kong config db_export` CLI
  command. This command will export the configuration present in the database
  Kong is connected to (Postgres or Cassandra) as a YAML file following Kong's
  declarative configuration syntax. This file can thus be imported later on
  in a DB-less Kong node or in another database via `kong config db_import`.
  [#4809](https://github.com/Kong/kong/pull/4809)

##### Admin API

- Many endpoints now support more levels of nesting for ease of access.
  For example: `/services/:services/routes/:routes` is now a valid API
  endpoint.
  [#4713](https://github.com/Kong/kong/pull/4713)
- The API now accepts `form-urlencoded` payloads with deeply nested data
  structures. Previously, it was only possible to send such data structures
  via JSON payloads.
  [#4768](https://github.com/Kong/kong/pull/4768)

##### Plugins

- :fireworks: **New bundled plugin**: the [session
  plugin](https://github.com/Kong/kong-plugin-session) is now bundled in Kong.
  It can be used to manage browser sessions for APIs proxied and authenticated
  by Kong.
  [#4685](https://github.com/Kong/kong/pull/4685)
- ldap-auth: A new `config.ldaps` property allows configuring the plugin to
  connect to the LDAP server via TLS. It provides LDAPS support instead of only
  relying on STARTTLS.
  [#4743](https://github.com/Kong/kong/pull/4743)
- jwt-auth: The new `header_names` property accepts an array of header names
  the JWT plugin should inspect when authenticating a request. It defaults to
  `["Authorization"]`.
  [#4757](https://github.com/Kong/kong/pull/4757)
- [azure-functions](https://github.com/Kong/kong-plugin-azure-functions):
  Bumped to 0.4 for minor fixes and performance improvements.
- [kubernetes-sidecar-injector](https://github.com/Kong/kubernetes-sidecar-injector):
  The plugin is now more resilient to Kubernetes schema changes.
- [serverless-functions](https://github.com/Kong/kong-plugin-serverless-functions):
    - Bumped to 0.3 for minor performance improvements.
    - Functions can now have upvalues.
- [prometheus](https://github.com/Kong/kong-plugin-prometheus): Bumped to
  0.4.1 for minor performance improvements.
- cors: add OPTIONS, TRACE and CONNECT to default allowed methods
  [#4899](https://github.com/Kong/kong/pull/4899)
  Thanks to [@eshepelyuk](https://github.com/eshepelyuk) for the patch!

##### PDK

- New function `kong.service.set_tls_cert_key()`. This functions sets the
  client TLS certificate used while handshaking with the upstream service.
  [#4797](https://github.com/Kong/kong/pull/4797)

### Fixes

##### Core

- Fix WebSocket protocol upgrades in some cases due to case-sensitive
  comparisons of the `Upgrade` header.
  [#4780](https://github.com/Kong/kong/pull/4780)
- Router: Fixed a bug causing invalid matches when configuring two or more
  Routes with a plain `hosts` attribute shadowing another Route's wildcard
  `hosts` attribute. Details of the issue can be seen in
  [01b1cb8](https://github.com/Kong/kong/pull/4775/commits/01b1cb871b1d84e5e93c5605665b68c2f38f5a31).
  [#4775](https://github.com/Kong/kong/pull/4775)
- Router: Ensure regex paths always have priority over plain paths. Details of
  the issue can be seen in
  [2683b86](https://github.com/Kong/kong/commit/2683b86c2f7680238e3fe85da224d6f077e3425d).
  [#4775](https://github.com/Kong/kong/pull/4775)
- Cleanup of expired rows in PostgreSQL is now much more efficient thanks to a
  new query plan.
  [#4716](https://github.com/Kong/kong/pull/4716)
- Improved various query plans against Cassandra instances by increasing the
  default page size.
  [#4770](https://github.com/Kong/kong/pull/4770)

##### Plugins

- cors: ensure non-preflight OPTIONS requests can be proxied.
  [#4899](https://github.com/Kong/kong/pull/4899)
  Thanks to [@eshepelyuk](https://github.com/eshepelyuk) for the patch!
- Consumer references in various plugin entities are now
  properly marked as required, avoiding credentials that map to no Consumer.
  [#4879](https://github.com/Kong/kong/pull/4879)
- hmac-auth: Correct the encoding of HTTP/1.0 requests.
  [#4839](https://github.com/Kong/kong/pull/4839)
- oauth2: empty client_id wasn't checked, causing a server error.
  [#4884](https://github.com/Kong/kong/pull/4884)
- response-transformer: preserve empty arrays correctly.
  [#4901](https://github.com/Kong/kong/pull/4901)

##### CLI

- Fixed an issue when running `kong restart` and Kong was not running,
  causing stdout/stderr logging to turn off.
  [#4772](https://github.com/Kong/kong/pull/4772)

##### Admin API

- Ensure PUT works correctly when applied to plugin configurations.
  [#4882](https://github.com/Kong/kong/pull/4882)

##### PDK

- Prevent PDK calls from failing in custom content blocks.
  This fixes a misbehavior affecting the Prometheus plugin.
  [#4904](https://github.com/Kong/kong/pull/4904)
- Ensure `kong.response.add_header` works in the `rewrite` phase.
  [#4888](https://github.com/Kong/kong/pull/4888)

[Back to TOC](#table-of-contents)

## [1.2.2]

> Released on 2019/08/14

:warning: This release includes patches to the NGINX core (1.13.6) fixing
vulnerabilities in the HTTP/2 module (CVE-2019-9511 CVE-2019-9513
CVE-2019-9516).

This is a patch release in the 1.2 series, and as such, strictly contains
bugfixes. There are no new features nor breaking changes.

### Fixes

##### Core

- Case sensitivity fix when clearing the Upgrade header.
  [#4779](https://github.com/kong/kong/issues/4779)

### Performance

##### Core

- Speed up cascade deletes in Cassandra.
  [#4770](https://github.com/kong/kong/pull/4770)

## [1.2.1]

> Released on 2019/06/26

This is a patch release in the 1.2 series, and as such, strictly contains
bugfixes. There are no new features nor breaking changes.

### Fixes

##### Core

- Fix an issue preventing WebSocket connections from being established by
  clients. This issue was introduced in Kong 1.1.2, and would incorrectly clear
  the `Upgrade` response header.
  [#4719](https://github.com/Kong/kong/pull/4719)
- Fix a memory usage growth issue in the `/config` endpoint when configuring
  Upstream entities. This issue was mostly observed by users of the [Kong
  Ingress Controller](https://github.com/Kong/kubernetes-ingress-controller).
  [#4733](https://github.com/Kong/kong/pull/4733)
- Cassandra: ensure serial consistency is `LOCAL_SERIAL` when a
  datacenter-aware load balancing policy is in use. This fixes unavailability
  exceptions sometimes experienced when connecting to a multi-datacenter
  cluster with cross-datacenter connectivity issues.
  [#4734](https://github.com/Kong/kong/pull/4734)
- Schemas: fix an issue in the schema validator that would not allow specifying
  `false` in some schema rules, such a `{ type = "boolean", eq = false }`.
  [#4708](https://github.com/Kong/kong/pull/4708)
  [#4727](https://github.com/Kong/kong/pull/4727)
- Fix an underlying issue with regards to database entities cache keys
  generation.
  [#4717](https://github.com/Kong/kong/pull/4717)

##### Configuration

- Ensure the `cassandra_local_datacenter` configuration property is specified
  when a datacenter-aware Cassandra load balancing policy is in use.
  [#4734](https://github.com/Kong/kong/pull/4734)

##### Plugins

- request-transformer: fix an issue that would prevent adding a body to
  requests without one.
  [Kong/kong-plugin-request-transformer#4](https://github.com/Kong/kong-plugin-request-transformer/pull/4)
- kubernetes-sidecar-injector: fix an issue causing mutating webhook calls to
  fail.
  [Kong/kubernetes-sidecar-injector#9](https://github.com/Kong/kubernetes-sidecar-injector/pull/9)

[Back to TOC](#table-of-contents)

## [1.2.0]

> Released on: 2019/06/07

This release brings **improvements to reduce long latency tails**,
**consolidates declarative configuration support**, and comes with **newly open
sourced plugins** previously only available to Enterprise customers. It also
ships with new features improving observability and usability.

This release includes database migrations. Please take a few minutes to read
the [1.2 Upgrade Path](https://github.com/Kong/kong/blob/master/UPGRADE.md)
for more details regarding changes and migrations before planning to upgrade
your Kong cluster.

### Installation

- :warning: All Bintray repositories have been renamed from
  `kong-community-edition-*` to `kong-*`.
- :warning: All Kong packages have been renamed from `kong-community-edition`
  to `kong`.

For more details about the updated installation, please visit the official docs:
[https://konghq.com/install](https://konghq.com/install/).

### Additions

##### Core

- :fireworks: Support for **wildcard SNI matching**: the
  `ssl_certificate_by_lua` phase and the stream `preread` phase) is now able to
  match a client hello SNI against any registered wildcard SNI. This is
  particularly helpful for deployments serving a certificate for multiple
  subdomains.
  [#4457](https://github.com/Kong/kong/pull/4457)
- :fireworks: **HTTPS Routes can now be matched by SNI**: the `snis` Route
  attribute (previously only available for `tls` Routes) can now be set for
  `https` Routes and is evaluated by the HTTP router.
  [#4633](https://github.com/Kong/kong/pull/4633)
- :fireworks: **Native support for HTTPS redirects**: Routes have a new
  `https_redirect_status_code` attribute specifying the status code to send
  back to the client if a plain text request was sent to an `https` Route.
  [#4424](https://github.com/Kong/kong/pull/4424)
- The loading of declarative configuration is now done atomically, and with a
  safety check to verify that the new configuration fits in memory.
  [#4579](https://github.com/Kong/kong/pull/4579)
- Schema fields can now be marked as immutable.
  [#4381](https://github.com/Kong/kong/pull/4381)
- Support for loading custom DAO strategies from plugins.
  [#4518](https://github.com/Kong/kong/pull/4518)
- Support for IPv6 to `tcp` and `tls` Routes.
  [#4333](https://github.com/Kong/kong/pull/4333)

##### Configuration

- :fireworks: **Asynchronous router updates**: a new configuration property
  `router_consistency` accepts two possible values: `strict` and `eventual`.
  The former is the default setting and makes router rebuilds highly
  consistent between Nginx workers. It can result in long tail latency if
  frequent Routes and Services updates are expected. The latter helps
  preventing long tail latency issues by instructing Kong to rebuild the router
  asynchronously (with eventual consistency between Nginx workers).
  [#4639](https://github.com/Kong/kong/pull/4639)
- :fireworks: **Database cache warmup**: Kong can now preload entities during
  its initialization. A new configuration property (`db_cache_warmup_entities`)
  was introduced, allowing users to specify which entities should be preloaded.
  DB cache warmup allows for ahead-of-time DNS resolution for Services with a
  hostname. This feature reduces first requests latency, improving the overall
  P99 latency tail.
  [#4565](https://github.com/Kong/kong/pull/4565)
- Improved PostgreSQL connection management: two new configuration properties
  have been added: `pg_max_concurrent_queries` sets the maximum number of
  concurrent queries to the database, and `pg_semaphore_timeout` allows for
  tuning the timeout when acquiring access to a database connection. The
  default behavior remains the same, with no concurrency limitation.
  [#4551](https://github.com/Kong/kong/pull/4551)

##### Admin API

- :fireworks: Add declarative configuration **hash checking** avoiding
  reloading if the configuration has not changed. The `/config` endpoint now
  accepts a `check_hash` query argument. Hash checking only happens if this
  argument's value is set to `1`.
  [#4609](https://github.com/Kong/kong/pull/4609)
- :fireworks: Add a **schema validation endpoint for entities**: a new
  endpoint `/schemas/:entity_name/validate` can be used to validate an instance
  of any entity type in Kong without creating the entity itself.
  [#4413](https://github.com/Kong/kong/pull/4413)
- :fireworks: Add **memory statistics** to the `/status` endpoint. The response
  now includes a `memory` field, which contains the `lua_shared_dicts` and
  `workers_lua_vms` fields with statistics on shared dictionaries and workers
  Lua VM memory usage.
  [#4592](https://github.com/Kong/kong/pull/4592)

##### PDK

- New function `kong.node.get_memory_stats()`. This function returns statistics
  on shared dictionaries and workers Lua VM memory usage, and powers the memory
  statistics newly exposed by the `/status` endpoint.
  [#4632](https://github.com/Kong/kong/pull/4632)

##### Plugins

- :fireworks: **Newly open-sourced plugin**: the HTTP [proxy-cache
  plugin](https://github.com/kong/kong-plugin-proxy-cache) (previously only
  available in Enterprise) is now bundled in Kong.
  [#4650](https://github.com/Kong/kong/pull/4650)
- :fireworks: **Newly open-sourced plugin capabilities**: The
  [request-transformer
  plugin](https://github.com/Kong/kong-plugin-request-transformer) now includes
  capabilities previously only available in Enterprise, among which templating
  and variables interpolation.
  [#4658](https://github.com/Kong/kong/pull/4658)
- Logging plugins: log request TLS version, cipher, and verification status.
  [#4581](https://github.com/Kong/kong/pull/4581)
  [#4626](https://github.com/Kong/kong/pull/4626)
- Plugin development: inheriting from `BasePlugin` is now optional. Avoiding
  the inheritance paradigm improves plugins' performance.
  [#4590](https://github.com/Kong/kong/pull/4590)

### Fixes

##### Core

- Active healthchecks: `http` checks are not performed for `tcp` and `tls`
  Services anymore; only `tcp` healthchecks are performed against such
  Services.
  [#4616](https://github.com/Kong/kong/pull/4616)
- Fix an issue where updates in migrations would not correctly populate default
  values.
  [#4635](https://github.com/Kong/kong/pull/4635)
- Improvements in the reentrancy of Cassandra migrations.
  [#4611](https://github.com/Kong/kong/pull/4611)
- Fix an issue causing the PostgreSQL strategy to not bootstrap the schema when
  using a PostgreSQL account with limited permissions.
  [#4506](https://github.com/Kong/kong/pull/4506)

##### CLI

- Fix `kong db_import` to support inserting entities without specifying a UUID
  for their primary key. Entities with a unique identifier (e.g. `name` for
  Services) can have their primary key omitted.
  [#4657](https://github.com/Kong/kong/pull/4657)
- The `kong migrations [up|finish] -f` commands does not run anymore if there
  are no previously executed migrations.
  [#4617](https://github.com/Kong/kong/pull/4617)

##### Plugins

- ldap-auth: ensure TLS connections are reused.
  [#4620](https://github.com/Kong/kong/pull/4620)
- oauth2: ensured access tokens preserve their `token_expiration` value when
  migrating from previous Kong versions.
  [#4572](https://github.com/Kong/kong/pull/4572)

[Back to TOC](#table-of-contents)

## [1.1.2]

> Released on: 2019/04/24

This is a patch release in the 1.0 series. Being a patch release, it strictly
contains bugfixes. The are no new features or breaking changes.

### Fixes

- core: address issue where field type "record" nested values reset on update
  [#4495](https://github.com/Kong/kong/pull/4495)
- core: correctly manage primary keys of type "foreign"
  [#4429](https://github.com/Kong/kong/pull/4429)
- core: declarative config is not parsed on db-mode anymore
  [#4487](https://github.com/Kong/kong/pull/4487)
  [#4509](https://github.com/Kong/kong/pull/4509)
- db-less: Fixed a problem in Kong balancer timing out.
  [#4534](https://github.com/Kong/kong/pull/4534)
- db-less: Accept declarative config directly in JSON requests.
  [#4527](https://github.com/Kong/kong/pull/4527)
- db-less: do not mis-detect mesh mode
  [#4498](https://github.com/Kong/kong/pull/4498)
- db-less: fix crash when field has same name as entity
  [#4478](https://github.com/Kong/kong/pull/4478)
- basic-auth: ignore password if nil on basic auth credential patch
  [#4470](https://github.com/Kong/kong/pull/4470)
- http-log: Simplify queueing mechanism. Fixed a bug where traces were lost
  in some cases.
  [#4510](https://github.com/Kong/kong/pull/4510)
- request-transformer: validate header values in plugin configuration.
  Thanks, [@rune-chan](https://github.com/rune-chan)!
  [#4512](https://github.com/Kong/kong/pull/4512).
- rate-limiting: added index on rate-limiting metrics.
  Thanks, [@mvanholsteijn](https://github.com/mvanholsteijn)!
  [#4486](https://github.com/Kong/kong/pull/4486)

[Back to TOC](#table-of-contents)

## [1.1.1]

> Released on: 2019/03/28

This release contains a fix for 0.14 Kong clusters using Cassandra to safely
migrate to Kong 1.1.

### Fixes

- Ensure the 0.14 -> 1.1 migration path for Cassandra does not corrupt the
  database schema.
  [#4450](https://github.com/Kong/kong/pull/4450)
- Allow the `kong config init` command to run without a pointing to a prefix
  directory.
  [#4451](https://github.com/Kong/kong/pull/4451)

[Back to TOC](#table-of-contents)

## [1.1.0]

> Released on: 2019/03/27

This release introduces new features such as **Declarative
Configuration**, **DB-less Mode**, **Bulk Database Import**, **Tags**, as well
as **Transparent Proxying**. It contains a large number of other features and
fixes, listed below. Also, the Plugin Development kit also saw a minor
updated, bumped to version 1.1.

This release includes database migrations. Please take a few minutes to read
the [1.1 Upgrade Path](https://github.com/Kong/kong/blob/master/UPGRADE.md)
for more details regarding changes and migrations before planning to upgrade
your Kong cluster.

:large_orange_diamond: **Post-release note (as of 2019/03/28):** an issue has
been found when migrating from a 0.14 Kong cluster to 1.1.0 when running on top
of Cassandra. Kong 1.1.1 has been released to address this issue. Kong clusters
running on top of PostgreSQL are not affected by this issue, and can migrate to
1.1.0 or 1.1.1 safely.

### Additions

##### Core

- :fireworks: Kong can now run **without a database**, using in-memory
  storage only. When running Kong in DB-less mode, entities are loaded via a
  **declarative configuration** file, specified either through Kong's
  configuration file, or uploaded via the Admin API.
  [#4315](https://github.com/Kong/kong/pull/4315)
- :fireworks: **Transparent proxying** - the `service` attribute on
  Routes is now optional; a Route without an assigned Service will
  proxy transparently
  [#4286](https://github.com/Kong/kong/pull/4286)
- Support for **tags** in entities
  [#4275](https://github.com/Kong/kong/pull/4275)
  - Every core entity now adds a `tags` field
- New `protocols` field in the Plugin entity, allowing plugin instances
  to be set for specific protocols only (`http`, `https`, `tcp` or `tls`).
  [#4248](https://github.com/Kong/kong/pull/4248)
  - It filters out plugins during execution according to their `protocols` field
  - It throws an error when trying to associate a Plugin to a Route
    which is not compatible, protocols-wise, or to a Service with no
    compatible routes.

##### Configuration

- New option in `kong.conf`: `database=off` to start Kong without
  a database
- New option in `kong.conf`: `declarative_config=kong.yml` to
  load a YAML file using Kong's new [declarative config
  format](https://discuss.konghq.com/t/rfc-kong-native-declarative-config-format/2719)
- New option in `kong.conf`: `pg_schema` to specify Postgres schema
  to be used
- The Stream subsystem now supports Nginx directive injections
  [#4148](https://github.com/Kong/kong/pull/4148)
  - `nginx_stream_*` (or `KONG_NGINX_STREAM_*` environment variables)
    for injecting entries to the `stream` block
  - `nginx_sproxy_*` (or `KONG_NGINX_SPROXY_*` environment variables)
    for injecting entries to the `server` block inside `stream`

##### CLI

- :fireworks: **Bulk database import** using the same declarative
  configuration format as the in-memory mode, using the new command:
  `kong config db_import kong.yml`. This command upserts all
  entities specified in the given `kong.yml` file in bulk
  [#4284](https://github.com/Kong/kong/pull/4284)
- New command: `kong config init` to generate a template `kong.yml`
  file to get you started
- New command: `kong config parse kong.yml` to verify the syntax of
  the `kong.yml` file before using it
- New option `--wait` in `kong quit` to ease graceful termination when using orchestration tools
  [#4201](https://github.com/Kong/kong/pull/4201)

##### Admin API

- New Admin API endpoint: `/config` to replace the configuration of
  Kong entities entirely, replacing it with the contents of a new
  declarative config file
  - When using the new `database=off` configuration option,
    the Admin API endpoints for entities (such as `/routes` and
    `/services`) are read-only, since the configuration can only
    be updated via `/config`
    [#4308](https://github.com/Kong/kong/pull/4308)
- Admin API endpoints now support searching by tag
  (for example, `/consumers?tags=example_tag`)
  - You can search by multiple tags:
     - `/services?tags=serv1,mobile` to search for services matching tags `serv1` and `mobile`
     - `/services?tags=serv1/serv2` to search for services matching tags `serv1` or `serv2`
- New Admin API endpoint `/tags/` for listing entities by tag: `/tags/example_tag`

##### PDK

- New PDK function: `kong.client.get_protocol` for obtaining the protocol
  in use during the current request
  [#4307](https://github.com/Kong/kong/pull/4307)
- New PDK function: `kong.nginx.get_subsystem`, so plugins can detect whether
  they are running on the HTTP or Stream subsystem
  [#4358](https://github.com/Kong/kong/pull/4358)

##### Plugins

- :fireworks: Support for ACL **authenticated groups**, so that authentication plugins
  that use a 3rd party (other than Kong) to store credentials can benefit
  from using a central ACL plugin to do authorization for them
  [#4013](https://github.com/Kong/kong/pull/4013)
- The Kubernetes Sidecar Injection plugin is now bundled into Kong for a smoother K8s experience
  [#4304](https://github.com/Kong/kong/pull/4304)
- aws-lambda: includes AWS China region.
  Thanks [@wubins](https://github.com/wubins) for the patch!
  [#4176](https://github.com/Kong/kong/pull/4176)

### Changes

##### Dependencies

- The required OpenResty version is still 1.13.6.2, but for a full feature set
  including stream routing and Service Mesh abilities with mutual TLS, Kong's
  [openresty-patches](https://github.com/kong/openresty-patches) must be
  applied (those patches are already bundled with our official distribution
  packages). The openresty-patches bundle was updated in Kong 1.1.0 to include
  the `stream_realip_module` as well.
  Kong in HTTP(S) Gateway scenarios does not require these patches.
  [#4163](https://github.com/Kong/kong/pull/4163)
- Service Mesh abilities require at least OpenSSL version 1.1.1. In our
  official distribution packages, OpenSSL has been bumped to 1.1.1b.
  [#4345](https://github.com/Kong/kong/pull/4345),
  [#4440](https://github.com/Kong/kong/pull/4440)

### Fixes

##### Core

- Resolve hostnames properly during initialization of Cassandra contact points
  [#4296](https://github.com/Kong/kong/pull/4296),
  [#4378](https://github.com/Kong/kong/pull/4378)
- Fix health checks for Targets that need two-level DNS resolution
  (e.g. SRV → A → IP) [#4386](https://github.com/Kong/kong/pull/4386)
- Fix serialization of map types in the Cassandra backend
  [#4383](https://github.com/Kong/kong/pull/4383)
- Fix target cleanup and cascade-delete for Targets
  [#4319](https://github.com/Kong/kong/pull/4319)
- Avoid crash when failing to obtain list of Upstreams
  [#4301](https://github.com/Kong/kong/pull/4301)
- Disallow invalid timeout value of 0ms for attributes in Services
  [#4430](https://github.com/Kong/kong/pull/4430)
- DAO fix for foreign fields used as primary keys
  [#4387](https://github.com/Kong/kong/pull/4387)

##### Admin API

- Proper support for `PUT /{entities}/{entity}/plugins/{plugin}`
  [#4288](https://github.com/Kong/kong/pull/4288)
- Fix Admin API inferencing of map types using form-encoded
  [#4368](https://github.com/Kong/kong/pull/4368)
- Accept UUID-like values in `/consumers?custom_id=`
  [#4435](https://github.com/Kong/kong/pull/4435)

##### Plugins

- basic-auth, ldap-auth, key-auth, jwt, hmac-auth: fixed
  status code for unauthorized requests: they now return HTTP 401
  instead of 403
  [#4238](https://github.com/Kong/kong/pull/4238)
- tcp-log: remove spurious trailing carriage return
  Thanks [@cvuillemez](https://github.com/cvuillemez) for the patch!
  [#4158](https://github.com/Kong/kong/pull/4158)
- jwt: fix `typ` handling for supporting JOSE (JSON Object
  Signature and Validation)
  Thanks [@cdimascio](https://github.com/cdimascio) for the patch!
  [#4256](https://github.com/Kong/kong/pull/4256)
- Fixes to the best-effort auto-converter for legacy plugin schemas
  [#4396](https://github.com/Kong/kong/pull/4396)

[Back to TOC](#table-of-contents)

## [1.0.3]

> Released on: 2019/01/31

This is a patch release addressing several regressions introduced some plugins,
and improving the robustness of our migrations and core components.

### Core

- Improve Cassandra schema consensus logic when running migrations.
  [#4233](https://github.com/Kong/kong/pull/4233)
- Ensure Routes that don't have a `regex_priority` (e.g. if it was removed as
  part of a `PATCH`) don't prevent the router from being built.
  [#4255](https://github.com/Kong/kong/pull/4255)
- Reduce rebuild time of the load balancer by retrieving larger sized pages of
  Target entities.
  [#4206](https://github.com/Kong/kong/pull/4206)
- Ensure schema definitions of Arrays and Sets with `default = {}` are
  JSON-encoded as `[]`.
  [#4257](https://github.com/Kong/kong/pull/4257)

##### Plugins

- request-transformer: fix a regression causing the upstream Host header to be
  unconditionally set to that of the client request (effectively, as if the
  Route had `preserve_host` enabled).
  [#4253](https://github.com/Kong/kong/pull/4253)
- cors: fix a regression that prevented regex origins from being matched.
  Regexes such as `(.*[.])?example\.org` can now be used to match all
  sub-domains, while regexes containing `:` will be evaluated against the
  scheme and port of an origin (i.e.
  `^https?://(.*[.])?example\.org(:8000)?$`).
  [#4261](https://github.com/Kong/kong/pull/4261)
- oauth2: fix a runtime error when using a global token against a plugin
  not configured as global (i.e. with `global_credentials = false`).
  [#4262](https://github.com/Kong/kong/pull/4262)

##### Admin API

- Improve performance of the `PUT` method in auth plugins endpoints (e.g.
  `/consumers/:consumers/basic-auth/:basicauth_credentials`) by preventing
  a unnecessary read-before-write.
  [#4206](https://github.com/Kong/kong/pull/4206)

[Back to TOC](#table-of-contents)

## [1.0.2]

> Released on: 2019/01/18

This is a hotfix release mainly addressing an issue when connecting to the
datastore over TLS (Cassandra and PostgreSQL).

### Fixes

##### Core

- Fix an issue that would prevent Kong from starting when connecting to
  its datastore over TLS. [#4214](https://github.com/Kong/kong/pull/4214)
  [#4218](https://github.com/Kong/kong/pull/4218)
- Ensure plugins added via `PUT` get enabled without requiring a restart.
  [#4220](https://github.com/Kong/kong/pull/4220)

##### Plugins

- zipkin
  - Fix a logging failure when DNS is not resolved.
    [kong-plugin-zipkin@a563f51](https://github.com/Kong/kong-plugin-zipkin/commit/a563f513f943ba0a30f3c69373d9092680a8f670)
  - Avoid sending redundant tags.
    [kong-plugin-zipkin/pull/28](https://github.com/Kong/kong-plugin-zipkin/pull/28)
  - Move `run_on` field to top level plugin schema instead of its config.
    [kong-plugin-zipkin/pull/38](https://github.com/Kong/kong-plugin-zipkin/pull/38)

[Back to TOC](#table-of-contents)

## [1.0.1]

> Released on: 2019/01/16

This is a patch release in the 1.0 series. Being a patch release, it strictly
contains performance improvements and bugfixes. The are no new features or
breaking changes.

:red_circle: **Post-release note (as of 2019/01/17)**: A regression has been
observed with this version, preventing Kong from starting when connecting to
its datastore over TLS. Installing this version is discouraged; consider
upgrading to [1.0.2](#102).

### Changes

##### Core

- :rocket: Assorted changes for warmup time improvements over Kong 1.0.0
  [#4138](https://github.com/kong/kong/issues/4138),
  [#4164](https://github.com/kong/kong/issues/4164),
  [#4178](https://github.com/kong/kong/pull/4178),
  [#4179](https://github.com/kong/kong/pull/4179),
  [#4182](https://github.com/kong/kong/pull/4182)

### Fixes

##### Configuration

- Ensure `lua_ssl_verify_depth` works even when `lua_ssl_trusted_certificate`
  is not set
  [#4165](https://github.com/kong/kong/pull/4165).
  Thanks [@rainest](https://github.com/rainest) for the patch.
- Ensure Kong starts when only a `stream` listener is enabled
  [#4195](https://github.com/kong/kong/pull/4195)
- Ensure Postgres works with non-`public` schemas
  [#4198](https://github.com/kong/kong/pull/4198)

##### Core

- Fix an artifact in upstream migrations where `created_at`
  timestamps would occasionally display fractional values
  [#4183](https://github.com/kong/kong/issues/4183),
  [#4204](https://github.com/kong/kong/pull/4204)
- Fixed issue with HTTP/2 support advertisement
  [#4203](https://github.com/kong/kong/pull/4203)

##### Admin API

- Fixed handling of invalid targets in `/upstreams` endpoints
  for health checks
  [#4132](https://github.com/kong/kong/issues/4132),
  [#4205](https://github.com/kong/kong/pull/4205)
- Fixed the `/plugins/schema/:name` endpoint, as it was failing in
  some cases (e.g. the `datadog` plugin) and producing incorrect
  results in others (e.g. `request-transformer`).
  [#4136](https://github.com/kong/kong/issues/4136),
  [#4137](https://github.com/kong/kong/issues/4137)
  [#4151](https://github.com/kong/kong/pull/4151),
  [#4162](https://github.com/kong/kong/pull/4151)

##### Plugins

- Fix PDK memory leaks in `kong.service.response` and `kong.ctx`
  [#4143](https://github.com/kong/kong/pull/4143),
  [#4172](https://github.com/kong/kong/pull/4172)

[Back to TOC](#table-of-contents)

## [1.0.0]

> Released on: 2018/12/18

This is a major release, introducing new features such as **Service Mesh** and
**Stream Routing** support, as well as a **New Migrations** framework. It also
includes version 1.0.0 of the **Plugin Development Kit**. It contains a large
number of other features and fixes, listed below. Also, all plugins included
with Kong 1.0 are updated to use version 1.0 of the PDK.

As usual, major version upgrades require database migrations and changes to the
Nginx configuration file (if you customized the default template). Please take
a few minutes to read the [1.0 Upgrade
Path](https://github.com/Kong/kong/blob/master/UPGRADE.md) for more details
regarding breaking changes and migrations before planning to upgrade your Kong
cluster.

Being a major version, all entities and concepts that were marked as deprecated
in Kong 0.x are now removed in Kong 1.0. The deprecated features are retained
in [Kong 0.15](#0150), the final entry in the Kong 0.x series, which is being
released simultaneously to Kong 1.0.

### Changes

Kong 1.0 includes all breaking changes from 0.15, as well as the removal
of deprecated concepts.

##### Dependencies

- The required OpenResty version is still 1.13.6.2, but for a full feature set
  including stream routing and Service Mesh abilities with mutual TLS, Kong's
  [openresty-patches](https://github.com/kong/openresty-patches) must be
  applied (those patches are already bundled with our official distribution
  packages). Kong in HTTP(S) Gateway scenarios does not require these patches.
- Service Mesh abilities require at least OpenSSL version 1.1.1. In our
  official distribution packages, OpenSSL has been bumped to 1.1.1.
  [#4005](https://github.com/Kong/kong/pull/4005)

##### Configuration

- :warning: The `custom_plugins` directive is removed (deprecated since 0.14.0,
  July 2018). Use `plugins` instead.
- Modifications must be applied to the Nginx configuration. You are not
  affected by this change if you do not use a custom Nginx template. See the
  [1.0 Upgrade Path](https://github.com/Kong/kong/blob/master/UPGRADE.md) for
  a diff of changes to apply.
- The default value for `cassandra_lb_policy` changed from `RoundRobin` to
  `RequestRoundRobin`. This helps reducing the amount of new connections being
  opened during a request when using the Cassandra strategy.
  [#4004](https://github.com/Kong/kong/pull/4004)

##### Core

- :warning: The **API** entity and related concepts such as the `/apis`
  endpoint, are removed (deprecated since 0.13.0, March 2018). Use **Routes**
  and **Services** instead.
- :warning: The **old DAO** implementation is removed, along with the
  **old schema** validation library (`apis` was the last entity using it).
  Use the new schema format instead in custom plugins.
  To ease the transition of plugins, the plugin loader in 1.0 includes
  a _best-effort_ schema auto-translator, which should be sufficient for many
  plugins.
- Timestamps now bear millisecond precision in their decimal part.
  [#3660](https://github.com/Kong/kong/pull/3660)
- The PDK function `kong.request.get_body` will now return `nil, err, mime`
  when the body is valid JSON but neither an object nor an array.
  [#4063](https://github.com/Kong/kong/pull/4063)

##### CLI

- :warning: The new migrations framework (detailed below) has a different usage
  (and subcommands) compared to its predecessor.
  [#3802](https://github.com/Kong/kong/pull/3802)

##### Admin API

- :warning: In the 0.14.x release, Upstreams, Targets, and Plugins were still
  implemented using the old DAO and Admin API. In 0.15.0 and 1.0.0, all core
  entities use the new `kong.db` DAO, and their endpoints have been upgraded to
  the new Admin API (see below for details).
  [#3689](https://github.com/Kong/kong/pull/3689)
  [#3739](https://github.com/Kong/kong/pull/3739)
  [#3778](https://github.com/Kong/kong/pull/3778)

A summary of the changes introduced in the new Admin API:

- Pagination has been included in all "multi-record" endpoints, and pagination
  control fields are different than in 0.14.x.
- Filtering now happens via URL path changes (`/consumers/x/plugins`) instead
  of querystring fields (`/plugins?consumer_id=x`).
- Array values can't be coerced from comma-separated strings anymore. They must
  now be "proper" JSON values on JSON requests, or use a new syntax on
  form-url-encoded or multipart requests.
- Error messages have been been reworked from the ground up to be more
  consistent, precise and informative.
- The `PUT` method has been reimplemented with idempotent behavior and has
  been added to some entities that didn't have it.

For more details about the new Admin API, please visit the official docs:
https://docs.konghq.com/

##### Plugins

- :warning: The `galileo` plugin has been removed (deprecated since 0.13.0).
  [#3960](https://github.com/Kong/kong/pull/3960)
- :warning: Some internal modules that were occasionally used by plugin authors
  before the introduction of the Plugin Development Kit (PDK) in 0.14.0 are now
  removed:
  - The `kong.tools.ip` module was removed. Use `kong.ip` from the PDK instead.
  - The `kong.tools.public` module was removed. Use the various equivalent
    features from the PDK instead.
  - The `kong.tools.responses` module was removed. Please use
    `kong.response.exit` from the PDK instead. You might want to use
    `kong.log.err` to log internal server errors as well.
  - The `kong.api.crud_helpers` module was removed (deprecated since the
    introduction of the new DAO in 0.13.0). Use `kong.api.endpoints` instead
    if you need to customize the auto-generated endpoints.
- All bundled plugins' schemas and custom entities have been updated to the new
  `kong.db` module, and their APIs have been updated to the new Admin API,
  which is described in the above section.
  [#3766](https://github.com/Kong/kong/pull/3766)
  [#3774](https://github.com/Kong/kong/pull/3774)
  [#3778](https://github.com/Kong/kong/pull/3778)
  [#3839](https://github.com/Kong/kong/pull/3839)
- :warning: All plugins migrations have been converted to the new migration
  framework. Custom plugins must use the new migration framework from 0.15
  onwards.

### Additions

##### :fireworks: Service Mesh and Stream Routes

Kong's Service Mesh support resulted in a number of additions to Kong's
configuration, Admin API, and plugins that deserve their own section in
this changelog.

- **Support for TCP & TLS Stream Routes** via the new `stream_listen` config
  option. [#4009](https://github.com/Kong/kong/pull/4009)
- A new `origins` config property allows overriding hosts from Kong.
  [#3679](https://github.com/Kong/kong/pull/3679)
- A `transparent` suffix added to stream listeners allows for setting up a
  dynamic Service Mesh with `iptables`.
  [#3884](https://github.com/Kong/kong/pull/3884)
- Kong instances can now create a shared internal Certificate Authority, which
  is used for Service Mesh TLS traffic.
  [#3906](https://github.com/Kong/kong/pull/3906)
  [#3861](https://github.com/Kong/kong/pull/3861)
- Plugins get a new `run_on` field to control how they behave in a Service Mesh
  environment.
  [#3930](https://github.com/Kong/kong/pull/3930)
  [#4066](https://github.com/Kong/kong/pull/4066)
- There is a new phase called `preread`. This is where stream traffic routing
  is done.

##### Configuration

- A new `dns_valid_ttl` property can be set to forcefully override the TTL
  value of all resolved DNS records.
  [#3730](https://github.com/Kong/kong/pull/3730)
- A new `pg_timeout` property can be set to configure the timeout of PostgreSQL
  connections. [#3808](https://github.com/Kong/kong/pull/3808)
- `upstream_keepalive` can now be disabled when set to 0.
  Thanks [@pryorda](https://github.com/pryorda) for the patch.
  [#3716](https://github.com/Kong/kong/pull/3716)
- The new `transparent` suffix also applies to the `proxy_listen` directive.

##### CLI

- :fireworks: **New migrations framework**. This new implementation supports
  no-downtime, Blue/Green migrations paths that will help sustain Kong 1.0's
  stability. It brings a considerable number of other improvements, such as new
  commands, better support for automation, improved CLI logging, and many
  more. Additionally, this new framework alleviates the old limitation around
  multiple nodes running concurrent migrations. See the related PR for a
  complete list of improvements.
  [#3802](https://github.com/Kong/kong/pull/3802)

##### Core

- :fireworks: **Support for TLS 1.3**. The support for OpenSSL 1.1.1 (bumped in our
  official distribution packages) not only enabled Service Mesh features, but
  also unlocks support for the latest version of the TLS protocol.
- :fireworks: **Support for HTTPS in active healthchecks**.
  [#3815](https://github.com/Kong/kong/pull/3815)
- :fireworks: Improved router rebuilds resiliency by reducing database accesses
  in high concurrency scenarios.
  [#3782](https://github.com/Kong/kong/pull/3782)
- :fireworks: Significant performance improvements in the core's plugins
  runloop. [#3794](https://github.com/Kong/kong/pull/3794)
- PDK improvements:
  - New `kong.node` module. [#3826](https://github.com/Kong/kong/pull/3826)
  - New functions `kong.response.get_path_with_query()` and
    `kong.request.get_start_time()`.
    [#3842](https://github.com/Kong/kong/pull/3842)
  - Getters and setters for Service, Route, Consumer, and Credential.
    [#3916](https://github.com/Kong/kong/pull/3916)
  - `kong.response.get_source()` returns `error` on nginx-produced errors.
    [#4006](https://github.com/Kong/kong/pull/4006)
  - `kong.response.exit()` can be used in the `header_filter` phase, but only
    without a body. [#4039](https://github.com/Kong/kong/pull/4039)
- Schema improvements:
  - New field validators: `distinct`, `ne`, `is_regex`, `contains`, `gt`.
  - Adding a new field which has a default value to a schema no longer requires
    a migration.
    [#3756](https://github.com/Kong/kong/pull/3756)

##### Admin API

- :fireworks: **Routes now have a `name` field (like Services)**.
  [#3764](https://github.com/Kong/kong/pull/3764)
- Multipart parsing support. [#3776](https://github.com/Kong/kong/pull/3776)
- Admin API errors expose the name of the current strategy.
  [#3612](https://github.com/Kong/kong/pull/3612)

##### Plugins

- :fireworks: aws-lambda: **Support for Lambda Proxy Integration** with the new
  `is_proxy_integration` property.
  Thanks [@aloisbarreras](https://github.com/aloisbarreras) for the patch!
  [#3427](https://github.com/Kong/kong/pull/3427/).
- http-log: Support for buffering logging messages in a configurable logging
  queue. [#3604](https://github.com/Kong/kong/pull/3604)
- Most plugins' logic has been rewritten with the PDK instead of using internal
  Kong functions or ngx_lua APIs.

### Fixes

##### Core

- Fix an issue which would insert an extra `/` in the upstream URL when the
  request path was longer than the configured Route's `path` attribute.
  [#3780](https://github.com/kong/kong/pull/3780)
- Ensure better backwards-compatibility between the new DAO and existing core
  runloop code regarding null values.
  [#3772](https://github.com/Kong/kong/pull/3772)
  [#3710](https://github.com/Kong/kong/pull/3710)
- Ensure support for Datastax Enterprise 6.x. Thanks
  [@gchristidis](https://github.com/gchristidis) for the patch!
  [#3873](https://github.com/Kong/kong/pull/3873)
- Various issues with the PostgreSQL DAO strategy were addressed.
- Various issues related to the new schema library bundled with the new DAO
  were addressed.
- PDK improvements:
    - `kong.request.get_path()` and other functions now properly handle cases
      when `$request_uri` is nil.
      [#3842](https://github.com/Kong/kong/pull/3842)

##### Admin API

- Ensure the `/certificates` endpoints properly returns all SNIs configured on
  a given certificate. [#3722](https://github.com/Kong/kong/pull/3722)
- Ensure the `upstreams/:upstream/targets/...` endpoints returns an empty JSON
  array (`[]`) instead of an empty object (`{}`) when no targets exist.
  [#4058](https://github.com/Kong/kong/pull/4058)
- Improved inferring of arguments with `application/x-www-form-urlencoded`.
  [#3770](https://github.com/Kong/kong/pull/3770)
- Fix the handling of defaults values in some cases when using `PATCH`.
  [#3910](https://github.com/Kong/kong/pull/3910)

##### Plugins

- cors:
  - Ensure `Vary: Origin` is set when `config.credentials` is enabled.
    Thanks [@marckhouzam](https://github.com/marckhouzam) for the patch!
    [#3765](https://github.com/Kong/kong/pull/3765)
  - Return HTTP 200 instead of 204 for preflight requests. Thanks
    [@aslafy-z](https://github.com/aslafy-z) for the patch!
    [#4029](https://github.com/Kong/kong/pull/4029)
  - Ensure request origins specified as flat strings are safely validated.
    [#3872](https://github.com/Kong/kong/pull/3872)
- acl: Minor performance improvements by ensuring proper caching of computed
  values.
  [#4040](https://github.com/Kong/kong/pull/4040)
- correlation-id: Prevent an error to be thrown when the access phase was
  skipped, such as on nginx-produced errors.
  [#4006](https://github.com/Kong/kong/issues/4006)
- aws-lambda: When the client uses HTTP/2, strip response headers that are
  disallowed by the protocols.
  [#4032](https://github.com/Kong/kong/pull/4032)
- rate-limiting & response-ratelimiting: Improve efficiency by avoiding
  unnecessary Redis `SELECT` operations.
  [#3973](https://github.com/Kong/kong/pull/3973)

[Back to TOC](#table-of-contents)

## [0.15.0]

> Released on: 2018/12/18

This is the last release in the 0.x series, giving users one last chance to
upgrade while still using some of the options and concepts that were marked as
deprecated in Kong 0.x and were removed in Kong 1.0.

For a list of additions and fixes in Kong 0.15, see the [1.0.0](#100)
changelog. This release includes all new features included in 1.0 (Service
Mesh, Stream Routes and New Migrations), but unlike Kong 1.0, it retains a lot
of the deprecated functionality, like the **API** entity, around. Still, Kong
0.15 does have a number of breaking changes related to functionality that has
changed since version 0.14 (see below).

If you are starting with Kong, we recommend you to use 1.0.0 instead of this
release.

If you are already using Kong 0.14, our recommendation is to plan to move to
1.0 -- see the [1.0 Upgrade
Path](https://github.com/kong/kong/blob/master/UPGRADE.md) document for
details. Upgrading to 0.15.0 is only recommended if you can't do away with the
deprecated features but you need some fixes or new features right now.

### Changes

##### Dependencies

- The required OpenResty version is still 1.13.6.2, but for a full feature set
  including stream routing and Service Mesh abilities with mutual TLS, Kong's
  [openresty-patches](https://github.com/kong/openresty-patches) must be
  applied (those patches are already bundled with our official distribution
  packages). Kong in HTTP(S) Gateway scenarios does not require these patches.
- Service Mesh abilities require at least OpenSSL version 1.1.1. In our
  official distribution packages, OpenSSL has been bumped to 1.1.1.
  [#4005](https://github.com/Kong/kong/pull/4005)

##### Configuration

- The default value for `cassandra_lb_policy` changed from `RoundRobin` to
  `RequestRoundRobin`. This helps reducing the amount of new connections being
  opened during a request when using the Cassandra strategy.
  [#4004](https://github.com/Kong/kong/pull/4004)

##### Core

- Timestamps now bear millisecond precision in their decimal part.
  [#3660](https://github.com/Kong/kong/pull/3660)
- The PDK function `kong.request.get_body` will now return `nil, err, mime`
  when the body is valid JSON but neither an object nor an array.
  [#4063](https://github.com/Kong/kong/pull/4063)

##### CLI

- :warning: The new migrations framework (detailed in the [1.0.0
  changelog](#100)) has a different usage (and subcommands) compared to its
  predecessor.
  [#3802](https://github.com/Kong/kong/pull/3802)

##### Admin API

- :warning: In the 0.14.x release, Upstreams, Targets, and Plugins were still
  implemented using the old DAO and Admin API. In 0.15.0 and 1.0.0, all core
  entities use the new `kong.db` DAO, and their endpoints have been upgraded to
  the new Admin API (see below for details).
  [#3689](https://github.com/Kong/kong/pull/3689)
  [#3739](https://github.com/Kong/kong/pull/3739)
  [#3778](https://github.com/Kong/kong/pull/3778)

A summary of the changes introduced in the new Admin API:

- Pagination has been included in all "multi-record" endpoints, and pagination
  control fields are different than in 0.14.x.
- Filtering now happens via URL path changes (`/consumers/x/plugins`) instead
  of querystring fields (`/plugins?consumer_id=x`).
- Array values can't be coherced from comma-separated strings. They must be
  "proper" JSON values on JSON requests, or use a new syntax on
  form-url-encoded or multipart requests.
- Error messages have been been reworked from the ground up to be more
  consistent, precise and informative.
- The `PUT` method has been reimplemented with idempotent behavior and has
  been added to some entities that didn't have it.

For more details about the new Admin API, please visit the official docs:
https://docs.konghq.com/

##### Plugins

- All bundled plugins' schemas and custom entities have been updated to the new
  `kong.db` module, and their APIs have been updated to the new Admin API,
  which is described in the above section.
  [#3766](https://github.com/Kong/kong/pull/3766)
  [#3774](https://github.com/Kong/kong/pull/3774)
  [#3778](https://github.com/Kong/kong/pull/3778)
  [#3839](https://github.com/Kong/kong/pull/3839)
- :warning: All plugins migrations have been converted to the new migration
  framework. Custom plugins must use the new migration framework from 0.15
  onwards.

### Additions

Kong 0.15.0 contains the same additions as 1.0.0. See the [1.0.0
changelog](#100) for a complete list.

### Fixes

Kong 0.15.0 contains the same fixes as 1.0.0. See the [1.0.0 changelog](#100)
for a complete list.

[Back to TOC](#table-of-contents)

## [0.14.1]

> Released on: 2018/08/21

### Additions

##### Plugins

- jwt: Support for tokens signed with HS384 and HS512.
  Thanks [@kepkin](https://github.com/kepkin) for the patch.
  [#3589](https://github.com/Kong/kong/pull/3589)
- acl: Add a new `hide_groups_header` configuration option. If enabled, this
  option prevents the plugin from injecting the `X-Consumer-Groups` header
  into the upstream request.
  Thanks [@jeremyjpj0916](https://github.com/jeremyjpj0916) for the patch!
  [#3703](https://github.com/Kong/kong/pull/3703)

### Fixes

##### Core

- Prevent some plugins from breaking in subtle ways when manipulating some
  entities and their attributes. An example of such breaking behavior could be
  observed when Kong was wrongly injecting `X-Consumer-Username: userdata:
  NULL` in upstream requests headers, instead of not injecting this header at
  all.
  [#3714](https://github.com/Kong/kong/pull/3714)
- Fix an issue which, in some cases, prevented the use of Kong with Cassandra
  in environments where DNS load-balancing is in effect for contact points
  provided as hostnames (e.g. Kubernetes with `cassandra_contact_points =
  cassandra`).
  [#3693](https://github.com/Kong/kong/pull/3693)
- Fix an issue which prevented the use of UNIX domain sockets in some logging
  plugins, and custom plugins making use of such sockets.
  Thanks [@rucciva](https://github.com/rucciva) for the patch.
  [#3633](https://github.com/Kong/kong/pull/3633)
- Avoid logging false-negative error messages related to worker events.
  [#3692](https://github.com/Kong/kong/pull/3692)

##### CLI

- Database connectivity errors are properly prefixed with the database name
  again (e.g. `[postgres]`).
  [#3648](https://github.com/Kong/kong/pull/3648)

##### Plugins

- zipkin
  - Allow usage of the plugin with the deprecated "API" entity, and introduce
    a new `kong.api` tag.
    [kong-plugin-zipkin/commit/4a645e9](https://github.com/Kong/kong-plugin-zipkin/commit/4a645e940e560f2e50567e0360b5df3b38f74853)
  - Properly report the `kong.credential` tag.
    [kong-plugin-zipkin/commit/c627c36](https://github.com/Kong/kong-plugin-zipkin/commit/c627c36402c9a14cc48011baa773f4ee08efafcf)
  - Ensure the plugin does not throw errors when no Route was matched.
    [kong-plugin-zipkin#19](https://github.com/Kong/kong-plugin-zipkin/issues/19)
- basic-auth: Passwords with whitespaces are not trimmed anymore.
  Thanks [@aloisbarreras](https://github.com/aloisbarreras) for the patch.
  [#3650](https://github.com/Kong/kong/pull/3650)
- hmac-auth: Ensure backward compatibility for clients generating signatures
  without the request's querystring, as is the case for Kong versions prior to
  0.14.0, which broke this behavior. Users of this plugin on previous versions
  of Kong can now safely upgrade to the 0.14 family.
  Thanks [@mlehner616](https://github.com/mlehner616) for the patch!
  [#3699](https://github.com/Kong/kong/pull/3699)
- ldap-auth
    - Set the WWW-Authenticate header authentication scheme accordingly with
      the `conf.header_type` property, which allows browsers to show the
      authentication popup automatically. Thanks
      [@francois-maillard](https://github.com/francois-maillard) for the patch.
      [#3656](https://github.com/Kong/kong/pull/3656)
    - Invalid authentication attempts do not block subsequent valid attempts
      anymore.
      [#3677](https://github.com/Kong/kong/pull/3677)

[Back to TOC](#table-of-contents)

## [0.14.0] - 2018/07/05

This release introduces the first version of the **Plugin Development Kit**: a
Lua SDK, comprised of a set of functions to ease the development of
custom plugins.

Additionally, it contains several major improvements consolidating Kong's
feature set and flexibility, such as the support for `PUT` endpoints on the
Admin API for idempotent workflows, the execution of plugins during
Nginx-produced errors, and the injection of **Nginx directives** without having
to rely on the custom Nginx configuration pattern!

Finally, new bundled plugins allow Kong to better integrate with **Cloud
Native** environments, such as Zipkin and Prometheus.

As usual, major version upgrades require database migrations and changes to the
Nginx configuration file (if you customized the default template). Please take
a few minutes to read the [0.14 Upgrade
Path](https://github.com/Kong/kong/blob/master/UPGRADE.md#upgrade-to-014x) for
more details regarding breaking changes and migrations before planning to
upgrade your Kong cluster.

### Breaking Changes

##### Dependencies

- :warning: The required OpenResty version has been bumped to 1.13.6.2. If you
  are installing Kong from one of our distribution packages, you are not
  affected by this change.
  [#3498](https://github.com/Kong/kong/pull/3498)
- :warning: Support for PostgreSQL 9.4 (deprecated in 0.12.0) is now dropped.
  [#3490](https://github.com/Kong/kong/pull/3490)
- :warning: Support for Cassandra 2.1 (deprecated in 0.12.0) is now dropped.
  [#3490](https://github.com/Kong/kong/pull/3490)

##### Configuration

- :warning: The `server_tokens` and `latency_tokens` configuration properties
  have been removed. Instead, a new `headers` configuration properties replaces
  them and allows for more granular settings of injected headers (e.g.
  `Server`, `Via`, `X-Kong-*-Latency`, etc...).
  [#3300](https://github.com/Kong/kong/pull/3300)
- :warning: New required `lua_shared_dict` entries must be added to the Nginx
  configuration. You are not affected by this change if you do not use a custom
  Nginx template.
  [#3557](https://github.com/Kong/kong/pull/3557)
- :warning: Other important modifications must be applied to the Nginx
  configuration. You are not affected by this change if you do not use a custom
  Nginx template.
  [#3533](https://github.com/Kong/kong/pull/3533)

##### Plugins

- :warning: The Runscope plugin has been dropped, based on the EoL announcement
  made by Runscope about their Traffic Inspector product.
  [#3495](https://github.com/Kong/kong/pull/3495)

##### Admin API

- :warning: The SSL Certificates and SNI entities have moved to the new DAO
  implementation. As such, the `/certificates` and `/snis` endpoints have
  received notable usability improvements, but suffer from a few breaking
  changes.
  [#3386](https://github.com/Kong/kong/pull/3386)
- :warning: The Consumers entity has moved to the new DAO implementation. As
  such, the `/consumers` endpoint has received notable usability improvements,
  but suffers from a few breaking changes.
  [#3437](https://github.com/Kong/kong/pull/3437)

### Changes

##### Configuration

- The default value of `db_cache_ttl` is now `0` (disabled). Now that our level
  of confidence around the new caching mechanism introduced in 0.11.0 is high
  enough, we consider `0` (no TTL) to be an appropriate default for production
  environments, as it offers a smoother cache consumption behavior and reduces
  database pressure.
  [#3492](https://github.com/Kong/kong/pull/3492)

##### Core

- :fireworks: Serve stale data from the database cache when the datastore
  cannot be reached. Such stale items are "resurrected" for `db_resurrect_ttl`
  seconds (see configuration section).
  [#3579](https://github.com/Kong/kong/pull/3579)
- Reduce LRU churning in the database cache against some workloads.
  [#3550](https://github.com/Kong/kong/pull/3550)

### Additions

##### Configuration

- :fireworks: **Support for injecting Nginx directives via configuration
  properties** (in the `kong.conf` file or via environment variables)! This new
  way of customizing the Nginx configuration should render obsolete the old way
  of maintaining a custom Nginx template in most cases!
  [#3530](https://github.com/Kong/kong/pull/3530)
- :fireworks: **Support for selectively disabling bundled plugins**. A new
  `plugins` configuration property is introduced, and is used to specify which
  plugins should be loaded by the node. Custom plugins should now be specified
  in this new property, and the `custom_plugins` property is **deprecated**.
  If desired, Kong administrators can specify a minimal set of plugins to load
  (instead of the default, bundled plugins), and **improve P99 latency**
  thanks to the resulting decrease in database traffic.
  [#3387](https://github.com/Kong/kong/pull/3387)
- The new `headers` configuration property allows for specifying the injection
  of a new header: `X-Kong-Upstream-Status`. When enabled, Kong will inject
  this header containing the HTTP status code of the upstream response in the
  client response. This is particularly useful for clients to distinguish
  upstream statuses upon rewriting of the response by Kong.
  [#3263](https://github.com/Kong/kong/pull/3263)
- A new `db_resurrect_ttl` configuration property can be set to customize
  the amount of time stale data can be resurrected for when it cannot be
  refreshed. Defaults to 30 seconds.
  [#3579](https://github.com/Kong/kong/pull/3579)
- Two new Cassandra load balancing policies are available: `RequestRoundRobin`
  and `RequestDCAwareRoundRobin`. Both policies guarantee that the same peer
  will be reused across several queries during the lifetime of a request, thus
  guaranteeing no new connection will be opened against a peer during this
  request.
  [#3545](https://github.com/Kong/kong/pull/3545)

##### Core

- :fireworks: **Execute plugins on Nginx-produced errors.** Now, when Nginx
  produces a 4xx error (upon invalid requests) or 5xx (upon failure from the
  load balancer to connect to a Service), Kong will execute the response phases
  of its plugins (`header_filter`, `body_filter`, `log`). As such, Kong logging
  plugins are not blind to such Nginx-produced errors anymore, and will start
  properly reporting them. Plugins should be built defensively against cases
  where their `rewrite` or `access` phases were not executed.
  [#3533](https://github.com/Kong/kong/pull/3533)
- :fireworks: **Support for cookie-based load balancing!**
  [#3472](https://github.com/Kong/kong/pull/3472)

##### Plugins

- :fireworks: **Introduction of the Plugin Development Kit!** A set of Lua
  functions and variables that will greatly ease and speed up the task of
  developing custom plugins.
  The Plugin Development Kit (PDK) allows the retrieval and manipulation of the
  request and response objects, as well as interacting with various core
  components (e.g. logging, load balancing, DAO, etc...) without having to rely
  on OpenResty functions, and with the guarantee of their forward-compatibility
  with future versions of Kong.
  [#3556](https://github.com/Kong/kong/pull/3556)
- :fireworks: **New bundled plugin: Zipkin**! This plugin allows Kong to sample
  traces and report them to a running Zipkin instance.
  (See: https://github.com/Kong/kong-plugin-zipkin)
  [#3434](https://github.com/Kong/kong/pull/3434)
- :fireworks: **New bundled plugin: Prometheus**! This plugin allows Kong to
  expose metrics in the Prometheus Exposition format. Available metrics include
  HTTP status codes, latencies histogram, bandwidth, and more...
  (See: https://github.com/Kong/kong-plugin-prometheus)
  [#3547](https://github.com/Kong/kong/pull/3547)
- :fireworks: **New bundled plugin: Azure Functions**! This plugin can be used
  to invoke [Microsoft Azure
  Functions](https://azure.microsoft.com/en-us/services/functions/), similarly
  to the already existing AWS Lambda and OpenWhisk plugins.
  (See: https://github.com/Kong/kong-plugin-azure-functions)
  [#3428](https://github.com/Kong/kong/pull/3428)
- :fireworks: **New bundled plugin: Serverless Functions**! Dynamically run Lua
  without having to write a full-fledged plugin. Lua code snippets can be
  uploaded via the Admin API and be executed during Kong's `access` phase.
  (See: https://github.com/Kong/kong-plugin-serverless-functions)
  [#3551](https://github.com/Kong/kong/pull/3551)
- jwt: Support for limiting the allowed expiration period of JWT tokens. A new
  `config.maximum_expiration` property can be set to indicate the maximum
  number of seconds the `exp` claim may be ahead in the future.
  Thanks [@mvanholsteijn](https://github.com/mvanholsteijn) for the patch!
  [#3331](https://github.com/Kong/kong/pull/3331)
- aws-lambda: Add `us-gov-west-1` to the list of allowed regions.
  [#3529](https://github.com/Kong/kong/pull/3529)

##### Admin API

- :fireworks: Support for `PUT` in new endpoints (e.g. `/services/{id or
  name}`, `/routes/{id}`, `/consumers/{id or username}`), allowing the
  development of idempotent configuration workflows when scripting the Admin
  API.
  [#3416](https://github.com/Kong/kong/pull/3416)
- Support for `PATCH` and `DELETE` on the `/services/{name}`,
  `/consumers/{username}`, and `/snis/{name}` endpoints.
  [#3416](https://github.com/Kong/kong/pull/3416)

### Fixes

##### Configuration

- Properly support IPv6 addresses in `proxy_listen` and `admin_listen`
  configuration properties.
  [#3508](https://github.com/Kong/kong/pull/3508)

##### Core

- IPv6 nameservers with a scope are now ignored by the DNS resolver.
  [#3478](https://github.com/Kong/kong/pull/3478)
- SRV records without a port number now returns the default port instead of
  `0`.
  [#3478](https://github.com/Kong/kong/pull/3478)
- Ensure DNS-based round robin load balancing starts at a randomized position
  to prevent all Nginx workers from starting with the same peer.
  [#3478](https://github.com/Kong/kong/pull/3478)
- Properly report timeouts in passive health checks. Previously, connection
  timeouts were counted as `tcp_failures`, and upstream timeouts were ignored.
  Health check users should ensure that their `timeout` settings reflect their
  intended behavior.
  [#3539](https://github.com/Kong/kong/pull/3539)
- Ensure active health check probe requests send the `Host` header.
  [#3496](https://github.com/Kong/kong/pull/3496)
- Overall, more reliable health checks healthiness counters behavior.
  [#3496](https://github.com/Kong/kong/pull/3496)
- Do not set `Content-Type` headers on HTTP 204 No Content responses.
  [#3351](https://github.com/Kong/kong/pull/3351)
- Ensure the PostgreSQL connector of the new DAO (used by Services, Routes,
  Consumers, and SSL certs/SNIs) is now fully re-entrant and properly behaves
  in busy workloads (e.g. scripting requests to the Admin API).
  [#3423](https://github.com/Kong/kong/pull/3423)
- Properly route HTTP/1.0 requests without a Host header when using the old
  deprecated "API" entity.
  [#3438](https://github.com/Kong/kong/pull/3438)
- Ensure that all Kong-produced errors respect the `headers` configuration
  setting (previously `server_tokens`) and do not include the `Server` header
  if not configured.
  [#3511](https://github.com/Kong/kong/pull/3511)
- Harden an existing Cassandra migration.
  [#3532](https://github.com/Kong/kong/pull/3532)
- Prevent the load balancer from needlessly rebuilding its state when creating
  Targets.
  [#3477](https://github.com/Kong/kong/pull/3477)
- Prevent some harmless error logs to be printed during startup when
  initialization takes more than a few seconds.
  [#3443](https://github.com/Kong/kong/pull/3443)

##### Plugins

- hmac: Ensure that empty request bodies do not pass validation if there is no
  digest header.
  Thanks [@mvanholsteijn](https://github.com/mvanholsteijn) for the patch!
  [#3347](https://github.com/Kong/kong/pull/3347)
- response-transformer: Prevent the plugin from throwing an error when its
  `access` handler did not get a chance to run (e.g. on short-circuited,
  unauthorized requests).
  [#3524](https://github.com/Kong/kong/pull/3524)
- aws-lambda: Ensure logging plugins subsequently run when this plugin
  terminates.
  [#3512](https://github.com/Kong/kong/pull/3512)
- request-termination: Ensure logging plugins subsequently run when this plugin
  terminates.
  [#3513](https://github.com/Kong/kong/pull/3513)

##### Admin API

- Requests to `/healthy` and `/unhealthy` endpoints for upstream health checks
  now properly propagate the new state to other nodes of a Kong cluster.
  [#3464](https://github.com/Kong/kong/pull/3464)
- Do not produce an HTTP 500 error when POST-ing to `/services` with an empty
  `url` argument.
  [#3452](https://github.com/Kong/kong/pull/3452)
- Ensure foreign keys are required when creating child entities (e.g.
  `service.id` when creating a Route). Previously some rows could have an empty
  `service_id` field.
  [#3548](https://github.com/Kong/kong/pull/3548)
- Better type inference in new endpoints (e.g. `/services`, `/routes`,
  `/consumers`) when using `application/x-www-form-urlencoded` MIME type.
  [#3416](https://github.com/Kong/kong/pull/3416)

[Back to TOC](#table-of-contents)

## [0.13.1] - 2018/04/23

This release contains numerous bug fixes and a few convenience features.
Notably, a best-effort/backwards-compatible approach is followed to resolve
`no memory` errors caused by the fragmentation of shared memory between the
core and plugins.

### Added

##### Core

- Cache misses are now stored in a separate shared memory zone from hits if
  such a zone is defined. This reduces cache turnover and can increase the
  cache hit ratio quite considerably.
  Users with a custom Nginx template are advised to define such a zone to
  benefit from this behavior:
  `lua_shared_dict kong_db_cache_miss 12m;`.
- We now ensure that the Cassandra or PostgreSQL instance Kong is connecting
  to falls within the supported version range. Deprecated versions result in
  warning logs. As a reminder, Kong 0.13.x supports Cassandra 2.2+,
  and PostgreSQL 9.5+. Cassandra 2.1 and PostgreSQL 9.4 are supported, but
  deprecated.
  [#3310](https://github.com/Kong/kong/pull/3310)
- HTTP 494 errors thrown by Nginx are now caught by Kong and produce a native,
  Kong-friendly response.
  Thanks [@ti-mo](https://github.com/ti-mo) for the contribution!
  [#3112](https://github.com/Kong/kong/pull/3112)

##### CLI

- Report errors when compiling custom Nginx templates.
  [#3294](https://github.com/Kong/kong/pull/3294)

##### Admin API

- Friendlier behavior of Routes schema validation: PATCH requests can be made
  without specifying all three of `methods`, `hosts`, or `paths` if at least
  one of the three is specified in the body.
  [#3364](https://github.com/Kong/kong/pull/3364)

##### Plugins

- jwt: Support for identity providers using JWKS by ensuring the
  `config.key_claim_name` values is looked for in the token header.
  Thanks [@brycehemme](https://github.com/brycehemme) for the contribution!
  [#3313](https://github.com/Kong/kong/pull/3313)
- basic-auth: Allow specifying empty passwords.
  Thanks [@zhouzhuojie](https://github.com/zhouzhuojie) and
  [@perryao](https://github.com/perryao) for the contributions!
  [#3243](https://github.com/Kong/kong/pull/3243)

### Fixed

##### Core

- Numerous users have reported `no memory` errors which were caused by
  circumstantial memory fragmentation. Such errors, while still possible if
  plugin authors are not careful, should now mostly be addressed.
  [#3311](https://github.com/Kong/kong/pull/3311)

  **If you are using a custom Nginx template, be sure to define the following
  shared memory zones to benefit from these fixes**:

  ```
  lua_shared_dict kong_db_cache_miss 12m;
  lua_shared_dict kong_rate_limiting_counters 12m;
  ```

##### CLI

- Redirect Nginx's stdout and stderr output to `kong start` when
  `nginx_daemon` is enabled (such as when using the Kong Docker image). This
  also prevents growing log files when Nginx redirects logs to `/dev/stdout`
  and `/dev/stderr` but `nginx_daemon` is disabled.
  [#3297](https://github.com/Kong/kong/pull/3297)

##### Admin API

- Set a Service's `port` to `443` when the `url` convenience parameter uses
  the `https://` scheme.
  [#3358](https://github.com/Kong/kong/pull/3358)
- Ensure PATCH requests do not return an error when un-setting foreign key
  fields with JSON `null`.
  [#3355](https://github.com/Kong/kong/pull/3355)
- Ensure the `/plugin/schema/:name` endpoint does not corrupt plugins' schemas.
  [#3348](https://github.com/Kong/kong/pull/3348)
- Properly URL-decode path segments of plugins endpoints accepting spaces
  (e.g. `/consumers/<consumer>/basic-auth/John%20Doe/`).
  [#3250](https://github.com/Kong/kong/pull/3250)
- Properly serialize boolean filtering values when using Cassandra.
  [#3362](https://github.com/Kong/kong/pull/3362)

##### Plugins

- rate-limiting/response-rate-limiting:
  - If defined in the Nginx configuration, will use a dedicated
    `lua_shared_dict` instead of using the `kong_cache` shared memory zone.
    This prevents memory fragmentation issues resulting in `no memory` errors
    observed by numerous users. Users with a custom Nginx template are advised
    to define such a zone to benefit from this fix:
    `lua_shared_dict kong_rate_limiting_counters 12m;`.
    [#3311](https://github.com/Kong/kong/pull/3311)
  - When using the Redis strategy, ensure the correct Redis database is
    selected. This issue could occur when several request and response
    rate-limiting were configured using different Redis databases.
    Thanks [@mengskysama](https://github.com/mengskysama) for the patch!
    [#3293](https://github.com/Kong/kong/pull/3293)
- key-auth: Respect request MIME type when re-encoding the request body
  if both `config.key_in_body` and `config.hide_credentials` are enabled.
  Thanks [@p0pr0ck5](https://github.com/p0pr0ck5) for the patch!
  [#3213](https://github.com/Kong/kong/pull/3213)
- oauth2: Return HTTP 400 on invalid `scope` type.
  Thanks [@Gman98ish](https://github.com/Gman98ish) for the patch!
  [#3206](https://github.com/Kong/kong/pull/3206)
- ldap-auth: Ensure the plugin does not throw errors when configured as a
  global plugin.
  [#3354](https://github.com/Kong/kong/pull/3354)
- hmac-auth: Verify signature against non-normalized (`$request_uri`) request
  line (instead of `$uri`).
  [#3339](https://github.com/Kong/kong/pull/3339)
- aws-lambda: Fix a typo in upstream headers sent to the function. We now
  properly send the `X-Amz-Log-Type` header.
  [#3398](https://github.com/Kong/kong/pull/3398)

[Back to TOC](#table-of-contents)

## [0.13.0] - 2018/03/22

This release introduces two new core entities that will improve the way you
configure Kong: **Routes** & **Services**. Those entities replace the "API"
entity and simplify the setup of non-naive use-cases by providing better
separation of concerns and allowing for plugins to be applied to specific
**endpoints**.

As usual, major version upgrades require database migrations and changes to
the Nginx configuration file (if you customized the default template).
Please take a few minutes to read the [0.13 Upgrade
Path](https://github.com/Kong/kong/blob/master/UPGRADE.md#upgrade-to-013x) for
more details regarding breaking changes and migrations before planning to
upgrade your Kong cluster.

### Breaking Changes

##### Configuration

- :warning: The `proxy_listen` and `admin_listen` configuration values have a
  new syntax. This syntax is more aligned with that of NGINX and is more
  powerful while also simpler. As a result, the following configuration values
  have been removed because superfluous: `ssl`, `admin_ssl`, `http2`,
  `admin_http2`, `proxy_listen_ssl`, and `admin_listen_ssl`.
  [#3147](https://github.com/Kong/kong/pull/3147)

##### Plugins

- :warning: galileo: As part of the Galileo deprecation path, the galileo
  plugin is not enabled by default anymore, although still bundled with 0.13.
  Users are advised to stop using the plugin, but for the time being can keep
  enabling it by adding it to the `custom_plugin` configuration value.
  [#3233](https://github.com/Kong/kong/pull/3233)
- :warning: rate-limiting (Cassandra): The default migration for including
  Routes and Services in plugins will remove and re-create the Cassandra
  rate-limiting counters table. This means that users that were rate-limited
  because of excessive API consumption will be able to consume the API until
  they reach their limit again. There is no such data deletion in PostgreSQL.
  [def201f](https://github.com/Kong/kong/commit/def201f566ccf2dd9b670e2f38e401a0450b1cb5)

### Changes

##### Dependencies

- **Note to Docker users**: The `latest` tag on Docker Hub now points to the
  **alpine** image instead of CentOS. This also applies to the `0.13.0` tag.
- The OpenResty version shipped with our default packages has been bumped to
  `1.13.6.1`. The 0.13.0 release should still be compatible with the OpenResty
  `1.11.2.x` series for the time being.
- Bumped [lua-resty-dns-client](https://github.com/Kong/lua-resty-dns-client)
  to `2.0.0`.
  [#3220](https://github.com/Kong/kong/pull/3220)
- Bumped [lua-resty-http](https://github.com/pintsized/lua-resty-http) to
  `0.12`.
  [#3196](https://github.com/Kong/kong/pull/3196)
- Bumped [lua-multipart](https://github.com/Kong/lua-multipart) to `0.5.5`.
  [#3318](https://github.com/Kong/kong/pull/3318)
- Bumped [lua-resty-healthcheck](https://github.com/Kong/lua-resty-healthcheck)
  to `0.4.0`.
  [#3321](https://github.com/Kong/kong/pull/3321)

### Additions

##### Configuration

- :fireworks: Support for **control-plane** and **data-plane** modes. The new
  syntax of `proxy_listen` and `admin_listen` supports `off`, which
  disables either one of those interfaces. It is now simpler than ever to
  make a Kong node "Proxy only" (data-plane) or "Admin only" (control-plane).
  [#3147](https://github.com/Kong/kong/pull/3147)

##### Core

- :fireworks: This release introduces two new entities: **Routes** and
  **Services**. Those entities will provide a better separation of concerns
  than the "API" entity offers. Routes will define rules for matching a
  client's request (e.g., method, host, path...), and Services will represent
  upstream services (or backends) that Kong should proxy those requests to.
  Plugins can also be added to both Routes and Services, enabling use-cases to
  apply plugins more granularly (e.g., per endpoint).
  Following this addition, the API entity and related Admin API endpoints are
  now deprecated. This release is backwards-compatible with the previous model
  and all of your currently defined APIs and matching rules are still
  supported, although we advise users to migrate to Routes and Services as soon
  as possible.
  [#3224](https://github.com/Kong/kong/pull/3224)

##### Admin API

- :fireworks: New endpoints: `/routes` and `/services` to interact with the new
  core entities. More specific endpoints are also available such as
  `/services/{service id or name}/routes`,
  `/services/{service id or name}/plugins`, and `/routes/{route id}/plugins`.
  [#3224](https://github.com/Kong/kong/pull/3224)
- :fireworks: Our new endpoints (listed above) provide much better responses
  with regards to producing responses for incomplete entities, errors, etc...
  In the future, existing endpoints will gradually be moved to using this new
  Admin API content producer.
  [#3224](https://github.com/Kong/kong/pull/3224)
- :fireworks: Improved argument parsing in form-urlencoded requests to the new
  endpoints as well.
  Kong now expects the following syntaxes for representing
  arrays: `hosts[]=a.com&hosts[]=b.com`, `hosts[1]=a.com&hosts[2]=b.com`, which
  avoid comma-separated arrays and related issues that can arise.
  In the future, existing endpoints will gradually be moved to using this new
  Admin API content parser.
  [#3224](https://github.com/Kong/kong/pull/3224)

##### Plugins

- jwt: `ngx.ctx.authenticated_jwt_token` is available for other plugins to use.
  [#2988](https://github.com/Kong/kong/pull/2988)
- statsd: The fields `host`, `port` and `metrics` are no longer marked as
  "required", since they have a default value.
  [#3209](https://github.com/Kong/kong/pull/3209)

### Fixes

##### Core

- Fix an issue causing nodes in a cluster to use the default health checks
  configuration when the user configured them from another node (event
  propagated via the cluster).
  [#3319](https://github.com/Kong/kong/pull/3319)
- Increase the default load balancer wheel size from 100 to 10.000. This allows
  for a better distribution of the load between Targets in general.
  [#3296](https://github.com/Kong/kong/pull/3296)

##### Admin API

- Fix several issues with application/multipart MIME type parsing of payloads.
  [#3318](https://github.com/Kong/kong/pull/3318)
- Fix several issues with the parsing of health checks configuration values.
  [#3306](https://github.com/Kong/kong/pull/3306)
  [#3321](https://github.com/Kong/kong/pull/3321)

[Back to TOC](#table-of-contents)

## [0.12.3] - 2018/03/12

### Fixed

- Suppress a memory leak in the core introduced in 0.12.2.
  Thanks [@mengskysama](https://github.com/mengskysama) for the report.
  [#3278](https://github.com/Kong/kong/pull/3278)

[Back to TOC](#table-of-contents)

## [0.12.2] - 2018/02/28

### Added

##### Core

- Load balancers now log DNS errors to facilitate debugging.
  [#3177](https://github.com/Kong/kong/pull/3177)
- Reports now can include custom immutable values.
  [#3180](https://github.com/Kong/kong/pull/3180)

##### CLI

- The `kong migrations reset` command has a new `--yes` flag. This flag makes
  the command run non-interactively, and ensures no confirmation prompt will
  occur.
  [#3189](https://github.com/Kong/kong/pull/3189)

##### Admin API

- A new endpoint `/upstreams/:upstream_id/health` will return the health of the
  specified upstream.
  [#3232](https://github.com/Kong/kong/pull/3232)
- The `/` endpoint in the Admin API now exposes the `node_id` field.
  [#3234](https://github.com/Kong/kong/pull/3234)

### Fixed

##### Core

- HTTP/1.0 requests without a Host header are routed instead of being rejected.
  HTTP/1.1 requests without a Host are considered invalid and will still be
  rejected.
  Thanks to [@rainiest](https://github.com/rainest) for the patch!
  [#3216](https://github.com/Kong/kong/pull/3216)
- Fix the load balancer initialization when some Targets would contain
  hostnames.
  [#3187](https://github.com/Kong/kong/pull/3187)
- Fix incomplete handling of errors when initializing DAO objects.
  [637532e](https://github.com/Kong/kong/commit/637532e05d8ed9a921b5de861cc7f463e96c6e04)
- Remove bogus errors in the logs provoked by healthcheckers between the time
  they are unregistered and the time they are garbage-collected
  ([#3207](https://github.com/Kong/kong/pull/3207)) and when receiving an HTTP
  status not tracked by healthy or unhealthy lists
  ([c8eb5ae](https://github.com/Kong/kong/commit/c8eb5ae28147fc02473c05a7b1dbf502fbb64242)).
- Fix soft errors not being handled correctly inside the Kong cache.
  [#3150](https://github.com/Kong/kong/pull/3150)

##### Migrations

- Better handling of already existing Cassandra keyspaces in migrations.
  [#3203](https://github.com/Kong/kong/pull/3203).
  Thanks to [@pamiel](https://github.com/pamiel) for the patch!

##### Admin API

- Ensure `GET /certificates/{uuid}` does not return HTTP 500 when the given
  identifier does not exist.
  Thanks to [@vdesjardins](https://github.com/vdesjardins) for the patch!
  [#3148](https://github.com/Kong/kong/pull/3148)

[Back to TOC](#table-of-contents)

## [0.12.1] - 2018/01/18

This release addresses a few issues encountered with 0.12.0, including one
which would prevent upgrading from a previous version. The [0.12 Upgrade
Path](https://github.com/Kong/kong/blob/master/UPGRADE.md)
is still relevant for upgrading existing clusters to 0.12.1.

### Fixed

- Fix a migration between previous Kong versions and 0.12.0.
  [#3159](https://github.com/Kong/kong/pull/3159)
- Ensure Lua errors are propagated when thrown in the `access` handler by
  plugins.
  [38580ff](https://github.com/Kong/kong/commit/38580ff547cbd4a557829e3ad135cd6a0f821f7c)

[Back to TOC](#table-of-contents)

## [0.12.0] - 2018/01/16

This major release focuses on two new features we are very excited about:
**health checks** and **hash based load balancing**!

We also took this as an opportunity to fix a few prominent issues, sometimes
at the expense of breaking changes but overall improving the flexibility and
usability of Kong! Do keep in mind that this is a major release, and as such,
that we require of you to run the **migrations step**, via the
`kong migrations up` command.

Please take a few minutes to thoroughly read the [0.12 Upgrade
Path](https://github.com/Kong/kong/blob/master/UPGRADE.md#upgrade-to-012x)
for more details regarding breaking changes and migrations before planning to
upgrade your Kong cluster.

### Deprecation notices

Starting with 0.12.0, we are announcing the deprecation of older versions
of our supported databases:

- Support for PostgreSQL 9.4 is deprecated. Users are advised to upgrade to
  9.5+
- Support for Cassandra 2.1 and below is deprecated. Users are advised to
  upgrade to 2.2+

Note that the above deprecated versions are still supported in this release,
but will be dropped in subsequent ones.

### Breaking changes

##### Core

- :warning: The required OpenResty version has been bumped to 1.11.2.5. If you
  are installing Kong from one of our distribution packages, you are not
  affected by this change.
  [#3097](https://github.com/Kong/kong/pull/3097)
- :warning: As Kong now executes subsequent plugins when a request is being
  short-circuited (e.g. HTTP 401 responses from auth plugins), plugins that
  run in the header or body filter phases will be run upon such responses
  from the access phase. We consider this change a big improvement in the
  Kong run-loop as it allows for more flexibility for plugins. However, it is
  unlikely, but possible that some of these plugins (e.g. your custom plugins)
  now run in scenarios where they were not previously expected to run.
  [#3079](https://github.com/Kong/kong/pull/3079)

##### Admin API

- :warning: By default, the Admin API now only listens on the local interface.
  We consider this change to be an improvement in the default security policy
  of Kong. If you are already using Kong, and your Admin API still binds to all
  interfaces, consider updating it as well. You can do so by updating the
  `admin_listen` configuration value, like so: `admin_listen = 127.0.0.1:8001`.
  Thanks [@pduldig-at-tw](https://github.com/pduldig-at-tw) for the suggestion
  and the patch.
  [#3016](https://github.com/Kong/kong/pull/3016)

  :red_circle: **Note to Docker users**: Beware of this change as you may have
  to ensure that your Admin API is reachable via the host's interface.
  You can use the `-e KONG_ADMIN_LISTEN` argument when provisioning your
  container(s) to update this value; for example,
  `-e KONG_ADMIN_LISTEN=0.0.0.0:8001`.

- :warning: To reduce confusion, the `/upstreams/:upstream_name_or_id/targets/`
  has been updated to not show the full list of Targets anymore, but only
  the ones that are currently active in the load balancer. To retrieve the full
  history of Targets, you can now query
  `/upstreams/:upstream_name_or_id/targets/all`. The
  `/upstreams/:upstream_name_or_id/targets/active` endpoint has been removed.
  Thanks [@hbagdi](https://github.com/hbagdi) for tackling this backlog item!
  [#3049](https://github.com/Kong/kong/pull/3049)
- :warning: The `orderlist` property of Upstreams has been removed, along with
  any confusion it may have brought. The balancer is now able to fully function
  without it, yet with the same level of entropy in its load distribution.
  [#2748](https://github.com/Kong/kong/pull/2748)

##### CLI

- :warning: The `$ kong compile` command which was deprecated in 0.11.0 has
  been removed.
  [#3069](https://github.com/Kong/kong/pull/3069)

##### Plugins

- :warning: In logging plugins, the `request.request_uri` field has been
  renamed to `request.url`.
  [#2445](https://github.com/Kong/kong/pull/2445)
  [#3098](https://github.com/Kong/kong/pull/3098)

### Added

##### Core

- :fireworks: Support for **health checks**! Kong can now short-circuit some
  of your upstream Targets (replicas) from its load balancer when it encounters
  too many TCP or HTTP errors. You can configure the number of failures, or the
  HTTP status codes that should be considered invalid, and Kong will monitor
  the failures and successes of proxied requests to each upstream Target. We
  call this feature **passive health checks**.
  Additionally, you can configure **active health checks**, which will make
  Kong perform periodic HTTP test requests to actively monitor the health of
  your upstream services, and pre-emptively short-circuit them.
  Upstream Targets can be manually taken up or down via two new Admin API
  endpoints: `/healthy` and `/unhealthy`.
  [#3096](https://github.com/Kong/kong/pull/3096)
- :fireworks: Support for **hash based load balancing**! Kong now offers
  consistent hashing/sticky sessions load balancing capabilities via the new
  `hash_*` attributes of the Upstream entity. Hashes can be based off client
  IPs, request headers, or Consumers!
  [#2875](https://github.com/Kong/kong/pull/2875)
- :fireworks: Logging plugins now log requests that were short-circuited by
  Kong! (e.g. HTTP 401 responses from auth plugins or HTTP 429 responses from
  rate limiting plugins, etc.) Kong now executes any subsequent plugins once a
  request has been short-circuited. Your plugin must be using the
  `kong.tools.responses` module for this behavior to be respected.
  [#3079](https://github.com/Kong/kong/pull/3079)
- Kong is now compatible with OpenResty up to version 1.13.6.1. Be aware that
  the recommended (and default) version shipped with this release is still
  1.11.2.5.
  [#3070](https://github.com/Kong/kong/pull/3070)

##### CLI

- `$ kong start` now considers the commonly used `/opt/openresty` prefix when
  searching for the `nginx` executable.
  [#3074](https://github.com/Kong/kong/pull/3074)

##### Admin API

- Two new endpoints, `/healthy` and `/unhealthy` can be used to manually bring
  upstream Targets up or down, as part of the new health checks feature of the
  load balancer.
  [#3096](https://github.com/Kong/kong/pull/3096)

##### Plugins

- logging plugins: A new field `upstream_uri` now logs the value of the
  upstream request's path. This is useful to help debugging plugins or setups
  that aim at rewriting a request's URL during proxying.
  Thanks [@shiprabehera](https://github.com/shiprabehera) for the patch!
  [#2445](https://github.com/Kong/kong/pull/2445)
- tcp-log: Support for TLS handshake with the logs recipients for secure
  transmissions of logging data.
  [#3091](https://github.com/Kong/kong/pull/3091)
- jwt: Support for JWTs passed in cookies. Use the new `config.cookie_names`
  property to configure the behavior to your liking.
  Thanks [@mvanholsteijn](https://github.com/mvanholsteijn) for the patch!
  [#2974](https://github.com/Kong/kong/pull/2974)
- oauth2
    - New `config.auth_header_name` property to customize the authorization
      header's name.
      Thanks [@supraja93](https://github.com/supraja93)
      [#2928](https://github.com/Kong/kong/pull/2928)
    - New `config.refresh_ttl` property to customize the TTL of refresh tokens,
      previously hard-coded to 14 days.
      Thanks [@bob983](https://github.com/bob983) for the patch!
      [#2942](https://github.com/Kong/kong/pull/2942)
    - Avoid an error in the logs when trying to retrieve an access token from
      a request without a body.
      Thanks [@WALL-E](https://github.com/WALL-E) for the patch.
      [#3063](https://github.com/Kong/kong/pull/3063)
- ldap: New `config.header_type` property to customize the authorization method
  in the `Authorization` header.
  Thanks [@francois-maillard](https://github.com/francois-maillard) for the
  patch!
  [#2963](https://github.com/Kong/kong/pull/2963)

### Fixed

##### CLI

- Fix a potential vulnerability in which an attacker could read the Kong
  configuration file with insufficient permissions for a short window of time
  while Kong is being started.
  [#3057](https://github.com/Kong/kong/pull/3057)
- Proper log message upon timeout in `$ kong quit`.
  [#3061](https://github.com/Kong/kong/pull/3061)

##### Admin API

- The `/certificates` endpoint now properly supports the `snis` parameter
  in PUT and PATCH requests.
  Thanks [@hbagdi](https://github.com/hbagdi) for the contribution!
  [#3040](https://github.com/Kong/kong/pull/3040)
- Avoid sending the `HTTP/1.1 415 Unsupported Content Type` response when
  receiving a request with a valid `Content-Type`, but with an empty payload.
  [#3077](https://github.com/Kong/kong/pull/3077)

##### Plugins

- basic-auth:
    - Accept passwords containing `:`.
      Thanks [@nico-acidtango](https://github.com/nico-acidtango) for the patch!
      [#3014](https://github.com/Kong/kong/pull/3014)
    - Performance improvements, courtesy of
      [@nico-acidtango](https://github.com/nico-acidtango)
      [#3014](https://github.com/Kong/kong/pull/3014)

[Back to TOC](#table-of-contents)

## [0.11.2] - 2017/11/29

### Added

##### Plugins

- key-auth: New endpoints to manipulate API keys.
  Thanks [@hbagdi](https://github.com/hbagdi) for the contribution.
  [#2955](https://github.com/Kong/kong/pull/2955)
    - `/key-auths/` to paginate through all keys.
    - `/key-auths/:credential_key_or_id/consumer` to retrieve the Consumer
      associated with a key.
- basic-auth: New endpoints to manipulate basic-auth credentials.
  Thanks [@hbagdi](https://github.com/hbagdi) for the contribution.
  [#2998](https://github.com/Kong/kong/pull/2998)
    - `/basic-auths/` to paginate through all basic-auth credentials.
    - `/basic-auths/:credential_username_or_id/consumer` to retrieve the
      Consumer associated with a credential.
- jwt: New endpoints to manipulate JWTs.
  Thanks [@hbagdi](https://github.com/hbagdi) for the contribution.
  [#3003](https://github.com/Kong/kong/pull/3003)
    - `/jwts/` to paginate through all JWTs.
    - `/jwts/:jwt_key_or_id/consumer` to retrieve the Consumer
      associated with a JWT.
- hmac-auth: New endpoints to manipulate hmac-auth credentials.
  Thanks [@hbagdi](https://github.com/hbagdi) for the contribution.
  [#3009](https://github.com/Kong/kong/pull/3009)
    - `/hmac-auths/` to paginate through all hmac-auth credentials.
    - `/hmac-auths/:hmac_username_or_id/consumer` to retrieve the Consumer
      associated with a credential.
- acl: New endpoints to manipulate ACLs.
  Thanks [@hbagdi](https://github.com/hbagdi) for the contribution.
  [#3039](https://github.com/Kong/kong/pull/3039)
    - `/acls/` to paginate through all ACLs.
    - `/acls/:acl_id/consumer` to retrieve the Consumer
      associated with an ACL.

### Fixed

##### Core

- Avoid logging some unharmful error messages related to clustering.
  [#3002](https://github.com/Kong/kong/pull/3002)
- Improve performance and memory footprint when parsing multipart request
  bodies.
  [Kong/lua-multipart#13](https://github.com/Kong/lua-multipart/pull/13)

##### Configuration

- Add a format check for the `admin_listen_ssl` property, ensuring it contains
  a valid port.
  [#3031](https://github.com/Kong/kong/pull/3031)

##### Admin API

- PUT requests with payloads containing non-existing primary keys for entities
  now return HTTP 404 Not Found, instead of HTTP 200 OK without a response
  body.
  [#3007](https://github.com/Kong/kong/pull/3007)
- On the `/` endpoint, ensure `enabled_in_cluster` shows up as an empty JSON
  Array (`[]`), instead of an empty JSON Object (`{}`).
  Thanks [@hbagdi](https://github.com/hbagdi) for the patch!
  [#2982](https://github.com/Kong/kong/issues/2982)

##### Plugins

- hmac-auth: Better parsing of the `Authorization` header to avoid internal
  errors resulting in HTTP 500.
  Thanks [@mvanholsteijn](https://github.com/mvanholsteijn) for the patch!
  [#2996](https://github.com/Kong/kong/pull/2996)
- Improve the performance of the rate-limiting and response-rate-limiting
  plugins when using the Redis policy.
  [#2956](https://github.com/Kong/kong/pull/2956)
- Improve the performance of the response-transformer plugin.
  [#2977](https://github.com/Kong/kong/pull/2977)

## [0.11.1] - 2017/10/24

### Changed

##### Configuration

- Drop the `lua_code_cache` configuration property. This setting has been
  considered harmful since 0.11.0 as it interferes with Kong's internals.
  [#2854](https://github.com/Kong/kong/pull/2854)

### Fixed

##### Core

- DNS: SRV records pointing to an A record are now properly handled by the
  load balancer when `preserve_host` is disabled. Such records used to throw
  Lua errors on the proxy code path.
  [Kong/lua-resty-dns-client#19](https://github.com/Kong/lua-resty-dns-client/pull/19)
- Fixed an edge-case where `preserve_host` would sometimes craft an upstream
  request with a Host header from a previous client request instead of the
  current one.
  [#2832](https://github.com/Kong/kong/pull/2832)
- Ensure APIs with regex URIs are evaluated in the order that they are created.
  [#2924](https://github.com/Kong/kong/pull/2924)
- Fixed a typo that caused the load balancing components to ignore the Upstream
  slots property.
  [#2747](https://github.com/Kong/kong/pull/2747)

##### CLI

- Fixed the verification of self-signed SSL certificates for PostgreSQL and
  Cassandra in the `kong migrations` command. Self-signed SSL certificates are
  now properly verified during migrations according to the
  `lua_ssl_trusted_certificate` configuration property.
  [#2908](https://github.com/Kong/kong/pull/2908)

##### Admin API

- The `/upstream/{upstream}/targets/active` endpoint used to return HTTP
  `405 Method Not Allowed` when called with a trailing slash. Both notations
  (with and without the trailing slash) are now supported.
  [#2884](https://github.com/Kong/kong/pull/2884)

##### Plugins

- bot-detection: Fixed an issue which would prevent the plugin from running and
  result in an HTTP `500` error if configured globally.
  [#2906](https://github.com/Kong/kong/pull/2906)
- ip-restriction: Fixed support for the `0.0.0.0/0` CIDR block. This block is
  now supported and won't trigger an error when used in this plugin's properties.
  [#2918](https://github.com/Kong/kong/pull/2918)

### Added

##### Plugins

- aws-lambda: Added support to forward the client request's HTTP method,
  headers, URI, and body to the Lambda function.
  [#2823](https://github.com/Kong/kong/pull/2823)
- key-auth: New `run_on_preflight` configuration option to control
  authentication on preflight requests.
  [#2857](https://github.com/Kong/kong/pull/2857)
- jwt: New `run_on_preflight` configuration option to control authentication
  on preflight requests.
  [#2857](https://github.com/Kong/kong/pull/2857)

##### Plugin development

- Ensure migrations have valid, unique names to avoid conflicts between custom
  plugins.
  Thanks [@ikogan](https://github.com/ikogan) for the patch!
  [#2821](https://github.com/Kong/kong/pull/2821)

### Improved

##### Migrations & Deployments

- Improve migrations reliability for future major releases.
  [#2869](https://github.com/Kong/kong/pull/2869)

##### Plugins

- Improve the performance of the acl and oauth2 plugins.
  [#2736](https://github.com/Kong/kong/pull/2736)
  [#2806](https://github.com/Kong/kong/pull/2806)

[Back to TOC](#table-of-contents)

## [0.10.4] - 2017/10/24

### Fixed

##### Core

- DNS: SRV records pointing to an A record are now properly handled by the
  load balancer when `preserve_host` is disabled. Such records used to throw
  Lua errors on the proxy code path.
  [Kong/lua-resty-dns-client#19](https://github.com/Kong/lua-resty-dns-client/pull/19)
- HTTP `400` errors thrown by Nginx are now correctly caught by Kong and return
  a native, Kong-friendly response.
  [#2476](https://github.com/Mashape/kong/pull/2476)
- Fix an edge-case where an API with multiple `uris` and `strip_uri = true`
  would not always strip the client URI.
  [#2562](https://github.com/Mashape/kong/issues/2562)
- Fix an issue where Kong would match an API with a shorter URI (from its
  `uris` value) as a prefix instead of a longer, matching prefix from
  another API.
  [#2662](https://github.com/Mashape/kong/issues/2662)
- Fixed a typo that caused the load balancing components to ignore the
  Upstream `slots` property.
  [#2747](https://github.com/Mashape/kong/pull/2747)

##### Configuration

- Octothorpes (`#`) can now be escaped (`\#`) and included in the Kong
  configuration values such as your datastore passwords or usernames.
  [#2411](https://github.com/Mashape/kong/pull/2411)

##### Admin API

- The `data` response field of the `/upstreams/{upstream}/targets/active`
  Admin API endpoint now returns a list (`[]`) instead of an object (`{}`)
  when no active targets are present.
  [#2619](https://github.com/Mashape/kong/pull/2619)

##### Plugins

- datadog: Avoid a runtime error if the plugin is configured as a global plugin
  but the downstream request did not match any configured API.
  Thanks [@kjsteuer](https://github.com/kjsteuer) for the fix!
  [#2702](https://github.com/Mashape/kong/pull/2702)
- ip-restriction: Fixed support for the `0.0.0.0/0` CIDR block. This block is
  now supported and won't trigger an error when used in this plugin's properties.
  [#2918](https://github.com/Mashape/kong/pull/2918)

[Back to TOC](#table-of-contents)

## [0.11.0] - 2017/08/16

The latest and greatest version of Kong features improvements all over the
board for a better and easier integration with your infrastructure!

The highlights of this release are:

- Support for **regex URIs** in routing, one of the oldest requested
  features from the community.
- Support for HTTP/2 traffic from your clients.
- Kong does not depend on Serf anymore, which makes deployment and networking
  requirements **considerably simpler**.
- A better integration with orchestration tools thanks to the support for **non
  FQDNs** in Kong's DNS resolver.

As per usual, our major releases include datastore migrations which are
considered **breaking changes**. Additionally, this release contains numerous
breaking changes to the deployment process and proxying behavior that you
should be familiar with.

We strongly advise that you read this changeset thoroughly, as well as the
[0.11 Upgrade Path](https://github.com/Kong/kong/blob/master/UPGRADE.md#upgrade-to-011x)
if you are planning to upgrade a Kong cluster.

### Breaking changes

##### Configuration

- :warning: Numerous updates were made to the Nginx configuration template.
  If you are using a custom template, you **must** apply those
  modifications. See the [0.11 Upgrade
  Path](https://github.com/Kong/kong/blob/master/UPGRADE.md#upgrade-to-011x)
  for a complete list of changes to apply.

##### Migrations & Deployment

- :warning: Migrations are **not** executed automatically by `kong start`
  anymore. Migrations are now a **manual** process, which must be executed via
  the `kong migrations` command. In practice, this means that you have to run
  `kong migrations up [-c kong.conf]` in one of your nodes **before** starting
  your Kong nodes. This command should be run from a **single** node/container
  to avoid several nodes running migrations concurrently and potentially
  corrupting your database. Once the migrations are up-to-date, it is
  considered safe to start multiple Kong nodes concurrently.
  [#2421](https://github.com/Kong/kong/pull/2421)
- :warning: :fireworks: Serf is **not** a dependency anymore. Kong nodes now
  handle cache invalidation events via a built-in database polling mechanism.
  See the new "Datastore Cache" section of the configuration file which
  contains 3 new documented properties: `db_update_frequency`,
  `db_update_propagation`, and `db_cache_ttl`. If you are using Cassandra, you
  **should** pay a particular attention to the `db_update_propagation` setting,
  as you **should not** use the default value of `0`.
  [#2561](https://github.com/Kong/kong/pull/2561)

##### Core

- :warning: Kong now requires OpenResty `1.11.2.4`. OpenResty's LuaJIT can
  now be built with Lua 5.2 compatibility.
  [#2489](https://github.com/Kong/kong/pull/2489)
  [#2790](https://github.com/Kong/kong/pull/2790)
- :warning: Previously, the `X-Forwarded-*` and `X-Real-IP` headers were
  trusted from any client by default, and forwarded upstream. With the
  introduction of the new `trusted_ips` property (see the below "Added"
  section) and to enforce best security practices, Kong *does not* trust
  any client IP address by default anymore. This will make Kong *not*
  forward incoming `X-Forwarded-*` headers if not coming from configured,
  trusted IP addresses blocks. This setting also affects the API
  `check_https` field, which itself relies on *trusted* `X-Forwarded-Proto`
  headers **only**.
  [#2236](https://github.com/Kong/kong/pull/2236)
- :warning: The API Object property `http_if_terminated` is now set to `false`
  by default. For Kong to evaluate the client `X-Forwarded-Proto` header, you
  must now configure Kong to trust the client IP (see above change), **and**
  you must explicitly set this value to `true`. This affects you if you are
  doing SSL termination somewhere before your requests hit Kong, and if you
  have configured `https_only` on the API, or if you use a plugin that requires
  HTTPS traffic (e.g. OAuth2).
  [#2588](https://github.com/Kong/kong/pull/2588)
- :warning: The internal DNS resolver now honours the `search` and `ndots`
  configuration options of your `resolv.conf` file. Make sure that DNS
  resolution is still consistent in your environment, and consider
  eventually not using FQDNs anymore.
  [#2425](https://github.com/Kong/kong/pull/2425)

##### Admin API

- :warning: As a result of the Serf removal, Kong is now entirely stateless,
  and as such, the `/cluster` endpoint has disappeared.
  [#2561](https://github.com/Kong/kong/pull/2561)
- :warning: The Admin API `/status` endpoint does not return a count of the
  database entities anymore. Instead, it now returns a `database.reachable`
  boolean value, which reflects the state of the connection between Kong
  and the underlying database. Please note that this flag **does not**
  reflect the health of the database itself.
  [#2567](https://github.com/Kong/kong/pull/2567)

##### Plugin development

- :warning: The upstream URI is now determined via the Nginx
  `$upstream_uri` variable. Custom plugins using the `ngx.req.set_uri()`
  API will not be taken into consideration anymore. One must now set the
  `ngx.var.upstream_uri` variable from the Lua land.
  [#2519](https://github.com/Kong/kong/pull/2519)
- :warning: The `hooks.lua` module for custom plugins is dropped, along
  with the `database_cache.lua` module. Database entities caching and
  eviction has been greatly improved to simplify and automate most caching
  use-cases. See the [Plugins Development
  Guide](https://getkong.org/docs/0.11.x/plugin-development/entities-cache/)
  and the [0.11 Upgrade
  Path](https://github.com/Kong/kong/blob/master/UPGRADE.md#upgrade-to-011x)
  for more details.
  [#2561](https://github.com/Kong/kong/pull/2561)
- :warning: To ensure that the order of execution of plugins is still the same
  for vanilla Kong installations, we had to update the `PRIORITY` field of some
  of our bundled plugins. If your custom plugin must run after or before a
  specific bundled plugin, you might have to update your plugin's `PRIORITY`
  field as well. The complete list of plugins and their priorities is available
  on the [Plugins Development
  Guide](https://getkong.org/docs/0.11.x/plugin-development/custom-logic/).
  [#2489](https://github.com/Kong/kong/pull/2489)
  [#2813](https://github.com/Kong/kong/pull/2813)

### Deprecated

##### CLI

- The `kong compile` command has been deprecated. Instead, prefer using
  the new `kong prepare` command.
  [#2706](https://github.com/Kong/kong/pull/2706)

### Changed

##### Core

- Performance around DNS resolution has been greatly improved in some
  cases.
  [#2625](https://github.com/Kong/kong/pull/2425)
- Secret values are now generated with a kernel-level, Cryptographically
  Secure PRNG.
  [#2536](https://github.com/Kong/kong/pull/2536)
- The `.kong_env` file created by Kong in its running prefix is now written
  without world-read permissions.
  [#2611](https://github.com/Kong/kong/pull/2611)

##### Plugin development

- The `marshall_event` function on schemas is now ignored by Kong, and can be
  safely removed as the new cache invalidation mechanism natively handles
  safer events broadcasting.
  [#2561](https://github.com/Kong/kong/pull/2561)

### Added

##### Core

- :fireworks: Support for regex URIs! You can now define regexes in your
  APIs `uris` property. Those regexes can have capturing groups which can
  be extracted by Kong during a request, and accessed later in the plugins
  (useful for URI rewriting). See the [Proxy
  Guide](https://getkong.org/docs/0.11.x/proxy/#using-regexes-in-uris) for
  documentation on how to use regex URIs.
  [#2681](https://github.com/Kong/kong/pull/2681)
- :fireworks: Support for HTTP/2. A new `http2` directive now enables
  HTTP/2 traffic on the `proxy_listen_ssl` address.
  [#2541](https://github.com/Kong/kong/pull/2541)
- :fireworks: Support for the `search` and `ndots` configuration options of
  your `resolv.conf` file.
  [#2425](https://github.com/Kong/kong/pull/2425)
- Kong now forwards new headers to your upstream services:
  `X-Forwarded-Host`, `X-Forwarded-Port`, and `X-Forwarded-Proto`.
  [#2236](https://github.com/Kong/kong/pull/2236)
- Support for the PROXY protocol. If the new `real_ip_header` configuration
  property is set to `real_ip_header = proxy_protocol`, then Kong will
  append the `proxy_protocol` parameter to the Nginx `listen` directive of
  the Kong proxy port.
  [#2236](https://github.com/Kong/kong/pull/2236)
- Support for BDR compatibility in the PostgreSQL migrations.
  Thanks [@AlexBloor](https://github.com/AlexBloor) for the patch!
  [#2672](https://github.com/Kong/kong/pull/2672)

##### Configuration

- Support for DNS nameservers specified in IPv6 format.
  [#2634](https://github.com/Kong/kong/pull/2634)
- A few new DNS configuration properties allow you to tweak the Kong DNS
  resolver, and in particular, how it handles the resolution of different
  record types or the eviction of stale records.
  [#2625](https://github.com/Kong/kong/pull/2625)
- A new `trusted_ips` configuration property allows you to define a list of
  trusted IP address blocks that are known to send trusted `X-Forwarded-*`
  headers. Requests from trusted IPs will make Kong forward those headers
  upstream. Requests from non-trusted IP addresses will make Kong override
  the `X-Forwarded-*` headers with its own values. In addition, this
  property also sets the ngx_http_realip_module `set_real_ip_from`
  directive(s), which makes Kong trust the incoming `X-Real-IP` header as
  well, which is used for operations such as rate-limiting by IP address,
  and that Kong forwards upstream as well.
  [#2236](https://github.com/Kong/kong/pull/2236)
- You can now configure the ngx_http_realip_module from the Kong
  configuration.  In addition to `trusted_ips` which sets the
  `set_real_ip_from` directives(s), two new properties, `real_ip_header`
  and `real_ip_recursive` allow you to configure the ngx_http_realip_module
  directives bearing the same name.
  [#2236](https://github.com/Kong/kong/pull/2236)
- Ability to hide Kong-specific response headers. Two new configuration
  fields: `server_tokens` and `latency_tokens` will respectively toggle
  whether the `Server` and `X-Kong-*-Latency` headers should be sent to
  downstream clients.
  [#2259](https://github.com/Kong/kong/pull/2259)
- New configuration property to tune handling request body data via the
  `client_max_body_size` and `client_body_buffer_size` directives
  (mirroring their Nginx counterparts). Note these settings are only
  defined for proxy requests; request body handling in the Admin API
  remains unchanged.
  [#2602](https://github.com/Kong/kong/pull/2602)
- New `error_default_type` configuration property. This setting is to
  specify a MIME type that will be used as the error response body format
  when Nginx encounters an error, but no `Accept` header was present in the
  request. The default value is `text/plain` for backwards compatibility.
  Thanks [@therealgambo](https://github.com/therealgambo) for the
  contribution!
  [#2500](https://github.com/Kong/kong/pull/2500)
- New `nginx_user` configuration property, which interfaces with the Nginx
  `user` directive.
  Thanks [@depay](https://github.com/depay) for the contribution!
  [#2180](https://github.com/Kong/kong/pull/2180)

##### CLI

- New `kong prepare` command to prepare the Kong running prefix (creating
  log files, SSL certificates, etc...) and allow for Kong to be started via
  the `nginx` binary. This is useful for environments like containers,
  where the foreground process should be the Nginx master process. The
  `kong compile` command has been deprecated as a result of this addition.
  [#2706](https://github.com/Kong/kong/pull/2706)

##### Admin API

- Ability to retrieve plugins added to a Consumer via two new endpoints:
  `/consumers/:username_or_id/plugins/` and
  `/consumers/:username_or_id/plugins/:plugin_id`.
  [#2714](https://github.com/Kong/kong/pull/2714)
- Support for JSON `null` in `PATCH` requests to unset a value on any
  entity.
  [#2700](https://github.com/Kong/kong/pull/2700)

##### Plugins

- jwt: Support for RS512 signed tokens.
  Thanks [@sarraz1](https://github.com/sarraz1) for the patch!
  [#2666](https://github.com/Kong/kong/pull/2666)
- rate-limiting/response-ratelimiting: Optionally hide informative response
  headers.
  [#2087](https://github.com/Kong/kong/pull/2087)
- aws-lambda: Define a custom response status when the upstream
  `X-Amz-Function-Error` header is "Unhandled".
  Thanks [@erran](https://github.com/erran) for the contribution!
  [#2587](https://github.com/Kong/kong/pull/2587)
- aws-lambda: Add new AWS regions that were previously unsupported.
  [#2769](https://github.com/Kong/kong/pull/2769)
- hmac: New option to validate the client-provided SHA-256 of the request
  body.
  Thanks [@vaibhavatul47](https://github.com/vaibhavatul47) for the
  contribution!
  [#2419](https://github.com/Kong/kong/pull/2419)
- hmac: Added support for `enforce_headers` option and added HMAC-SHA256,
  HMAC-SHA384, and HMAC-SHA512 support.
  [#2644](https://github.com/Kong/kong/pull/2644)
- statsd: New metrics and more flexible configuration. Support for
  prefixes, configurable stat type, and added metrics.
  [#2400](https://github.com/Kong/kong/pull/2400)
- datadog: New metrics and more flexible configuration. Support for
  prefixes, configurable stat type, and added metrics.
  [#2394](https://github.com/Kong/kong/pull/2394)

### Fixed

##### Core

- Kong now ensures that your clients URIs are transparently proxied
  upstream.  No percent-encoding/decoding or querystring stripping will
  occur anymore.
  [#2519](https://github.com/Kong/kong/pull/2519)
- Fix an issue where Kong would match an API with a shorter URI (from its
  `uris` value) as a prefix instead of a longer, matching prefix from
  another API.
  [#2662](https://github.com/Kong/kong/issues/2662)
- Fix an edge-case where an API with multiple `uris` and `strip_uri = true`
  would not always strip the client URI.
  [#2562](https://github.com/Kong/kong/issues/2562)
- HTTP `400` errors thrown by Nginx are now correctly caught by Kong and return
  a native, Kong-friendly response.
  [#2476](https://github.com/Kong/kong/pull/2476)

##### Configuration

- Octothorpes (`#`) can now be escaped (`\#`) and included in the Kong
  configuration values such as your datastore passwords or usernames.
  [#2411](https://github.com/Kong/kong/pull/2411)

##### Admin API

- The `data` response field of the `/upstreams/{upstream}/targets/active`
  Admin API endpoint now returns a list (`[]`) instead of an object (`{}`)
  when no active targets are present.
  [#2619](https://github.com/Kong/kong/pull/2619)

##### Plugins

- The `unique` constraint on OAuth2 `client_secrets` has been removed.
  [#2447](https://github.com/Kong/kong/pull/2447)
- The `unique` constraint on JWT Credentials `secrets` has been removed.
  [#2548](https://github.com/Kong/kong/pull/2548)
- oauth2: When requesting a token from `/oauth2/token`, one can now pass the
  `client_id` as a request body parameter, while `client_id:client_secret` is
  passed via the Authorization header. This allows for better integration
  with some OAuth2 flows proposed out there, such as from Cloudflare Apps.
  Thanks [@cedum](https://github.com/cedum) for the patch!
  [#2577](https://github.com/Kong/kong/pull/2577)
- datadog: Avoid a runtime error if the plugin is configured as a global plugin
  but the downstream request did not match any configured API.
  Thanks [@kjsteuer](https://github.com/kjsteuer) for the fix!
  [#2702](https://github.com/Kong/kong/pull/2702)
- Logging plugins: the produced logs `latencies.kong` field used to omit the
  time Kong spent in its Load Balancing logic, which includes DNS resolution
  time. This latency is now included in `latencies.kong`.
  [#2494](https://github.com/Kong/kong/pull/2494)

[Back to TOC](#table-of-contents)

## [0.10.3] - 2017/05/24

### Changed

- We noticed that some distribution packages were not
  building OpenResty against a JITable PCRE library. This
  happened on Ubuntu and RHEL environments where OpenResty was
  built against the system's PCRE installation.
  We now compile OpenResty against a JITable PCRE source for
  those platforms, which should result in significant performance
  improvements in regex matching.
  [Mashape/kong-distributions #9](https://github.com/Kong/kong-distributions/pull/9)
- TLS connections are now handled with a modern list of
  accepted ciphers, as per the Mozilla recommended TLS
  ciphers list.
  See https://wiki.mozilla.org/Security/Server_Side_TLS.
  This behavior is configurable via the newly
  introduced configuration properties described in the
  below "Added" section.
- Plugins:
  - rate-limiting: Performance improvements when using the
    `cluster` policy. The number of round trips to the
    database has been limited to the number of configured
    limits.
    [#2488](https://github.com/Kong/kong/pull/2488)

### Added

- New `ssl_cipher_suite` and `ssl_ciphers` configuration
  properties to configure the desired set of accepted ciphers,
  based on the Mozilla recommended TLS ciphers list.
  [#2555](https://github.com/Kong/kong/pull/2555)
- New `proxy_ssl_certificate` and `proxy_ssl_certificate_key`
  configuration properties. These properties configure the
  Nginx directives bearing the same name, to set client
  certificates to Kong when connecting to your upstream services.
  [#2556](https://github.com/Kong/kong/pull/2556)
- Proxy and Admin API access and error log paths are now
  configurable. Access logs can be entirely disabled if
  desired.
  [#2552](https://github.com/Kong/kong/pull/2552)
- Plugins:
  - Logging plugins: The produced logs include a new `tries`
    field which contains, which includes the upstream
    connection successes and failures of the load-balancer.
    [#2429](https://github.com/Kong/kong/pull/2429)
  - key-auth: Credentials can now be sent in the request body.
    [#2493](https://github.com/Kong/kong/pull/2493)
  - cors: Origins can now be defined as regular expressions.
    [#2482](https://github.com/Kong/kong/pull/2482)

### Fixed

- APIs matching: prioritize APIs with longer `uris` when said
  APIs also define `hosts` and/or `methods` as well. Thanks
  [@leonzz](https://github.com/leonzz) for the patch.
  [#2523](https://github.com/Kong/kong/pull/2523)
- SSL connections to Cassandra can now properly verify the
  certificate in use (when `cassandra_ssl_verify` is enabled).
  [#2531](https://github.com/Kong/kong/pull/2531)
- The DNS resolver no longer sends a A or AAAA DNS queries for SRV
  records. This should improve performance by avoiding unnecessary
  lookups.
  [#2563](https://github.com/Kong/kong/pull/2563) &
  [Mashape/lua-resty-dns-client #12](https://github.com/Kong/lua-resty-dns-client/pull/12)
- Plugins
  - All authentication plugins don't throw an error anymore when
    invalid credentials are given and the `anonymous` user isn't
    configured.
    [#2508](https://github.com/Kong/kong/pull/2508)
  - rate-limiting: Effectively use the desired Redis database when
    the `redis` policy is in use and the `config.redis_database`
    property is set.
    [#2481](https://github.com/Kong/kong/pull/2481)
  - cors: The regression introduced in 0.10.1 regarding not
    sending the `*` wildcard when `conf.origin` was not specified
    has been fixed.
    [#2518](https://github.com/Kong/kong/pull/2518)
  - oauth2: properly check the client application ownership of a
    token before refreshing it.
    [#2461](https://github.com/Kong/kong/pull/2461)

[Back to TOC](#table-of-contents)

## [0.10.2] - 2017/05/01

### Changed

- The Kong DNS resolver now honors the `MAXNS` setting (3) when parsing the
  nameservers specified in `resolv.conf`.
  [#2290](https://github.com/Kong/kong/issues/2290)
- Kong now matches incoming requests via the `$request_uri` property, instead
  of `$uri`, in order to better handle percent-encoded URIS. A more detailed
  explanation will be included in the below "Fixed" section.
  [#2377](https://github.com/Kong/kong/pull/2377)
- Upstream calls do not unconditionally include a trailing `/` anymore. See the
  below "Added" section for more details.
  [#2315](https://github.com/Kong/kong/pull/2315)
- Admin API:
  - The "active targets" endpoint now only return the most recent nonzero
    weight Targets, instead of all nonzero weight targets. This is to provide
    a better picture of the Targets currently in use by the Kong load balancer.
    [#2310](https://github.com/Kong/kong/pull/2310)

### Added

- :fireworks: Plugins can implement a new `rewrite` handler to execute code in
  the Nginx rewrite phase. This phase is executed prior to matching a
  registered Kong API, and prior to any authentication plugin. As such, only
  global plugins (neither tied to an API or Consumer) will execute this phase.
  [#2354](https://github.com/Kong/kong/pull/2354)
- Ability for the client to chose whether the upstream request (Kong <->
  upstream) should contain a trailing slash in its URI. Prior to this change,
  Kong 0.10 would unconditionally append a trailing slash to all upstream
  requests. The added functionality is described in
  [#2211](https://github.com/Kong/kong/issues/2211), and was implemented in
  [#2315](https://github.com/Kong/kong/pull/2315).
- Ability to hide Kong-specific response headers. Two new configuration fields:
  `server_tokens` and `latency_tokens` will respectively toggle whether the
  `Server` and `X-Kong-*-Latency` headers should be sent to downstream clients.
  [#2259](https://github.com/Kong/kong/pull/2259)
- New `cassandra_schema_consensus_timeout` configuration property, to allow for
  Kong to wait for the schema consensus of your Cassandra cluster during
  migrations.
  [#2326](https://github.com/Kong/kong/pull/2326)
- Serf commands executed by a running Kong node are now logged in the Nginx
  error logs with a `DEBUG` level.
  [#2410](https://github.com/Kong/kong/pull/2410)
- Ensure the required shared dictionaries are defined in the Nginx
  configuration. This will prevent custom Nginx templates from potentially
  resulting in a breaking upgrade for users.
  [#2466](https://github.com/Kong/kong/pull/2466)
- Admin API:
  - Target Objects can now be deleted with their ID as well as their name. The
    endpoint becomes: `/upstreams/:name_or_id/targets/:target_or_id`.
    [#2304](https://github.com/Kong/kong/pull/2304)
- Plugins:
  - :fireworks: **New Request termination plugin**. This plugin allows to
    temporarily disable an API and return a pre-configured response status and
    body to your client. Useful for use-cases such as maintenance mode for your
    upstream services. Thanks to [@pauldaustin](https://github.com/pauldaustin)
    for the contribution.
    [#2051](https://github.com/Kong/kong/pull/2051)
  - Logging plugins: The produced logs include two new fields: a `consumer`
    field, which contains the properties of the authenticated Consumer
    (`id`, `custom_id`, and `username`), if any, and a `tries` field, which
    includes the upstream connection successes and failures of the load-
    balancer.
    [#2367](https://github.com/Kong/kong/pull/2367)
    [#2429](https://github.com/Kong/kong/pull/2429)
  - http-log: Now set an upstream HTTP basic access authentication header if
    the configured `conf.http_endpoint` parameter includes an authentication
    section. Thanks [@amir](https://github.com/amir) for the contribution.
    [#2432](https://github.com/Kong/kong/pull/2432)
  - file-log: New `config.reopen` property to close and reopen the log file on
    every request, in order to effectively rotate the logs.
    [#2348](https://github.com/Kong/kong/pull/2348)
  - jwt: Returns `401 Unauthorized` on invalid claims instead of the previous
    `403 Forbidden` status.
    [#2433](https://github.com/Kong/kong/pull/2433)
  - key-auth: Allow setting API key header names with an underscore.
    [#2370](https://github.com/Kong/kong/pull/2370)
  - cors: When `config.credentials = true`, we do not send an ACAO header with
    value `*`. The ACAO header value will be that of the request's `Origin: `
    header.
    [#2451](https://github.com/Kong/kong/pull/2451)

### Fixed

- Upstream connections over TLS now set their Client Hello SNI field. The SNI
  value is taken from the upstream `Host` header value, and thus also depends
  on the `preserve_host` setting of your API. Thanks
  [@konrade](https://github.com/konrade) for the original patch.
  [#2225](https://github.com/Kong/kong/pull/2225)
- Correctly match APIs with percent-encoded URIs in their `uris` property.
  Generally, this change also avoids normalizing (and thus, potentially
  altering) the request URI when trying to match an API's `uris` value. Instead
  of relying on the Nginx `$uri` variable, we now use `$request_uri`.
  [#2377](https://github.com/Kong/kong/pull/2377)
- Handle a routing edge-case under some conditions with the `uris` matching
  rule of APIs that would falsely lead Kong into believing no API was matched
  for what would actually be a valid request.
  [#2343](https://github.com/Kong/kong/pull/2343)
- If no API was configured with a `hosts` matching rule, then the
  `preserve_host` flag would never be honored.
  [#2344](https://github.com/Kong/kong/pull/2344)
- The `X-Forwarded-For` header sent to your upstream services by Kong is not
  set from the Nginx `$proxy_add_x_forwarded_for` variable anymore. Instead,
  Kong uses the `$realip_remote_addr` variable to append the real IP address
  of a client, instead of `$remote_addr`, which can come from a previous proxy
  hop.
  [#2236](https://github.com/Kong/kong/pull/2236)
- CNAME records are now properly being cached by the DNS resolver. This results
  in a performance improvement over previous 0.10 versions.
  [#2303](https://github.com/Kong/kong/pull/2303)
- When using Cassandra, some migrations would not be performed on the same
  coordinator as the one originally chosen. The same migrations would also
  require a response from other replicas in a cluster, but were not waiting
  for a schema consensus beforehand, causing indeterministic failures in the
  migrations, especially if the cluster's inter-nodes communication is slow.
  [#2326](https://github.com/Kong/kong/pull/2326)
- The `cassandra_timeout` configuration property is now correctly taken into
  consideration by Kong.
  [#2326](https://github.com/Kong/kong/pull/2326)
- Correctly trigger plugins configured on the anonymous Consumer for anonymous
  requests (from auth plugins with the new `config.anonymous` parameter).
  [#2424](https://github.com/Kong/kong/pull/2424)
- When multiple auth plugins were configured with the recent `config.anonymous`
  parameter for "OR" authentication, such plugins would override each other's
  results and response headers, causing false negatives.
  [#2222](https://github.com/Kong/kong/pull/2222)
- Ensure the `cassandra_contact_points` property does not contain any port
  information. Those should be specified in `cassandra_port`. Thanks
  [@Vermeille](https://github.com/Vermeille) for the contribution.
  [#2263](https://github.com/Kong/kong/pull/2263)
- Prevent an upstream or legitimate internal error in the load balancing code
  from throwing a Lua-land error as well.
  [#2327](https://github.com/Kong/kong/pull/2327)
- Allow backwards compatibility with custom Nginx configurations that still
  define the `resolver ${{DNS_RESOLVER}}` directive. Vales from the Kong
  `dns_resolver` property will be flattened to a string and appended to the
  directive.
  [#2386](https://github.com/Kong/kong/pull/2386)
- Plugins:
  - hmac: Better handling of invalid base64-encoded signatures. Previously Kong
    would return an HTTP 500 error. We now properly return HTTP 403 Forbidden.
    [#2283](https://github.com/Kong/kong/pull/2283)
- Admin API:
  - Detect conflicts between SNI Objects in the `/snis` and `/certificates`
    endpoint.
    [#2285](https://github.com/Kong/kong/pull/2285)
  - The `/certificates` route used to not return the `total` and `data` JSON
    fields. We now send those fields back instead of a root list of certificate
    objects.
    [#2463](https://github.com/Kong/kong/pull/2463)
  - Endpoints with path parameters like `/xxx_or_id` will now also yield the
    proper result if the `xxx` field is formatted as a UUID. Most notably, this
    fixes a problem for Consumers whose `username` is a UUID, that could not be
    found when requesting `/consumers/{username_as_uuid}`.
    [#2420](https://github.com/Kong/kong/pull/2420)
  - The "active targets" endpoint does not require a trailing slash anymore.
    [#2307](https://github.com/Kong/kong/pull/2307)
  - Upstream Objects can now be deleted properly when using Cassandra.
    [#2404](https://github.com/Kong/kong/pull/2404)

[Back to TOC](#table-of-contents)

## [0.10.1] - 2017/03/27

### Changed

- :warning: Serf has been downgraded to version 0.7 in our distributions,
  although versions up to 0.8.1 are still supported. This fixes a problem when
  automatically detecting the first non-loopback private IP address, which was
  defaulted to `127.0.0.1` in Kong 0.10.0. Greater versions of Serf can still
  be used, but the IP address needs to be manually specified in the
  `cluster_advertise` configuration property.
- :warning: The [CORS Plugin](https://getkong.org/plugins/cors/) parameter
  `config.origin` is now `config.origins`.
  [#2203](https://github.com/Kong/kong/pull/2203)

   :red_circle: **Post-release note (as of 2017/05/12)**: A faulty behavior
   has been observed with this change. Previously, the plugin would send the
   `*` wildcard when `config.origin` was not specified. With this change, the
   plugin **does not** send the `*` wildcard by default anymore. You will need
   to specify it manually when configuring the plugin, with `config.origins=*`.
   This behavior is to be fixed in a future release.

   :white_check_mark: **Update (2017/05/24)**: A fix to this regression has been
   released as part of 0.10.3. See the section of the Changelog related to this
   release for more details.
- Admin API:
  - Disable support for TLS/1.0.
    [#2212](https://github.com/Kong/kong/pull/2212)

### Added

- Admin API:
  - Active targets can be pulled with `GET /upstreams/{name}/targets/active`.
    [#2230](https://github.com/Kong/kong/pull/2230)
  - Provide a convenience endpoint to disable targets at:
    `DELETE /upstreams/{name}/targets/{target}`.
    Under the hood, this creates a new target with `weight = 0` (the
    correct way of disabling targets, which used to cause confusion).
    [#2256](https://github.com/Kong/kong/pull/2256)
- Plugins:
  - cors: Support for configuring multiple Origin domains.
    [#2203](https://github.com/Kong/kong/pull/2203)

### Fixed

- Use an LRU cache for Lua-land entities caching to avoid exhausting the Lua
  VM memory in long-running instances.
  [#2246](https://github.com/Kong/kong/pull/2246)
- Avoid potential deadlocks upon callback errors in the caching module for
  database entities.
  [#2197](https://github.com/Kong/kong/pull/2197)
- Relax multipart MIME type parsing. A space is allowed in between values
  of the Content-Type header.
  [#2215](https://github.com/Kong/kong/pull/2215)
- Admin API:
  - Better handling of non-supported HTTP methods on endpoints of the Admin
    API. In some cases this used to throw an internal error. Calling any
    endpoint with a non-supported HTTP method now always returns `405 Method
    Not Allowed` as expected.
    [#2213](https://github.com/Kong/kong/pull/2213)
- CLI:
  - Better error handling when missing Serf executable.
    [#2218](https://github.com/Kong/kong/pull/2218)
  - Fix a bug in the `kong migrations` command that would prevent it to run
    correctly.
    [#2238](https://github.com/Kong/kong/pull/2238)
  - Trim list values specified in the configuration file.
    [#2206](https://github.com/Kong/kong/pull/2206)
  - Align the default configuration file's values to the actual, hard-coded
    default values to avoid confusion.
    [#2254](https://github.com/Kong/kong/issues/2254)
- Plugins:
  - hmac: Generate an HMAC secret value if none is provided.
    [#2158](https://github.com/Kong/kong/pull/2158)
  - oauth2: Don't try to remove credential values from request bodies if the
    MIME type is multipart, since such attempts would result in an error.
    [#2176](https://github.com/Kong/kong/pull/2176)
  - ldap: This plugin should not be applied to a single Consumer, however, this
    was not properly enforced. It is now impossible to apply this plugin to a
    single Consumer (as per all authentication plugin).
    [#2237](https://github.com/Kong/kong/pull/2237)
  - aws-lambda: Support for `us-west-2` region in schema.
    [#2257](https://github.com/Kong/kong/pull/2257)

[Back to TOC](#table-of-contents)

## [0.10.0] - 2017/03/07

Kong 0.10 is one of most significant releases to this day. It ships with
exciting new features that have been heavily requested for the last few months,
such as load balancing, Cassandra 3.0 compatibility, Websockets support,
internal DNS resolution (A and SRV records without Dnsmasq), and more flexible
matching capabilities for APIs routing.

On top of those new features, this release received a particular attention to
performance, and brings many improvements and refactors that should make it
perform significantly better than any previous version.

### Changed

- :warning: API Objects (as configured via the Admin API) do **not** support
  the `request_host` and `request_uri` fields anymore. The 0.10 migrations
  should upgrade your current API Objects, but make sure to read the new [0.10
  Proxy Guide](https://getkong.org/docs/0.10.x/proxy) to learn the new routing
  capabilities of Kong. On the good side, this means that Kong can now route
  incoming requests according to a combination of Host headers, URIs, and HTTP
  methods.
- :warning: Final slashes in `upstream_url` are no longer allowed.
  [#2115](https://github.com/Kong/kong/pull/2115)
- :warning: The SSL plugin has been removed and dynamic SSL capabilities have
  been added to Kong core, and are configurable via new properties on the API
  entity. See the related PR for a detailed explanation of this change.
  [#1970](https://github.com/Kong/kong/pull/1970)
- :warning: Drop the Dnsmasq dependency. We now internally resolve both A and
  SRV DNS records.
  [#1587](https://github.com/Kong/kong/pull/1587)
- :warning: Dropping support for insecure `TLS/1.0` and defaulting `Upgrade`
  responses to `TLS/1.2`.
  [#2119](https://github.com/Kong/kong/pull/2119)
- Bump the compatible OpenResty version to `1.11.2.1` and `1.11.2.2`. Support
  for OpenResty `1.11.2.2` requires the `--without-luajit-lua52` compilation
  flag.
- Separate Admin API and Proxy error logs. Admin API logs are now written to
  `logs/admin_access.log`.
  [#1782](https://github.com/Kong/kong/pull/1782)
- Auto-generates stronger SHA-256 with RSA encryption SSL certificates.
  [#2117](https://github.com/Kong/kong/pull/2117)

### Added

- :fireworks: Support for Cassandra 3.x.
  [#1709](https://github.com/Kong/kong/pull/1709)
- :fireworks: SRV records resolution.
  [#1587](https://github.com/Kong/kong/pull/1587)
- :fireworks: Load balancing. When an A or SRV record resolves to multiple
  entries, Kong now rotates those upstream targets with a Round-Robin
  algorithm. This is a first step towards implementing more load balancing
  algorithms.
  Another way to specify multiple upstream targets is to use the newly
  introduced `/upstreams` and `/targets` entities of the Admin API.
  [#1587](https://github.com/Kong/kong/pull/1587)
  [#1735](https://github.com/Kong/kong/pull/1735)
- :fireworks: Multiple hosts and paths per API. Kong can now route incoming
  requests to your services based on a combination of Host headers, URIs and
  HTTP methods. See the related PR for a detailed explanation of the new
  properties and capabilities of the new router.
  [#1970](https://github.com/Kong/kong/pull/1970)
- :fireworks: Maintain upstream connection pools which should greatly improve
  performance, especially for HTTPS upstream connections.  We now use HTTP/1.1
  for upstream connections as well as an nginx `upstream` block with a
  configurable`keepalive` directive, thanks to the new `nginx_keepalive`
  configuration property.
  [#1587](https://github.com/Kong/kong/pull/1587)
  [#1827](https://github.com/Kong/kong/pull/1827)
- :fireworks: Websockets support. Kong can now upgrade client connections to
  use the `ws` protocol when `Upgrade: websocket` is present.
  [#1827](https://github.com/Kong/kong/pull/1827)
- Use an in-memory caching strategy for database entities in order to reduce
  CPU load during requests proxying.
  [#1688](https://github.com/Kong/kong/pull/1688)
- Provide negative-caching for missed database entities. This should improve
  performance in some cases.
  [#1914](https://github.com/Kong/kong/pull/1914)
- Support for serving the Admin API over SSL. This introduces new properties in
  the configuration file: `admin_listen_ssl`, `admin_ssl`, `admin_ssl_cert` and
  `admin_ssl_cert_key`.
  [#1706](https://github.com/Kong/kong/pull/1706)
- Support for upstream connection timeouts. APIs now have 3 new fields:
  `upstream_connect_timeout`, `upstream_send_timeout`, `upstream_read_timeout`
  to specify, in milliseconds, a timeout value for requests between Kong and
  your APIs.
  [#2036](https://github.com/Kong/kong/pull/2036)
- Support for clustering key rotation in the underlying Serf process:
  - new `cluster_keyring_file` property in the configuration file.
  - new `kong cluster keys ..` CLI commands that expose the underlying
    `serf keys ..` commands.
  [#2069](https://github.com/Kong/kong/pull/2069)
- Support for `lua_socket_pool_size` property in configuration file.
  [#2109](https://github.com/Kong/kong/pull/2109)
- Plugins:
  - :fireworks: **New AWS Lambda plugin**. Thanks Tim Erickson for his
    collaboration on this new addition.
    [#1777](https://github.com/Kong/kong/pull/1777)
    [#1190](https://github.com/Kong/kong/pull/1190)
  - Anonymous authentication for auth plugins. When such plugins receive the
    `config.anonymous=<consumer_id>` property, even non-authenticated requests
    will be proxied by Kong, with the traditional Consumer headers set to the
    designated anonymous consumer, but also with a `X-Anonymous-Consumer`
    header. Multiple auth plugins will work in a logical `OR` fashion.
    [#1666](https://github.com/Kong/kong/pull/1666) and
    [#2035](https://github.com/Kong/kong/pull/2035)
  - request-transformer: Ability to change the HTTP method of the upstream
    request. [#1635](https://github.com/Kong/kong/pull/1635)
  - jwt: Support for ES256 signatures.
    [#1920](https://github.com/Kong/kong/pull/1920)
  - rate-limiting: Ability to select the Redis database to use via the new
    `config.redis_database` plugin property.
    [#1941](https://github.com/Kong/kong/pull/1941)

### Fixed

- Looking for Serf in known installation paths.
  [#1997](https://github.com/Kong/kong/pull/1997)
- Including port in upstream `Host` header.
  [#2045](https://github.com/Kong/kong/pull/2045)
- Clarify the purpose of the `cluster_listen_rpc` property in
  the configuration file. Thanks Jeremy Monin for the patch.
  [#1860](https://github.com/Kong/kong/pull/1860)
- Admin API:
  - Properly Return JSON responses (instead of HTML) on HTTP 409 Conflict
    when adding Plugins.
    [#2014](https://github.com/Kong/kong/issues/2014)
- CLI:
  - Avoid double-prefixing migration error messages with the database name
    (PostgreSQL/Cassandra).
- Plugins:
  - Fix fault tolerance logic and error reporting in rate-limiting plugins.
  - CORS: Properly return `Access-Control-Allow-Credentials: false` if
    `Access-Control-Allow-Origin: *`.
    [#2104](https://github.com/Kong/kong/pull/2104)
  - key-auth: enforce `key_names` to be proper header names according to Nginx.
    [#2142](https://github.com/Kong/kong/pull/2142)

[Back to TOC](#table-of-contents)

## [0.9.9] - 2017/02/02

### Fixed

- Correctly put Cassandra sockets into the Nginx connection pool for later
  reuse. This greatly improves the performance for rate-limiting and
  response-ratelimiting plugins.
  [f8f5306](https://github.com/Kong/kong/commit/f8f53061207de625a29bbe5d80f1807da468a1bc)
- Correct length of a year in seconds for rate-limiting and
  response-ratelimiting plugins. A year was wrongly assumed to only be 360
  days long.
  [e4fdb2a](https://github.com/Kong/kong/commit/e4fdb2a3af4a5f2bf298c7b6488d88e67288c98b)
- Prevent misinterpretation of the `%` character in proxied URLs encoding.
  Thanks Thomas Jouannic for the patch.
  [#1998](https://github.com/Kong/kong/pull/1998)
  [#2040](https://github.com/Kong/kong/pull/2040)

[Back to TOC](#table-of-contents)

## [0.9.8] - 2017/01/19

### Fixed

- Properly set the admin IP in the Serf script.

### Changed

- Provide negative-caching for missed database entities. This should improve
  performance in some cases.
  [#1914](https://github.com/Kong/kong/pull/1914)

### Fixed

- Plugins:
  - Fix fault tolerance logic and error reporting in rate-limiting plugins.

[Back to TOC](#table-of-contents)

## [0.9.7] - 2016/12/21

### Fixed

- Fixed a performance issue in Cassandra by removing an old workaround that was
  forcing Cassandra to use LuaSocket instead of cosockets.
  [#1916](https://github.com/Kong/kong/pull/1916)
- Fixed an issue that was causing a recursive attempt to stop Kong's services
  when an error was occurring.
  [#1877](https://github.com/Kong/kong/pull/1877)
- Custom plugins are now properly loaded again.
  [#1910](https://github.com/Kong/kong/pull/1910)
- Plugins:
  - Galileo: properly encode empty arrays.
    [#1909](https://github.com/Kong/kong/pull/1909)
  - OAuth 2: implements a missing Postgres migration for `redirect_uri` in
    every OAuth 2 credential. [#1911](https://github.com/Kong/kong/pull/1911)
  - OAuth 2: safely parse the request body even when no data has been sent.
    [#1915](https://github.com/Kong/kong/pull/1915)

[Back to TOC](#table-of-contents)

## [0.9.6] - 2016/11/29

### Fixed

- Resolve support for PostgreSQL SSL connections.
  [#1720](https://github.com/Kong/kong/issues/1720)
- Ensure `kong start` honors the `--conf` flag is a config file already exists
  at one of the default locations (`/etc/kong.conf`, `/etc/kong/kong.conf`).
  [#1681](https://github.com/Kong/kong/pull/1681)
- Obfuscate sensitive properties from the `/` Admin API route which returns
  the current node's configuration.
  [#1650](https://github.com/Kong/kong/pull/1650)

[Back to TOC](#table-of-contents)

## [0.9.5] - 2016/11/07

### Changed

- Dropping support for OpenResty 1.9.15.1 in favor of 1.11.2.1
  [#1797](https://github.com/Kong/kong/pull/1797)

### Fixed

- Fixed an error (introduced in 0.9.4) in the auto-clustering event

[Back to TOC](#table-of-contents)

## [0.9.4] - 2016/11/02

### Fixed

- Fixed the random string generator that was causing some problems, especially
  in Serf for clustering. [#1754](https://github.com/Kong/kong/pull/1754)
- Seed random number generator in CLI.
  [#1641](https://github.com/Kong/kong/pull/1641)
- Reducing log noise in the Admin API.
  [#1781](https://github.com/Kong/kong/pull/1781)
- Fixed the reports lock implementation that was generating a periodic error
  message. [#1783](https://github.com/Kong/kong/pull/1783)

[Back to TOC](#table-of-contents)

## [0.9.3] - 2016/10/07

### Added

- Added support for Serf 0.8. [#1693](https://github.com/Kong/kong/pull/1693)

### Fixed

- Properly invalidate global plugins.
  [#1723](https://github.com/Kong/kong/pull/1723)

[Back to TOC](#table-of-contents)

## [0.9.2] - 2016/09/20

### Fixed

- Correctly report migrations errors. This was caused by an error being thrown
  from the error handler, and superseding the actual error. [#1605]
  (https://github.com/Kong/kong/pull/1605)
- Prevent Kong from silently failing to start. This would be caused by an
  erroneous error handler. [28f5d10]
  (https://github.com/Kong/kong/commit/28f5d10)
- Only report a random number generator seeding error when it is not already
  seeded. [#1613](https://github.com/Kong/kong/pull/1613)
- Reduce intra-cluster noise by not propagating keepalive requests events.
  [#1660](https://github.com/Kong/kong/pull/1660)
- Admin API:
  - Obfuscates sensitive configuration settings from the `/` route.
    [#1650](https://github.com/Kong/kong/pull/1650)
- CLI:
  - Prevent a failed `kong start` to stop an already running Kong node.
    [#1645](https://github.com/Kong/kong/pull/1645)
  - Remove unset configuration placeholders from the nginx configuration
    template. This would occur when no Internet connection would be
    available and would cause Kong to compile an erroneous nginx config.
    [#1606](https://github.com/Kong/kong/pull/1606)
  - Properly count the number of executed migrations.
    [#1649](https://github.com/Kong/kong/pull/1649)
- Plugins:
  - OAuth2: remove the "Kong" mentions in missing `provision_key` error
    messages. [#1633](https://github.com/Kong/kong/pull/1633)
  - OAuth2: allow to correctly delete applications when using Cassandra.
    [#1659](https://github.com/Kong/kong/pull/1659)
  - galileo: provide a default `bodySize` value when `log_bodies=true` but the
    current request/response has no body.
    [#1657](https://github.com/Kong/kong/pull/1657)

[Back to TOC](#table-of-contents)

## [0.9.1] - 2016/09/02

### Added

- Plugins:
  - ACL: allow to retrieve/update/delete an ACL by group name.
    [#1544](https://github.com/Kong/kong/pull/1544)
  - Basic Authentication: allow to retrieve/update/delete a credential by `username`.
    [#1570](https://github.com/Kong/kong/pull/1570)
  - HMAC Authentication: allow to retrieve/update/delete a credential by `username`.
    [#1570](https://github.com/Kong/kong/pull/1570)
  - JWT Authentication: allow to retrieve/update/delete a credential by `key`.
    [#1570](https://github.com/Kong/kong/pull/1570)
  - Key Authentication: allow to retrieve/update/delete a credential by `key`.
    [#1570](https://github.com/Kong/kong/pull/1570)
  - OAuth2 Authentication: allow to retrieve/update/delete a credential by `client_id` and tokens by `access_token`.
    [#1570](https://github.com/Kong/kong/pull/1570)

### Fixed

- Correctly parse configuration file settings containing comments.
  [#1569](https://github.com/Kong/kong/pull/1569)
- Prevent third-party Lua modules (and plugins) to override the seed for random
  number generation. This prevents the creation of conflicting UUIDs.
  [#1558](https://github.com/Kong/kong/pull/1558)
- Use [pgmoon-mashape](https://github.com/Kong/pgmoon) `2.0.0` which
  properly namespaces our fork, avoiding conflicts with other versions of
  pgmoon, such as the one installed by Lapis.
  [#1582](https://github.com/Kong/kong/pull/1582)
- Avoid exposing OpenResty's information on HTTP `4xx` errors.
  [#1567](https://github.com/Kong/kong/pull/1567)
- ulimit with `unlimited` value is now properly handled.
  [#1545](https://github.com/Kong/kong/pull/1545)
- CLI:
  - Stop third-party services (Dnsmasq/Serf) when Kong could not start.
    [#1588](https://github.com/Kong/kong/pull/1588)
  - Prefix database migration errors (such as Postgres' `connection refused`)
    with the database name (`postgres`/`cassandra`) to avoid confusions.
    [#1583](https://github.com/Kong/kong/pull/1583)
- Plugins:
  - galileo: Use `Content-Length` header to get request/response body size when
    `log_bodies` is disabled.
    [#1584](https://github.com/Kong/kong/pull/1584)
- Admin API:
  - Revert the `/plugins/enabled` endpoint's response to be a JSON array, and
    not an Object. [#1529](https://github.com/Kong/kong/pull/1529)

[Back to TOC](#table-of-contents)

## [0.9.0] - 2016/08/18

The main focus of this release is Kong's new CLI. With a simpler configuration file, new settings, environment variables support, new commands as well as a new interpreter, the new CLI gives more power and flexibility to Kong users and allow for an easier integration in your deployment workflow, as well as better testing for developers and plugins authors. Additionally, some new plugins and performance improvements are included as well as the regular bug fixes.

### Changed

- :warning: PostgreSQL is the new default datastore for Kong. If you were using Cassandra and you are upgrading, you need to explicitly set `cassandra` as your `database`.
- :warning: New CLI, with new commands and refined arguments. This new CLI uses the `resty-cli` interpreter (see [lua-resty-cli](https://github.com/openresty/resty-cli)) instead of LuaJIT. As a result, the `resty` executable must be available in your `$PATH` (resty-cli is shipped in the OpenResty bundle) as well as the `bin/kong` executable. Kong does not rely on Luarocks installing the `bin/kong` executable anymore. This change of behavior is taken care of if you are using one of the official Kong packages.
- :warning: Kong uses a new configuration file, with an easier syntax than the previous YAML file.
- New arguments for the CLI, such as verbose, debug and tracing flags. We also avoid requiring the configuration file as an argument to each command as per the previous CLI.
- Customization of the Nginx configuration can now be taken care of using two different approaches: with a custom Nginx configuration template and using `kong start --template <file>`, or by using `kong compile` to generate the Kong Nginx sub-configuration, and `include` it in a custom Nginx instance.
- Plugins:
  - Rate Limiting: the `continue_on_error` property is now called `fault_tolerant`.
  - Response Rate Limiting: the `continue_on_error` property is now called `fault_tolerant`.

### Added

- :fireworks: Support for overriding configuration settings with environment variables.
- :fireworks: Support for SSL connections between Kong and PostgreSQL. [#1425](https://github.com/Kong/kong/pull/1425)
- :fireworks: Ability to apply plugins with more granularity: per-consumer, and global plugins are now possible. [#1403](https://github.com/Kong/kong/pull/1403)
- New `kong check` command: validates a Kong configuration file.
- Better version check for third-party dependencies (OpenResty, Serf, Dnsmasq). [#1307](https://github.com/Kong/kong/pull/1307)
- Ability to configure the validation depth of database SSL certificates from the configuration file. [#1420](https://github.com/Kong/kong/pull/1420)
- `request_host`: internationalized url support; utf-8 domain names through punycode support and paths through %-encoding. [#1300](https://github.com/Kong/kong/issues/1300)
- Implements caching locks when fetching database configuration (APIs, Plugins...) to avoid dog pile effect on cold nodes. [#1402](https://github.com/Kong/kong/pull/1402)
- Plugins:
  - :fireworks: **New bot-detection plugin**: protect your APIs by detecting and rejecting common bots and crawlers. [#1413](https://github.com/Kong/kong/pull/1413)
  - correlation-id: new "tracker" generator, identifying requests per worker and connection. [#1288](https://github.com/Kong/kong/pull/1288)
  - request/response-transformer: ability to add strings including colon characters. [#1353](https://github.com/Kong/kong/pull/1353)
  - rate-limiting: support for new rate-limiting policies (`cluster`, `local` and `redis`), and for a new `limit_by` property to force rate-limiting by `consumer`, `credential` or `ip`.
  - response-rate-limiting: support for new rate-limiting policies (`cluster`, `local` and `redis`), and for a new `limit_by` property to force rate-limiting by `consumer`, `credential` or `ip`.
  - galileo: performance improvements of ALF serialization. ALFs are not discarded when exceeding 20MBs anymore. [#1463](https://github.com/Kong/kong/issues/1463)
  - statsd: new `upstream_stream` latency metric. [#1466](https://github.com/Kong/kong/pull/1466)
  - datadog: new `upstream_stream` latency metric and tagging support for each metric. [#1473](https://github.com/Kong/kong/pull/1473)

### Removed

- We now use [lua-resty-jit-uuid](https://github.com/thibaultCha/lua-resty-jit-uuid) for UUID generation, which is a pure Lua implementation of [RFC 4122](https://www.ietf.org/rfc/rfc4122.txt). As a result, libuuid is not a dependency of Kong anymore.

### Fixed

- Sensitive configuration settings are not printed to stdout anymore. [#1256](https://github.com/Kong/kong/issues/1256)
- Fixed bug that caused nodes to remove themselves from the database when they attempted to join the cluster. [#1437](https://github.com/Kong/kong/pull/1437)
- Plugins:
  - request-size-limiting: use proper constant for MB units while setting the size limit. [#1416](https://github.com/Kong/kong/pull/1416)
  - OAuth2: security and config validation fixes. [#1409](https://github.com/Kong/kong/pull/1409) [#1112](https://github.com/Kong/kong/pull/1112)
  - request/response-transformer: better validation of fields provided without a value. [#1399](https://github.com/Kong/kong/pull/1399)
  - JWT: handle some edge-cases that could result in HTTP 500 errors. [#1362](https://github.com/Kong/kong/pull/1362)

> **internal**
> - new test suite using resty-cli and removing the need to monkey-patch the `ngx` global.
> - custom assertions and new helper methods (`wait_until()`) to gracefully fail in case of timeout.
> - increase atomicity of the testing environment.
> - lighter testing instance, only running 1 worker and not using Dnsmasq by default.

[Back to TOC](#table-of-contents)

## [0.8.3] - 2016/06/01

This release includes some bugfixes:

### Changed

- Switched the log level of the "No nodes found in cluster" warning to `INFO`, that was printed when starting up the first Kong node in a new cluster.
- Kong now requires OpenResty `1.9.7.5`.

### Fixed

- New nodes are now properly registered into the `nodes` table when running on the same machine. [#1281](https://github.com/Kong/kong/pull/1281)
- Fixed a failed error parsing on Postgres. [#1269](https://github.com/Kong/kong/pull/1269)
- Plugins:
  - Response Transformer: Slashes are now encoded properly, and fixed a bug that hang the execution of the plugin. [#1257](https://github.com/Kong/kong/pull/1257) and [#1263](https://github.com/Kong/kong/pull/1263)
  - JWT: If a value for `algorithm` is missing, it's now `HS256` by default. This problem occurred when migrating from older versions of Kong.
  - OAuth 2.0: Fixed a Postgres problem that was preventing an application from being created, and fixed a check on the `redirect_uri` field. [#1264](https://github.com/Kong/kong/pull/1264) and [#1267](https://github.com/Kong/kong/issues/1267)

[Back to TOC](#table-of-contents)

## [0.8.2] - 2016/05/25

This release includes bugfixes and minor updates:

### Added

- Support for a simple slash in `request_path`. [#1227](https://github.com/Kong/kong/pull/1227)
- Plugins:
  - Response Rate Limiting: it now appends usage headers to the upstream requests in the form of `X-Ratelimit-Remaining-{limit_name}` and introduces a new `config.block_on_first_violation` property. [#1235](https://github.com/Kong/kong/pull/1235)

#### Changed

- Plugins:
  - **Mashape Analytics: The plugin is now called "Galileo", and added support for Galileo v3. [#1159](https://github.com/Kong/kong/pull/1159)**

#### Fixed

- Postgres now relies on the `search_path` configured on the database and its default value `$user, public`. [#1196](https://github.com/Kong/kong/issues/1196)
- Kong now properly encodes an empty querystring parameter like `?param=` when proxying the request. [#1210](https://github.com/Kong/kong/pull/1210)
- The configuration now checks that `cluster.ttl_on_failure` is at least 60 seconds. [#1199](https://github.com/Kong/kong/pull/1199)
- Plugins:
  - Loggly: Fixed an issue that was triggering 400 and 500 errors. [#1184](https://github.com/Kong/kong/pull/1184)
  - JWT: The `TYP` value in the header is not optional and case-insensitive. [#1192](https://github.com/Kong/kong/pull/1192)
  - Request Transformer: Fixed a bug when transforming request headers. [#1202](https://github.com/Kong/kong/pull/1202)
  - OAuth 2.0: Multiple redirect URIs are now supported. [#1112](https://github.com/Kong/kong/pull/1112)
  - IP Restriction: Fixed that prevented the plugin for working properly when added on an API. [#1245](https://github.com/Kong/kong/pull/1245)
  - CORS: Fixed an issue when `config.preflight_continue` was enabled. [#1240](https://github.com/Kong/kong/pull/1240)

[Back to TOC](#table-of-contents)

## [0.8.1] - 2016/04/27

This release includes some fixes and minor updates:

### Added

- Adds `X-Forwarded-Host` and `X-Forwarded-Prefix` to the upstream request headers. [#1180](https://github.com/Kong/kong/pull/1180)
- Plugins:
  - Datadog: Added two new metrics, `unique_users` and `request_per_user`, that log the consumer information. [#1179](https://github.com/Kong/kong/pull/1179)

### Fixed

- Fixed a DAO bug that affected full entity updates. [#1163](https://github.com/Kong/kong/pull/1163)
- Fixed a bug when setting the authentication provider in Cassandra.
- Updated the Cassandra driver to v0.5.2.
- Properly enforcing required fields in PUT requests. [#1177](https://github.com/Kong/kong/pull/1177)
- Fixed a bug that prevented to retrieve the hostname of the local machine on certain systems. [#1178](https://github.com/Kong/kong/pull/1178)

[Back to TOC](#table-of-contents)

## [0.8.0] - 2016/04/18

This release includes support for PostgreSQL as Kong's primary datastore!

### Breaking changes

- Remove support for the long deprecated `/consumers/:consumer/keyauth/` and `/consumers/:consumer/basicauth/` routes (deprecated in `0.5.0`). The new routes (available since `0.5.0` too) use the real name of the plugin: `/consumers/:consumer/key-auth` and `/consumers/:consumer/basic-auth`.

### Added

- Support for PostgreSQL 9.4+ as Kong's primary datastore. [#331](https://github.com/Kong/kong/issues/331) [#1054](https://github.com/Kong/kong/issues/1054)
- Configurable Cassandra reading/writing consistency. [#1026](https://github.com/Kong/kong/pull/1026)
- Admin API: including pending and running timers count in the response to `/`. [#992](https://github.com/Kong/kong/pull/992)
- Plugins
  - **New correlation-id plugin**: assign unique identifiers to the requests processed by Kong. Courtesy of [@opyate](https://github.com/opyate). [#1094](https://github.com/Kong/kong/pull/1094)
  - LDAP: add support for LDAP authentication. [#1133](https://github.com/Kong/kong/pull/1133)
  - StatsD: add support for StatsD logging. [#1142](https://github.com/Kong/kong/pull/1142)
  - JWT: add support for RS256 signed tokens thanks to [@kdstew](https://github.com/kdstew)! [#1053](https://github.com/Kong/kong/pull/1053)
  - ACL: appends `X-Consumer-Groups` to the request, so the upstream service can check what groups the consumer belongs to. [#1154](https://github.com/Kong/kong/pull/1154)
  - Galileo (mashape-analytics): increase batch sending timeout to 30s. [#1091](https://github.com/Kong/kong/pull/1091)
- Added `ttl_on_failure` option in the cluster configuration, to configure the TTL of failed nodes. [#1125](https://github.com/Kong/kong/pull/1125)

### Fixed

- Introduce a new `port` option when connecting to your Cassandra cluster instead of using the CQL default (9042). [#1139](https://github.com/Kong/kong/issues/1139)
- Plugins
  - Request/Response Transformer: add missing migrations for upgrades from ` <= 0.5.x`. [#1064](https://github.com/Kong/kong/issues/1064)
  - OAuth2
    - Error responses comply to RFC 6749. [#1017](https://github.com/Kong/kong/issues/1017)
    - Handle multipart requests. [#1067](https://github.com/Kong/kong/issues/1067)
    - Make access_tokens correctly expire. [#1089](https://github.com/Kong/kong/issues/1089)

> **internal**
> - replace globals with singleton pattern thanks to [@mars](https://github.com/mars).
> - fixed resolution mismatches when using deep paths in the path resolver.

[Back to TOC](#table-of-contents)

## [0.7.0] - 2016/02/24

### Breaking changes

Due to the NGINX security fixes (CVE-2016-0742, CVE-2016-0746, CVE-2016-0747), OpenResty was bumped to `1.9.7.3` which is not backwards compatible, and thus requires changes to be made to the `nginx` property of Kong's configuration file. See the [0.7 upgrade path](https://github.com/Kong/kong/blob/master/UPGRADE.md#upgrade-to-07x) for instructions.

However by upgrading the underlying OpenResty version, source installations do not have to patch the NGINX core and use the old `ssl-cert-by-lua` branch of ngx_lua anymore. This will make source installations much easier.

### Added

- Support for OpenResty `1.9.7.*`. This includes NGINX security fixes (CVE-2016-0742, CVE-2016-0746, CVE-2016-0747). [#906](https://github.com/Kong/kong/pull/906)
- Plugins
  - **New Runscope plugin**: Monitor your APIs from Kong with Runscope. Courtesy of [@mansilladev](https://github.com/mansilladev). [#924](https://github.com/Kong/kong/pull/924)
  - Datadog: New `response.size` metric. [#923](https://github.com/Kong/kong/pull/923)
  - Rate-Limiting and Response Rate-Limiting
    - New `config.async` option to asynchronously increment counters to reduce latency at the cost of slightly reducing the accuracy. [#912](https://github.com/Kong/kong/pull/912)
    - New `config.continue_on_error` option to keep proxying requests in case the datastore is unreachable. rate-limiting operations will be disabled until the datastore is responsive again. [#953](https://github.com/Kong/kong/pull/953)
- CLI
  - Perform a simple permission check on the NGINX working directory when starting, to prevent errors during execution. [#939](https://github.com/Kong/kong/pull/939)
- Send 50x errors with the appropriate format. [#927](https://github.com/Kong/kong/pull/927) [#970](https://github.com/Kong/kong/pull/970)

### Fixed

- Plugins
  - OAuth2
    - Better handling of `redirect_uri` (prevent the use of fragments and correctly handle querystrings). Courtesy of [@PGBI](https://github.com/PGBI). [#930](https://github.com/Kong/kong/pull/930)
    - Add `PUT` support to the `/auth2_tokens` route. [#897](https://github.com/Kong/kong/pull/897)
    - Better error message when the `access_token` is missing. [#1003](https://github.com/Kong/kong/pull/1003)
  - IP restriction: Fix an issue that could arise when restarting Kong. Now Kong does not need to be restarted for the ip-restriction configuration to take effect. [#782](https://github.com/Kong/kong/pull/782) [#960](https://github.com/Kong/kong/pull/960)
  - ACL: Properly invalidating entities when assigning a new ACL group. [#996](https://github.com/Kong/kong/pull/996)
  - SSL: Replace shelled out openssl calls with native `ngx.ssl` conversion utilities, which preserve the certificate chain. [#968](https://github.com/Kong/kong/pull/968)
- Avoid user warning on start when the user is not root. [#964](https://github.com/Kong/kong/pull/964)
- Store Serf logs in NGINX working directory to prevent eventual permission issues. [#975](https://github.com/Kong/kong/pull/975)
- Allow plugins configured on a Consumer *without* being configured on an API to run. [#978](https://github.com/Kong/kong/issues/978) [#980](https://github.com/Kong/kong/pull/980)
- Fixed an edge-case where Kong nodes would not be registered in the `nodes` table. [#1008](https://github.com/Kong/kong/pull/1008)

[Back to TOC](#table-of-contents)

## [0.6.1] - 2016/02/03

This release contains tiny bug fixes that were especially annoying for complex Cassandra setups and power users of the Admin API!

### Added

- A `timeout` property for the Cassandra configuration. In ms, this timeout is effective as a connection and a reading timeout. [#937](https://github.com/Kong/kong/pull/937)

### Fixed

- Correctly set the Cassandra SSL certificate in the Nginx configuration while starting Kong. [#921](https://github.com/Kong/kong/pull/921)
- Rename the `user` Cassandra property to `username` (Kong looks for `username`, hence `user` would fail). [#922](https://github.com/Kong/kong/pull/922)
- Allow Cassandra authentication with arbitrary plain text auth providers (such as Instaclustr uses), fixing authentication with them. [#937](https://github.com/Kong/kong/pull/937)
- Admin API
  - Fix the `/plugins/:id` route for `PATCH` method. [#941](https://github.com/Kong/kong/pull/941)
- Plugins
  - HTTP logging: remove the additional `\r\n` at the end of the logging request body. [#926](https://github.com/Kong/kong/pull/926)
  - Galileo: catch occasional internal errors happening when a request was cancelled by the client and fix missing shm for the retry policy. [#931](https://github.com/Kong/kong/pull/931)

[Back to TOC](#table-of-contents)

## [0.6.0] - 2016/01/22

### Breaking changes

 We would recommended to consult the suggested [0.6 upgrade path](https://github.com/Kong/kong/blob/master/UPGRADE.md#upgrade-to-06x) for this release.

- [Serf](https://www.serf.io/) is now a Kong dependency. It allows Kong nodes to communicate between each other opening the way to many features and improvements.
- The configuration file changed. Some properties were renamed, others were moved, and some are new. We would recommend checking out the new default configuration file.
- Drop the Lua 5.1 dependency which was only used by the CLI. The CLI now runs with LuaJIT, which is consistent with other Kong components (Luarocks and OpenResty) already relying on LuaJIT. Make sure the LuaJIT interpreter is included in your `$PATH`. [#799](https://github.com/Kong/kong/pull/799)

### Added

One of the biggest new features of this release is the cluster-awareness added to Kong in [#729](https://github.com/Kong/kong/pull/729), which deserves its own section:

- Each Kong node is now aware of belonging to a cluster through Serf. Nodes automatically join the specified cluster according to the configuration file's settings.
- The datastore cache is not invalidated by expiration time anymore, but following an invalidation strategy between the nodes of a same cluster, leading to improved performance.
- Admin API
  - Expose a `/cache` endpoint for retrieving elements stored in the in-memory cache of a node.
  - Expose a `/cluster` endpoint used to add/remove/list members of the cluster, and also used internally for data propagation.
- CLI
  - New `kong cluster` command for cluster management.
  - New `kong status` command for cluster healthcheck.

Other additions include:

- New Cassandra driver which makes Kong aware of the Cassandra cluster. Kong is now unaffected if one of your Cassandra nodes goes down as long as a replica is available on another node. Load balancing policies also improve the performance along with many other smaller improvements. [#803](https://github.com/Kong/kong/pull/803)
- Admin API
  - A new `total` field in API responses, that counts the total number of entities in the datastore. [#635](https://github.com/Kong/kong/pull/635)
- Configuration
  - Possibility to configure the keyspace replication strategy for Cassandra. It will be taken into account by the migrations when the configured keyspace does not already exist. [#350](https://github.com/Kong/kong/issues/350)
  - Dnsmasq is now optional. You can specify a custom DNS resolver address that Kong will use when resolving hostnames. This can be configured in `kong.yml`. [#625](https://github.com/Kong/kong/pull/625)
- Plugins
  - **New "syslog" plugin**: send logs to local system log. [#698](https://github.com/Kong/kong/pull/698)
  - **New "loggly" plugin**: send logs to Loggly over UDP. [#698](https://github.com/Kong/kong/pull/698)
  - **New "datadog" plugin**: send logs to Datadog server. [#758](https://github.com/Kong/kong/pull/758)
  - OAuth2
    - Add support for `X-Forwarded-Proto` header. [#650](https://github.com/Kong/kong/pull/650)
    - Expose a new `/oauth2_tokens` endpoint with the possibility to retrieve, update or delete OAuth 2.0 access tokens. [#729](https://github.com/Kong/kong/pull/729)
  - JWT
    - Support for base64 encoded secrets. [#838](https://github.com/Kong/kong/pull/838) [#577](https://github.com/Kong/kong/issues/577)
    - Support to configure the claim in which the key is given into the token (not `iss` only anymore). [#838](https://github.com/Kong/kong/pull/838)
  - Request transformer
    - Support for more transformation options: `remove`, `replace`, `add`, `append` motivated by [#393](https://github.com/Kong/kong/pull/393). See [#824](https://github.com/Kong/kong/pull/824)
    - Support JSON body transformation. [#569](https://github.com/Kong/kong/issues/569)
  - Response transformer
    - Support for more transformation options: `remove`, `replace`, `add`, `append` motivated by [#393](https://github.com/Kong/kong/pull/393). See [#822](https://github.com/Kong/kong/pull/822)

### Changed

- As mentioned in the breaking changes section, a new configuration file format and validation. All properties are now documented and commented out with their default values. This allows for a lighter configuration file and more clarity as to what properties relate to. It also catches configuration mistakes. [#633](https://github.com/Kong/kong/pull/633)
- Replace the UUID generator library with a new implementation wrapping lib-uuid, fixing eventual conflicts happening in cases such as described in [#659](https://github.com/Kong/kong/pull/659). See [#695](https://github.com/Kong/kong/pull/695)
- Admin API
  - Increase the maximum body size to 10MB in order to handle configuration requests with heavy payloads. [#700](https://github.com/Kong/kong/pull/700)
  - Disable access logs for the `/status` endpoint.
  - The `/status` endpoint now includes `database` statistics, while the previous stats have been moved to a `server` response field. [#635](https://github.com/Kong/kong/pull/635)

### Fixed

- Behaviors described in [#603](https://github.com/Kong/kong/issues/603) related to the failure of Cassandra nodes thanks to the new driver. [#803](https://github.com/Kong/kong/issues/803)
- Latency headers are now properly included in responses sent to the client. [#708](https://github.com/Kong/kong/pull/708)
- `strip_request_path` does not add a trailing slash to the API's `upstream_url` anymore before proxying. [#675](https://github.com/Kong/kong/issues/675)
- Do not URL decode querystring before proxying the request to the upstream service. [#749](https://github.com/Kong/kong/issues/749)
- Handle cases when the request would be terminated prior to the Kong execution (that is, before ngx_lua reaches the `access_by_lua` context) in cases such as the use of a custom nginx module. [#594](https://github.com/Kong/kong/issues/594)
- Admin API
  - The PUT method now correctly updates boolean fields (such as `strip_request_path`). [#765](https://github.com/Kong/kong/pull/765)
  - The PUT method now correctly resets a plugin configuration. [#720](https://github.com/Kong/kong/pull/720)
  - PATCH correctly set previously unset fields. [#861](https://github.com/Kong/kong/pull/861)
  - In the responses, the `next` link is not being displayed anymore if there are no more entities to be returned. [#635](https://github.com/Kong/kong/pull/635)
  - Prevent the update of `created_at` fields. [#820](https://github.com/Kong/kong/pull/820)
  - Better `request_path` validation for APIs. "/" is not considered a valid path anymore. [#881](https://github.com/Kong/kong/pull/881)
- Plugins
  - Galileo: ensure the `mimeType` value is always a string in ALFs. [#584](https://github.com/Kong/kong/issues/584)
  - JWT: allow to update JWT credentials using the PATCH method. It previously used to reply with `405 Method not allowed` because the PATCH method was not implemented. [#667](https://github.com/Kong/kong/pull/667)
  - Rate limiting: fix a warning when many periods are configured. [#681](https://github.com/Kong/kong/issues/681)
  - Basic Authentication: do not re-hash the password field when updating a credential. [#726](https://github.com/Kong/kong/issues/726)
  - File log: better permissions for on file creation for file-log plugin. [#877](https://github.com/Kong/kong/pull/877)
  - OAuth2
    - Implement correct responses when the OAuth2 challenges are refused. [#737](https://github.com/Kong/kong/issues/737)
    - Handle querystring on `/authorize` and `/token` URLs. [#687](https://github.com/Kong/kong/pull/667)
    - Handle punctuation in scopes on `/authorize` and `/token` endpoints. [#658](https://github.com/Kong/kong/issues/658)

> ***internal***
> - Event bus for local and cluster-wide events propagation. Plans for this event bus is to be widely used among Kong in the future.
> - The Kong Public Lua API (Lua helpers integrated in Kong such as DAO and Admin API helpers) is now documented with [ldoc](http://stevedonovan.github.io/ldoc/).
> - Work has been done to restore the reliability of the CI platforms.
> - Migrations can now execute DML queries (instead of DDL queries only). Handy for migrations implying plugin configuration changes, plugins renamings etc... [#770](https://github.com/Kong/kong/pull/770)

[Back to TOC](#table-of-contents)

## [0.5.4] - 2015/12/03

### Fixed

- Mashape Analytics plugin (renamed Galileo):
  - Improve stability under heavy load. [#757](https://github.com/Kong/kong/issues/757)
  - base64 encode ALF request/response bodies, enabling proper support for Galileo bodies inspection capabilities. [#747](https://github.com/Kong/kong/pull/747)
  - Do not include JSON bodies in ALF `postData.params` field. [#766](https://github.com/Kong/kong/pull/766)

[Back to TOC](#table-of-contents)

## [0.5.3] - 2015/11/16

### Fixed

- Avoids additional URL encoding when proxying to an upstream service. [#691](https://github.com/Kong/kong/pull/691)
- Potential timing comparison bug in HMAC plugin. [#704](https://github.com/Kong/kong/pull/704)

### Added

- The Galileo plugin now supports arbitrary host, port and path values. [#721](https://github.com/Kong/kong/pull/721)

[Back to TOC](#table-of-contents)

## [0.5.2] - 2015/10/21

A few fixes requested by the community!

### Fixed

- Kong properly search the `nginx` in your $PATH variable.
- Plugins:
  - OAuth2: can detect that the originating protocol for a request was HTTPS through the `X-Forwarded-Proto` header and work behind another reverse proxy (load balancer). [#650](https://github.com/Kong/kong/pull/650)
  - HMAC signature: support for `X-Date` header to sign the request for usage in browsers (since the `Date` header is protected). [#641](https://github.com/Kong/kong/issues/641)

[Back to TOC](#table-of-contents)

## [0.5.1] - 2015/10/13

Fixing a few glitches we let out with 0.5.0!

### Added

- Basic Authentication and HMAC Authentication plugins now also send the `X-Credential-Username` to the upstream server.
- Admin API now accept JSON when receiving a CORS request. [#580](https://github.com/Kong/kong/pull/580)
- Add a `WWW-Authenticate` header for HTTP 401 responses for basic-auth and key-auth. [#588](https://github.com/Kong/kong/pull/588)

### Changed

- Protect Kong from POODLE SSL attacks by omitting SSLv3 (CVE-2014-3566). [#563](https://github.com/Kong/kong/pull/563)
- Remove support for key-auth key in body. [#566](https://github.com/Kong/kong/pull/566)

### Fixed

- Plugins
  - HMAC
    - The migration for this plugin is now correctly being run. [#611](https://github.com/Kong/kong/pull/611)
    - Wrong username doesn't return HTTP 500 anymore, but 403. [#602](https://github.com/Kong/kong/pull/602)
  - JWT: `iss` not being found doesn't return HTTP 500 anymore, but 403. [#578](https://github.com/Kong/kong/pull/578)
  - OAuth2: client credentials flow does not include a refresh token anymore. [#562](https://github.com/Kong/kong/issues/562)
- Fix an occasional error when updating a plugin without a config. [#571](https://github.com/Kong/kong/pull/571)

[Back to TOC](#table-of-contents)

## [0.5.0] - 2015/09/25

With new plugins, many improvements and bug fixes, this release comes with breaking changes that will require your attention.

### Breaking changes

Several breaking changes are introduced. You will have to slightly change your configuration file and a migration script will take care of updating your database cluster. **Please follow the instructions in [UPGRADE.md](/UPGRADE.md#update-to-kong-050) for an update without downtime.**
- Many plugins were renamed due to new naming conventions for consistency. [#480](https://github.com/Kong/kong/issues/480)
- In the configuration file, the Cassandra `hosts` property was renamed to `contact_points`. [#513](https://github.com/Kong/kong/issues/513)
- Properties belonging to APIs entities have been renamed for clarity. [#513](https://github.com/Kong/kong/issues/513)
  - `public_dns` -> `request_host`
  - `path` -> `request_path`
  - `strip_path` -> `strip_request_path`
  - `target_url` -> `upstream_url`
- `plugins_configurations` have been renamed to `plugins`, and their `value` property has been renamed to `config` to avoid confusions. [#513](https://github.com/Kong/kong/issues/513)
- The database schema has been updated to handle the separation of plugins outside of the core repository.
- The Key authentication and Basic authentication plugins routes have changed:

```
Old route                             New route
/consumers/:consumer/keyauth       -> /consumers/:consumer/key-auth
/consumers/:consumer/keyauth/:id   -> /consumers/:consumer/key-auth/:id
/consumers/:consumer/basicauth     -> /consumers/:consumer/basic-auth
/consumers/:consumer/basicauth/:id -> /consumers/:consumer/basic-auth/:id
```

The old routes are still maintained but will be removed in upcoming versions. Consider them **deprecated**.

- Admin API
  - The route to retrieve enabled plugins is now under `/plugins/enabled`.
  - The route to retrieve a plugin's configuration schema is now under `/plugins/schema/{plugin name}`.

#### Added

- Plugins
  - **New Response Rate Limiting plugin**: Give a usage quota to your users based on a parameter in your response. [#247](https://github.com/Kong/kong/pull/247)
  - **New ACL (Access Control) plugin**: Configure authorizations for your Consumers. [#225](https://github.com/Kong/kong/issues/225)
  - **New JWT (JSON Web Token) plugin**: Verify and authenticate JWTs. [#519](https://github.com/Kong/kong/issues/519)
  - **New HMAC signature plugin**: Verify and authenticate HMAC signed HTTP requests. [#549](https://github.com/Kong/kong/pull/549)
  - Plugins migrations. Each plugin can now have its own migration scripts if it needs to store data in your cluster. This is a step forward to improve Kong's pluggable architecture. [#443](https://github.com/Kong/kong/pull/443)
  - Basic Authentication: the password field is now sha1 encrypted. [#33](https://github.com/Kong/kong/issues/33)
  - Basic Authentication: now supports credentials in the `Proxy-Authorization` header. [#460](https://github.com/Kong/kong/issues/460)

#### Changed

- Basic Authentication and Key Authentication now require authentication parameters even when the `Expect: 100-continue` header is being sent. [#408](https://github.com/Kong/kong/issues/408)
- Key Auth plugin does not support passing the key in the request payload anymore. [#566](https://github.com/Kong/kong/pull/566)
- APIs' names cannot contain characters from the RFC 3986 reserved list. [#589](https://github.com/Kong/kong/pull/589)

#### Fixed

- Resolver
  - Making a request with a querystring will now correctly match an API's path. [#496](https://github.com/Kong/kong/pull/496)
- Admin API
  - Data associated to a given API/Consumer will correctly be deleted if related Consumer/API is deleted. [#107](https://github.com/Kong/kong/issues/107) [#438](https://github.com/Kong/kong/issues/438) [#504](https://github.com/Kong/kong/issues/504)
  - The `/api/{api_name_or_id}/plugins/{plugin_name_or_id}` changed to `/api/{api_name_or_id}/plugins/{plugin_id}` to avoid requesting the wrong plugin if two are configured for one API. [#482](https://github.com/Kong/kong/pull/482)
  - APIs created without a `name` but with a `request_path` will now have a name which defaults to the set `request_path`. [#547](https://github.com/Kong/kong/issues/547)
- Plugins
  - Mashape Analytics: More robust buffer and better error logging. [#471](https://github.com/Kong/kong/pull/471)
  - Mashape Analytics: Several ALF (API Log Format) serialization fixes. [#515](https://github.com/Kong/kong/pull/515)
  - Oauth2: A response is now returned on `http://kong:8001/consumers/{consumer}/oauth2/{oauth2_id}`. [#469](https://github.com/Kong/kong/issues/469)
  - Oauth2: Saving `authenticated_userid` on Password Grant. [#476](https://github.com/Kong/kong/pull/476)
  - Oauth2: Proper handling of the `/oauth2/authorize` and `/oauth2/token` endpoints in the OAuth 2.0 Plugin when an API with a `path` is being consumed using the `public_dns` instead. [#503](https://github.com/Kong/kong/issues/503)
  - OAuth2: Properly returning `X-Authenticated-UserId` in the `client_credentials` and `password` flows. [#535](https://github.com/Kong/kong/issues/535)
  - Response-Transformer: Properly handling JSON responses that have a charset specified in their `Content-Type` header.

[Back to TOC](#table-of-contents)

## [0.4.2] - 2015/08/10

#### Added

- Cassandra authentication and SSL encryption. [#405](https://github.com/Kong/kong/pull/405)
- `preserve_host` flag on APIs to preserve the Host header when a request is proxied. [#444](https://github.com/Kong/kong/issues/444)
- Added the Resource Owner Password Credentials Grant to the OAuth 2.0 Plugin. [#448](https://github.com/Kong/kong/issues/448)
- Auto-generation of default SSL certificate. [#453](https://github.com/Kong/kong/issues/453)

#### Changed

- Remove `cassandra.port` property in configuration. Ports are specified by having `cassandra.hosts` addresses using the `host:port` notation (RFC 3986). [#457](https://github.com/Kong/kong/pull/457)
- Default SSL certificate is now auto-generated and stored in the `nginx_working_dir`.
- OAuth 2.0 plugin now properly forces HTTPS.

#### Fixed

- Better handling of multi-nodes Cassandra clusters. [#450](https://github.com/Kong/kong/pull/405)
- mashape-analytics plugin: handling of numerical values in querystrings. [#449](https://github.com/Kong/kong/pull/405)
- Path resolver `strip_path` option wrongfully matching the `path` property multiple times in the request URI. [#442](https://github.com/Kong/kong/issues/442)
- File Log Plugin bug that prevented the file creation in some environments. [#461](https://github.com/Kong/kong/issues/461)
- Clean output of the Kong CLI. [#235](https://github.com/Kong/kong/issues/235)

[Back to TOC](#table-of-contents)

## [0.4.1] - 2015/07/23

#### Fixed

- Issues with the Mashape Analytics plugin. [#425](https://github.com/Kong/kong/pull/425)
- Handle hyphens when executing path routing with `strip_path` option enabled. [#431](https://github.com/Kong/kong/pull/431)
- Adding the Client Credentials OAuth 2.0 flow. [#430](https://github.com/Kong/kong/issues/430)
- A bug that prevented "dnsmasq" from being started on some systems, including Debian. [f7da790](https://github.com/Kong/kong/commit/f7da79057ce29c7d1f6d90f4bc160cc3d9c8611f)
- File Log plugin: optimizations by avoiding the buffered I/O layer. [20bb478](https://github.com/Kong/kong/commit/20bb478952846faefec6091905bd852db24a0289)

[Back to TOC](#table-of-contents)

## [0.4.0] - 2015/07/15

#### Added

- Implement wildcard subdomains for APIs' `public_dns`. [#381](https://github.com/Kong/kong/pull/381) [#297](https://github.com/Kong/kong/pull/297)
- Plugins
  - **New OAuth 2.0 plugin.** [#341](https://github.com/Kong/kong/pull/341) [#169](https://github.com/Kong/kong/pull/169)
  - **New Mashape Analytics plugin.** [#360](https://github.com/Kong/kong/pull/360) [#272](https://github.com/Kong/kong/pull/272)
  - **New IP restriction plugin.** [#379](https://github.com/Kong/kong/pull/379)
  - Ratelimiting: support for multiple limits. [#382](https://github.com/Kong/kong/pull/382) [#205](https://github.com/Kong/kong/pull/205)
  - HTTP logging: support for HTTPS endpoint. [#342](https://github.com/Kong/kong/issues/342)
  - Logging plugins: new properties for logs timing. [#351](https://github.com/Kong/kong/issues/351)
  - Key authentication: now auto-generates a key if none is specified. [#48](https://github.com/Kong/kong/pull/48)
- Resolver
  - `path` property now accepts arbitrary depth. [#310](https://github.com/Kong/kong/issues/310)
- Admin API
  - Enable CORS by default. [#371](https://github.com/Kong/kong/pull/371)
  - Expose a new endpoint to get a plugin configuration's schema. [#376](https://github.com/Kong/kong/pull/376) [#309](https://github.com/Kong/kong/pull/309)
  - Expose a new endpoint to retrieve a node's status. [417c137](https://github.com/Kong/kong/commit/417c1376c08d3562bebe0c0816c6b54df045f515)
- CLI
  - `$ kong migrations reset` now asks for confirmation. [#365](https://github.com/Kong/kong/pull/365)

#### Fixed

- Plugins
  - Basic authentication not being executed if added to an API with default configuration. [6d732cd](https://github.com/Kong/kong/commit/6d732cd8b0ec92ef328faa843215d8264f50fb75)
  - SSL plugin configuration parsing. [#353](https://github.com/Kong/kong/pull/353)
  - SSL plugin doesn't accept a `consumer_id` anymore, as this wouldn't make sense. [#372](https://github.com/Kong/kong/pull/372) [#322](https://github.com/Kong/kong/pull/322)
  - Authentication plugins now return `401` when missing credentials. [#375](https://github.com/Kong/kong/pull/375) [#354](https://github.com/Kong/kong/pull/354)
- Admin API
  - Non supported HTTP methods now return `405` instead of `500`. [38f1b7f](https://github.com/Kong/kong/commit/38f1b7fa9f45f60c4130ef5ff9fe2c850a2ba586)
  - Prevent PATCH requests from overriding a plugin's configuration if partially updated. [9a7388d](https://github.com/Kong/kong/commit/9a7388d695c9de105917cde23a684a7d6722a3ca)
- Handle occasionally missing `schema_migrations` table. [#365](https://github.com/Kong/kong/pull/365) [#250](https://github.com/Kong/kong/pull/250)

> **internal**
> - DAO:
>   - Complete refactor. No more need for hard-coded queries. [#346](https://github.com/Kong/kong/pull/346)
> - Schemas:
>   - New `self_check` test for schema definitions. [5bfa7ca](https://github.com/Kong/kong/commit/5bfa7ca13561173161781f872244d1340e4152c1)

[Back to TOC](#table-of-contents)

## [0.3.2] - 2015/06/08

#### Fixed

- Uppercase Cassandra keyspace bug that prevented Kong to work with [kongdb.org](http://kongdb.org/)
- Multipart requests not properly parsed in the admin API. [#344](https://github.com/Kong/kong/issues/344)

[Back to TOC](#table-of-contents)

## [0.3.1] - 2015/06/07

#### Fixed

- Schema migrations are now automatic, which was missing from previous releases. [#303](https://github.com/Kong/kong/issues/303)

[Back to TOC](#table-of-contents)

## [0.3.0] - 2015/06/04

#### Added

- Support for SSL.
- Plugins
  - New HTTP logging plugin. [#226](https://github.com/Kong/kong/issues/226) [#251](https://github.com/Kong/kong/pull/251)
  - New SSL plugin.
  - New request size limiting plugin. [#292](https://github.com/Kong/kong/pull/292)
  - Default logging format improvements. [#226](https://github.com/Kong/kong/issues/226) [#262](https://github.com/Kong/kong/issues/262)
  - File logging now logs to a custom file. [#202](https://github.com/Kong/kong/issues/202)
  - Keyauth plugin now defaults `key_names` to "apikey".
- Admin API
  - RESTful routing. Much nicer Admin API routing. Ex: `/apis/{name_or_id}/plugins`. [#98](https://github.com/Kong/kong/issues/98) [#257](https://github.com/Kong/kong/pull/257)
  - Support `PUT` method for endpoints such as `/apis/`, `/apis/plugins/`, `/consumers/`
  - Support for `application/json` and `x-www-form-urlencoded` Content Types for all `PUT`, `POST` and `PATCH` endpoints by passing a `Content-Type` header. [#236](https://github.com/Kong/kong/pull/236)
- Resolver
  - Support resolving APIs by Path as well as by Header. [#192](https://github.com/Kong/kong/pull/192) [#282](https://github.com/Kong/kong/pull/282)
  - Support for `X-Host-Override` as an alternative to `Host` for browsers. [#203](https://github.com/Kong/kong/issues/203) [#246](https://github.com/Kong/kong/pull/246)
- Auth plugins now send user informations to your upstream services. [#228](https://github.com/Kong/kong/issues/228)
- Invalid `target_url` value are now being caught when creating an API. [#149](https://github.com/Kong/kong/issues/149)

#### Fixed

- Uppercase Cassandra keyspace causing migration failure. [#249](https://github.com/Kong/kong/issues/249)
- Guarantee that ratelimiting won't allow requests in case the atomicity of the counter update is not guaranteed. [#289](https://github.com/Kong/kong/issues/289)

> **internal**
> - Schemas:
>   - New property type: `array`. [#277](https://github.com/Kong/kong/pull/277)
>   - Entities schemas now live in their own files and are starting to be unit tested.
>   - Subfields are handled better: (notify required subfields and auto-vivify is subfield has default values).
> - Way faster unit tests. Not resetting the DB anymore between tests.
> - Improved coverage computation (exclude `vendor/`).
> - Travis now lints `kong/`.
> - Way faster Travis setup.
> - Added a new HTTP client for in-nginx usage, using the cosocket API.
> - Various refactorings.
> - Fix [#196](https://github.com/Kong/kong/issues/196).
> - Disabled ipv6 in resolver.

[Back to TOC](#table-of-contents)

## [0.2.1] - 2015/05/12

This is a maintenance release including several bug fixes and usability improvements.

#### Added
- Support for local DNS resolution. [#194](https://github.com/Kong/kong/pull/194)
- Support for Debian 8 and Ubuntu 15.04.
- DAO
  - Cassandra version bumped to 2.1.5
  - Support for Cassandra downtime. If Cassandra goes down and is brought back up, Kong will not need to restart anymore, statements will be re-prepared on-the-fly. This is part of an ongoing effort from [jbochi/lua-resty-cassandra#47](https://github.com/jbochi/lua-resty-cassandra/pull/47), [#146](https://github.com/Kong/kong/pull/146) and [#187](https://github.com/Kong/kong/pull/187).
Queries effectuated during the downtime will still be lost. [#11](https://github.com/Kong/kong/pull/11)
  - Leverage reused sockets. If the DAO reuses a socket, it will not re-set their keyspace. This should give a small but appreciable performance improvement. [#170](https://github.com/Kong/kong/pull/170)
  - Cascade delete plugins configurations when deleting a Consumer or an API associated with it. [#107](https://github.com/Kong/kong/pull/107)
  - Allow Cassandra hosts listening on different ports than the default. [#185](https://github.com/Kong/kong/pull/185)
- CLI
  - Added a notice log when Kong tries to connect to Cassandra to avoid user confusion. [#168](https://github.com/Kong/kong/pull/168)
  - The CLI now tests if the ports are already being used before starting and warns.
- Admin API
  - `name` is now an optional property for APIs. If none is being specified, the name will be the API `public_dns`. [#181](https://github.com/Kong/kong/pull/181)
- Configuration
  - The memory cache size is now configurable. [#208](https://github.com/Kong/kong/pull/208)

#### Fixed
- Resolver
  - More explicit "API not found" message from the resolver if the Host was not found in the system. "API not found with Host: %s".
  - If multiple hosts headers are being sent, Kong will test them all to see if one of the API is in the system. [#186](https://github.com/Kong/kong/pull/186)
- Admin API: responses now have a new line after the body. [#164](https://github.com/Kong/kong/issues/164)
- DAO: keepalive property is now properly passed when Kong calls `set_keepalive` on Cassandra sockets.
- Multipart dependency throwing error at startup. [#213](https://github.com/Kong/kong/pull/213)

> **internal**
> - Separate Migrations from the DAO factory.
> - Update dev config + Makefile rules (`run` becomes `start`).
> - Introducing an `ngx` stub for unit tests and CLI.
> - Switch many PCRE regexes to using patterns.

[Back to TOC](#table-of-contents)

## [0.2.0-2] - 2015/04/27

First public release of Kong. This version brings a lot of internal improvements as well as more usability and a few additional plugins.

#### Added
- Plugins
  - CORS plugin.
  - Request transformation plugin.
  - NGINX plus monitoring plugin.
- Configuration
  - New properties: `proxy_port` and `api_admin_port`. [#142](https://github.com/Kong/kong/issues/142)
- CLI
  - Better info, help and error messages. [#118](https://github.com/Kong/kong/issues/118) [#124](https://github.com/Kong/kong/issues/124)
  - New commands: `kong reload`, `kong quit`. [#114](https://github.com/Kong/kong/issues/114) Alias of `version`: `kong --version` [#119](https://github.com/Kong/kong/issues/119)
  - `kong restart` simply starts Kong if not previously running + better pid file handling. [#131](https://github.com/Kong/kong/issues/131)
- Package distributions: .rpm, .deb and .pkg for easy installs on most common platforms.

#### Fixed
- Admin API: trailing slash is not necessary anymore for core resources such as `/apis` or `/consumers`.
- Leaner default configuration. [#156](https://github.com/Kong/kong/issues/156)

> **internal**
> - All scripts moved to the CLI as "hidden" commands (`kong db`, `kong config`).
> - More tests as always, and they are structured better. The coverage went down mainly because of plugins which will later move to their own repos. We are all eagerly waiting for that!
> - `src/` was renamed to `kong/` for ease of development
> - All system dependencies versions for package building and travis-ci are now listed in `versions.sh`
> - DAO doesn't need to `:prepare()` prior to run queries. Queries can be prepared at runtime. [#146](https://github.com/Kong/kong/issues/146)

[Back to TOC](#table-of-contents)

## [0.1.1beta-2] - 2015/03/30

#### Fixed

- Wrong behavior of auto-migration in `kong start`.

[Back to TOC](#table-of-contents)

## [0.1.0beta-3] - 2015/03/25

First public beta. Includes caching and better usability.

#### Added
- Required Openresty is now `1.7.10.1`.
- Freshly built CLI, rewritten in Lua
- `kong start` using a new DB keyspace will automatically migrate the schema. [#68](https://github.com/Kong/kong/issues/68)
- Anonymous error reporting on Proxy and API. [#64](https://github.com/Kong/kong/issues/64)
- Configuration
  - Simplified configuration file (unified in `kong.yml`).
  - In configuration, `plugins_installed` was renamed to `plugins_available`. [#59](https://github.com/Kong/kong/issues/59)
  - Order of `plugins_available` doesn't matter anymore. [#17](https://github.com/Kong/kong/issues/17)
  - Better handling of plugins: Kong now detects which plugins are configured and if they are installed on the current machine.
  - `bin/kong` now defaults on `/etc/kong.yml` for config and `/var/logs/kong` for output. [#71](https://github.com/Kong/kong/issues/71)
- Proxy: APIs/Consumers caching with expiration for faster authentication.
- Admin API: Plugins now use plain form parameters for configuration. [#70](https://github.com/Kong/kong/issues/70)
- Keep track of already executed migrations. `rollback` now behaves as expected. [#8](https://github.com/Kong/kong/issues/8)

#### Fixed
- `Server` header now sends Kong. [#57](https://github.com/Kong/kong/issues/57)
- migrations not being executed in order on Linux. This issue wasn't noticed until unit testing the migrations because for now we only have 1 migration file.
- Admin API: Errors responses are now sent as JSON. [#58](https://github.com/Kong/kong/issues/58)

> **internal**
> - We now have code linting and coverage.
> - Faker and Migrations instances don't live in the DAO Factory anymore, they are only used in scripts and tests.
> - `scripts/config.lua` allows environment based configurations. `make dev` generates a `kong.DEVELOPMENT.yml` and `kong_TEST.yml`. Different keyspaces and ports.
> - `spec_helpers.lua` allows tests to not rely on the `Makefile` anymore. Integration tests can run 100% from `busted`.
> - Switch integration testing from [httpbin.org] to [mockbin.com].
> - `core` plugin was renamed to `resolver`.

[Back to TOC](#table-of-contents)

## [0.0.1alpha-1] - 2015/02/25

First version running with Cassandra.

#### Added
- Basic proxying.
- Built-in authentication plugin (api key, HTTP basic).
- Built-in ratelimiting plugin.
- Built-in TCP logging plugin.
- Configuration API (for consumers, apis, plugins).
- CLI `bin/kong` script.
- Database migrations (using `db.lua`).

[Back to TOC](#table-of-contents)

[2.8.0]: https://github.com/Kong/kong/compare/2.7.0...2.8.0
[2.7.1]: https://github.com/Kong/kong/compare/2.7.0...2.7.1
[2.7.0]: https://github.com/Kong/kong/compare/2.6.0...2.7.0
[2.6.0]: https://github.com/Kong/kong/compare/2.5.1...2.6.0
[2.5.1]: https://github.com/Kong/kong/compare/2.5.0...2.5.1
[2.5.0]: https://github.com/Kong/kong/compare/2.4.1...2.5.0
[2.4.1]: https://github.com/Kong/kong/compare/2.4.0...2.4.1
[2.4.0]: https://github.com/Kong/kong/compare/2.3.3...2.4.0
[2.3.3]: https://github.com/Kong/kong/compare/2.3.2...2.3.3
[2.3.2]: https://github.com/Kong/kong/compare/2.3.1...2.3.2
[2.3.1]: https://github.com/Kong/kong/compare/2.3.0...2.3.1
[2.3.0]: https://github.com/Kong/kong/compare/2.2.0...2.3.0
[2.2.2]: https://github.com/Kong/kong/compare/2.2.1...2.2.2
[2.2.1]: https://github.com/Kong/kong/compare/2.2.0...2.2.1
[2.2.0]: https://github.com/Kong/kong/compare/2.1.3...2.2.0
[2.1.4]: https://github.com/Kong/kong/compare/2.1.3...2.1.4
[2.1.3]: https://github.com/Kong/kong/compare/2.1.2...2.1.3
[2.1.2]: https://github.com/Kong/kong/compare/2.1.1...2.1.2
[2.1.1]: https://github.com/Kong/kong/compare/2.1.0...2.1.1
[2.1.0]: https://github.com/Kong/kong/compare/2.0.5...2.1.0
[2.0.5]: https://github.com/Kong/kong/compare/2.0.4...2.0.5
[2.0.4]: https://github.com/Kong/kong/compare/2.0.3...2.0.4
[2.0.3]: https://github.com/Kong/kong/compare/2.0.2...2.0.3
[2.0.2]: https://github.com/Kong/kong/compare/2.0.1...2.0.2
[2.0.1]: https://github.com/Kong/kong/compare/2.0.0...2.0.1
[2.0.0]: https://github.com/Kong/kong/compare/1.5.0...2.0.0
[1.5.1]: https://github.com/Kong/kong/compare/1.5.0...1.5.1
[1.5.0]: https://github.com/Kong/kong/compare/1.4.3...1.5.0
[1.4.3]: https://github.com/Kong/kong/compare/1.4.2...1.4.3
[1.4.2]: https://github.com/Kong/kong/compare/1.4.1...1.4.2
[1.4.1]: https://github.com/Kong/kong/compare/1.4.0...1.4.1
[1.4.0]: https://github.com/Kong/kong/compare/1.3.0...1.4.0
[1.3.0]: https://github.com/Kong/kong/compare/1.2.2...1.3.0
[1.2.2]: https://github.com/Kong/kong/compare/1.2.1...1.2.2
[1.2.1]: https://github.com/Kong/kong/compare/1.2.0...1.2.1
[1.2.0]: https://github.com/Kong/kong/compare/1.1.2...1.2.0
[1.1.2]: https://github.com/Kong/kong/compare/1.1.1...1.1.2
[1.1.1]: https://github.com/Kong/kong/compare/1.1.0...1.1.1
[1.1.0]: https://github.com/Kong/kong/compare/1.0.3...1.1.0
[1.0.3]: https://github.com/Kong/kong/compare/1.0.2...1.0.3
[1.0.2]: https://github.com/Kong/kong/compare/1.0.1...1.0.2
[1.0.1]: https://github.com/Kong/kong/compare/1.0.0...1.0.1
[1.0.0]: https://github.com/Kong/kong/compare/0.15.0...1.0.0
[0.15.0]: https://github.com/Kong/kong/compare/0.14.1...0.15.0
[0.14.1]: https://github.com/Kong/kong/compare/0.14.0...0.14.1
[0.14.0]: https://github.com/Kong/kong/compare/0.13.1...0.14.0
[0.13.1]: https://github.com/Kong/kong/compare/0.13.0...0.13.1
[0.13.0]: https://github.com/Kong/kong/compare/0.12.3...0.13.0
[0.12.3]: https://github.com/Kong/kong/compare/0.12.2...0.12.3
[0.12.2]: https://github.com/Kong/kong/compare/0.12.1...0.12.2
[0.12.1]: https://github.com/Kong/kong/compare/0.12.0...0.12.1
[0.12.0]: https://github.com/Kong/kong/compare/0.11.2...0.12.0
[0.11.2]: https://github.com/Kong/kong/compare/0.11.1...0.11.2
[0.11.1]: https://github.com/Kong/kong/compare/0.11.0...0.11.1
[0.10.4]: https://github.com/Kong/kong/compare/0.10.3...0.10.4
[0.11.0]: https://github.com/Kong/kong/compare/0.10.3...0.11.0
[0.10.3]: https://github.com/Kong/kong/compare/0.10.2...0.10.3
[0.10.2]: https://github.com/Kong/kong/compare/0.10.1...0.10.2
[0.10.1]: https://github.com/Kong/kong/compare/0.10.0...0.10.1
[0.10.0]: https://github.com/Kong/kong/compare/0.9.9...0.10.0
[0.9.9]: https://github.com/Kong/kong/compare/0.9.8...0.9.9
[0.9.8]: https://github.com/Kong/kong/compare/0.9.7...0.9.8
[0.9.7]: https://github.com/Kong/kong/compare/0.9.6...0.9.7
[0.9.6]: https://github.com/Kong/kong/compare/0.9.5...0.9.6
[0.9.5]: https://github.com/Kong/kong/compare/0.9.4...0.9.5
[0.9.4]: https://github.com/Kong/kong/compare/0.9.3...0.9.4
[0.9.3]: https://github.com/Kong/kong/compare/0.9.2...0.9.3
[0.9.2]: https://github.com/Kong/kong/compare/0.9.1...0.9.2
[0.9.1]: https://github.com/Kong/kong/compare/0.9.0...0.9.1
[0.9.0]: https://github.com/Kong/kong/compare/0.8.3...0.9.0
[0.8.3]: https://github.com/Kong/kong/compare/0.8.2...0.8.3
[0.8.2]: https://github.com/Kong/kong/compare/0.8.1...0.8.2
[0.8.1]: https://github.com/Kong/kong/compare/0.8.0...0.8.1
[0.8.0]: https://github.com/Kong/kong/compare/0.7.0...0.8.0
[0.7.0]: https://github.com/Kong/kong/compare/0.6.1...0.7.0
[0.6.1]: https://github.com/Kong/kong/compare/0.6.0...0.6.1
[0.6.0]: https://github.com/Kong/kong/compare/0.5.4...0.6.0
[0.5.4]: https://github.com/Kong/kong/compare/0.5.3...0.5.4
[0.5.3]: https://github.com/Kong/kong/compare/0.5.2...0.5.3
[0.5.2]: https://github.com/Kong/kong/compare/0.5.1...0.5.2
[0.5.1]: https://github.com/Kong/kong/compare/0.5.0...0.5.1
[0.5.0]: https://github.com/Kong/kong/compare/0.4.2...0.5.0
[0.4.2]: https://github.com/Kong/kong/compare/0.4.1...0.4.2
[0.4.1]: https://github.com/Kong/kong/compare/0.4.0...0.4.1
[0.4.0]: https://github.com/Kong/kong/compare/0.3.2...0.4.0
[0.3.2]: https://github.com/Kong/kong/compare/0.3.1...0.3.2
[0.3.1]: https://github.com/Kong/kong/compare/0.3.0...0.3.1
[0.3.0]: https://github.com/Kong/kong/compare/0.2.1...0.3.0
[0.2.1]: https://github.com/Kong/kong/compare/0.2.0-2...0.2.1
[0.2.0-2]: https://github.com/Kong/kong/compare/0.1.1beta-2...0.2.0-2
[0.1.1beta-2]: https://github.com/Kong/kong/compare/0.1.0beta-3...0.1.1beta-2
[0.1.0beta-3]: https://github.com/Kong/kong/compare/2236374d5624ad98ea21340ca685f7584ec35744...0.1.0beta-3
[0.0.1alpha-1]: https://github.com/Kong/kong/compare/ffd70b3101ba38d9acc776038d124f6e2fccac3c...2236374d5624ad98ea21340ca685f7584ec35744<|MERGE_RESOLUTION|>--- conflicted
+++ resolved
@@ -73,19 +73,17 @@
   scripts that depend on it being `POST`, these scripts will need to be updated
   when updating to Kong 3.0.
 
-<<<<<<< HEAD
 ### Deprecations
 
 - The external [go-pluginserver](https://github.com/Kong/go-pluginserver) project
 is no longer suppored.
-=======
+
 #### Plugins
 
 - The proxy-cache plugin does not store the response data in
   `ngx.ctx.proxy_cache_hit` anymore. Logging plugins that need the response data
   must read it from `kong.ctx.shared.proxy_cache_hit` from Kong 3.0 on.
   [#8607](https://github.com/Kong/kong/pull/8607)
->>>>>>> 21cc6f89
 
 ### Dependencies
 
