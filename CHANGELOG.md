## [Unreleased][unreleased]

### Changed

##### Configuration

- Drop the `lua_code_cache` configuration property. This setting has been
  considered harmful since 0.11.0 as it interferes with Kong's internals.
  [#2854](https://github.com/Kong/kong/pull/2854)

### Fixed

##### Core

- Fixed an edge-case where `preserve_host` would sometimes craft an upstream
  request with a Host header from a previous client request instead of the
  current one.
  [#2832](https://github.com/Kong/kong/pull/2832)
- Ensure APIs with regex URIs are evaluated in the order that they are created.
  [#2924](https://github.com/Kong/kong/pull/2924)
- Fixed a typo that caused the load balancing components to ignore the Upstream
  slots property.
  [#2747](https://github.com/Kong/kong/pull/2747)
- Fixed a load balancing issue with SRV records resolving to names.
  [Mashape/lua-resty-dns-client#19](https://github.com/Kong/lua-resty-dns-client/pull/19)

##### CLI

- Fixed the verification of self-signed SSL certificates for PostgreSQL and
  Cassandra in the `kong migrations` command. Self-signed SSL certificates are
  now properly verified during migrations according to the
  `lua_ssl_trusted_certificate` configuration property.
  [#2908](https://github.com/Kong/kong/pull/2908)

##### Admin API

- The `/upstream/{upstream}/targets/active` endpoint used to return HTTP
  `405 Method Not Allowed` when called with a trailing slash. Both notations
  (with and without the trailing slash) are now supported.
  [#2884](https://github.com/Kong/kong/pull/2884)

##### Plugins

- bot-detection: Fixed an issue which would prevent the plugin from running and
  result in an HTTP `500` error if configured globally.
  [#2906](https://github.com/Kong/kong/pull/2906)
- ip-restriction: Fixed support for the `0.0.0.0/0` CIDR block. This block is
  now supported and won't trigger an error when used in the `whitelist` or
  `blacklist` properties.
  [#2918](https://github.com/Kong/kong/pull/2918)

### Added

##### Plugins

- aws-lambda: Added support to forward the client request's HTTP method,
  headers, URI, and body to the Lambda function.
  [#2823](https://github.com/Kong/kong/pull/2823)
- key-auth: New `run_on_preflight` configuration option to control
  authentication on preflight requests.
  [#2857](https://github.com/Kong/kong/pull/2857)
- jwt: New `run_on_preflight` configuration option to control authentication
  on preflight requests.
  [#2857](https://github.com/Kong/kong/pull/2857)

##### Plugin development

- Ensure migrations have valid, unique names to avoid conflicts between custom
  plugins.
  Thanks [@ikogan](https://github.com/ikogan) for the patch!
  [#2821](https://github.com/Kong/kong/pull/2821)

### Improved

##### Migrations & Deployments

- Improve migrations reliability for future major releases.
  [#2869](https://github.com/Kong/kong/pull/2869)

##### Plugins

- Improve the performance of the acl and oauth2 plugins.
  [#2736](https://github.com/Kong/kong/pull/2736)
  [#2806](https://github.com/Kong/kong/pull/2806)

## [0.11.0] - 2017/08/16

The latest and greatest version of Kong features improvements all over the
board for a better and easier integration with your infrastructure!

The highlights of this release are:

- Support for **regex URIs** in routing, one of the oldest requested
  features from the community.
- Support for HTTP/2 traffic from your clients.
- Kong does not depend on Serf anymore, which makes deployment and networking
  requirements **considerably simpler**.
- A better integration with orchestration tools thanks to the support for **non
  FQDNs** in Kong's DNS resolver.

As per usual, our major releases include datastore migrations which are
considered **breaking changes**. Additionally, this release contains numerous
breaking changes to the deployment process and proxying behavior that you
should be familiar with.

We strongly advise that you read this changeset thoroughly, as well as the
[0.11 Upgrade Path](https://github.com/Kong/kong/blob/master/UPGRADE.md#upgrade-to-011x)
if you are planning to upgrade a Kong cluster.

### Breaking changes

##### Configuration

- :warning: Numerous updates were made to the Nginx configuration template.
  If you are using a custom template, you **must** apply those
  modifications. See the [0.11 Upgrade
  Path](https://github.com/Kong/kong/blob/master/UPGRADE.md#upgrade-to-011x)
  for a complete list of changes to apply.

##### Migrations & Deployment

- :warning: Migrations are **not** executed automatically by `kong start`
  anymore. Migrations are now a **manual** process, which must be executed via
  the `kong migrations` command. In practice, this means that you have to run
  `kong migrations up [-c kong.conf]` in one of your nodes **before** starting
  your Kong nodes. This command should be run from a **single** node/container
  to avoid several nodes running migrations concurrently and potentially
  corrupting your database. Once the migrations are up-to-date, it is
  considered safe to start multiple Kong nodes concurrently.
  [#2421](https://github.com/Kong/kong/pull/2421)
- :warning: :fireworks: Serf is **not** a dependency anymore. Kong nodes now
  handle cache invalidation events via a built-in database polling mechanism.
  See the new "Datastore Cache" section of the configuration file which
  contains 3 new documented properties: `db_update_frequency`,
  `db_update_propagation`, and `db_cache_ttl`. If you are using Cassandra, you
  **should** pay a particular attention to the `db_update_propagation` setting,
  as you **should not** use the default value of `0`.
  [#2561](https://github.com/Kong/kong/pull/2561)

##### Core

- :warning: Kong now requires OpenResty `1.11.2.4`. OpenResty's LuaJIT can
  now be built with Lua 5.2 compatibility.
  [#2489](https://github.com/Kong/kong/pull/2489)
  [#2790](https://github.com/Kong/kong/pull/2790)
- :warning: Previously, the `X-Forwarded-*` and `X-Real-IP` headers were
  trusted from any client by default, and forwarded upstream. With the
  introduction of the new `trusted_ips` property (see the below "Added"
  section) and to enforce best security practices, Kong *does not* trust
  any client IP address by default anymore. This will make Kong *not*
  forward incoming `X-Forwarded-*` headers if not coming from configured,
  trusted IP addresses blocks. This setting also affects the API
  `check_https` field, which itself relies on *trusted* `X-Forwarded-Proto`
  headers **only**.
  [#2236](https://github.com/Kong/kong/pull/2236)
- :warning: The API Object property `http_if_terminated` is now set to `false`
  by default. For Kong to evaluate the client `X-Forwarded-Proto` header, you
  must now configure Kong to trust the client IP (see above change), **and**
  you must explicitly set this value to `true`. This affects you if you are
  doing SSL termination somewhere before your requests hit Kong, and if you
  have configured `https_only` on the API, or if you use a plugin that requires
  HTTPS traffic (e.g. OAuth2).
  [#2588](https://github.com/Kong/kong/pull/2588)
- :warning: The internal DNS resolver now honours the `search` and `ndots`
  configuration options of your `resolv.conf` file. Make sure that DNS
  resolution is still consistent in your environment, and consider
  eventually not using FQDNs anymore.
  [#2425](https://github.com/Kong/kong/pull/2425)

##### Admin API

- :warning: As a result of the Serf removal, Kong is now entirely stateless,
  and as such, the `/cluster` endpoint has disappeared.
  [#2561](https://github.com/Kong/kong/pull/2561)
- :warning: The Admin API `/status` endpoint does not return a count of the
  database entities anymore. Instead, it now returns a `database.reachable`
  boolean value, which reflects the state of the connection between Kong
  and the underlying database. Please note that this flag **does not**
  reflect the health of the database itself.
  [#2567](https://github.com/Kong/kong/pull/2567)

##### Plugin development

- :warning: The upstream URI is now determined via the Nginx
  `$upstream_uri` variable. Custom plugins using the `ngx.req.set_uri()`
  API will not be taken into consideration anymore. One must now set the
  `ngx.var.upstream_uri` variable from the Lua land.
  [#2519](https://github.com/Kong/kong/pull/2519)
- :warning: The `hooks.lua` module for custom plugins is dropped, along
  with the `database_cache.lua` module. Database entities caching and
  eviction has been greatly improved to simplify and automate most caching
  use-cases. See the [Plugins Development
  Guide](https://getkong.org/docs/0.11.x/plugin-development/entities-cache/)
  and the [0.11 Upgrade
  Path](https://github.com/Kong/kong/blob/master/UPGRADE.md#upgrade-to-011x)
  for more details.
  [#2561](https://github.com/Kong/kong/pull/2561)
- :warning: To ensure that the order of execution of plugins is still the same
  for vanilla Kong installations, we had to update the `PRIORITY` field of some
  of our bundled plugins. If your custom plugin must run after or before a
  specific bundled plugin, you might have to update your plugin's `PRIORITY`
  field as well. The complete list of plugins and their priorities is available
  on the [Plugins Development
  Guide](https://getkong.org/docs/0.11.x/plugin-development/custom-logic/).
  [#2489](https://github.com/Kong/kong/pull/2489)
  [#2813](https://github.com/Kong/kong/pull/2813)

### Deprecated

##### CLI

- The `kong compile` command has been deprecated. Instead, prefer using
  the new `kong prepare` command.
  [#2706](https://github.com/Kong/kong/pull/2706)

### Changed

##### Core

- Performance around DNS resolution has been greatly improved in some
  cases.
  [#2625](https://github.com/Kong/kong/pull/2425)
- Secret values are now generated with a kernel-level, Cryptographically
  Secure PRNG.
  [#2536](https://github.com/Kong/kong/pull/2536)
- The `.kong_env` file created by Kong in its running prefix is now written
  without world-read permissions.
  [#2611](https://github.com/Kong/kong/pull/2611)

##### Plugin development

- The `marshall_event` function on schemas is now ignored by Kong, and can be
  safely removed as the new cache invalidation mechanism natively handles
  safer events broadcasting.
  [#2561](https://github.com/Kong/kong/pull/2561)

### Added

##### Core

- :fireworks: Support for regex URIs! You can now define regexes in your
  APIs `uris` property. Those regexes can have capturing groups which can
  be extracted by Kong during a request, and accessed later in the plugins
  (useful for URI rewriting). See the [Proxy
  Guide](https://getkong.org/docs/0.11.x/proxy/#using-regexes-in-uris) for
  documentation on how to use regex URIs.
  [#2681](https://github.com/Kong/kong/pull/2681)
- :fireworks: Support for HTTP/2. A new `http2` directive now enables
  HTTP/2 traffic on the `proxy_listen_ssl` address.
  [#2541](https://github.com/Kong/kong/pull/2541)
- :fireworks: Support for the `search` and `ndots` configuration options of
  your `resolv.conf` file.
  [#2425](https://github.com/Kong/kong/pull/2425)
- Kong now forwards new headers to your upstream services:
  `X-Forwarded-Host`, `X-Forwarded-Port`, and `X-Forwarded-Proto`.
  [#2236](https://github.com/Kong/kong/pull/2236)
- Support for the PROXY protocol. If the new `real_ip_header` configuration
  property is set to `real_ip_header = proxy_protocol`, then Kong will
  append the `proxy_protocol` parameter to the Nginx `listen` directive of
  the Kong proxy port.
  [#2236](https://github.com/Kong/kong/pull/2236)
- Support for BDR compatibility in the PostgreSQL migrations.
  Thanks [@AlexBloor](https://github.com/AlexBloor) for the patch!
  [#2672](https://github.com/Kong/kong/pull/2672)

##### Configuration

- Support for DNS nameservers specified in IPv6 format.
  [#2634](https://github.com/Kong/kong/pull/2634)
- A few new DNS configuration properties allow you to tweak the Kong DNS
  resolver, and in particular, how it handles the resolution of different
  record types or the eviction of stale records.
  [#2625](https://github.com/Kong/kong/pull/2625)
- A new `trusted_ips` configuration property allows you to define a list of
  trusted IP address blocks that are known to send trusted `X-Forwarded-*`
  headers. Requests from trusted IPs will make Kong forward those headers
  upstream. Requests from non-trusted IP addresses will make Kong override
  the `X-Forwarded-*` headers with its own values. In addition, this
  property also sets the ngx_http_realip_module `set_real_ip_from`
  directive(s), which makes Kong trust the incoming `X-Real-IP` header as
  well, which is used for operations such as rate-limiting by IP address,
  and that Kong forwards upstream as well.
  [#2236](https://github.com/Kong/kong/pull/2236)
- You can now configure the ngx_http_realip_module from the Kong
  configuration.  In addition to `trusted_ips` which sets the
  `set_real_ip_from` directives(s), two new properties, `real_ip_header`
  and `real_ip_recursive` allow you to configure the ngx_http_realip_module
  directives bearing the same name.
  [#2236](https://github.com/Kong/kong/pull/2236)
- Ability to hide Kong-specific response headers. Two new configuration
  fields: `server_tokens` and `latency_tokens` will respectively toggle
  whether the `Server` and `X-Kong-*-Latency` headers should be sent to
  downstream clients.
  [#2259](https://github.com/Kong/kong/pull/2259)
- New configuration property to tune handling request body data via the
  `client_max_body_size` and `client_body_buffer_size` directives
  (mirroring their Nginx counterparts). Note these settings are only
  defined for proxy requests; request body handling in the Admin API
  remains unchanged.
  [#2602](https://github.com/Kong/kong/pull/2602)
- New `error_default_type` configuration property. This setting is to
  specify a MIME type that will be used as the error response body format
  when Nginx encounters an error, but no `Accept` header was present in the
  request. The default value is `text/plain` for backwards compatibility.
  Thanks [@therealgambo](https://github.com/therealgambo) for the
  contribution!
  [#2500](https://github.com/Kong/kong/pull/2500)
- New `nginx_user` configuration property, which interfaces with the Nginx
  `user` directive.
  Thanks [@depay](https://github.com/depay) for the contribution!
  [#2180](https://github.com/Kong/kong/pull/2180)

##### CLI

- New `kong prepare` command to prepare the Kong running prefix (creating
  log files, SSL certificates, etc...) and allow for Kong to be started via
  the `nginx` binary. This is useful for environments like containers,
  where the foreground process should be the Nginx master process. The
  `kong compile` command has been deprecated as a result of this addition.
  [#2706](https://github.com/Kong/kong/pull/2706)

##### Admin API

- Ability to retrieve plugins added to a Consumer via two new endpoints:
  `/consumers/:username_or_id/plugins/` and
  `/consumers/:username_or_id/plugins/:plugin_id`.
  [#2714](https://github.com/Kong/kong/pull/2714)
- Support for JSON `null` in `PATCH` requests to unset a value on any
  entity.
  [#2700](https://github.com/Kong/kong/pull/2700)

##### Plugins

- jwt: Support for RS512 signed tokens.
  Thanks [@sarraz1](https://github.com/sarraz1) for the patch!
  [#2666](https://github.com/Kong/kong/pull/2666)
- rate-limiting/response-ratelimiting: Optionally hide informative response
  headers.
  [#2087](https://github.com/Kong/kong/pull/2087)
- aws-lambda: Define a custom response status when the upstream
  `X-Amz-Function-Error` header is "Unhandled".
  Thanks [@erran](https://github.com/erran) for the contribution!
  [#2587](https://github.com/Kong/kong/pull/2587)
- aws-lambda: Add new AWS regions that were previously unsupported.
  [#2769](https://github.com/Kong/kong/pull/2769)
- hmac: New option to validate the client-provided SHA-256 of the request
  body.
  Thanks [@vaibhavatul47](https://github.com/vaibhavatul47) for the
  contribution!
  [#2419](https://github.com/Kong/kong/pull/2419)
- hmac: Added support for `enforce_headers` option and added HMAC-SHA256,
  HMAC-SHA384, and HMAC-SHA512 support.
  [#2644](https://github.com/Kong/kong/pull/2644)
- statsd: New metrics and more flexible configuration. Support for
  prefixes, configurable stat type, and added metrics.
  [#2400](https://github.com/Kong/kong/pull/2400)
- datadog: New metrics and more flexible configuration. Support for
  prefixes, configurable stat type, and added metrics.
  [#2394](https://github.com/Kong/kong/pull/2394)

### Fixed

##### Core

- Kong now ensures that your clients URIs are transparently proxied
  upstream.  No percent-encoding/decoding or querystring stripping will
  occur anymore.
  [#2519](https://github.com/Kong/kong/pull/2519)
- Fix an issue where Kong would match an API with a shorter URI (from its
  `uris` value) as a prefix instead of a longer, matching prefix from
  another API.
  [#2662](https://github.com/Kong/kong/issues/2662)
- Fix an edge-case where an API with multiple `uris` and `strip_uri = true`
  would not always strip the client URI.
  [#2562](https://github.com/Kong/kong/issues/2562)
- HTTP `400` errors thrown by Nginx are now correctly caught by Kong and return
  a native, Kong-friendly response.
  [#2476](https://github.com/Kong/kong/pull/2476)

##### Configuration

- Octothorpes (`#`) can now be escaped (`\#`) and included in the Kong
  configuration values such as your datastore passwords or usernames.
  [#2411](https://github.com/Kong/kong/pull/2411)

##### Admin API

- The `data` response field of the `/upstreams/{upstream}/targets/active`
  Admin API endpoint now returns a list (`[]`) instead of an object (`{}`)
  when no active targets are present.
  [#2619](https://github.com/Kong/kong/pull/2619)

##### Plugins

- The `unique` constraint on OAuth2 `client_secrets` has been removed.
  [#2447](https://github.com/Kong/kong/pull/2447)
- The `unique` constraint on JWT Credentials `secrets` has been removed.
  [#2548](https://github.com/Kong/kong/pull/2548)
- oauth2: When requesting a token from `/oauth2/token`, one can now pass the
  `client_id` as a request body parameter, while `client_id:client_secret` is
  passed via the Authorization header. This allows for better integration
  with some OAuth2 flows proposed out there, such as from Cloudflare Apps.
  Thanks [@cedum](https://github.com/cedum) for the patch!
  [#2577](https://github.com/Kong/kong/pull/2577)
- datadog: Avoid a runtime error if the plugin is configured as a global plugin
  but the downstream request did not match any configured API.
  Thanks [@kjsteuer](https://github.com/kjsteuer) for the fix!
  [#2702](https://github.com/Kong/kong/pull/2702)
- Logging plugins: the produced logs `latencies.kong` field used to omit the
  time Kong spent in its Load Balancing logic, which includes DNS resolution
  time. This latency is now included in `latencies.kong`.
  [#2494](https://github.com/Kong/kong/pull/2494)

## [0.10.3] - 2017/05/24

### Changed

- We noticed that some distribution packages were not
  building OpenResty against a JITable PCRE library. This
  happened on Ubuntu and RHEL environments where OpenResty was
  built against the system's PCRE installation.
  We now compile OpenResty against a JITable PCRE source for
  those platforms, which should result in significant performance
  improvements in regex matching.
  [Mashape/kong-distributions #9](https://github.com/Kong/kong-distributions/pull/9)
- TLS connections are now handled with a modern list of
  accepted ciphers, as per the Mozilla recommended TLS
  ciphers list.
  See https://wiki.mozilla.org/Security/Server_Side_TLS.
  This behavior is configurable via the newly
  introduced configuration properties described in the
  below "Added" section.
- Plugins:
  - rate-limiting: Performance improvements when using the
    `cluster` policy. The number of round trips to the
    database has been limited to the number of configured
    limits.
    [#2488](https://github.com/Kong/kong/pull/2488)

### Added

- New `ssl_cipher_suite` and `ssl_ciphers` configuration
  properties to configure the desired set of accepted ciphers,
  based on the Mozilla recommended TLS ciphers list.
  [#2555](https://github.com/Kong/kong/pull/2555)
- New `proxy_ssl_certificate` and `proxy_ssl_certificate_key`
  configuration properties. These properties configure the
  Nginx directives bearing the same name, to set client
  certificates to Kong when connecting to your upstream services.
  [#2556](https://github.com/Kong/kong/pull/2556)
- Proxy and Admin API access and error log paths are now
  configurable. Access logs can be entirely disabled if
  desired.
  [#2552](https://github.com/Kong/kong/pull/2552)
- Plugins:
  - Logging plugins: The produced logs include a new `tries`
    field which contains, which includes the upstream
    connection successes and failures of the load-balancer.
    [#2429](https://github.com/Kong/kong/pull/2429)
  - key-auth: Credentials can now be sent in the request body.
    [#2493](https://github.com/Kong/kong/pull/2493)
  - cors: Origins can now be defined as regular expressions.
    [#2482](https://github.com/Kong/kong/pull/2482)

### Fixed

- APIs matching: prioritize APIs with longer `uris` when said
  APIs also define `hosts` and/or `methods` as well. Thanks
  [@leonzz](https://github.com/leonzz) for the patch.
  [#2523](https://github.com/Kong/kong/pull/2523)
- SSL connections to Cassandra can now properly verify the
  certificate in use (when `cassandra_ssl_verify` is enabled).
  [#2531](https://github.com/Kong/kong/pull/2531)
- The DNS resolver no longer sends a A or AAAA DNS queries for SRV
  records. This should improve performance by avoiding unecessary
  lookups.
  [#2563](https://github.com/Kong/kong/pull/2563) &
  [Mashape/lua-resty-dns-client #12](https://github.com/Kong/lua-resty-dns-client/pull/12)
- Plugins
  - All authentication plugins don't throw an error anymore when
    invalid credentials are given and the `anonymous` user isn't
    configured.
    [#2508](https://github.com/Kong/kong/pull/2508)
  - rate-limiting: Effectively use the desired Redis database when
    the `redis` policy is in use and the `config.redis_database`
    property is set.
    [#2481](https://github.com/Kong/kong/pull/2481)
  - cors: The regression introduced in 0.10.1 regarding not
    sending the `*` wildcard when `conf.origin` was not specified
    has been fixed.
    [#2518](https://github.com/Kong/kong/pull/2518)
  - oauth2: properly check the client application ownership of a
    token before refreshing it.
    [#2461](https://github.com/Kong/kong/pull/2461)

## [0.10.2] - 2017/05/01

### Changed

- The Kong DNS resolver now honors the `MAXNS` setting (3) when parsing the
  nameservers specified in `resolv.conf`.
  [#2290](https://github.com/Kong/kong/issues/2290)
- Kong now matches incoming requests via the `$request_uri` property, instead
  of `$uri`, in order to better handle percent-encoded URIS. A more detailed
  explanation will be included in the below "Fixed" section.
  [#2377](https://github.com/Kong/kong/pull/2377)
- Upstream calls do not unconditionally include a trailing `/` anymore. See the
  below "Added" section for more details.
  [#2315](https://github.com/Kong/kong/pull/2315)
- Admin API:
  - The "active targets" endpoint now only return the most recent nonzero
    weight Targets, instead of all nonzero weight targets. This is to provide
    a better picture of the Targets currently in use by the Kong load balancer.
    [#2310](https://github.com/Kong/kong/pull/2310)

### Added

- :fireworks: Plugins can implement a new `rewrite` handler to execute code in
  the Nginx rewrite phase. This phase is executed prior to matching a
  registered Kong API, and prior to any authentication plugin. As such, only
  global plugins (neither tied to an API or Consumer) will execute this phase.
  [#2354](https://github.com/Kong/kong/pull/2354)
- Ability for the client to chose whether the upstream request (Kong <->
  upstream) should contain a trailing slash in its URI. Prior to this change,
  Kong 0.10 would unconditionally append a trailing slash to all upstream
  requests. The added functionality is described in
  [#2211](https://github.com/Kong/kong/issues/2211), and was implemented in
  [#2315](https://github.com/Kong/kong/pull/2315).
- Ability to hide Kong-specific response headers. Two new configuration fields:
  `server_tokens` and `latency_tokens` will respectively toggle whether the
  `Server` and `X-Kong-*-Latency` headers should be sent to downstream clients.
  [#2259](https://github.com/Kong/kong/pull/2259)
- New `cassandra_schema_consensus_timeout` configuration property, to allow for
  Kong to wait for the schema consensus of your Cassandra cluster during
  migrations.
  [#2326](https://github.com/Kong/kong/pull/2326)
- Serf commands executed by a running Kong node are now logged in the Nginx
  error logs with a `DEBUG` level.
  [#2410](https://github.com/Kong/kong/pull/2410)
- Ensure the required shared dictionaries are defined in the Nginx
  configuration. This will prevent custom Nginx templates from potentially
  resulting in a breaking upgrade for users.
  [#2466](https://github.com/Kong/kong/pull/2466)
- Admin API:
  - Target Objects can now be deleted with their ID as well as their name. The
    endpoint becomes: `/upstreams/:name_or_id/targets/:target_or_id`.
    [#2304](https://github.com/Kong/kong/pull/2304)
- Plugins:
  - :fireworks: **New Request termination plugin**. This plugin allows to
    temporarily disable an API and return a pre-configured response status and
    body to your client. Useful for use-cases such as maintenance mode for your
    upstream services. Thanks to [@pauldaustin](https://github.com/pauldaustin)
    for the contribution.
    [#2051](https://github.com/Kong/kong/pull/2051)
  - Logging plugins: The produced logs include two new fields: a `consumer`
    field, which contains the properties of the authenticated Consumer
    (`id`, `custom_id`, and `username`), if any, and a `tries` field, which
    includes the upstream connection successes and failures of the load-
    balancer.
    [#2367](https://github.com/Kong/kong/pull/2367)
    [#2429](https://github.com/Kong/kong/pull/2429)
  - http-log: Now set an upstream HTTP basic access authentication header if
    the configured `conf.http_endpoint` parameter includes an authentication
    section. Thanks [@amir](https://github.com/amir) for the contribution.
    [#2432](https://github.com/Kong/kong/pull/2432)
  - file-log: New `config.reopen` property to close and reopen the log file on
<<<<<<< HEAD
    every request, in otder to effectively rotate the logs.
    [#2348](https://github.com/Mashape/kong/pull/2348)
  - acl: a new `/acls` endpoint has been exposed in the Admin API to globally 
    access the ACL group associations.
    [#2371](https://github.com/Mashape/kong/pull/2371)
=======
    every request, in order to effectively rotate the logs.
    [#2348](https://github.com/Kong/kong/pull/2348)
>>>>>>> 89394c9c
  - jwt: Returns `401 Unauthorized` on invalid claims instead of the previous
    `403 Forbidden` status.
    [#2433](https://github.com/Kong/kong/pull/2433)
  - key-auth: Allow setting API key header names with an underscore.
    [#2370](https://github.com/Kong/kong/pull/2370)
  - cors: When `config.credentials = true`, we do not send an ACAO header with
    value `*`. The ACAO header value will be that of the request's `Origin: `
    header.
    [#2451](https://github.com/Kong/kong/pull/2451)

### Fixed

- Upstream connections over TLS now set their Client Hello SNI field. The SNI
  value is taken from the upstream `Host` header value, and thus also depends
  on the `preserve_host` setting of your API. Thanks
  [@konrade](https://github.com/konrade) for the original patch.
  [#2225](https://github.com/Kong/kong/pull/2225)
- Correctly match APIs with percent-encoded URIs in their `uris` property.
  Generally, this change also avoids normalizing (and thus, potentially
  altering) the request URI when trying to match an API's `uris` value. Instead
  of relying on the Nginx `$uri` variable, we now use `$request_uri`.
  [#2377](https://github.com/Kong/kong/pull/2377)
- Handle a routing edge-case under some conditions with the `uris` matching
  rule of APIs that would falsely lead Kong into believing no API was matched
  for what would actually be a valid request.
  [#2343](https://github.com/Kong/kong/pull/2343)
- If no API was configured with a `hosts` matching rule, then the
  `preserve_host` flag would never be honored.
  [#2344](https://github.com/Kong/kong/pull/2344)
- The `X-Forwarded-For` header sent to your upstream services by Kong is not
  set from the Nginx `$proxy_add_x_forwarded_for` variable anymore. Instead,
  Kong uses the `$realip_remote_addr` variable to append the real IP address
  of a client, instead of `$remote_addr`, which can come from a previous proxy
  hop.
  [#2236](https://github.com/Kong/kong/pull/2236)
- CNAME records are now properly being cached by the DNS resolver. This results
  in a performance improvement over previous 0.10 versions.
  [#2303](https://github.com/Kong/kong/pull/2303)
- When using Cassandra, some migrations would not be performed on the same
  coordinator as the one originally chosen. The same migrations would also
  require a response from other replicas in a cluster, but were not waiting
  for a schema consensus beforehand, causing indeterministic failures in the
  migrations, especially if the cluster's inter-nodes communication is slow.
  [#2326](https://github.com/Kong/kong/pull/2326)
- The `cassandra_timeout` configuration property is now correctly taken into
  consideration by Kong.
  [#2326](https://github.com/Kong/kong/pull/2326)
- Correctly trigger plugins configured on the anonymous Consumer for anonymous
  requests (from auth plugins with the new `config.anonymous` parameter).
  [#2424](https://github.com/Kong/kong/pull/2424)
- When multiple auth plugins were configured with the recent `config.anonymous`
  parameter for "OR" authentication, such plugins would override each other's
  results and response headers, causing false negatives.
  [#2222](https://github.com/Kong/kong/pull/2222)
- Ensure the `cassandra_contact_points` property does not contain any port
  information. Those should be specified in `cassandra_port`. Thanks
  [@Vermeille](https://github.com/Vermeille) for the contribution.
  [#2263](https://github.com/Kong/kong/pull/2263)
- Prevent an upstream or legitimate internal error in the load balancing code
  from throwing a Lua-land error as well.
  [#2327](https://github.com/Kong/kong/pull/2327)
- Allow backwards compatibility with custom Nginx configurations that still
  define the `resolver ${{DNS_RESOLVER}}` directive. Vales from the Kong
  `dns_resolver` property will be flattened to a string and appended to the
  directive.
  [#2386](https://github.com/Kong/kong/pull/2386)
- Plugins:
  - hmac: Better handling of invalid base64-encoded signatures. Previously Kong
    would return an HTTP 500 error. We now properly return HTTP 403 Forbidden.
    [#2283](https://github.com/Kong/kong/pull/2283)
- Admin API:
  - Detect conflicts between SNI Objects in the `/snis` and `/certificates`
    endpoint.
    [#2285](https://github.com/Kong/kong/pull/2285)
  - The `/certificates` route used to not return the `total` and `data` JSON
    fields. We now send those fields back instead of a root list of certificate
    objects.
    [#2463](https://github.com/Kong/kong/pull/2463)
  - Endpoints with path parameters like `/xxx_or_id` will now also yield the
    proper result if the `xxx` field is formatted as a UUID. Most notably, this
    fixes a problem for Consumers whose `username` is a UUID, that could not be
    found when requesting `/consumers/{username_as_uuid}`.
    [#2420](https://github.com/Kong/kong/pull/2420)
  - The "active targets" endpoint does not require a trailing slash anymore.
    [#2307](https://github.com/Kong/kong/pull/2307)
  - Upstream Objects can now be deleted properly when using Cassandra.
    [#2404](https://github.com/Kong/kong/pull/2404)

## [0.10.1] - 2017/03/27

### Changed

- :warning: Serf has been downgraded to version 0.7 in our distributions,
  although versions up to 0.8.1 are still supported. This fixes a problem when
  automatically detecting the first non-loopback private IP address, which was
  defaulted to `127.0.0.1` in Kong 0.10.0. Greater versions of Serf can still
  be used, but the IP address needs to be manually specified in the
  `cluster_advertise` configuration property.
- :warning: The [CORS Plugin](https://getkong.org/plugins/cors/) parameter
  `config.origin` is now `config.origins`.
  [#2203](https://github.com/Kong/kong/pull/2203)

   :red_circle: **Post-release note (as of 2017/05/12)**: A faulty behavior
   has been observed with this change. Previously, the plugin would send the
   `*` wildcard when `config.origin` was not specified. With this change, the
   plugin **does not** send the `*` wildcard by default anymore. You will need
   to specify it manually when configuring the plugin, with `config.origins=*`.
   This behavior is to be fixed in a future release.

   :white_check_mark: **Update (2017/05/24)**: A fix to this regression has been
   released as part of 0.10.3. See the section of the Changelog related to this
   release for more details.
- Admin API:
  - Disable support for TLS/1.0.
    [#2212](https://github.com/Kong/kong/pull/2212)

### Added

- Admin API:
  - Active targets can be pulled with `GET /upstreams/{name}/targets/active`.
    [#2230](https://github.com/Kong/kong/pull/2230)
  - Provide a convenience endpoint to disable targets at:
    `DELETE /upstreams/{name}/targets/{target}`.
    Under the hood, this creates a new target with `weight = 0` (the
    correct way of disabling targets, which used to cause confusion).
    [#2256](https://github.com/Kong/kong/pull/2256)
- Plugins:
  - cors: Support for configuring multiple Origin domains.
    [#2203](https://github.com/Kong/kong/pull/2203)

### Fixed

- Use an LRU cache for Lua-land entities caching to avoid exhausting the Lua
  VM memory in long-running instances.
  [#2246](https://github.com/Kong/kong/pull/2246)
- Avoid potential deadlocks upon callback errors in the caching module for
  database entities.
  [#2197](https://github.com/Kong/kong/pull/2197)
- Relax multipart MIME type parsing. A space is allowed in between values
  of the Content-Type header.
  [#2215](https://github.com/Kong/kong/pull/2215)
- Admin API:
  - Better handling of non-supported HTTP methods on endpoints of the Admin
    API. In some cases this used to throw an internal error. Calling any
    endpoint with a non-supported HTTP method now always returns `405 Method
    Not Allowed` as expected.
    [#2213](https://github.com/Kong/kong/pull/2213)
- CLI:
  - Better error handling when missing Serf executable.
    [#2218](https://github.com/Kong/kong/pull/2218)
  - Fix a bug in the `kong migrations` command that would prevent it to run
    correctly.
    [#2238](https://github.com/Kong/kong/pull/2238)
  - Trim list values specified in the configuration file.
    [#2206](https://github.com/Kong/kong/pull/2206)
  - Align the default configuration file's values to the actual, hard-coded
    default values to avoid confusion.
    [#2254](https://github.com/Kong/kong/issues/2254)
- Plugins:
  - hmac: Generate an HMAC secret value if none is provided.
    [#2158](https://github.com/Kong/kong/pull/2158)
  - oauth2: Don't try to remove credential values from request bodies if the
    MIME type is multipart, since such attempts would result in an error.
    [#2176](https://github.com/Kong/kong/pull/2176)
  - ldap: This plugin should not be applied to a single Consumer, however, this
    was not properly enforced. It is now impossible to apply this plugin to a
    single Consumer (as per all authentication plugin).
    [#2237](https://github.com/Kong/kong/pull/2237)
  - aws-lambda: Support for `us-west-2` region in schema.
    [#2257](https://github.com/Kong/kong/pull/2257)

## [0.10.0] - 2017/03/07

Kong 0.10 is one of most significant releases to this day. It ships with
exciting new features that have been heavily requested for the last few months,
such as load balancing, Cassandra 3.0 compatibility, Websockets support,
internal DNS resolution (A and SRV records without Dnsmasq), and more flexible
matching capabilities for APIs routing.

On top of those new features, this release received a particular attention to
performance, and brings many improvements and refactors that should make it
perform significantly better than any previous version.

### Changed

- :warning: API Objects (as configured via the Admin API) do **not** support
  the `request_host` and `request_uri` fields anymore. The 0.10 migrations
  should upgrade your current API Objects, but make sure to read the new [0.10
  Proxy Guide](https://getkong.org/docs/0.10.x/proxy) to learn the new routing
  capabilities of Kong. On the good side, this means that Kong can now route
  incoming requests according to a combination of Host headers, URIs, and HTTP
  methods.
- :warning: Final slashes in `upstream_url` are no longer allowed.
  [#2115](https://github.com/Kong/kong/pull/2115)
- :warning: The SSL plugin has been removed and dynamic SSL capabilities have
  been added to Kong core, and are configurable via new properties on the API
  entity. See the related PR for a detailed explanation of this change.
  [#1970](https://github.com/Kong/kong/pull/1970)
- :warning: Drop the Dnsmasq dependency. We now internally resolve both A and
  SRV DNS records.
  [#1587](https://github.com/Kong/kong/pull/1587)
- :warning: Dropping support for insecure `TLS/1.0` and defaulting `Upgrade`
  responses to `TLS/1.2`.
  [#2119](https://github.com/Kong/kong/pull/2119)
- Bump the compatible OpenResty version to `1.11.2.1` and `1.11.2.2`. Support
  for OpenResty `1.11.2.2` requires the `--without-luajit-lua52` compilation
  flag.
- Separate Admin API and Proxy error logs. Admin API logs are now written to
  `logs/admin_access.log`.
  [#1782](https://github.com/Kong/kong/pull/1782)
- Auto-generates stronger SHA-256 with RSA encryption SSL certificates.
  [#2117](https://github.com/Kong/kong/pull/2117)

### Added

- :fireworks: Support for Cassandra 3.x.
  [#1709](https://github.com/Kong/kong/pull/1709)
- :fireworks: SRV records resolution.
  [#1587](https://github.com/Kong/kong/pull/1587)
- :fireworks: Load balancing. When an A or SRV record resolves to multiple
  entries, Kong now rotates those upstream targets with a Round-Robin
  algorithm. This is a first step towards implementing more load balancing
  algorithms.
  Another way to specify multiple upstream targets is to use the newly
  introduced `/upstreams` and `/targets` entities of the Admin API.
  [#1587](https://github.com/Kong/kong/pull/1587)
  [#1735](https://github.com/Kong/kong/pull/1735)
- :fireworks: Multiple hosts and paths per API. Kong can now route incoming
  requests to your services based on a combination of Host headers, URIs and
  HTTP methods. See the related PR for a detailed explanation of the new
  properties and capabilities of the new router.
  [#1970](https://github.com/Kong/kong/pull/1970)
- :fireworks: Maintain upstream connection pools which should greatly improve
  performance, especially for HTTPS upstream connections.  We now use HTTP/1.1
  for upstream connections as well as an nginx `upstream` block with a
  configurable`keepalive` directive, thanks to the new `nginx_keepalive`
  configuration property.
  [#1587](https://github.com/Kong/kong/pull/1587)
  [#1827](https://github.com/Kong/kong/pull/1827)
- :fireworks: Websockets support. Kong can now upgrade client connections to
  use the `ws` protocol when `Upgrade: websocket` is present.
  [#1827](https://github.com/Kong/kong/pull/1827)
- Use an in-memory caching strategy for database entities in order to reduce
  CPU load during requests proxying.
  [#1688](https://github.com/Kong/kong/pull/1688)
- Provide negative-caching for missed database entities. This should improve
  performance in some cases.
  [#1914](https://github.com/Kong/kong/pull/1914)
- Support for serving the Admin API over SSL. This introduces new properties in
  the configuration file: `admin_listen_ssl`, `admin_ssl`, `admin_ssl_cert` and
  `admin_ssl_cert_key`.
  [#1706](https://github.com/Kong/kong/pull/1706)
- Support for upstream connection timeouts. APIs now have 3 new fields:
  `upstream_connect_timeout`, `upstream_send_timeout`, `upstream_read_timeout`
  to specify, in milliseconds, a timeout value for requests between Kong and
  your APIs.
  [#2036](https://github.com/Kong/kong/pull/2036)
- Support for clustering key rotation in the underlying Serf process:
  - new `cluster_keyring_file` property in the configuration file.
  - new `kong cluster keys ..` CLI commands that expose the underlying
    `serf keys ..` commands.
  [#2069](https://github.com/Kong/kong/pull/2069)
- Support for `lua_socket_pool_size` property in configuration file.
  [#2109](https://github.com/Kong/kong/pull/2109)
- Plugins:
  - :fireworks: **New AWS Lambda plugin**. Thanks Tim Erickson for his
    collaboration on this new addition.
    [#1777](https://github.com/Kong/kong/pull/1777)
    [#1190](https://github.com/Kong/kong/pull/1190)
  - Anonymous authentication for auth plugins. When such plugins receive the
    `config.anonymous=<consumer_id>` property, even non-authenticated requests
    will be proxied by Kong, with the traditional Consumer headers set to the
    designated anonymous consumer, but also with a `X-Anonymous-Consumer`
    header. Multiple auth plugins will work in a logical `OR` fashion.
    [#1666](https://github.com/Kong/kong/pull/1666) and
    [#2035](https://github.com/Kong/kong/pull/2035)
  - request-transformer: Ability to change the HTTP method of the upstream
    request. [#1635](https://github.com/Kong/kong/pull/1635)
  - jwt: Support for ES256 signatures.
    [#1920](https://github.com/Kong/kong/pull/1920)
  - rate-limiting: Ability to select the Redis database to use via the new
    `config.redis_database` plugin property.
    [#1941](https://github.com/Kong/kong/pull/1941)

### Fixed

- Looking for Serf in known installation paths.
  [#1997](https://github.com/Kong/kong/pull/1997)
- Including port in upstream `Host` header.
  [#2045](https://github.com/Kong/kong/pull/2045)
- Clarify the purpose of the `cluster_listen_rpc` property in
  the configuration file. Thanks Jeremy Monin for the patch.
  [#1860](https://github.com/Kong/kong/pull/1860)
- Admin API:
  - Properly Return JSON responses (instead of HTML) on HTTP 409 Conflict
    when adding Plugins.
    [#2014](https://github.com/Kong/kong/issues/2014)
- CLI:
  - Avoid double-prefixing migration error messages with the database name
    (PostgreSQL/Cassandra).
- Plugins:
  - Fix fault tolerance logic and error reporting in rate-limiting plugins.
  - CORS: Properly return `Access-Control-Allow-Credentials: false` if
    `Access-Control-Allow-Origin: *`.
    [#2104](https://github.com/Kong/kong/pull/2104)
  - key-auth: enforce `key_names` to be proper header names according to Nginx.
    [#2142](https://github.com/Kong/kong/pull/2142)

## [0.9.9] - 2017/02/02

### Fixed

- Correctly put Cassandra sockets into the Nginx connection pool for later
  reuse. This greatly improves the performance for rate-limiting and
  response-ratelimiting plugins.
  [f8f5306](https://github.com/Kong/kong/commit/f8f53061207de625a29bbe5d80f1807da468a1bc)
- Correct length of a year in seconds for rate-limiting and
  response-ratelimiting plugins. A year was wrongly assumed to only be 360
  days long.
  [e4fdb2a](https://github.com/Kong/kong/commit/e4fdb2a3af4a5f2bf298c7b6488d88e67288c98b)
- Prevent misinterpretation of the `%` character in proxied URLs encoding.
  Thanks Thomas Jouannic for the patch.
  [#1998](https://github.com/Kong/kong/pull/1998)
  [#2040](https://github.com/Kong/kong/pull/2040)

## [0.9.8] - 2017/01/19

### Fixed

- Properly set the admin IP in the Serf script.

### Changed

- Provide negative-caching for missed database entities. This should improve
  performance in some cases.
  [#1914](https://github.com/Kong/kong/pull/1914)

### Fixed

- Plugins:
  - Fix fault tolerance logic and error reporting in rate-limiting plugins.

## [0.9.7] - 2016/12/21

### Fixed

- Fixed a performance issue in Cassandra by removing an old workaround that was
  forcing Cassandra to use LuaSocket instead of cosockets.
  [#1916](https://github.com/Kong/kong/pull/1916)
- Fixed an issue that was causing a recursive attempt to stop Kong's services
  when an error was occurring.
  [#1877](https://github.com/Kong/kong/pull/1877)
- Custom plugins are now properly loaded again.
  [#1910](https://github.com/Kong/kong/pull/1910)
- Plugins:
  - Galileo: properly encode empty arrays.
    [#1909](https://github.com/Kong/kong/pull/1909)
  - OAuth 2: implements a missing Postgres migration for `redirect_uri` in
    every OAuth 2 credential. [#1911](https://github.com/Kong/kong/pull/1911)
  - OAuth 2: safely parse the request body even when no data has been sent.
    [#1915](https://github.com/Kong/kong/pull/1915)

## [0.9.6] - 2016/11/29

### Fixed

- Resolve support for PostgreSQL SSL connections.
  [#1720](https://github.com/Kong/kong/issues/1720)
- Ensure `kong start` honors the `--conf` flag is a config file already exists
  at one of the default locations (`/etc/kong.conf`, `/etc/kong/kong.conf`).
  [#1681](https://github.com/Kong/kong/pull/1681)
- Obfuscate sensitive properties from the `/` Admin API route which returns
  the current node's configuration.
  [#1650](https://github.com/Kong/kong/pull/1650)

## [0.9.5] - 2016/11/07

### Changed

- Dropping support for OpenResty 1.9.15.1 in favor of 1.11.2.1
  [#1797](https://github.com/Kong/kong/pull/1797)

### Fixed

- Fixed an error (introduced in 0.9.4) in the auto-clustering event

## [0.9.4] - 2016/11/02

### Fixed

- Fixed the random string generator that was causing some problems, especially
  in Serf for clustering. [#1754](https://github.com/Kong/kong/pull/1754)
- Seed random number generator in CLI.
  [#1641](https://github.com/Kong/kong/pull/1641)
- Reducing log noise in the Admin API.
  [#1781](https://github.com/Kong/kong/pull/1781)
- Fixed the reports lock implementation that was generating a periodic error
  message. [#1783](https://github.com/Kong/kong/pull/1783)

## [0.9.3] - 2016/10/07

### Added

- Added support for Serf 0.8. [#1693](https://github.com/Kong/kong/pull/1693)

### Fixed

- Properly invalidate global plugins.
  [#1723](https://github.com/Kong/kong/pull/1723)

## [0.9.2] - 2016/09/20

### Fixed

- Correctly report migrations errors. This was caused by an error being thrown
  from the error handler, and superseding the actual error. [#1605]
  (https://github.com/Kong/kong/pull/1605)
- Prevent Kong from silently failing to start. This would be caused by an
  erroneous error handler. [28f5d10]
  (https://github.com/Kong/kong/commit/28f5d10)
- Only report a random number generator seeding error when it is not already
  seeded. [#1613](https://github.com/Kong/kong/pull/1613)
- Reduce intra-cluster noise by not propagating keepalive requests events.
  [#1660](https://github.com/Kong/kong/pull/1660)
- Admin API:
  - Obfuscates sensitive configuration settings from the `/` route.
    [#1650](https://github.com/Kong/kong/pull/1650)
- CLI:
  - Prevent a failed `kong start` to stop an already running Kong node.
    [#1645](https://github.com/Kong/kong/pull/1645)
  - Remove unset configuration placeholders from the nginx configuration
    template. This would occur when no Internet connection would be
    available and would cause Kong to compile an erroneous nginx config.
    [#1606](https://github.com/Kong/kong/pull/1606)
  - Properly count the number of executed migrations.
    [#1649](https://github.com/Kong/kong/pull/1649)
- Plugins:
  - OAuth2: remove the "Kong" mentions in missing `provision_key` error
    messages. [#1633](https://github.com/Kong/kong/pull/1633)
  - OAuth2: allow to correctly delete applications when using Cassandra.
    [#1659](https://github.com/Kong/kong/pull/1659)
  - galileo: provide a default `bodySize` value when `log_bodies=true` but the
    current request/response has no body.
    [#1657](https://github.com/Kong/kong/pull/1657)

## [0.9.1] - 2016/09/02

### Added

- Plugins:
  - ACL: allow to retrieve/update/delete an ACL by group name.
    [#1544](https://github.com/Kong/kong/pull/1544)
  - Basic Authentication: allow to retrieve/update/delete a credential by `username`.
    [#1570](https://github.com/Kong/kong/pull/1570)
  - HMAC Authentication: allow to retrieve/update/delete a credential by `username`.
    [#1570](https://github.com/Kong/kong/pull/1570)
  - JWT Authentication: allow to retrieve/update/delete a credential by `key`.
    [#1570](https://github.com/Kong/kong/pull/1570)
  - Key Authentication: allow to retrieve/update/delete a credential by `key`.
    [#1570](https://github.com/Kong/kong/pull/1570)
  - OAuth2 Authentication: allow to retrieve/update/delete a credential by `client_id` and tokens by `access_token`.
    [#1570](https://github.com/Kong/kong/pull/1570)

### Fixed

- Correctly parse configuration file settings containing comments.
  [#1569](https://github.com/Kong/kong/pull/1569)
- Prevent third-party Lua modules (and plugins) to override the seed for random
  number generation. This prevents the creation of conflicting UUIDs.
  [#1558](https://github.com/Kong/kong/pull/1558)
- Use [pgmoon-mashape](https://github.com/Kong/pgmoon) `2.0.0` which
  properly namespaces our fork, avoiding conflicts with other versions of
  pgmoon, such as the one installed by Lapis.
  [#1582](https://github.com/Kong/kong/pull/1582)
- Avoid exposing OpenResty's information on HTTP `4xx` errors.
  [#1567](https://github.com/Kong/kong/pull/1567)
- ulimit with `unlimited` value is now properly handled.
  [#1545](https://github.com/Kong/kong/pull/1545)
- CLI:
  - Stop third-party services (Dnsmasq/Serf) when Kong could not start.
    [#1588](https://github.com/Kong/kong/pull/1588)
  - Prefix database migration errors (such as Postgres' `connection refused`)
    with the database name (`postgres`/`cassandra`) to avoid confusions.
    [#1583](https://github.com/Kong/kong/pull/1583)
- Plugins:
  - galileo: Use `Content-Length` header to get request/response body size when
    `log_bodies` is disabled.
    [#1584](https://github.com/Kong/kong/pull/1584)
- Admin API:
  - Revert the `/plugins/enabled` endpoint's response to be a JSON array, and
    not an Object. [#1529](https://github.com/Kong/kong/pull/1529)

## [0.9.0] - 2016/08/18

The main focus of this release is Kong's new CLI. With a simpler configuration file, new settings, environment variables support, new commands as well as a new interpreter, the new CLI gives more power and flexibility to Kong users and allow for an easier integration in your deployment workflow, as well as better testing for developers and plugins authors. Additionally, some new plugins and performance improvements are included as well as the regular bug fixes.

### Changed

- :warning: PostgreSQL is the new default datastore for Kong. If you were using Cassandra and you are upgrading, you need to explicitly set `cassandra` as your `database`.
- :warning: New CLI, with new commands and refined arguments. This new CLI uses the `resty-cli` interpreter (see [lua-resty-cli](https://github.com/openresty/resty-cli)) instead of LuaJIT. As a result, the `resty` executable must be available in your `$PATH` (resty-cli is shipped in the OpenResty bundle) as well as the `bin/kong` executable. Kong does not rely on Luarocks installing the `bin/kong` executable anymore. This change of behavior is taken care of if you are using one of the official Kong packages.
- :warning: Kong uses a new configuration file, with an easier syntax than the previous YAML file.
- New arguments for the CLI, such as verbose, debug and tracing flags. We also avoid requiring the configuration file as an argument to each command as per the previous CLI.
- Customization of the Nginx configuration can now be taken care of using two different approaches: with a custom Nginx configuration template and using `kong start --template <file>`, or by using `kong compile` to generate the Kong Nginx sub-configuration, and `include` it in a custom Nginx instance.
- Plugins:
  - Rate Limiting: the `continue_on_error` property is now called `fault_tolerant`.
  - Response Rate Limiting: the `continue_on_error` property is now called `fault_tolerant`.

### Added

- :fireworks: Support for overriding configuration settings with environment variables.
- :fireworks: Support for SSL connections between Kong and PostgreSQL. [#1425](https://github.com/Kong/kong/pull/1425)
- :fireworks: Ability to apply plugins with more granularity: per-consumer, and global plugins are now possible. [#1403](https://github.com/Kong/kong/pull/1403)
- New `kong check` command: validates a Kong configuration file.
- Better version check for third-party dependencies (OpenResty, Serf, Dnsmasq). [#1307](https://github.com/Kong/kong/pull/1307)
- Ability to configure the validation depth of database SSL certificates from the configuration file. [#1420](https://github.com/Kong/kong/pull/1420)
- `request_host`: internationalized url support; utf-8 domain names through punycode support and paths through %-encoding. [#1300](https://github.com/Kong/kong/issues/1300)
- Implements caching locks when fetching database configuration (APIs, Plugins...) to avoid dog pile effect on cold nodes. [#1402](https://github.com/Kong/kong/pull/1402)
- Plugins:
  - :fireworks: **New bot-detection plugin**: protect your APIs by detecting and rejecting common bots and crawlers. [#1413](https://github.com/Kong/kong/pull/1413)
  - correlation-id: new "tracker" generator, identifying requests per worker and connection. [#1288](https://github.com/Kong/kong/pull/1288)
  - request/response-transformer: ability to add strings including colon characters. [#1353](https://github.com/Kong/kong/pull/1353)
  - rate-limiting: support for new rate-limiting policies (`cluster`, `local` and `redis`), and for a new `limit_by` property to force rate-limiting by `consumer`, `credential` or `ip`.
  - response-rate-limiting: support for new rate-limiting policies (`cluster`, `local` and `redis`), and for a new `limit_by` property to force rate-limiting by `consumer`, `credential` or `ip`.
  - galileo: performance improvements of ALF serialization. ALFs are not discarded when exceeding 20MBs anymore. [#1463](https://github.com/Kong/kong/issues/1463)
  - statsd: new `upstream_stream` latency metric. [#1466](https://github.com/Kong/kong/pull/1466)
  - datadog: new `upstream_stream` latency metric and tagging support for each metric. [#1473](https://github.com/Kong/kong/pull/1473)

### Removed

- We now use [lua-resty-jit-uuid](https://github.com/thibaultCha/lua-resty-jit-uuid) for UUID generation, which is a pure Lua implementation of [RFC 4122](https://www.ietf.org/rfc/rfc4122.txt). As a result, libuuid is not a dependency of Kong anymore.

### Fixed

- Sensitive configuration settings are not printed to stdout anymore. [#1256](https://github.com/Kong/kong/issues/1256)
- Fixed bug that caused nodes to remove themselves from the database when they attempted to join the cluster. [#1437](https://github.com/Kong/kong/pull/1437)
- Plugins:
  - request-size-limiting: use proper constant for MB units while setting the size limit. [#1416](https://github.com/Kong/kong/pull/1416)
  - OAuth2: security and config validation fixes. [#1409](https://github.com/Kong/kong/pull/1409) [#1112](https://github.com/Kong/kong/pull/1112)
  - request/response-transformer: better validation of fields provided without a value. [#1399](https://github.com/Kong/kong/pull/1399)
  - JWT: handle some edge-cases that could result in HTTP 500 errors. [#1362](https://github.com/Kong/kong/pull/1362)

> **internal**
> - new test suite using resty-cli and removing the need to monkey-patch the `ngx` global.
> - custom assertions and new helper methods (`wait_until()`) to gracefully fail in case of timeout.
> - increase atomicity of the testing environment.
> - lighter testing instance, only running 1 worker and not using Dnsmasq by default.

## [0.8.3] - 2016/06/01

This release includes some bugfixes:

### Changed

- Switched the log level of the "No nodes found in cluster" warning to `INFO`, that was printed when starting up the first Kong node in a new cluster.
- Kong now requires OpenResty `1.9.7.5`.

### Fixed

- New nodes are now properly registered into the `nodes` table when running on the same machine. [#1281](https://github.com/Kong/kong/pull/1281)
- Fixed a failed error parsing on Postgres. [#1269](https://github.com/Kong/kong/pull/1269)
- Plugins:
  - Response Transformer: Slashes are now encoded properly, and fixed a bug that hang the execution of the plugin. [#1257](https://github.com/Kong/kong/pull/1257) and [#1263](https://github.com/Kong/kong/pull/1263)
  - JWT: If a value for `algorithm` is missing, it's now `HS256` by default. This problem occurred when migrating from older versions of Kong.
  - OAuth 2.0: Fixed a Postgres problem that was preventing an application from being created, and fixed a check on the `redirect_uri` field. [#1264](https://github.com/Kong/kong/pull/1264) and [#1267](https://github.com/Kong/kong/issues/1267)

## [0.8.2] - 2016/05/25

This release includes bugfixes and minor updates:

### Added

- Support for a simple slash in `request_path`. [#1227](https://github.com/Kong/kong/pull/1227)
- Plugins:
  - Response Rate Limiting: it now appends usage headers to the upstream requests in the form of `X-Ratelimit-Remaining-{limit_name}` and introduces a new `config.block_on_first_violation` property. [#1235](https://github.com/Kong/kong/pull/1235)

#### Changed

- Plugins:
  - **Mashape Analytics: The plugin is now called "Galileo", and added support for Galileo v3. [#1159](https://github.com/Kong/kong/pull/1159)**

#### Fixed

- Postgres now relies on the `search_path` configured on the database and its default value `$user, public`. [#1196](https://github.com/Kong/kong/issues/1196)
- Kong now properly encodes an empty querystring parameter like `?param=` when proxying the request. [#1210](https://github.com/Kong/kong/pull/1210)
- The configuration now checks that `cluster.ttl_on_failure` is at least 60 seconds. [#1199](https://github.com/Kong/kong/pull/1199)
- Plugins:
  - Loggly: Fixed an issue that was triggering 400 and 500 errors. [#1184](https://github.com/Kong/kong/pull/1184)
  - JWT: The `TYP` value in the header is not optional and case-insensitive. [#1192](https://github.com/Kong/kong/pull/1192)
  - Request Transformer: Fixed a bug when transforming request headers. [#1202](https://github.com/Kong/kong/pull/1202)
  - OAuth 2.0: Multiple redirect URIs are now supported. [#1112](https://github.com/Kong/kong/pull/1112)
  - IP Restriction: Fixed that prevented the plugin for working properly when added on an API. [#1245](https://github.com/Kong/kong/pull/1245)
  - CORS: Fixed an issue when `config.preflight_continue` was enabled. [#1240](https://github.com/Kong/kong/pull/1240)

## [0.8.1] - 2016/04/27

This release includes some fixes and minor updates:

### Added

- Adds `X-Forwarded-Host` and `X-Forwarded-Prefix` to the upstream request headers. [#1180](https://github.com/Kong/kong/pull/1180)
- Plugins:
  - Datadog: Added two new metrics, `unique_users` and `request_per_user`, that log the consumer information. [#1179](https://github.com/Kong/kong/pull/1179)

### Fixed

- Fixed a DAO bug that affected full entity updates. [#1163](https://github.com/Kong/kong/pull/1163)
- Fixed a bug when setting the authentication provider in Cassandra.
- Updated the Cassandra driver to v0.5.2.
- Properly enforcing required fields in PUT requests. [#1177](https://github.com/Kong/kong/pull/1177)
- Fixed a bug that prevented to retrieve the hostname of the local machine on certain systems. [#1178](https://github.com/Kong/kong/pull/1178)

## [0.8.0] - 2016/04/18

This release includes support for PostgreSQL as Kong's primary datastore!

### Breaking changes

- Remove support for the long deprecated `/consumers/:consumer/keyauth/` and `/consumers/:consumer/basicauth/` routes (deprecated in `0.5.0`). The new routes (available since `0.5.0` too) use the real name of the plugin: `/consumers/:consumer/key-auth` and `/consumers/:consumer/basic-auth`.

### Added

- Support for PostgreSQL 9.4+ as Kong's primary datastore. [#331](https://github.com/Kong/kong/issues/331) [#1054](https://github.com/Kong/kong/issues/1054)
- Configurable Cassandra reading/writing consistency. [#1026](https://github.com/Kong/kong/pull/1026)
- Admin API: including pending and running timers count in the response to `/`. [#992](https://github.com/Kong/kong/pull/992)
- Plugins
  - **New correlation-id plugin**: assign unique identifiers to the requests processed by Kong. Courtesy of [@opyate](https://github.com/opyate). [#1094](https://github.com/Kong/kong/pull/1094)
  - LDAP: add support for LDAP authentication. [#1133](https://github.com/Kong/kong/pull/1133)
  - StatsD: add support for StatsD logging. [#1142](https://github.com/Kong/kong/pull/1142)
  - JWT: add support for RS256 signed tokens thanks to [@kdstew](https://github.com/kdstew)! [#1053](https://github.com/Kong/kong/pull/1053)
  - ACL: appends `X-Consumer-Groups` to the request, so the upstream service can check what groups the consumer belongs to. [#1154](https://github.com/Kong/kong/pull/1154)
  - Galileo (mashape-analytics): increase batch sending timeout to 30s. [#1091](https://github.com/Kong/kong/pull/1091)
- Added `ttl_on_failure` option in the cluster configuration, to configure the TTL of failed nodes. [#1125](https://github.com/Kong/kong/pull/1125)

### Fixed

- Introduce a new `port` option when connecting to your Cassandra cluster instead of using the CQL default (9042). [#1139](https://github.com/Kong/kong/issues/1139)
- Plugins
  - Request/Response Transformer: add missing migrations for upgrades from ` <= 0.5.x`. [#1064](https://github.com/Kong/kong/issues/1064)
  - OAuth2
    - Error responses comply to RFC 6749. [#1017](https://github.com/Kong/kong/issues/1017)
    - Handle multipart requests. [#1067](https://github.com/Kong/kong/issues/1067)
    - Make access_tokens correctly expire. [#1089](https://github.com/Kong/kong/issues/1089)

> **internal**
> - replace globals with singleton pattern thanks to [@mars](https://github.com/mars).
> - fixed resolution mismatches when using deep paths in the path resolver thanks to [siddharthkchatterjee](https://github.com/siddharthkchatterjee)

## [0.7.0] - 2016/02/24

### Breaking changes

Due to the NGINX security fixes (CVE-2016-0742, CVE-2016-0746, CVE-2016-0747), OpenResty was bumped to `1.9.7.3` which is not backwards compatible, and thus requires changes to be made to the `nginx` property of Kong's configuration file. See the [0.7 upgrade path](https://github.com/Kong/kong/blob/master/UPGRADE.md#upgrade-to-07x) for instructions.

However by upgrading the underlying OpenResty version, source installations do not have to patch the NGINX core and use the old `ssl-cert-by-lua` branch of ngx_lua anymore. This will make source installations much easier.

### Added

- Support for OpenResty `1.9.7.*`. This includes NGINX security fixes (CVE-2016-0742, CVE-2016-0746, CVE-2016-0747). [#906](https://github.com/Kong/kong/pull/906)
- Plugins
  - **New Runscope plugin**: Monitor your APIs from Kong with Runscope. Courtesy of [@mansilladev](https://github.com/mansilladev). [#924](https://github.com/Kong/kong/pull/924)
  - Datadog: New `response.size` metric. [#923](https://github.com/Kong/kong/pull/923)
  - Rate-Limiting and Response Rate-Limiting
    - New `config.async` option to asynchronously increment counters to reduce latency at the cost of slightly reducing the accuracy. [#912](https://github.com/Kong/kong/pull/912)
    - New `config.continue_on_error` option to keep proxying requests in case the datastore is unreachable. rate-limiting operations will be disabled until the datastore is responsive again. [#953](https://github.com/Kong/kong/pull/953)
- CLI
  - Perform a simple permission check on the NGINX working directory when starting, to prevent errors during execution. [#939](https://github.com/Kong/kong/pull/939)
- Send 50x errors with the appropriate format. [#927](https://github.com/Kong/kong/pull/927) [#970](https://github.com/Kong/kong/pull/970)

### Fixed

- Plugins
  - OAuth2
    - Better handling of `redirect_uri` (prevent the use of fragments and correctly handle querystrings). Courtesy of [@PGBI](https://github.com/PGBI). [#930](https://github.com/Kong/kong/pull/930)
    - Add `PUT` support to the `/auth2_tokens` route. [#897](https://github.com/Kong/kong/pull/897)
    - Better error message when the `access_token` is missing. [#1003](https://github.com/Kong/kong/pull/1003)
  - IP restriction: Fix an issue that could arise when restarting Kong. Now Kong does not need to be restarted for the ip-restriction configuration to take effect. [#782](https://github.com/Kong/kong/pull/782) [#960](https://github.com/Kong/kong/pull/960)
  - ACL: Properly invalidating entities when assigning a new ACL group. [#996](https://github.com/Kong/kong/pull/996)
  - SSL: Replace shelled out openssl calls with native `ngx.ssl` conversion utilities, which preserve the certificate chain. [#968](https://github.com/Kong/kong/pull/968)
- Avoid user warning on start when the user is not root. [#964](https://github.com/Kong/kong/pull/964)
- Store Serf logs in NGINX working directory to prevent eventual permission issues. [#975](https://github.com/Kong/kong/pull/975)
- Allow plugins configured on a Consumer *without* being configured on an API to run. [#978](https://github.com/Kong/kong/issues/978) [#980](https://github.com/Kong/kong/pull/980)
- Fixed an edge-case where Kong nodes would not be registered in the `nodes` table. [#1008](https://github.com/Kong/kong/pull/1008)

## [0.6.1] - 2016/02/03

This release contains tiny bug fixes that were especially annoying for complex Cassandra setups and power users of the Admin API!

### Added

- A `timeout` property for the Cassandra configuration. In ms, this timeout is effective as a connection and a reading timeout. [#937](https://github.com/Kong/kong/pull/937)

### Fixed

- Correctly set the Cassandra SSL certificate in the Nginx configuration while starting Kong. [#921](https://github.com/Kong/kong/pull/921)
- Rename the `user` Cassandra property to `username` (Kong looks for `username`, hence `user` would fail). [#922](https://github.com/Kong/kong/pull/922)
- Allow Cassandra authentication with arbitrary plain text auth providers (such as Instaclustr uses), fixing authentication with them. [#937](https://github.com/Kong/kong/pull/937)
- Admin API
  - Fix the `/plugins/:id` route for `PATCH` method. [#941](https://github.com/Kong/kong/pull/941)
- Plugins
  - HTTP logging: remove the additional `\r\n` at the end of the logging request body. [#926](https://github.com/Kong/kong/pull/926)
  - Galileo: catch occasional internal errors happening when a request was cancelled by the client and fix missing shm for the retry policy. [#931](https://github.com/Kong/kong/pull/931)

## [0.6.0] - 2016/01/22

### Breaking changes

 We would recommended to consult the suggested [0.6 upgrade path](https://github.com/Kong/kong/blob/master/UPGRADE.md#upgrade-to-06x) for this release.

- [Serf](https://www.serfdom.io) is now a Kong dependency. It allows Kong nodes to communicate between each other opening the way to many features and improvements.
- The configuration file changed. Some properties were renamed, others were moved, and some are new. We would recommended checking out the new default configuration file.
- Drop the Lua 5.1 dependency which was only used by the CLI. The CLI now runs with LuaJIT, which is consistent with other Kong components (Luarocks and OpenResty) already relying on LuaJIT. Make sure the LuaJIT interpreter is included in your `$PATH`. [#799](https://github.com/Kong/kong/pull/799)

### Added

One of the biggest new features of this release is the cluster-awareness added to Kong in [#729](https://github.com/Kong/kong/pull/729), which deserves its own section:

- Each Kong node is now aware of belonging to a cluster through Serf. Nodes automatically join the specified cluster according to the configuration file's settings.
- The datastore cache is not invalidated by expiration time anymore, but following an invalidation strategy between the nodes of a same cluster, leading to improved performance.
- Admin API
  - Expose a `/cache` endpoint for retrieving elements stored in the in-memory cache of a node.
  - Expose a `/cluster` endpoint used to add/remove/list members of the cluster, and also used internally for data propagation.
- CLI
  - New `kong cluster` command for cluster management.
  - New `kong status` command for cluster healthcheck.

Other additions include:

- New Cassandra driver which makes Kong aware of the Cassandra cluster. Kong is now unaffected if one of your Cassandra nodes goes down as long as a replica is available on another node. Load balancing policies also improve the performance along with many other smaller improvements. [#803](https://github.com/Kong/kong/pull/803)
- Admin API
  - A new `total` field in API responses, that counts the total number of entities in the datastore. [#635](https://github.com/Kong/kong/pull/635)
- Configuration
  - Possibility to configure the keyspace replication strategy for Cassandra. It will be taken into account by the migrations when the configured keyspace does not already exist. [#350](https://github.com/Kong/kong/issues/350)
  - Dnsmasq is now optional. You can specify a custom DNS resolver address that Kong will use when resolving hostnames. This can be configured in `kong.yml`. [#625](https://github.com/Kong/kong/pull/625)
- Plugins
  - **New "syslog" plugin**: send logs to local system log. [#698](https://github.com/Kong/kong/pull/698)
  - **New "loggly" plugin**: send logs to Loggly over UDP. [#698](https://github.com/Kong/kong/pull/698)
  - **New "datadog" plugin**: send logs to Datadog server. [#758](https://github.com/Kong/kong/pull/758)
  - OAuth2
    - Add support for `X-Forwarded-Proto` header. [#650](https://github.com/Kong/kong/pull/650)
    - Expose a new `/oauth2_tokens` endpoint with the possibility to retrieve, update or delete OAuth 2.0 access tokens. [#729](https://github.com/Kong/kong/pull/729)
  - JWT
    - Support for base64 encoded secrets. [#838](https://github.com/Kong/kong/pull/838) [#577](https://github.com/Kong/kong/issues/577)
    - Support to configure the claim in which the key is given into the token (not `iss` only anymore). [#838](https://github.com/Kong/kong/pull/838)
  - Request transformer
    - Support for more transformation options: `remove`, `replace`, `add`, `append` motivated by [#393](https://github.com/Kong/kong/pull/393). See [#824](https://github.com/Kong/kong/pull/824)
    - Support JSON body transformation. [#569](https://github.com/Kong/kong/issues/569)
  - Response transformer
    - Support for more transformation options: `remove`, `replace`, `add`, `append` motivated by [#393](https://github.com/Kong/kong/pull/393). See [#822](https://github.com/Kong/kong/pull/822)

### Changed

- As mentioned in the breaking changes section, a new configuration file format and validation. All properties are now documented and commented out with their default values. This allows for a lighter configuration file and more clarity as to what properties relate to. It also catches configuration mistakes. [#633](https://github.com/Kong/kong/pull/633)
- Replace the UUID generator library with a new implementation wrapping lib-uuid, fixing eventual conflicts happening in cases such as described in [#659](https://github.com/Kong/kong/pull/659). See [#695](https://github.com/Kong/kong/pull/695)
- Admin API
  - Increase the maximum body size to 10MB in order to handle configuration requests with heavy payloads. [#700](https://github.com/Kong/kong/pull/700)
  - Disable access logs for the `/status` endpoint.
  - The `/status` endpoint now includes `database` statistics, while the previous stats have been moved to a `server` response field. [#635](https://github.com/Kong/kong/pull/635)

### Fixed

- Behaviors described in [#603](https://github.com/Kong/kong/issues/603) related to the failure of Cassandra nodes thanks to the new driver. [#803](https://github.com/Kong/kong/issues/803)
- Latency headers are now properly included in responses sent to the client. [#708](https://github.com/Kong/kong/pull/708)
- `strip_request_path` does not add a trailing slash to the API's `upstream_url` anymore before proxying. [#675](https://github.com/Kong/kong/issues/675)
- Do not URL decode querystring before proxying the request to the upstream service. [#749](https://github.com/Kong/kong/issues/749)
- Handle cases when the request would be terminated prior to the Kong execution (that is, before ngx_lua reaches the `access_by_lua` context) in cases such as the use of a custom nginx module. [#594](https://github.com/Kong/kong/issues/594)
- Admin API
  - The PUT method now correctly updates boolean fields (such as `strip_request_path`). [#765](https://github.com/Kong/kong/pull/765)
  - The PUT method now correctly resets a plugin configuration. [#720](https://github.com/Kong/kong/pull/720)
  - PATCH correctly set previously unset fields. [#861](https://github.com/Kong/kong/pull/861)
  - In the responses, the `next` link is not being displayed anymore if there are no more entities to be returned. [#635](https://github.com/Kong/kong/pull/635)
  - Prevent the update of `created_at` fields. [#820](https://github.com/Kong/kong/pull/820)
  - Better `request_path` validation for APIs. "/" is not considered a valid path anymore. [#881](https://github.com/Kong/kong/pull/881)
- Plugins
  - Galileo: ensure the `mimeType` value is always a string in ALFs. [#584](https://github.com/Kong/kong/issues/584)
  - JWT: allow to update JWT credentials using the PATCH method. It previously used to reply with `405 Method not allowed` because the PATCH method was not implemented. [#667](https://github.com/Kong/kong/pull/667)
  - Rate limiting: fix a warning when many periods are configured. [#681](https://github.com/Kong/kong/issues/681)
  - Basic Authentication: do not re-hash the password field when updating a credential. [#726](https://github.com/Kong/kong/issues/726)
  - File log: better permissions for on file creation for file-log plugin. [#877](https://github.com/Kong/kong/pull/877)
  - OAuth2
    - Implement correct responses when the OAuth2 challenges are refused. [#737](https://github.com/Kong/kong/issues/737)
    - Handle querystring on `/authorize` and `/token` URLs. [#687](https://github.com/Kong/kong/pull/667)
    - Handle punctuation in scopes on `/authorize` and `/token` endpoints. [#658](https://github.com/Kong/kong/issues/658)

> ***internal***
> - Event bus for local and cluster-wide events propagation. Plans for this event bus is to be widely used among Kong in the future.
> - The Kong Public Lua API (Lua helpers integrated in Kong such as DAO and Admin API helpers) is now documented with [ldoc](http://stevedonovan.github.io/ldoc/) format and published on [the online documentation](https://getkong.org/docs/latest/lua-reference/).
> - Work has been done to restore the reliability of the CI platforms.
> - Migrations can now execute DML queries (instead of DDL queries only). Handy for migrations implying plugin configuration changes, plugins renamings etc... [#770](https://github.com/Kong/kong/pull/770)

## [0.5.4] - 2015/12/03

### Fixed

- Mashape Analytics plugin (renamed Galileo):
  - Improve stability under heavy load. [#757](https://github.com/Kong/kong/issues/757)
  - base64 encode ALF request/response bodies, enabling proper support for Galileo bodies inspection capabilities. [#747](https://github.com/Kong/kong/pull/747)
  - Do not include JSON bodies in ALF `postData.params` field. [#766](https://github.com/Kong/kong/pull/766)

## [0.5.3] - 2015/11/16

### Fixed

- Avoids additional URL encoding when proxying to an upstream service. [#691](https://github.com/Kong/kong/pull/691)
- Potential timing comparison bug in HMAC plugin. [#704](https://github.com/Kong/kong/pull/704)

### Added

- The Galileo plugin now supports arbitrary host, port and path values. [#721](https://github.com/Kong/kong/pull/721)

## [0.5.2] - 2015/10/21

A few fixes requested by the community!

### Fixed

- Kong properly search the `nginx` in your $PATH variable.
- Plugins:
  - OAuth2: can detect that the originating protocol for a request was HTTPS through the `X-Forwarded-Proto` header and work behind another reverse proxy (load balancer). [#650](https://github.com/Kong/kong/pull/650)
  - HMAC signature: support for `X-Date` header to sign the request for usage in browsers (since the `Date` header is protected). [#641](https://github.com/Kong/kong/issues/641)

## [0.5.1] - 2015/10/13

Fixing a few glitches we let out with 0.5.0!

### Added

- Basic Authentication and HMAC Authentication plugins now also send the `X-Credential-Username` to the upstream server.
- Admin API now accept JSON when receiving a CORS request. [#580](https://github.com/Kong/kong/pull/580)
- Add a `WWW-Authenticate` header for HTTP 401 responses for basic-auth and key-auth. [#588](https://github.com/Kong/kong/pull/588)

### Changed

- Protect Kong from POODLE SSL attacks by omitting SSLv3 (CVE-2014-3566). [#563](https://github.com/Kong/kong/pull/563)
- Remove support for key-auth key in body. [#566](https://github.com/Kong/kong/pull/566)

### Fixed

- Plugins
  - HMAC
    - The migration for this plugin is now correctly being run. [#611](https://github.com/Kong/kong/pull/611)
    - Wrong username doesn't return HTTP 500 anymore, but 403. [#602](https://github.com/Kong/kong/pull/602)
  - JWT: `iss` not being found doesn't return HTTP 500 anymore, but 403. [#578](https://github.com/Kong/kong/pull/578)
  - OAuth2: client credentials flow does not include a refresh token anymore. [#562](https://github.com/Kong/kong/issues/562)
- Fix an occasional error when updating a plugin without a config. [#571](https://github.com/Kong/kong/pull/571)

## [0.5.0] - 2015/09/25

With new plugins, many improvements and bug fixes, this release comes with breaking changes that will require your attention.

### Breaking changes

Several breaking changes are introduced. You will have to slightly change your configuration file and a migration script will take care of updating your database cluster. **Please follow the instructions in [UPDATE.md](/UPDATE.md#update-to-kong-050) for an update without downtime**.

- Many plugins were renamed due to new naming conventions for consistency. [#480](https://github.com/Kong/kong/issues/480)
- In the configuration file, the Cassandra `hosts` property was renamed to `contact_points`. [#513](https://github.com/Kong/kong/issues/513)
- Properties belonging to APIs entities have been renamed for clarity. [#513](https://github.com/Kong/kong/issues/513)
  - `public_dns` -> `request_host`
  - `path` -> `request_path`
  - `strip_path` -> `strip_request_path`
  - `target_url` -> `upstream_url`
- `plugins_configurations` have been renamed to `plugins`, and their `value` property has been renamed to `config` to avoid confusions. [#513](https://github.com/Kong/kong/issues/513)
- The database schema has been updated to handle the separation of plugins outside of the core repository.
- The Key authentication and Basic authentication plugins routes have changed:

```
Old route                             New route
/consumers/:consumer/keyauth       -> /consumers/:consumer/key-auth
/consumers/:consumer/keyauth/:id   -> /consumers/:consumer/key-auth/:id
/consumers/:consumer/basicauth     -> /consumers/:consumer/basic-auth
/consumers/:consumer/basicauth/:id -> /consumers/:consumer/basic-auth/:id
```

The old routes are still maintained but will be removed in upcoming versions. Consider them **deprecated**.

- Admin API
  - The route to retrieve enabled plugins is now under `/plugins/enabled`.
  - The route to retrieve a plugin's configuration schema is now under `/plugins/schema/{plugin name}`.

#### Added

- Plugins
  - **New Response Rate Limiting plugin**: Give a usage quota to your users based on a parameter in your response. [#247](https://github.com/Kong/kong/pull/247)
  - **New ACL (Access Control) plugin**: Configure authorizations for your Consumers. [#225](https://github.com/Kong/kong/issues/225)
  - **New JWT (JSON Web Token) plugin**: Verify and authenticate JWTs. [#519](https://github.com/Kong/kong/issues/519)
  - **New HMAC signature plugin**: Verify and authenticate HMAC signed HTTP requests. [#549](https://github.com/Kong/kong/pull/549)
  - Plugins migrations. Each plugin can now have its own migration scripts if it needs to store data in your cluster. This is a step forward to improve Kong's pluggable architecture. [#443](https://github.com/Kong/kong/pull/443)
  - Basic Authentication: the password field is now sha1 encrypted. [#33](https://github.com/Kong/kong/issues/33)
  - Basic Authentication: now supports credentials in the `Proxy-Authorization` header. [#460](https://github.com/Kong/kong/issues/460)

#### Changed

- Basic Authentication and Key Authentication now require authentication parameters even when the `Expect: 100-continue` header is being sent. [#408](https://github.com/Kong/kong/issues/408)
- Key Auth plugin does not support passing the key in the request payload anymore. [#566](https://github.com/Kong/kong/pull/566)
- APIs' names cannot contain characters from the RFC 3986 reserved list. [#589](https://github.com/Kong/kong/pull/589)

#### Fixed

- Resolver
  - Making a request with a querystring will now correctly match an API's path. [#496](https://github.com/Kong/kong/pull/496)
- Admin API
  - Data associated to a given API/Consumer will correctly be deleted if related Consumer/API is deleted. [#107](https://github.com/Kong/kong/issues/107) [#438](https://github.com/Kong/kong/issues/438) [#504](https://github.com/Kong/kong/issues/504)
  - The `/api/{api_name_or_id}/plugins/{plugin_name_or_id}` changed to `/api/{api_name_or_id}/plugins/{plugin_id}` to avoid requesting the wrong plugin if two are configured for one API. [#482](https://github.com/Kong/kong/pull/482)
  - APIs created without a `name` but with a `request_path` will now have a name which defaults to the set `request_path`. [#547](https://github.com/Kong/kong/issues/547)
- Plugins
  - Mashape Analytics: More robust buffer and better error logging. [#471](https://github.com/Kong/kong/pull/471)
  - Mashape Analytics: Several ALF (API Log Format) serialization fixes. [#515](https://github.com/Kong/kong/pull/515)
  - Oauth2: A response is now returned on `http://kong:8001/consumers/{consumer}/oauth2/{oauth2_id}`. [#469](https://github.com/Kong/kong/issues/469)
  - Oauth2: Saving `authenticated_userid` on Password Grant. [#476](https://github.com/Kong/kong/pull/476)
  - Oauth2: Proper handling of the `/oauth2/authorize` and `/oauth2/token` endpoints in the OAuth 2.0 Plugin when an API with a `path` is being consumed using the `public_dns` instead. [#503](https://github.com/Kong/kong/issues/503)
  - OAuth2: Properly returning `X-Authenticated-UserId` in the `client_credentials` and `password` flows. [#535](https://github.com/Kong/kong/issues/535)
  - Response-Transformer: Properly handling JSON responses that have a charset specified in their `Content-Type` header.

## [0.4.2] - 2015/08/10

#### Added

- Cassandra authentication and SSL encryption. [#405](https://github.com/Kong/kong/pull/405)
- `preserve_host` flag on APIs to preserve the Host header when a request is proxied. [#444](https://github.com/Kong/kong/issues/444)
- Added the Resource Owner Password Credentials Grant to the OAuth 2.0 Plugin. [#448](https://github.com/Kong/kong/issues/448)
- Auto-generation of default SSL certificate. [#453](https://github.com/Kong/kong/issues/453)

#### Changed

- Remove `cassandra.port` property in configuration. Ports are specified by having `cassandra.hosts` addresses using the `host:port` notation (RFC 3986). [#457](https://github.com/Kong/kong/pull/457)
- Default SSL certificate is now auto-generated and stored in the `nginx_working_dir`.
- OAuth 2.0 plugin now properly forces HTTPS.

#### Fixed

- Better handling of multi-nodes Cassandra clusters. [#450](https://github.com/Kong/kong/pull/405)
- mashape-analytics plugin: handling of numerical values in querystrings. [#449](https://github.com/Kong/kong/pull/405)
- Path resolver `strip_path` option wrongfully matching the `path` property multiple times in the request URI. [#442](https://github.com/Kong/kong/issues/442)
- File Log Plugin bug that prevented the file creation in some environments. [#461](https://github.com/Kong/kong/issues/461)
- Clean output of the Kong CLI. [#235](https://github.com/Kong/kong/issues/235)

## [0.4.1] - 2015/07/23

#### Fixed

- Issues with the Mashape Analytics plugin. [#425](https://github.com/Kong/kong/pull/425)
- Handle hyphens when executing path routing with `strip_path` option enabled. [#431](https://github.com/Kong/kong/pull/431)
- Adding the Client Credentials OAuth 2.0 flow. [#430](https://github.com/Kong/kong/issues/430)
- A bug that prevented "dnsmasq" from being started on some systems, including Debian. [f7da790](https://github.com/Kong/kong/commit/f7da79057ce29c7d1f6d90f4bc160cc3d9c8611f)
- File Log plugin: optimizations by avoiding the buffered I/O layer. [20bb478](https://github.com/Kong/kong/commit/20bb478952846faefec6091905bd852db24a0289)

## [0.4.0] - 2015/07/15

#### Added

- Implement wildcard subdomains for APIs' `public_dns`. [#381](https://github.com/Kong/kong/pull/381) [#297](https://github.com/Kong/kong/pull/297)
- Plugins
  - **New OAuth 2.0 plugin.** [#341](https://github.com/Kong/kong/pull/341) [#169](https://github.com/Kong/kong/pull/169)
  - **New Mashape Analytics plugin.** [#360](https://github.com/Kong/kong/pull/360) [#272](https://github.com/Kong/kong/pull/272)
  - **New IP whitelisting/blacklisting plugin.** [#379](https://github.com/Kong/kong/pull/379)
  - Ratelimiting: support for multiple limits. [#382](https://github.com/Kong/kong/pull/382) [#205](https://github.com/Kong/kong/pull/205)
  - HTTP logging: support for HTTPS endpoint. [#342](https://github.com/Kong/kong/issues/342)
  - Logging plugins: new properties for logs timing. [#351](https://github.com/Kong/kong/issues/351)
  - Key authentication: now auto-generates a key if none is specified. [#48](https://github.com/Kong/kong/pull/48)
- Resolver
  - `path` property now accepts arbitrary depth. [#310](https://github.com/Kong/kong/issues/310)
- Admin API
  - Enable CORS by default. [#371](https://github.com/Kong/kong/pull/371)
  - Expose a new endpoint to get a plugin configuration's schema. [#376](https://github.com/Kong/kong/pull/376) [#309](https://github.com/Kong/kong/pull/309)
  - Expose a new endpoint to retrieve a node's status. [417c137](https://github.com/Kong/kong/commit/417c1376c08d3562bebe0c0816c6b54df045f515)
- CLI
  - `$ kong migrations reset` now asks for confirmation. [#365](https://github.com/Kong/kong/pull/365)

#### Fixed

- Plugins
  - Basic authentication not being executed if added to an API with default configuration. [6d732cd](https://github.com/Kong/kong/commit/6d732cd8b0ec92ef328faa843215d8264f50fb75)
  - SSL plugin configuration parsing. [#353](https://github.com/Kong/kong/pull/353)
  - SSL plugin doesn't accept a `consumer_id` anymore, as this wouldn't make sense. [#372](https://github.com/Kong/kong/pull/372) [#322](https://github.com/Kong/kong/pull/322)
  - Authentication plugins now return `401` when missing credentials. [#375](https://github.com/Kong/kong/pull/375) [#354](https://github.com/Kong/kong/pull/354)
- Admin API
  - Non supported HTTP methods now return `405` instead of `500`. [38f1b7f](https://github.com/Kong/kong/commit/38f1b7fa9f45f60c4130ef5ff9fe2c850a2ba586)
  - Prevent PATCH requests from overriding a plugin's configuration if partially updated. [9a7388d](https://github.com/Kong/kong/commit/9a7388d695c9de105917cde23a684a7d6722a3ca)
- Handle occasionally missing `schema_migrations` table. [#365](https://github.com/Kong/kong/pull/365) [#250](https://github.com/Kong/kong/pull/250)

> **internal**
> - DAO:
>   - Complete refactor. No more need for hard-coded queries. [#346](https://github.com/Kong/kong/pull/346)
> - Schemas:
>   - New `self_check` test for schema definitions. [5bfa7ca](https://github.com/Kong/kong/commit/5bfa7ca13561173161781f872244d1340e4152c1)

## [0.3.2] - 2015/06/08

#### Fixed

- Uppercase Cassandra keyspace bug that prevented Kong to work with [kongdb.org](http://kongdb.org/)
- Multipart requests not properly parsed in the admin API. [#344](https://github.com/Kong/kong/issues/344)

## [0.3.1] - 2015/06/07

#### Fixed

- Schema migrations are now automatic, which was missing from previous releases. [#303](https://github.com/Kong/kong/issues/303)

## [0.3.0] - 2015/06/04

#### Added

- Support for SSL.
- Plugins
  - New HTTP logging plugin. [#226](https://github.com/Kong/kong/issues/226) [#251](https://github.com/Kong/kong/pull/251)
  - New SSL plugin.
  - New request size limiting plugin. [#292](https://github.com/Kong/kong/pull/292)
  - Default logging format improvements. [#226](https://github.com/Kong/kong/issues/226) [#262](https://github.com/Kong/kong/issues/262)
  - File logging now logs to a custom file. [#202](https://github.com/Kong/kong/issues/202)
  - Keyauth plugin now defaults `key_names` to "apikey".
- Admin API
  - RESTful routing. Much nicer Admin API routing. Ex: `/apis/{name_or_id}/plugins`. [#98](https://github.com/Kong/kong/issues/98) [#257](https://github.com/Kong/kong/pull/257)
  - Support `PUT` method for endpoints such as `/apis/`, `/apis/plugins/`, `/consumers/`
  - Support for `application/json` and `x-www-form-urlencoded` Content Types for all `PUT`, `POST` and `PATCH` endpoints by passing a `Content-Type` header. [#236](https://github.com/Kong/kong/pull/236)
- Resolver
  - Support resolving APIs by Path as well as by Header. [#192](https://github.com/Kong/kong/pull/192) [#282](https://github.com/Kong/kong/pull/282)
  - Support for `X-Host-Override` as an alternative to `Host` for browsers. [#203](https://github.com/Kong/kong/issues/203) [#246](https://github.com/Kong/kong/pull/246)
- Auth plugins now send user informations to your upstream services. [#228](https://github.com/Kong/kong/issues/228)
- Invalid `target_url` value are now being caught when creating an API. [#149](https://github.com/Kong/kong/issues/149)

#### Fixed

- Uppercase Cassandra keyspace causing migration failure. [#249](https://github.com/Kong/kong/issues/249)
- Guarantee that ratelimiting won't allow requests in case the atomicity of the counter update is not guaranteed. [#289](https://github.com/Kong/kong/issues/289)

> **internal**
> - Schemas:
>   - New property type: `array`. [#277](https://github.com/Kong/kong/pull/277)
>   - Entities schemas now live in their own files and are starting to be unit tested.
>   - Subfields are handled better: (notify required subfields and auto-vivify is subfield has default values).
> - Way faster unit tests. Not resetting the DB anymore between tests.
> - Improved coverage computation (exclude `vendor/`).
> - Travis now lints `kong/`.
> - Way faster Travis setup.
> - Added a new HTTP client for in-nginx usage, using the cosocket API.
> - Various refactorings.
> - Fix [#196](https://github.com/Kong/kong/issues/196).
> - Disabled ipv6 in resolver.

## [0.2.1] - 2015/05/12

This is a maintenance release including several bug fixes and usability improvements.

#### Added
- Support for local DNS resolution. [#194](https://github.com/Kong/kong/pull/194)
- Support for Debian 8 and Ubuntu 15.04.
- DAO
  - Cassandra version bumped to 2.1.5
  - Support for Cassandra downtime. If Cassandra goes down and is brought back up, Kong will not need to restart anymore, statements will be re-prepared on-the-fly. This is part of an ongoing effort from [jbochi/lua-resty-cassandra#47](https://github.com/jbochi/lua-resty-cassandra/pull/47), [#146](https://github.com/Kong/kong/pull/146) and [#187](https://github.com/Kong/kong/pull/187).
Queries effectuated during the downtime will still be lost. [#11](https://github.com/Kong/kong/pull/11)
  - Leverage reused sockets. If the DAO reuses a socket, it will not re-set their keyspace. This should give a small but appreciable performance improvement. [#170](https://github.com/Kong/kong/pull/170)
  - Cascade delete plugins configurations when deleting a Consumer or an API associated with it. [#107](https://github.com/Kong/kong/pull/107)
  - Allow Cassandra hosts listening on different ports than the default. [#185](https://github.com/Kong/kong/pull/185)
- CLI
  - Added a notice log when Kong tries to connect to Cassandra to avoid user confusion. [#168](https://github.com/Kong/kong/pull/168)
  - The CLI now tests if the ports are already being used before starting and warns.
- Admin API
  - `name` is now an optional property for APIs. If none is being specified, the name will be the API `public_dns`. [#181](https://github.com/Kong/kong/pull/181)
- Configuration
  - The memory cache size is now configurable. [#208](https://github.com/Kong/kong/pull/208)

#### Fixed
- Resolver
  - More explicit "API not found" message from the resolver if the Host was not found in the system. "Api not foun with Host: %s".
  - If multiple hosts headers are being sent, Kong will test them all to see if one of the API is in the system. [#186](https://github.com/Kong/kong/pull/186)
- Admin API: responses now have a new line after the body. [#164](https://github.com/Kong/kong/issues/164)
- DAO: keepalive property is now properly passed when Kong calls `set_keepalive` on Cassandra sockets.
- Multipart dependency throwing error at startup. [#213](https://github.com/Kong/kong/pull/213)

> **internal**
> - Separate Migrations from the DAO factory.
> - Update dev config + Makefile rules (`run` becomes `start`).
> - Introducing an `ngx` stub for unit tests and CLI.
> - Switch many PCRE regexes to using patterns.

## [0.2.0-2] - 2015/04/27

First public release of Kong. This version brings a lot of internal improvements as well as more usability and a few additional plugins.

#### Added
- Plugins
  - CORS plugin.
  - Request transformation plugin.
  - NGINX plus monitoring plugin.
- Configuration
  - New properties: `proxy_port` and `api_admin_port`. [#142](https://github.com/Kong/kong/issues/142)
- CLI
  - Better info, help and error messages. [#118](https://github.com/Kong/kong/issues/118) [#124](https://github.com/Kong/kong/issues/124)
  - New commands: `kong reload`, `kong quit`. [#114](https://github.com/Kong/kong/issues/114) Alias of `version`: `kong --version` [#119](https://github.com/Kong/kong/issues/119)
  - `kong restart` simply starts Kong if not previously running + better pid file handling. [#131](https://github.com/Kong/kong/issues/131)
- Package distributions: .rpm, .deb and .pkg for easy installs on most common platforms.

#### Fixed
- Admin API: trailing slash is not necessary anymore for core resources such as `/apis` or `/consumers`.
- Leaner default configuration. [#156](https://github.com/Kong/kong/issues/156)

> **internal**
> - All scripts moved to the CLI as "hidden" commands (`kong db`, `kong config`).
> - More tests as always, and they are structured better. The coverage went down mainly because of plugins which will later move to their own repos. We are all eagerly waiting for that!
> - `src/` was renamed to `kong/` for ease of development
> - All system dependencies versions for package building and travis-ci are now listed in `versions.sh`
> - DAO doesn't need to `:prepare()` prior to run queries. Queries can be prepared at runtime. [#146](https://github.com/Kong/kong/issues/146)

## [0.1.1beta-2] - 2015/03/30

#### Fixed

- Wrong behavior of auto-migration in `kong start`.

## [0.1.0beta-3] - 2015/03/25

First public beta. Includes caching and better usability.

#### Added
- Required Openresty is now `1.7.10.1`.
- Freshly built CLI, rewritten in Lua
- `kong start` using a new DB keyspace will automatically migrate the schema. [#68](https://github.com/Kong/kong/issues/68)
- Anonymous error reporting on Proxy and API. [#64](https://github.com/Kong/kong/issues/64)
- Configuration
  - Simplified configuration file (unified in `kong.yml`).
  - In configuration, `plugins_installed` was renamed to `plugins_available`. [#59](https://github.com/Kong/kong/issues/59)
  - Order of `plugins_available` doesn't matter anymore. [#17](https://github.com/Kong/kong/issues/17)
  - Better handling of plugins: Kong now detects which plugins are configured and if they are installed on the current machine.
  - `bin/kong` now defaults on `/etc/kong.yml` for config and `/var/logs/kong` for output. [#71](https://github.com/Kong/kong/issues/71)
- Proxy: APIs/Consumers caching with expiration for faster authentication.
- Admin API: Plugins now use plain form parameters for configuration. [#70](https://github.com/Kong/kong/issues/70)
- Keep track of already executed migrations. `rollback` now behaves as expected. [#8](https://github.com/Kong/kong/issues/8)

#### Fixed
- `Server` header now sends Kong. [#57](https://github.com/Kong/kong/issues/57)
- migrations not being executed in order on Linux. This issue wasn't noticed until unit testing the migrations because for now we only have 1 migration file.
- Admin API: Errors responses are now sent as JSON. [#58](https://github.com/Kong/kong/issues/58)

> **internal**
> - We now have code linting and coverage.
> - Faker and Migrations instances don't live in the DAO Factory anymore, they are only used in scripts and tests.
> - `scripts/config.lua` allows environment based configurations. `make dev` generates a `kong.DEVELOPMENT.yml` and `kong_TEST.yml`. Different keyspaces and ports.
> - `spec_helpers.lua` allows tests to not rely on the `Makefile` anymore. Integration tests can run 100% from `busted`.
> - Switch integration testing from [httpbin.org] to [mockbin.com].
> - `core` plugin was renamed to `resolver`.

## [0.0.1alpha-1] - 2015/02/25

First version running with Cassandra.

#### Added
- Basic proxying.
- Built-in authentication plugin (api key, HTTP basic).
- Built-in ratelimiting plugin.
- Built-in TCP logging plugin.
- Configuration API (for consumers, apis, plugins).
- CLI `bin/kong` script.
- Database migrations (using `db.lua`).

[unreleased]: https://github.com/Kong/kong/compare/0.11.0...master
[0.11.0]: https://github.com/Kong/kong/compare/0.10.3...0.11.0
[0.10.3]: https://github.com/Kong/kong/compare/0.10.2...0.10.3
[0.10.2]: https://github.com/Kong/kong/compare/0.10.1...0.10.2
[0.10.1]: https://github.com/Kong/kong/compare/0.10.0...0.10.1
[0.10.0]: https://github.com/Kong/kong/compare/0.9.9...0.10.0
[0.9.9]: https://github.com/Kong/kong/compare/0.9.8...0.9.9
[0.9.8]: https://github.com/Kong/kong/compare/0.9.7...0.9.8
[0.9.7]: https://github.com/Kong/kong/compare/0.9.6...0.9.7
[0.9.6]: https://github.com/Kong/kong/compare/0.9.5...0.9.6
[0.9.5]: https://github.com/Kong/kong/compare/0.9.4...0.9.5
[0.9.4]: https://github.com/Kong/kong/compare/0.9.3...0.9.4
[0.9.3]: https://github.com/Kong/kong/compare/0.9.2...0.9.3
[0.9.2]: https://github.com/Kong/kong/compare/0.9.1...0.9.2
[0.9.1]: https://github.com/Kong/kong/compare/0.9.0...0.9.1
[0.9.0]: https://github.com/Kong/kong/compare/0.8.3...0.9.0
[0.8.3]: https://github.com/Kong/kong/compare/0.8.2...0.8.3
[0.8.2]: https://github.com/Kong/kong/compare/0.8.1...0.8.2
[0.8.1]: https://github.com/Kong/kong/compare/0.8.0...0.8.1
[0.8.0]: https://github.com/Kong/kong/compare/0.7.0...0.8.0
[0.7.0]: https://github.com/Kong/kong/compare/0.6.1...0.7.0
[0.6.1]: https://github.com/Kong/kong/compare/0.6.0...0.6.1
[0.6.0]: https://github.com/Kong/kong/compare/0.5.4...0.6.0
[0.5.4]: https://github.com/Kong/kong/compare/0.5.3...0.5.4
[0.5.3]: https://github.com/Kong/kong/compare/0.5.2...0.5.3
[0.5.2]: https://github.com/Kong/kong/compare/0.5.1...0.5.2
[0.5.1]: https://github.com/Kong/kong/compare/0.5.0...0.5.1
[0.5.0]: https://github.com/Kong/kong/compare/0.4.2...0.5.0
[0.4.2]: https://github.com/Kong/kong/compare/0.4.1...0.4.2
[0.4.1]: https://github.com/Kong/kong/compare/0.4.0...0.4.1
[0.4.0]: https://github.com/Kong/kong/compare/0.3.2...0.4.0
[0.3.2]: https://github.com/Kong/kong/compare/0.3.1...0.3.2
[0.3.1]: https://github.com/Kong/kong/compare/0.3.0...0.3.1
[0.3.0]: https://github.com/Kong/kong/compare/0.2.1...0.3.0
[0.2.1]: https://github.com/Kong/kong/compare/0.2.0-2...0.2.1
[0.2.0-2]: https://github.com/Kong/kong/compare/0.1.1beta-2...0.2.0-2
[0.1.1beta-2]: https://github.com/Kong/kong/compare/0.1.0beta-3...0.1.1beta-2
[0.1.0beta-3]: https://github.com/Kong/kong/compare/2236374d5624ad98ea21340ca685f7584ec35744...0.1.0beta-3
[0.0.1alpha-1]: https://github.com/Kong/kong/compare/ffd70b3101ba38d9acc776038d124f6e2fccac3c...2236374d5624ad98ea21340ca685f7584ec35744<|MERGE_RESOLUTION|>--- conflicted
+++ resolved
@@ -564,16 +564,8 @@
     section. Thanks [@amir](https://github.com/amir) for the contribution.
     [#2432](https://github.com/Kong/kong/pull/2432)
   - file-log: New `config.reopen` property to close and reopen the log file on
-<<<<<<< HEAD
-    every request, in otder to effectively rotate the logs.
-    [#2348](https://github.com/Mashape/kong/pull/2348)
-  - acl: a new `/acls` endpoint has been exposed in the Admin API to globally 
-    access the ACL group associations.
-    [#2371](https://github.com/Mashape/kong/pull/2371)
-=======
     every request, in order to effectively rotate the logs.
     [#2348](https://github.com/Kong/kong/pull/2348)
->>>>>>> 89394c9c
   - jwt: Returns `401 Unauthorized` on invalid claims instead of the previous
     `403 Forbidden` status.
     [#2433](https://github.com/Kong/kong/pull/2433)
