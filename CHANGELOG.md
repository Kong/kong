# Table of Contents

- [3.0.0](#300)
- [2.8.1](#281)
- [2.8.0](#280)
- [2.7.1](#271)
- [2.7.0](#270)
- [2.6.0](#260)
- [2.5.1](#251)
- [2.5.0](#250)
- [2.4.1](#241)
- [2.4.0](#240)
- [2.3.3](#233)
- [2.3.2](#232)
- [2.3.1](#231)
- [2.3.0](#230)
- [2.2.2](#222)
- [2.2.1](#221)
- [2.2.0](#220)
- [2.1.4](#214)
- [2.1.3](#213)
- [2.1.2](#212)
- [2.1.1](#211)
- [2.1.0](#210)
- [2.0.5](#205)
- [2.0.4](#204)
- [2.0.3](#203)
- [2.0.2](#202)
- [2.0.1](#201)
- [2.0.0](#200)
- [1.5.1](#151)
- [1.5.0](#150)
- [1.4.3](#143)
- [1.4.2](#142)
- [1.4.1](#141)
- [1.4.0](#140)
- [1.3.0](#130)
- [1.2.2](#122)
- [1.2.1](#121)
- [1.2.0](#120)
- [1.1.2](#112)
- [1.1.1](#111)
- [1.1.0](#110)
- [1.0.3](#103)
- [1.0.2](#102)
- [1.0.1](#101)
- [1.0.0](#100)
- [0.15.0](#0150)
- [0.14.1](#0141)
- [0.14.0](#0140---20180705)
- [0.13.1](#0131---20180423)
- [0.13.0](#0130---20180322)
- [0.12.3](#0123---20180312)
- [0.12.2](#0122---20180228)
- [0.12.1](#0121---20180118)
- [0.12.0](#0120---20180116)
- [0.11.2](#0112---20171129)
- [0.11.1](#0111---20171024)
- [0.10.4](#0104---20171024)
- [0.11.0](#0110---20170816)
- [0.10.3](#0103---20170524)
- [0.10.2](#0102---20170501)
- [0.10.1](#0101---20170327)
- [0.10.0](#0100---20170307)
- [0.9.9 and prior](#099---20170202)


## Unreleased

### Breaking Changes

#### Core

- Change the reponse body for a TRACE method from `The upstream server responded with 405`
  to `Method not allowed`, make the reponse to show more clearly that Kong do not support
  TRACE method.
  [#9448](https://github.com/Kong/kong/pull/9448)


### Additions

#### Core

- Allow `kong.conf` ssl properties to be stored in vaults or environment
  variables. Allow such properties to be configured directly as content
  or base64 encoded content.
  [#9253](https://github.com/Kong/kong/pull/9253)
- Add support for full entity transformations in schemas
  [#9431](https://github.com/Kong/kong/pull/9431)

#### Plugins

- **Rate-limiting**: The HTTP status code and response body for rate-limited
  requests can now be customized. Thanks, [@utix](https://github.com/utix)!
  [#8930](https://github.com/Kong/kong/pull/8930)
<<<<<<< HEAD
- **Zipkin**: add `response_header_for_traceid` field in Zipkin plugin.
  The plugin will set the corresponding header in the response
  if the field is specified with a string value.
  [#9173](https://github.com/Kong/kong/pull/9173)
- **AWS Lambda**: add `requestContext` field into `awsgateway_compatible` input data
  [#9380](https://github.com/Kong/kong/pull/9380)
- **ACME**: add support for Redis SSL, through configuration properties
  `config.storage_config.redis.ssl`, `config.storage_config.redis.ssl_verify`,
  and `config.storage_config.redis.ssl_server_name`.
  [#9626](https://github.com/Kong/kong/pull/9626)
=======
- **Session**: Add new config `cookie_persistent` that allows browser to persist
  cookies even if browser is closed. This defaults to `false` which means
  cookies are not persistend across browser restarts. Thanks [@tschaume](https://github.com/tschaume)
  for this contribution!
  [#8187](https://github.com/Kong/kong/pull/8187)
>>>>>>> a6836943

#### Performance

- Data plane's connection to control plane is moved to a privileged worker process
  [#9432](https://github.com/Kong/kong/pull/9432)
- Increase the default value of `lua_regex_cache_max_entries`, a warning will be thrown
  when there are too many regex routes and `router_flavor` is `traditional`.
  [#9624](https://github.com/Kong/kong/pull/9624)

### Fixes

#### Core

- Fix issue where external plugins crashing with unhandled exceptions
  would cause high CPU utilization after the automatic restart.
  [#9384](https://github.com/Kong/kong/pull/9384)
- Fix issue where Zipkin plugin cannot parse OT baggage headers
  due to invalid OT baggage pattern. [#9280](https://github.com/Kong/kong/pull/9280)
- Add `use_srv_name` options to upstream for balancer.
  [#9430](https://github.com/Kong/kong/pull/9430)
- Fix issue in `header_filter` instrumentation where the span was not
  correctly created.
  [#9434](https://github.com/Kong/kong/pull/9434)
- Fix issue in router building where when field contains an empty table,
  the generated expression is invalid.
  [#9451](https://github.com/Kong/kong/pull/9451)
- Fix issue in router rebuilding where when paths field is invalid,
  the router's mutex is not released properly.
  [#9480](https://github.com/Kong/kong/pull/9480)
- Fixed an issue where `kong docker-start` would fail if `KONG_PREFIX` was set to
  a relative path.
  [#9337](https://github.com/Kong/kong/pull/9337)
- Fixed an issue with error-handling and process cleanup in `kong start`.
  [#9337](https://github.com/Kong/kong/pull/9337)

#### Hybrid Mode

- Fixed a race condition that can cause configuration push events to be dropped
  when the first data-plane connection is established with a control-plane
  worker.
  [#9616](https://github.com/Kong/kong/pull/9616)

#### CLI

- Fix slow CLI performance due to pending timer jobs
  [#9536](https://github.com/Kong/kong/pull/9536)

#### Admin API

- Increase the maximum request argument number from `100` to `1000`,
  and return `400` error if request parameters reach the limitation to
  avoid being truncated.
  [#9510](https://github.com/Kong/kong/pull/9510)
- Paging size parameter is now propogated to next page if specified
  in current request.
  [#9503](https://github.com/Kong/kong/pull/9503)

#### PDK

- Added support for `kong.request.get_uri_captures`
  (`kong.request.getUriCaptures`)
  [#9512](https://github.com/Kong/kong/pull/9512)
- Fixed parameter type of `kong.service.request.set_raw_body`
  (`kong.service.request.setRawBody`), return type of
  `kong.service.response.get_raw_body`(`kong.service.request.getRawBody`),
  and body parameter type of `kong.response.exit` to bytes. Note that old
  version of go PDK is incompatible after this change.
  [#9526](https://github.com/Kong/kong/pull/9526)

#### Plugins

- Add missing `protocols` field to various plugin schemas.
  [#9525](https://github.com/Kong/kong/pull/9525)
- **AWS Lambda**: Fix an issue that is causing inability to
  read environment variables in ECS environment.
  [#9460](https://github.com/Kong/kong/pull/9460)
- **Request-Transformer**: fix a bug when header renaming will override
  existing header and cause unpredictable result.
  [#9442](https://github.com/Kong/kong/pull/9442)
- **OpenTelemetry**:
  - Fix an issue that the default propagation header
    is not configured to `w3c` correctly.
    [#9457](https://github.com/Kong/kong/pull/9457)
  - Replace the worker-level table cache with
    `BatchQueue` to avoid data race.
    [#9504](https://github.com/Kong/kong/pull/9504)
  - Fix an issue that the `parent_id` is not set
    on the span when propagating w3c traceparent.
    [#9628](https://github.com/Kong/kong/pull/9628)
- **Response-Transformer**: Fix the bug that Response-Transformer plugin
  breaks when receiving an unexcepted body.
  [#9463](https://github.com/Kong/kong/pull/9463)

### Dependencies

- Bumped openssl from 1.1.1q to 1.1.1s
  [#9674](https://github.com/Kong/kong/pull/9674)
- Bumped atc-router from 1.0.0 to 1.0.1
  [#9558](https://github.com/Kong/kong/pull/9558)
- Bumped lua-resty-openssl from 0.8.10 to 0.8.15
  [#9583](https://github.com/Kong/kong/pull/9583)
  [#9600](https://github.com/Kong/kong/pull/9600)
  [#9675](https://github.com/Kong/kong/pull/9675)
- Bumped lyaml from 6.2.7 to 6.2.8
  [#9607](https://github.com/Kong/kong/pull/9607)
- Bumped lua-resty-acme from 0.8.1 to 0.9.0
  [#9626](https://github.com/Kong/kong/pull/9626)


## [3.0.0]

> Released 2022/09/12

This major release adds a new router written in Rust and a tracing API
that is compatible with the OpenTelemetry API spec.  Furthermore,
various internal changes have been made to improve Kong's performance
and memory consumption.  As it is a major release, users are advised
to review the list of braking changes to determine whether
configuration changes are needed when upgrading.

### Breaking Changes

#### Deployment

- Blue-green deployment from Kong earlier than `2.1.0` is not supported, upgrade to
  `2.1.0` or later before upgrading to `3.0.0` to have blue-green deployment.
  Thank you [@marc-charpentier]((https://github.com/charpentier)) for reporting issue
  and proposing a pull-request.
  [#8896](https://github.com/Kong/kong/pull/8896)
- Deprecate/stop producing Amazon Linux (1) containers and packages (EOLed December 31, 2020)
  [Kong/docs.konghq.com #3966](https://github.com/Kong/docs.konghq.com/pull/3966)
- Deprecate/stop producing Debian 8 "Jessie" containers and packages (EOLed June 2020)
  [Kong/kong-build-tools #448](https://github.com/Kong/kong-build-tools/pull/448)
  [Kong/kong-distributions #766](https://github.com/Kong/kong-distributions/pull/766)

#### Core


- Kong schema library's `process_auto_fields` function will not any more make a deep
  copy of data that is passed to it when the given context is `"select"`. This was
  done to avoid excessive deep copying of tables where we believe the data most of
  the time comes from a driver like `pgmoon` or `lmdb`. If a custom plugin relied
  on `process_auto_fields` not overriding the given table, it must make its own copy
  before passing it to the function now.
  [#8796](https://github.com/Kong/kong/pull/8796)
- The deprecated `shorthands` field in Kong Plugin or DAO schemas was removed in favor
  or the typed `shorthand_fields`. If your custom schemas still use `shorthands`, you
  need to update them to use `shorthand_fields`.
  [#8815](https://github.com/Kong/kong/pull/8815)
- The support for `legacy = true/false` attribute was removed from Kong schemas and
  Kong field schemas.
  [#8958](https://github.com/Kong/kong/pull/8958)
- The deprecated alias of `Kong.serve_admin_api` was removed. If your custom Nginx
  templates still use it, please change it to `Kong.admin_content`.
  [#8815](https://github.com/Kong/kong/pull/8815)
- The Kong singletons module `"kong.singletons"` was removed in favor of the PDK `kong.*`.
  [#8874](https://github.com/Kong/kong/pull/8874)
- The dataplane config cache was removed. The config persistence is now done automatically with LMDB.
  [#8704](https://github.com/Kong/kong/pull/8704)
- `ngx.ctx.balancer_address` does not exist anymore, please use `ngx.ctx.balancer_data` instead.
  [#9043](https://github.com/Kong/kong/pull/9043)
- We have changed the normalization rules for `route.path`: Kong stores the unnormalized path, but
  regex path always pattern matches with the normalized URI. We used to replace percent-encoding
  in regex path pattern to ensure different forms of URI matches.
  That is no longer supported. Except for reserved characters defined in
  [rfc3986](https://datatracker.ietf.org/doc/html/rfc3986#section-2.2),
  we should write all other characters without percent-encoding.
  [#9024](https://github.com/Kong/kong/pull/9024)
- Kong will no longer use an heuristic to guess whether a `route.path` is a regex pattern. From now 3.0 onwards,
  all regex paths must start with the `"~"` prefix, and all paths that don't start with `"~"` will be considered plain text.
  The migration process should automatically convert the regex paths when upgrading from 2.x to 3.0
  [#9027](https://github.com/Kong/kong/pull/9027)
- Bumping version number (`_format_version`) of declarative configuration to "3.0" for changes on `route.path`.
  Declaritive configuration with older version are upgraded to "3.0" on the fly.
  [#9078](https://github.com/Kong/kong/pull/9078)
- Removed deprecated `config.functions` from serverless-functions plugin's schema,
  please use `config.access` phase instead.
  [#8559](https://github.com/Kong/kong/pull/8559)
- Tags may now contain space characters.
  [#9143](https://github.com/Kong/kong/pull/9143)
- The [Secrets Management](https://docs.konghq.com/gateway/latest/plan-and-deploy/security/secrets-management/)
  feature, which has been in beta since release 2.8.0, is now included as a regular feature.
  [#8871](https://github.com/Kong/kong/pull/8871)
  [#9217](https://github.com/Kong/kong/pull/9217)

#### Admin API

- `POST` requests on Targets endpoint are no longer able to update
  existing entities, they are only able to create new ones.
  [#8596](https://github.com/Kong/kong/pull/8596),
  [#8798](https://github.com/Kong/kong/pull/8798). If you have scripts that use
  `POST` requests to modify Targets, you should change them to `PUT`
  requests to the appropriate endpoints before updating to Kong 3.0.
- Insert and update operations on duplicated Targets returns 409.
  [#8179](https://github.com/Kong/kong/pull/8179),
  [#8768](https://github.com/Kong/kong/pull/8768)
- The list of reported plugins available on the server now returns a table of
  metadata per plugin instead of a boolean `true`.
  [#8810](https://github.com/Kong/kong/pull/8810)

#### PDK

- The `kong.request.get_path()` PDK function now performs path normalization
  on the string that is returned to the caller. The raw, non-normalized version
  of the request path can be fetched via `kong.request.get_raw_path()`.
  [#8823](https://github.com/Kong/kong/pull/8823)
- `pdk.response.set_header()`, `pdk.response.set_headers()`, `pdk.response.exit()` now ignore and emit warnings for manually set `Transfer-Encoding` headers.
  [#8698](https://github.com/Kong/kong/pull/8698)
- The PDK is no longer versioned
  [#8585](https://github.com/Kong/kong/pull/8585)
- The JavaScript PDK now returns `Uint8Array` for `kong.request.getRawBody`,
  `kong.response.getRawBody` and `kong.service.response.getRawBody`. The Python PDK returns `bytes` for `kong.request.get_raw_body`,
  `kong.response.get_raw_body`, `kong.service.response.get_raw_body`. All these funtions used to return strings in the past.
  [#8623](https://github.com/Kong/kong/pull/8623)

#### Plugins

- DAOs in plugins must be listed in an array, so that their loading order is explicit. Loading them in a
  hash-like table is no longer supported.
  [#8988](https://github.com/Kong/kong/pull/8988)
- Plugins MUST now have a valid `PRIORITY` (integer) and `VERSION` ("x.y.z" format)
  field in their `handler.lua` file, otherwise the plugin will fail to load.
  [#8836](https://github.com/Kong/kong/pull/8836)
- The old `kong.plugins.log-serializers.basic` library was removed in favor of the PDK
  function `kong.log.serialize`, please upgrade your plugins to use PDK.
  [#8815](https://github.com/Kong/kong/pull/8815)
- The support for deprecated legacy plugin schemas was removed. If your custom plugins
  still use the old (`0.x era`) schemas, you are now forced to upgrade them.
  [#8815](https://github.com/Kong/kong/pull/8815)
- Some plugins received new priority values.
  This is important for those who run custom plugins as it may affect the sequence your plugins are executed.
  Note that this does not change the order of execution for plugins in a standard kong installation.
  List of plugins and their old and new priority value:
  - `acme` changed from 1007 to 1705
  - `basic-auth` changed from 1001 to 1100
  - `hmac-auth` changed from 1000 to 1030
  - `jwt` changed from 1005 to 1450
  - `key-auth` changed from 1003 to 1250
  - `ldap-auth` changed from 1002 to 1200
  - `oauth2` changed from 1004 to 1400
  - `rate-limiting` changed from 901 to 910
- **HTTP-log**: `headers` field now only takes a single string per header name,
  where it previously took an array of values
  [#6992](https://github.com/Kong/kong/pull/6992)
- **AWS Lambda**: `aws_region` field must be set through either plugin config or environment variables,
  allow both `host` and `aws_region` fields, and always apply SigV4 signature.
  [#8082](https://github.com/Kong/kong/pull/8082)
- **Serverless Functions** Removed deprecated `config.functions`,
  please use `config.access` instead.
  [#8559](https://github.com/Kong/kong/pull/8559)
- **Serverless Functions**: The pre-functions plugin changed priority from `+inf` to `1000000`.
  [#8836](https://github.com/Kong/kong/pull/8836)
- **JWT**: The authenticated JWT is no longer put into the nginx
  context (ngx.ctx.authenticated_jwt_token).  Custom plugins which depend on that
  value being set under that name must be updated to use Kong's shared context
  instead (kong.ctx.shared.authenticated_jwt_token) before upgrading to 3.0
- **Prometheus**: The prometheus metrics have been reworked extensively for 3.0.
  - Latency has been split into 4 different metrics: kong_latency_ms, upstream_latency_ms and request_latency_ms (http) /tcp_session_duration_ms (stream). Buckets details below.
  - Separate out Kong Latency Bucket values and Upstream Latency Bucket values.
  - `consumer_status` removed.
  - `request_count` and `consumer_status` have been merged into just `http_requests_total`. If the `per_consumer` config is set false, the consumer label will be empty.
     If the `per_consumer` config is true, it will be filled.
  - `http_requests_total` has a new label `source`, set to either `exit`, `error` or `service`.
  - New Metric: `node_info`. Single gauge set to 1 that outputs the node's id and kong version.
  - All Memory metrics have a new label `node_id`
  - `nginx_http_current_connections` merged with `nginx_stream_current_connection` into `nginx_current_connections`
  [#8712](https://github.com/Kong/kong/pull/8712)
- **Prometheus**: The plugin doesn't export status codes, latencies, bandwidth and upstream
  healthcheck metrics by default. They can still be turned on manually by setting `status_code_metrics`,
  `latency_metrics`, `bandwidth_metrics` and `upstream_health_metrics` respectively. Enabling those metrics will impact the performance if you have a large volume of Kong entities, we recommend using the [statsd](https://github.com/Kong/kong/tree/master/kong/plugins/statsd) plugin with the push model if that is the case. And now `prometheus` plugin new grafana [dashboard](https://grafana.com/grafana/dashboards/7424-kong-official/) updated
  [#9028](https://github.com/Kong/kong/pull/9028)
- **ACME**: `allow_any_domain` field added. It is default to false and if set to true, the gateway will
  ignore the `domains` field.
  [#9047](https://github.com/Kong/kong/pull/9047)
- **Statsd**:
  - The metric name that is related to the service has been renamed by adding a `service.` prefix. e.g. `kong.service.<service_identifier>.request.count` [#9046](https://github.com/Kong/kong/pull/9046)
  - The metric `kong.<service_identifier>.request.status.<status>` and `kong.<service_identifier>.user.<consumer_identifier>.request.status.<status>` has been renamed to `kong.service.<service_identifier>.status.<status>` and  `kong.service.<service_identifier>.user.<consumer_identifier>.status.<status>` [#9046](https://github.com/Kong/kong/pull/9046)
  - The metric `*.status.<status>.total` from metrics `status_count` and `status_count_per_user` has been removed [#9046](https://github.com/Kong/kong/pull/9046)
- **Proxy-cache**: The plugin does not store the response data in
  `ngx.ctx.proxy_cache_hit` anymore. Logging plugins that need the response data
  must read it from `kong.ctx.shared.proxy_cache_hit` from Kong 3.0 on.
  [#8607](https://github.com/Kong/kong/pull/8607)
- **Rate-limiting**: The default policy is now `local` for all deployment modes.
  [#9344](https://github.com/Kong/kong/pull/9344)
- **Response-rate-limiting**: The default policy is now `local` for all deployment modes.
  [#9344](https://github.com/Kong/kong/pull/9344)

### Deprecations

- The `go_pluginserver_exe` and `go_plugins_dir` directives are no longer supported.
  [#8552](https://github.com/Kong/kong/pull/8552). If you are using
  [Go plugin server](https://github.com/Kong/go-pluginserver), please migrate your plugins to use the
  [Go PDK](https://github.com/Kong/go-pdk) before upgrading.
- The migration helper library (mostly used for Cassandra migrations) is no longer supplied with Kong
  [#8781](https://github.com/Kong/kong/pull/8781)
- The path_handling algorithm `v1` is deprecated and only supported when `router_flavor` config option
  is set to `traditional`.
  [#9290](https://github.com/Kong/kong/pull/9290)

#### Configuration

- The Kong constant `CREDENTIAL_USERNAME` with value of `X-Credential-Username` was
  removed. Kong plugins in general have moved (since [#5516](https://github.com/Kong/kong/pull/5516))
  to use constant `CREDENTIAL_IDENTIFIER` with value of `X-Credential-Identifier` when
  setting  the upstream headers for a credential.
  [#8815](https://github.com/Kong/kong/pull/8815)
- Change the default of `lua_ssl_trusted_certificate` to `system`
  [#8602](https://github.com/Kong/kong/pull/8602) to automatically load trusted CA list from system CA store.
- Remove a warning of `AAAA` being experimental with `dns_order`.
- It is no longer possible to use a .lua format to import a declarative config from the `kong`
  command-line tool, only json and yaml are supported. If your update procedure with kong involves
  executing `kong config db_import config.lua`, please create a `config.json` or `config.yml` and
  use that before upgrading.
  [#8898](https://github.com/Kong/kong/pull/8898)
- We bumped the version number (`_format_version`) of declarative configuration to "3.0" because of changes on `route.path`.
  Declarative configuration with older version shoudl be upgraded to "3.0" on the fly.
  [#9078](https://github.com/Kong/kong/pull/9078)

#### Migrations

- Postgres migrations can now have an `up_f` part like Cassandra
  migrations, designating a function to call.  The `up_f` part is
  invoked after the `up` part has been executed against the database
  for both Postgres and Cassandra.
- A new CLI command, `kong migrations status`, generates the status on a JSON file.

### Dependencies

- Bumped OpenResty from 1.19.9.1 to [1.21.4.1](https://openresty.org/en/changelog-1021004.html)
  [#8850](https://github.com/Kong/kong/pull/8850)
- Bumped pgmoon from 1.13.0 to 1.15.0
  [#8908](https://github.com/Kong/kong/pull/8908)
  [#8429](https://github.com/Kong/kong/pull/8429)
- Bumped OpenSSL from 1.1.1n to 1.1.1q
  [#9074](https://github.com/Kong/kong/pull/9074)
  [#8544](https://github.com/Kong/kong/pull/8544)
  [#8752](https://github.com/Kong/kong/pull/8752)
  [#8994](https://github.com/Kong/kong/pull/8994)
- Bumped resty.openssl from 0.8.8 to 0.8.10
  [#8592](https://github.com/Kong/kong/pull/8592)
  [#8753](https://github.com/Kong/kong/pull/8753)
  [#9023](https://github.com/Kong/kong/pull/9023)
- Bumped inspect from 3.1.2 to 3.1.3
  [#8589](https://github.com/Kong/kong/pull/8589)
- Bumped resty.acme from 0.7.2 to 0.8.1
  [#8680](https://github.com/Kong/kong/pull/8680)
  [#9165](https://github.com/Kong/kong/pull/9165)
- Bumped luarocks from 3.8.0 to 3.9.1
  [#8700](https://github.com/Kong/kong/pull/8700)
  [#9204](https://github.com/Kong/kong/pull/9204)
- Bumped luasec from 1.0.2 to 1.2.0
  [#8754](https://github.com/Kong/kong/pull/8754)
  [#8754](https://github.com/Kong/kong/pull/9205)
- Bumped resty.healthcheck from 1.5.0 to 1.6.1
  [#8755](https://github.com/Kong/kong/pull/8755)
  [#9018](https://github.com/Kong/kong/pull/9018)
  [#9150](https://github.com/Kong/kong/pull/9150)
- Bumped resty.cassandra from 1.5.1 to 1.5.2
  [#8845](https://github.com/Kong/kong/pull/8845)
- Bumped penlight from 1.12.0 to 1.13.1
  [#9206](https://github.com/Kong/kong/pull/9206)
- Bumped lua-resty-mlcache from 2.5.0 to 2.6.0
  [#9287](https://github.com/Kong/kong/pull/9287)

### Additions

#### Performance

- Do not register unnecessary event handlers on Hybrid mode Control Plane
  nodes [#8452](https://github.com/Kong/kong/pull/8452).
- Use the new timer library to improve performance,
  except for the plugin server.
  [#8912](https://github.com/Kong/kong/pull/8912)
- Increased use of caching for DNS queries by activating `additional_section` by default
  [#8895](https://github.com/Kong/kong/pull/8895)
- `pdk.request.get_header` changed to a faster implementation, not to fetch all headers every time it's called
  [#8716](https://github.com/Kong/kong/pull/8716)
- Conditional rebuilding of router, plugins iterator and balancer on DP
  [#8519](https://github.com/Kong/kong/pull/8519),
  [#8671](https://github.com/Kong/kong/pull/8671)
- Made config loading code more cooperative by yielding
  [#8888](https://github.com/Kong/kong/pull/8888)
- Use LuaJIT encoder instead of JSON to serialize values faster in LMDB
  [#8942](https://github.com/Kong/kong/pull/8942)
- Move inflating and JSON decoding non-concurrent, which avoids blocking and makes DP reloads faster
  [#8959](https://github.com/Kong/kong/pull/8959)
- Stop duplication of some events
  [#9082](https://github.com/Kong/kong/pull/9082)
- Improve performance of config hash calculation by using string buffer and tablepool
  [#9073](https://github.com/Kong/kong/pull/9073)
- Reduce cache usage in dbless by not using the kong cache for Routes and Services in LMDB
  [#8972](https://github.com/Kong/kong/pull/8972)


#### Core

- Implemented delayed response in stream mode
  [#6878](https://github.com/Kong/kong/pull/6878)
- Added `cache_key` on target entity for uniqueness detection.
  [#8179](https://github.com/Kong/kong/pull/8179)
- Introduced the tracing API which compatible with OpenTelemetry API spec and
  add build-in instrumentations.
  The tracing API is intend to be used with a external exporter plugin.
  Build-in instrumentation types and sampling rate are configuable through
  `opentelemetry_tracing` and `opentelemetry_tracing_sampling_rate` options.
  [#8724](https://github.com/Kong/kong/pull/8724)
- Added `path`, `uri_capture`, and `query_arg` options to upstream `hash_on`
  for load balancing.
  [#8701](https://github.com/Kong/kong/pull/8701)
- Introduced unix domain socket based `lua-resty-events` to
  replace shared memory based `lua-resty-worker-events`.
  [#8890](https://github.com/Kong/kong/pull/8890)
- Introduced a new router implementation `atc-router`,
  which is written in Rust.
  [#8938](https://github.com/Kong/kong/pull/8938)
- Introduce a new field for entities `table_name` that allows to specify a
  table name. Before the name was deduced by the entity `name` attribute.
  [#9182](https://github.com/Kong/kong/pull/9182)
- Added `headers` on active healthcheck for upstreams.
  [#8255](https://github.com/Kong/kong/pull/8255)
- Target entities using hostnames were resolved when they were not needed. Now
  when a target is removed or updated, the DNS record associated with it is
  removed from the list of hostnames to be resolved.
  [#8497](https://github.com/Kong/kong/pull/8497) [9265](https://github.com/Kong/kong/pull/9265)
- Improved error handling and debugging info in the DNS code
  [#8902](https://github.com/Kong/kong/pull/8902)
- Kong will now attempt to recover from an unclean shutdown by detecting and
  removing dangling unix sockets in the prefix directory
  [#9254](https://github.com/Kong/kong/pull/9254)

#### Admin API

- Added a new API `/timers` to get the timer statistics.
  [#8912](https://github.com/Kong/kong/pull/8912)
  and worker info
  [#8999](https://github.com/Kong/kong/pull/8999)
- `/` endpoint now includes plugin priority
  [#8821](https://github.com/Kong/kong/pull/8821)

#### Hybrid Mode

- Add wRPC protocol support. Now configuration synchronization is over wRPC.
  wRPC is an RPC protocol that encodes with ProtoBuf and transports
  with WebSocket.
  [#8357](https://github.com/Kong/kong/pull/8357)
- To keep compatibility with earlier versions,
  add support for CP to fall back to the previous protocol to support old DP.
  [#8834](https://github.com/Kong/kong/pull/8834)
- Add support to negotiate services supported with wRPC protocol.
  We will support more services than config sync over wRPC in the future.
  [#8926](https://github.com/Kong/kong/pull/8926)
- Declarative config exports happen inside a transaction in Postgres
  [#8586](https://github.com/Kong/kong/pull/8586)

#### Plugins

- Sync all plugin versions to the Kong version
  [#8772](https://github.com/Kong/kong/pull/8772)
- Introduced the new **OpenTelemetry** plugin that export tracing instrumentations
  to any OTLP/HTTP compatible backend.
  `opentelemetry_tracing` configuration should be enabled to collect
  the core tracing spans of Kong.
  [#8826](https://github.com/Kong/kong/pull/8826)
- **Zipkin**: add support for including HTTP path in span name
  through configuration property `http_span_name`.
  [#8150](https://github.com/Kong/kong/pull/8150)
- **Zipkin**: add support for socket connect and send/read timeouts
  through configuration properties `connect_timeout`, `send_timeout`,
  and `read_timeout`. This can help mitigate `ngx.timer` saturation
  when upstream collectors are unavailable or slow.
  [#8735](https://github.com/Kong/kong/pull/8735)
- **AWS-Lambda**: add support for cross account invocation through
  configuration properties `aws_assume_role_arn` and
  `aws_role_session_name`.[#8900](https://github.com/Kong/kong/pull/8900)
  [#8900](https://github.com/Kong/kong/pull/8900)
- **AWS-Lambda**: accept string type `statusCode` as valid return when
  working in proxy integration mode.
  [#8765](https://github.com/Kong/kong/pull/8765)
- **AWS-Lambda**: separate aws credential cache by IAM role ARN
  [#8907](https://github.com/Kong/kong/pull/8907)
- **Statsd**: :fireworks: **Newly open-sourced plugin capabilities**: All capabilities of [Statsd Advanced](https://docs.konghq.com/hub/kong-inc/statsd-advanced/) are now bundled in [Statsd](https://docs.konghq.com/hub/kong-inc/statsd).
  [#9046](https://github.com/Kong/kong/pull/9046)

#### Configuration

- A new configuration item (`openresty_path`) has been added to allow
  developers/operators to specify the OpenResty installation to use when
  running Kong (instead of using the system-installed OpenResty)
  [#8412](https://github.com/Kong/kong/pull/8412)
- Add `ipv6only` to listen options (e.g. `KONG_PROXY_LISTEN`)
  [#9225](https://github.com/Kong/kong/pull/9225)
- Add `so_keepalive` to listen options (e.g. `KONG_PROXY_LISTEN`)
  [#9225](https://github.com/Kong/kong/pull/9225)
- Add LMDB dbless config persistence and removed the JSON based
  config cache for faster startup time
  [#8670](https://github.com/Kong/kong/pull/8670)
- `nginx_events_worker_connections=auto` has a lower bound of 1024
  [#9276](https://github.com/Kong/kong/pull/9276)
- `nginx_main_worker_rlimit_nofile=auto` has a lower bound of 1024
  [#9276](https://github.com/Kong/kong/pull/9276)

#### PDK

- Added new PDK function: `kong.request.get_start_time()`
  [#8688](https://github.com/Kong/kong/pull/8688)
- `kong.db.*.cache_key()` falls back to `.id` if nothing from `cache_key` is found
  [#8553](https://github.com/Kong/kong/pull/8553)

### Fixes

#### Core

- The schema validator now correctly converts `null` from declarative
  configurations to `nil`.
  [#8483](https://github.com/Kong/kong/pull/8483)
- Only reschedule router and plugin iterator timers after finishing previous
  execution, avoiding unnecessary concurrent executions.
  [#8567](https://github.com/Kong/kong/pull/8567)
- External plugins now handle returned JSON with null member correctly.
  [#8611](https://github.com/Kong/kong/pull/8611)
- Fixed an issue where the address of the environ variable could change but the code didn't
  assumed it was fixed after init
  [#8581](https://github.com/Kong/kong/pull/8581)
- Fix issue where the Go plugin server instance would not be updated after
  a restart (e.g., upon a plugin server crash).
  [#8547](https://github.com/Kong/kong/pull/8547)
- Fixed an issue on trying to reschedule the DNS resolving timer when Kong was
  being reloaded.
  [#8702](https://github.com/Kong/kong/pull/8702)
- The private stream API has been rewritten to allow for larger message payloads
  [#8641](https://github.com/Kong/kong/pull/8641)
- Fixed an issue that the client certificate sent to upstream was not updated when calling PATCH Admin API
  [#8934](https://github.com/Kong/kong/pull/8934)
- Fixed an issue where the CP and wRPC modules would cause Kong to crash when calling `export_deflated_reconfigure_payload` without a pcall
  [#8668](https://github.com/Kong/kong/pull/8668)
- Moved all `.proto` files to `/usr/local/kong/include` and ordered by priority.
  [#8914](https://github.com/Kong/kong/pull/8914)
- Fixed an issue that cause unexpected 404 error on creating/updating configs with invalid options
  [#8831](https://github.com/Kong/kong/pull/8831)
- Fixed an issue that causes crashes when calling some PDK APIs
  [#8604](https://github.com/Kong/kong/pull/8604)
- Fixed an issue that cause crashes when go PDK calls return arrays
  [#8891](https://github.com/Kong/kong/pull/8891)
- Plugin servers now shutdowns gracefully when Kong exits
  [#8923](https://github.com/Kong/kong/pull/8923)
- CLI now prompts with `[y/n]` instead of `[Y/n]`, as it does not take `y` as default
  [#9114](https://github.com/Kong/kong/pull/9114)
- Improved the error message when Kong cannot connect to Cassandra on init
  [#8847](https://github.com/Kong/kong/pull/8847)
- Fixed an issue where Vault Subschema wasn't loaded in `off` strategy
  [#9174](https://github.com/Kong/kong/pull/9174)
- The Schema now runs select transformations before process_auto_fields
  [#9049](https://github.com/Kong/kong/pull/9049)
- Fixed an issue where Kong would use too many timers to keep track of upstreams when `worker_consistency`=`eventual`
  [#8694](https://github.com/Kong/kong/pull/8694),
  [#8858](https://github.com/Kong/kong/pull/8858)
- Fixed an issue where it wasn't possible to set target status using only a hostname for targets set only by their hostname
  [#8797](https://github.com/Kong/kong/pull/8797)
- Fixed pagination issue when getting to the second page while iterationg over a foreign key field using the DAO
  [#9255](https://github.com/Kong/kong/pull/9255)
- Fixed an issue where cache entries of some entities were not being properly invalidated after a cascade delete
  [#9261](https://github.com/Kong/kong/pull/9261)
- Running `kong start` when Kong is already running will no longer clobber
  the existing `.kong_env` file [#9254](https://github.com/Kong/kong/pull/9254)


#### Admin API

- Support HTTP/2 when requesting `/status`
  [#8690](https://github.com/Kong/kong/pull/8690)

#### Plugins

- Plugins with colliding priorities have now deterministic sorting based on their name
  [#8957](https://github.com/Kong/kong/pull/8957)
- External Plugins: better handling of the logging when a plugin instance loses the instances_id in an event handler
  [#8652](https://github.com/Kong/kong/pull/8652)
- **ACME**: `auth_method` default value is set to `token`
  [#8565](https://github.com/Kong/kong/pull/8565)
- **ACME**: Added cache for `domains_matcher`
  [#9048](https://github.com/Kong/kong/pull/9048)
- **syslog**: `conf.facility` default value is now set to `user`
  [#8564](https://github.com/Kong/kong/pull/8564)
- **AWS-Lambda**: Removed `proxy_scheme` field from schema
  [#8566](https://github.com/Kong/kong/pull/8566)
- **AWS-Lambda**: Change path from request_uri to upstream_uri, fix uri can not follow the rule defined in the request-transformer configuration
  [#9058](https://github.com/Kong/kong/pull/9058) [#9129](https://github.com/Kong/kong/pull/9129)
- **hmac-auth**: Removed deprecated signature format using `ngx.var.uri`
  [#8558](https://github.com/Kong/kong/pull/8558)
- Remove deprecated `blacklist`/`whitelist` config fields from bot-detection, ip-restriction and ACL plugins.
  [#8560](https://github.com/Kong/kong/pull/8560)
- **Zipkin**: Correct the balancer spans' duration to include the connection time
  from Nginx to the upstream.
  [#8848](https://github.com/Kong/kong/pull/8848)
- **Zipkin**: Correct the calculation of the header filter start time
  [#9230](https://github.com/Kong/kong/pull/9230)
- **Zipkin**: Compatibility with the latest Jaeger header spec, which makes `parent_id` optional
  [#8352](https://github.com/Kong/kong/pull/8352)
- **LDAP-Auth**: Refactored ASN.1 parser using OpenSSL API through FFI.
  [#8663](https://github.com/Kong/kong/pull/8663)
- **Rate-Limiting** and **Response-ratelimiting**: Fix a disordered behaviour caused by `pairs` function
  which may cause Postgres DEADLOCK problem [#8968](https://github.com/Kong/kong/pull/8968)
- **Response-rate-Limiting**: Fix a disordered behaviour caused by `pairs` function
  which may cause Postgres DEADLOCK problem [#8968](https://github.com/Kong/kong/pull/8968)
- **gRPC gateway**: Fix the handling of boolean fields from URI arguments
  [#9180](https://github.com/Kong/kong/pull/9180)
- **Serverless Functions**: Fix problem that could result in a crash
  [#9269](https://github.com/Kong/kong/pull/9269)
- **Azure-functions**: Support working without dummy service
  [#9177](https://github.com/Kong/kong/pull/9177)


#### Clustering

- The cluster listener now uses the value of `admin_error_log` for its log file
  instead of `proxy_error_log` [#8583](https://github.com/Kong/kong/pull/8583)
- Fixed a typo in some business logic that checks the Kong role before setting a
  value in cache at startup [#9060](https://github.com/Kong/kong/pull/9060)
- Fixed DP get zero size config while service with plugin-enabled route is disabled
  [#8816](https://github.com/Kong/kong/pull/8816)
- Localize `config_version` to avoid a race condition from the new yielding config loading code
  [#8188](https://github.com/Kong/kong/pull/8818)

#### PDK

- `kong.response.get_source()` now return an error instead of an exit when plugin throws
  runtime exception on access phase [#8599](https://github.com/Kong/kong/pull/8599)
- `kong.tools.uri.normalize()` now does escaping of reserved and unreserved characters more correctly
  [#8140](https://github.com/Kong/kong/pull/8140)



## [2.8.1]

### Dependencies

- Bumped lua-resty-healthcheck from 1.5.0 to 1.5.1
  [#8584](https://github.com/Kong/kong/pull/8584)
- Bumped `OpenSSL` from 1.1.1l to 1.1.1n
  [#8635](https://github.com/Kong/kong/pull/8635)

### Fixes

#### Core

- Only reschedule router and plugin iterator timers after finishing previous
  execution, avoiding unnecessary concurrent executions.
  [#8634](https://github.com/Kong/kong/pull/8634)
- Implements conditional rebuilding of router, plugins iterator and balancer on
  data planes. This means that DPs will not rebuild router if there were no
  changes in routes or services. Similarly, the plugins iterator will not be
  rebuilt if there were no changes to plugins, and, finally, the balancer will not be
  reinitialized if there are no changes to upstreams or targets.
  [#8639](https://github.com/Kong/kong/pull/8639)


## [2.8.0]

### Deprecations

- The external [go-pluginserver](https://github.com/Kong/go-pluginserver) project
is considered deprecated in favor of the embedded server approach described in
the [docs](https://docs.konghq.com/gateway/2.7.x/reference/external-plugins/).

### Dependencies

- OpenSSL bumped to 1.1.1m
  [#8191](https://github.com/Kong/kong/pull/8191)
- Bumped resty.session from 3.8 to 3.10
  [#8294](https://github.com/Kong/kong/pull/8294)
- Bumped lua-resty-openssl to 0.8.5
  [#8368](https://github.com/Kong/kong/pull/8368)

### Additions

#### Core

- Customizable transparent dynamic TLS SNI name.
  Thanks, [@zhangshuaiNB](https://github.com/zhangshuaiNB)!
  [#8196](https://github.com/Kong/kong/pull/8196)
- Routes now support matching headers with regular expressions
  Thanks, [@vanhtuan0409](https://github.com/vanhtuan0409)!
  [#6079](https://github.com/Kong/kong/pull/6079)

#### Beta

- Secrets Management and Vault support as been introduced as a Beta feature.
  This means it is intended for testing in staging environments. It not intended
  for use in Production environments.
  You can read more about Secrets Management in
  [our docs page](https://docs.konghq.com/gateway/latest/plan-and-deploy/security/secrets-management/backends-overview).
  [#8403](https://github.com/Kong/kong/pull/8403)

#### Performance

- Improved the calculation of declarative configuration hash for big configurations
  The new method is faster and uses less memory
  [#8204](https://github.com/Kong/kong/pull/8204)
- Multiple improvements in the Router. Amongst others:
  - The router builds twice as fast compared to prior Kong versions
  - Failures are cached and discarded faster (negative caching)
  - Routes with header matching are cached
  These changes should be particularly noticeable when rebuilding on db-less environments
  [#8087](https://github.com/Kong/kong/pull/8087)
  [#8010](https://github.com/Kong/kong/pull/8010)
- **Prometheus** plugin export performance is improved, it now has less impact to proxy
  side traffic when being scrapped.
  [#9028](https://github.com/Kong/kong/pull/9028)

#### Plugins

- **Response-ratelimiting**: Redis ACL support,
  and genenarized Redis connection support for usernames.
  Thanks, [@27ascii](https://github.com/27ascii) for the original contribution!
  [#8213](https://github.com/Kong/kong/pull/8213)
- **ACME**: Add rsa_key_size config option
  Thanks, [lodrantl](https://github.com/lodrantl)!
  [#8114](https://github.com/Kong/kong/pull/8114)
- **Prometheus**: Added gauges to track `ngx.timer.running_count()` and
  `ngx.timer.pending_count()`
  [#8387](https://github.com/Kong/kong/pull/8387)

#### Clustering

- `CLUSTERING_MAX_PAYLOAD` is now configurable in kong.conf
  Thanks, [@andrewgkew](https://github.com/andrewgkew)!
  [#8337](https://github.com/Kong/kong/pull/8337)

#### Admin API

- The current declarative configuration hash is now returned by the `status`
  endpoint when Kong node is running in dbless or data-plane mode.
  [#8214](https://github.com/Kong/kong/pull/8214)
  [#8425](https://github.com/Kong/kong/pull/8425)

### Fixes

#### Core

- When the Router encounters an SNI FQDN with a trailing dot (`.`),
  the dot will be ignored, since according to
  [RFC-3546](https://datatracker.ietf.org/doc/html/rfc3546#section-3.1)
  said dot is not part of the hostname.
  [#8269](https://github.com/Kong/kong/pull/8269)
- Fixed a bug in the Router that would not prioritize the routes with
  both a wildcard and a port (`route.*:80`) over wildcard-only routes (`route.*`),
  which have less specificity
  [#8233](https://github.com/Kong/kong/pull/8233)
- The internal DNS client isn't confused by the single-dot (`.`) domain
  which can appear in `/etc/resolv.conf` in special cases like `search .`
  [#8307](https://github.com/Kong/kong/pull/8307)
- Cassandra connector now records migration consistency level.
  Thanks, [@mpenick](https://github.com/mpenick)!
  [#8226](https://github.com/Kong/kong/pull/8226)

#### Balancer

- Targets keep their health status when upstreams are updated.
  [#8394](https://github.com/Kong/kong/pull/8394)
- One debug message which was erroneously using the `error` log level
  has been downgraded to the appropiate `debug` log level.
  [#8410](https://github.com/Kong/kong/pull/8410)

#### Clustering

- Replaced cryptic error message with more useful one when
  there is a failure on SSL when connecting with CP:
  [#8260](https://github.com/Kong/kong/pull/8260)

#### Admin API

- Fix incorrect `next` field in when paginating Upstreams
  [#8249](https://github.com/Kong/kong/pull/8249)

#### PDK

- Phase names are correctly selected when performing phase checks
  [#8208](https://github.com/Kong/kong/pull/8208)
- Fixed a bug in the go-PDK where if `kong.request.getrawbody` was
  big enough to be buffered into a temporary file, it would return an
  an empty string.
  [#8390](https://github.com/Kong/kong/pull/8390)

#### Plugins

- **External Plugins**: Fixed incorrect handling of the Headers Protobuf Structure
  and representation of null values, which provoked an error on init with the go-pdk.
  [#8267](https://github.com/Kong/kong/pull/8267)
- **External Plugins**: Unwrap `ConsumerSpec` and `AuthenticateArgs`.
  Thanks, [@raptium](https://github.com/raptium)!
  [#8280](https://github.com/Kong/kong/pull/8280)
- **External Plugins**: Fixed a problem in the stream subsystem would attempt to load
  HTTP headers.
  [#8414](https://github.com/Kong/kong/pull/8414)
- **CORS**: The CORS plugin does not send the `Vary: Origin` header any more when
  the header `Access-Control-Allow-Origin` is set to `*`.
  Thanks, [@jkla-dr](https://github.com/jkla-dr)!
  [#8401](https://github.com/Kong/kong/pull/8401)
- **AWS-Lambda**: Fixed incorrect behavior when configured to use an http proxy
  and deprecated the `proxy_scheme` config attribute for removal in 3.0
  [#8406](https://github.com/Kong/kong/pull/8406)
- **oauth2**: The plugin clears the `X-Authenticated-UserId` and
  `X-Authenticated-Scope` headers when it configured in logical OR and
  is used in conjunction with another authentication plugin.
  [#8422](https://github.com/Kong/kong/pull/8422)
- **Datadog**: The plugin schema now lists the default values
  for configuration options in a single place instead of in two
  separate places.
  [#8315](https://github.com/Kong/kong/pull/8315)


## [2.7.1]

### Fixes

- Reschedule resolve timer only when the previous one has finished.
  [#8344](https://github.com/Kong/kong/pull/8344)
- Plugins, and any entities implemented with subchemas, now can use the `transformations`
  and `shorthand_fields` properties, which were previously only available for non-subschema entities.
  [#8146](https://github.com/Kong/kong/pull/8146)

## [2.7.0]

### Dependencies

- Bumped `kong-plugin-session` from 0.7.1 to 0.7.2
  [#7910](https://github.com/Kong/kong/pull/7910)
- Bumped `resty.openssl` from 0.7.4 to 0.7.5
  [#7909](https://github.com/Kong/kong/pull/7909)
- Bumped `go-pdk` used in tests from v0.6.0 to v0.7.1 [#7964](https://github.com/Kong/kong/pull/7964)
- Cassandra support is deprecated with 2.7 and will be fully removed with 4.0.

### Additions

#### Configuration

-  Deprecated the `worker_consistency` directive, and changed its default to `eventual`. Future versions of Kong will remove the option and act with `eventual` consistency only.

#### Performance

In this release we continued our work on better performance:

- Improved the plugin iterator performance and JITability
  [#7912](https://github.com/Kong/kong/pull/7912)
  [#7979](https://github.com/Kong/kong/pull/7979)
- Simplified the Kong core context read and writes for better performance
  [#7919](https://github.com/Kong/kong/pull/7919)
- Reduced proxy long tail latency while reloading DB-less config
  [#8133](https://github.com/Kong/kong/pull/8133)

#### Core

- DAOs in plugins must be listed in an array, so that their loading order is explicit. Loading them in a
  hash-like table is now **deprecated**.
  [#7942](https://github.com/Kong/kong/pull/7942)
- Postgres credentials `pg_user` and `pg_password`, and `pg_ro_user` and `pg_ro_password` now support
  automatic secret rotation when used together with
  [Kong Secrets Management](https://docs.konghq.com/gateway/latest/plan-and-deploy/security/secrets-management/)
  vault references.
  [#8967](https://github.com/Kong/kong/pull/8967)

#### PDK

- New functions: `kong.response.get_raw_body` and `kong.response.set_raw_body`
  [#7887](https://github.com/Kong/kong/pull/7877)

#### Plugins

- **IP-Restriction**: response status and message can now be customized
  through configurations `status` and `message`.
  [#7728](https://github.com/Kong/kong/pull/7728)
  Thanks [timmkelley](https://github.com/timmkelley) for the patch!
- **Datadog**: add support for the `distribution` metric type.
  [#6231](https://github.com/Kong/kong/pull/6231)
  Thanks [onematchfox](https://github.com/onematchfox) for the patch!
- **Datadog**: allow service, consumer, and status tags to be customized through
  plugin configurations `service_tag`, `consumer_tag`, and `status_tag`.
  [#6230](https://github.com/Kong/kong/pull/6230)
  Thanks [onematchfox](https://github.com/onematchfox) for the patch!
- **gRPC Gateway** and **gRPC Web**: Now share most of the ProtoBuf definitions.
  Both plugins now share the Timestamp transcoding and included `.proto` files features.
  [#7950](https://github.com/Kong/kong/pull/7950)
- **gRPC Gateway**: processes services and methods defined in imported
  `.proto` files.
  [#8107](https://github.com/Kong/kong/pull/8107)
- **Rate-Limiting**: add support for Redis SSL, through configuration properties
  `redis_ssl` (can be set to `true` or `false`), `ssl_verify`, and `ssl_server_name`.
  [#6737](https://github.com/Kong/kong/pull/6737)
  Thanks [gabeio](https://github.com/gabeio) for the patch!
- **LDAP**: basic authentication header was not parsed correctly when
  the password contained colon (`:`).
  [#7977](https://github.com/Kong/kong/pull/7977)
  Thanks [beldahanit](https://github.com/beldahanit) for reporting the issue!
- Old `BasePlugin` is deprecated and will be removed in a future version of Kong.
  Porting tips in the [documentation](https://docs.konghq.com/gateway-oss/2.3.x/plugin-development/custom-logic/#porting-from-old-baseplugin-style)
- The deprecated **BasePlugin** has been removed. [#7961](https://github.com/Kong/kong/pull/7961)

### Configuration

- Removed the following config options, which had been deprecated in previous versions, in favor of other config names. If you have any of these options in your config you will have to rename them: (removed option -> current option).
  - upstream_keepalive -> nginx_upstream_keepalive + nginx_http_upstream_keepalive
  - nginx_http_upstream_keepalive -> nginx_upstream_keepalive
  - nginx_http_upstream_keepalive_requests -> nginx_upstream_keepalive_requests
  - nginx_http_upstream_keepalive_timeout -> nginx_upstream_keepalive_timeout
  - nginx_http_upstream_directives -> nginx_upstream_directives
  - nginx_http_status_directives -> nginx_status_directives
  - nginx_upstream_keepalive -> upstream_keepalive_pool_size
  - nginx_upstream_keepalive_requests -> upstream_keepalive_max_requests
  - nginx_upstream_keepalive_timeout -> upstream_keepalive_idle_timeout
  - client_max_body_size -> nginx_http_client_max_body_size
  - client_body_buffer_size -> nginx_http_client_max_buffer_size
  - cassandra_consistency -> cassandra_write_consistency / cassandra_read_consistency
  - router_update_frequency -> worker_state_update_frequency
- Removed the nginx_optimizations config option. If you have it in your configuration, please remove it before updating to 3.0.

### Fixes

#### Core

- Balancer caches are now reset on configuration reload.
  [#7924](https://github.com/Kong/kong/pull/7924)
- Configuration reload no longer causes a new DNS-resolving timer to be started.
  [#7943](https://github.com/Kong/kong/pull/7943)
- Fixed problem when bootstrapping multi-node Cassandra clusters, where migrations could attempt
  insertions before schema agreement occurred.
  [#7667](https://github.com/Kong/kong/pull/7667)
- Fixed intermittent botting error which happened when a custom plugin had inter-dependent entity schemas
  on its custom DAO and they were loaded in an incorrect order
  [#7911](https://github.com/Kong/kong/pull/7911)
- Fixed problem when the consistent hash header is not found, the balancer tries to hash a nil value.
  [#8141](https://github.com/Kong/kong/pull/8141)
- Fixed DNS client fails to resolve unexpectedly in `ssl_cert` and `ssl_session_fetch` phases.
  [#8161](https://github.com/Kong/kong/pull/8161)

#### PDK

- `kong.log.inspect` log level is now debug instead of warn. It also renders text
  boxes more cleanly now [#7815](https://github.com/Kong/kong/pull/7815)

#### Plugins

- **Prometheus**: Control Plane does not show Upstream Target health metrics
  [#7992](https://github.com/Kong/kong/pull/7922)


### Dependencies

- Bumped `lua-pack` from 1.0.5 to 2.0.0
  [#8004](https://github.com/Kong/kong/pull/8004)

[Back to TOC](#table-of-contents)


## [2.6.0]

> Release date: 2021/10/04

### Dependencies

- Bumped `openresty` from 1.19.3.2 to [1.19.9.1](https://openresty.org/en/changelog-1019009.html)
  [#7430](https://github.com/Kong/kong/pull/7727)
- Bumped `openssl` from `1.1.1k` to `1.1.1l`
  [7767](https://github.com/Kong/kong/pull/7767)
- Bumped `lua-resty-http` from 0.15 to 0.16.1
  [#7797](https://github.com/kong/kong/pull/7797)
- Bumped `Penlight` to 1.11.0
  [#7736](https://github.com/Kong/kong/pull/7736)
- Bumped `lua-resty-http` from 0.15 to 0.16.1
  [#7797](https://github.com/kong/kong/pull/7797)
- Bumped `lua-protobuf` from 0.3.2 to 0.3.3
  [#7656](https://github.com/Kong/kong/pull/7656)
- Bumped `lua-resty-openssl` from 0.7.3 to 0.7.4
  [#7657](https://github.com/Kong/kong/pull/7657)
- Bumped `lua-resty-acme` from 0.6 to 0.7.1
  [#7658](https://github.com/Kong/kong/pull/7658)
- Bumped `grpcurl` from 1.8.1 to 1.8.2
  [#7659](https://github.com/Kong/kong/pull/7659)
- Bumped `luasec` from 1.0.1 to 1.0.2
  [#7750](https://github.com/Kong/kong/pull/7750)
- Bumped `lua-resty-ipmatcher` to 0.6.1
  [#7703](https://github.com/Kong/kong/pull/7703)
  Thanks [EpicEric](https://github.com/EpicEric) for the patch!

All Kong Gateway OSS plugins will be moved from individual repositories and centralized
into the main Kong Gateway (OSS) repository. We are making a gradual transition. On this
release:

- Moved AWS-Lambda inside the Kong repo
  [#7464](https://github.com/Kong/kong/pull/7464).
- Moved ACME inside the Kong repo
  [#7464](https://github.com/Kong/kong/pull/7464).
- Moved Prometheus inside the Kong repo
  [#7666](https://github.com/Kong/kong/pull/7666).
- Moved Session inside the Kong repo
  [#7738](https://github.com/Kong/kong/pull/7738).
- Moved GRPC-web inside the Kong repo
  [#7782](https://github.com/Kong/kong/pull/7782).
- Moved Serverless functions inside the Kong repo
  [#7792](https://github.com/Kong/kong/pull/7792).

### Additions

#### Core

- New schema entity validator: `mutually_exclusive`. It accepts a list of fields. If more than 1 of those fields
  is set simultaneously, the entity is considered invalid.
  [#7765](https://github.com/Kong/kong/pull/7765)

#### Performance

On this release we've done some special efforts with regards to performance.

There's a new performance workflow which periodically checks new code additions against some
typical scenarios [#7030](https://github.com/Kong/kong/pull/7030) [#7547](https://github.com/Kong/kong/pull/7547)

In addition to that, the following changes were specifically included to improve performance:

- Reduced unnecessary reads of `ngx.var`
  [#7840](https://github.com/Kong/kong/pull/7840)
- Loaded more indexed variables
  [#7849](https://github.com/Kong/kong/pull/7849)
- Optimized table creation in Balancer
  [#7852](https://github.com/Kong/kong/pull/7852)
- Reduce calls to `ngx.update_time`
  [#7853](https://github.com/Kong/kong/pull/7853)
- Use read-only replica for PostgreSQL meta-schema reading
  [#7454](https://github.com/Kong/kong/pull/7454)
- URL escaping detects cases when it's not needed and early-exits
  [#7742](https://github.com/Kong/kong/pull/7742)
- Accelerated variable loading via indexes
  [#7818](https://github.com/Kong/kong/pull/7818)
- Removed unnecessary call to `get_phase` in balancer
  [#7854](https://github.com/Kong/kong/pull/7854)

#### Configuration

- Enable IPV6 on `dns_order` as unsupported experimental feature. Please
  give it a try and report back any issues
  [#7819](https://github.com/Kong/kong/pull/7819).
- The template renderer can now use `os.getenv`
  [#6872](https://github.com/Kong/kong/pull/6872).

#### Hybrid Mode

- Data plane is able to eliminate some unknown fields when Control Plane is using a more modern version
  [#7827](https://github.com/Kong/kong/pull/7827).

#### Admin API

- Added support for the HTTP HEAD method for all Admin API endpoints
  [#7796](https://github.com/Kong/kong/pull/7796)
- Added better support for OPTIONS requests. Previously, the Admin API replied the same on all OPTIONS requests, where as now OPTIONS request will only reply to routes that our Admin API has. Non-existing routes will have a 404 returned. It also adds Allow header to responses, both Allow and Access-Control-Allow-Methods now contain only the methods that the specific API supports. [#7830](https://github.com/Kong/kong/pull/7830)

#### Plugins

- **AWS-Lambda**: The plugin will now try to detect the AWS region by using `AWS_REGION` and
  `AWS_DEFAULT_REGION` environment variables (when not specified with the plugin configuration).
  This allows to specify a 'region' on a per Kong node basis, hence adding the ability to invoke the
  Lamda in the same region where Kong is located.
  [#7765](https://github.com/Kong/kong/pull/7765)
- **Datadog**: `host` and `port` config options can be configured from environment variables
  `KONG_DATADOG_AGENT_HOST` and `KONG_DATADOG_AGENT_PORT`. This allows to set different
  destinations on a per Kong node basis, which makes multi-DC setups easier and in Kubernetes allows to
  run the datadog agents as a daemon-set.
  [#7463](https://github.com/Kong/kong/pull/7463)
  Thanks [rallyben](https://github.com/rallyben) for the patch!
- **Prometheus:** A new metric `data_plane_cluster_cert_expiry_timestamp` is added to expose the Data Plane's cluster_cert expiry timestamp for improved monitoring in Hybrid Mode. [#7800](https://github.com/Kong/kong/pull/7800).

**Request Termination**:

- New `trigger` config option, which makes the plugin only activate for any requests with a header or query parameter
  named like the trigger. This can be a great debugging aid, without impacting actual traffic being processed.
  [#6744](https://github.com/Kong/kong/pull/6744).
- The `request-echo` config option was added. If set, the plugin responds with a copy of the incoming request.
  This eases troubleshooting when Kong is behind one or more other proxies or LB's, especially when combined with
  the new 'trigger' option.
  [#6744](https://github.com/Kong/kong/pull/6744).

**GRPC-Gateway**:

- Fields of type `.google.protobuf.Timestamp` on the gRPC side are now
  transcoded to and from ISO8601 strings in the REST side.
  [#7538](https://github.com/Kong/kong/pull/7538)
- URI arguments like `..?foo.bar=x&foo.baz=y` are interpreted as structured
  fields, equivalent to `{"foo": {"bar": "x", "baz": "y"}}`
  [#7564](https://github.com/Kong/kong/pull/7564)
  Thanks [git-torrent](https://github.com/git-torrent) for the patch!

### Fixes

#### Core

- Balancer retries now correctly set the `:authority` pseudo-header on balancer retries
  [#7725](https://github.com/Kong/kong/pull/7725).
- Healthchecks are now stopped while the Balancer is being recreated
  [#7549](https://github.com/Kong/kong/pull/7549).
- Fixed an issue in which a malformed `Accept` header could cause unexpected HTTP 500
  [#7757](https://github.com/Kong/kong/pull/7757).
- Kong no longer removes `Proxy-Authentication` request header and `Proxy-Authenticate` response header
  [#7724](https://github.com/Kong/kong/pull/7724).
- Fixed an issue where Kong would not sort correctly Routes with both regex and prefix paths
  [#7695](https://github.com/Kong/kong/pull/7695)
  Thanks [jiachinzhao](https://github.com/jiachinzhao) for the patch!

#### Hybrid Mode

- Ensure data plane config thread is terminated gracefully, preventing a semi-deadlocked state
  [#7568](https://github.com/Kong/kong/pull/7568)
  Thanks [flrgh](https://github.com/flrgh) for the patch!
- Older data planes using `aws-lambda`, `grpc-web` or `request-termination` plugins can now talk
  with newer control planes by ignoring new plugin fields.
  [#7881](https://github.com/Kong/kong/pull/7881)

##### CLI

- `kong config parse` no longer crashes when there's a Go plugin server enabled
  [#7589](https://github.com/Kong/kong/pull/7589).

##### Configuration

- Declarative Configuration parser now prints more correct errors when pointing unknown foreign references
  [#7756](https://github.com/Kong/kong/pull/7756).
- YAML anchors in Declarative Configuration are properly processed
  [#7748](https://github.com/Kong/kong/pull/7748).

##### Admin API

- `GET /upstreams/:upstreams/targets/:target` no longer returns 404 when target weight is 0
  [#7758](https://github.com/Kong/kong/pull/7758).

##### PDK

- `kong.response.exit` now uses customized "Content-Length" header when found
  [#7828](https://github.com/Kong/kong/pull/7828).

##### Plugins

- **ACME**: Dots in wildcard domains are escaped
  [#7839](https://github.com/Kong/kong/pull/7839).
- **Prometheus**: Upstream's health info now includes previously missing `subsystem` field
  [#7802](https://github.com/Kong/kong/pull/7802).
- **Proxy-Cache**: Fixed an issue where the plugin would sometimes fetch data from the cache but not return it
  [#7775](https://github.com/Kong/kong/pull/7775)
  Thanks [agile6v](https://github.com/agile6v) for the patch!

[Back to TOC](#table-of-contents)


## [2.5.1]

> Release date: 2021/09/07

This is the first patch release in the 2.5 series. Being a patch release,
it strictly contains bugfixes. There are no new features or breaking changes.

### Dependencies

- Bumped `grpcurl` from 1.8.1 to 1.8.2 [#7659](https://github.com/Kong/kong/pull/7659)
- Bumped `lua-resty-openssl` from 0.7.3 to 0.7.4 [#7657](https://github.com/Kong/kong/pull/7657)
- Bumped `penlight` from 1.10.0 to 1.11.0 [#7736](https://github.com/Kong/kong/pull/7736)
- Bumped `luasec` from 1.0.1 to 1.0.2 [#7750](https://github.com/Kong/kong/pull/7750)
- Bumped `OpenSSL` from 1.1.1k to 1.1.1l [#7767](https://github.com/Kong/kong/pull/7767)

### Fixes

##### Core

- You can now successfully delete workspaces after deleting all entities associated with that workspace.
  Previously, Kong Gateway was not correctly cleaning up parent-child relationships. For example, creating
  an Admin also creates a Consumer and RBAC user. When deleting the Admin, the Consumer and RBAC user are
  also deleted, but accessing the `/workspaces/workspace_name/meta` endpoint would show counts for Consumers
  and RBAC users, which prevented the workspace from being deleted. Now deleting entities correctly updates
  the counts, allowing an empty workspace to be deleted. [#7560](https://github.com/Kong/kong/pull/7560)
- When an upstream event is received from the DAO, `handler.lua` now gets the workspace ID from the request
  and adds it to the upstream entity that will be used in the worker and cluster events. Before this change,
  when posting balancer CRUD events, the workspace ID was lost and the balancer used the default
  workspace ID as a fallback. [#7778](https://github.com/Kong/kong/pull/7778)

##### CLI

- Fixes regression that included an issue where Go plugins prevented CLI commands like `kong config parse`
  or `kong config db_import` from working as expected. [#7589](https://github.com/Kong/kong/pull/7589)

##### CI / Process

- Improves tests reliability. ([#7578](https://github.com/Kong/kong/pull/7578) [#7704](https://github.com/Kong/kong/pull/7704))
- Adds Github Issues template forms. [#7774](https://github.com/Kong/kong/pull/7774)
- Moves "Feature Request" link from Github Issues to Discussions. [#7777](https://github.com/Kong/kong/pull/7777)

##### Admin API

- Kong Gateway now validates workspace names, preventing the use of reserved names on workspaces.
  [#7380](https://github.com/Kong/kong/pull/7380)


[Back to TOC](#table-of-contents)

## [2.5.0]

> Release date: 2021-07-13

This is the final release of Kong 2.5.0, with no breaking changes with respect to the 2.x series.

This release includes Control Plane resiliency to database outages and the new
`declarative_config_string` config option, among other features and fixes.

### Distribution

- :warning: Since 2.4.1, Kong packages are no longer distributed
  through Bintray. Please visit [the installation docs](https://konghq.com/install/#kong-community)
  for more details.

### Dependencies

- Bumped `openresty` from 1.19.3.1 to 1.19.3.2 [#7430](https://github.com/kong/kong/pull/7430)
- Bumped `luasec` from 1.0 to 1.0.1 [#7126](https://github.com/kong/kong/pull/7126)
- Bumped `luarocks` from 3.5.0 to 3.7.0 [#7043](https://github.com/kong/kong/pull/7043)
- Bumped `grpcurl` from 1.8.0 to 1.8.1 [#7128](https://github.com/kong/kong/pull/7128)
- Bumped `penlight` from 1.9.2 to 1.10.0 [#7127](https://github.com/Kong/kong/pull/7127)
- Bumped `lua-resty-dns-client` from 6.0.0 to 6.0.2 [#7539](https://github.com/Kong/kong/pull/7539)
- Bumped `kong-plugin-prometheus` from 1.2 to 1.3 [#7415](https://github.com/Kong/kong/pull/7415)
- Bumped `kong-plugin-zipkin` from 1.3 to 1.4 [#7455](https://github.com/Kong/kong/pull/7455)
- Bumped `lua-resty-openssl` from 0.7.2 to 0.7.3 [#7509](https://github.com/Kong/kong/pull/7509)
- Bumped `lua-resty-healthcheck` from 1.4.1 to 1.4.2 [#7511](https://github.com/Kong/kong/pull/7511)
- Bumped `hmac-auth` from 2.3.0 to 2.4.0 [#7522](https://github.com/Kong/kong/pull/7522)
- Pinned `lua-protobuf` to 0.3.2 (previously unpinned) [#7079](https://github.com/kong/kong/pull/7079)

All Kong Gateway OSS plugins will be moved from individual repositories and centralized
into the main Kong Gateway (OSS) repository. We are making a gradual transition, starting with the
grpc-gateway plugin first:

- Moved grpc-gateway inside the Kong repo. [#7466](https://github.com/Kong/kong/pull/7466)

### Additions

#### Core

- Control Planes can now send updates to new data planes even if the control planes lose connection to the database.
  [#6938](https://github.com/kong/kong/pull/6938)
- Kong now automatically adds `cluster_cert`(`cluster_mtls=shared`) or `cluster_ca_cert`(`cluster_mtls=pki`) into
  `lua_ssl_trusted_certificate` when operating in Hybrid mode. Before, Hybrid mode users needed to configure
  `lua_ssl_trusted_certificate` manually as a requirement for Lua to verify the Control Plane’s certificate.
  See [Starting Data Plane Nodes](https://docs.konghq.com/gateway-oss/2.5.x/hybrid-mode/#starting-data-plane-nodes)
  in the Hybrid Mode guide for more information. [#7044](https://github.com/kong/kong/pull/7044)
- New `declarative_config_string` option allows loading a declarative config directly from a string. See the
  [Loading The Declarative Configuration File](https://docs.konghq.com/2.5.x/db-less-and-declarative-config/#loading-the-declarative-configuration-file)
  section of the DB-less and Declarative Configuration guide for more information.
  [#7379](https://github.com/kong/kong/pull/7379)

#### PDK

- The Kong PDK now accepts tables in the response body for Stream subsystems, just as it does for the HTTP subsystem.
  Before developers had to check the subsystem if they wrote code that used the `exit()` function before calling it,
  because passing the wrong argument type would break the request response.
  [#7082](https://github.com/kong/kong/pull/7082)

#### Plugins

- **hmac-auth**: The HMAC Authentication plugin now includes support for the `@request-target` field in the signature
  string. Before, the plugin used the `request-line` parameter, which contains the HTTP request method, request URI, and
  the HTTP version number. The inclusion of the HTTP version number in the signature caused requests to the same target
  but using different request methods(such as HTTP/2) to have different signatures. The newly added request-target field
  only includes the lowercase request method and request URI when calculating the hash, avoiding those issues.
  See the [HMAC Authentication](https://docs.konghq.com/hub/kong-inc/hmac-auth) documentation for more information.
  [#7037](https://github.com/kong/kong/pull/7037)
- **syslog**: The Syslog plugin now includes facility configuration options, which are a way for the plugin to group
  error messages from different sources. See the description for the facility parameter in the
  [Parameters](https://docs.konghq.com/hub/kong-inc/syslog/#parameters) section of the Syslog documentation for more
  information. [#6081](https://github.com/kong/kong/pull/6081). Thanks, [jideel](https://github.com/jideel)!
- **Prometheus**: The Prometheus plugin now exposes connected data planes' status on the control plane. New metrics include the
  following:  `data_plane_last_seen`, `data_plane_config_hash` and `data_plane_version_compatible`. These
  metrics can be useful for troubleshooting when data planes have inconsistent configurations across the cluster. See the
  [Available metrics](https://docs.konghq.com/hub/kong-inc/prometheus) section of the Prometheus plugin documentation
  for more information. [98](https://github.com/Kong/kong-plugin-prometheus/pull/98)
- **Zipkin**: The Zipkin plugin now includes the following tags: `kong.route`,`kong.service_name` and `kong.route_name`.
  See the [Spans](https://docs.konghq.com/hub/kong-inc/zipkin/#spans) section of the Zipkin plugin documentation for more information.
  [115](https://github.com/Kong/kong-plugin-zipkin/pull/115)

#### Hybrid Mode

- Kong now exposes an upstream health checks endpoint (using the status API) on the data plane for better
  observability. [#7429](https://github.com/Kong/kong/pull/7429)
- Control Planes are now more lenient when checking Data Planes' compatibility in Hybrid mode. See the
  [Version compatibility](https://docs.konghq.com/gateway-oss/2.5.x/hybrid-mode/#version_compatibility)
  section of the Hybrid Mode guide for more information. [#7488](https://github.com/Kong/kong/pull/7488)
- This release starts the groundwork for Hybrid Mode 2.0 Protocol. This code isn't active by default in Kong 2.5,
  but it allows future development. [#7462](https://github.com/Kong/kong/pull/7462)

### Fixes

#### Core

- When using DB-less mode, `select_by_cache_key` now finds entities by using the provided `field` directly
  in ` select_by_key` and does not complete unnecessary cache reads. [#7146](https://github.com/kong/kong/pull/7146)
- Kong can now finish initialization even if a plugin’s `init_worker` handler fails, improving stability.
  [#7099](https://github.com/kong/kong/pull/7099)
- TLS keepalive requests no longer share their context. Before when two calls were made to the same "server+hostname"
  but different routes and using a keepalive connection, plugins that were active in the first call were also sometimes
  (incorrectly) active in the second call. The wrong plugin was active because Kong was passing context in the SSL phase
  to the plugin iterator, creating connection-wide structures in that context, which was then shared between different
  keepalive requests. With this fix, Kong does not pass context to plugin iterators with the `certificate` phase,
  avoiding plugin mixups.[#7102](https://github.com/kong/kong/pull/7102)
- The HTTP status 405 is now handled by Kong's error handler. Before accessing Kong using the TRACE method returned
  a standard NGINX error page because the 405 wasn’t included in the error page settings of the NGINX configuration.
  [#6933](https://github.com/kong/kong/pull/6933).
  Thanks, [yamaken1343](https://github.com/yamaken1343)!
- Custom `ngx.sleep` implementation in `init_worker` phase now invokes `update_time` in order to prevent time-based deadlocks
  [#7532](https://github.com/Kong/kong/pull/7532)
- `Proxy-Authorization` header is removed when it is part of the original request **or** when a plugin sets it to the
  same value as the original request
  [#7533](https://github.com/Kong/kong/pull/7533)
- `HEAD` requests don't provoke an error when a Plugin implements the `response` phase
  [#7535](https://github.com/Kong/kong/pull/7535)

#### Hybrid Mode

- Control planes no longer perform health checks on CRUD upstreams’ and targets’ events.
  [#7085](https://github.com/kong/kong/pull/7085)
- To prevent unnecessary cache flips on data planes, Kong now checks `dao:crud` events more strictly and has
  a new cluster event, `clustering:push_config` for configuration pushes. These updates allow Kong to filter
  invalidation events that do not actually require a database change. Furthermore, the clustering module does
  not subscribe to the generic `invalidations` event, which has a more broad scope than database entity invalidations.
  [#7112](https://github.com/kong/kong/pull/7112)
- Data Planes ignore null fields coming from Control Planes when doing schema validation.
  [#7458](https://github.com/Kong/kong/pull/7458)
- Kong now includes the source in error logs produced by Control Planes.
  [#7494](https://github.com/Kong/kong/pull/7494)
- Data Plane config hash calculation and checking is more consistent now: it is impervious to changes in table iterations,
  hashes are calculated in both CP and DP, and DPs send pings more immediately and with the new hash now
  [#7483](https://github.com/Kong/kong/pull/7483)


#### Balancer

- All targets are returned by the Admin API now, including targets with a `weight=0`, or disabled targets.
  Before disabled targets were not included in the output when users attempted to list all targets. Then
  when users attempted to add the targets again, they received an error message telling them the targets already existed.
  [#7094](https://github.com/kong/kong/pull/7094)
- Upserting existing targets no longer fails.  Before, because of updates made to target configurations since Kong v2.2.0,
  upserting older configurations would fail. This fix allows older configurations to be imported.
  [#7052](https://github.com/kong/kong/pull/7052)
- The last balancer attempt is now correctly logged. Before balancer tries were saved when retrying, which meant the last
  retry state was not saved since there were no more retries. This update saves the failure state so it can be correctly logged.
  [#6972](https://github.com/kong/kong/pull/6972)
- Kong now ensures that the correct upstream event is removed from the queue when updating the balancer state.
  [#7103](https://github.com/kong/kong/pull/7103)

#### CLI

- The `prefix` argument in the `kong stop` command now takes precedence over environment variables, as it does in the `kong start` command.
  [#7080](https://github.com/kong/kong/pull/7080)

#### Configuration

- Declarative configurations now correctly parse custom plugin entities schemas with attributes called "plugins". Before
  when using declarative configurations, users with custom plugins that included a "plugins" field would encounter startup
  exceptions. With this fix, the declarative configuration can now distinguish between plugins schema and custom plugins fields.
  [#7412](https://github.com/kong/kong/pull/7412)
- The stream access log configuration options are now properly separated from the HTTP access log. Before when users
  used Kong with TCP, they couldn’t use a custom log format. With this fix, `proxy_stream_access_log` and `proxy_stream_error_log`
  have been added to differentiate stream access log from the HTTP subsystem. See
  [`proxy_stream_access_log`](https://docs.konghq.com/gateway-oss/2.5.x/configuration/#proxy_stream_access_log)
  and [`proxy_stream_error`](https://docs.konghq.com/gateway-oss/2.5.x/configuration/#proxy_stream_error) in the Configuration
  Property Reference for more information. [#7046](https://github.com/kong/kong/pull/7046)

#### Migrations

- Kong no longer assumes that `/?/init.lua` is in the Lua path when doing migrations. Before, when users created
  a custom plugin in a non-standard location and set `lua_package_path = /usr/local/custom/?.lua`, migrations failed.
  Migrations failed because the Kong core file is `init.lua` and it is required as part of `kong.plugins.<name>.migrations`.
  With this fix, migrations no longer expect `init.lua` to be a part of the path. [#6993](https://github.com/kong/kong/pull/6993)
- Kong no longer emits errors when doing `ALTER COLUMN` operations in Apache Cassandra 4.0.
  [#7490](https://github.com/Kong/kong/pull/7490)

#### PDK

- With this update, `kong.response.get_XXX()` functions now work in the log phase on external plugins. Before
  `kong.response.get_XXX()` functions required data from the response object, which was not accessible in the
  post-log timer used to call log handlers in external plugins. Now these functions work by accessing the required
  data from the set saved at the start of the log phase. See [`kong.response`](https://docs.konghq.com/gateway-oss/{{page.kong_version}}/kong.response)
  in the Plugin Development Kit for more information. [#7048](https://github.com/kong/kong/pull/7048)
- External plugins handle certain error conditions better while the Kong balancer is being refreshed. Before
  when an `instance_id` of an external plugin changed, and the plugin instance attempted to reset and retry,
  it was failing because of a typo in the comparison. [#7153](https://github.com/kong/kong/pull/7153).
  Thanks, [ealogar](https://github.com/ealogar)!
- With this release, `kong.log`'s phase checker now accounts for the existence of the new `response` pseudo-phase.
  Before users may have erroneously received a safe runtime error for using a function out-of-place in the PDK.
  [#7109](https://github.com/kong/kong/pull/7109)
- Kong no longer sandboxes the `string.rep` function. Before `string.rep` was sandboxed to disallow a single operation
  from allocating too much memory. However, a single operation allocating too much memory is no longer an issue
  because in LuaJIT there are no debug hooks and it is trivial to implement a loop to allocate memory on every single iteration.
  Additionally, since the `string` table is global and obtainable by any sandboxed string, its sandboxing provoked issues on global state.
  [#7167](https://github.com/kong/kong/pull/7167)
- The `kong.pdk.node` function can now correctly iterates over all the shared dict metrics. Before this fix,
  users using the `kong.pdk.node` function could not see all shared dict metrics under the Stream subsystem.
  [#7078](https://github.com/kong/kong/pull/7078)

#### Plugins

- All custom plugins that are using the deprecated `BasePlugin` class have to remove this inheritance.
- **LDAP-auth**: The LDAP Authentication schema now includes a default value for the `config.ldap_port` parameter
  that matches the documentation. Before the plugin documentation [Parameters](https://docs.konghq.com/hub/kong-inc/ldap-auth/#parameters)
  section included a reference to a default value for the LDAP port; however, the default value was not included in the plugin schema.
  [#7438](https://github.com/kong/kong/pull/7438)
- **Prometheus**: The Prometheus plugin exporter now attaches subsystem labels to memory stats. Before, the HTTP
  and Stream subsystems were not distinguished, so their metrics were interpreted as duplicate entries by Prometheus.
  https://github.com/Kong/kong-plugin-prometheus/pull/118
- **External Plugins**: the return code 127 (command not found) is detected and appropriate error is returned
  [#7523](https://github.com/Kong/kong/pull/7523)


## [2.4.1]


> Released 2021/05/11

This is a patch release in the 2.4 series. Being a patch release, it
strictly contains bugfixes. There are no new features or breaking changes.

### Distribution

- :warning: Starting with this release, Kong packages are no longer distributed
  through Bintray. Please download from [download.konghq.com](https://download.konghq.com).

### Dependencies

- Bump `luasec` from 1.0.0 to 1.0.1
  [#7126](https://github.com/Kong/kong/pull/7126)
- Bump `prometheus` plugin from 1.2.0 to 1.2.1
  [#7061](https://github.com/Kong/kong/pull/7061)

### Fixes

##### Core

- Ensure healthchecks and balancers are not created on control plane nodes.
  [#7085](https://github.com/Kong/kong/pull/7085)
- Optimize URL normalization code.
  [#7100](https://github.com/Kong/kong/pull/7100)
- Fix issue where control plane nodes would needlessly invalidate and send new
  configuration to data plane nodes.
  [#7112](https://github.com/Kong/kong/pull/7112)
- Ensure HTTP code `405` is handled by Kong's error page.
  [#6933](https://github.com/Kong/kong/pull/6933)
- Ensure errors in plugins `init_worker` do not break Kong's worker initialization.
  [#7099](https://github.com/Kong/kong/pull/7099)
- Fix issue where two subsequent TLS keepalive requests would lead to incorrect
  plugin execution.
  [#7102](https://github.com/Kong/kong/pull/7102)
- Ensure Targets upsert operation behaves similarly to other entities' upsert method.
  [#7052](https://github.com/Kong/kong/pull/7052)
- Ensure failed balancer retry is saved and accounted for in log data.
  [#6972](https://github.com/Kong/kong/pull/6972)


##### CLI

- Ensure `kong start` and `kong stop` prioritize CLI flag `--prefix` over environment
  variable `KONG_PREFIX`.
  [#7080](https://github.com/Kong/kong/pull/7080)

##### Configuration

- Ensure Stream subsystem allows for configuration of access logs format.
  [#7046](https://github.com/Kong/kong/pull/7046)

##### Admin API

- Ensure targets with weight 0 are displayed in the Admin API.
  [#7094](https://github.com/Kong/kong/pull/7094)

##### PDK

- Ensure new `response` phase is accounted for in phase checkers.
  [#7109](https://github.com/Kong/kong/pull/7109)

##### Plugins

- Ensure plugins written in languages other than Lua can use `kong.response.get_*`
  methods - e.g., `kong.response.get_status`.
  [#7048](https://github.com/Kong/kong/pull/7048)
- `hmac-auth`: enable JIT compilation of authorization header regex.
  [#7037](https://github.com/Kong/kong/pull/7037)


[Back to TOC](#table-of-contents)


## [2.4.0]

> Released 2021/04/06

This is the final release of Kong 2.4.0, with no breaking changes with respect to the 2.x series.
This release includes JavaScript PDK, improved CP/DP updates and UTF-8 Tags, amongst other improvements
and fixes.

### Dependencies

- :warning: For Kong 2.4, the required OpenResty version has been bumped to
  [1.19.3.1](http://openresty.org/en/changelog-1019003.html), and the set of
  patches included has changed, including the latest release of
  [lua-kong-nginx-module](https://github.com/Kong/lua-kong-nginx-module).
  If you are installing Kong from one of our distribution
  packages, you are not affected by this change.

**Note:** if you are not using one of our distribution packages and compiling
OpenResty from source, you must still apply Kong's [OpenResty
patches](https://github.com/Kong/kong-build-tools/tree/master/openresty-build-tools/patches)
(and, as highlighted above, compile OpenResty with the new
lua-kong-nginx-module). Our [kong-build-tools](https://github.com/Kong/kong-build-tools)
repository will allow you to do both easily.

- Bump luarocks from 3.4.0 to 3.5.0.
  [#6699](https://github.com/Kong/kong/pull/6699)
- Bump luasec from 0.9 to 1.0.
  [#6814](https://github.com/Kong/kong/pull/6814)
- Bump lua-resty-dns-client from 5.2.1 to 6.0.0.
  [#6999](https://github.com/Kong/kong/pull/6999)
- Bump kong-lapis from 1.8.1.2 to 1.8.3.1.
  [#6925](https://github.com/Kong/kong/pull/6925)
- Bump pgmoon from 1.11.0 to 1.12.0.
  [#6741](https://github.com/Kong/kong/pull/6741)
- Bump lua-resty-openssl from 0.6.9 to 0.7.2.
  [#6967](https://github.com/Kong/kong/pull/6967)
- Bump kong-plugin-zipkin from 1.2 to 1.3.
  [#6936](https://github.com/Kong/kong/pull/6936)
- Bump kong-prometheus-plugin from 1.0 to 1.2.
  [#6958](https://github.com/Kong/kong/pull/6958)
- Bump lua-cassandra from 1.5.0 to 1.5.1
  [#6857](https://github.com/Kong/kong/pull/6857)
- Bump luasyslog from 1.0.0 to 2.0.1
  [#6957](https://github.com/Kong/kong/pull/6957)

### Additions

##### Core

- Relaxed version check between Control Planes and Data Planes, allowing
  Data Planes that are missing minor updates to still connect to the
  Control Plane. Also, now Data Plane is allowed to have a superset of Control
  Plane plugins.
  [6932](https://github.com/Kong/kong/pull/6932)
- Allowed UTF-8 in Tags
  [6784](https://github.com/Kong/kong/pull/6784)
- Added support for Online Certificate Status Protocol responder found in cluster.
  [6887](https://github.com/Kong/kong/pull/6887)

##### PDK

- [JavaScript Plugin Development Kit (PDK)](https://github.com/Kong/kong-js-pdk)
  is released alongside with Kong 2.4. It allows users to write Kong plugins in
  JavaScript and TypeScript.
- Beta release of Protobuf plugin communication protocol, which can be used in
  place of MessagePack to communicate with non-Lua plugins.
  [6941](https://github.com/Kong/kong/pull/6941)
- Enabled `ssl_certificate` phase on plugins with stream module.
  [6873](https://github.com/Kong/kong/pull/6873)

##### Plugins

- Zipkin: support for Jaeger style uber-trace-id headers.
  [101](https://github.com/Kong/kong-plugin-zipkin/pull/101)
  Thanks [nvx](https://github.com/nvx) for the patch!
- Zipkin: support for OT headers.
  [103](https://github.com/Kong/kong-plugin-zipkin/pull/103)
  Thanks [ishg](https://github.com/ishg) for the patch!
- Zipkin: allow insertion of custom tags on the Zipkin request trace.
  [102](https://github.com/Kong/kong-plugin-zipkin/pull/102)
- Zipkin: creation of baggage items on child spans is now possible.
  [98](https://github.com/Kong/kong-plugin-zipkin/pull/98)
  Thanks [Asafb26](https://github.com/Asafb26) for the patch!
- JWT: Add ES384 support
  [6854](https://github.com/Kong/kong/pull/6854)
  Thanks [pariviere](https://github.com/pariviere) for the patch!
- Several plugins: capability to set new log fields, or unset existing fields,
  by executing custom Lua code in the Log phase.
  [6944](https://github.com/Kong/kong/pull/6944)

### Fixes

##### Core

- Changed default values and validation rules for plugins that were not
  well-adjusted for dbless or hybrid modes.
  [6885](https://github.com/Kong/kong/pull/6885)
- Kong 2.4 ensures that all the Core entities are loaded before loading
  any plugins. This fixes an error in which Plugins to could not link to
  or modify Core entities because they would not be loaded yet
  [6880](https://github.com/Kong/kong/pull/6880)
- If needed, `Host` header is now updated between balancer retries, using the
  value configured in the correct upstream entity.
  [6796](https://github.com/Kong/kong/pull/6796)
- Schema validations now log more descriptive error messages when types are
  invalid.
  [6593](https://github.com/Kong/kong/pull/6593)
  Thanks [WALL-E](https://github.com/WALL-E) for the patch!
- Kong now ignores tags in Cassandra when filtering by multiple entities, which
  is the expected behavior and the one already existent when using Postgres
  databases.
  [6931](https://github.com/Kong/kong/pull/6931)
- `Upgrade` header is not cleared anymore when response `Connection` header
  contains `Upgrade`.
  [6929](https://github.com/Kong/kong/pull/6929)
- Accept fully-qualified domain names ending in dots.
  [6864](https://github.com/Kong/kong/pull/6864)
- Kong does not try to warmup upstream names when warming up DNS entries.
  [6891](https://github.com/Kong/kong/pull/6891)
- Migrations order is now guaranteed to be always the same.
  [6901](https://github.com/Kong/kong/pull/6901)
- Buffered responses are disabled on connection upgrades.
  [6902](https://github.com/Kong/kong/pull/6902)
- Make entity relationship traverse-order-independent.
  [6743](https://github.com/Kong/kong/pull/6743)
- The host header is updated between balancer retries.
  [6796](https://github.com/Kong/kong/pull/6796)
- The router prioritizes the route with most matching headers when matching
  headers.
  [6638](https://github.com/Kong/kong/pull/6638)
- Fixed an edge case on multipart/form-data boundary check.
  [6638](https://github.com/Kong/kong/pull/6638)
- Paths are now properly normalized inside Route objects.
  [6976](https://github.com/Kong/kong/pull/6976)
- Do not cache empty upstream name dictionary.
  [7002](https://github.com/Kong/kong/pull/7002)
- Do not assume upstreams do not exist after init phase.
  [7010](https://github.com/Kong/kong/pull/7010)
- Do not overwrite configuration files when running migrations.
  [7017](https://github.com/Kong/kong/pull/7017)

##### PDK

- Now Kong does not leave plugin servers alive after exiting and does not try to
  start them in the unsupported stream subsystem.
  [6849](https://github.com/Kong/kong/pull/6849)
- Go does not cache `kong.log` methods
  [6701](https://github.com/Kong/kong/pull/6701)
- The `response` phase is included on the list of public phases
  [6638](https://github.com/Kong/kong/pull/6638)
- Config file style and options case are now consistent all around.
  [6981](https://github.com/Kong/kong/pull/6981)
- Added right protobuf MacOS path to enable external plugins in Homebrew
  installations.
  [6980](https://github.com/Kong/kong/pull/6980)
- Auto-escape upstream path to avoid proxying errors.
  [6978](https://github.com/Kong/kong/pull/6978)
- Ports are now declared as `Int`.
  [6994](https://github.com/Kong/kong/pull/6994)

##### Plugins

- oauth2: better handling more cases of client invalid token generation.
  [6594](https://github.com/Kong/kong/pull/6594)
  Thanks [jeremyjpj0916](https://github.com/jeremyjpj0916) for the patch!
- Zipkin: the w3c parsing function was returning a non-used extra value, and it
  now early-exits.
  [100](https://github.com/Kong/kong-plugin-zipkin/pull/100)
  Thanks [nvx](https://github.com/nvx) for the patch!
- Zipkin: fixed a bug in which span timestamping could sometimes raise an error.
  [105](https://github.com/Kong/kong-plugin-zipkin/pull/105)
  Thanks [Asafb26](https://github.com/Asafb26) for the patch!

[Back to TOC](#table-of-contents)


## [2.3.3]

> Released 2021/03/05

This is a patch release in the 2.3 series. Being a patch release, it
strictly contains bugfixes. The are no new features or breaking changes.

### Dependencies

- Bump OpenSSL from `1.1.1i` to `1.1.1j`.
  [6859](https://github.com/Kong/kong/pull/6859)

### Fixes

##### Core

- Ensure control plane nodes do not execute healthchecks.
  [6805](https://github.com/Kong/kong/pull/6805)
- Ensure only one worker executes active healthchecks.
  [6844](https://github.com/Kong/kong/pull/6844)
- Declarative config can be now loaded as an inline yaml file by `kong config`
  (previously it was possible only as a yaml string inside json). JSON declarative
  config is now parsed with the `cjson` library, instead of with `libyaml`.
  [6852](https://github.com/Kong/kong/pull/6852)
- When using eventual worker consistency now every Nginx worker deals with its
  upstreams changes, avoiding unnecessary synchronization among workers.
  [6833](https://github.com/Kong/kong/pull/6833)

##### Admin API

- Remove `prng_seed` from the Admin API and add PIDs instead.
  [6842](https://github.com/Kong/kong/pull/6842)

##### PDK

- Ensure `kong.log.serialize` properly calculates reported latencies.
  [6869](https://github.com/Kong/kong/pull/6869)

##### Plugins

- HMAC-Auth: fix issue where the plugin would check if both a username and
  signature were specified, rather than either.
  [6826](https://github.com/Kong/kong/pull/6826)


[Back to TOC](#table-of-contents)


## [2.3.2]

> Released 2021/02/09

This is a patch release in the 2.3 series. Being a patch release, it
strictly contains bugfixes. The are no new features or breaking changes.

### Fixes

##### Core

- Fix an issue where certain incoming URI may make it possible to
  bypass security rules applied on Route objects. This fix make such
  attacks more difficult by always normalizing the incoming request's
  URI before matching against the Router.
  [#6821](https://github.com/Kong/kong/pull/6821)
- Properly validate Lua input in sandbox module.
  [#6765](https://github.com/Kong/kong/pull/6765)
- Mark boolean fields with default values as required.
  [#6785](https://github.com/Kong/kong/pull/6785)


##### CLI

- `kong migrations` now accepts a `-p`/`--prefix` flag.
  [#6819](https://github.com/Kong/kong/pull/6819)

##### Plugins

- JWT: disallow plugin on consumers.
  [#6777](https://github.com/Kong/kong/pull/6777)
- rate-limiting: improve counters accuracy.
  [#6802](https://github.com/Kong/kong/pull/6802)


[Back to TOC](#table-of-contents)


## [2.3.1]

> Released 2021/01/26

This is a patch release in the 2.3 series. Being a patch release, it
strictly contains bugfixes. The are no new features or breaking changes.

### Fixes

##### Core

- lua-resty-dns-client was bumped to 5.2.1, which fixes an issue that could
  lead to a busy loop when renewing addresses.
  [#6760](https://github.com/Kong/kong/pull/6760)
- Fixed an issue that made Kong return HTTP 500 Internal Server Error instead
  of HTTP 502 Bad Gateway on upstream connection errors when using buffered
  proxying. [#6735](https://github.com/Kong/kong/pull/6735)

[Back to TOC](#table-of-contents)


## [2.3.0]

> Released 2021/01/08

This is a new release of Kong, with no breaking changes with respect to the 2.x series,
with **Control Plane/Data Plane version checks**, **UTF-8 names for Routes and Services**,
and **a Plugin Servers**.


### Distributions

- :warning: Support for Centos 6 has been removed, as said distro entered
  EOL on Nov 30.
  [#6641](https://github.com/Kong/kong/pull/6641)

### Dependencies

- Bump kong-plugin-serverless-functions from 1.0 to 2.1.
  [#6715](https://github.com/Kong/kong/pull/6715)
- Bump lua-resty-dns-client from 5.1.0 to 5.2.0.
  [#6711](https://github.com/Kong/kong/pull/6711)
- Bump lua-resty-healthcheck from 1.3.0 to 1.4.0.
  [#6711](https://github.com/Kong/kong/pull/6711)
- Bump OpenSSL from 1.1.1h to 1.1.1i.
  [#6639](https://github.com/Kong/kong/pull/6639)
- Bump `kong-plugin-zipkin` from 1.1 to 1.2.
  [#6576](https://github.com/Kong/kong/pull/6576)
- Bump `kong-plugin-request-transformer` from 1.2 to 1.3.
  [#6542](https://github.com/Kong/kong/pull/6542)

### Additions

##### Core

- Introduce version checks between Control Plane and Data Plane nodes
  in Hybrid Mode. Sync will be stopped if the major/minor version differ
  or if installed plugin versions differ between Control Plane and Data
  Plane nodes.
  [#6612](https://github.com/Kong/kong/pull/6612)
- Kong entities with a `name` field now support utf-8 characters.
  [#6557](https://github.com/Kong/kong/pull/6557)
- The certificates entity now has `cert_alt` and `key_alt` fields, used
  to specify an alternative certificate and key pair.
  [#6536](https://github.com/Kong/kong/pull/6536)
- The go-pluginserver `stderr` and `stdout` are now written into Kong's
  logs.
  [#6503](https://github.com/Kong/kong/pull/6503)
- Introduce support for multiple pluginservers. This feature is
  backwards-compatible with the existing single Go pluginserver.
  [#6600](https://github.com/Kong/kong/pull/6600)

##### PDK

- Introduce a `kong.node.get_hostname` method that returns current's
  node host name.
  [#6613](https://github.com/Kong/kong/pull/6613)
- Introduce a `kong.cluster.get_id` method that returns a unique ID
  for the current Kong cluster. If Kong is running in DB-less mode
  without a cluster ID explicitly defined, then this method returns nil.
  For Hybrid mode, all Control Planes and Data Planes belonging to the
  same cluster returns the same cluster ID. For traditional database
  based deployments, all Kong nodes pointing to the same database will
  also return the same cluster ID.
  [#6576](https://github.com/Kong/kong/pull/6576)
- Introduce a `kong.log.set_serialize_value`, which allows for customizing
  the output of `kong.log.serialize`.
  [#6646](https://github.com/Kong/kong/pull/6646)

##### Plugins

- `http-log`: the plugin now has a `headers` configuration, so that
  custom headers can be specified for the log request.
  [#6449](https://github.com/Kong/kong/pull/6449)
- `key-auth`: the plugin now has two additional boolean configurations:
  * `key_in_header`: if `false`, the plugin will ignore keys passed as
    headers.
  * `key_in_query`: if `false`, the plugin will ignore keys passed as
    query arguments.
  Both default to `true`.
  [#6590](https://github.com/Kong/kong/pull/6590)
- `request-size-limiting`: add new configuration `require_content_length`,
  which causes the plugin to ensure a valid `Content-Length` header exists
  before reading the request body.
  [#6660](https://github.com/Kong/kong/pull/6660)
- `serverless-functions`: introduce a sandboxing capability, and it has been
  *enabled* by default, where only Kong PDK, OpenResty `ngx` APIs, and Lua standard libraries are allowed.
  [#32](https://github.com/Kong/kong-plugin-serverless-functions/pull/32/)

##### Configuration

- `client_max_body_size` and `client_body_buffer_size`, that previously
  hardcoded to 10m, are now configurable through `nginx_admin_client_max_body_size` and `nginx_admin_client_body_buffer_size`.
  [#6597](https://github.com/Kong/kong/pull/6597)
- Kong-generated SSL privates keys now have `600` file system permission.
  [#6509](https://github.com/Kong/kong/pull/6509)
- Properties `ssl_cert`, `ssl_cert_key`, `admin_ssl_cert`,
  `admin_ssl_cert_key`, `status_ssl_cert`, and `status_ssl_cert_key`
  is now an array: previously, only an RSA certificate was generated
  by default; with this change, an ECDSA is also generated. On
  intermediate and modern cipher suites, the ECDSA certificate is set
  as the default fallback certificate; on old cipher suite, the RSA
  certificate remains as the default. On custom certificates, the first
  certificate specified in the array is used.
  [#6509](https://github.com/Kong/kong/pull/6509)
- Kong now runs as a `kong` user if it exists; it said user does not exist
  in the system, the `nobody` user is used, as before.
  [#6421](https://github.com/Kong/kong/pull/6421)

### Fixes

##### Core

- Fix issue where a Go plugin would fail to read kong.ctx.shared values set by Lua plugins.
  [#6490](https://github.com/Kong/kong/pull/6490)
- Properly trigger `dao:delete_by:post` hook.
  [#6567](https://github.com/Kong/kong/pull/6567)
- Fix issue where a route that supports both http and https (and has a hosts and snis match criteria) would fail to proxy http requests, as it does not contain an SNI.
  [#6517](https://github.com/Kong/kong/pull/6517)
- Fix issue where a `nil` request context would lead to errors `attempt to index local 'ctx'` being shown in the logs
- Reduced the number of needed timers to active health check upstreams and to resolve hosts.
- Schemas for full-schema validations are correctly cached now, avoiding memory
  leaks when reloading declarative configurations. [#6713](https://github.com/Kong/kong/pull/6713)
- The schema for the upstream entities now limits the highest configurable
  number of successes and failures to 255, respecting the limits imposed by
  lua-resty-healthcheck. [#6705](https://github.com/Kong/kong/pull/6705)
- Certificates for database connections now are loaded in the right order
  avoiding failures to connect to Postgres databases.
  [#6650](https://github.com/Kong/kong/pull/6650)

##### CLI

- Fix issue where `kong reload -c <config>` would fail.
  [#6664](https://github.com/Kong/kong/pull/6664)
- Fix issue where the Kong configuration cache would get corrupted.
  [#6664](https://github.com/Kong/kong/pull/6664)

##### PDK

- Ensure the log serializer encodes the `tries` field as an array when
  empty, rather than an object.
  [#6632](https://github.com/Kong/kong/pull/6632)

##### Plugins

- request-transformer plugin does not allow `null` in config anymore as they can
  lead to runtime errors. [#6710](https://github.com/Kong/kong/pull/6710)

[Back to TOC](#table-of-contents)


## [2.2.2]

> Released 2021/03/01

This is a patch release in the 2.2 series. Being a patch release, it
strictly contains bugfixes. The are no new features or breaking changes.

### Fixes

##### Plugins

- `serverless-functions`: introduce a sandboxing capability, *enabled* by default,
  where only Kong PDK, OpenResty `ngx` APIs, and some Lua standard libraries are
  allowed. Read the documentation [here](https://docs.konghq.com/hub/kong-inc/serverless-functions/#sandboxing).
  [#32](https://github.com/Kong/kong-plugin-serverless-functions/pull/32/)

[Back to TOC](#table-of-contents)


## [2.2.1]

> Released 2020/12/01

This is a patch release in the 2.2 series. Being a patch release, it
strictly contains bugfixes. The are no new features or breaking changes.

### Fixes

##### Distribution

##### Core

- Fix issue where Kong would fail to start a Go plugin instance with a
  `starting instance: nil` error.
  [#6507](https://github.com/Kong/kong/pull/6507)
- Fix issue where a route that supports both `http` and `https` (and has
  a `hosts` and `snis` match criteria) would fail to proxy `http`
  requests, as it does not contain an SNI.
  [#6517](https://github.com/Kong/kong/pull/6517)
- Fix issue where a Go plugin would fail to read `kong.ctx.shared` values
  set by Lua plugins.
  [#6426](https://github.com/Kong/kong/issues/6426)
- Fix issue where gRPC requests would fail to set the `:authority`
  pseudo-header in upstream requests.
  [#6603](https://github.com/Kong/kong/pull/6603)

##### CLI

- Fix issue where `kong config db_import` and `kong config db_export`
  commands would fail if Go plugins were enabled.
  [#6596](https://github.com/Kong/kong/pull/6596)
  Thanks [daniel-shuy](https://github.com/daniel-shuy) for the patch!

[Back to TOC](#table-of-contents)


## [2.2.0]

> Released 2020/10/23

This is a new major release of Kong, including new features such as **UDP support**,
**Configurable Request and Response Buffering**, **Dynamically Loading of OS
Certificates**, and much more.

### Distributions

- Added support for running Kong as the non-root user kong on distributed systems.


### Dependencies

- :warning: For Kong 2.2, the required OpenResty version has been bumped to
  [1.17.8.2](http://openresty.org/en/changelog-1017008.html), and the
  the set of patches included has changed, including the latest release of
  [lua-kong-nginx-module](https://github.com/Kong/lua-kong-nginx-module).
  If you are installing Kong from one of our distribution
  packages, you are not affected by this change.
- Bump OpenSSL version from `1.1.1g` to `1.1.1h`.
  [#6382](https://github.com/Kong/kong/pull/6382)

**Note:** if you are not using one of our distribution packages and compiling
OpenResty from source, you must still apply Kong's [OpenResty
patches](https://github.com/Kong/kong-build-tools/tree/master/openresty-build-tools/openresty-patches)
(and, as highlighted above, compile OpenResty with the new
lua-kong-nginx-module). Our [kong-build-tools](https://github.com/Kong/kong-build-tools)
repository will allow you to do both easily.

- :warning: Cassandra 2.x support is now deprecated. If you are still
  using Cassandra 2.x with Kong, we recommend you to upgrade, since this
  series of Cassandra is about to be EOL with the upcoming release of
  Cassandra 4.0.

### Additions

##### Core

- :fireworks: **UDP support**: Kong now features support for UDP proxying
  in its stream subsystem. The `"udp"` protocol is now accepted in the `protocols`
  attribute of Routes and the `protocol` attribute of Services.
  Load balancing and logging plugins support UDP as well.
  [#6215](https://github.com/Kong/kong/pull/6215)
- **Configurable Request and Response Buffering**: The buffering of requests
  or responses can now be enabled or disabled on a per-route basis, through
  setting attributes `Route.request_buffering` or `Route.response_buffering`
  to `true` or `false`. Default behavior remains the same: buffering is enabled
  by default for requests and responses.
  [#6057](https://github.com/Kong/kong/pull/6057)
- **Option to Automatically Load OS Certificates**: The configuration
  attribute `lua_ssl_trusted_certificate` was extended to accept a
  comma-separated list of certificate paths, as well as a special `system`
  value, which expands to the "system default" certificates file installed
  by the operating system. This follows a very simple heuristic to try to
  use the most common certificate file in most popular distros.
  [#6342](https://github.com/Kong/kong/pull/6342)
- Consistent-Hashing load balancing algorithm does not require to use the entire
  target history to build the same proxying destinations table on all Kong nodes
  anymore. Now deleted targets are actually removed from the database and the
  targets entities can be manipulated by the Admin API as any other entity.
  [#6336](https://github.com/Kong/kong/pull/6336)
- Add `X-Forwarded-Path` header: if a trusted source provides a
  `X-Forwarded-Path` header, it is proxied as-is. Otherwise, Kong will set
  the content of said header to the request's path.
  [#6251](https://github.com/Kong/kong/pull/6251)
- Hybrid mode synchronization performance improvements: Kong now uses a
  new internal synchronization method to push changes from the Control Plane
  to the Data Plane, drastically reducing the amount of communication between
  nodes during bulk updates.
  [#6293](https://github.com/Kong/kong/pull/6293)
- The `Upstream.client_certificate` attribute can now be used from proxying:
  This allows `client_certificate` setting used for mTLS handshaking with
  the `Upstream` server to be shared easily among different Services.
  However, `Service.client_certificate` will take precedence over
  `Upstream.client_certificate` if both are set simultaneously.
  In previous releases, `Upstream.client_certificate` was only used for
  mTLS in active health checks.
  [#6348](https://github.com/Kong/kong/pull/6348)
- New `shorthand_fields` top-level attribute in schema definitions, which
  deprecates `shorthands` and includes type definitions in addition to the
  shorthand callback.
  [#6364](https://github.com/Kong/kong/pull/6364)
- Hybrid Mode: the table of Data Plane nodes at the Control Plane is now
  cleaned up automatically, according to a delay value configurable via
  the `cluster_data_plane_purge_delay` attribute, set to 14 days by default.
  [#6376](https://github.com/Kong/kong/pull/6376)
- Hybrid Mode: Data Plane nodes now apply only the last config when receiving
  several updates in sequence, improving the performance when large configs are
  in use. [#6299](https://github.com/Kong/kong/pull/6299)

##### Admin API

- Hybrid Mode: new endpoint `/clustering/data-planes` which returns complete
  information about all Data Plane nodes that are connected to the Control
  Plane cluster, regardless of the Control Plane node to which they connected.
  [#6308](https://github.com/Kong/kong/pull/6308)
  * :warning: The `/clustering/status` endpoint is now deprecated, since it
    returns only information about Data Plane nodes directly connected to the
    Control Plane node to which the Admin API request was made, and is
    superseded by `/clustering/data-planes`.
- Admin API responses now honor the `headers` configuration setting for
  including or removing the `Server` header.
  [#6371](https://github.com/Kong/kong/pull/6371)

##### PDK

- New function `kong.request.get_forwarded_prefix`: returns the prefix path
  component of the request's URL that Kong stripped before proxying to upstream,
  respecting the value of `X-Forwarded-Prefix` when it comes from a trusted source.
  [#6251](https://github.com/Kong/kong/pull/6251)
- `kong.response.exit` now honors the `headers` configuration setting for
  including or removing the `Server` header.
  [#6371](https://github.com/Kong/kong/pull/6371)
- `kong.log.serialize` function now can be called using the stream subsystem,
  allowing various logging plugins to work under TCP and TLS proxy modes.
  [#6036](https://github.com/Kong/kong/pull/6036)
- Requests with `multipart/form-data` MIME type now can use the same part name
  multiple times. [#6054](https://github.com/Kong/kong/pull/6054)

##### Plugins

- **New Response Phase**: both Go and Lua pluggins now support a new plugin
  phase called `response` in Lua plugins and `Response` in Go. Using it
  automatically enables response buffering, which allows you to manipulate
  both the response headers and the response body in the same phase.
  This enables support for response handling in Go, where header and body
  filter phases are not available, allowing you to use PDK functions such
  as `kong.Response.GetBody()`, and provides an equivalent simplified
  feature for handling buffered responses from Lua plugins as well.
  [#5991](https://github.com/Kong/kong/pull/5991)
- aws-lambda: bump to version 3.5.0:
  [#6379](https://github.com/Kong/kong/pull/6379)
  * support for 'isBase64Encoded' flag in Lambda function responses
- grpc-web: introduce configuration pass_stripped_path, which, if set to true,
  causes the plugin to pass the stripped request path (see the `strip_path` Route
  attribute) to the upstream gRPC service.
- rate-limiting: Support for rate limiting by path, by setting the
  `limit_by = "path"` configuration attribute.
  Thanks [KongGuide](https://github.com/KongGuide) for the patch!
  [#6286](https://github.com/Kong/kong/pull/6286)
- correlation-id: the plugin now generates a correlation-id value by default
  if the correlation id header arrives but is empty.
  [#6358](https://github.com/Kong/kong/pull/6358)


## [2.1.4]

> Released 2020/09/18

This is a patch release in the 2.0 series. Being a patch release, it strictly
contains bugfixes. The are no new features or breaking changes.

### Fixes

##### Core

- Improve graceful exit of Control Plane and Data Plane nodes in Hybrid Mode.
  [#6306](https://github.com/Kong/kong/pull/6306)

##### Plugins

- datadog, loggly, statsd: fixes for supporting logging TCP/UDP services.
  [#6344](https://github.com/Kong/kong/pull/6344)
- Logging plugins: request and response sizes are now reported
  by the log serializer as number attributes instead of string.
  [#6356](https://github.com/Kong/kong/pull/6356)
- prometheus: Remove unnecessary `WARN` log that was seen in the Kong 2.1
  series.
  [#6258](https://github.com/Kong/kong/pull/6258)
- key-auth: no longer trigger HTTP 400 error when the body cannot be decoded.
  [#6357](https://github.com/Kong/kong/pull/6357)
- aws-lambda: respect `skip_large_bodies` config setting even when not using
  AWS API Gateway compatibility.
  [#6379](https://github.com/Kong/kong/pull/6379)


[Back to TOC](#table-of-contents)
- Fix issue where `kong reload` would occasionally leave stale workers locked
  at 100% CPU.
  [#6300](https://github.com/Kong/kong/pull/6300)
- Hybrid Mode: more informative error message when the Control Plane cannot
  be reached.
  [#6267](https://github.com/Kong/kong/pull/6267)

##### CLI

- `kong hybrid gen_cert` now reports "permission denied" errors correctly
  when it fails to write the certificate files.
  [#6368](https://github.com/Kong/kong/pull/6368)

##### Plugins

- acl: bumped to 3.0.1
  * Fix regression in a scenario where an ACL plugin with a `deny` clause
    was configured for a group that does not exist would cause a HTTP 401
    when an authenticated plugin would match the anonymous consumer. The
    behavior is now restored to that seen in Kong 1.x and 2.0.
    [#6354](https://github.com/Kong/kong/pull/6354)
- request-transformer: bumped to 1.2.7
  * Fix the construction of the error message when a template throws a Lua error.
    [#26](https://github.com/Kong/kong-plugin-request-transformer/pull/26)


## [2.1.3]

> Released 2020/08/19

This is a patch release in the 2.0 series. Being a patch release, it strictly
contains bugfixes. The are no new features or breaking changes.

### Fixes

##### Core

- Fix behavior of `X-Forwarded-Prefix` header with stripped path prefixes:
  the stripped portion of path is now added in `X-Forwarded-Prefix`,
  except if it is `/` or if it is received from a trusted client.
  [#6222](https://github.com/Kong/kong/pull/6222)

##### Migrations

- Avoid creating unnecessary an index for Postgres.
  [#6250](https://github.com/Kong/kong/pull/6250)

##### Admin API

- DB-less: fix concurrency issues with `/config` endpoint. It now waits for
  the configuration to update across workers before returning, and returns
  HTTP 429 on attempts to perform concurrent updates and HTTP 504 in case
  of update timeouts.
  [#6121](https://github.com/Kong/kong/pull/6121)

##### Plugins

- request-transformer: bump from v1.2.5 to v1.2.6
  * Fix an issue where query parameters would get incorrectly URL-encoded.
    [#24](https://github.com/Kong/kong-plugin-request-transformer/pull/24)
- acl: Fix migration of ACLs table for the Kong 2.1 series.
  [#6250](https://github.com/Kong/kong/pull/6250)


## [2.1.2]

> Released 2020/08/13

:white_check_mark: **Update (2020/08/13)**: This release fixed a balancer
bug that may cause incorrect request payloads to be sent to unrelated
upstreams during balancer retries, potentially causing responses for
other requests to be returned. Therefore it is **highly recommended**
that Kong users running versions `2.1.0` and `2.1.1` to upgrade to this
version as soon as possible, or apply mitigation from the
[2.1.0](#210) section below.

### Fixes

##### Core

- Fix a bug that balancer retries causes incorrect requests to be sent to
  subsequent upstream connections of unrelated requests.
  [#6224](https://github.com/Kong/kong/pull/6224)
- Fix an issue where plugins iterator was being built before setting the
  default workspace id, therefore indexing the plugins under the wrong workspace.
  [#6206](https://github.com/Kong/kong/pull/6206)

##### Migrations

- Improve reentrancy of Cassandra migrations.
  [#6206](https://github.com/Kong/kong/pull/6206)

##### PDK

- Make sure the `kong.response.error` PDK function respects gRPC related
  content types.
  [#6214](https://github.com/Kong/kong/pull/6214)


## [2.1.1]

> Released 2020/08/05

:red_circle: **Post-release note (as of 2020/08/13)**: A faulty behavior
has been observed with this change. When Kong proxies using the balancer
and a request to one of the upstream `Target` fails, Kong might send the
same request to another healthy `Target` in a different request later,
causing response for the failed request to be returned.

This bug could be mitigated temporarily by disabling upstream keepalive pools.
It can be achieved by either:

1. In `kong.conf`, set `upstream_keepalive_pool_size=0`, or
2. Setting the environment `KONG_UPSTREAM_KEEPALIVE_POOL_SIZE=0` when starting
   Kong with the CLI.

Then restart/reload the Kong instance.

Thanks Nham Le (@nhamlh) for reporting it in [#6212](https://github.com/Kong/kong/issues/6212).

:white_check_mark: **Update (2020/08/13)**: A fix to this regression has been
released as part of [2.1.2](#212). See the section of the Changelog related to this
release for more details.

### Dependencies

- Bump [lua-multipart](https://github.com/Kong/lua-multipart) to `0.5.9`.
  [#6148](https://github.com/Kong/kong/pull/6148)

### Fixes

##### Core

- No longer reject valid characters (as specified in the RFC 3986) in the `path` attribute of the
  Service entity.
  [#6183](https://github.com/Kong/kong/pull/6183)

##### Migrations

- Fix issue in Cassandra migrations where empty values in some entities would be incorrectly migrated.
  [#6171](https://github.com/Kong/kong/pull/6171)

##### Admin API

- Fix issue where consumed worker memory as reported by the `kong.node.get_memory_stats()` PDK method would be incorrectly reported in kilobytes, rather than bytes, leading to inaccurate values in the `/status` Admin API endpoint (and other users of said PDK method).
  [#6170](https://github.com/Kong/kong/pull/6170)

##### Plugins

- rate-limiting: fix issue where rate-limiting by Service would result in a global limit, rather than per Service.
  [#6157](https://github.com/Kong/kong/pull/6157)
- rate-limiting: fix issue where a TTL would not be set to some Redis keys.
  [#6150](https://github.com/Kong/kong/pull/6150)


[Back to TOC](#table-of-contents)


## [2.1.0]

> Released 2020/07/16

:red_circle: **Post-release note (as of 2020/08/13)**: A faulty behavior
has been observed with this change. When Kong proxies using the balancer
and a request to one of the upstream `Target` fails, Kong might send the
same request to another healthy `Target` in a different request later,
causing response for the failed request to be returned.

This bug could be mitigated temporarily by disabling upstream keepalive pools.
It can be achieved by either:

1. In `kong.conf`, set `upstream_keepalive_pool_size=0`, or
2. Setting the environment `KONG_UPSTREAM_KEEPALIVE_POOL_SIZE=0` when starting
   Kong with the CLI.

Then restart/reload the Kong instance.

Thanks Nham Le (@nhamlh) for reporting it in [#6212](https://github.com/Kong/kong/issues/6212).

:white_check_mark: **Update (2020/08/13)**: A fix to this regression has been
released as part of [2.1.2](#212). See the section of the Changelog related to this
release for more details.

### Distributions

- :gift: Introduce package for Ubuntu 20.04.
  [#6006](https://github.com/Kong/kong/pull/6006)
- Add `ca-certificates` to the Alpine Docker image.
  [#373](https://github.com/Kong/docker-kong/pull/373)
- :warning: The [go-pluginserver](https://github.com/Kong/go-pluginserver) no
  longer ships with Kong packages; users are encouraged to build it along with
  their Go plugins. For more info, check out the [Go Guide](https://docs.konghq.com/latest/go/).

### Dependencies

- :warning: In order to use all Kong features, including the new
  dynamic upstream keepalive behavior, the required OpenResty version is
  [1.15.8.3](http://openresty.org/en/changelog-1015008.html).
  If you are installing Kong from one of our distribution
  packages, this version and all required patches and modules are included.
  If you are building from source, you must apply
  Kong's [OpenResty patches](https://github.com/Kong/kong-build-tools/tree/master/openresty-build-tools/openresty-patches)
  as well as include [lua-kong-nginx-module](https://github.com/Kong/lua-kong-nginx-module).
  Our [kong-build-tools](https://github.com/Kong/kong-build-tools)
  repository allows you to do both easily.
- Bump OpenSSL version from `1.1.1f` to `1.1.1g`.
  [#5820](https://github.com/Kong/kong/pull/5810)
- Bump [lua-resty-dns-client](https://github.com/Kong/lua-resty-dns-client) from `4.1.3`
  to `5.0.1`.
  [#5499](https://github.com/Kong/kong/pull/5499)
- Bump [lyaml](https://github.com/gvvaughan/lyaml) from `0.2.4` to `0.2.5`.
  [#5984](https://github.com/Kong/kong/pull/5984)
- Bump [lua-resty-openssl](https://github.com/fffonion/lua-resty-openssl)
  from `0.6.0` to `0.6.2`.
  [#5941](https://github.com/Kong/kong/pull/5941)

### Changes

##### Core

- Increase maximum allowed payload size in hybrid mode.
  [#5654](https://github.com/Kong/kong/pull/5654)
- Targets now support a weight range of 0-65535.
  [#5871](https://github.com/Kong/kong/pull/5871)

##### Configuration

- :warning: The configuration properties `router_consistency` and
  `router_update_frequency` have been renamed to `worker_consistency` and
  `worker_state_update_frequency`, respectively. The new properties allow for
  configuring the consistency settings of additional internal structures, see
  below for details.
  [#5325](https://github.com/Kong/kong/pull/5325)
- :warning: The `nginx_upstream_keepalive_*` configuration properties have been
  renamed to `upstream_keepalive_*`. This is due to the introduction of dynamic
  upstream keepalive pools, see below for details.
  [#5771](https://github.com/Kong/kong/pull/5771)
- :warning: The default value of `worker_state_update_frequency` (previously
  `router_update_frequency`) was changed from `1` to `5`.
  [#5325](https://github.com/Kong/kong/pull/5325)

##### Plugins

- :warning: Change authentication plugins to standardize on `allow` and
  `deny` as terms for access control. Previous nomenclature is deprecated and
  support will be removed in Kong 3.0.
  * ACL: use `allow` and `deny` instead of `whitelist` and `blacklist`
  * bot-detection: use `allow` and `deny` instead of `whitelist` and `blacklist`
  * ip-restriction: use `allow` and `deny` instead of `whitelist` and `blacklist`
  [#6014](https://github.com/Kong/kong/pull/6014)

### Additions

##### Core

- :fireworks: **Asynchronous upstream updates**: Kong's load balancer is now able to
  update its internal structures asynchronously instead of onto the request/stream
  path.

  This change required the introduction of new configuration properties and the
  deprecation of older ones:
    - New properties:
      * `worker_consistency`
      * `worker_state_update_frequency`
    - Deprecated properties:
      * `router_consistency`
      * `router_update_frequency`

  The new `worker_consistency` property is similar to `router_consistency` and accepts
  either of `strict` (default, synchronous) or `eventual` (asynchronous). Unlike its
  deprecated counterpart, this new property aims at configuring the consistency of *all*
  internal structures of Kong, and not only the router.
  [#5325](https://github.com/Kong/kong/pull/5325)
- :fireworks: **Read-Only Postgres**: Kong users are now able to configure
  a read-only Postgres replica. When configured, Kong will attempt to fulfill
  read operations through the read-only replica instead of the main Postgres
  connection.
  [#5584](https://github.com/Kong/kong/pull/5584)
- Introducing **dynamic upstream keepalive pools**. This change prevents virtual
  host confusion when Kong proxies traffic to virtual services (hosted on the
  same IP/port) over TLS.
  Keepalive pools are now created by the `upstream IP/upstream port/SNI/client
  certificate` tuple instead of `IP/port` only. Users running Kong in front of
  virtual services should consider adjusting their keepalive settings
  appropriately.

  This change required the introduction of new configuration properties and
  the deprecation of older ones:
    - New properties:
        * `upstream_keepalive_pool_size`
        * `upstream_keepalive_max_requests`
        * `upstream_keepalive_idle_timeout`
    - Deprecated properties:
        * `nginx_upstream_keepalive`
        * `nginx_upstream_keepalive_requests`
        * `nginx_upstream_keepalive_timeout`

  Additionally, this change allows for specifying an indefinite amount of max
  requests and idle timeout threshold for upstream keepalive connections, a
  capability that was previously removed by Nginx 1.15.3.
  [#5771](https://github.com/Kong/kong/pull/5771)
- The default certificate for the proxy can now be configured via Admin API
  using the `/certificates` endpoint. A special `*` SNI has been introduced
  which stands for the default certificate.
  [#5404](https://github.com/Kong/kong/pull/5404)
- Add support for PKI in Hybrid Mode mTLS.
  [#5396](https://github.com/Kong/kong/pull/5396)
- Add `X-Forwarded-Prefix` to set of headers forwarded to upstream requests.
  [#5620](https://github.com/Kong/kong/pull/5620)
- Introduce a `_transform` option to declarative configuration, which allows
  importing basicauth credentials with and without hashed passwords. This change
  is only supported in declarative configuration format version `2.1`.
  [#5835](https://github.com/Kong/kong/pull/5835)
- Add capability to define different consistency levels for read and write
  operations in Cassandra. New configuration properties `cassandra_write_consistency`
  and `cassandra_read_consistency` were introduced and the existing
  `cassandra_consistency` property was deprecated.
  Thanks [Abhishekvrshny](https://github.com/Abhishekvrshny) for the patch!
  [#5812](https://github.com/Kong/kong/pull/5812)
- Introduce certificate expiry and CA constraint checks to Hybrid Mode
  certificates (`cluster_cert` and `cluster_ca_cert`).
  [#6000](https://github.com/Kong/kong/pull/6000)
- Introduce new attributes to the Services entity, allowing for customizations
  in TLS verification parameters:
  [#5976](https://github.com/Kong/kong/pull/5976)
  * `tls_verify`: whether TLS verification is enabled while handshaking
    with the upstream Service
  * `tls_verify_depth`: the maximum depth of verification when validating
    upstream Service's TLS certificate
  * `ca_certificates`: the CA trust store to use when validating upstream
    Service's TLS certificate
- Introduce new attribute `client_certificate` in Upstreams entry, used
  for supporting mTLS in active health checks.
  [#5838](https://github.com/Kong/kong/pull/5838)

##### CLI

- Migrations: add a new `--force` flag to `kong migrations bootstrap`.
  [#5635](https://github.com/Kong/kong/pull/5635)

##### Configuration

- Introduce configuration property `db_cache_neg_ttl`, allowing the configuration
  of negative TTL for DB entities.
  Thanks [ealogar](https://github.com/ealogar) for the patch!
  [#5397](https://github.com/Kong/kong/pull/5397)

##### PDK

- Support `kong.response.exit` in Stream (L4) proxy mode.
  [#5524](https://github.com/Kong/kong/pull/5524)
- Introduce `kong.request.get_forwarded_path` method, which returns
  the path component of the request's URL, but also considers
  `X-Forwarded-Prefix` if it comes from a trusted source.
  [#5620](https://github.com/Kong/kong/pull/5620)
- Introduce `kong.response.error` method, that allows PDK users to exit with
  an error while honoring the Accept header or manually forcing a content-type.
  [#5562](https://github.com/Kong/kong/pull/5562)
- Introduce `kong.client.tls` module, which provides the following methods for
  interacting with downstream mTLS:
  * `kong.client.tls.request_client_certificate()`: request client to present its
    client-side certificate to initiate mutual TLS authentication between server
    and client.
  * `kong.client.tls.disable_session_reuse()`: prevent the TLS session for the current
    connection from being reused by disabling session ticket and session ID for
    the current TLS connection.
  * `kong.client.tls.get_full_client_certificate_chain()`: return the PEM encoded
    downstream client certificate chain with the client certificate at the top
    and intermediate certificates (if any) at the bottom.
  [#5890](https://github.com/Kong/kong/pull/5890)
- Introduce `kong.log.serialize` method.
  [#5995](https://github.com/Kong/kong/pull/5995)
- Introduce new methods to the `kong.service` PDK module:
  * `kong.service.set_tls_verify()`: set whether TLS verification is enabled while
    handshaking with the upstream Service
  * `kong.service.set_tls_verify_depth()`: set the maximum depth of verification
    when validating upstream Service's TLS certificate
  * `kong.service.set_tls_verify_store()`: set the CA trust store to use when
    validating upstream Service's TLS certificate

##### Plugins

- :fireworks: **New Plugin**: introduce the [grpc-web plugin](https://github.com/Kong/kong-plugin-grpc-web), allowing clients
  to consume gRPC services via the gRPC-Web protocol.
  [#5607](https://github.com/Kong/kong/pull/5607)
- :fireworks: **New Plugin**: introduce the [grpc-gateway plugin](https://github.com/Kong/kong-plugin-grpc-gateway), allowing
  access to upstream gRPC services through a plain HTTP request.
  [#5939](https://github.com/Kong/kong/pull/5939)
- Go: add getter and setter methods for `kong.ctx.shared`.
  [#5496](https://github.com/Kong/kong/pull/5496/)
- Add `X-Credential-Identifier` header to the following authentication plugins:
  * basic-auth
  * key-auth
  * ldap-auth
  * oauth2
  [#5516](https://github.com/Kong/kong/pull/5516)
- Rate-Limiting: auto-cleanup expired rate-limiting metrics in Postgres.
  [#5498](https://github.com/Kong/kong/pull/5498)
- OAuth2: add ability to persist refresh tokens throughout their life cycle.
  Thanks [amberheilman](https://github.com/amberheilman) for the patch!
  [#5264](https://github.com/Kong/kong/pull/5264)
- IP-Restriction: add support for IPv6.
  [#5640](https://github.com/Kong/kong/pull/5640)
- OAuth2: add support for PKCE.
  Thanks [amberheilman](https://github.com/amberheilman) for the patch!
  [#5268](https://github.com/Kong/kong/pull/5268)
- OAuth2: allow optional hashing of client secrets.
  [#5610](https://github.com/Kong/kong/pull/5610)
- aws-lambda: bump from v3.1.0 to v3.4.0
  * Add `host` configuration to allow for custom Lambda endpoints.
    [#35](https://github.com/Kong/kong-plugin-aws-lambda/pull/35)
- zipkin: bump from 0.2 to 1.1.0
  * Add support for B3 single header
    [#66](https://github.com/Kong/kong-plugin-zipkin/pull/66)
  * Add `traceid_byte_count` config option
    [#74](https://github.com/Kong/kong-plugin-zipkin/pull/74)
  * Add support for W3C header
    [#75](https://github.com/Kong/kong-plugin-zipkin/pull/75)
  * Add new option `header_type`
    [#75](https://github.com/Kong/kong-plugin-zipkin/pull/75)
- serverless-functions: bump from 0.3.1 to 1.0.0
  * Add ability to run functions in each request processing phase.
    [#21](https://github.com/Kong/kong-plugin-serverless-functions/pull/21)
- prometheus: bump from 0.7.1 to 0.9.0
  * Performance: significant improvements in throughput and CPU usage.
    [#79](https://github.com/Kong/kong-plugin-prometheus/pull/79)
  * Expose healthiness of upstreams targets.
    Thanks [carnei-ro](https://github.com/carnei-ro) for the patch!
    [#88](https://github.com/Kong/kong-plugin-prometheus/pull/88)
- rate-limiting: allow rate-limiting by custom header.
  Thanks [carnei-ro](https://github.com/carnei-ro) for the patch!
  [#5969](https://github.com/Kong/kong/pull/5969)
- session: bumped from 2.3.0 to 2.4.0.
  [#5868](https://github.com/Kong/kong/pull/5868)

### Fixes

##### Core

- Fix memory leak when loading a declarative configuration that fails
  schema validation.
  [#5759](https://github.com/Kong/kong/pull/5759)
- Fix migration issue where the index for the `ca_certificates` table would
  fail to be created.
  [#5764](https://github.com/Kong/kong/pull/5764)
- Fix issue where DNS resolution would fail in DB-less mode.
  [#5831](https://github.com/Kong/kong/pull/5831)

##### Admin API

- Disallow `PATCH` on `/upstreams/:upstreams/targets/:targets`

##### Plugins

- Go: fix issue where instances of the same Go plugin applied to different
  Routes would get mixed up.
  [#5597](https://github.com/Kong/kong/pull/5597)
- Strip `Authorization` value from logged headers. Values are now shown as
  `REDACTED`.
  [#5628](https://github.com/Kong/kong/pull/5628).
- ACL: respond with HTTP 401 rather than 403 if credentials are not provided.
  [#5452](https://github.com/Kong/kong/pull/5452)
- ldap-auth: set credential ID upon authentication, allowing subsequent
  plugins (e.g., rate-limiting) to act on said value.
  [#5497](https://github.com/Kong/kong/pull/5497)
- ldap-auth: hash the cache key generated by the plugin.
  [#5497](https://github.com/Kong/kong/pull/5497)
- zipkin: bump from 0.2 to 1.1.0
  * Stopped tagging non-erroneous spans with `error=false`.
    [#63](https://github.com/Kong/kong-plugin-zipkin/pull/63)
  * Changed the structure of `localEndpoint` and `remoteEndpoint`.
    [#63](https://github.com/Kong/kong-plugin-zipkin/pull/63)
  * Store annotation times in microseconds.
    [#71](https://github.com/Kong/kong-plugin-zipkin/pull/71)
  * Prevent an error triggered when timing-related kong variables
    were not present.
    [#71](https://github.com/Kong/kong-plugin-zipkin/pull/71)
- aws-lambda: AWS regions are no longer validated against a hardcoded list; if an
  invalid region name is provided, a proxy Internal Server Error is raised,
  and a DNS resolution error message is logged.
  [#33](https://github.com/Kong/kong-plugin-aws-lambda/pull/33)

[Back to TOC](#table-of-contents)


## [2.0.5]

> Released 2020/06/30

### Dependencies

- Bump OpenSSL version from `1.1.1f` to `1.1.1g`.
  [#5820](https://github.com/Kong/kong/pull/5810)
- Bump [go-pluginserver](https://github.com/Kong/go-pluginserver) from version
  from `0.2.0` to `0.3.2`, leveraging [go-pdk](https://github.com/Kong/go-pdk) `0.3.1`.
  See the [go-pdk changelog](https://github.com/Kong/go-pdk/blob/master/CHANGELOG.md#v031).

### Fixes

##### Core

- Fix a race condition leading to random config fetching failure in DB-less mode.
  [#5833](https://github.com/Kong/kong/pull/5833)
- Fix issue where a respawned worker would not use the existing configuration
  in DB-less mode.
  [#5850](https://github.com/Kong/kong/pull/5850)
- Fix issue where declarative configuration would fail with the error:
  `Cannot serialise table: excessively sparse array`.
  [#5768](https://github.com/Kong/kong/pull/5865)
- Targets now support a weight range of 0-65535.
  [#5871](https://github.com/Kong/kong/pull/5871)
- Make kong.ctx.plugin light-thread safe
  Thanks [tdelaune](https://github.com/tdelaune) for the assistance!
  [#5873](https://github.com/Kong/kong/pull/5873)
- Go: fix issue with Go plugins where the plugin instance would be
  intermittently killed.
  Thanks [primableatom](https://github.com/primableatom) for the patch!
  [#5903](https://github.com/Kong/kong/pull/5903)
- Auto-convert `config.anonymous` from empty string to the `ngx.null` value.
  [#5906](https://github.com/Kong/kong/pull/5906)
- Fix issue where DB-less wouldn't correctly validate input with missing IDs,
  names, or cache key.
  [#5929](https://github.com/Kong/kong/pull/5929)
- Fix issue where a request to the upstream health endpoint would fail with
  HTTP 500 Internal Server Error.
  [#5943](https://github.com/Kong/kong/pull/5943)
- Fix issue where providing a declarative configuration file containing
  fields with explicit null values would result in an error.
  [#5999](https://github.com/Kong/kong/pull/5999)
- Fix issue where the balancer wouldn't be built for all workers.
  [#5931](https://github.com/Kong/kong/pull/5931)
- Fix issue where a declarative configuration file with primary keys specified
  as numbers would result in an error.
  [#6005](https://github.com/Kong/kong/pull/6005)

##### CLI

##### Configuration

- Fix issue where the Postgres password from the Kong configuration file
  would be truncated if it contained a `#` character.
  [#5822](https://github.com/Kong/kong/pull/5822)

##### Admin API

- Fix issue where a `PUT` request on `/upstreams/:upstreams/targets/:targets`
  would result in HTTP 500 Internal Server Error.
  [#6012](https://github.com/Kong/kong/pull/6012)

##### PDK

- Stop request processing flow if body encoding fails.
  [#5829](https://github.com/Kong/kong/pull/5829)
- Ensure `kong.service.set_target()` includes the port number if a non-default
  port is used.
  [#5996](https://github.com/Kong/kong/pull/5996)

##### Plugins

- Go: fix issue where the go-pluginserver would not reload Go plugins'
  configurations.
  Thanks [wopol](https://github.com/wopol) for the patch!
  [#5866](https://github.com/Kong/kong/pull/5866)
- basic-auth: avoid fetching credentials when password is not given.
  Thanks [Abhishekvrshny](https://github.com/Abhishekvrshny) for the patch!
  [#5880](https://github.com/Kong/kong/pull/5880)
- cors: avoid overwriting upstream response `Vary` header; new values are now
  added as additional `Vary` headers.
  Thanks [aldor007](https://github.com/aldor007) for the patch!
  [#5794](https://github.com/Kong/kong/pull/5794)

[Back to TOC](#table-of-contents)


## [2.0.4]

> Released 2020/04/22

### Fixes

##### Core

  - Disable JIT mlcache:get_bulk() on ARM64
    [#5797](https://github.com/Kong/kong/pull/5797)
  - Don't incrementing log counters on unexpected errors
    [#5783](https://github.com/Kong/kong/pull/5783)
  - Invalidate target history at cleanup so balancers stay synced
    [#5775](https://github.com/Kong/kong/pull/5775)
  - Set a log prefix with the upstream name
    [#5773](https://github.com/Kong/kong/pull/5773)
  - Fix memory leaks when loading a declarative config that fails schema validation
    [#5766](https://github.com/Kong/kong/pull/5766)
  - Fix some balancer and cluster_events issues
    [#5804](https://github.com/Kong/kong/pull/5804)

##### Configuration

  - Send declarative config updates to stream subsystem via Unix domain
    [#5786](https://github.com/Kong/kong/pull/5786)
  - Now when using declarative configurations the cache is purged on reload, cleaning any references to removed entries
    [#5769](https://github.com/Kong/kong/pull/5769)


[Back to TOC](#table-of-contents)


## [2.0.3]

> Released 2020/04/06

This is a patch release in the 2.0 series. Being a patch release, it strictly
contains performance improvements and bugfixes. The are no new features or
breaking changes.

### Fixes

##### Core

  - Setting the target weight to 0 does not automatically remove the upstream.
    [#5710](https://github.com/Kong/kong/pull/5710).
  - The plugins iterator is now always fully built, even if the initialization
    of any of them fails.
    [#5692](https://github.com/Kong/kong/pull/5692).
  - Fixed the load of `dns_not_found_ttl` and `dns_error_ttl` configuration
    options.
    [#5684](https://github.com/Kong/kong/pull/5684).
  - Consumers and tags are properly warmed-up from the plugins' perspective,
    i.e. they are loaded to the cache space that plugins access.
    [#5669](https://github.com/Kong/kong/pull/5669).
  - Customized error messages don't affect subsequent default error responses
    now.
    [#5673](https://github.com/Kong/kong/pull/5673).

##### CLI

  - Fixed the `lua_package_path` option precedence over `LUA_PATH` environment
    variable.
    [#5729](https://github.com/Kong/kong/pull/5729).
  - Support to Nginx binary upgrade by correctly handling the `USR2` signal.
    [#5657](https://github.com/Kong/kong/pull/5657).

##### Configuration

  - Fixed the logrotate configuration file with the right line terminators.
    [#243](https://github.com/Kong/kong-build-tools/pull/243).
    Thanks, [WALL-E](https://github.com/WALL-E)

##### Admin API

  - Fixed the `sni is duplicated` error when sending multiple `SNIs` as body
    arguments and an `SNI` on URL that matched one from the body.
    [#5660](https://github.com/Kong/kong/pull/5660).

[Back to TOC](#table-of-contents)


## [2.0.2]

> Released 2020/02/27

This is a patch release in the 2.0 series. Being a patch release, it strictly
contains performance improvements and bugfixes. The are no new features or
breaking changes.

### Fixes

##### Core

  - Fix issue related to race condition in Cassandra select each method
    [#5564](https://github.com/Kong/kong/pull/5564).
    Thanks, [vasuharish](https://github.com/vasuharish)!
  - Fix issue related to running control plane under multiple Nginx workers
    [#5612](https://github.com/Kong/kong/pull/5612).
  - Don't change route paths when marshaling
    [#5587](https://github.com/Kong/kong/pull/5587).
  - Fix propagation of posted health across workers
    [#5539](https://github.com/Kong/kong/pull/5539).
  - Use proper units for timeouts with cassandra
    [#5571](https://github.com/Kong/kong/pull/5571).
  - Fix broken SNI based routing in L4 proxy mode
    [#5533](https://github.com/Kong/kong/pull/5533).

##### Plugins

  - Enable the ACME plugin by default
    [#5555](https://github.com/Kong/kong/pull/5555).
  - Accept consumer username in anonymous field
    [#5552](https://github.com/Kong/kong/pull/5552).

[Back to TOC](#table-of-contents)


## [2.0.1]

> Released 2020/02/04

This is a patch release in the 2.0 series. Being a patch release, it strictly
contains performance improvements and bugfixes. The are no new features or
breaking changes.


### Fixes

##### Core

  - Migrations include the configured Lua path now
    [#5509](https://github.com/Kong/kong/pull/5509).
  - Hop-by-hop headers to not clear upgrade header on upgrade
    [#5495](https://github.com/Kong/kong/pull/5495).
  - Balancers now properly check if a response is produced by an upstream
    [#5493](https://github.com/Kong/kong/pull/5493).
    Thanks, [onematchfox](https://github.com/onematchfox)!
  - Kong correctly logs an error message when the Lua VM cannot allocate memory
    [#5479](https://github.com/Kong/kong/pull/5479)
    Thanks, [pamiel](https://github.com/pamiel)!
  - Schema validations work again in DB-less mode
    [#5464](https://github.com/Kong/kong/pull/5464).

##### Plugins

  - oauth2: handle `Authorization` headers with missing `access_token` correctly.
    [#5514](https://github.com/Kong/kong/pull/5514).
    Thanks, [jeremyjpj0916](https://github.com/jeremyjpj0916)!
  - oauth2: hash oauth2_tokens cache key via the DAO
    [#5507](https://github.com/Kong/kong/pull/5507)


[Back to TOC](#table-of-contents)


## [2.0.0]

> Released 2020/01/20

This is a new major release of Kong, including new features such as **Hybrid
mode**, **Go language support for plugins** and **buffered proxying**, and
much more.

Kong 2.0.0 removes the deprecated service mesh functionality, which was
been retired in favor of [Kuma](https://kuma.io), as Kong continues to
focus on its core gateway capabilities.

Please note that Kong 2.0.0 also removes support for migrating from versions
below 1.0.0. If you are running Kong 0.x versions below 0.14.1, you need to
migrate to 0.14.1 first, and once you are running 0.14.1, you can migrate to
Kong 1.5.0, which includes special provisions for migrating from Kong 0.x,
such as the `kong migrations migrate-apis` command, and then finally to Kong
2.0.0.

### Dependencies

- :warning: The required OpenResty version is
  [1.15.8.2](http://openresty.org/en/changelog-1015008.html), and the
  the set of patches included has changed, including the latest release of
  [lua-kong-nginx-module](https://github.com/Kong/lua-kong-nginx-module).
  If you are installing Kong from one of our distribution
  packages, you are not affected by this change.

**Note:** if you are not using one of our distribution packages and compiling
OpenResty from source, you must still apply Kong's [OpenResty
patches](https://github.com/Kong/kong-build-tools/tree/master/openresty-build-tools/openresty-patches)
(and, as highlighted above, compile OpenResty with the new
lua-kong-nginx-module). Our [kong-build-tools](https://github.com/Kong/kong-build-tools)
repository will allow you to do both easily.

### Packaging

- RPM packages are now signed with our own GPG keys. You can download our public
  key at https://bintray.com/user/downloadSubjectPublicKey?username=kong
- Kong now ships with a systemd unit file

### Additions

##### Core

  - :fireworks: **Hybrid mode** for management of control-plane and
    data-plane nodes. This allows running control-plane nodes using a
    database and have them deliver configuration updates to DB-less
    data-plane nodes.
    [#5294](https://github.com/Kong/kong/pull/5294)
  - :fireworks: **Buffered proxying** - plugins can now request buffered
    reading of the service response (as opposed to the streaming default),
    allowing them to modify headers based on the contents of the body
    [#5234](https://github.com/Kong/kong/pull/5234)
  - The `transformations` in DAO schemas now also support `on_read`,
    allowing for two-way (read/write) data transformations between
    Admin API input/output and database storage.
    [#5100](https://github.com/Kong/kong/pull/5100)
  - Added `threshold` attribute for health checks
    [#5206](https://github.com/Kong/kong/pull/5206)
  - Caches for core entities and plugin-controlled entities (such as
    credentials, etc.) are now separated, protecting the core entities
    from cache eviction caused by plugin behavior.
    [#5114](https://github.com/Kong/kong/pull/5114)
  - Cipher suite was updated to the Mozilla v5 release.
    [#5342](https://github.com/Kong/kong/pull/5342)
  - Better support for using already existing Cassandra keyspaces
    when migrating
    [#5361](https://github.com/Kong/kong/pull/5361)
  - Better log messages when plugin modules fail to load
    [#5357](https://github.com/Kong/kong/pull/5357)
  - `stream_listen` now supports the `backlog` option.
    [#5346](https://github.com/Kong/kong/pull/5346)
  - The internal cache was split into two independent segments,
    `kong.core_cache` and `kong.cache`. The `core_cache` region is
    used by the Kong core to store configuration data that doesn't
    change often. The other region is used to store plugin
    runtime data that is dependent on traffic pattern and user
    behavior. This change should decrease the cache contention
    between Kong core and plugins and result in better performance
    overall.
    - :warning: Note that both structures rely on the already existent
      `mem_cache_size` configuration option to set their size,
      so when upgrading from a previous Kong version, the cache
      memory consumption might double if this value is not adjusted
      [#5114](https://github.com/Kong/kong/pull/5114)

##### CLI

  - `kong config init` now accepts a filename argument
    [#4451](https://github.com/Kong/kong/pull/4451)

##### Configuration

  - :fireworks: **Extended support for Nginx directive injections**
    via Kong configurations, reducing the needs for custom Nginx
    templates. New injection contexts were added: `nginx_main_`,
    `nginx_events` and `nginx_supstream_` (`upstream` in `stream`
    mode).
    [#5390](https://github.com/Kong/kong/pull/5390)
  - Enable `reuseport` option in the listen directive by default
    and allow specifying both `reuseport` and `backlog=N` in the
    listener flags.
    [#5332](https://github.com/Kong/kong/pull/5332)
  - Check existence of `lua_ssl_trusted_certificate` at startup
    [#5345](https://github.com/Kong/kong/pull/5345)

##### Admin API

  - Added `/upstreams/<id>/health?balancer_health=1` attribute for
    detailed information about balancer health based on health
    threshold configuration
    [#5206](https://github.com/Kong/kong/pull/5206)

##### PDK

  - New functions `kong.service.request.enable_buffering`,
    `kong.service.response.get_raw_body` and
    `kong.service.response.get_body` for use with buffered proxying
    [#5315](https://github.com/Kong/kong/pull/5315)

##### Plugins

  - :fireworks: **Go plugin support** - plugins can now be written in
    Go as well as Lua, through the use of an out-of-process Go plugin server.
    [#5326](https://github.com/Kong/kong/pull/5326)
  - The lifecycle of the Plugin Server daemon for Go language support is
    managed by Kong itself.
    [#5366](https://github.com/Kong/kong/pull/5366)
  - :fireworks: **New plugin: ACME** - Let's Encrypt and ACMEv2 integration with Kong
    [#5333](https://github.com/Kong/kong/pull/5333)
  - :fireworks: aws-lambda: bumped version to 3.0.1, with a number of new features!
    [#5083](https://github.com/Kong/kong/pull/5083)
  - :fireworks: prometheus: bumped to version 0.7.0 including major performance improvements
    [#5295](https://github.com/Kong/kong/pull/5295)
  - zipkin: bumped to version 0.2.1
    [#5239](https://github.com/Kong/kong/pull/5239)
  - session: bumped to version 2.2.0, adding `authenticated_groups` support
    [#5108](https://github.com/Kong/kong/pull/5108)
  - rate-limiting: added experimental support for standardized headers based on the
    ongoing [RFC draft](https://tools.ietf.org/html/draft-polli-ratelimit-headers-01)
    [#5335](https://github.com/Kong/kong/pull/5335)
  - rate-limiting: added Retry-After header on HTTP 429 responses
    [#5329](https://github.com/Kong/kong/pull/5329)
  - datadog: report metrics with tags --
    Thanks [mvanholsteijn](https://github.com/mvanholsteijn) for the patch!
    [#5154](https://github.com/Kong/kong/pull/5154)
  - request-size-limiting: added `size_unit` configuration option.
    [#5214](https://github.com/Kong/kong/pull/5214)
  - request-termination: add extra check for `conf.message` before sending
    response back with body object included.
    [#5202](https://github.com/Kong/kong/pull/5202)
  - jwt: add `X-Credential-Identifier` header in response --
    Thanks [davinwang](https://github.com/davinwang) for the patch!
    [#4993](https://github.com/Kong/kong/pull/4993)

### Fixes

##### Core

  - Correct detection of update upon deleting Targets --
    Thanks [pyrl247](https://github.com/pyrl247) for the patch!
  - Fix declarative config loading of entities with abstract records
    [#5343](https://github.com/Kong/kong/pull/5343)
  - Fix sort priority when matching routes by longest prefix
    [#5430](https://github.com/Kong/kong/pull/5430)
  - Detect changes in Routes that happen halfway through a router update
    [#5431](https://github.com/Kong/kong/pull/5431)

##### Admin API

  - Corrected the behavior when overwriting a Service configuration using
    the `url` shorthand
    [#5315](https://github.com/Kong/kong/pull/5315)

##### Core

  - :warning: **Removed Service Mesh support** - That has been deprecated in
    Kong 1.4 and made off-by-default already, and the code is now gone in 2.0.
    For Service Mesh, we now have [Kuma](https://kuma.io), which is something
    designed for Mesh patterns from day one, so we feel at peace with removing
    Kong's native Service Mesh functionality and focus on its core capabilities
    as a gateway.

##### Configuration

  - Routes using `tls` are now supported in stream mode by adding an
    entry in `stream_listen` with the `ssl` keyword enabled.
    [#5346](https://github.com/Kong/kong/pull/5346)
  - As part of service mesh removal, serviceless proxying was removed.
    You can still set `service = null` when creating a route for use with
    serverless plugins such as `aws-lambda`, or `request-termination`.
    [#5353](https://github.com/Kong/kong/pull/5353)
  - Removed the `origins` property which was used for service mesh.
    [#5351](https://github.com/Kong/kong/pull/5351)
  - Removed the `transparent` property which was used for service mesh.
    [#5350](https://github.com/Kong/kong/pull/5350)
  - Removed the `nginx_optimizations` property; the equivalent settings
    can be performed via Nginx directive injections.
    [#5390](https://github.com/Kong/kong/pull/5390)
  - The Nginx directive injection prefixes `nginx_http_upstream_`
    and `nginx_http_status_` were renamed to `nginx_upstream_` and
    `nginx_status_` respectively.
    [#5390](https://github.com/Kong/kong/pull/5390)

##### Plugins

  - Removed the Sidecar Injector plugin which was used for service mesh.
    [#5199](https://github.com/Kong/kong/pull/5199)


[Back to TOC](#table-of-contents)


## [1.5.1]

> Released 2020/02/19

This is a patch release over 1.5.0, fixing a minor issue in the `kong migrations migrate-apis`
command, which assumed execution in a certain order in the migration process. This now
allows the command to be executed prior to running the migrations from 0.x to 1.5.1.

### Fixes

##### CLI

  - Do not assume new fields are already available when running `kong migrations migrate-apis`
    [#5572](https://github.com/Kong/kong/pull/5572)


[Back to TOC](#table-of-contents)


## [1.5.0]

> Released 2020/01/20

Kong 1.5.0 is the last release in the Kong 1.x series, and it was designed to
help Kong 0.x users upgrade out of that series and into more current releases.
Kong 1.5.0 includes two features designed to ease the transition process: the
new `kong migrations migrate-apis` commands, to help users migrate away from
old `apis` entities which were deprecated in Kong 0.13.0 and removed in Kong
1.0.0, and a compatibility flag to provide better router compatibility across
Kong versions.

### Additions

##### Core

  - New `path_handling` attribute in Routes entities, which selects the behavior
    the router will have when combining the Service Path, the Route Path, and
    the Request path into a single path sent to the upstream. This attribute
    accepts two values, `v0` or `v1`, making the router behave as in Kong 0.x or
    Kong 1.x, respectively. [#5360](https://github.com/Kong/kong/pull/5360)

##### CLI

  - New command `kong migrations migrate-apis`, which converts any existing
    `apis` from an old Kong 0.x installation and generates Route, Service and
    Plugin entities with equivalent configurations. The converted routes are
    set to use `path_handling = v0`, to ensure compatibility.
    [#5176](https://github.com/Kong/kong/pull/5176)

### Fixes

##### Core

  - Fixed the routing prioritization that could lead to a match in a lower
    priority path. [#5443](https://github.com/Kong/kong/pull/5443)
  - Changes in router or plugins entities while the rebuild is in progress now
    are treated in the next rebuild, avoiding to build invalid iterators.
    [#5431](https://github.com/Kong/kong/pull/5431)
  - Fixed invalid incorrect calculation of certificate validity period.
    [#5449](https://github.com/Kong/kong/pull/5449) -- Thanks
    [Bevisy](https://github.com/Bevisy) for the patch!


[Back to TOC](#table-of-contents)


## [1.4.3]

> Released 2020/01/09

:warning: This release includes a security fix to address potentially
sensitive information being written to the error log file. This affects
certain uses of the Admin API for DB-less mode, described below.

This is a patch release in the 1.4 series, and as such, strictly contains
bugfixes. There are no new features nor breaking changes.

### Fixes

##### Core

  - Fix the detection of the need for balancer updates
    when deleting targets
    [#5352](https://github.com/kong/kong/issues/5352) --
    Thanks [zeeshen](https://github.com/zeeshen) for the patch!
  - Fix behavior of longest-path criteria when matching routes
    [#5383](https://github.com/kong/kong/issues/5383)
  - Fix incorrect use of cache when using header-based routing
    [#5267](https://github.com/kong/kong/issues/5267) --
    Thanks [marlonfan](https://github.com/marlonfan) for the patch!

##### Admin API

  - Do not make a debugging dump of the declarative config input into
    `error.log` when posting it with `/config` and using `_format_version`
    as a top-level parameter (instead of embedded in the `config` parameter).
    [#5411](https://github.com/kong/kong/issues/5411)
  - Fix incorrect behavior of PUT for /certificates
    [#5321](https://github.com/kong/kong/issues/5321)

##### Plugins

  - acl: fixed an issue where getting ACLs by group failed when multiple
    consumers share the same group
    [#5322](https://github.com/kong/kong/issues/5322)


[Back to TOC](#table-of-contents)


## [1.4.2]

> Released 2019/12/10

This is another patch release in the 1.4 series, and as such, strictly
contains bugfixes. There are no new features nor breaking changes.

### Fixes

##### Core

  - Fixes some corner cases in the balancer behavior
    [#5318](https://github.com/Kong/kong/pull/5318)

##### Plugins

  - http-log: disable queueing when using the default
    settings, to avoid memory consumption issues
    [#5323](https://github.com/Kong/kong/pull/5323)
  - prometheus: restore compatibility with version 0.6.0
    [#5303](https://github.com/Kong/kong/pull/5303)


[Back to TOC](#table-of-contents)


## [1.4.1]

> Released 2019/12/03

This is a patch release in the 1.4 series, and as such, strictly contains
bugfixes. There are no new features nor breaking changes.

### Fixes

##### Core

  - Fixed a memory leak in the balancer
    [#5229](https://github.com/Kong/kong/pull/5229) --
    Thanks [zeeshen](https://github.com/zeeshen) for the patch!
  - Removed arbitrary limit on worker connections.
    [#5148](https://github.com/Kong/kong/pull/5148)
  - Fixed `preserve_host` behavior for gRPC routes
    [#5225](https://github.com/Kong/kong/pull/5225)
  - Fix migrations for ttl for OAuth2 tokens
    [#5253](https://github.com/Kong/kong/pull/5253)
  - Improve handling of errors when creating balancers
    [#5284](https://github.com/Kong/kong/pull/5284)

##### CLI

  - Fixed an issue with `kong config db_export` when reading
    entities that are ttl-enabled and whose ttl value is `null`.
    [#5185](https://github.com/Kong/kong/pull/5185)

##### Admin API

  - Various fixes for Admin API behavior
    [#5174](https://github.com/Kong/kong/pull/5174),
    [#5178](https://github.com/Kong/kong/pull/5178),
    [#5191](https://github.com/Kong/kong/pull/5191),
    [#5186](https://github.com/Kong/kong/pull/5186)

##### Plugins

  - http-log: do not impose a retry delay on successful sends
    [#5282](https://github.com/Kong/kong/pull/5282)


[Back to TOC](#table-of-contents)

## [1.4.0]

> Released on 2019/10/22

### Installation

  - :warning: All Bintray assets have been renamed from `.all.` / `.noarch.` to be
    architecture specific namely `.arm64.` and `.amd64.`

### Additions

##### Core

  - :fireworks: New configuration option `cassandra_refresh_frequency` to set
    the frequency that Kong will check for Cassandra cluster topology changes,
    avoiding restarts when Cassandra nodes are added or removed.
    [#5071](https://github.com/Kong/kong/pull/5071)
  - New `transformations` property in DAO schemas, which allows adding functions
    that run when database rows are inserted or updated.
    [#5047](https://github.com/Kong/kong/pull/5047)
  - The new attribute `hostname` has been added to `upstreams` entities. This
    attribute is used as the `Host` header when proxying requests through Kong
    to servers that are listening on server names that are different from the
    names to which they resolve.
    [#4959](https://github.com/Kong/kong/pull/4959)
  - New status interface has been introduced. It exposes insensitive health,
    metrics and error read-only information from Kong, which can be consumed by
    other services in the infrastructure to monitor Kong's health.
    This removes the requirement of the long-used workaround to monitor Kong's
    health by injecting a custom server block.
    [#4977](https://github.com/Kong/kong/pull/4977)
  - New Admin API response header `X-Kong-Admin-Latency`, reporting the time
    taken by Kong to process an Admin API request.
    [#4966](https://github.com/Kong/kong/pull/4996/files)

##### Configuration

  - :warning: New configuration option `service_mesh` which enables or disables
    the Service Mesh functionality. The Service Mesh is being deprecated and
    will not be available in the next releases of Kong.
    [#5124](https://github.com/Kong/kong/pull/5124)
  - New configuration option `router_update_frequency` that allows setting the
    frequency that router and plugins will be checked for changes. This new
    option avoids performance degradation when Kong routes or plugins are
    frequently changed. [#4897](https://github.com/Kong/kong/pull/4897)

##### Plugins

  - rate-limiting: in addition to consumer, credential, and IP levels, now
    rate-limiting plugin has service-level support. Thanks
    [wuguangkuo](https://github.com/wuguangkuo) for the patch!
    [#5031](https://github.com/Kong/kong/pull/5031)
  - Now rate-limiting `local` policy counters expire using the shared
    dictionary's TTL, avoiding to keep unnecessary counters in memory. Thanks
    [cb372](https://github.com/cb372) for the patch!
    [#5029](https://github.com/Kong/kong/pull/5029)
  - Authentication plugins have support for tags now.
    [#4945](https://github.com/Kong/kong/pull/4945)
  - response-transformer plugin now supports renaming response headers. Thanks
    [aalmazanarbs](https://github.com/aalmazanarbs) for the patch!
    [#5040](https://github.com/Kong/kong/pull/5040)

### Fixes

##### Core

  - :warning: Service Mesh is known to cause HTTPS requests to upstream to
    ignore `proxy_ssl*` directives, so it is being discontinued in the next
    major release of Kong. In this release it is disabled by default, avoiding
    this issue, and it can be enabled as aforementioned in the configuration
    section. [#5124](https://github.com/Kong/kong/pull/5124)
  - Fixed an issue on reporting the proper request method and URL arguments on
    NGINX-produced errors in logging plugins.
    [#5073](https://github.com/Kong/kong/pull/5073)
  - Fixed an issue where targets were not properly updated in all Kong workers
    when they were removed. [#5041](https://github.com/Kong/kong/pull/5041)
  - Deadlocks cases in database access functions when using Postgres and
    cleaning up `cluster_events` in high-changing scenarios were fixed.
    [#5118](https://github.com/Kong/kong/pull/5118)
  - Fixed issues with tag-filtered GETs on Cassandra-backed nodes.
    [#5105](https://github.com/Kong/kong/pull/5105)

##### Configuration

  - Fixed Lua parsing and error handling in declarative configurations.
    [#5019](https://github.com/Kong/kong/pull/5019)
  - Automatically escape any unescaped `#` characters in parsed `KONG_*`
    environment variables. [#5062](https://github.com/Kong/kong/pull/5062)

##### Plugins

  - file-log: creates log file with proper permissions when Kong uses
    declarative config. [#5028](https://github.com/Kong/kong/pull/5028)
  - basic-auth: fixed credentials parsing when using DB-less
    configurations. [#5080](https://github.com/Kong/kong/pull/5080)
  - jwt: plugin handles empty claims and return the correct error message.
    [#5123](https://github.com/Kong/kong/pull/5123)
    Thanks to [@jeremyjpj0916](https://github.com/jeremyjpj0916) for the patch!
  - serverless-functions: Lua code in declarative configurations is validated
    and loaded correctly.
    [#24](https://github.com/Kong/kong-plugin-serverless-functions/pull/24)
  - request-transformer: fixed bug on removing and then adding request headers
    with the same name.
    [#9](https://github.com/Kong/kong-plugin-request-transformer/pull/9)


[Back to TOC](#table-of-contents)

## [1.3.0]

> Released on 2019/08/21

Kong 1.3 is the first version to officially support **gRPC proxying**!

Following our vision for Kong to proxy modern Web services protocols, we are
excited for this newest addition to the family of protocols already supported
by Kong (HTTP(s), WebSockets, and TCP). As we have recently stated in our
latest [Community Call](https://konghq.com/community-call/), more protocols are
to be expected in the future.

Additionally, this release includes several highly-requested features such as
support for upstream **mutual TLS**, **header-based routing** (not only
`Host`), **database export**, and **configurable upstream keepalive
timeouts**.

### Changes

##### Dependencies

- :warning: The required OpenResty version has been bumped to
  [1.15.8.1](http://openresty.org/en/changelog-1015008.html). If you are
  installing Kong from one of our distribution packages, you are not affected
  by this change. See [#4382](https://github.com/Kong/kong/pull/4382).
  With this new version comes a number of improvements:
  1. The new [ngx\_http\_grpc\_module](https://nginx.org/en/docs/http/ngx_http_grpc_module.html).
  2. Configurable of upstream keepalive connections by timeout or number of
     requests.
  3. Support for ARM64 architectures.
  4. LuaJIT GC64 mode for x86_64 architectures, raising the LuaJIT GC-managed
     memory limit from 2GB to 128TB and producing more predictable GC
     performance.
- :warning: From this version on, the new
  [lua-kong-nginx-module](https://github.com/Kong/lua-kong-nginx-module) Nginx
  module is **required** to be built into OpenResty for Kong to function
  properly. This new module allows Kong to support new features such as mutual
  TLS authentication. If you are installing Kong from one of our distribution
  packages, you are not affected by this change.
  [openresty-build-tools#26](https://github.com/Kong/openresty-build-tools/pull/26)

**Note:** if you are not using one of our distribution packages and compiling
OpenResty from source, you must still apply Kong's [OpenResty
patches](https://github.com/kong/openresty-patches) (and, as highlighted above,
compile OpenResty with the new lua-kong-nginx-module). Our new
[openresty-build-tools](https://github.com/Kong/openresty-build-tools)
repository will allow you to do both easily.

##### Core

- :warning: Bugfixes in the router *may, in some edge-cases*, result in
  different Routes being matched. It was reported to us that the router behaved
  incorrectly in some cases when configuring wildcard Hosts and regex paths
  (e.g. [#3094](https://github.com/Kong/kong/issues/3094)). It may be so that
  you are subject to these bugs without realizing it. Please ensure that
  wildcard Hosts and regex paths Routes you have configured are matching as
  expected before upgrading.
  See [9ca4dc0](https://github.com/Kong/kong/commit/9ca4dc09fdb12b340531be8e0f9d1560c48664d5),
  [2683b86](https://github.com/Kong/kong/commit/2683b86c2f7680238e3fe85da224d6f077e3425d), and
  [6a03e1b](https://github.com/Kong/kong/commit/6a03e1bd95594716167ccac840ff3e892ed66215)
  for details.
- Upstream connections are now only kept-alive for 100 requests or 60 seconds
  (idle) by default. Previously, upstream connections were not actively closed
  by Kong. This is a (non-breaking) change in behavior, inherited from Nginx
  1.15, and configurable via new configuration properties (see below).

##### Configuration

- :warning: The `upstream_keepalive` configuration property is deprecated, and
  replaced by the new `nginx_http_upstream_keepalive` property. Its behavior is
  almost identical, but the notable difference is that the latter leverages the
  [injected Nginx
  directives](https://konghq.com/blog/kong-ce-nginx-injected-directives/)
  feature added in Kong 0.14.0.
  In future releases, we will gradually increase support for injected Nginx
  directives. We have high hopes that this will remove the occasional need for
  custom Nginx configuration templates.
  [#4382](https://github.com/Kong/kong/pull/4382)

### Additions

##### Core

- :fireworks: **Native gRPC proxying.** Two new protocol types; `grpc` and
  `grpcs` correspond to gRPC over h2c and gRPC over h2. They can be specified
  on a Route or a Service's `protocol` attribute (e.g. `protocol = grpcs`).
  When an incoming HTTP/2 request matches a Route with a `grpc(s)` protocol,
  the request will be handled by the
  [ngx\_http\_grpc\_module](https://nginx.org/en/docs/http/ngx_http_grpc_module.html),
  and proxied to the upstream Service according to the gRPC protocol
  specifications.  :warning: Note that not all Kong plugins are compatible with
  gRPC requests yet.  [#4801](https://github.com/Kong/kong/pull/4801)
- :fireworks: **Mutual TLS** handshake with upstream services. The Service
  entity now has a new `client_certificate` attribute, which is a foreign key
  to a Certificate entity. If specified, Kong will use the Certificate as a
  client TLS cert during the upstream TLS handshake.
  [#4800](https://github.com/Kong/kong/pull/4800)
- :fireworks: **Route by any request header**. The router now has the ability
  to match Routes by any request header (not only `Host`). The Route entity now
  has a new `headers` attribute, which is a map of headers names and values.
  E.g. `{ "X-Forwarded-Host": ["example.org"], "Version": ["2", "3"] }`.
  [#4758](https://github.com/Kong/kong/pull/4758)
- :fireworks: **Least-connection load-balancing**. A new `algorithm` attribute
  has been added to the Upstream entity. It can be set to `"round-robin"`
  (default), `"consistent-hashing"`, or `"least-connections"`.
  [#4528](https://github.com/Kong/kong/pull/4528)
- A new core entity, "CA Certificates" has been introduced and can be accessed
  via the new `/ca_certificates` Admin API endpoint. CA Certificates entities
  will be used as CA trust store by Kong. Certificates stored by this entity
  need not include their private key.
  [#4798](https://github.com/Kong/kong/pull/4798)
- Healthchecks now use the combination of IP + Port + Hostname when storing
  upstream health information. Previously, only IP + Port were used. This means
  that different virtual hosts served behind the same IP/port will be treated
  differently with regards to their health status. New endpoints were added to
  the Admin API to manually set a Target's health status.
  [#4792](https://github.com/Kong/kong/pull/4792)

##### Configuration

- :fireworks: A new section in the `kong.conf` file describes [injected Nginx
  directives](https://konghq.com/blog/kong-ce-nginx-injected-directives/)
  (added to Kong 0.14.0) and specifies a few default ones.
  In future releases, we will gradually increase support for injected Nginx
  directives. We have high hopes that this will remove the occasional need for
  custom Nginx configuration templates.
  [#4382](https://github.com/Kong/kong/pull/4382)
- :fireworks: New configuration properties allow for controlling the behavior of
  upstream keepalive connections. `nginx_http_upstream_keepalive_requests` and
  `nginx_http_upstream_keepalive_timeout` respectively control the maximum
  number of proxied requests and idle timeout of an upstream connection.
  [#4382](https://github.com/Kong/kong/pull/4382)
- New flags have been added to the `*_listen` properties: `deferred`, `bind`,
  and `reuseport`.
  [#4692](https://github.com/Kong/kong/pull/4692)

##### CLI

- :fireworks: **Database export** via the new `kong config db_export` CLI
  command. This command will export the configuration present in the database
  Kong is connected to (Postgres or Cassandra) as a YAML file following Kong's
  declarative configuration syntax. This file can thus be imported later on
  in a DB-less Kong node or in another database via `kong config db_import`.
  [#4809](https://github.com/Kong/kong/pull/4809)

##### Admin API

- Many endpoints now support more levels of nesting for ease of access.
  For example: `/services/:services/routes/:routes` is now a valid API
  endpoint.
  [#4713](https://github.com/Kong/kong/pull/4713)
- The API now accepts `form-urlencoded` payloads with deeply nested data
  structures. Previously, it was only possible to send such data structures
  via JSON payloads.
  [#4768](https://github.com/Kong/kong/pull/4768)

##### Plugins

- :fireworks: **New bundled plugin**: the [session
  plugin](https://github.com/Kong/kong-plugin-session) is now bundled in Kong.
  It can be used to manage browser sessions for APIs proxied and authenticated
  by Kong.
  [#4685](https://github.com/Kong/kong/pull/4685)
- ldap-auth: A new `config.ldaps` property allows configuring the plugin to
  connect to the LDAP server via TLS. It provides LDAPS support instead of only
  relying on STARTTLS.
  [#4743](https://github.com/Kong/kong/pull/4743)
- jwt-auth: The new `header_names` property accepts an array of header names
  the JWT plugin should inspect when authenticating a request. It defaults to
  `["Authorization"]`.
  [#4757](https://github.com/Kong/kong/pull/4757)
- [azure-functions](https://github.com/Kong/kong-plugin-azure-functions):
  Bumped to 0.4 for minor fixes and performance improvements.
- [kubernetes-sidecar-injector](https://github.com/Kong/kubernetes-sidecar-injector):
  The plugin is now more resilient to Kubernetes schema changes.
- [serverless-functions](https://github.com/Kong/kong-plugin-serverless-functions):
    - Bumped to 0.3 for minor performance improvements.
    - Functions can now have upvalues.
- [prometheus](https://github.com/Kong/kong-plugin-prometheus): Bumped to
  0.4.1 for minor performance improvements.
- cors: add OPTIONS, TRACE and CONNECT to default allowed methods
  [#4899](https://github.com/Kong/kong/pull/4899)
  Thanks to [@eshepelyuk](https://github.com/eshepelyuk) for the patch!

##### PDK

- New function `kong.service.set_tls_cert_key()`. This functions sets the
  client TLS certificate used while handshaking with the upstream service.
  [#4797](https://github.com/Kong/kong/pull/4797)

### Fixes

##### Core

- Fix WebSocket protocol upgrades in some cases due to case-sensitive
  comparisons of the `Upgrade` header.
  [#4780](https://github.com/Kong/kong/pull/4780)
- Router: Fixed a bug causing invalid matches when configuring two or more
  Routes with a plain `hosts` attribute shadowing another Route's wildcard
  `hosts` attribute. Details of the issue can be seen in
  [01b1cb8](https://github.com/Kong/kong/pull/4775/commits/01b1cb871b1d84e5e93c5605665b68c2f38f5a31).
  [#4775](https://github.com/Kong/kong/pull/4775)
- Router: Ensure regex paths always have priority over plain paths. Details of
  the issue can be seen in
  [2683b86](https://github.com/Kong/kong/commit/2683b86c2f7680238e3fe85da224d6f077e3425d).
  [#4775](https://github.com/Kong/kong/pull/4775)
- Cleanup of expired rows in PostgreSQL is now much more efficient thanks to a
  new query plan.
  [#4716](https://github.com/Kong/kong/pull/4716)
- Improved various query plans against Cassandra instances by increasing the
  default page size.
  [#4770](https://github.com/Kong/kong/pull/4770)

##### Plugins

- cors: ensure non-preflight OPTIONS requests can be proxied.
  [#4899](https://github.com/Kong/kong/pull/4899)
  Thanks to [@eshepelyuk](https://github.com/eshepelyuk) for the patch!
- Consumer references in various plugin entities are now
  properly marked as required, avoiding credentials that map to no Consumer.
  [#4879](https://github.com/Kong/kong/pull/4879)
- hmac-auth: Correct the encoding of HTTP/1.0 requests.
  [#4839](https://github.com/Kong/kong/pull/4839)
- oauth2: empty client_id wasn't checked, causing a server error.
  [#4884](https://github.com/Kong/kong/pull/4884)
- response-transformer: preserve empty arrays correctly.
  [#4901](https://github.com/Kong/kong/pull/4901)

##### CLI

- Fixed an issue when running `kong restart` and Kong was not running,
  causing stdout/stderr logging to turn off.
  [#4772](https://github.com/Kong/kong/pull/4772)

##### Admin API

- Ensure PUT works correctly when applied to plugin configurations.
  [#4882](https://github.com/Kong/kong/pull/4882)

##### PDK

- Prevent PDK calls from failing in custom content blocks.
  This fixes a misbehavior affecting the Prometheus plugin.
  [#4904](https://github.com/Kong/kong/pull/4904)
- Ensure `kong.response.add_header` works in the `rewrite` phase.
  [#4888](https://github.com/Kong/kong/pull/4888)

[Back to TOC](#table-of-contents)

## [1.2.2]

> Released on 2019/08/14

:warning: This release includes patches to the NGINX core (1.13.6) fixing
vulnerabilities in the HTTP/2 module (CVE-2019-9511 CVE-2019-9513
CVE-2019-9516).

This is a patch release in the 1.2 series, and as such, strictly contains
bugfixes. There are no new features nor breaking changes.

### Fixes

##### Core

- Case sensitivity fix when clearing the Upgrade header.
  [#4779](https://github.com/kong/kong/issues/4779)

### Performance

##### Core

- Speed up cascade deletes in Cassandra.
  [#4770](https://github.com/kong/kong/pull/4770)

## [1.2.1]

> Released on 2019/06/26

This is a patch release in the 1.2 series, and as such, strictly contains
bugfixes. There are no new features nor breaking changes.

### Fixes

##### Core

- Fix an issue preventing WebSocket connections from being established by
  clients. This issue was introduced in Kong 1.1.2, and would incorrectly clear
  the `Upgrade` response header.
  [#4719](https://github.com/Kong/kong/pull/4719)
- Fix a memory usage growth issue in the `/config` endpoint when configuring
  Upstream entities. This issue was mostly observed by users of the [Kong
  Ingress Controller](https://github.com/Kong/kubernetes-ingress-controller).
  [#4733](https://github.com/Kong/kong/pull/4733)
- Cassandra: ensure serial consistency is `LOCAL_SERIAL` when a
  datacenter-aware load balancing policy is in use. This fixes unavailability
  exceptions sometimes experienced when connecting to a multi-datacenter
  cluster with cross-datacenter connectivity issues.
  [#4734](https://github.com/Kong/kong/pull/4734)
- Schemas: fix an issue in the schema validator that would not allow specifying
  `false` in some schema rules, such a `{ type = "boolean", eq = false }`.
  [#4708](https://github.com/Kong/kong/pull/4708)
  [#4727](https://github.com/Kong/kong/pull/4727)
- Fix an underlying issue with regards to database entities cache keys
  generation.
  [#4717](https://github.com/Kong/kong/pull/4717)

##### Configuration

- Ensure the `cassandra_local_datacenter` configuration property is specified
  when a datacenter-aware Cassandra load balancing policy is in use.
  [#4734](https://github.com/Kong/kong/pull/4734)

##### Plugins

- request-transformer: fix an issue that would prevent adding a body to
  requests without one.
  [Kong/kong-plugin-request-transformer#4](https://github.com/Kong/kong-plugin-request-transformer/pull/4)
- kubernetes-sidecar-injector: fix an issue causing mutating webhook calls to
  fail.
  [Kong/kubernetes-sidecar-injector#9](https://github.com/Kong/kubernetes-sidecar-injector/pull/9)

[Back to TOC](#table-of-contents)

## [1.2.0]

> Released on: 2019/06/07

This release brings **improvements to reduce long latency tails**,
**consolidates declarative configuration support**, and comes with **newly open
sourced plugins** previously only available to Enterprise customers. It also
ships with new features improving observability and usability.

This release includes database migrations. Please take a few minutes to read
the [1.2 Upgrade Path](https://github.com/Kong/kong/blob/master/UPGRADE.md)
for more details regarding changes and migrations before planning to upgrade
your Kong cluster.

### Installation

- :warning: All Bintray repositories have been renamed from
  `kong-community-edition-*` to `kong-*`.
- :warning: All Kong packages have been renamed from `kong-community-edition`
  to `kong`.

For more details about the updated installation, please visit the official docs:
[https://konghq.com/install](https://konghq.com/install/).

### Additions

##### Core

- :fireworks: Support for **wildcard SNI matching**: the
  `ssl_certificate_by_lua` phase and the stream `preread` phase) is now able to
  match a client hello SNI against any registered wildcard SNI. This is
  particularly helpful for deployments serving a certificate for multiple
  subdomains.
  [#4457](https://github.com/Kong/kong/pull/4457)
- :fireworks: **HTTPS Routes can now be matched by SNI**: the `snis` Route
  attribute (previously only available for `tls` Routes) can now be set for
  `https` Routes and is evaluated by the HTTP router.
  [#4633](https://github.com/Kong/kong/pull/4633)
- :fireworks: **Native support for HTTPS redirects**: Routes have a new
  `https_redirect_status_code` attribute specifying the status code to send
  back to the client if a plain text request was sent to an `https` Route.
  [#4424](https://github.com/Kong/kong/pull/4424)
- The loading of declarative configuration is now done atomically, and with a
  safety check to verify that the new configuration fits in memory.
  [#4579](https://github.com/Kong/kong/pull/4579)
- Schema fields can now be marked as immutable.
  [#4381](https://github.com/Kong/kong/pull/4381)
- Support for loading custom DAO strategies from plugins.
  [#4518](https://github.com/Kong/kong/pull/4518)
- Support for IPv6 to `tcp` and `tls` Routes.
  [#4333](https://github.com/Kong/kong/pull/4333)

##### Configuration

- :fireworks: **Asynchronous router updates**: a new configuration property
  `router_consistency` accepts two possible values: `strict` and `eventual`.
  The former is the default setting and makes router rebuilds highly
  consistent between Nginx workers. It can result in long tail latency if
  frequent Routes and Services updates are expected. The latter helps
  preventing long tail latency issues by instructing Kong to rebuild the router
  asynchronously (with eventual consistency between Nginx workers).
  [#4639](https://github.com/Kong/kong/pull/4639)
- :fireworks: **Database cache warmup**: Kong can now preload entities during
  its initialization. A new configuration property (`db_cache_warmup_entities`)
  was introduced, allowing users to specify which entities should be preloaded.
  DB cache warmup allows for ahead-of-time DNS resolution for Services with a
  hostname. This feature reduces first requests latency, improving the overall
  P99 latency tail.
  [#4565](https://github.com/Kong/kong/pull/4565)
- Improved PostgreSQL connection management: two new configuration properties
  have been added: `pg_max_concurrent_queries` sets the maximum number of
  concurrent queries to the database, and `pg_semaphore_timeout` allows for
  tuning the timeout when acquiring access to a database connection. The
  default behavior remains the same, with no concurrency limitation.
  [#4551](https://github.com/Kong/kong/pull/4551)

##### Admin API

- :fireworks: Add declarative configuration **hash checking** avoiding
  reloading if the configuration has not changed. The `/config` endpoint now
  accepts a `check_hash` query argument. Hash checking only happens if this
  argument's value is set to `1`.
  [#4609](https://github.com/Kong/kong/pull/4609)
- :fireworks: Add a **schema validation endpoint for entities**: a new
  endpoint `/schemas/:entity_name/validate` can be used to validate an instance
  of any entity type in Kong without creating the entity itself.
  [#4413](https://github.com/Kong/kong/pull/4413)
- :fireworks: Add **memory statistics** to the `/status` endpoint. The response
  now includes a `memory` field, which contains the `lua_shared_dicts` and
  `workers_lua_vms` fields with statistics on shared dictionaries and workers
  Lua VM memory usage.
  [#4592](https://github.com/Kong/kong/pull/4592)

##### PDK

- New function `kong.node.get_memory_stats()`. This function returns statistics
  on shared dictionaries and workers Lua VM memory usage, and powers the memory
  statistics newly exposed by the `/status` endpoint.
  [#4632](https://github.com/Kong/kong/pull/4632)

##### Plugins

- :fireworks: **Newly open-sourced plugin**: the HTTP [proxy-cache
  plugin](https://github.com/kong/kong-plugin-proxy-cache) (previously only
  available in Enterprise) is now bundled in Kong.
  [#4650](https://github.com/Kong/kong/pull/4650)
- :fireworks: **Newly open-sourced plugin capabilities**: The
  [request-transformer
  plugin](https://github.com/Kong/kong-plugin-request-transformer) now includes
  capabilities previously only available in Enterprise, among which templating
  and variables interpolation.
  [#4658](https://github.com/Kong/kong/pull/4658)
- Logging plugins: log request TLS version, cipher, and verification status.
  [#4581](https://github.com/Kong/kong/pull/4581)
  [#4626](https://github.com/Kong/kong/pull/4626)
- Plugin development: inheriting from `BasePlugin` is now optional. Avoiding
  the inheritance paradigm improves plugins' performance.
  [#4590](https://github.com/Kong/kong/pull/4590)

### Fixes

##### Core

- Active healthchecks: `http` checks are not performed for `tcp` and `tls`
  Services anymore; only `tcp` healthchecks are performed against such
  Services.
  [#4616](https://github.com/Kong/kong/pull/4616)
- Fix an issue where updates in migrations would not correctly populate default
  values.
  [#4635](https://github.com/Kong/kong/pull/4635)
- Improvements in the reentrancy of Cassandra migrations.
  [#4611](https://github.com/Kong/kong/pull/4611)
- Fix an issue causing the PostgreSQL strategy to not bootstrap the schema when
  using a PostgreSQL account with limited permissions.
  [#4506](https://github.com/Kong/kong/pull/4506)

##### CLI

- Fix `kong db_import` to support inserting entities without specifying a UUID
  for their primary key. Entities with a unique identifier (e.g. `name` for
  Services) can have their primary key omitted.
  [#4657](https://github.com/Kong/kong/pull/4657)
- The `kong migrations [up|finish] -f` commands does not run anymore if there
  are no previously executed migrations.
  [#4617](https://github.com/Kong/kong/pull/4617)

##### Plugins

- ldap-auth: ensure TLS connections are reused.
  [#4620](https://github.com/Kong/kong/pull/4620)
- oauth2: ensured access tokens preserve their `token_expiration` value when
  migrating from previous Kong versions.
  [#4572](https://github.com/Kong/kong/pull/4572)

[Back to TOC](#table-of-contents)

## [1.1.2]

> Released on: 2019/04/24

This is a patch release in the 1.0 series. Being a patch release, it strictly
contains bugfixes. The are no new features or breaking changes.

### Fixes

- core: address issue where field type "record" nested values reset on update
  [#4495](https://github.com/Kong/kong/pull/4495)
- core: correctly manage primary keys of type "foreign"
  [#4429](https://github.com/Kong/kong/pull/4429)
- core: declarative config is not parsed on db-mode anymore
  [#4487](https://github.com/Kong/kong/pull/4487)
  [#4509](https://github.com/Kong/kong/pull/4509)
- db-less: Fixed a problem in Kong balancer timing out.
  [#4534](https://github.com/Kong/kong/pull/4534)
- db-less: Accept declarative config directly in JSON requests.
  [#4527](https://github.com/Kong/kong/pull/4527)
- db-less: do not mis-detect mesh mode
  [#4498](https://github.com/Kong/kong/pull/4498)
- db-less: fix crash when field has same name as entity
  [#4478](https://github.com/Kong/kong/pull/4478)
- basic-auth: ignore password if nil on basic auth credential patch
  [#4470](https://github.com/Kong/kong/pull/4470)
- http-log: Simplify queueing mechanism. Fixed a bug where traces were lost
  in some cases.
  [#4510](https://github.com/Kong/kong/pull/4510)
- request-transformer: validate header values in plugin configuration.
  Thanks, [@rune-chan](https://github.com/rune-chan)!
  [#4512](https://github.com/Kong/kong/pull/4512).
- rate-limiting: added index on rate-limiting metrics.
  Thanks, [@mvanholsteijn](https://github.com/mvanholsteijn)!
  [#4486](https://github.com/Kong/kong/pull/4486)

[Back to TOC](#table-of-contents)

## [1.1.1]

> Released on: 2019/03/28

This release contains a fix for 0.14 Kong clusters using Cassandra to safely
migrate to Kong 1.1.

### Fixes

- Ensure the 0.14 -> 1.1 migration path for Cassandra does not corrupt the
  database schema.
  [#4450](https://github.com/Kong/kong/pull/4450)
- Allow the `kong config init` command to run without a pointing to a prefix
  directory.
  [#4451](https://github.com/Kong/kong/pull/4451)

[Back to TOC](#table-of-contents)

## [1.1.0]

> Released on: 2019/03/27

This release introduces new features such as **Declarative
Configuration**, **DB-less Mode**, **Bulk Database Import**, **Tags**, as well
as **Transparent Proxying**. It contains a large number of other features and
fixes, listed below. Also, the Plugin Development kit also saw a minor
updated, bumped to version 1.1.

This release includes database migrations. Please take a few minutes to read
the [1.1 Upgrade Path](https://github.com/Kong/kong/blob/master/UPGRADE.md)
for more details regarding changes and migrations before planning to upgrade
your Kong cluster.

:large_orange_diamond: **Post-release note (as of 2019/03/28):** an issue has
been found when migrating from a 0.14 Kong cluster to 1.1.0 when running on top
of Cassandra. Kong 1.1.1 has been released to address this issue. Kong clusters
running on top of PostgreSQL are not affected by this issue, and can migrate to
1.1.0 or 1.1.1 safely.

### Additions

##### Core

- :fireworks: Kong can now run **without a database**, using in-memory
  storage only. When running Kong in DB-less mode, entities are loaded via a
  **declarative configuration** file, specified either through Kong's
  configuration file, or uploaded via the Admin API.
  [#4315](https://github.com/Kong/kong/pull/4315)
- :fireworks: **Transparent proxying** - the `service` attribute on
  Routes is now optional; a Route without an assigned Service will
  proxy transparently
  [#4286](https://github.com/Kong/kong/pull/4286)
- Support for **tags** in entities
  [#4275](https://github.com/Kong/kong/pull/4275)
  - Every core entity now adds a `tags` field
- New `protocols` field in the Plugin entity, allowing plugin instances
  to be set for specific protocols only (`http`, `https`, `tcp` or `tls`).
  [#4248](https://github.com/Kong/kong/pull/4248)
  - It filters out plugins during execution according to their `protocols` field
  - It throws an error when trying to associate a Plugin to a Route
    which is not compatible, protocols-wise, or to a Service with no
    compatible routes.

##### Configuration

- New option in `kong.conf`: `database=off` to start Kong without
  a database
- New option in `kong.conf`: `declarative_config=kong.yml` to
  load a YAML file using Kong's new [declarative config
  format](https://discuss.konghq.com/t/rfc-kong-native-declarative-config-format/2719)
- New option in `kong.conf`: `pg_schema` to specify Postgres schema
  to be used
- The Stream subsystem now supports Nginx directive injections
  [#4148](https://github.com/Kong/kong/pull/4148)
  - `nginx_stream_*` (or `KONG_NGINX_STREAM_*` environment variables)
    for injecting entries to the `stream` block
  - `nginx_sproxy_*` (or `KONG_NGINX_SPROXY_*` environment variables)
    for injecting entries to the `server` block inside `stream`

##### CLI

- :fireworks: **Bulk database import** using the same declarative
  configuration format as the in-memory mode, using the new command:
  `kong config db_import kong.yml`. This command upserts all
  entities specified in the given `kong.yml` file in bulk
  [#4284](https://github.com/Kong/kong/pull/4284)
- New command: `kong config init` to generate a template `kong.yml`
  file to get you started
- New command: `kong config parse kong.yml` to verify the syntax of
  the `kong.yml` file before using it
- New option `--wait` in `kong quit` to ease graceful termination when using orchestration tools
  [#4201](https://github.com/Kong/kong/pull/4201)

##### Admin API

- New Admin API endpoint: `/config` to replace the configuration of
  Kong entities entirely, replacing it with the contents of a new
  declarative config file
  - When using the new `database=off` configuration option,
    the Admin API endpoints for entities (such as `/routes` and
    `/services`) are read-only, since the configuration can only
    be updated via `/config`
    [#4308](https://github.com/Kong/kong/pull/4308)
- Admin API endpoints now support searching by tag
  (for example, `/consumers?tags=example_tag`)
  - You can search by multiple tags:
     - `/services?tags=serv1,mobile` to search for services matching tags `serv1` and `mobile`
     - `/services?tags=serv1/serv2` to search for services matching tags `serv1` or `serv2`
- New Admin API endpoint `/tags/` for listing entities by tag: `/tags/example_tag`

##### PDK

- New PDK function: `kong.client.get_protocol` for obtaining the protocol
  in use during the current request
  [#4307](https://github.com/Kong/kong/pull/4307)
- New PDK function: `kong.nginx.get_subsystem`, so plugins can detect whether
  they are running on the HTTP or Stream subsystem
  [#4358](https://github.com/Kong/kong/pull/4358)

##### Plugins

- :fireworks: Support for ACL **authenticated groups**, so that authentication plugins
  that use a 3rd party (other than Kong) to store credentials can benefit
  from using a central ACL plugin to do authorization for them
  [#4013](https://github.com/Kong/kong/pull/4013)
- The Kubernetes Sidecar Injection plugin is now bundled into Kong for a smoother K8s experience
  [#4304](https://github.com/Kong/kong/pull/4304)
- aws-lambda: includes AWS China region.
  Thanks [@wubins](https://github.com/wubins) for the patch!
  [#4176](https://github.com/Kong/kong/pull/4176)

### Changes

##### Dependencies

- The required OpenResty version is still 1.13.6.2, but for a full feature set
  including stream routing and Service Mesh abilities with mutual TLS, Kong's
  [openresty-patches](https://github.com/kong/openresty-patches) must be
  applied (those patches are already bundled with our official distribution
  packages). The openresty-patches bundle was updated in Kong 1.1.0 to include
  the `stream_realip_module` as well.
  Kong in HTTP(S) Gateway scenarios does not require these patches.
  [#4163](https://github.com/Kong/kong/pull/4163)
- Service Mesh abilities require at least OpenSSL version 1.1.1. In our
  official distribution packages, OpenSSL has been bumped to 1.1.1b.
  [#4345](https://github.com/Kong/kong/pull/4345),
  [#4440](https://github.com/Kong/kong/pull/4440)

### Fixes

##### Core

- Resolve hostnames properly during initialization of Cassandra contact points
  [#4296](https://github.com/Kong/kong/pull/4296),
  [#4378](https://github.com/Kong/kong/pull/4378)
- Fix health checks for Targets that need two-level DNS resolution
  (e.g. SRV → A → IP) [#4386](https://github.com/Kong/kong/pull/4386)
- Fix serialization of map types in the Cassandra backend
  [#4383](https://github.com/Kong/kong/pull/4383)
- Fix target cleanup and cascade-delete for Targets
  [#4319](https://github.com/Kong/kong/pull/4319)
- Avoid crash when failing to obtain list of Upstreams
  [#4301](https://github.com/Kong/kong/pull/4301)
- Disallow invalid timeout value of 0ms for attributes in Services
  [#4430](https://github.com/Kong/kong/pull/4430)
- DAO fix for foreign fields used as primary keys
  [#4387](https://github.com/Kong/kong/pull/4387)

##### Admin API

- Proper support for `PUT /{entities}/{entity}/plugins/{plugin}`
  [#4288](https://github.com/Kong/kong/pull/4288)
- Fix Admin API inferencing of map types using form-encoded
  [#4368](https://github.com/Kong/kong/pull/4368)
- Accept UUID-like values in `/consumers?custom_id=`
  [#4435](https://github.com/Kong/kong/pull/4435)

##### Plugins

- basic-auth, ldap-auth, key-auth, jwt, hmac-auth: fixed
  status code for unauthorized requests: they now return HTTP 401
  instead of 403
  [#4238](https://github.com/Kong/kong/pull/4238)
- tcp-log: remove spurious trailing carriage return
  Thanks [@cvuillemez](https://github.com/cvuillemez) for the patch!
  [#4158](https://github.com/Kong/kong/pull/4158)
- jwt: fix `typ` handling for supporting JOSE (JSON Object
  Signature and Validation)
  Thanks [@cdimascio](https://github.com/cdimascio) for the patch!
  [#4256](https://github.com/Kong/kong/pull/4256)
- Fixes to the best-effort auto-converter for legacy plugin schemas
  [#4396](https://github.com/Kong/kong/pull/4396)

[Back to TOC](#table-of-contents)

## [1.0.3]

> Released on: 2019/01/31

This is a patch release addressing several regressions introduced some plugins,
and improving the robustness of our migrations and core components.

### Core

- Improve Cassandra schema consensus logic when running migrations.
  [#4233](https://github.com/Kong/kong/pull/4233)
- Ensure Routes that don't have a `regex_priority` (e.g. if it was removed as
  part of a `PATCH`) don't prevent the router from being built.
  [#4255](https://github.com/Kong/kong/pull/4255)
- Reduce rebuild time of the load balancer by retrieving larger sized pages of
  Target entities.
  [#4206](https://github.com/Kong/kong/pull/4206)
- Ensure schema definitions of Arrays and Sets with `default = {}` are
  JSON-encoded as `[]`.
  [#4257](https://github.com/Kong/kong/pull/4257)

##### Plugins

- request-transformer: fix a regression causing the upstream Host header to be
  unconditionally set to that of the client request (effectively, as if the
  Route had `preserve_host` enabled).
  [#4253](https://github.com/Kong/kong/pull/4253)
- cors: fix a regression that prevented regex origins from being matched.
  Regexes such as `(.*[.])?example\.org` can now be used to match all
  sub-domains, while regexes containing `:` will be evaluated against the
  scheme and port of an origin (i.e.
  `^https?://(.*[.])?example\.org(:8000)?$`).
  [#4261](https://github.com/Kong/kong/pull/4261)
- oauth2: fix a runtime error when using a global token against a plugin
  not configured as global (i.e. with `global_credentials = false`).
  [#4262](https://github.com/Kong/kong/pull/4262)

##### Admin API

- Improve performance of the `PUT` method in auth plugins endpoints (e.g.
  `/consumers/:consumers/basic-auth/:basicauth_credentials`) by preventing
  a unnecessary read-before-write.
  [#4206](https://github.com/Kong/kong/pull/4206)

[Back to TOC](#table-of-contents)

## [1.0.2]

> Released on: 2019/01/18

This is a hotfix release mainly addressing an issue when connecting to the
datastore over TLS (Cassandra and PostgreSQL).

### Fixes

##### Core

- Fix an issue that would prevent Kong from starting when connecting to
  its datastore over TLS. [#4214](https://github.com/Kong/kong/pull/4214)
  [#4218](https://github.com/Kong/kong/pull/4218)
- Ensure plugins added via `PUT` get enabled without requiring a restart.
  [#4220](https://github.com/Kong/kong/pull/4220)

##### Plugins

- zipkin
  - Fix a logging failure when DNS is not resolved.
    [kong-plugin-zipkin@a563f51](https://github.com/Kong/kong-plugin-zipkin/commit/a563f513f943ba0a30f3c69373d9092680a8f670)
  - Avoid sending redundant tags.
    [kong-plugin-zipkin/pull/28](https://github.com/Kong/kong-plugin-zipkin/pull/28)
  - Move `run_on` field to top level plugin schema instead of its config.
    [kong-plugin-zipkin/pull/38](https://github.com/Kong/kong-plugin-zipkin/pull/38)

[Back to TOC](#table-of-contents)

## [1.0.1]

> Released on: 2019/01/16

This is a patch release in the 1.0 series. Being a patch release, it strictly
contains performance improvements and bugfixes. The are no new features or
breaking changes.

:red_circle: **Post-release note (as of 2019/01/17)**: A regression has been
observed with this version, preventing Kong from starting when connecting to
its datastore over TLS. Installing this version is discouraged; consider
upgrading to [1.0.2](#102).

### Changes

##### Core

- :rocket: Assorted changes for warmup time improvements over Kong 1.0.0
  [#4138](https://github.com/kong/kong/issues/4138),
  [#4164](https://github.com/kong/kong/issues/4164),
  [#4178](https://github.com/kong/kong/pull/4178),
  [#4179](https://github.com/kong/kong/pull/4179),
  [#4182](https://github.com/kong/kong/pull/4182)

### Fixes

##### Configuration

- Ensure `lua_ssl_verify_depth` works even when `lua_ssl_trusted_certificate`
  is not set
  [#4165](https://github.com/kong/kong/pull/4165).
  Thanks [@rainest](https://github.com/rainest) for the patch.
- Ensure Kong starts when only a `stream` listener is enabled
  [#4195](https://github.com/kong/kong/pull/4195)
- Ensure Postgres works with non-`public` schemas
  [#4198](https://github.com/kong/kong/pull/4198)

##### Core

- Fix an artifact in upstream migrations where `created_at`
  timestamps would occasionally display fractional values
  [#4183](https://github.com/kong/kong/issues/4183),
  [#4204](https://github.com/kong/kong/pull/4204)
- Fixed issue with HTTP/2 support advertisement
  [#4203](https://github.com/kong/kong/pull/4203)

##### Admin API

- Fixed handling of invalid targets in `/upstreams` endpoints
  for health checks
  [#4132](https://github.com/kong/kong/issues/4132),
  [#4205](https://github.com/kong/kong/pull/4205)
- Fixed the `/plugins/schema/:name` endpoint, as it was failing in
  some cases (e.g. the `datadog` plugin) and producing incorrect
  results in others (e.g. `request-transformer`).
  [#4136](https://github.com/kong/kong/issues/4136),
  [#4137](https://github.com/kong/kong/issues/4137)
  [#4151](https://github.com/kong/kong/pull/4151),
  [#4162](https://github.com/kong/kong/pull/4151)

##### Plugins

- Fix PDK memory leaks in `kong.service.response` and `kong.ctx`
  [#4143](https://github.com/kong/kong/pull/4143),
  [#4172](https://github.com/kong/kong/pull/4172)

[Back to TOC](#table-of-contents)

## [1.0.0]

> Released on: 2018/12/18

This is a major release, introducing new features such as **Service Mesh** and
**Stream Routing** support, as well as a **New Migrations** framework. It also
includes version 1.0.0 of the **Plugin Development Kit**. It contains a large
number of other features and fixes, listed below. Also, all plugins included
with Kong 1.0 are updated to use version 1.0 of the PDK.

As usual, major version upgrades require database migrations and changes to the
Nginx configuration file (if you customized the default template). Please take
a few minutes to read the [1.0 Upgrade
Path](https://github.com/Kong/kong/blob/master/UPGRADE.md) for more details
regarding breaking changes and migrations before planning to upgrade your Kong
cluster.

Being a major version, all entities and concepts that were marked as deprecated
in Kong 0.x are now removed in Kong 1.0. The deprecated features are retained
in [Kong 0.15](#0150), the final entry in the Kong 0.x series, which is being
released simultaneously to Kong 1.0.

### Changes

Kong 1.0 includes all breaking changes from 0.15, as well as the removal
of deprecated concepts.

##### Dependencies

- The required OpenResty version is still 1.13.6.2, but for a full feature set
  including stream routing and Service Mesh abilities with mutual TLS, Kong's
  [openresty-patches](https://github.com/kong/openresty-patches) must be
  applied (those patches are already bundled with our official distribution
  packages). Kong in HTTP(S) Gateway scenarios does not require these patches.
- Service Mesh abilities require at least OpenSSL version 1.1.1. In our
  official distribution packages, OpenSSL has been bumped to 1.1.1.
  [#4005](https://github.com/Kong/kong/pull/4005)

##### Configuration

- :warning: The `custom_plugins` directive is removed (deprecated since 0.14.0,
  July 2018). Use `plugins` instead.
- Modifications must be applied to the Nginx configuration. You are not
  affected by this change if you do not use a custom Nginx template. See the
  [1.0 Upgrade Path](https://github.com/Kong/kong/blob/master/UPGRADE.md) for
  a diff of changes to apply.
- The default value for `cassandra_lb_policy` changed from `RoundRobin` to
  `RequestRoundRobin`. This helps reducing the amount of new connections being
  opened during a request when using the Cassandra strategy.
  [#4004](https://github.com/Kong/kong/pull/4004)

##### Core

- :warning: The **API** entity and related concepts such as the `/apis`
  endpoint, are removed (deprecated since 0.13.0, March 2018). Use **Routes**
  and **Services** instead.
- :warning: The **old DAO** implementation is removed, along with the
  **old schema** validation library (`apis` was the last entity using it).
  Use the new schema format instead in custom plugins.
  To ease the transition of plugins, the plugin loader in 1.0 includes
  a _best-effort_ schema auto-translator, which should be sufficient for many
  plugins.
- Timestamps now bear millisecond precision in their decimal part.
  [#3660](https://github.com/Kong/kong/pull/3660)
- The PDK function `kong.request.get_body` will now return `nil, err, mime`
  when the body is valid JSON but neither an object nor an array.
  [#4063](https://github.com/Kong/kong/pull/4063)

##### CLI

- :warning: The new migrations framework (detailed below) has a different usage
  (and subcommands) compared to its predecessor.
  [#3802](https://github.com/Kong/kong/pull/3802)

##### Admin API

- :warning: In the 0.14.x release, Upstreams, Targets, and Plugins were still
  implemented using the old DAO and Admin API. In 0.15.0 and 1.0.0, all core
  entities use the new `kong.db` DAO, and their endpoints have been upgraded to
  the new Admin API (see below for details).
  [#3689](https://github.com/Kong/kong/pull/3689)
  [#3739](https://github.com/Kong/kong/pull/3739)
  [#3778](https://github.com/Kong/kong/pull/3778)

A summary of the changes introduced in the new Admin API:

- Pagination has been included in all "multi-record" endpoints, and pagination
  control fields are different than in 0.14.x.
- Filtering now happens via URL path changes (`/consumers/x/plugins`) instead
  of querystring fields (`/plugins?consumer_id=x`).
- Array values can't be coerced from comma-separated strings anymore. They must
  now be "proper" JSON values on JSON requests, or use a new syntax on
  form-url-encoded or multipart requests.
- Error messages have been been reworked from the ground up to be more
  consistent, precise and informative.
- The `PUT` method has been reimplemented with idempotent behavior and has
  been added to some entities that didn't have it.

For more details about the new Admin API, please visit the official docs:
https://docs.konghq.com/

##### Plugins

- :warning: The `galileo` plugin has been removed (deprecated since 0.13.0).
  [#3960](https://github.com/Kong/kong/pull/3960)
- :warning: Some internal modules that were occasionally used by plugin authors
  before the introduction of the Plugin Development Kit (PDK) in 0.14.0 are now
  removed:
  - The `kong.tools.ip` module was removed. Use `kong.ip` from the PDK instead.
  - The `kong.tools.public` module was removed. Use the various equivalent
    features from the PDK instead.
  - The `kong.tools.responses` module was removed. Please use
    `kong.response.exit` from the PDK instead. You might want to use
    `kong.log.err` to log internal server errors as well.
  - The `kong.api.crud_helpers` module was removed (deprecated since the
    introduction of the new DAO in 0.13.0). Use `kong.api.endpoints` instead
    if you need to customize the auto-generated endpoints.
- All bundled plugins' schemas and custom entities have been updated to the new
  `kong.db` module, and their APIs have been updated to the new Admin API,
  which is described in the above section.
  [#3766](https://github.com/Kong/kong/pull/3766)
  [#3774](https://github.com/Kong/kong/pull/3774)
  [#3778](https://github.com/Kong/kong/pull/3778)
  [#3839](https://github.com/Kong/kong/pull/3839)
- :warning: All plugins migrations have been converted to the new migration
  framework. Custom plugins must use the new migration framework from 0.15
  onwards.

### Additions

##### :fireworks: Service Mesh and Stream Routes

Kong's Service Mesh support resulted in a number of additions to Kong's
configuration, Admin API, and plugins that deserve their own section in
this changelog.

- **Support for TCP & TLS Stream Routes** via the new `stream_listen` config
  option. [#4009](https://github.com/Kong/kong/pull/4009)
- A new `origins` config property allows overriding hosts from Kong.
  [#3679](https://github.com/Kong/kong/pull/3679)
- A `transparent` suffix added to stream listeners allows for setting up a
  dynamic Service Mesh with `iptables`.
  [#3884](https://github.com/Kong/kong/pull/3884)
- Kong instances can now create a shared internal Certificate Authority, which
  is used for Service Mesh TLS traffic.
  [#3906](https://github.com/Kong/kong/pull/3906)
  [#3861](https://github.com/Kong/kong/pull/3861)
- Plugins get a new `run_on` field to control how they behave in a Service Mesh
  environment.
  [#3930](https://github.com/Kong/kong/pull/3930)
  [#4066](https://github.com/Kong/kong/pull/4066)
- There is a new phase called `preread`. This is where stream traffic routing
  is done.

##### Configuration

- A new `dns_valid_ttl` property can be set to forcefully override the TTL
  value of all resolved DNS records.
  [#3730](https://github.com/Kong/kong/pull/3730)
- A new `pg_timeout` property can be set to configure the timeout of PostgreSQL
  connections. [#3808](https://github.com/Kong/kong/pull/3808)
- `upstream_keepalive` can now be disabled when set to 0.
  Thanks [@pryorda](https://github.com/pryorda) for the patch.
  [#3716](https://github.com/Kong/kong/pull/3716)
- The new `transparent` suffix also applies to the `proxy_listen` directive.

##### CLI

- :fireworks: **New migrations framework**. This new implementation supports
  no-downtime, Blue/Green migrations paths that will help sustain Kong 1.0's
  stability. It brings a considerable number of other improvements, such as new
  commands, better support for automation, improved CLI logging, and many
  more. Additionally, this new framework alleviates the old limitation around
  multiple nodes running concurrent migrations. See the related PR for a
  complete list of improvements.
  [#3802](https://github.com/Kong/kong/pull/3802)

##### Core

- :fireworks: **Support for TLS 1.3**. The support for OpenSSL 1.1.1 (bumped in our
  official distribution packages) not only enabled Service Mesh features, but
  also unlocks support for the latest version of the TLS protocol.
- :fireworks: **Support for HTTPS in active healthchecks**.
  [#3815](https://github.com/Kong/kong/pull/3815)
- :fireworks: Improved router rebuilds resiliency by reducing database accesses
  in high concurrency scenarios.
  [#3782](https://github.com/Kong/kong/pull/3782)
- :fireworks: Significant performance improvements in the core's plugins
  runloop. [#3794](https://github.com/Kong/kong/pull/3794)
- PDK improvements:
  - New `kong.node` module. [#3826](https://github.com/Kong/kong/pull/3826)
  - New functions `kong.response.get_path_with_query()` and
    `kong.request.get_start_time()`.
    [#3842](https://github.com/Kong/kong/pull/3842)
  - Getters and setters for Service, Route, Consumer, and Credential.
    [#3916](https://github.com/Kong/kong/pull/3916)
  - `kong.response.get_source()` returns `error` on nginx-produced errors.
    [#4006](https://github.com/Kong/kong/pull/4006)
  - `kong.response.exit()` can be used in the `header_filter` phase, but only
    without a body. [#4039](https://github.com/Kong/kong/pull/4039)
- Schema improvements:
  - New field validators: `distinct`, `ne`, `is_regex`, `contains`, `gt`.
  - Adding a new field which has a default value to a schema no longer requires
    a migration.
    [#3756](https://github.com/Kong/kong/pull/3756)

##### Admin API

- :fireworks: **Routes now have a `name` field (like Services)**.
  [#3764](https://github.com/Kong/kong/pull/3764)
- Multipart parsing support. [#3776](https://github.com/Kong/kong/pull/3776)
- Admin API errors expose the name of the current strategy.
  [#3612](https://github.com/Kong/kong/pull/3612)

##### Plugins

- :fireworks: aws-lambda: **Support for Lambda Proxy Integration** with the new
  `is_proxy_integration` property.
  Thanks [@aloisbarreras](https://github.com/aloisbarreras) for the patch!
  [#3427](https://github.com/Kong/kong/pull/3427/).
- http-log: Support for buffering logging messages in a configurable logging
  queue. [#3604](https://github.com/Kong/kong/pull/3604)
- Most plugins' logic has been rewritten with the PDK instead of using internal
  Kong functions or ngx_lua APIs.

### Fixes

##### Core

- Fix an issue which would insert an extra `/` in the upstream URL when the
  request path was longer than the configured Route's `path` attribute.
  [#3780](https://github.com/kong/kong/pull/3780)
- Ensure better backwards-compatibility between the new DAO and existing core
  runloop code regarding null values.
  [#3772](https://github.com/Kong/kong/pull/3772)
  [#3710](https://github.com/Kong/kong/pull/3710)
- Ensure support for Datastax Enterprise 6.x. Thanks
  [@gchristidis](https://github.com/gchristidis) for the patch!
  [#3873](https://github.com/Kong/kong/pull/3873)
- Various issues with the PostgreSQL DAO strategy were addressed.
- Various issues related to the new schema library bundled with the new DAO
  were addressed.
- PDK improvements:
    - `kong.request.get_path()` and other functions now properly handle cases
      when `$request_uri` is nil.
      [#3842](https://github.com/Kong/kong/pull/3842)

##### Admin API

- Ensure the `/certificates` endpoints properly returns all SNIs configured on
  a given certificate. [#3722](https://github.com/Kong/kong/pull/3722)
- Ensure the `upstreams/:upstream/targets/...` endpoints returns an empty JSON
  array (`[]`) instead of an empty object (`{}`) when no targets exist.
  [#4058](https://github.com/Kong/kong/pull/4058)
- Improved inferring of arguments with `application/x-www-form-urlencoded`.
  [#3770](https://github.com/Kong/kong/pull/3770)
- Fix the handling of defaults values in some cases when using `PATCH`.
  [#3910](https://github.com/Kong/kong/pull/3910)

##### Plugins

- cors:
  - Ensure `Vary: Origin` is set when `config.credentials` is enabled.
    Thanks [@marckhouzam](https://github.com/marckhouzam) for the patch!
    [#3765](https://github.com/Kong/kong/pull/3765)
  - Return HTTP 200 instead of 204 for preflight requests. Thanks
    [@aslafy-z](https://github.com/aslafy-z) for the patch!
    [#4029](https://github.com/Kong/kong/pull/4029)
  - Ensure request origins specified as flat strings are safely validated.
    [#3872](https://github.com/Kong/kong/pull/3872)
- acl: Minor performance improvements by ensuring proper caching of computed
  values.
  [#4040](https://github.com/Kong/kong/pull/4040)
- correlation-id: Prevent an error to be thrown when the access phase was
  skipped, such as on nginx-produced errors.
  [#4006](https://github.com/Kong/kong/issues/4006)
- aws-lambda: When the client uses HTTP/2, strip response headers that are
  disallowed by the protocols.
  [#4032](https://github.com/Kong/kong/pull/4032)
- rate-limiting & response-ratelimiting: Improve efficiency by avoiding
  unnecessary Redis `SELECT` operations.
  [#3973](https://github.com/Kong/kong/pull/3973)

[Back to TOC](#table-of-contents)

## [0.15.0]

> Released on: 2018/12/18

This is the last release in the 0.x series, giving users one last chance to
upgrade while still using some of the options and concepts that were marked as
deprecated in Kong 0.x and were removed in Kong 1.0.

For a list of additions and fixes in Kong 0.15, see the [1.0.0](#100)
changelog. This release includes all new features included in 1.0 (Service
Mesh, Stream Routes and New Migrations), but unlike Kong 1.0, it retains a lot
of the deprecated functionality, like the **API** entity, around. Still, Kong
0.15 does have a number of breaking changes related to functionality that has
changed since version 0.14 (see below).

If you are starting with Kong, we recommend you to use 1.0.0 instead of this
release.

If you are already using Kong 0.14, our recommendation is to plan to move to
1.0 -- see the [1.0 Upgrade
Path](https://github.com/kong/kong/blob/master/UPGRADE.md) document for
details. Upgrading to 0.15.0 is only recommended if you can't do away with the
deprecated features but you need some fixes or new features right now.

### Changes

##### Dependencies

- The required OpenResty version is still 1.13.6.2, but for a full feature set
  including stream routing and Service Mesh abilities with mutual TLS, Kong's
  [openresty-patches](https://github.com/kong/openresty-patches) must be
  applied (those patches are already bundled with our official distribution
  packages). Kong in HTTP(S) Gateway scenarios does not require these patches.
- Service Mesh abilities require at least OpenSSL version 1.1.1. In our
  official distribution packages, OpenSSL has been bumped to 1.1.1.
  [#4005](https://github.com/Kong/kong/pull/4005)

##### Configuration

- The default value for `cassandra_lb_policy` changed from `RoundRobin` to
  `RequestRoundRobin`. This helps reducing the amount of new connections being
  opened during a request when using the Cassandra strategy.
  [#4004](https://github.com/Kong/kong/pull/4004)

##### Core

- Timestamps now bear millisecond precision in their decimal part.
  [#3660](https://github.com/Kong/kong/pull/3660)
- The PDK function `kong.request.get_body` will now return `nil, err, mime`
  when the body is valid JSON but neither an object nor an array.
  [#4063](https://github.com/Kong/kong/pull/4063)

##### CLI

- :warning: The new migrations framework (detailed in the [1.0.0
  changelog](#100)) has a different usage (and subcommands) compared to its
  predecessor.
  [#3802](https://github.com/Kong/kong/pull/3802)

##### Admin API

- :warning: In the 0.14.x release, Upstreams, Targets, and Plugins were still
  implemented using the old DAO and Admin API. In 0.15.0 and 1.0.0, all core
  entities use the new `kong.db` DAO, and their endpoints have been upgraded to
  the new Admin API (see below for details).
  [#3689](https://github.com/Kong/kong/pull/3689)
  [#3739](https://github.com/Kong/kong/pull/3739)
  [#3778](https://github.com/Kong/kong/pull/3778)

A summary of the changes introduced in the new Admin API:

- Pagination has been included in all "multi-record" endpoints, and pagination
  control fields are different than in 0.14.x.
- Filtering now happens via URL path changes (`/consumers/x/plugins`) instead
  of querystring fields (`/plugins?consumer_id=x`).
- Array values can't be coherced from comma-separated strings. They must be
  "proper" JSON values on JSON requests, or use a new syntax on
  form-url-encoded or multipart requests.
- Error messages have been been reworked from the ground up to be more
  consistent, precise and informative.
- The `PUT` method has been reimplemented with idempotent behavior and has
  been added to some entities that didn't have it.

For more details about the new Admin API, please visit the official docs:
https://docs.konghq.com/

##### Plugins

- All bundled plugins' schemas and custom entities have been updated to the new
  `kong.db` module, and their APIs have been updated to the new Admin API,
  which is described in the above section.
  [#3766](https://github.com/Kong/kong/pull/3766)
  [#3774](https://github.com/Kong/kong/pull/3774)
  [#3778](https://github.com/Kong/kong/pull/3778)
  [#3839](https://github.com/Kong/kong/pull/3839)
- :warning: All plugins migrations have been converted to the new migration
  framework. Custom plugins must use the new migration framework from 0.15
  onwards.

### Additions

Kong 0.15.0 contains the same additions as 1.0.0. See the [1.0.0
changelog](#100) for a complete list.

### Fixes

Kong 0.15.0 contains the same fixes as 1.0.0. See the [1.0.0 changelog](#100)
for a complete list.

[Back to TOC](#table-of-contents)

## [0.14.1]

> Released on: 2018/08/21

### Additions

##### Plugins

- jwt: Support for tokens signed with HS384 and HS512.
  Thanks [@kepkin](https://github.com/kepkin) for the patch.
  [#3589](https://github.com/Kong/kong/pull/3589)
- acl: Add a new `hide_groups_header` configuration option. If enabled, this
  option prevents the plugin from injecting the `X-Consumer-Groups` header
  into the upstream request.
  Thanks [@jeremyjpj0916](https://github.com/jeremyjpj0916) for the patch!
  [#3703](https://github.com/Kong/kong/pull/3703)

### Fixes

##### Core

- Prevent some plugins from breaking in subtle ways when manipulating some
  entities and their attributes. An example of such breaking behavior could be
  observed when Kong was wrongly injecting `X-Consumer-Username: userdata:
  NULL` in upstream requests headers, instead of not injecting this header at
  all.
  [#3714](https://github.com/Kong/kong/pull/3714)
- Fix an issue which, in some cases, prevented the use of Kong with Cassandra
  in environments where DNS load-balancing is in effect for contact points
  provided as hostnames (e.g. Kubernetes with `cassandra_contact_points =
  cassandra`).
  [#3693](https://github.com/Kong/kong/pull/3693)
- Fix an issue which prevented the use of UNIX domain sockets in some logging
  plugins, and custom plugins making use of such sockets.
  Thanks [@rucciva](https://github.com/rucciva) for the patch.
  [#3633](https://github.com/Kong/kong/pull/3633)
- Avoid logging false-negative error messages related to worker events.
  [#3692](https://github.com/Kong/kong/pull/3692)

##### CLI

- Database connectivity errors are properly prefixed with the database name
  again (e.g. `[postgres]`).
  [#3648](https://github.com/Kong/kong/pull/3648)

##### Plugins

- zipkin
  - Allow usage of the plugin with the deprecated "API" entity, and introduce
    a new `kong.api` tag.
    [kong-plugin-zipkin/commit/4a645e9](https://github.com/Kong/kong-plugin-zipkin/commit/4a645e940e560f2e50567e0360b5df3b38f74853)
  - Properly report the `kong.credential` tag.
    [kong-plugin-zipkin/commit/c627c36](https://github.com/Kong/kong-plugin-zipkin/commit/c627c36402c9a14cc48011baa773f4ee08efafcf)
  - Ensure the plugin does not throw errors when no Route was matched.
    [kong-plugin-zipkin#19](https://github.com/Kong/kong-plugin-zipkin/issues/19)
- basic-auth: Passwords with whitespaces are not trimmed anymore.
  Thanks [@aloisbarreras](https://github.com/aloisbarreras) for the patch.
  [#3650](https://github.com/Kong/kong/pull/3650)
- hmac-auth: Ensure backward compatibility for clients generating signatures
  without the request's querystring, as is the case for Kong versions prior to
  0.14.0, which broke this behavior. Users of this plugin on previous versions
  of Kong can now safely upgrade to the 0.14 family.
  Thanks [@mlehner616](https://github.com/mlehner616) for the patch!
  [#3699](https://github.com/Kong/kong/pull/3699)
- ldap-auth
    - Set the WWW-Authenticate header authentication scheme accordingly with
      the `conf.header_type` property, which allows browsers to show the
      authentication popup automatically. Thanks
      [@francois-maillard](https://github.com/francois-maillard) for the patch.
      [#3656](https://github.com/Kong/kong/pull/3656)
    - Invalid authentication attempts do not block subsequent valid attempts
      anymore.
      [#3677](https://github.com/Kong/kong/pull/3677)

[Back to TOC](#table-of-contents)

## [0.14.0] - 2018/07/05

This release introduces the first version of the **Plugin Development Kit**: a
Lua SDK, comprised of a set of functions to ease the development of
custom plugins.

Additionally, it contains several major improvements consolidating Kong's
feature set and flexibility, such as the support for `PUT` endpoints on the
Admin API for idempotent workflows, the execution of plugins during
Nginx-produced errors, and the injection of **Nginx directives** without having
to rely on the custom Nginx configuration pattern!

Finally, new bundled plugins allow Kong to better integrate with **Cloud
Native** environments, such as Zipkin and Prometheus.

As usual, major version upgrades require database migrations and changes to the
Nginx configuration file (if you customized the default template). Please take
a few minutes to read the [0.14 Upgrade
Path](https://github.com/Kong/kong/blob/master/UPGRADE.md#upgrade-to-014x) for
more details regarding breaking changes and migrations before planning to
upgrade your Kong cluster.

### Breaking Changes

##### Dependencies

- :warning: The required OpenResty version has been bumped to 1.13.6.2. If you
  are installing Kong from one of our distribution packages, you are not
  affected by this change.
  [#3498](https://github.com/Kong/kong/pull/3498)
- :warning: Support for PostgreSQL 9.4 (deprecated in 0.12.0) is now dropped.
  [#3490](https://github.com/Kong/kong/pull/3490)
- :warning: Support for Cassandra 2.1 (deprecated in 0.12.0) is now dropped.
  [#3490](https://github.com/Kong/kong/pull/3490)

##### Configuration

- :warning: The `server_tokens` and `latency_tokens` configuration properties
  have been removed. Instead, a new `headers` configuration properties replaces
  them and allows for more granular settings of injected headers (e.g.
  `Server`, `Via`, `X-Kong-*-Latency`, etc...).
  [#3300](https://github.com/Kong/kong/pull/3300)
- :warning: New required `lua_shared_dict` entries must be added to the Nginx
  configuration. You are not affected by this change if you do not use a custom
  Nginx template.
  [#3557](https://github.com/Kong/kong/pull/3557)
- :warning: Other important modifications must be applied to the Nginx
  configuration. You are not affected by this change if you do not use a custom
  Nginx template.
  [#3533](https://github.com/Kong/kong/pull/3533)

##### Plugins

- :warning: The Runscope plugin has been dropped, based on the EoL announcement
  made by Runscope about their Traffic Inspector product.
  [#3495](https://github.com/Kong/kong/pull/3495)

##### Admin API

- :warning: The SSL Certificates and SNI entities have moved to the new DAO
  implementation. As such, the `/certificates` and `/snis` endpoints have
  received notable usability improvements, but suffer from a few breaking
  changes.
  [#3386](https://github.com/Kong/kong/pull/3386)
- :warning: The Consumers entity has moved to the new DAO implementation. As
  such, the `/consumers` endpoint has received notable usability improvements,
  but suffers from a few breaking changes.
  [#3437](https://github.com/Kong/kong/pull/3437)

### Changes

##### Configuration

- The default value of `db_cache_ttl` is now `0` (disabled). Now that our level
  of confidence around the new caching mechanism introduced in 0.11.0 is high
  enough, we consider `0` (no TTL) to be an appropriate default for production
  environments, as it offers a smoother cache consumption behavior and reduces
  database pressure.
  [#3492](https://github.com/Kong/kong/pull/3492)

##### Core

- :fireworks: Serve stale data from the database cache when the datastore
  cannot be reached. Such stale items are "resurrected" for `db_resurrect_ttl`
  seconds (see configuration section).
  [#3579](https://github.com/Kong/kong/pull/3579)
- Reduce LRU churning in the database cache against some workloads.
  [#3550](https://github.com/Kong/kong/pull/3550)

### Additions

##### Configuration

- :fireworks: **Support for injecting Nginx directives via configuration
  properties** (in the `kong.conf` file or via environment variables)! This new
  way of customizing the Nginx configuration should render obsolete the old way
  of maintaining a custom Nginx template in most cases!
  [#3530](https://github.com/Kong/kong/pull/3530)
- :fireworks: **Support for selectively disabling bundled plugins**. A new
  `plugins` configuration property is introduced, and is used to specify which
  plugins should be loaded by the node. Custom plugins should now be specified
  in this new property, and the `custom_plugins` property is **deprecated**.
  If desired, Kong administrators can specify a minimal set of plugins to load
  (instead of the default, bundled plugins), and **improve P99 latency**
  thanks to the resulting decrease in database traffic.
  [#3387](https://github.com/Kong/kong/pull/3387)
- The new `headers` configuration property allows for specifying the injection
  of a new header: `X-Kong-Upstream-Status`. When enabled, Kong will inject
  this header containing the HTTP status code of the upstream response in the
  client response. This is particularly useful for clients to distinguish
  upstream statuses upon rewriting of the response by Kong.
  [#3263](https://github.com/Kong/kong/pull/3263)
- A new `db_resurrect_ttl` configuration property can be set to customize
  the amount of time stale data can be resurrected for when it cannot be
  refreshed. Defaults to 30 seconds.
  [#3579](https://github.com/Kong/kong/pull/3579)
- Two new Cassandra load balancing policies are available: `RequestRoundRobin`
  and `RequestDCAwareRoundRobin`. Both policies guarantee that the same peer
  will be reused across several queries during the lifetime of a request, thus
  guaranteeing no new connection will be opened against a peer during this
  request.
  [#3545](https://github.com/Kong/kong/pull/3545)

##### Core

- :fireworks: **Execute plugins on Nginx-produced errors.** Now, when Nginx
  produces a 4xx error (upon invalid requests) or 5xx (upon failure from the
  load balancer to connect to a Service), Kong will execute the response phases
  of its plugins (`header_filter`, `body_filter`, `log`). As such, Kong logging
  plugins are not blind to such Nginx-produced errors anymore, and will start
  properly reporting them. Plugins should be built defensively against cases
  where their `rewrite` or `access` phases were not executed.
  [#3533](https://github.com/Kong/kong/pull/3533)
- :fireworks: **Support for cookie-based load balancing!**
  [#3472](https://github.com/Kong/kong/pull/3472)

##### Plugins

- :fireworks: **Introduction of the Plugin Development Kit!** A set of Lua
  functions and variables that will greatly ease and speed up the task of
  developing custom plugins.
  The Plugin Development Kit (PDK) allows the retrieval and manipulation of the
  request and response objects, as well as interacting with various core
  components (e.g. logging, load balancing, DAO, etc...) without having to rely
  on OpenResty functions, and with the guarantee of their forward-compatibility
  with future versions of Kong.
  [#3556](https://github.com/Kong/kong/pull/3556)
- :fireworks: **New bundled plugin: Zipkin**! This plugin allows Kong to sample
  traces and report them to a running Zipkin instance.
  (See: https://github.com/Kong/kong-plugin-zipkin)
  [#3434](https://github.com/Kong/kong/pull/3434)
- :fireworks: **New bundled plugin: Prometheus**! This plugin allows Kong to
  expose metrics in the Prometheus Exposition format. Available metrics include
  HTTP status codes, latencies histogram, bandwidth, and more...
  (See: https://github.com/Kong/kong-plugin-prometheus)
  [#3547](https://github.com/Kong/kong/pull/3547)
- :fireworks: **New bundled plugin: Azure Functions**! This plugin can be used
  to invoke [Microsoft Azure
  Functions](https://azure.microsoft.com/en-us/services/functions/), similarly
  to the already existing AWS Lambda and OpenWhisk plugins.
  (See: https://github.com/Kong/kong-plugin-azure-functions)
  [#3428](https://github.com/Kong/kong/pull/3428)
- :fireworks: **New bundled plugin: Serverless Functions**! Dynamically run Lua
  without having to write a full-fledged plugin. Lua code snippets can be
  uploaded via the Admin API and be executed during Kong's `access` phase.
  (See: https://github.com/Kong/kong-plugin-serverless-functions)
  [#3551](https://github.com/Kong/kong/pull/3551)
- jwt: Support for limiting the allowed expiration period of JWT tokens. A new
  `config.maximum_expiration` property can be set to indicate the maximum
  number of seconds the `exp` claim may be ahead in the future.
  Thanks [@mvanholsteijn](https://github.com/mvanholsteijn) for the patch!
  [#3331](https://github.com/Kong/kong/pull/3331)
- aws-lambda: Add `us-gov-west-1` to the list of allowed regions.
  [#3529](https://github.com/Kong/kong/pull/3529)

##### Admin API

- :fireworks: Support for `PUT` in new endpoints (e.g. `/services/{id or
  name}`, `/routes/{id}`, `/consumers/{id or username}`), allowing the
  development of idempotent configuration workflows when scripting the Admin
  API.
  [#3416](https://github.com/Kong/kong/pull/3416)
- Support for `PATCH` and `DELETE` on the `/services/{name}`,
  `/consumers/{username}`, and `/snis/{name}` endpoints.
  [#3416](https://github.com/Kong/kong/pull/3416)

### Fixes

##### Configuration

- Properly support IPv6 addresses in `proxy_listen` and `admin_listen`
  configuration properties.
  [#3508](https://github.com/Kong/kong/pull/3508)

##### Core

- IPv6 nameservers with a scope are now ignored by the DNS resolver.
  [#3478](https://github.com/Kong/kong/pull/3478)
- SRV records without a port number now returns the default port instead of
  `0`.
  [#3478](https://github.com/Kong/kong/pull/3478)
- Ensure DNS-based round robin load balancing starts at a randomized position
  to prevent all Nginx workers from starting with the same peer.
  [#3478](https://github.com/Kong/kong/pull/3478)
- Properly report timeouts in passive health checks. Previously, connection
  timeouts were counted as `tcp_failures`, and upstream timeouts were ignored.
  Health check users should ensure that their `timeout` settings reflect their
  intended behavior.
  [#3539](https://github.com/Kong/kong/pull/3539)
- Ensure active health check probe requests send the `Host` header.
  [#3496](https://github.com/Kong/kong/pull/3496)
- Overall, more reliable health checks healthiness counters behavior.
  [#3496](https://github.com/Kong/kong/pull/3496)
- Do not set `Content-Type` headers on HTTP 204 No Content responses.
  [#3351](https://github.com/Kong/kong/pull/3351)
- Ensure the PostgreSQL connector of the new DAO (used by Services, Routes,
  Consumers, and SSL certs/SNIs) is now fully re-entrant and properly behaves
  in busy workloads (e.g. scripting requests to the Admin API).
  [#3423](https://github.com/Kong/kong/pull/3423)
- Properly route HTTP/1.0 requests without a Host header when using the old
  deprecated "API" entity.
  [#3438](https://github.com/Kong/kong/pull/3438)
- Ensure that all Kong-produced errors respect the `headers` configuration
  setting (previously `server_tokens`) and do not include the `Server` header
  if not configured.
  [#3511](https://github.com/Kong/kong/pull/3511)
- Harden an existing Cassandra migration.
  [#3532](https://github.com/Kong/kong/pull/3532)
- Prevent the load balancer from needlessly rebuilding its state when creating
  Targets.
  [#3477](https://github.com/Kong/kong/pull/3477)
- Prevent some harmless error logs to be printed during startup when
  initialization takes more than a few seconds.
  [#3443](https://github.com/Kong/kong/pull/3443)

##### Plugins

- hmac: Ensure that empty request bodies do not pass validation if there is no
  digest header.
  Thanks [@mvanholsteijn](https://github.com/mvanholsteijn) for the patch!
  [#3347](https://github.com/Kong/kong/pull/3347)
- response-transformer: Prevent the plugin from throwing an error when its
  `access` handler did not get a chance to run (e.g. on short-circuited,
  unauthorized requests).
  [#3524](https://github.com/Kong/kong/pull/3524)
- aws-lambda: Ensure logging plugins subsequently run when this plugin
  terminates.
  [#3512](https://github.com/Kong/kong/pull/3512)
- request-termination: Ensure logging plugins subsequently run when this plugin
  terminates.
  [#3513](https://github.com/Kong/kong/pull/3513)

##### Admin API

- Requests to `/healthy` and `/unhealthy` endpoints for upstream health checks
  now properly propagate the new state to other nodes of a Kong cluster.
  [#3464](https://github.com/Kong/kong/pull/3464)
- Do not produce an HTTP 500 error when POST-ing to `/services` with an empty
  `url` argument.
  [#3452](https://github.com/Kong/kong/pull/3452)
- Ensure foreign keys are required when creating child entities (e.g.
  `service.id` when creating a Route). Previously some rows could have an empty
  `service_id` field.
  [#3548](https://github.com/Kong/kong/pull/3548)
- Better type inference in new endpoints (e.g. `/services`, `/routes`,
  `/consumers`) when using `application/x-www-form-urlencoded` MIME type.
  [#3416](https://github.com/Kong/kong/pull/3416)

[Back to TOC](#table-of-contents)

## [0.13.1] - 2018/04/23

This release contains numerous bug fixes and a few convenience features.
Notably, a best-effort/backwards-compatible approach is followed to resolve
`no memory` errors caused by the fragmentation of shared memory between the
core and plugins.

### Added

##### Core

- Cache misses are now stored in a separate shared memory zone from hits if
  such a zone is defined. This reduces cache turnover and can increase the
  cache hit ratio quite considerably.
  Users with a custom Nginx template are advised to define such a zone to
  benefit from this behavior:
  `lua_shared_dict kong_db_cache_miss 12m;`.
- We now ensure that the Cassandra or PostgreSQL instance Kong is connecting
  to falls within the supported version range. Deprecated versions result in
  warning logs. As a reminder, Kong 0.13.x supports Cassandra 2.2+,
  and PostgreSQL 9.5+. Cassandra 2.1 and PostgreSQL 9.4 are supported, but
  deprecated.
  [#3310](https://github.com/Kong/kong/pull/3310)
- HTTP 494 errors thrown by Nginx are now caught by Kong and produce a native,
  Kong-friendly response.
  Thanks [@ti-mo](https://github.com/ti-mo) for the contribution!
  [#3112](https://github.com/Kong/kong/pull/3112)

##### CLI

- Report errors when compiling custom Nginx templates.
  [#3294](https://github.com/Kong/kong/pull/3294)

##### Admin API

- Friendlier behavior of Routes schema validation: PATCH requests can be made
  without specifying all three of `methods`, `hosts`, or `paths` if at least
  one of the three is specified in the body.
  [#3364](https://github.com/Kong/kong/pull/3364)

##### Plugins

- jwt: Support for identity providers using JWKS by ensuring the
  `config.key_claim_name` values is looked for in the token header.
  Thanks [@brycehemme](https://github.com/brycehemme) for the contribution!
  [#3313](https://github.com/Kong/kong/pull/3313)
- basic-auth: Allow specifying empty passwords.
  Thanks [@zhouzhuojie](https://github.com/zhouzhuojie) and
  [@perryao](https://github.com/perryao) for the contributions!
  [#3243](https://github.com/Kong/kong/pull/3243)

### Fixed

##### Core

- Numerous users have reported `no memory` errors which were caused by
  circumstantial memory fragmentation. Such errors, while still possible if
  plugin authors are not careful, should now mostly be addressed.
  [#3311](https://github.com/Kong/kong/pull/3311)

  **If you are using a custom Nginx template, be sure to define the following
  shared memory zones to benefit from these fixes**:

  ```
  lua_shared_dict kong_db_cache_miss 12m;
  lua_shared_dict kong_rate_limiting_counters 12m;
  ```

##### CLI

- Redirect Nginx's stdout and stderr output to `kong start` when
  `nginx_daemon` is enabled (such as when using the Kong Docker image). This
  also prevents growing log files when Nginx redirects logs to `/dev/stdout`
  and `/dev/stderr` but `nginx_daemon` is disabled.
  [#3297](https://github.com/Kong/kong/pull/3297)

##### Admin API

- Set a Service's `port` to `443` when the `url` convenience parameter uses
  the `https://` scheme.
  [#3358](https://github.com/Kong/kong/pull/3358)
- Ensure PATCH requests do not return an error when un-setting foreign key
  fields with JSON `null`.
  [#3355](https://github.com/Kong/kong/pull/3355)
- Ensure the `/plugin/schema/:name` endpoint does not corrupt plugins' schemas.
  [#3348](https://github.com/Kong/kong/pull/3348)
- Properly URL-decode path segments of plugins endpoints accepting spaces
  (e.g. `/consumers/<consumer>/basic-auth/John%20Doe/`).
  [#3250](https://github.com/Kong/kong/pull/3250)
- Properly serialize boolean filtering values when using Cassandra.
  [#3362](https://github.com/Kong/kong/pull/3362)

##### Plugins

- rate-limiting/response-rate-limiting:
  - If defined in the Nginx configuration, will use a dedicated
    `lua_shared_dict` instead of using the `kong_cache` shared memory zone.
    This prevents memory fragmentation issues resulting in `no memory` errors
    observed by numerous users. Users with a custom Nginx template are advised
    to define such a zone to benefit from this fix:
    `lua_shared_dict kong_rate_limiting_counters 12m;`.
    [#3311](https://github.com/Kong/kong/pull/3311)
  - When using the Redis strategy, ensure the correct Redis database is
    selected. This issue could occur when several request and response
    rate-limiting were configured using different Redis databases.
    Thanks [@mengskysama](https://github.com/mengskysama) for the patch!
    [#3293](https://github.com/Kong/kong/pull/3293)
- key-auth: Respect request MIME type when re-encoding the request body
  if both `config.key_in_body` and `config.hide_credentials` are enabled.
  Thanks [@p0pr0ck5](https://github.com/p0pr0ck5) for the patch!
  [#3213](https://github.com/Kong/kong/pull/3213)
- oauth2: Return HTTP 400 on invalid `scope` type.
  Thanks [@Gman98ish](https://github.com/Gman98ish) for the patch!
  [#3206](https://github.com/Kong/kong/pull/3206)
- ldap-auth: Ensure the plugin does not throw errors when configured as a
  global plugin.
  [#3354](https://github.com/Kong/kong/pull/3354)
- hmac-auth: Verify signature against non-normalized (`$request_uri`) request
  line (instead of `$uri`).
  [#3339](https://github.com/Kong/kong/pull/3339)
- aws-lambda: Fix a typo in upstream headers sent to the function. We now
  properly send the `X-Amz-Log-Type` header.
  [#3398](https://github.com/Kong/kong/pull/3398)

[Back to TOC](#table-of-contents)

## [0.13.0] - 2018/03/22

This release introduces two new core entities that will improve the way you
configure Kong: **Routes** & **Services**. Those entities replace the "API"
entity and simplify the setup of non-naive use-cases by providing better
separation of concerns and allowing for plugins to be applied to specific
**endpoints**.

As usual, major version upgrades require database migrations and changes to
the Nginx configuration file (if you customized the default template).
Please take a few minutes to read the [0.13 Upgrade
Path](https://github.com/Kong/kong/blob/master/UPGRADE.md#upgrade-to-013x) for
more details regarding breaking changes and migrations before planning to
upgrade your Kong cluster.

### Breaking Changes

##### Configuration

- :warning: The `proxy_listen` and `admin_listen` configuration values have a
  new syntax. This syntax is more aligned with that of NGINX and is more
  powerful while also simpler. As a result, the following configuration values
  have been removed because superfluous: `ssl`, `admin_ssl`, `http2`,
  `admin_http2`, `proxy_listen_ssl`, and `admin_listen_ssl`.
  [#3147](https://github.com/Kong/kong/pull/3147)

##### Plugins

- :warning: galileo: As part of the Galileo deprecation path, the galileo
  plugin is not enabled by default anymore, although still bundled with 0.13.
  Users are advised to stop using the plugin, but for the time being can keep
  enabling it by adding it to the `custom_plugin` configuration value.
  [#3233](https://github.com/Kong/kong/pull/3233)
- :warning: rate-limiting (Cassandra): The default migration for including
  Routes and Services in plugins will remove and re-create the Cassandra
  rate-limiting counters table. This means that users that were rate-limited
  because of excessive API consumption will be able to consume the API until
  they reach their limit again. There is no such data deletion in PostgreSQL.
  [def201f](https://github.com/Kong/kong/commit/def201f566ccf2dd9b670e2f38e401a0450b1cb5)

### Changes

##### Dependencies

- **Note to Docker users**: The `latest` tag on Docker Hub now points to the
  **alpine** image instead of CentOS. This also applies to the `0.13.0` tag.
- The OpenResty version shipped with our default packages has been bumped to
  `1.13.6.1`. The 0.13.0 release should still be compatible with the OpenResty
  `1.11.2.x` series for the time being.
- Bumped [lua-resty-dns-client](https://github.com/Kong/lua-resty-dns-client)
  to `2.0.0`.
  [#3220](https://github.com/Kong/kong/pull/3220)
- Bumped [lua-resty-http](https://github.com/pintsized/lua-resty-http) to
  `0.12`.
  [#3196](https://github.com/Kong/kong/pull/3196)
- Bumped [lua-multipart](https://github.com/Kong/lua-multipart) to `0.5.5`.
  [#3318](https://github.com/Kong/kong/pull/3318)
- Bumped [lua-resty-healthcheck](https://github.com/Kong/lua-resty-healthcheck)
  to `0.4.0`.
  [#3321](https://github.com/Kong/kong/pull/3321)

### Additions

##### Configuration

- :fireworks: Support for **control-plane** and **data-plane** modes. The new
  syntax of `proxy_listen` and `admin_listen` supports `off`, which
  disables either one of those interfaces. It is now simpler than ever to
  make a Kong node "Proxy only" (data-plane) or "Admin only" (control-plane).
  [#3147](https://github.com/Kong/kong/pull/3147)

##### Core

- :fireworks: This release introduces two new entities: **Routes** and
  **Services**. Those entities will provide a better separation of concerns
  than the "API" entity offers. Routes will define rules for matching a
  client's request (e.g., method, host, path...), and Services will represent
  upstream services (or backends) that Kong should proxy those requests to.
  Plugins can also be added to both Routes and Services, enabling use-cases to
  apply plugins more granularly (e.g., per endpoint).
  Following this addition, the API entity and related Admin API endpoints are
  now deprecated. This release is backwards-compatible with the previous model
  and all of your currently defined APIs and matching rules are still
  supported, although we advise users to migrate to Routes and Services as soon
  as possible.
  [#3224](https://github.com/Kong/kong/pull/3224)

##### Admin API

- :fireworks: New endpoints: `/routes` and `/services` to interact with the new
  core entities. More specific endpoints are also available such as
  `/services/{service id or name}/routes`,
  `/services/{service id or name}/plugins`, and `/routes/{route id}/plugins`.
  [#3224](https://github.com/Kong/kong/pull/3224)
- :fireworks: Our new endpoints (listed above) provide much better responses
  with regards to producing responses for incomplete entities, errors, etc...
  In the future, existing endpoints will gradually be moved to using this new
  Admin API content producer.
  [#3224](https://github.com/Kong/kong/pull/3224)
- :fireworks: Improved argument parsing in form-urlencoded requests to the new
  endpoints as well.
  Kong now expects the following syntaxes for representing
  arrays: `hosts[]=a.com&hosts[]=b.com`, `hosts[1]=a.com&hosts[2]=b.com`, which
  avoid comma-separated arrays and related issues that can arise.
  In the future, existing endpoints will gradually be moved to using this new
  Admin API content parser.
  [#3224](https://github.com/Kong/kong/pull/3224)

##### Plugins

- jwt: `ngx.ctx.authenticated_jwt_token` is available for other plugins to use.
  [#2988](https://github.com/Kong/kong/pull/2988)
- statsd: The fields `host`, `port` and `metrics` are no longer marked as
  "required", since they have a default value.
  [#3209](https://github.com/Kong/kong/pull/3209)

### Fixes

##### Core

- Fix an issue causing nodes in a cluster to use the default health checks
  configuration when the user configured them from another node (event
  propagated via the cluster).
  [#3319](https://github.com/Kong/kong/pull/3319)
- Increase the default load balancer wheel size from 100 to 10.000. This allows
  for a better distribution of the load between Targets in general.
  [#3296](https://github.com/Kong/kong/pull/3296)

##### Admin API

- Fix several issues with application/multipart MIME type parsing of payloads.
  [#3318](https://github.com/Kong/kong/pull/3318)
- Fix several issues with the parsing of health checks configuration values.
  [#3306](https://github.com/Kong/kong/pull/3306)
  [#3321](https://github.com/Kong/kong/pull/3321)

[Back to TOC](#table-of-contents)

## [0.12.3] - 2018/03/12

### Fixed

- Suppress a memory leak in the core introduced in 0.12.2.
  Thanks [@mengskysama](https://github.com/mengskysama) for the report.
  [#3278](https://github.com/Kong/kong/pull/3278)

[Back to TOC](#table-of-contents)

## [0.12.2] - 2018/02/28

### Added

##### Core

- Load balancers now log DNS errors to facilitate debugging.
  [#3177](https://github.com/Kong/kong/pull/3177)
- Reports now can include custom immutable values.
  [#3180](https://github.com/Kong/kong/pull/3180)

##### CLI

- The `kong migrations reset` command has a new `--yes` flag. This flag makes
  the command run non-interactively, and ensures no confirmation prompt will
  occur.
  [#3189](https://github.com/Kong/kong/pull/3189)

##### Admin API

- A new endpoint `/upstreams/:upstream_id/health` will return the health of the
  specified upstream.
  [#3232](https://github.com/Kong/kong/pull/3232)
- The `/` endpoint in the Admin API now exposes the `node_id` field.
  [#3234](https://github.com/Kong/kong/pull/3234)

### Fixed

##### Core

- HTTP/1.0 requests without a Host header are routed instead of being rejected.
  HTTP/1.1 requests without a Host are considered invalid and will still be
  rejected.
  Thanks to [@rainiest](https://github.com/rainest) for the patch!
  [#3216](https://github.com/Kong/kong/pull/3216)
- Fix the load balancer initialization when some Targets would contain
  hostnames.
  [#3187](https://github.com/Kong/kong/pull/3187)
- Fix incomplete handling of errors when initializing DAO objects.
  [637532e](https://github.com/Kong/kong/commit/637532e05d8ed9a921b5de861cc7f463e96c6e04)
- Remove bogus errors in the logs provoked by healthcheckers between the time
  they are unregistered and the time they are garbage-collected
  ([#3207](https://github.com/Kong/kong/pull/3207)) and when receiving an HTTP
  status not tracked by healthy or unhealthy lists
  ([c8eb5ae](https://github.com/Kong/kong/commit/c8eb5ae28147fc02473c05a7b1dbf502fbb64242)).
- Fix soft errors not being handled correctly inside the Kong cache.
  [#3150](https://github.com/Kong/kong/pull/3150)

##### Migrations

- Better handling of already existing Cassandra keyspaces in migrations.
  [#3203](https://github.com/Kong/kong/pull/3203).
  Thanks to [@pamiel](https://github.com/pamiel) for the patch!

##### Admin API

- Ensure `GET /certificates/{uuid}` does not return HTTP 500 when the given
  identifier does not exist.
  Thanks to [@vdesjardins](https://github.com/vdesjardins) for the patch!
  [#3148](https://github.com/Kong/kong/pull/3148)

[Back to TOC](#table-of-contents)

## [0.12.1] - 2018/01/18

This release addresses a few issues encountered with 0.12.0, including one
which would prevent upgrading from a previous version. The [0.12 Upgrade
Path](https://github.com/Kong/kong/blob/master/UPGRADE.md)
is still relevant for upgrading existing clusters to 0.12.1.

### Fixed

- Fix a migration between previous Kong versions and 0.12.0.
  [#3159](https://github.com/Kong/kong/pull/3159)
- Ensure Lua errors are propagated when thrown in the `access` handler by
  plugins.
  [38580ff](https://github.com/Kong/kong/commit/38580ff547cbd4a557829e3ad135cd6a0f821f7c)

[Back to TOC](#table-of-contents)

## [0.12.0] - 2018/01/16

This major release focuses on two new features we are very excited about:
**health checks** and **hash based load balancing**!

We also took this as an opportunity to fix a few prominent issues, sometimes
at the expense of breaking changes but overall improving the flexibility and
usability of Kong! Do keep in mind that this is a major release, and as such,
that we require of you to run the **migrations step**, via the
`kong migrations up` command.

Please take a few minutes to thoroughly read the [0.12 Upgrade
Path](https://github.com/Kong/kong/blob/master/UPGRADE.md#upgrade-to-012x)
for more details regarding breaking changes and migrations before planning to
upgrade your Kong cluster.

### Deprecation notices

Starting with 0.12.0, we are announcing the deprecation of older versions
of our supported databases:

- Support for PostgreSQL 9.4 is deprecated. Users are advised to upgrade to
  9.5+
- Support for Cassandra 2.1 and below is deprecated. Users are advised to
  upgrade to 2.2+

Note that the above deprecated versions are still supported in this release,
but will be dropped in subsequent ones.

### Breaking changes

##### Core

- :warning: The required OpenResty version has been bumped to 1.11.2.5. If you
  are installing Kong from one of our distribution packages, you are not
  affected by this change.
  [#3097](https://github.com/Kong/kong/pull/3097)
- :warning: As Kong now executes subsequent plugins when a request is being
  short-circuited (e.g. HTTP 401 responses from auth plugins), plugins that
  run in the header or body filter phases will be run upon such responses
  from the access phase. We consider this change a big improvement in the
  Kong run-loop as it allows for more flexibility for plugins. However, it is
  unlikely, but possible that some of these plugins (e.g. your custom plugins)
  now run in scenarios where they were not previously expected to run.
  [#3079](https://github.com/Kong/kong/pull/3079)

##### Admin API

- :warning: By default, the Admin API now only listens on the local interface.
  We consider this change to be an improvement in the default security policy
  of Kong. If you are already using Kong, and your Admin API still binds to all
  interfaces, consider updating it as well. You can do so by updating the
  `admin_listen` configuration value, like so: `admin_listen = 127.0.0.1:8001`.
  Thanks [@pduldig-at-tw](https://github.com/pduldig-at-tw) for the suggestion
  and the patch.
  [#3016](https://github.com/Kong/kong/pull/3016)

  :red_circle: **Note to Docker users**: Beware of this change as you may have
  to ensure that your Admin API is reachable via the host's interface.
  You can use the `-e KONG_ADMIN_LISTEN` argument when provisioning your
  container(s) to update this value; for example,
  `-e KONG_ADMIN_LISTEN=0.0.0.0:8001`.

- :warning: To reduce confusion, the `/upstreams/:upstream_name_or_id/targets/`
  has been updated to not show the full list of Targets anymore, but only
  the ones that are currently active in the load balancer. To retrieve the full
  history of Targets, you can now query
  `/upstreams/:upstream_name_or_id/targets/all`. The
  `/upstreams/:upstream_name_or_id/targets/active` endpoint has been removed.
  Thanks [@hbagdi](https://github.com/hbagdi) for tackling this backlog item!
  [#3049](https://github.com/Kong/kong/pull/3049)
- :warning: The `orderlist` property of Upstreams has been removed, along with
  any confusion it may have brought. The balancer is now able to fully function
  without it, yet with the same level of entropy in its load distribution.
  [#2748](https://github.com/Kong/kong/pull/2748)

##### CLI

- :warning: The `$ kong compile` command which was deprecated in 0.11.0 has
  been removed.
  [#3069](https://github.com/Kong/kong/pull/3069)

##### Plugins

- :warning: In logging plugins, the `request.request_uri` field has been
  renamed to `request.url`.
  [#2445](https://github.com/Kong/kong/pull/2445)
  [#3098](https://github.com/Kong/kong/pull/3098)

### Added

##### Core

- :fireworks: Support for **health checks**! Kong can now short-circuit some
  of your upstream Targets (replicas) from its load balancer when it encounters
  too many TCP or HTTP errors. You can configure the number of failures, or the
  HTTP status codes that should be considered invalid, and Kong will monitor
  the failures and successes of proxied requests to each upstream Target. We
  call this feature **passive health checks**.
  Additionally, you can configure **active health checks**, which will make
  Kong perform periodic HTTP test requests to actively monitor the health of
  your upstream services, and pre-emptively short-circuit them.
  Upstream Targets can be manually taken up or down via two new Admin API
  endpoints: `/healthy` and `/unhealthy`.
  [#3096](https://github.com/Kong/kong/pull/3096)
- :fireworks: Support for **hash based load balancing**! Kong now offers
  consistent hashing/sticky sessions load balancing capabilities via the new
  `hash_*` attributes of the Upstream entity. Hashes can be based off client
  IPs, request headers, or Consumers!
  [#2875](https://github.com/Kong/kong/pull/2875)
- :fireworks: Logging plugins now log requests that were short-circuited by
  Kong! (e.g. HTTP 401 responses from auth plugins or HTTP 429 responses from
  rate limiting plugins, etc.) Kong now executes any subsequent plugins once a
  request has been short-circuited. Your plugin must be using the
  `kong.tools.responses` module for this behavior to be respected.
  [#3079](https://github.com/Kong/kong/pull/3079)
- Kong is now compatible with OpenResty up to version 1.13.6.1. Be aware that
  the recommended (and default) version shipped with this release is still
  1.11.2.5.
  [#3070](https://github.com/Kong/kong/pull/3070)

##### CLI

- `$ kong start` now considers the commonly used `/opt/openresty` prefix when
  searching for the `nginx` executable.
  [#3074](https://github.com/Kong/kong/pull/3074)

##### Admin API

- Two new endpoints, `/healthy` and `/unhealthy` can be used to manually bring
  upstream Targets up or down, as part of the new health checks feature of the
  load balancer.
  [#3096](https://github.com/Kong/kong/pull/3096)

##### Plugins

- logging plugins: A new field `upstream_uri` now logs the value of the
  upstream request's path. This is useful to help debugging plugins or setups
  that aim at rewriting a request's URL during proxying.
  Thanks [@shiprabehera](https://github.com/shiprabehera) for the patch!
  [#2445](https://github.com/Kong/kong/pull/2445)
- tcp-log: Support for TLS handshake with the logs recipients for secure
  transmissions of logging data.
  [#3091](https://github.com/Kong/kong/pull/3091)
- jwt: Support for JWTs passed in cookies. Use the new `config.cookie_names`
  property to configure the behavior to your liking.
  Thanks [@mvanholsteijn](https://github.com/mvanholsteijn) for the patch!
  [#2974](https://github.com/Kong/kong/pull/2974)
- oauth2
    - New `config.auth_header_name` property to customize the authorization
      header's name.
      Thanks [@supraja93](https://github.com/supraja93)
      [#2928](https://github.com/Kong/kong/pull/2928)
    - New `config.refresh_ttl` property to customize the TTL of refresh tokens,
      previously hard-coded to 14 days.
      Thanks [@bob983](https://github.com/bob983) for the patch!
      [#2942](https://github.com/Kong/kong/pull/2942)
    - Avoid an error in the logs when trying to retrieve an access token from
      a request without a body.
      Thanks [@WALL-E](https://github.com/WALL-E) for the patch.
      [#3063](https://github.com/Kong/kong/pull/3063)
- ldap: New `config.header_type` property to customize the authorization method
  in the `Authorization` header.
  Thanks [@francois-maillard](https://github.com/francois-maillard) for the
  patch!
  [#2963](https://github.com/Kong/kong/pull/2963)

### Fixed

##### CLI

- Fix a potential vulnerability in which an attacker could read the Kong
  configuration file with insufficient permissions for a short window of time
  while Kong is being started.
  [#3057](https://github.com/Kong/kong/pull/3057)
- Proper log message upon timeout in `$ kong quit`.
  [#3061](https://github.com/Kong/kong/pull/3061)

##### Admin API

- The `/certificates` endpoint now properly supports the `snis` parameter
  in PUT and PATCH requests.
  Thanks [@hbagdi](https://github.com/hbagdi) for the contribution!
  [#3040](https://github.com/Kong/kong/pull/3040)
- Avoid sending the `HTTP/1.1 415 Unsupported Content Type` response when
  receiving a request with a valid `Content-Type`, but with an empty payload.
  [#3077](https://github.com/Kong/kong/pull/3077)

##### Plugins

- basic-auth:
    - Accept passwords containing `:`.
      Thanks [@nico-acidtango](https://github.com/nico-acidtango) for the patch!
      [#3014](https://github.com/Kong/kong/pull/3014)
    - Performance improvements, courtesy of
      [@nico-acidtango](https://github.com/nico-acidtango)
      [#3014](https://github.com/Kong/kong/pull/3014)

[Back to TOC](#table-of-contents)

## [0.11.2] - 2017/11/29

### Added

##### Plugins

- key-auth: New endpoints to manipulate API keys.
  Thanks [@hbagdi](https://github.com/hbagdi) for the contribution.
  [#2955](https://github.com/Kong/kong/pull/2955)
    - `/key-auths/` to paginate through all keys.
    - `/key-auths/:credential_key_or_id/consumer` to retrieve the Consumer
      associated with a key.
- basic-auth: New endpoints to manipulate basic-auth credentials.
  Thanks [@hbagdi](https://github.com/hbagdi) for the contribution.
  [#2998](https://github.com/Kong/kong/pull/2998)
    - `/basic-auths/` to paginate through all basic-auth credentials.
    - `/basic-auths/:credential_username_or_id/consumer` to retrieve the
      Consumer associated with a credential.
- jwt: New endpoints to manipulate JWTs.
  Thanks [@hbagdi](https://github.com/hbagdi) for the contribution.
  [#3003](https://github.com/Kong/kong/pull/3003)
    - `/jwts/` to paginate through all JWTs.
    - `/jwts/:jwt_key_or_id/consumer` to retrieve the Consumer
      associated with a JWT.
- hmac-auth: New endpoints to manipulate hmac-auth credentials.
  Thanks [@hbagdi](https://github.com/hbagdi) for the contribution.
  [#3009](https://github.com/Kong/kong/pull/3009)
    - `/hmac-auths/` to paginate through all hmac-auth credentials.
    - `/hmac-auths/:hmac_username_or_id/consumer` to retrieve the Consumer
      associated with a credential.
- acl: New endpoints to manipulate ACLs.
  Thanks [@hbagdi](https://github.com/hbagdi) for the contribution.
  [#3039](https://github.com/Kong/kong/pull/3039)
    - `/acls/` to paginate through all ACLs.
    - `/acls/:acl_id/consumer` to retrieve the Consumer
      associated with an ACL.

### Fixed

##### Core

- Avoid logging some unharmful error messages related to clustering.
  [#3002](https://github.com/Kong/kong/pull/3002)
- Improve performance and memory footprint when parsing multipart request
  bodies.
  [Kong/lua-multipart#13](https://github.com/Kong/lua-multipart/pull/13)

##### Configuration

- Add a format check for the `admin_listen_ssl` property, ensuring it contains
  a valid port.
  [#3031](https://github.com/Kong/kong/pull/3031)

##### Admin API

- PUT requests with payloads containing non-existing primary keys for entities
  now return HTTP 404 Not Found, instead of HTTP 200 OK without a response
  body.
  [#3007](https://github.com/Kong/kong/pull/3007)
- On the `/` endpoint, ensure `enabled_in_cluster` shows up as an empty JSON
  Array (`[]`), instead of an empty JSON Object (`{}`).
  Thanks [@hbagdi](https://github.com/hbagdi) for the patch!
  [#2982](https://github.com/Kong/kong/issues/2982)

##### Plugins

- hmac-auth: Better parsing of the `Authorization` header to avoid internal
  errors resulting in HTTP 500.
  Thanks [@mvanholsteijn](https://github.com/mvanholsteijn) for the patch!
  [#2996](https://github.com/Kong/kong/pull/2996)
- Improve the performance of the rate-limiting and response-rate-limiting
  plugins when using the Redis policy.
  [#2956](https://github.com/Kong/kong/pull/2956)
- Improve the performance of the response-transformer plugin.
  [#2977](https://github.com/Kong/kong/pull/2977)

## [0.11.1] - 2017/10/24

### Changed

##### Configuration

- Drop the `lua_code_cache` configuration property. This setting has been
  considered harmful since 0.11.0 as it interferes with Kong's internals.
  [#2854](https://github.com/Kong/kong/pull/2854)

### Fixed

##### Core

- DNS: SRV records pointing to an A record are now properly handled by the
  load balancer when `preserve_host` is disabled. Such records used to throw
  Lua errors on the proxy code path.
  [Kong/lua-resty-dns-client#19](https://github.com/Kong/lua-resty-dns-client/pull/19)
- Fixed an edge-case where `preserve_host` would sometimes craft an upstream
  request with a Host header from a previous client request instead of the
  current one.
  [#2832](https://github.com/Kong/kong/pull/2832)
- Ensure APIs with regex URIs are evaluated in the order that they are created.
  [#2924](https://github.com/Kong/kong/pull/2924)
- Fixed a typo that caused the load balancing components to ignore the Upstream
  slots property.
  [#2747](https://github.com/Kong/kong/pull/2747)

##### CLI

- Fixed the verification of self-signed SSL certificates for PostgreSQL and
  Cassandra in the `kong migrations` command. Self-signed SSL certificates are
  now properly verified during migrations according to the
  `lua_ssl_trusted_certificate` configuration property.
  [#2908](https://github.com/Kong/kong/pull/2908)

##### Admin API

- The `/upstream/{upstream}/targets/active` endpoint used to return HTTP
  `405 Method Not Allowed` when called with a trailing slash. Both notations
  (with and without the trailing slash) are now supported.
  [#2884](https://github.com/Kong/kong/pull/2884)

##### Plugins

- bot-detection: Fixed an issue which would prevent the plugin from running and
  result in an HTTP `500` error if configured globally.
  [#2906](https://github.com/Kong/kong/pull/2906)
- ip-restriction: Fixed support for the `0.0.0.0/0` CIDR block. This block is
  now supported and won't trigger an error when used in this plugin's properties.
  [#2918](https://github.com/Kong/kong/pull/2918)

### Added

##### Plugins

- aws-lambda: Added support to forward the client request's HTTP method,
  headers, URI, and body to the Lambda function.
  [#2823](https://github.com/Kong/kong/pull/2823)
- key-auth: New `run_on_preflight` configuration option to control
  authentication on preflight requests.
  [#2857](https://github.com/Kong/kong/pull/2857)
- jwt: New `run_on_preflight` configuration option to control authentication
  on preflight requests.
  [#2857](https://github.com/Kong/kong/pull/2857)

##### Plugin development

- Ensure migrations have valid, unique names to avoid conflicts between custom
  plugins.
  Thanks [@ikogan](https://github.com/ikogan) for the patch!
  [#2821](https://github.com/Kong/kong/pull/2821)

### Improved

##### Migrations & Deployments

- Improve migrations reliability for future major releases.
  [#2869](https://github.com/Kong/kong/pull/2869)

##### Plugins

- Improve the performance of the acl and oauth2 plugins.
  [#2736](https://github.com/Kong/kong/pull/2736)
  [#2806](https://github.com/Kong/kong/pull/2806)

[Back to TOC](#table-of-contents)

## [0.10.4] - 2017/10/24

### Fixed

##### Core

- DNS: SRV records pointing to an A record are now properly handled by the
  load balancer when `preserve_host` is disabled. Such records used to throw
  Lua errors on the proxy code path.
  [Kong/lua-resty-dns-client#19](https://github.com/Kong/lua-resty-dns-client/pull/19)
- HTTP `400` errors thrown by Nginx are now correctly caught by Kong and return
  a native, Kong-friendly response.
  [#2476](https://github.com/Mashape/kong/pull/2476)
- Fix an edge-case where an API with multiple `uris` and `strip_uri = true`
  would not always strip the client URI.
  [#2562](https://github.com/Mashape/kong/issues/2562)
- Fix an issue where Kong would match an API with a shorter URI (from its
  `uris` value) as a prefix instead of a longer, matching prefix from
  another API.
  [#2662](https://github.com/Mashape/kong/issues/2662)
- Fixed a typo that caused the load balancing components to ignore the
  Upstream `slots` property.
  [#2747](https://github.com/Mashape/kong/pull/2747)

##### Configuration

- Octothorpes (`#`) can now be escaped (`\#`) and included in the Kong
  configuration values such as your datastore passwords or usernames.
  [#2411](https://github.com/Mashape/kong/pull/2411)

##### Admin API

- The `data` response field of the `/upstreams/{upstream}/targets/active`
  Admin API endpoint now returns a list (`[]`) instead of an object (`{}`)
  when no active targets are present.
  [#2619](https://github.com/Mashape/kong/pull/2619)

##### Plugins

- datadog: Avoid a runtime error if the plugin is configured as a global plugin
  but the downstream request did not match any configured API.
  Thanks [@kjsteuer](https://github.com/kjsteuer) for the fix!
  [#2702](https://github.com/Mashape/kong/pull/2702)
- ip-restriction: Fixed support for the `0.0.0.0/0` CIDR block. This block is
  now supported and won't trigger an error when used in this plugin's properties.
  [#2918](https://github.com/Mashape/kong/pull/2918)

[Back to TOC](#table-of-contents)

## [0.11.0] - 2017/08/16

The latest and greatest version of Kong features improvements all over the
board for a better and easier integration with your infrastructure!

The highlights of this release are:

- Support for **regex URIs** in routing, one of the oldest requested
  features from the community.
- Support for HTTP/2 traffic from your clients.
- Kong does not depend on Serf anymore, which makes deployment and networking
  requirements **considerably simpler**.
- A better integration with orchestration tools thanks to the support for **non
  FQDNs** in Kong's DNS resolver.

As per usual, our major releases include datastore migrations which are
considered **breaking changes**. Additionally, this release contains numerous
breaking changes to the deployment process and proxying behavior that you
should be familiar with.

We strongly advise that you read this changeset thoroughly, as well as the
[0.11 Upgrade Path](https://github.com/Kong/kong/blob/master/UPGRADE.md#upgrade-to-011x)
if you are planning to upgrade a Kong cluster.

### Breaking changes

##### Configuration

- :warning: Numerous updates were made to the Nginx configuration template.
  If you are using a custom template, you **must** apply those
  modifications. See the [0.11 Upgrade
  Path](https://github.com/Kong/kong/blob/master/UPGRADE.md#upgrade-to-011x)
  for a complete list of changes to apply.

##### Migrations & Deployment

- :warning: Migrations are **not** executed automatically by `kong start`
  anymore. Migrations are now a **manual** process, which must be executed via
  the `kong migrations` command. In practice, this means that you have to run
  `kong migrations up [-c kong.conf]` in one of your nodes **before** starting
  your Kong nodes. This command should be run from a **single** node/container
  to avoid several nodes running migrations concurrently and potentially
  corrupting your database. Once the migrations are up-to-date, it is
  considered safe to start multiple Kong nodes concurrently.
  [#2421](https://github.com/Kong/kong/pull/2421)
- :warning: :fireworks: Serf is **not** a dependency anymore. Kong nodes now
  handle cache invalidation events via a built-in database polling mechanism.
  See the new "Datastore Cache" section of the configuration file which
  contains 3 new documented properties: `db_update_frequency`,
  `db_update_propagation`, and `db_cache_ttl`. If you are using Cassandra, you
  **should** pay a particular attention to the `db_update_propagation` setting,
  as you **should not** use the default value of `0`.
  [#2561](https://github.com/Kong/kong/pull/2561)

##### Core

- :warning: Kong now requires OpenResty `1.11.2.4`. OpenResty's LuaJIT can
  now be built with Lua 5.2 compatibility.
  [#2489](https://github.com/Kong/kong/pull/2489)
  [#2790](https://github.com/Kong/kong/pull/2790)
- :warning: Previously, the `X-Forwarded-*` and `X-Real-IP` headers were
  trusted from any client by default, and forwarded upstream. With the
  introduction of the new `trusted_ips` property (see the below "Added"
  section) and to enforce best security practices, Kong *does not* trust
  any client IP address by default anymore. This will make Kong *not*
  forward incoming `X-Forwarded-*` headers if not coming from configured,
  trusted IP addresses blocks. This setting also affects the API
  `check_https` field, which itself relies on *trusted* `X-Forwarded-Proto`
  headers **only**.
  [#2236](https://github.com/Kong/kong/pull/2236)
- :warning: The API Object property `http_if_terminated` is now set to `false`
  by default. For Kong to evaluate the client `X-Forwarded-Proto` header, you
  must now configure Kong to trust the client IP (see above change), **and**
  you must explicitly set this value to `true`. This affects you if you are
  doing SSL termination somewhere before your requests hit Kong, and if you
  have configured `https_only` on the API, or if you use a plugin that requires
  HTTPS traffic (e.g. OAuth2).
  [#2588](https://github.com/Kong/kong/pull/2588)
- :warning: The internal DNS resolver now honours the `search` and `ndots`
  configuration options of your `resolv.conf` file. Make sure that DNS
  resolution is still consistent in your environment, and consider
  eventually not using FQDNs anymore.
  [#2425](https://github.com/Kong/kong/pull/2425)

##### Admin API

- :warning: As a result of the Serf removal, Kong is now entirely stateless,
  and as such, the `/cluster` endpoint has disappeared.
  [#2561](https://github.com/Kong/kong/pull/2561)
- :warning: The Admin API `/status` endpoint does not return a count of the
  database entities anymore. Instead, it now returns a `database.reachable`
  boolean value, which reflects the state of the connection between Kong
  and the underlying database. Please note that this flag **does not**
  reflect the health of the database itself.
  [#2567](https://github.com/Kong/kong/pull/2567)

##### Plugin development

- :warning: The upstream URI is now determined via the Nginx
  `$upstream_uri` variable. Custom plugins using the `ngx.req.set_uri()`
  API will not be taken into consideration anymore. One must now set the
  `ngx.var.upstream_uri` variable from the Lua land.
  [#2519](https://github.com/Kong/kong/pull/2519)
- :warning: The `hooks.lua` module for custom plugins is dropped, along
  with the `database_cache.lua` module. Database entities caching and
  eviction has been greatly improved to simplify and automate most caching
  use-cases. See the [Plugins Development
  Guide](https://getkong.org/docs/0.11.x/plugin-development/entities-cache/)
  and the [0.11 Upgrade
  Path](https://github.com/Kong/kong/blob/master/UPGRADE.md#upgrade-to-011x)
  for more details.
  [#2561](https://github.com/Kong/kong/pull/2561)
- :warning: To ensure that the order of execution of plugins is still the same
  for vanilla Kong installations, we had to update the `PRIORITY` field of some
  of our bundled plugins. If your custom plugin must run after or before a
  specific bundled plugin, you might have to update your plugin's `PRIORITY`
  field as well. The complete list of plugins and their priorities is available
  on the [Plugins Development
  Guide](https://getkong.org/docs/0.11.x/plugin-development/custom-logic/).
  [#2489](https://github.com/Kong/kong/pull/2489)
  [#2813](https://github.com/Kong/kong/pull/2813)

### Deprecated

##### CLI

- The `kong compile` command has been deprecated. Instead, prefer using
  the new `kong prepare` command.
  [#2706](https://github.com/Kong/kong/pull/2706)

### Changed

##### Core

- Performance around DNS resolution has been greatly improved in some
  cases.
  [#2625](https://github.com/Kong/kong/pull/2425)
- Secret values are now generated with a kernel-level, Cryptographically
  Secure PRNG.
  [#2536](https://github.com/Kong/kong/pull/2536)
- The `.kong_env` file created by Kong in its running prefix is now written
  without world-read permissions.
  [#2611](https://github.com/Kong/kong/pull/2611)

##### Plugin development

- The `marshall_event` function on schemas is now ignored by Kong, and can be
  safely removed as the new cache invalidation mechanism natively handles
  safer events broadcasting.
  [#2561](https://github.com/Kong/kong/pull/2561)

### Added

##### Core

- :fireworks: Support for regex URIs! You can now define regexes in your
  APIs `uris` property. Those regexes can have capturing groups which can
  be extracted by Kong during a request, and accessed later in the plugins
  (useful for URI rewriting). See the [Proxy
  Guide](https://getkong.org/docs/0.11.x/proxy/#using-regexes-in-uris) for
  documentation on how to use regex URIs.
  [#2681](https://github.com/Kong/kong/pull/2681)
- :fireworks: Support for HTTP/2. A new `http2` directive now enables
  HTTP/2 traffic on the `proxy_listen_ssl` address.
  [#2541](https://github.com/Kong/kong/pull/2541)
- :fireworks: Support for the `search` and `ndots` configuration options of
  your `resolv.conf` file.
  [#2425](https://github.com/Kong/kong/pull/2425)
- Kong now forwards new headers to your upstream services:
  `X-Forwarded-Host`, `X-Forwarded-Port`, and `X-Forwarded-Proto`.
  [#2236](https://github.com/Kong/kong/pull/2236)
- Support for the PROXY protocol. If the new `real_ip_header` configuration
  property is set to `real_ip_header = proxy_protocol`, then Kong will
  append the `proxy_protocol` parameter to the Nginx `listen` directive of
  the Kong proxy port.
  [#2236](https://github.com/Kong/kong/pull/2236)
- Support for BDR compatibility in the PostgreSQL migrations.
  Thanks [@AlexBloor](https://github.com/AlexBloor) for the patch!
  [#2672](https://github.com/Kong/kong/pull/2672)

##### Configuration

- Support for DNS nameservers specified in IPv6 format.
  [#2634](https://github.com/Kong/kong/pull/2634)
- A few new DNS configuration properties allow you to tweak the Kong DNS
  resolver, and in particular, how it handles the resolution of different
  record types or the eviction of stale records.
  [#2625](https://github.com/Kong/kong/pull/2625)
- A new `trusted_ips` configuration property allows you to define a list of
  trusted IP address blocks that are known to send trusted `X-Forwarded-*`
  headers. Requests from trusted IPs will make Kong forward those headers
  upstream. Requests from non-trusted IP addresses will make Kong override
  the `X-Forwarded-*` headers with its own values. In addition, this
  property also sets the ngx_http_realip_module `set_real_ip_from`
  directive(s), which makes Kong trust the incoming `X-Real-IP` header as
  well, which is used for operations such as rate-limiting by IP address,
  and that Kong forwards upstream as well.
  [#2236](https://github.com/Kong/kong/pull/2236)
- You can now configure the ngx_http_realip_module from the Kong
  configuration.  In addition to `trusted_ips` which sets the
  `set_real_ip_from` directives(s), two new properties, `real_ip_header`
  and `real_ip_recursive` allow you to configure the ngx_http_realip_module
  directives bearing the same name.
  [#2236](https://github.com/Kong/kong/pull/2236)
- Ability to hide Kong-specific response headers. Two new configuration
  fields: `server_tokens` and `latency_tokens` will respectively toggle
  whether the `Server` and `X-Kong-*-Latency` headers should be sent to
  downstream clients.
  [#2259](https://github.com/Kong/kong/pull/2259)
- New configuration property to tune handling request body data via the
  `client_max_body_size` and `client_body_buffer_size` directives
  (mirroring their Nginx counterparts). Note these settings are only
  defined for proxy requests; request body handling in the Admin API
  remains unchanged.
  [#2602](https://github.com/Kong/kong/pull/2602)
- New `error_default_type` configuration property. This setting is to
  specify a MIME type that will be used as the error response body format
  when Nginx encounters an error, but no `Accept` header was present in the
  request. The default value is `text/plain` for backwards compatibility.
  Thanks [@therealgambo](https://github.com/therealgambo) for the
  contribution!
  [#2500](https://github.com/Kong/kong/pull/2500)
- New `nginx_user` configuration property, which interfaces with the Nginx
  `user` directive.
  Thanks [@depay](https://github.com/depay) for the contribution!
  [#2180](https://github.com/Kong/kong/pull/2180)

##### CLI

- New `kong prepare` command to prepare the Kong running prefix (creating
  log files, SSL certificates, etc...) and allow for Kong to be started via
  the `nginx` binary. This is useful for environments like containers,
  where the foreground process should be the Nginx master process. The
  `kong compile` command has been deprecated as a result of this addition.
  [#2706](https://github.com/Kong/kong/pull/2706)

##### Admin API

- Ability to retrieve plugins added to a Consumer via two new endpoints:
  `/consumers/:username_or_id/plugins/` and
  `/consumers/:username_or_id/plugins/:plugin_id`.
  [#2714](https://github.com/Kong/kong/pull/2714)
- Support for JSON `null` in `PATCH` requests to unset a value on any
  entity.
  [#2700](https://github.com/Kong/kong/pull/2700)

##### Plugins

- jwt: Support for RS512 signed tokens.
  Thanks [@sarraz1](https://github.com/sarraz1) for the patch!
  [#2666](https://github.com/Kong/kong/pull/2666)
- rate-limiting/response-ratelimiting: Optionally hide informative response
  headers.
  [#2087](https://github.com/Kong/kong/pull/2087)
- aws-lambda: Define a custom response status when the upstream
  `X-Amz-Function-Error` header is "Unhandled".
  Thanks [@erran](https://github.com/erran) for the contribution!
  [#2587](https://github.com/Kong/kong/pull/2587)
- aws-lambda: Add new AWS regions that were previously unsupported.
  [#2769](https://github.com/Kong/kong/pull/2769)
- hmac: New option to validate the client-provided SHA-256 of the request
  body.
  Thanks [@vaibhavatul47](https://github.com/vaibhavatul47) for the
  contribution!
  [#2419](https://github.com/Kong/kong/pull/2419)
- hmac: Added support for `enforce_headers` option and added HMAC-SHA256,
  HMAC-SHA384, and HMAC-SHA512 support.
  [#2644](https://github.com/Kong/kong/pull/2644)
- statsd: New metrics and more flexible configuration. Support for
  prefixes, configurable stat type, and added metrics.
  [#2400](https://github.com/Kong/kong/pull/2400)
- datadog: New metrics and more flexible configuration. Support for
  prefixes, configurable stat type, and added metrics.
  [#2394](https://github.com/Kong/kong/pull/2394)

### Fixed

##### Core

- Kong now ensures that your clients URIs are transparently proxied
  upstream.  No percent-encoding/decoding or querystring stripping will
  occur anymore.
  [#2519](https://github.com/Kong/kong/pull/2519)
- Fix an issue where Kong would match an API with a shorter URI (from its
  `uris` value) as a prefix instead of a longer, matching prefix from
  another API.
  [#2662](https://github.com/Kong/kong/issues/2662)
- Fix an edge-case where an API with multiple `uris` and `strip_uri = true`
  would not always strip the client URI.
  [#2562](https://github.com/Kong/kong/issues/2562)
- HTTP `400` errors thrown by Nginx are now correctly caught by Kong and return
  a native, Kong-friendly response.
  [#2476](https://github.com/Kong/kong/pull/2476)

##### Configuration

- Octothorpes (`#`) can now be escaped (`\#`) and included in the Kong
  configuration values such as your datastore passwords or usernames.
  [#2411](https://github.com/Kong/kong/pull/2411)

##### Admin API

- The `data` response field of the `/upstreams/{upstream}/targets/active`
  Admin API endpoint now returns a list (`[]`) instead of an object (`{}`)
  when no active targets are present.
  [#2619](https://github.com/Kong/kong/pull/2619)

##### Plugins

- The `unique` constraint on OAuth2 `client_secrets` has been removed.
  [#2447](https://github.com/Kong/kong/pull/2447)
- The `unique` constraint on JWT Credentials `secrets` has been removed.
  [#2548](https://github.com/Kong/kong/pull/2548)
- oauth2: When requesting a token from `/oauth2/token`, one can now pass the
  `client_id` as a request body parameter, while `client_id:client_secret` is
  passed via the Authorization header. This allows for better integration
  with some OAuth2 flows proposed out there, such as from Cloudflare Apps.
  Thanks [@cedum](https://github.com/cedum) for the patch!
  [#2577](https://github.com/Kong/kong/pull/2577)
- datadog: Avoid a runtime error if the plugin is configured as a global plugin
  but the downstream request did not match any configured API.
  Thanks [@kjsteuer](https://github.com/kjsteuer) for the fix!
  [#2702](https://github.com/Kong/kong/pull/2702)
- Logging plugins: the produced logs `latencies.kong` field used to omit the
  time Kong spent in its Load Balancing logic, which includes DNS resolution
  time. This latency is now included in `latencies.kong`.
  [#2494](https://github.com/Kong/kong/pull/2494)

[Back to TOC](#table-of-contents)

## [0.10.3] - 2017/05/24

### Changed

- We noticed that some distribution packages were not
  building OpenResty against a JITable PCRE library. This
  happened on Ubuntu and RHEL environments where OpenResty was
  built against the system's PCRE installation.
  We now compile OpenResty against a JITable PCRE source for
  those platforms, which should result in significant performance
  improvements in regex matching.
  [Mashape/kong-distributions #9](https://github.com/Kong/kong-distributions/pull/9)
- TLS connections are now handled with a modern list of
  accepted ciphers, as per the Mozilla recommended TLS
  ciphers list.
  See https://wiki.mozilla.org/Security/Server_Side_TLS.
  This behavior is configurable via the newly
  introduced configuration properties described in the
  below "Added" section.
- Plugins:
  - rate-limiting: Performance improvements when using the
    `cluster` policy. The number of round trips to the
    database has been limited to the number of configured
    limits.
    [#2488](https://github.com/Kong/kong/pull/2488)

### Added

- New `ssl_cipher_suite` and `ssl_ciphers` configuration
  properties to configure the desired set of accepted ciphers,
  based on the Mozilla recommended TLS ciphers list.
  [#2555](https://github.com/Kong/kong/pull/2555)
- New `proxy_ssl_certificate` and `proxy_ssl_certificate_key`
  configuration properties. These properties configure the
  Nginx directives bearing the same name, to set client
  certificates to Kong when connecting to your upstream services.
  [#2556](https://github.com/Kong/kong/pull/2556)
- Proxy and Admin API access and error log paths are now
  configurable. Access logs can be entirely disabled if
  desired.
  [#2552](https://github.com/Kong/kong/pull/2552)
- Plugins:
  - Logging plugins: The produced logs include a new `tries`
    field which contains, which includes the upstream
    connection successes and failures of the load-balancer.
    [#2429](https://github.com/Kong/kong/pull/2429)
  - key-auth: Credentials can now be sent in the request body.
    [#2493](https://github.com/Kong/kong/pull/2493)
  - cors: Origins can now be defined as regular expressions.
    [#2482](https://github.com/Kong/kong/pull/2482)

### Fixed

- APIs matching: prioritize APIs with longer `uris` when said
  APIs also define `hosts` and/or `methods` as well. Thanks
  [@leonzz](https://github.com/leonzz) for the patch.
  [#2523](https://github.com/Kong/kong/pull/2523)
- SSL connections to Cassandra can now properly verify the
  certificate in use (when `cassandra_ssl_verify` is enabled).
  [#2531](https://github.com/Kong/kong/pull/2531)
- The DNS resolver no longer sends a A or AAAA DNS queries for SRV
  records. This should improve performance by avoiding unnecessary
  lookups.
  [#2563](https://github.com/Kong/kong/pull/2563) &
  [Mashape/lua-resty-dns-client #12](https://github.com/Kong/lua-resty-dns-client/pull/12)
- Plugins
  - All authentication plugins don't throw an error anymore when
    invalid credentials are given and the `anonymous` user isn't
    configured.
    [#2508](https://github.com/Kong/kong/pull/2508)
  - rate-limiting: Effectively use the desired Redis database when
    the `redis` policy is in use and the `config.redis_database`
    property is set.
    [#2481](https://github.com/Kong/kong/pull/2481)
  - cors: The regression introduced in 0.10.1 regarding not
    sending the `*` wildcard when `conf.origin` was not specified
    has been fixed.
    [#2518](https://github.com/Kong/kong/pull/2518)
  - oauth2: properly check the client application ownership of a
    token before refreshing it.
    [#2461](https://github.com/Kong/kong/pull/2461)

[Back to TOC](#table-of-contents)

## [0.10.2] - 2017/05/01

### Changed

- The Kong DNS resolver now honors the `MAXNS` setting (3) when parsing the
  nameservers specified in `resolv.conf`.
  [#2290](https://github.com/Kong/kong/issues/2290)
- Kong now matches incoming requests via the `$request_uri` property, instead
  of `$uri`, in order to better handle percent-encoded URIS. A more detailed
  explanation will be included in the below "Fixed" section.
  [#2377](https://github.com/Kong/kong/pull/2377)
- Upstream calls do not unconditionally include a trailing `/` anymore. See the
  below "Added" section for more details.
  [#2315](https://github.com/Kong/kong/pull/2315)
- Admin API:
  - The "active targets" endpoint now only return the most recent nonzero
    weight Targets, instead of all nonzero weight targets. This is to provide
    a better picture of the Targets currently in use by the Kong load balancer.
    [#2310](https://github.com/Kong/kong/pull/2310)

### Added

- :fireworks: Plugins can implement a new `rewrite` handler to execute code in
  the Nginx rewrite phase. This phase is executed prior to matching a
  registered Kong API, and prior to any authentication plugin. As such, only
  global plugins (neither tied to an API or Consumer) will execute this phase.
  [#2354](https://github.com/Kong/kong/pull/2354)
- Ability for the client to chose whether the upstream request (Kong <->
  upstream) should contain a trailing slash in its URI. Prior to this change,
  Kong 0.10 would unconditionally append a trailing slash to all upstream
  requests. The added functionality is described in
  [#2211](https://github.com/Kong/kong/issues/2211), and was implemented in
  [#2315](https://github.com/Kong/kong/pull/2315).
- Ability to hide Kong-specific response headers. Two new configuration fields:
  `server_tokens` and `latency_tokens` will respectively toggle whether the
  `Server` and `X-Kong-*-Latency` headers should be sent to downstream clients.
  [#2259](https://github.com/Kong/kong/pull/2259)
- New `cassandra_schema_consensus_timeout` configuration property, to allow for
  Kong to wait for the schema consensus of your Cassandra cluster during
  migrations.
  [#2326](https://github.com/Kong/kong/pull/2326)
- Serf commands executed by a running Kong node are now logged in the Nginx
  error logs with a `DEBUG` level.
  [#2410](https://github.com/Kong/kong/pull/2410)
- Ensure the required shared dictionaries are defined in the Nginx
  configuration. This will prevent custom Nginx templates from potentially
  resulting in a breaking upgrade for users.
  [#2466](https://github.com/Kong/kong/pull/2466)
- Admin API:
  - Target Objects can now be deleted with their ID as well as their name. The
    endpoint becomes: `/upstreams/:name_or_id/targets/:target_or_id`.
    [#2304](https://github.com/Kong/kong/pull/2304)
- Plugins:
  - :fireworks: **New Request termination plugin**. This plugin allows to
    temporarily disable an API and return a pre-configured response status and
    body to your client. Useful for use-cases such as maintenance mode for your
    upstream services. Thanks to [@pauldaustin](https://github.com/pauldaustin)
    for the contribution.
    [#2051](https://github.com/Kong/kong/pull/2051)
  - Logging plugins: The produced logs include two new fields: a `consumer`
    field, which contains the properties of the authenticated Consumer
    (`id`, `custom_id`, and `username`), if any, and a `tries` field, which
    includes the upstream connection successes and failures of the load-
    balancer.
    [#2367](https://github.com/Kong/kong/pull/2367)
    [#2429](https://github.com/Kong/kong/pull/2429)
  - http-log: Now set an upstream HTTP basic access authentication header if
    the configured `conf.http_endpoint` parameter includes an authentication
    section. Thanks [@amir](https://github.com/amir) for the contribution.
    [#2432](https://github.com/Kong/kong/pull/2432)
  - file-log: New `config.reopen` property to close and reopen the log file on
    every request, in order to effectively rotate the logs.
    [#2348](https://github.com/Kong/kong/pull/2348)
  - jwt: Returns `401 Unauthorized` on invalid claims instead of the previous
    `403 Forbidden` status.
    [#2433](https://github.com/Kong/kong/pull/2433)
  - key-auth: Allow setting API key header names with an underscore.
    [#2370](https://github.com/Kong/kong/pull/2370)
  - cors: When `config.credentials = true`, we do not send an ACAO header with
    value `*`. The ACAO header value will be that of the request's `Origin: `
    header.
    [#2451](https://github.com/Kong/kong/pull/2451)

### Fixed

- Upstream connections over TLS now set their Client Hello SNI field. The SNI
  value is taken from the upstream `Host` header value, and thus also depends
  on the `preserve_host` setting of your API. Thanks
  [@konrade](https://github.com/konrade) for the original patch.
  [#2225](https://github.com/Kong/kong/pull/2225)
- Correctly match APIs with percent-encoded URIs in their `uris` property.
  Generally, this change also avoids normalizing (and thus, potentially
  altering) the request URI when trying to match an API's `uris` value. Instead
  of relying on the Nginx `$uri` variable, we now use `$request_uri`.
  [#2377](https://github.com/Kong/kong/pull/2377)
- Handle a routing edge-case under some conditions with the `uris` matching
  rule of APIs that would falsely lead Kong into believing no API was matched
  for what would actually be a valid request.
  [#2343](https://github.com/Kong/kong/pull/2343)
- If no API was configured with a `hosts` matching rule, then the
  `preserve_host` flag would never be honored.
  [#2344](https://github.com/Kong/kong/pull/2344)
- The `X-Forwarded-For` header sent to your upstream services by Kong is not
  set from the Nginx `$proxy_add_x_forwarded_for` variable anymore. Instead,
  Kong uses the `$realip_remote_addr` variable to append the real IP address
  of a client, instead of `$remote_addr`, which can come from a previous proxy
  hop.
  [#2236](https://github.com/Kong/kong/pull/2236)
- CNAME records are now properly being cached by the DNS resolver. This results
  in a performance improvement over previous 0.10 versions.
  [#2303](https://github.com/Kong/kong/pull/2303)
- When using Cassandra, some migrations would not be performed on the same
  coordinator as the one originally chosen. The same migrations would also
  require a response from other replicas in a cluster, but were not waiting
  for a schema consensus beforehand, causing indeterministic failures in the
  migrations, especially if the cluster's inter-nodes communication is slow.
  [#2326](https://github.com/Kong/kong/pull/2326)
- The `cassandra_timeout` configuration property is now correctly taken into
  consideration by Kong.
  [#2326](https://github.com/Kong/kong/pull/2326)
- Correctly trigger plugins configured on the anonymous Consumer for anonymous
  requests (from auth plugins with the new `config.anonymous` parameter).
  [#2424](https://github.com/Kong/kong/pull/2424)
- When multiple auth plugins were configured with the recent `config.anonymous`
  parameter for "OR" authentication, such plugins would override each other's
  results and response headers, causing false negatives.
  [#2222](https://github.com/Kong/kong/pull/2222)
- Ensure the `cassandra_contact_points` property does not contain any port
  information. Those should be specified in `cassandra_port`. Thanks
  [@Vermeille](https://github.com/Vermeille) for the contribution.
  [#2263](https://github.com/Kong/kong/pull/2263)
- Prevent an upstream or legitimate internal error in the load balancing code
  from throwing a Lua-land error as well.
  [#2327](https://github.com/Kong/kong/pull/2327)
- Allow backwards compatibility with custom Nginx configurations that still
  define the `resolver ${{DNS_RESOLVER}}` directive. Vales from the Kong
  `dns_resolver` property will be flattened to a string and appended to the
  directive.
  [#2386](https://github.com/Kong/kong/pull/2386)
- Plugins:
  - hmac: Better handling of invalid base64-encoded signatures. Previously Kong
    would return an HTTP 500 error. We now properly return HTTP 403 Forbidden.
    [#2283](https://github.com/Kong/kong/pull/2283)
- Admin API:
  - Detect conflicts between SNI Objects in the `/snis` and `/certificates`
    endpoint.
    [#2285](https://github.com/Kong/kong/pull/2285)
  - The `/certificates` route used to not return the `total` and `data` JSON
    fields. We now send those fields back instead of a root list of certificate
    objects.
    [#2463](https://github.com/Kong/kong/pull/2463)
  - Endpoints with path parameters like `/xxx_or_id` will now also yield the
    proper result if the `xxx` field is formatted as a UUID. Most notably, this
    fixes a problem for Consumers whose `username` is a UUID, that could not be
    found when requesting `/consumers/{username_as_uuid}`.
    [#2420](https://github.com/Kong/kong/pull/2420)
  - The "active targets" endpoint does not require a trailing slash anymore.
    [#2307](https://github.com/Kong/kong/pull/2307)
  - Upstream Objects can now be deleted properly when using Cassandra.
    [#2404](https://github.com/Kong/kong/pull/2404)

[Back to TOC](#table-of-contents)

## [0.10.1] - 2017/03/27

### Changed

- :warning: Serf has been downgraded to version 0.7 in our distributions,
  although versions up to 0.8.1 are still supported. This fixes a problem when
  automatically detecting the first non-loopback private IP address, which was
  defaulted to `127.0.0.1` in Kong 0.10.0. Greater versions of Serf can still
  be used, but the IP address needs to be manually specified in the
  `cluster_advertise` configuration property.
- :warning: The [CORS Plugin](https://getkong.org/plugins/cors/) parameter
  `config.origin` is now `config.origins`.
  [#2203](https://github.com/Kong/kong/pull/2203)

   :red_circle: **Post-release note (as of 2017/05/12)**: A faulty behavior
   has been observed with this change. Previously, the plugin would send the
   `*` wildcard when `config.origin` was not specified. With this change, the
   plugin **does not** send the `*` wildcard by default anymore. You will need
   to specify it manually when configuring the plugin, with `config.origins=*`.
   This behavior is to be fixed in a future release.

   :white_check_mark: **Update (2017/05/24)**: A fix to this regression has been
   released as part of 0.10.3. See the section of the Changelog related to this
   release for more details.
- Admin API:
  - Disable support for TLS/1.0.
    [#2212](https://github.com/Kong/kong/pull/2212)

### Added

- Admin API:
  - Active targets can be pulled with `GET /upstreams/{name}/targets/active`.
    [#2230](https://github.com/Kong/kong/pull/2230)
  - Provide a convenience endpoint to disable targets at:
    `DELETE /upstreams/{name}/targets/{target}`.
    Under the hood, this creates a new target with `weight = 0` (the
    correct way of disabling targets, which used to cause confusion).
    [#2256](https://github.com/Kong/kong/pull/2256)
- Plugins:
  - cors: Support for configuring multiple Origin domains.
    [#2203](https://github.com/Kong/kong/pull/2203)

### Fixed

- Use an LRU cache for Lua-land entities caching to avoid exhausting the Lua
  VM memory in long-running instances.
  [#2246](https://github.com/Kong/kong/pull/2246)
- Avoid potential deadlocks upon callback errors in the caching module for
  database entities.
  [#2197](https://github.com/Kong/kong/pull/2197)
- Relax multipart MIME type parsing. A space is allowed in between values
  of the Content-Type header.
  [#2215](https://github.com/Kong/kong/pull/2215)
- Admin API:
  - Better handling of non-supported HTTP methods on endpoints of the Admin
    API. In some cases this used to throw an internal error. Calling any
    endpoint with a non-supported HTTP method now always returns `405 Method
    Not Allowed` as expected.
    [#2213](https://github.com/Kong/kong/pull/2213)
- CLI:
  - Better error handling when missing Serf executable.
    [#2218](https://github.com/Kong/kong/pull/2218)
  - Fix a bug in the `kong migrations` command that would prevent it to run
    correctly.
    [#2238](https://github.com/Kong/kong/pull/2238)
  - Trim list values specified in the configuration file.
    [#2206](https://github.com/Kong/kong/pull/2206)
  - Align the default configuration file's values to the actual, hard-coded
    default values to avoid confusion.
    [#2254](https://github.com/Kong/kong/issues/2254)
- Plugins:
  - hmac: Generate an HMAC secret value if none is provided.
    [#2158](https://github.com/Kong/kong/pull/2158)
  - oauth2: Don't try to remove credential values from request bodies if the
    MIME type is multipart, since such attempts would result in an error.
    [#2176](https://github.com/Kong/kong/pull/2176)
  - ldap: This plugin should not be applied to a single Consumer, however, this
    was not properly enforced. It is now impossible to apply this plugin to a
    single Consumer (as per all authentication plugin).
    [#2237](https://github.com/Kong/kong/pull/2237)
  - aws-lambda: Support for `us-west-2` region in schema.
    [#2257](https://github.com/Kong/kong/pull/2257)

[Back to TOC](#table-of-contents)

## [0.10.0] - 2017/03/07

Kong 0.10 is one of most significant releases to this day. It ships with
exciting new features that have been heavily requested for the last few months,
such as load balancing, Cassandra 3.0 compatibility, Websockets support,
internal DNS resolution (A and SRV records without Dnsmasq), and more flexible
matching capabilities for APIs routing.

On top of those new features, this release received a particular attention to
performance, and brings many improvements and refactors that should make it
perform significantly better than any previous version.

### Changed

- :warning: API Objects (as configured via the Admin API) do **not** support
  the `request_host` and `request_uri` fields anymore. The 0.10 migrations
  should upgrade your current API Objects, but make sure to read the new [0.10
  Proxy Guide](https://getkong.org/docs/0.10.x/proxy) to learn the new routing
  capabilities of Kong. On the good side, this means that Kong can now route
  incoming requests according to a combination of Host headers, URIs, and HTTP
  methods.
- :warning: Final slashes in `upstream_url` are no longer allowed.
  [#2115](https://github.com/Kong/kong/pull/2115)
- :warning: The SSL plugin has been removed and dynamic SSL capabilities have
  been added to Kong core, and are configurable via new properties on the API
  entity. See the related PR for a detailed explanation of this change.
  [#1970](https://github.com/Kong/kong/pull/1970)
- :warning: Drop the Dnsmasq dependency. We now internally resolve both A and
  SRV DNS records.
  [#1587](https://github.com/Kong/kong/pull/1587)
- :warning: Dropping support for insecure `TLS/1.0` and defaulting `Upgrade`
  responses to `TLS/1.2`.
  [#2119](https://github.com/Kong/kong/pull/2119)
- Bump the compatible OpenResty version to `1.11.2.1` and `1.11.2.2`. Support
  for OpenResty `1.11.2.2` requires the `--without-luajit-lua52` compilation
  flag.
- Separate Admin API and Proxy error logs. Admin API logs are now written to
  `logs/admin_access.log`.
  [#1782](https://github.com/Kong/kong/pull/1782)
- Auto-generates stronger SHA-256 with RSA encryption SSL certificates.
  [#2117](https://github.com/Kong/kong/pull/2117)

### Added

- :fireworks: Support for Cassandra 3.x.
  [#1709](https://github.com/Kong/kong/pull/1709)
- :fireworks: SRV records resolution.
  [#1587](https://github.com/Kong/kong/pull/1587)
- :fireworks: Load balancing. When an A or SRV record resolves to multiple
  entries, Kong now rotates those upstream targets with a Round-Robin
  algorithm. This is a first step towards implementing more load balancing
  algorithms.
  Another way to specify multiple upstream targets is to use the newly
  introduced `/upstreams` and `/targets` entities of the Admin API.
  [#1587](https://github.com/Kong/kong/pull/1587)
  [#1735](https://github.com/Kong/kong/pull/1735)
- :fireworks: Multiple hosts and paths per API. Kong can now route incoming
  requests to your services based on a combination of Host headers, URIs and
  HTTP methods. See the related PR for a detailed explanation of the new
  properties and capabilities of the new router.
  [#1970](https://github.com/Kong/kong/pull/1970)
- :fireworks: Maintain upstream connection pools which should greatly improve
  performance, especially for HTTPS upstream connections.  We now use HTTP/1.1
  for upstream connections as well as an nginx `upstream` block with a
  configurable`keepalive` directive, thanks to the new `nginx_keepalive`
  configuration property.
  [#1587](https://github.com/Kong/kong/pull/1587)
  [#1827](https://github.com/Kong/kong/pull/1827)
- :fireworks: Websockets support. Kong can now upgrade client connections to
  use the `ws` protocol when `Upgrade: websocket` is present.
  [#1827](https://github.com/Kong/kong/pull/1827)
- Use an in-memory caching strategy for database entities in order to reduce
  CPU load during requests proxying.
  [#1688](https://github.com/Kong/kong/pull/1688)
- Provide negative-caching for missed database entities. This should improve
  performance in some cases.
  [#1914](https://github.com/Kong/kong/pull/1914)
- Support for serving the Admin API over SSL. This introduces new properties in
  the configuration file: `admin_listen_ssl`, `admin_ssl`, `admin_ssl_cert` and
  `admin_ssl_cert_key`.
  [#1706](https://github.com/Kong/kong/pull/1706)
- Support for upstream connection timeouts. APIs now have 3 new fields:
  `upstream_connect_timeout`, `upstream_send_timeout`, `upstream_read_timeout`
  to specify, in milliseconds, a timeout value for requests between Kong and
  your APIs.
  [#2036](https://github.com/Kong/kong/pull/2036)
- Support for clustering key rotation in the underlying Serf process:
  - new `cluster_keyring_file` property in the configuration file.
  - new `kong cluster keys ..` CLI commands that expose the underlying
    `serf keys ..` commands.
  [#2069](https://github.com/Kong/kong/pull/2069)
- Support for `lua_socket_pool_size` property in configuration file.
  [#2109](https://github.com/Kong/kong/pull/2109)
- Plugins:
  - :fireworks: **New AWS Lambda plugin**. Thanks Tim Erickson for his
    collaboration on this new addition.
    [#1777](https://github.com/Kong/kong/pull/1777)
    [#1190](https://github.com/Kong/kong/pull/1190)
  - Anonymous authentication for auth plugins. When such plugins receive the
    `config.anonymous=<consumer_id>` property, even non-authenticated requests
    will be proxied by Kong, with the traditional Consumer headers set to the
    designated anonymous consumer, but also with a `X-Anonymous-Consumer`
    header. Multiple auth plugins will work in a logical `OR` fashion.
    [#1666](https://github.com/Kong/kong/pull/1666) and
    [#2035](https://github.com/Kong/kong/pull/2035)
  - request-transformer: Ability to change the HTTP method of the upstream
    request. [#1635](https://github.com/Kong/kong/pull/1635)
  - jwt: Support for ES256 signatures.
    [#1920](https://github.com/Kong/kong/pull/1920)
  - rate-limiting: Ability to select the Redis database to use via the new
    `config.redis_database` plugin property.
    [#1941](https://github.com/Kong/kong/pull/1941)

### Fixed

- Looking for Serf in known installation paths.
  [#1997](https://github.com/Kong/kong/pull/1997)
- Including port in upstream `Host` header.
  [#2045](https://github.com/Kong/kong/pull/2045)
- Clarify the purpose of the `cluster_listen_rpc` property in
  the configuration file. Thanks Jeremy Monin for the patch.
  [#1860](https://github.com/Kong/kong/pull/1860)
- Admin API:
  - Properly Return JSON responses (instead of HTML) on HTTP 409 Conflict
    when adding Plugins.
    [#2014](https://github.com/Kong/kong/issues/2014)
- CLI:
  - Avoid double-prefixing migration error messages with the database name
    (PostgreSQL/Cassandra).
- Plugins:
  - Fix fault tolerance logic and error reporting in rate-limiting plugins.
  - CORS: Properly return `Access-Control-Allow-Credentials: false` if
    `Access-Control-Allow-Origin: *`.
    [#2104](https://github.com/Kong/kong/pull/2104)
  - key-auth: enforce `key_names` to be proper header names according to Nginx.
    [#2142](https://github.com/Kong/kong/pull/2142)

[Back to TOC](#table-of-contents)

## [0.9.9] - 2017/02/02

### Fixed

- Correctly put Cassandra sockets into the Nginx connection pool for later
  reuse. This greatly improves the performance for rate-limiting and
  response-ratelimiting plugins.
  [f8f5306](https://github.com/Kong/kong/commit/f8f53061207de625a29bbe5d80f1807da468a1bc)
- Correct length of a year in seconds for rate-limiting and
  response-ratelimiting plugins. A year was wrongly assumed to only be 360
  days long.
  [e4fdb2a](https://github.com/Kong/kong/commit/e4fdb2a3af4a5f2bf298c7b6488d88e67288c98b)
- Prevent misinterpretation of the `%` character in proxied URLs encoding.
  Thanks Thomas Jouannic for the patch.
  [#1998](https://github.com/Kong/kong/pull/1998)
  [#2040](https://github.com/Kong/kong/pull/2040)

[Back to TOC](#table-of-contents)

## [0.9.8] - 2017/01/19

### Fixed

- Properly set the admin IP in the Serf script.

### Changed

- Provide negative-caching for missed database entities. This should improve
  performance in some cases.
  [#1914](https://github.com/Kong/kong/pull/1914)

### Fixed

- Plugins:
  - Fix fault tolerance logic and error reporting in rate-limiting plugins.

[Back to TOC](#table-of-contents)

## [0.9.7] - 2016/12/21

### Fixed

- Fixed a performance issue in Cassandra by removing an old workaround that was
  forcing Cassandra to use LuaSocket instead of cosockets.
  [#1916](https://github.com/Kong/kong/pull/1916)
- Fixed an issue that was causing a recursive attempt to stop Kong's services
  when an error was occurring.
  [#1877](https://github.com/Kong/kong/pull/1877)
- Custom plugins are now properly loaded again.
  [#1910](https://github.com/Kong/kong/pull/1910)
- Plugins:
  - Galileo: properly encode empty arrays.
    [#1909](https://github.com/Kong/kong/pull/1909)
  - OAuth 2: implements a missing Postgres migration for `redirect_uri` in
    every OAuth 2 credential. [#1911](https://github.com/Kong/kong/pull/1911)
  - OAuth 2: safely parse the request body even when no data has been sent.
    [#1915](https://github.com/Kong/kong/pull/1915)

[Back to TOC](#table-of-contents)

## [0.9.6] - 2016/11/29

### Fixed

- Resolve support for PostgreSQL SSL connections.
  [#1720](https://github.com/Kong/kong/issues/1720)
- Ensure `kong start` honors the `--conf` flag is a config file already exists
  at one of the default locations (`/etc/kong.conf`, `/etc/kong/kong.conf`).
  [#1681](https://github.com/Kong/kong/pull/1681)
- Obfuscate sensitive properties from the `/` Admin API route which returns
  the current node's configuration.
  [#1650](https://github.com/Kong/kong/pull/1650)

[Back to TOC](#table-of-contents)

## [0.9.5] - 2016/11/07

### Changed

- Dropping support for OpenResty 1.9.15.1 in favor of 1.11.2.1
  [#1797](https://github.com/Kong/kong/pull/1797)

### Fixed

- Fixed an error (introduced in 0.9.4) in the auto-clustering event

[Back to TOC](#table-of-contents)

## [0.9.4] - 2016/11/02

### Fixed

- Fixed the random string generator that was causing some problems, especially
  in Serf for clustering. [#1754](https://github.com/Kong/kong/pull/1754)
- Seed random number generator in CLI.
  [#1641](https://github.com/Kong/kong/pull/1641)
- Reducing log noise in the Admin API.
  [#1781](https://github.com/Kong/kong/pull/1781)
- Fixed the reports lock implementation that was generating a periodic error
  message. [#1783](https://github.com/Kong/kong/pull/1783)

[Back to TOC](#table-of-contents)

## [0.9.3] - 2016/10/07

### Added

- Added support for Serf 0.8. [#1693](https://github.com/Kong/kong/pull/1693)

### Fixed

- Properly invalidate global plugins.
  [#1723](https://github.com/Kong/kong/pull/1723)

[Back to TOC](#table-of-contents)

## [0.9.2] - 2016/09/20

### Fixed

- Correctly report migrations errors. This was caused by an error being thrown
  from the error handler, and superseding the actual error. [#1605]
  (https://github.com/Kong/kong/pull/1605)
- Prevent Kong from silently failing to start. This would be caused by an
  erroneous error handler. [28f5d10]
  (https://github.com/Kong/kong/commit/28f5d10)
- Only report a random number generator seeding error when it is not already
  seeded. [#1613](https://github.com/Kong/kong/pull/1613)
- Reduce intra-cluster noise by not propagating keepalive requests events.
  [#1660](https://github.com/Kong/kong/pull/1660)
- Admin API:
  - Obfuscates sensitive configuration settings from the `/` route.
    [#1650](https://github.com/Kong/kong/pull/1650)
- CLI:
  - Prevent a failed `kong start` to stop an already running Kong node.
    [#1645](https://github.com/Kong/kong/pull/1645)
  - Remove unset configuration placeholders from the nginx configuration
    template. This would occur when no Internet connection would be
    available and would cause Kong to compile an erroneous nginx config.
    [#1606](https://github.com/Kong/kong/pull/1606)
  - Properly count the number of executed migrations.
    [#1649](https://github.com/Kong/kong/pull/1649)
- Plugins:
  - OAuth2: remove the "Kong" mentions in missing `provision_key` error
    messages. [#1633](https://github.com/Kong/kong/pull/1633)
  - OAuth2: allow to correctly delete applications when using Cassandra.
    [#1659](https://github.com/Kong/kong/pull/1659)
  - galileo: provide a default `bodySize` value when `log_bodies=true` but the
    current request/response has no body.
    [#1657](https://github.com/Kong/kong/pull/1657)

[Back to TOC](#table-of-contents)

## [0.9.1] - 2016/09/02

### Added

- Plugins:
  - ACL: allow to retrieve/update/delete an ACL by group name.
    [#1544](https://github.com/Kong/kong/pull/1544)
  - Basic Authentication: allow to retrieve/update/delete a credential by `username`.
    [#1570](https://github.com/Kong/kong/pull/1570)
  - HMAC Authentication: allow to retrieve/update/delete a credential by `username`.
    [#1570](https://github.com/Kong/kong/pull/1570)
  - JWT Authentication: allow to retrieve/update/delete a credential by `key`.
    [#1570](https://github.com/Kong/kong/pull/1570)
  - Key Authentication: allow to retrieve/update/delete a credential by `key`.
    [#1570](https://github.com/Kong/kong/pull/1570)
  - OAuth2 Authentication: allow to retrieve/update/delete a credential by `client_id` and tokens by `access_token`.
    [#1570](https://github.com/Kong/kong/pull/1570)

### Fixed

- Correctly parse configuration file settings containing comments.
  [#1569](https://github.com/Kong/kong/pull/1569)
- Prevent third-party Lua modules (and plugins) to override the seed for random
  number generation. This prevents the creation of conflicting UUIDs.
  [#1558](https://github.com/Kong/kong/pull/1558)
- Use [pgmoon-mashape](https://github.com/Kong/pgmoon) `2.0.0` which
  properly namespaces our fork, avoiding conflicts with other versions of
  pgmoon, such as the one installed by Lapis.
  [#1582](https://github.com/Kong/kong/pull/1582)
- Avoid exposing OpenResty's information on HTTP `4xx` errors.
  [#1567](https://github.com/Kong/kong/pull/1567)
- ulimit with `unlimited` value is now properly handled.
  [#1545](https://github.com/Kong/kong/pull/1545)
- CLI:
  - Stop third-party services (Dnsmasq/Serf) when Kong could not start.
    [#1588](https://github.com/Kong/kong/pull/1588)
  - Prefix database migration errors (such as Postgres' `connection refused`)
    with the database name (`postgres`/`cassandra`) to avoid confusions.
    [#1583](https://github.com/Kong/kong/pull/1583)
- Plugins:
  - galileo: Use `Content-Length` header to get request/response body size when
    `log_bodies` is disabled.
    [#1584](https://github.com/Kong/kong/pull/1584)
- Admin API:
  - Revert the `/plugins/enabled` endpoint's response to be a JSON array, and
    not an Object. [#1529](https://github.com/Kong/kong/pull/1529)

[Back to TOC](#table-of-contents)

## [0.9.0] - 2016/08/18

The main focus of this release is Kong's new CLI. With a simpler configuration file, new settings, environment variables support, new commands as well as a new interpreter, the new CLI gives more power and flexibility to Kong users and allow for an easier integration in your deployment workflow, as well as better testing for developers and plugins authors. Additionally, some new plugins and performance improvements are included as well as the regular bug fixes.

### Changed

- :warning: PostgreSQL is the new default datastore for Kong. If you were using Cassandra and you are upgrading, you need to explicitly set `cassandra` as your `database`.
- :warning: New CLI, with new commands and refined arguments. This new CLI uses the `resty-cli` interpreter (see [lua-resty-cli](https://github.com/openresty/resty-cli)) instead of LuaJIT. As a result, the `resty` executable must be available in your `$PATH` (resty-cli is shipped in the OpenResty bundle) as well as the `bin/kong` executable. Kong does not rely on Luarocks installing the `bin/kong` executable anymore. This change of behavior is taken care of if you are using one of the official Kong packages.
- :warning: Kong uses a new configuration file, with an easier syntax than the previous YAML file.
- New arguments for the CLI, such as verbose, debug and tracing flags. We also avoid requiring the configuration file as an argument to each command as per the previous CLI.
- Customization of the Nginx configuration can now be taken care of using two different approaches: with a custom Nginx configuration template and using `kong start --template <file>`, or by using `kong compile` to generate the Kong Nginx sub-configuration, and `include` it in a custom Nginx instance.
- Plugins:
  - Rate Limiting: the `continue_on_error` property is now called `fault_tolerant`.
  - Response Rate Limiting: the `continue_on_error` property is now called `fault_tolerant`.

### Added

- :fireworks: Support for overriding configuration settings with environment variables.
- :fireworks: Support for SSL connections between Kong and PostgreSQL. [#1425](https://github.com/Kong/kong/pull/1425)
- :fireworks: Ability to apply plugins with more granularity: per-consumer, and global plugins are now possible. [#1403](https://github.com/Kong/kong/pull/1403)
- New `kong check` command: validates a Kong configuration file.
- Better version check for third-party dependencies (OpenResty, Serf, Dnsmasq). [#1307](https://github.com/Kong/kong/pull/1307)
- Ability to configure the validation depth of database SSL certificates from the configuration file. [#1420](https://github.com/Kong/kong/pull/1420)
- `request_host`: internationalized url support; utf-8 domain names through punycode support and paths through %-encoding. [#1300](https://github.com/Kong/kong/issues/1300)
- Implements caching locks when fetching database configuration (APIs, Plugins...) to avoid dog pile effect on cold nodes. [#1402](https://github.com/Kong/kong/pull/1402)
- Plugins:
  - :fireworks: **New bot-detection plugin**: protect your APIs by detecting and rejecting common bots and crawlers. [#1413](https://github.com/Kong/kong/pull/1413)
  - correlation-id: new "tracker" generator, identifying requests per worker and connection. [#1288](https://github.com/Kong/kong/pull/1288)
  - request/response-transformer: ability to add strings including colon characters. [#1353](https://github.com/Kong/kong/pull/1353)
  - rate-limiting: support for new rate-limiting policies (`cluster`, `local` and `redis`), and for a new `limit_by` property to force rate-limiting by `consumer`, `credential` or `ip`.
  - response-rate-limiting: support for new rate-limiting policies (`cluster`, `local` and `redis`), and for a new `limit_by` property to force rate-limiting by `consumer`, `credential` or `ip`.
  - galileo: performance improvements of ALF serialization. ALFs are not discarded when exceeding 20MBs anymore. [#1463](https://github.com/Kong/kong/issues/1463)
  - statsd: new `upstream_stream` latency metric. [#1466](https://github.com/Kong/kong/pull/1466)
  - datadog: new `upstream_stream` latency metric and tagging support for each metric. [#1473](https://github.com/Kong/kong/pull/1473)

### Removed

- We now use [lua-resty-jit-uuid](https://github.com/thibaultCha/lua-resty-jit-uuid) for UUID generation, which is a pure Lua implementation of [RFC 4122](https://www.ietf.org/rfc/rfc4122.txt). As a result, libuuid is not a dependency of Kong anymore.

### Fixed

- Sensitive configuration settings are not printed to stdout anymore. [#1256](https://github.com/Kong/kong/issues/1256)
- Fixed bug that caused nodes to remove themselves from the database when they attempted to join the cluster. [#1437](https://github.com/Kong/kong/pull/1437)
- Plugins:
  - request-size-limiting: use proper constant for MB units while setting the size limit. [#1416](https://github.com/Kong/kong/pull/1416)
  - OAuth2: security and config validation fixes. [#1409](https://github.com/Kong/kong/pull/1409) [#1112](https://github.com/Kong/kong/pull/1112)
  - request/response-transformer: better validation of fields provided without a value. [#1399](https://github.com/Kong/kong/pull/1399)
  - JWT: handle some edge-cases that could result in HTTP 500 errors. [#1362](https://github.com/Kong/kong/pull/1362)

> **internal**
> - new test suite using resty-cli and removing the need to monkey-patch the `ngx` global.
> - custom assertions and new helper methods (`wait_until()`) to gracefully fail in case of timeout.
> - increase atomicity of the testing environment.
> - lighter testing instance, only running 1 worker and not using Dnsmasq by default.

[Back to TOC](#table-of-contents)

## [0.8.3] - 2016/06/01

This release includes some bugfixes:

### Changed

- Switched the log level of the "No nodes found in cluster" warning to `INFO`, that was printed when starting up the first Kong node in a new cluster.
- Kong now requires OpenResty `1.9.7.5`.

### Fixed

- New nodes are now properly registered into the `nodes` table when running on the same machine. [#1281](https://github.com/Kong/kong/pull/1281)
- Fixed a failed error parsing on Postgres. [#1269](https://github.com/Kong/kong/pull/1269)
- Plugins:
  - Response Transformer: Slashes are now encoded properly, and fixed a bug that hang the execution of the plugin. [#1257](https://github.com/Kong/kong/pull/1257) and [#1263](https://github.com/Kong/kong/pull/1263)
  - JWT: If a value for `algorithm` is missing, it's now `HS256` by default. This problem occurred when migrating from older versions of Kong.
  - OAuth 2.0: Fixed a Postgres problem that was preventing an application from being created, and fixed a check on the `redirect_uri` field. [#1264](https://github.com/Kong/kong/pull/1264) and [#1267](https://github.com/Kong/kong/issues/1267)

[Back to TOC](#table-of-contents)

## [0.8.2] - 2016/05/25

This release includes bugfixes and minor updates:

### Added

- Support for a simple slash in `request_path`. [#1227](https://github.com/Kong/kong/pull/1227)
- Plugins:
  - Response Rate Limiting: it now appends usage headers to the upstream requests in the form of `X-Ratelimit-Remaining-{limit_name}` and introduces a new `config.block_on_first_violation` property. [#1235](https://github.com/Kong/kong/pull/1235)

#### Changed

- Plugins:
  - **Mashape Analytics: The plugin is now called "Galileo", and added support for Galileo v3. [#1159](https://github.com/Kong/kong/pull/1159)**

#### Fixed

- Postgres now relies on the `search_path` configured on the database and its default value `$user, public`. [#1196](https://github.com/Kong/kong/issues/1196)
- Kong now properly encodes an empty querystring parameter like `?param=` when proxying the request. [#1210](https://github.com/Kong/kong/pull/1210)
- The configuration now checks that `cluster.ttl_on_failure` is at least 60 seconds. [#1199](https://github.com/Kong/kong/pull/1199)
- Plugins:
  - Loggly: Fixed an issue that was triggering 400 and 500 errors. [#1184](https://github.com/Kong/kong/pull/1184)
  - JWT: The `TYP` value in the header is not optional and case-insensitive. [#1192](https://github.com/Kong/kong/pull/1192)
  - Request Transformer: Fixed a bug when transforming request headers. [#1202](https://github.com/Kong/kong/pull/1202)
  - OAuth 2.0: Multiple redirect URIs are now supported. [#1112](https://github.com/Kong/kong/pull/1112)
  - IP Restriction: Fixed that prevented the plugin for working properly when added on an API. [#1245](https://github.com/Kong/kong/pull/1245)
  - CORS: Fixed an issue when `config.preflight_continue` was enabled. [#1240](https://github.com/Kong/kong/pull/1240)

[Back to TOC](#table-of-contents)

## [0.8.1] - 2016/04/27

This release includes some fixes and minor updates:

### Added

- Adds `X-Forwarded-Host` and `X-Forwarded-Prefix` to the upstream request headers. [#1180](https://github.com/Kong/kong/pull/1180)
- Plugins:
  - Datadog: Added two new metrics, `unique_users` and `request_per_user`, that log the consumer information. [#1179](https://github.com/Kong/kong/pull/1179)

### Fixed

- Fixed a DAO bug that affected full entity updates. [#1163](https://github.com/Kong/kong/pull/1163)
- Fixed a bug when setting the authentication provider in Cassandra.
- Updated the Cassandra driver to v0.5.2.
- Properly enforcing required fields in PUT requests. [#1177](https://github.com/Kong/kong/pull/1177)
- Fixed a bug that prevented to retrieve the hostname of the local machine on certain systems. [#1178](https://github.com/Kong/kong/pull/1178)

[Back to TOC](#table-of-contents)

## [0.8.0] - 2016/04/18

This release includes support for PostgreSQL as Kong's primary datastore!

### Breaking changes

- Remove support for the long deprecated `/consumers/:consumer/keyauth/` and `/consumers/:consumer/basicauth/` routes (deprecated in `0.5.0`). The new routes (available since `0.5.0` too) use the real name of the plugin: `/consumers/:consumer/key-auth` and `/consumers/:consumer/basic-auth`.

### Added

- Support for PostgreSQL 9.4+ as Kong's primary datastore. [#331](https://github.com/Kong/kong/issues/331) [#1054](https://github.com/Kong/kong/issues/1054)
- Configurable Cassandra reading/writing consistency. [#1026](https://github.com/Kong/kong/pull/1026)
- Admin API: including pending and running timers count in the response to `/`. [#992](https://github.com/Kong/kong/pull/992)
- Plugins
  - **New correlation-id plugin**: assign unique identifiers to the requests processed by Kong. Courtesy of [@opyate](https://github.com/opyate). [#1094](https://github.com/Kong/kong/pull/1094)
  - LDAP: add support for LDAP authentication. [#1133](https://github.com/Kong/kong/pull/1133)
  - StatsD: add support for StatsD logging. [#1142](https://github.com/Kong/kong/pull/1142)
  - JWT: add support for RS256 signed tokens thanks to [@kdstew](https://github.com/kdstew)! [#1053](https://github.com/Kong/kong/pull/1053)
  - ACL: appends `X-Consumer-Groups` to the request, so the upstream service can check what groups the consumer belongs to. [#1154](https://github.com/Kong/kong/pull/1154)
  - Galileo (mashape-analytics): increase batch sending timeout to 30s. [#1091](https://github.com/Kong/kong/pull/1091)
- Added `ttl_on_failure` option in the cluster configuration, to configure the TTL of failed nodes. [#1125](https://github.com/Kong/kong/pull/1125)

### Fixed

- Introduce a new `port` option when connecting to your Cassandra cluster instead of using the CQL default (9042). [#1139](https://github.com/Kong/kong/issues/1139)
- Plugins
  - Request/Response Transformer: add missing migrations for upgrades from ` <= 0.5.x`. [#1064](https://github.com/Kong/kong/issues/1064)
  - OAuth2
    - Error responses comply to RFC 6749. [#1017](https://github.com/Kong/kong/issues/1017)
    - Handle multipart requests. [#1067](https://github.com/Kong/kong/issues/1067)
    - Make access_tokens correctly expire. [#1089](https://github.com/Kong/kong/issues/1089)

> **internal**
> - replace globals with singleton pattern thanks to [@mars](https://github.com/mars).
> - fixed resolution mismatches when using deep paths in the path resolver.

[Back to TOC](#table-of-contents)

## [0.7.0] - 2016/02/24

### Breaking changes

Due to the NGINX security fixes (CVE-2016-0742, CVE-2016-0746, CVE-2016-0747), OpenResty was bumped to `1.9.7.3` which is not backwards compatible, and thus requires changes to be made to the `nginx` property of Kong's configuration file. See the [0.7 upgrade path](https://github.com/Kong/kong/blob/master/UPGRADE.md#upgrade-to-07x) for instructions.

However by upgrading the underlying OpenResty version, source installations do not have to patch the NGINX core and use the old `ssl-cert-by-lua` branch of ngx_lua anymore. This will make source installations much easier.

### Added

- Support for OpenResty `1.9.7.*`. This includes NGINX security fixes (CVE-2016-0742, CVE-2016-0746, CVE-2016-0747). [#906](https://github.com/Kong/kong/pull/906)
- Plugins
  - **New Runscope plugin**: Monitor your APIs from Kong with Runscope. Courtesy of [@mansilladev](https://github.com/mansilladev). [#924](https://github.com/Kong/kong/pull/924)
  - Datadog: New `response.size` metric. [#923](https://github.com/Kong/kong/pull/923)
  - Rate-Limiting and Response Rate-Limiting
    - New `config.async` option to asynchronously increment counters to reduce latency at the cost of slightly reducing the accuracy. [#912](https://github.com/Kong/kong/pull/912)
    - New `config.continue_on_error` option to keep proxying requests in case the datastore is unreachable. rate-limiting operations will be disabled until the datastore is responsive again. [#953](https://github.com/Kong/kong/pull/953)
- CLI
  - Perform a simple permission check on the NGINX working directory when starting, to prevent errors during execution. [#939](https://github.com/Kong/kong/pull/939)
- Send 50x errors with the appropriate format. [#927](https://github.com/Kong/kong/pull/927) [#970](https://github.com/Kong/kong/pull/970)

### Fixed

- Plugins
  - OAuth2
    - Better handling of `redirect_uri` (prevent the use of fragments and correctly handle querystrings). Courtesy of [@PGBI](https://github.com/PGBI). [#930](https://github.com/Kong/kong/pull/930)
    - Add `PUT` support to the `/auth2_tokens` route. [#897](https://github.com/Kong/kong/pull/897)
    - Better error message when the `access_token` is missing. [#1003](https://github.com/Kong/kong/pull/1003)
  - IP restriction: Fix an issue that could arise when restarting Kong. Now Kong does not need to be restarted for the ip-restriction configuration to take effect. [#782](https://github.com/Kong/kong/pull/782) [#960](https://github.com/Kong/kong/pull/960)
  - ACL: Properly invalidating entities when assigning a new ACL group. [#996](https://github.com/Kong/kong/pull/996)
  - SSL: Replace shelled out openssl calls with native `ngx.ssl` conversion utilities, which preserve the certificate chain. [#968](https://github.com/Kong/kong/pull/968)
- Avoid user warning on start when the user is not root. [#964](https://github.com/Kong/kong/pull/964)
- Store Serf logs in NGINX working directory to prevent eventual permission issues. [#975](https://github.com/Kong/kong/pull/975)
- Allow plugins configured on a Consumer *without* being configured on an API to run. [#978](https://github.com/Kong/kong/issues/978) [#980](https://github.com/Kong/kong/pull/980)
- Fixed an edge-case where Kong nodes would not be registered in the `nodes` table. [#1008](https://github.com/Kong/kong/pull/1008)

[Back to TOC](#table-of-contents)

## [0.6.1] - 2016/02/03

This release contains tiny bug fixes that were especially annoying for complex Cassandra setups and power users of the Admin API!

### Added

- A `timeout` property for the Cassandra configuration. In ms, this timeout is effective as a connection and a reading timeout. [#937](https://github.com/Kong/kong/pull/937)

### Fixed

- Correctly set the Cassandra SSL certificate in the Nginx configuration while starting Kong. [#921](https://github.com/Kong/kong/pull/921)
- Rename the `user` Cassandra property to `username` (Kong looks for `username`, hence `user` would fail). [#922](https://github.com/Kong/kong/pull/922)
- Allow Cassandra authentication with arbitrary plain text auth providers (such as Instaclustr uses), fixing authentication with them. [#937](https://github.com/Kong/kong/pull/937)
- Admin API
  - Fix the `/plugins/:id` route for `PATCH` method. [#941](https://github.com/Kong/kong/pull/941)
- Plugins
  - HTTP logging: remove the additional `\r\n` at the end of the logging request body. [#926](https://github.com/Kong/kong/pull/926)
  - Galileo: catch occasional internal errors happening when a request was cancelled by the client and fix missing shm for the retry policy. [#931](https://github.com/Kong/kong/pull/931)

[Back to TOC](#table-of-contents)

## [0.6.0] - 2016/01/22

### Breaking changes

 We would recommended to consult the suggested [0.6 upgrade path](https://github.com/Kong/kong/blob/master/UPGRADE.md#upgrade-to-06x) for this release.

- [Serf](https://www.serf.io/) is now a Kong dependency. It allows Kong nodes to communicate between each other opening the way to many features and improvements.
- The configuration file changed. Some properties were renamed, others were moved, and some are new. We would recommend checking out the new default configuration file.
- Drop the Lua 5.1 dependency which was only used by the CLI. The CLI now runs with LuaJIT, which is consistent with other Kong components (Luarocks and OpenResty) already relying on LuaJIT. Make sure the LuaJIT interpreter is included in your `$PATH`. [#799](https://github.com/Kong/kong/pull/799)

### Added

One of the biggest new features of this release is the cluster-awareness added to Kong in [#729](https://github.com/Kong/kong/pull/729), which deserves its own section:

- Each Kong node is now aware of belonging to a cluster through Serf. Nodes automatically join the specified cluster according to the configuration file's settings.
- The datastore cache is not invalidated by expiration time anymore, but following an invalidation strategy between the nodes of a same cluster, leading to improved performance.
- Admin API
  - Expose a `/cache` endpoint for retrieving elements stored in the in-memory cache of a node.
  - Expose a `/cluster` endpoint used to add/remove/list members of the cluster, and also used internally for data propagation.
- CLI
  - New `kong cluster` command for cluster management.
  - New `kong status` command for cluster healthcheck.

Other additions include:

- New Cassandra driver which makes Kong aware of the Cassandra cluster. Kong is now unaffected if one of your Cassandra nodes goes down as long as a replica is available on another node. Load balancing policies also improve the performance along with many other smaller improvements. [#803](https://github.com/Kong/kong/pull/803)
- Admin API
  - A new `total` field in API responses, that counts the total number of entities in the datastore. [#635](https://github.com/Kong/kong/pull/635)
- Configuration
  - Possibility to configure the keyspace replication strategy for Cassandra. It will be taken into account by the migrations when the configured keyspace does not already exist. [#350](https://github.com/Kong/kong/issues/350)
  - Dnsmasq is now optional. You can specify a custom DNS resolver address that Kong will use when resolving hostnames. This can be configured in `kong.yml`. [#625](https://github.com/Kong/kong/pull/625)
- Plugins
  - **New "syslog" plugin**: send logs to local system log. [#698](https://github.com/Kong/kong/pull/698)
  - **New "loggly" plugin**: send logs to Loggly over UDP. [#698](https://github.com/Kong/kong/pull/698)
  - **New "datadog" plugin**: send logs to Datadog server. [#758](https://github.com/Kong/kong/pull/758)
  - OAuth2
    - Add support for `X-Forwarded-Proto` header. [#650](https://github.com/Kong/kong/pull/650)
    - Expose a new `/oauth2_tokens` endpoint with the possibility to retrieve, update or delete OAuth 2.0 access tokens. [#729](https://github.com/Kong/kong/pull/729)
  - JWT
    - Support for base64 encoded secrets. [#838](https://github.com/Kong/kong/pull/838) [#577](https://github.com/Kong/kong/issues/577)
    - Support to configure the claim in which the key is given into the token (not `iss` only anymore). [#838](https://github.com/Kong/kong/pull/838)
  - Request transformer
    - Support for more transformation options: `remove`, `replace`, `add`, `append` motivated by [#393](https://github.com/Kong/kong/pull/393). See [#824](https://github.com/Kong/kong/pull/824)
    - Support JSON body transformation. [#569](https://github.com/Kong/kong/issues/569)
  - Response transformer
    - Support for more transformation options: `remove`, `replace`, `add`, `append` motivated by [#393](https://github.com/Kong/kong/pull/393). See [#822](https://github.com/Kong/kong/pull/822)

### Changed

- As mentioned in the breaking changes section, a new configuration file format and validation. All properties are now documented and commented out with their default values. This allows for a lighter configuration file and more clarity as to what properties relate to. It also catches configuration mistakes. [#633](https://github.com/Kong/kong/pull/633)
- Replace the UUID generator library with a new implementation wrapping lib-uuid, fixing eventual conflicts happening in cases such as described in [#659](https://github.com/Kong/kong/pull/659). See [#695](https://github.com/Kong/kong/pull/695)
- Admin API
  - Increase the maximum body size to 10MB in order to handle configuration requests with heavy payloads. [#700](https://github.com/Kong/kong/pull/700)
  - Disable access logs for the `/status` endpoint.
  - The `/status` endpoint now includes `database` statistics, while the previous stats have been moved to a `server` response field. [#635](https://github.com/Kong/kong/pull/635)

### Fixed

- Behaviors described in [#603](https://github.com/Kong/kong/issues/603) related to the failure of Cassandra nodes thanks to the new driver. [#803](https://github.com/Kong/kong/issues/803)
- Latency headers are now properly included in responses sent to the client. [#708](https://github.com/Kong/kong/pull/708)
- `strip_request_path` does not add a trailing slash to the API's `upstream_url` anymore before proxying. [#675](https://github.com/Kong/kong/issues/675)
- Do not URL decode querystring before proxying the request to the upstream service. [#749](https://github.com/Kong/kong/issues/749)
- Handle cases when the request would be terminated prior to the Kong execution (that is, before ngx_lua reaches the `access_by_lua` context) in cases such as the use of a custom nginx module. [#594](https://github.com/Kong/kong/issues/594)
- Admin API
  - The PUT method now correctly updates boolean fields (such as `strip_request_path`). [#765](https://github.com/Kong/kong/pull/765)
  - The PUT method now correctly resets a plugin configuration. [#720](https://github.com/Kong/kong/pull/720)
  - PATCH correctly set previously unset fields. [#861](https://github.com/Kong/kong/pull/861)
  - In the responses, the `next` link is not being displayed anymore if there are no more entities to be returned. [#635](https://github.com/Kong/kong/pull/635)
  - Prevent the update of `created_at` fields. [#820](https://github.com/Kong/kong/pull/820)
  - Better `request_path` validation for APIs. "/" is not considered a valid path anymore. [#881](https://github.com/Kong/kong/pull/881)
- Plugins
  - Galileo: ensure the `mimeType` value is always a string in ALFs. [#584](https://github.com/Kong/kong/issues/584)
  - JWT: allow to update JWT credentials using the PATCH method. It previously used to reply with `405 Method not allowed` because the PATCH method was not implemented. [#667](https://github.com/Kong/kong/pull/667)
  - Rate limiting: fix a warning when many periods are configured. [#681](https://github.com/Kong/kong/issues/681)
  - Basic Authentication: do not re-hash the password field when updating a credential. [#726](https://github.com/Kong/kong/issues/726)
  - File log: better permissions for on file creation for file-log plugin. [#877](https://github.com/Kong/kong/pull/877)
  - OAuth2
    - Implement correct responses when the OAuth2 challenges are refused. [#737](https://github.com/Kong/kong/issues/737)
    - Handle querystring on `/authorize` and `/token` URLs. [#687](https://github.com/Kong/kong/pull/667)
    - Handle punctuation in scopes on `/authorize` and `/token` endpoints. [#658](https://github.com/Kong/kong/issues/658)

> ***internal***
> - Event bus for local and cluster-wide events propagation. Plans for this event bus is to be widely used among Kong in the future.
> - The Kong Public Lua API (Lua helpers integrated in Kong such as DAO and Admin API helpers) is now documented with [ldoc](http://stevedonovan.github.io/ldoc/).
> - Work has been done to restore the reliability of the CI platforms.
> - Migrations can now execute DML queries (instead of DDL queries only). Handy for migrations implying plugin configuration changes, plugins renamings etc... [#770](https://github.com/Kong/kong/pull/770)

[Back to TOC](#table-of-contents)

## [0.5.4] - 2015/12/03

### Fixed

- Mashape Analytics plugin (renamed Galileo):
  - Improve stability under heavy load. [#757](https://github.com/Kong/kong/issues/757)
  - base64 encode ALF request/response bodies, enabling proper support for Galileo bodies inspection capabilities. [#747](https://github.com/Kong/kong/pull/747)
  - Do not include JSON bodies in ALF `postData.params` field. [#766](https://github.com/Kong/kong/pull/766)

[Back to TOC](#table-of-contents)

## [0.5.3] - 2015/11/16

### Fixed

- Avoids additional URL encoding when proxying to an upstream service. [#691](https://github.com/Kong/kong/pull/691)
- Potential timing comparison bug in HMAC plugin. [#704](https://github.com/Kong/kong/pull/704)

### Added

- The Galileo plugin now supports arbitrary host, port and path values. [#721](https://github.com/Kong/kong/pull/721)

[Back to TOC](#table-of-contents)

## [0.5.2] - 2015/10/21

A few fixes requested by the community!

### Fixed

- Kong properly search the `nginx` in your $PATH variable.
- Plugins:
  - OAuth2: can detect that the originating protocol for a request was HTTPS through the `X-Forwarded-Proto` header and work behind another reverse proxy (load balancer). [#650](https://github.com/Kong/kong/pull/650)
  - HMAC signature: support for `X-Date` header to sign the request for usage in browsers (since the `Date` header is protected). [#641](https://github.com/Kong/kong/issues/641)

[Back to TOC](#table-of-contents)

## [0.5.1] - 2015/10/13

Fixing a few glitches we let out with 0.5.0!

### Added

- Basic Authentication and HMAC Authentication plugins now also send the `X-Credential-Username` to the upstream server.
- Admin API now accept JSON when receiving a CORS request. [#580](https://github.com/Kong/kong/pull/580)
- Add a `WWW-Authenticate` header for HTTP 401 responses for basic-auth and key-auth. [#588](https://github.com/Kong/kong/pull/588)

### Changed

- Protect Kong from POODLE SSL attacks by omitting SSLv3 (CVE-2014-3566). [#563](https://github.com/Kong/kong/pull/563)
- Remove support for key-auth key in body. [#566](https://github.com/Kong/kong/pull/566)

### Fixed

- Plugins
  - HMAC
    - The migration for this plugin is now correctly being run. [#611](https://github.com/Kong/kong/pull/611)
    - Wrong username doesn't return HTTP 500 anymore, but 403. [#602](https://github.com/Kong/kong/pull/602)
  - JWT: `iss` not being found doesn't return HTTP 500 anymore, but 403. [#578](https://github.com/Kong/kong/pull/578)
  - OAuth2: client credentials flow does not include a refresh token anymore. [#562](https://github.com/Kong/kong/issues/562)
- Fix an occasional error when updating a plugin without a config. [#571](https://github.com/Kong/kong/pull/571)

[Back to TOC](#table-of-contents)

## [0.5.0] - 2015/09/25

With new plugins, many improvements and bug fixes, this release comes with breaking changes that will require your attention.

### Breaking changes

Several breaking changes are introduced. You will have to slightly change your configuration file and a migration script will take care of updating your database cluster. **Please follow the instructions in [UPGRADE.md](/UPGRADE.md#update-to-kong-050) for an update without downtime.**
- Many plugins were renamed due to new naming conventions for consistency. [#480](https://github.com/Kong/kong/issues/480)
- In the configuration file, the Cassandra `hosts` property was renamed to `contact_points`. [#513](https://github.com/Kong/kong/issues/513)
- Properties belonging to APIs entities have been renamed for clarity. [#513](https://github.com/Kong/kong/issues/513)
  - `public_dns` -> `request_host`
  - `path` -> `request_path`
  - `strip_path` -> `strip_request_path`
  - `target_url` -> `upstream_url`
- `plugins_configurations` have been renamed to `plugins`, and their `value` property has been renamed to `config` to avoid confusions. [#513](https://github.com/Kong/kong/issues/513)
- The database schema has been updated to handle the separation of plugins outside of the core repository.
- The Key authentication and Basic authentication plugins routes have changed:

```
Old route                             New route
/consumers/:consumer/keyauth       -> /consumers/:consumer/key-auth
/consumers/:consumer/keyauth/:id   -> /consumers/:consumer/key-auth/:id
/consumers/:consumer/basicauth     -> /consumers/:consumer/basic-auth
/consumers/:consumer/basicauth/:id -> /consumers/:consumer/basic-auth/:id
```

The old routes are still maintained but will be removed in upcoming versions. Consider them **deprecated**.

- Admin API
  - The route to retrieve enabled plugins is now under `/plugins/enabled`.
  - The route to retrieve a plugin's configuration schema is now under `/plugins/schema/{plugin name}`.

#### Added

- Plugins
  - **New Response Rate Limiting plugin**: Give a usage quota to your users based on a parameter in your response. [#247](https://github.com/Kong/kong/pull/247)
  - **New ACL (Access Control) plugin**: Configure authorizations for your Consumers. [#225](https://github.com/Kong/kong/issues/225)
  - **New JWT (JSON Web Token) plugin**: Verify and authenticate JWTs. [#519](https://github.com/Kong/kong/issues/519)
  - **New HMAC signature plugin**: Verify and authenticate HMAC signed HTTP requests. [#549](https://github.com/Kong/kong/pull/549)
  - Plugins migrations. Each plugin can now have its own migration scripts if it needs to store data in your cluster. This is a step forward to improve Kong's pluggable architecture. [#443](https://github.com/Kong/kong/pull/443)
  - Basic Authentication: the password field is now sha1 encrypted. [#33](https://github.com/Kong/kong/issues/33)
  - Basic Authentication: now supports credentials in the `Proxy-Authorization` header. [#460](https://github.com/Kong/kong/issues/460)

#### Changed

- Basic Authentication and Key Authentication now require authentication parameters even when the `Expect: 100-continue` header is being sent. [#408](https://github.com/Kong/kong/issues/408)
- Key Auth plugin does not support passing the key in the request payload anymore. [#566](https://github.com/Kong/kong/pull/566)
- APIs' names cannot contain characters from the RFC 3986 reserved list. [#589](https://github.com/Kong/kong/pull/589)

#### Fixed

- Resolver
  - Making a request with a querystring will now correctly match an API's path. [#496](https://github.com/Kong/kong/pull/496)
- Admin API
  - Data associated to a given API/Consumer will correctly be deleted if related Consumer/API is deleted. [#107](https://github.com/Kong/kong/issues/107) [#438](https://github.com/Kong/kong/issues/438) [#504](https://github.com/Kong/kong/issues/504)
  - The `/api/{api_name_or_id}/plugins/{plugin_name_or_id}` changed to `/api/{api_name_or_id}/plugins/{plugin_id}` to avoid requesting the wrong plugin if two are configured for one API. [#482](https://github.com/Kong/kong/pull/482)
  - APIs created without a `name` but with a `request_path` will now have a name which defaults to the set `request_path`. [#547](https://github.com/Kong/kong/issues/547)
- Plugins
  - Mashape Analytics: More robust buffer and better error logging. [#471](https://github.com/Kong/kong/pull/471)
  - Mashape Analytics: Several ALF (API Log Format) serialization fixes. [#515](https://github.com/Kong/kong/pull/515)
  - Oauth2: A response is now returned on `http://kong:8001/consumers/{consumer}/oauth2/{oauth2_id}`. [#469](https://github.com/Kong/kong/issues/469)
  - Oauth2: Saving `authenticated_userid` on Password Grant. [#476](https://github.com/Kong/kong/pull/476)
  - Oauth2: Proper handling of the `/oauth2/authorize` and `/oauth2/token` endpoints in the OAuth 2.0 Plugin when an API with a `path` is being consumed using the `public_dns` instead. [#503](https://github.com/Kong/kong/issues/503)
  - OAuth2: Properly returning `X-Authenticated-UserId` in the `client_credentials` and `password` flows. [#535](https://github.com/Kong/kong/issues/535)
  - Response-Transformer: Properly handling JSON responses that have a charset specified in their `Content-Type` header.

[Back to TOC](#table-of-contents)

## [0.4.2] - 2015/08/10

#### Added

- Cassandra authentication and SSL encryption. [#405](https://github.com/Kong/kong/pull/405)
- `preserve_host` flag on APIs to preserve the Host header when a request is proxied. [#444](https://github.com/Kong/kong/issues/444)
- Added the Resource Owner Password Credentials Grant to the OAuth 2.0 Plugin. [#448](https://github.com/Kong/kong/issues/448)
- Auto-generation of default SSL certificate. [#453](https://github.com/Kong/kong/issues/453)

#### Changed

- Remove `cassandra.port` property in configuration. Ports are specified by having `cassandra.hosts` addresses using the `host:port` notation (RFC 3986). [#457](https://github.com/Kong/kong/pull/457)
- Default SSL certificate is now auto-generated and stored in the `nginx_working_dir`.
- OAuth 2.0 plugin now properly forces HTTPS.

#### Fixed

- Better handling of multi-nodes Cassandra clusters. [#450](https://github.com/Kong/kong/pull/405)
- mashape-analytics plugin: handling of numerical values in querystrings. [#449](https://github.com/Kong/kong/pull/405)
- Path resolver `strip_path` option wrongfully matching the `path` property multiple times in the request URI. [#442](https://github.com/Kong/kong/issues/442)
- File Log Plugin bug that prevented the file creation in some environments. [#461](https://github.com/Kong/kong/issues/461)
- Clean output of the Kong CLI. [#235](https://github.com/Kong/kong/issues/235)

[Back to TOC](#table-of-contents)

## [0.4.1] - 2015/07/23

#### Fixed

- Issues with the Mashape Analytics plugin. [#425](https://github.com/Kong/kong/pull/425)
- Handle hyphens when executing path routing with `strip_path` option enabled. [#431](https://github.com/Kong/kong/pull/431)
- Adding the Client Credentials OAuth 2.0 flow. [#430](https://github.com/Kong/kong/issues/430)
- A bug that prevented "dnsmasq" from being started on some systems, including Debian. [f7da790](https://github.com/Kong/kong/commit/f7da79057ce29c7d1f6d90f4bc160cc3d9c8611f)
- File Log plugin: optimizations by avoiding the buffered I/O layer. [20bb478](https://github.com/Kong/kong/commit/20bb478952846faefec6091905bd852db24a0289)

[Back to TOC](#table-of-contents)

## [0.4.0] - 2015/07/15

#### Added

- Implement wildcard subdomains for APIs' `public_dns`. [#381](https://github.com/Kong/kong/pull/381) [#297](https://github.com/Kong/kong/pull/297)
- Plugins
  - **New OAuth 2.0 plugin.** [#341](https://github.com/Kong/kong/pull/341) [#169](https://github.com/Kong/kong/pull/169)
  - **New Mashape Analytics plugin.** [#360](https://github.com/Kong/kong/pull/360) [#272](https://github.com/Kong/kong/pull/272)
  - **New IP restriction plugin.** [#379](https://github.com/Kong/kong/pull/379)
  - Ratelimiting: support for multiple limits. [#382](https://github.com/Kong/kong/pull/382) [#205](https://github.com/Kong/kong/pull/205)
  - HTTP logging: support for HTTPS endpoint. [#342](https://github.com/Kong/kong/issues/342)
  - Logging plugins: new properties for logs timing. [#351](https://github.com/Kong/kong/issues/351)
  - Key authentication: now auto-generates a key if none is specified. [#48](https://github.com/Kong/kong/pull/48)
- Resolver
  - `path` property now accepts arbitrary depth. [#310](https://github.com/Kong/kong/issues/310)
- Admin API
  - Enable CORS by default. [#371](https://github.com/Kong/kong/pull/371)
  - Expose a new endpoint to get a plugin configuration's schema. [#376](https://github.com/Kong/kong/pull/376) [#309](https://github.com/Kong/kong/pull/309)
  - Expose a new endpoint to retrieve a node's status. [417c137](https://github.com/Kong/kong/commit/417c1376c08d3562bebe0c0816c6b54df045f515)
- CLI
  - `$ kong migrations reset` now asks for confirmation. [#365](https://github.com/Kong/kong/pull/365)

#### Fixed

- Plugins
  - Basic authentication not being executed if added to an API with default configuration. [6d732cd](https://github.com/Kong/kong/commit/6d732cd8b0ec92ef328faa843215d8264f50fb75)
  - SSL plugin configuration parsing. [#353](https://github.com/Kong/kong/pull/353)
  - SSL plugin doesn't accept a `consumer_id` anymore, as this wouldn't make sense. [#372](https://github.com/Kong/kong/pull/372) [#322](https://github.com/Kong/kong/pull/322)
  - Authentication plugins now return `401` when missing credentials. [#375](https://github.com/Kong/kong/pull/375) [#354](https://github.com/Kong/kong/pull/354)
- Admin API
  - Non supported HTTP methods now return `405` instead of `500`. [38f1b7f](https://github.com/Kong/kong/commit/38f1b7fa9f45f60c4130ef5ff9fe2c850a2ba586)
  - Prevent PATCH requests from overriding a plugin's configuration if partially updated. [9a7388d](https://github.com/Kong/kong/commit/9a7388d695c9de105917cde23a684a7d6722a3ca)
- Handle occasionally missing `schema_migrations` table. [#365](https://github.com/Kong/kong/pull/365) [#250](https://github.com/Kong/kong/pull/250)

> **internal**
> - DAO:
>   - Complete refactor. No more need for hard-coded queries. [#346](https://github.com/Kong/kong/pull/346)
> - Schemas:
>   - New `self_check` test for schema definitions. [5bfa7ca](https://github.com/Kong/kong/commit/5bfa7ca13561173161781f872244d1340e4152c1)

[Back to TOC](#table-of-contents)

## [0.3.2] - 2015/06/08

#### Fixed

- Uppercase Cassandra keyspace bug that prevented Kong to work with [kongdb.org](http://kongdb.org/)
- Multipart requests not properly parsed in the admin API. [#344](https://github.com/Kong/kong/issues/344)

[Back to TOC](#table-of-contents)

## [0.3.1] - 2015/06/07

#### Fixed

- Schema migrations are now automatic, which was missing from previous releases. [#303](https://github.com/Kong/kong/issues/303)

[Back to TOC](#table-of-contents)

## [0.3.0] - 2015/06/04

#### Added

- Support for SSL.
- Plugins
  - New HTTP logging plugin. [#226](https://github.com/Kong/kong/issues/226) [#251](https://github.com/Kong/kong/pull/251)
  - New SSL plugin.
  - New request size limiting plugin. [#292](https://github.com/Kong/kong/pull/292)
  - Default logging format improvements. [#226](https://github.com/Kong/kong/issues/226) [#262](https://github.com/Kong/kong/issues/262)
  - File logging now logs to a custom file. [#202](https://github.com/Kong/kong/issues/202)
  - Keyauth plugin now defaults `key_names` to "apikey".
- Admin API
  - RESTful routing. Much nicer Admin API routing. Ex: `/apis/{name_or_id}/plugins`. [#98](https://github.com/Kong/kong/issues/98) [#257](https://github.com/Kong/kong/pull/257)
  - Support `PUT` method for endpoints such as `/apis/`, `/apis/plugins/`, `/consumers/`
  - Support for `application/json` and `x-www-form-urlencoded` Content Types for all `PUT`, `POST` and `PATCH` endpoints by passing a `Content-Type` header. [#236](https://github.com/Kong/kong/pull/236)
- Resolver
  - Support resolving APIs by Path as well as by Header. [#192](https://github.com/Kong/kong/pull/192) [#282](https://github.com/Kong/kong/pull/282)
  - Support for `X-Host-Override` as an alternative to `Host` for browsers. [#203](https://github.com/Kong/kong/issues/203) [#246](https://github.com/Kong/kong/pull/246)
- Auth plugins now send user informations to your upstream services. [#228](https://github.com/Kong/kong/issues/228)
- Invalid `target_url` value are now being caught when creating an API. [#149](https://github.com/Kong/kong/issues/149)

#### Fixed

- Uppercase Cassandra keyspace causing migration failure. [#249](https://github.com/Kong/kong/issues/249)
- Guarantee that ratelimiting won't allow requests in case the atomicity of the counter update is not guaranteed. [#289](https://github.com/Kong/kong/issues/289)

> **internal**
> - Schemas:
>   - New property type: `array`. [#277](https://github.com/Kong/kong/pull/277)
>   - Entities schemas now live in their own files and are starting to be unit tested.
>   - Subfields are handled better: (notify required subfields and auto-vivify is subfield has default values).
> - Way faster unit tests. Not resetting the DB anymore between tests.
> - Improved coverage computation (exclude `vendor/`).
> - Travis now lints `kong/`.
> - Way faster Travis setup.
> - Added a new HTTP client for in-nginx usage, using the cosocket API.
> - Various refactorings.
> - Fix [#196](https://github.com/Kong/kong/issues/196).
> - Disabled ipv6 in resolver.

[Back to TOC](#table-of-contents)

## [0.2.1] - 2015/05/12

This is a maintenance release including several bug fixes and usability improvements.

#### Added
- Support for local DNS resolution. [#194](https://github.com/Kong/kong/pull/194)
- Support for Debian 8 and Ubuntu 15.04.
- DAO
  - Cassandra version bumped to 2.1.5
  - Support for Cassandra downtime. If Cassandra goes down and is brought back up, Kong will not need to restart anymore, statements will be re-prepared on-the-fly. This is part of an ongoing effort from [jbochi/lua-resty-cassandra#47](https://github.com/jbochi/lua-resty-cassandra/pull/47), [#146](https://github.com/Kong/kong/pull/146) and [#187](https://github.com/Kong/kong/pull/187).
Queries effectuated during the downtime will still be lost. [#11](https://github.com/Kong/kong/pull/11)
  - Leverage reused sockets. If the DAO reuses a socket, it will not re-set their keyspace. This should give a small but appreciable performance improvement. [#170](https://github.com/Kong/kong/pull/170)
  - Cascade delete plugins configurations when deleting a Consumer or an API associated with it. [#107](https://github.com/Kong/kong/pull/107)
  - Allow Cassandra hosts listening on different ports than the default. [#185](https://github.com/Kong/kong/pull/185)
- CLI
  - Added a notice log when Kong tries to connect to Cassandra to avoid user confusion. [#168](https://github.com/Kong/kong/pull/168)
  - The CLI now tests if the ports are already being used before starting and warns.
- Admin API
  - `name` is now an optional property for APIs. If none is being specified, the name will be the API `public_dns`. [#181](https://github.com/Kong/kong/pull/181)
- Configuration
  - The memory cache size is now configurable. [#208](https://github.com/Kong/kong/pull/208)

#### Fixed
- Resolver
  - More explicit "API not found" message from the resolver if the Host was not found in the system. "API not found with Host: %s".
  - If multiple hosts headers are being sent, Kong will test them all to see if one of the API is in the system. [#186](https://github.com/Kong/kong/pull/186)
- Admin API: responses now have a new line after the body. [#164](https://github.com/Kong/kong/issues/164)
- DAO: keepalive property is now properly passed when Kong calls `set_keepalive` on Cassandra sockets.
- Multipart dependency throwing error at startup. [#213](https://github.com/Kong/kong/pull/213)

> **internal**
> - Separate Migrations from the DAO factory.
> - Update dev config + Makefile rules (`run` becomes `start`).
> - Introducing an `ngx` stub for unit tests and CLI.
> - Switch many PCRE regexes to using patterns.

[Back to TOC](#table-of-contents)

## [0.2.0-2] - 2015/04/27

First public release of Kong. This version brings a lot of internal improvements as well as more usability and a few additional plugins.

#### Added
- Plugins
  - CORS plugin.
  - Request transformation plugin.
  - NGINX plus monitoring plugin.
- Configuration
  - New properties: `proxy_port` and `api_admin_port`. [#142](https://github.com/Kong/kong/issues/142)
- CLI
  - Better info, help and error messages. [#118](https://github.com/Kong/kong/issues/118) [#124](https://github.com/Kong/kong/issues/124)
  - New commands: `kong reload`, `kong quit`. [#114](https://github.com/Kong/kong/issues/114) Alias of `version`: `kong --version` [#119](https://github.com/Kong/kong/issues/119)
  - `kong restart` simply starts Kong if not previously running + better pid file handling. [#131](https://github.com/Kong/kong/issues/131)
- Package distributions: .rpm, .deb and .pkg for easy installs on most common platforms.

#### Fixed
- Admin API: trailing slash is not necessary anymore for core resources such as `/apis` or `/consumers`.
- Leaner default configuration. [#156](https://github.com/Kong/kong/issues/156)

> **internal**
> - All scripts moved to the CLI as "hidden" commands (`kong db`, `kong config`).
> - More tests as always, and they are structured better. The coverage went down mainly because of plugins which will later move to their own repos. We are all eagerly waiting for that!
> - `src/` was renamed to `kong/` for ease of development
> - All system dependencies versions for package building and travis-ci are now listed in `versions.sh`
> - DAO doesn't need to `:prepare()` prior to run queries. Queries can be prepared at runtime. [#146](https://github.com/Kong/kong/issues/146)

[Back to TOC](#table-of-contents)

## [0.1.1beta-2] - 2015/03/30

#### Fixed

- Wrong behavior of auto-migration in `kong start`.

[Back to TOC](#table-of-contents)

## [0.1.0beta-3] - 2015/03/25

First public beta. Includes caching and better usability.

#### Added
- Required Openresty is now `1.7.10.1`.
- Freshly built CLI, rewritten in Lua
- `kong start` using a new DB keyspace will automatically migrate the schema. [#68](https://github.com/Kong/kong/issues/68)
- Anonymous error reporting on Proxy and API. [#64](https://github.com/Kong/kong/issues/64)
- Configuration
  - Simplified configuration file (unified in `kong.yml`).
  - In configuration, `plugins_installed` was renamed to `plugins_available`. [#59](https://github.com/Kong/kong/issues/59)
  - Order of `plugins_available` doesn't matter anymore. [#17](https://github.com/Kong/kong/issues/17)
  - Better handling of plugins: Kong now detects which plugins are configured and if they are installed on the current machine.
  - `bin/kong` now defaults on `/etc/kong.yml` for config and `/var/logs/kong` for output. [#71](https://github.com/Kong/kong/issues/71)
- Proxy: APIs/Consumers caching with expiration for faster authentication.
- Admin API: Plugins now use plain form parameters for configuration. [#70](https://github.com/Kong/kong/issues/70)
- Keep track of already executed migrations. `rollback` now behaves as expected. [#8](https://github.com/Kong/kong/issues/8)

#### Fixed
- `Server` header now sends Kong. [#57](https://github.com/Kong/kong/issues/57)
- migrations not being executed in order on Linux. This issue wasn't noticed until unit testing the migrations because for now we only have 1 migration file.
- Admin API: Errors responses are now sent as JSON. [#58](https://github.com/Kong/kong/issues/58)

> **internal**
> - We now have code linting and coverage.
> - Faker and Migrations instances don't live in the DAO Factory anymore, they are only used in scripts and tests.
> - `scripts/config.lua` allows environment based configurations. `make dev` generates a `kong.DEVELOPMENT.yml` and `kong_TEST.yml`. Different keyspaces and ports.
> - `spec_helpers.lua` allows tests to not rely on the `Makefile` anymore. Integration tests can run 100% from `busted`.
> - Switch integration testing from [httpbin.org] to [mockbin.com].
> - `core` plugin was renamed to `resolver`.

[Back to TOC](#table-of-contents)

## [0.0.1alpha-1] - 2015/02/25

First version running with Cassandra.

#### Added
- Basic proxying.
- Built-in authentication plugin (api key, HTTP basic).
- Built-in ratelimiting plugin.
- Built-in TCP logging plugin.
- Configuration API (for consumers, apis, plugins).
- CLI `bin/kong` script.
- Database migrations (using `db.lua`).

[Back to TOC](#table-of-contents)

[3.0.0]: https://github.com/Kong/kong/compare/2.8.1...3.0.0
[2.8.1]: https://github.com/Kong/kong/compare/2.8.0...2.8.1
[2.8.0]: https://github.com/Kong/kong/compare/2.7.0...2.8.0
[2.7.1]: https://github.com/Kong/kong/compare/2.7.0...2.7.1
[2.7.0]: https://github.com/Kong/kong/compare/2.6.0...2.7.0
[2.6.0]: https://github.com/Kong/kong/compare/2.5.1...2.6.0
[2.5.1]: https://github.com/Kong/kong/compare/2.5.0...2.5.1
[2.5.0]: https://github.com/Kong/kong/compare/2.4.1...2.5.0
[2.4.1]: https://github.com/Kong/kong/compare/2.4.0...2.4.1
[2.4.0]: https://github.com/Kong/kong/compare/2.3.3...2.4.0
[2.3.3]: https://github.com/Kong/kong/compare/2.3.2...2.3.3
[2.3.2]: https://github.com/Kong/kong/compare/2.3.1...2.3.2
[2.3.1]: https://github.com/Kong/kong/compare/2.3.0...2.3.1
[2.3.0]: https://github.com/Kong/kong/compare/2.2.0...2.3.0
[2.2.2]: https://github.com/Kong/kong/compare/2.2.1...2.2.2
[2.2.1]: https://github.com/Kong/kong/compare/2.2.0...2.2.1
[2.2.0]: https://github.com/Kong/kong/compare/2.1.3...2.2.0
[2.1.4]: https://github.com/Kong/kong/compare/2.1.3...2.1.4
[2.1.3]: https://github.com/Kong/kong/compare/2.1.2...2.1.3
[2.1.2]: https://github.com/Kong/kong/compare/2.1.1...2.1.2
[2.1.1]: https://github.com/Kong/kong/compare/2.1.0...2.1.1
[2.1.0]: https://github.com/Kong/kong/compare/2.0.5...2.1.0
[2.0.5]: https://github.com/Kong/kong/compare/2.0.4...2.0.5
[2.0.4]: https://github.com/Kong/kong/compare/2.0.3...2.0.4
[2.0.3]: https://github.com/Kong/kong/compare/2.0.2...2.0.3
[2.0.2]: https://github.com/Kong/kong/compare/2.0.1...2.0.2
[2.0.1]: https://github.com/Kong/kong/compare/2.0.0...2.0.1
[2.0.0]: https://github.com/Kong/kong/compare/1.5.0...2.0.0
[1.5.1]: https://github.com/Kong/kong/compare/1.5.0...1.5.1
[1.5.0]: https://github.com/Kong/kong/compare/1.4.3...1.5.0
[1.4.3]: https://github.com/Kong/kong/compare/1.4.2...1.4.3
[1.4.2]: https://github.com/Kong/kong/compare/1.4.1...1.4.2
[1.4.1]: https://github.com/Kong/kong/compare/1.4.0...1.4.1
[1.4.0]: https://github.com/Kong/kong/compare/1.3.0...1.4.0
[1.3.0]: https://github.com/Kong/kong/compare/1.2.2...1.3.0
[1.2.2]: https://github.com/Kong/kong/compare/1.2.1...1.2.2
[1.2.1]: https://github.com/Kong/kong/compare/1.2.0...1.2.1
[1.2.0]: https://github.com/Kong/kong/compare/1.1.2...1.2.0
[1.1.2]: https://github.com/Kong/kong/compare/1.1.1...1.1.2
[1.1.1]: https://github.com/Kong/kong/compare/1.1.0...1.1.1
[1.1.0]: https://github.com/Kong/kong/compare/1.0.3...1.1.0
[1.0.3]: https://github.com/Kong/kong/compare/1.0.2...1.0.3
[1.0.2]: https://github.com/Kong/kong/compare/1.0.1...1.0.2
[1.0.1]: https://github.com/Kong/kong/compare/1.0.0...1.0.1
[1.0.0]: https://github.com/Kong/kong/compare/0.15.0...1.0.0
[0.15.0]: https://github.com/Kong/kong/compare/0.14.1...0.15.0
[0.14.1]: https://github.com/Kong/kong/compare/0.14.0...0.14.1
[0.14.0]: https://github.com/Kong/kong/compare/0.13.1...0.14.0
[0.13.1]: https://github.com/Kong/kong/compare/0.13.0...0.13.1
[0.13.0]: https://github.com/Kong/kong/compare/0.12.3...0.13.0
[0.12.3]: https://github.com/Kong/kong/compare/0.12.2...0.12.3
[0.12.2]: https://github.com/Kong/kong/compare/0.12.1...0.12.2
[0.12.1]: https://github.com/Kong/kong/compare/0.12.0...0.12.1
[0.12.0]: https://github.com/Kong/kong/compare/0.11.2...0.12.0
[0.11.2]: https://github.com/Kong/kong/compare/0.11.1...0.11.2
[0.11.1]: https://github.com/Kong/kong/compare/0.11.0...0.11.1
[0.10.4]: https://github.com/Kong/kong/compare/0.10.3...0.10.4
[0.11.0]: https://github.com/Kong/kong/compare/0.10.3...0.11.0
[0.10.3]: https://github.com/Kong/kong/compare/0.10.2...0.10.3
[0.10.2]: https://github.com/Kong/kong/compare/0.10.1...0.10.2
[0.10.1]: https://github.com/Kong/kong/compare/0.10.0...0.10.1
[0.10.0]: https://github.com/Kong/kong/compare/0.9.9...0.10.0
[0.9.9]: https://github.com/Kong/kong/compare/0.9.8...0.9.9
[0.9.8]: https://github.com/Kong/kong/compare/0.9.7...0.9.8
[0.9.7]: https://github.com/Kong/kong/compare/0.9.6...0.9.7
[0.9.6]: https://github.com/Kong/kong/compare/0.9.5...0.9.6
[0.9.5]: https://github.com/Kong/kong/compare/0.9.4...0.9.5
[0.9.4]: https://github.com/Kong/kong/compare/0.9.3...0.9.4
[0.9.3]: https://github.com/Kong/kong/compare/0.9.2...0.9.3
[0.9.2]: https://github.com/Kong/kong/compare/0.9.1...0.9.2
[0.9.1]: https://github.com/Kong/kong/compare/0.9.0...0.9.1
[0.9.0]: https://github.com/Kong/kong/compare/0.8.3...0.9.0
[0.8.3]: https://github.com/Kong/kong/compare/0.8.2...0.8.3
[0.8.2]: https://github.com/Kong/kong/compare/0.8.1...0.8.2
[0.8.1]: https://github.com/Kong/kong/compare/0.8.0...0.8.1
[0.8.0]: https://github.com/Kong/kong/compare/0.7.0...0.8.0
[0.7.0]: https://github.com/Kong/kong/compare/0.6.1...0.7.0
[0.6.1]: https://github.com/Kong/kong/compare/0.6.0...0.6.1
[0.6.0]: https://github.com/Kong/kong/compare/0.5.4...0.6.0
[0.5.4]: https://github.com/Kong/kong/compare/0.5.3...0.5.4
[0.5.3]: https://github.com/Kong/kong/compare/0.5.2...0.5.3
[0.5.2]: https://github.com/Kong/kong/compare/0.5.1...0.5.2
[0.5.1]: https://github.com/Kong/kong/compare/0.5.0...0.5.1
[0.5.0]: https://github.com/Kong/kong/compare/0.4.2...0.5.0
[0.4.2]: https://github.com/Kong/kong/compare/0.4.1...0.4.2
[0.4.1]: https://github.com/Kong/kong/compare/0.4.0...0.4.1
[0.4.0]: https://github.com/Kong/kong/compare/0.3.2...0.4.0
[0.3.2]: https://github.com/Kong/kong/compare/0.3.1...0.3.2
[0.3.1]: https://github.com/Kong/kong/compare/0.3.0...0.3.1
[0.3.0]: https://github.com/Kong/kong/compare/0.2.1...0.3.0
[0.2.1]: https://github.com/Kong/kong/compare/0.2.0-2...0.2.1
[0.2.0-2]: https://github.com/Kong/kong/compare/0.1.1beta-2...0.2.0-2
[0.1.1beta-2]: https://github.com/Kong/kong/compare/0.1.0beta-3...0.1.1beta-2
[0.1.0beta-3]: https://github.com/Kong/kong/compare/2236374d5624ad98ea21340ca685f7584ec35744...0.1.0beta-3
[0.0.1alpha-1]: https://github.com/Kong/kong/compare/ffd70b3101ba38d9acc776038d124f6e2fccac3c...2236374d5624ad98ea21340ca685f7584ec35744<|MERGE_RESOLUTION|>--- conflicted
+++ resolved
@@ -93,7 +93,6 @@
 - **Rate-limiting**: The HTTP status code and response body for rate-limited
   requests can now be customized. Thanks, [@utix](https://github.com/utix)!
   [#8930](https://github.com/Kong/kong/pull/8930)
-<<<<<<< HEAD
 - **Zipkin**: add `response_header_for_traceid` field in Zipkin plugin.
   The plugin will set the corresponding header in the response
   if the field is specified with a string value.
@@ -104,13 +103,11 @@
   `config.storage_config.redis.ssl`, `config.storage_config.redis.ssl_verify`,
   and `config.storage_config.redis.ssl_server_name`.
   [#9626](https://github.com/Kong/kong/pull/9626)
-=======
 - **Session**: Add new config `cookie_persistent` that allows browser to persist
   cookies even if browser is closed. This defaults to `false` which means
   cookies are not persistend across browser restarts. Thanks [@tschaume](https://github.com/tschaume)
   for this contribution!
-  [#8187](https://github.com/Kong/kong/pull/8187)
->>>>>>> a6836943
+  [#8187](https://github.com/Kong/kong/pull/8187
 
 #### Performance
 
