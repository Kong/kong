# Table of Contents

- [3.1.0](#310)
- [3.0.1](#301)
- [3.0.0](#300)
- [2.8.1](#281)
- [2.8.0](#280)
- [2.7.1](#271)
- [2.7.0](#270)
- [2.6.0](#260)
- [2.5.1](#251)
- [2.5.0](#250)
- [2.4.1](#241)
- [2.4.0](#240)
- [2.3.3](#233)
- [2.3.2](#232)
- [2.3.1](#231)
- [2.3.0](#230)
- [2.2.2](#222)
- [2.2.1](#221)
- [2.2.0](#220)
- [2.1.4](#214)
- [2.1.3](#213)
- [2.1.2](#212)
- [2.1.1](#211)
- [2.1.0](#210)
- [2.0.5](#205)
- [2.0.4](#204)
- [2.0.3](#203)
- [2.0.2](#202)
- [2.0.1](#201)
- [2.0.0](#200)
- [1.5.1](#151)
- [1.5.0](#150)
- [1.4.3](#143)
- [1.4.2](#142)
- [1.4.1](#141)
- [1.4.0](#140)
- [1.3.0](#130)
- [1.2.2](#122)
- [1.2.1](#121)
- [1.2.0](#120)
- [1.1.2](#112)
- [1.1.1](#111)
- [1.1.0](#110)
- [1.0.3](#103)
- [1.0.2](#102)
- [1.0.1](#101)
- [1.0.0](#100)
- [0.15.0](#0150)
- [0.14.1](#0141)
- [0.14.0](#0140---20180705)
- [0.13.1](#0131---20180423)
- [0.13.0](#0130---20180322)
- [0.12.3](#0123---20180312)
- [0.12.2](#0122---20180228)
- [0.12.1](#0121---20180118)
- [0.12.0](#0120---20180116)
- [0.11.2](#0112---20171129)
- [0.11.1](#0111---20171024)
- [0.10.4](#0104---20171024)
- [0.11.0](#0110---20170816)
- [0.10.3](#0103---20170524)
- [0.10.2](#0102---20170501)
- [0.10.1](#0101---20170327)
- [0.10.0](#0100---20170307)
- [0.9.9 and prior](#099---20170202)


## Unreleased

### Breaking Changes

#### Plugins

- **JWT**: JWT plugin now denies a request that has different tokens in the jwt token search locations.
  [#9946](https://github.com/Kong/kong/pull/9946)

### Additions

#### Core

<<<<<<< HEAD
- New configuration option `ssl_session_cache_size` to set the nginx directive `ssl_session_cache` .
  [#10021](https://github.com/Kong/kong/pull/10021)
=======
- When `router_flavor` is `traditional_compatible`, verify routes created using the
  Expression router instead of the traditional router to ensure created routes
  are actually compatible.
  [#9987](https://github.com/Kong/kong/pull/9987)
- Nginx charset directive can now be configured with Nginx directive injections
  [#10111](https://github.com/Kong/kong/pull/10111)
- Services upstream TLS config is extended to stream subsystem.
  [#9947](https://github.com/Kong/kong/pull/9947)
>>>>>>> 9d648bfe

#### Plugins

- **Plugin**: add an optional field `instance_name` that identifies a
  particular plugin entity.
  [#10077](https://github.com/Kong/kong/pull/10077)
- **Zipkin**: Add support to set the durations of Kong phases as span tags
  through configuration property `config.phase_duration_flavor`.
  [#9891](https://github.com/Kong/kong/pull/9891)
- **HTTP logging**: Suppport value of `headers` to be referenceable.
  [#9948](https://github.com/Kong/kong/pull/9948)
- **AWS Lambda**: Add `aws_imds_protocol_version` configuration
  parameter that allows the selection of the IMDS protocol version.
  Defaults to `v1`, can be set to `v2` to enable IMDSv2.
  [#9962](https://github.com/Kong/kong/pull/9962)
- **OpenTelemetry**: Support scoping with services, routes and consumers.
  [#10096](https://github.com/Kong/kong/pull/10096)

### Fixes

#### Core

- Add back Postgres `FLOOR` function when calculating `ttl`, so the returned `ttl` is always a whole integer.
  [#9960](https://github.com/Kong/kong/pull/9960)
- Expose postgres connection pool configuration
  [#9603](https://github.com/Kong/kong/pull/9603)
- Fix an issue where after a valid declarative configuration is loaded,
  the configuration hash is incorrectly set to the value: `00000000000000000000000000000000`.
  [#9911](https://github.com/Kong/kong/pull/9911)
  [#10046](https://github.com/Kong/kong/pull/10046)

#### Plugins

- **Zipkin**: Fix an issue where the global plugin's sample ratio overrides route-specific.
  [#9877](https://github.com/Kong/kong/pull/9877)
- **JWT**: Deny requests that have different tokens in the jwt token search locations. Thanks Jackson 'Che-Chun' Kuo from Latacora for reporting this issue.
  [#9946](https://github.com/Kong/kong/pull/9946)
- **Statsd**: Fix a bug in the StatsD plugin batch queue processing where metrics are published multiple times.
  [#10052](https://github.com/Kong/kong/pull/10052)
- **Datadog**: Fix a bug in the Datadog plugin batch queue processing where metrics are published multiple times.
  [#10044](https://github.com/Kong/kong/pull/10044)
- **OpenTelemetry**: Fix non-compliance to specification for `http.uri` in spans. The field should be full HTTP URI.
  [#10036](https://github.com/Kong/kong/pull/10036)
- **OAuth2**: `refresh_token_ttl` is now limited between `0` and `100000000` by schema validator. Previously numbers that are too large causes requests to fail.
  [#10068](https://github.com/Kong/kong/pull/10068)

### Changed

#### Hybrid Mode

- Revert the removal of WebSocket protocol support for configuration sync,
  and disable the wRPC protocol.
  [#9921](https://github.com/Kong/kong/pull/9921)

#### Core

- Fix an issue where after a valid declarative configuration is loaded,
  the configuration hash is incorrectly set to the value: `00000000000000000000000000000000`.
  [#9911](https://github.com/Kong/kong/pull/9911)

### Dependencies

- Bumped luarocks from 3.9.1 to 3.9.2
  [#9942](https://github.com/Kong/kong/pull/9942)
- Bumped atc-router from 1.0.1 to 1.0.4
  [#9925](https://github.com/Kong/kong/pull/9925)
  [#10143](https://github.com/Kong/kong/pull/10143)
- Bumped lua-resty-openssl from 0.8.15 to 0.8.17
  [#9583](https://github.com/Kong/kong/pull/9583)
  [#10144](https://github.com/Kong/kong/pull/10144)


## 3.1.0

### Breaking Changes

#### Core

- Change the reponse body for a TRACE method from `The upstream server responded with 405`
  to `Method not allowed`, make the reponse to show more clearly that Kong do not support
  TRACE method.
  [#9448](https://github.com/Kong/kong/pull/9448)
- Add `allow_debug_header` Kong conf to allow use of the `Kong-Debug` header for debugging.
  This option defaults to `off`.
  [#10054](https://github.com/Kong/kong/pull/10054)
  [#10125](https://github.com/Kong/kong/pull/10125)


### Additions

#### Core

- Allow `kong.conf` ssl properties to be stored in vaults or environment
  variables. Allow such properties to be configured directly as content
  or base64 encoded content.
  [#9253](https://github.com/Kong/kong/pull/9253)
- Add support for full entity transformations in schemas
  [#9431](https://github.com/Kong/kong/pull/9431)
- Allow schema `map` type field being marked as referenceable.
  [#9611](https://github.com/Kong/kong/pull/9611)
- Add support for dynamically changing the log level
  [#9744](https://github.com/Kong/kong/pull/9744)
- Add `keys` entity to store and manage asymmetric keys.
  [#9737](https://github.com/Kong/kong/pull/9737)
- Add `key-sets` entity to group and manage `keys`
  [#9737](https://github.com/Kong/kong/pull/9737)

#### Plugins

- **Rate-limiting**: The HTTP status code and response body for rate-limited
  requests can now be customized. Thanks, [@utix](https://github.com/utix)!
  [#8930](https://github.com/Kong/kong/pull/8930)
- **Zipkin**: add `response_header_for_traceid` field in Zipkin plugin.
  The plugin will set the corresponding header in the response
  if the field is specified with a string value.
  [#9173](https://github.com/Kong/kong/pull/9173)
- **AWS Lambda**: add `requestContext` field into `awsgateway_compatible` input data
  [#9380](https://github.com/Kong/kong/pull/9380)
- **ACME**: add support for Redis SSL, through configuration properties
  `config.storage_config.redis.ssl`, `config.storage_config.redis.ssl_verify`,
  and `config.storage_config.redis.ssl_server_name`.
  [#9626](https://github.com/Kong/kong/pull/9626)
- **Session**: Add new config `cookie_persistent` that allows browser to persist
  cookies even if browser is closed. This defaults to `false` which means
  cookies are not persistend across browser restarts. Thanks [@tschaume](https://github.com/tschaume)
  for this contribution!
  [#8187](https://github.com/Kong/kong/pull/8187)
- **Response-rate-limiting**: add support for Redis SSL, through configuration properties
  `redis_ssl` (can be set to `true` or `false`), `ssl_verify`, and `ssl_server_name`.
  [#8595](https://github.com/Kong/kong/pull/8595)
  Thanks [@dominikkukacka](https://github.com/dominikkukacka)!
- **OpenTelemetry**: add referenceable attribute to the `headers` field
  that could be stored in vaults.
  [#9611](https://github.com/Kong/kong/pull/9611)
- **HTTP-Log**: Support `http_endpoint` field to be referenceable
  [#9714](https://github.com/Kong/kong/pull/9714)


#### Hybrid Mode

- Data plane node IDs will now persist across restarts.
  [#9067](https://github.com/Kong/kong/pull/9067)
- Add HTTP CONNECT forward proxy support for Hybrid Mode connections. New configuration
  options `cluster_use_proxy`, `proxy_server` and `proxy_server_ssl_verify` are added.
  [#9758](https://github.com/Kong/kong/pull/9758)
  [#9773](https://github.com/Kong/kong/pull/9773)

#### Performance

- Increase the default value of `lua_regex_cache_max_entries`, a warning will be thrown
  when there are too many regex routes and `router_flavor` is `traditional`.
  [#9624](https://github.com/Kong/kong/pull/9624)
- Add batch queue into the Datadog and StatsD plugin to reduce timer usage.
  [#9521](https://github.com/Kong/kong/pull/9521)

#### PDK

- Extend `kong.client.tls.request_client_certificate` to support setting
  the Distinguished Name (DN) list hints of the accepted CA certificates.
  [#9768](https://github.com/Kong/kong/pull/9768)

### Fixes

#### Core

- Fix issue where external plugins crashing with unhandled exceptions
  would cause high CPU utilization after the automatic restart.
  [#9384](https://github.com/Kong/kong/pull/9384)
- Fix issue where Zipkin plugin cannot parse OT baggage headers
  due to invalid OT baggage pattern. [#9280](https://github.com/Kong/kong/pull/9280)
- Add `use_srv_name` options to upstream for balancer.
  [#9430](https://github.com/Kong/kong/pull/9430)
- Fix issue in `header_filter` instrumentation where the span was not
  correctly created.
  [#9434](https://github.com/Kong/kong/pull/9434)
- Fix issue in router building where when field contains an empty table,
  the generated expression is invalid.
  [#9451](https://github.com/Kong/kong/pull/9451)
- Fix issue in router rebuilding where when paths field is invalid,
  the router's mutex is not released properly.
  [#9480](https://github.com/Kong/kong/pull/9480)
- Fixed an issue where `kong docker-start` would fail if `KONG_PREFIX` was set to
  a relative path.
  [#9337](https://github.com/Kong/kong/pull/9337)
- Fixed an issue with error-handling and process cleanup in `kong start`.
  [#9337](https://github.com/Kong/kong/pull/9337)

#### Hybrid Mode

- Fixed a race condition that can cause configuration push events to be dropped
  when the first data-plane connection is established with a control-plane
  worker.
  [#9616](https://github.com/Kong/kong/pull/9616)

#### CLI

- Fix slow CLI performance due to pending timer jobs
  [#9536](https://github.com/Kong/kong/pull/9536)

#### Admin API

- Increase the maximum request argument number from `100` to `1000`,
  and return `400` error if request parameters reach the limitation to
  avoid being truncated.
  [#9510](https://github.com/Kong/kong/pull/9510)
- Paging size parameter is now propogated to next page if specified
  in current request.
  [#9503](https://github.com/Kong/kong/pull/9503)
- Non-normalized prefix route path is now rejected. It will also suggest
  how to write the path in normalized form.
  [#9760](https://github.com/Kong/kong/pull/9760)

#### PDK

- Added support for `kong.request.get_uri_captures`
  (`kong.request.getUriCaptures`)
  [#9512](https://github.com/Kong/kong/pull/9512)
- Fixed parameter type of `kong.service.request.set_raw_body`
  (`kong.service.request.setRawBody`), return type of
  `kong.service.response.get_raw_body`(`kong.service.request.getRawBody`),
  and body parameter type of `kong.response.exit` to bytes. Note that old
  version of go PDK is incompatible after this change.
  [#9526](https://github.com/Kong/kong/pull/9526)
- Vault will not call `semaphore:wait` in `init` or `init_worker` phase.
  [#9851](https://github.com/Kong/kong/pull/9851)

#### Plugins

- Add missing `protocols` field to various plugin schemas.
  [#9525](https://github.com/Kong/kong/pull/9525)
- **AWS Lambda**: Fix an issue that is causing inability to
  read environment variables in ECS environment.
  [#9460](https://github.com/Kong/kong/pull/9460)
- **Request-Transformer**: fix a bug when header renaming will override
  existing header and cause unpredictable result.
  [#9442](https://github.com/Kong/kong/pull/9442)
- **OpenTelemetry**:
  - Fix an issue that the default propagation header
    is not configured to `w3c` correctly.
    [#9457](https://github.com/Kong/kong/pull/9457)
  - Replace the worker-level table cache with
    `BatchQueue` to avoid data race.
    [#9504](https://github.com/Kong/kong/pull/9504)
  - Fix an issue that the `parent_id` is not set
    on the span when propagating w3c traceparent.
    [#9628](https://github.com/Kong/kong/pull/9628)
- **Response-Transformer**: Fix the bug that Response-Transformer plugin
  breaks when receiving an unexcepted body.
  [#9463](https://github.com/Kong/kong/pull/9463)
- **HTTP-Log**: Fix an issue where queue id serialization
  does not include `queue_size` and `flush_timeout`.
  [#9789](https://github.com/Kong/kong/pull/9789)

### Changed

#### Hybrid Mode

- The legacy hybrid configuration protocol has been removed in favor of the wRPC
  protocol introduced in 3.0.
  [#9740](https://github.com/Kong/kong/pull/9740)

### Dependencies

- Bumped openssl from 1.1.1q to 1.1.1s
  [#9674](https://github.com/Kong/kong/pull/9674)
- Bumped atc-router from 1.0.0 to 1.0.1
  [#9558](https://github.com/Kong/kong/pull/9558)
- Bumped lua-resty-openssl from 0.8.10 to 0.8.15
  [#9583](https://github.com/Kong/kong/pull/9583)
  [#9600](https://github.com/Kong/kong/pull/9600)
  [#9675](https://github.com/Kong/kong/pull/9675)
- Bumped lyaml from 6.2.7 to 6.2.8
  [#9607](https://github.com/Kong/kong/pull/9607)
- Bumped lua-resty-acme from 0.8.1 to 0.9.0
  [#9626](https://github.com/Kong/kong/pull/9626)
- Bumped resty.healthcheck from 1.6.1 to 1.6.2
  [#9778](https://github.com/Kong/kong/pull/9778)
- Bumped pgmoon from 1.15.0 to 1.16.0
  [#9815](https://github.com/Kong/kong/pull/9815)


## [3.0.1]

### Fixes

#### Core

- Fix issue where Zipkin plugin cannot parse OT baggage headers
  due to invalid OT baggage pattern. [#9280](https://github.com/Kong/kong/pull/9280)
- Fix issue in `header_filter` instrumentation where the span was not
  correctly created.
  [#9434](https://github.com/Kong/kong/pull/9434)
- Fix issue in router building where when field contains an empty table,
  the generated expression is invalid.
  [#9451](https://github.com/Kong/kong/pull/9451)
- Fix issue in router rebuilding where when paths field is invalid,
  the router's mutex is not released properly.
  [#9480](https://github.com/Kong/kong/pull/9480)
- Fixed an issue where `kong docker-start` would fail if `KONG_PREFIX` was set to
  a relative path.
  [#9337](https://github.com/Kong/kong/pull/9337)
- Fixed an issue with error-handling and process cleanup in `kong start`.
  [#9337](https://github.com/Kong/kong/pull/9337)


## [3.0.0]

> Released 2022/09/12

This major release adds a new router written in Rust and a tracing API
that is compatible with the OpenTelemetry API spec.  Furthermore,
various internal changes have been made to improve Kong's performance
and memory consumption.  As it is a major release, users are advised
to review the list of braking changes to determine whether
configuration changes are needed when upgrading.

### Breaking Changes

#### Deployment

- Blue-green deployment from Kong earlier than `2.1.0` is not supported, upgrade to
  `2.1.0` or later before upgrading to `3.0.0` to have blue-green deployment.
  Thank you [@marc-charpentier]((https://github.com/charpentier)) for reporting issue
  and proposing a pull-request.
  [#8896](https://github.com/Kong/kong/pull/8896)
- Deprecate/stop producing Amazon Linux (1) containers and packages (EOLed December 31, 2020)
  [Kong/docs.konghq.com #3966](https://github.com/Kong/docs.konghq.com/pull/3966)
- Deprecate/stop producing Debian 8 "Jessie" containers and packages (EOLed June 2020)
  [Kong/kong-build-tools #448](https://github.com/Kong/kong-build-tools/pull/448)
  [Kong/kong-distributions #766](https://github.com/Kong/kong-distributions/pull/766)

#### Core


- Kong schema library's `process_auto_fields` function will not any more make a deep
  copy of data that is passed to it when the given context is `"select"`. This was
  done to avoid excessive deep copying of tables where we believe the data most of
  the time comes from a driver like `pgmoon` or `lmdb`. If a custom plugin relied
  on `process_auto_fields` not overriding the given table, it must make its own copy
  before passing it to the function now.
  [#8796](https://github.com/Kong/kong/pull/8796)
- The deprecated `shorthands` field in Kong Plugin or DAO schemas was removed in favor
  or the typed `shorthand_fields`. If your custom schemas still use `shorthands`, you
  need to update them to use `shorthand_fields`.
  [#8815](https://github.com/Kong/kong/pull/8815)
- The support for `legacy = true/false` attribute was removed from Kong schemas and
  Kong field schemas.
  [#8958](https://github.com/Kong/kong/pull/8958)
- The deprecated alias of `Kong.serve_admin_api` was removed. If your custom Nginx
  templates still use it, please change it to `Kong.admin_content`.
  [#8815](https://github.com/Kong/kong/pull/8815)
- The Kong singletons module `"kong.singletons"` was removed in favor of the PDK `kong.*`.
  [#8874](https://github.com/Kong/kong/pull/8874)
- The dataplane config cache was removed. The config persistence is now done automatically with LMDB.
  [#8704](https://github.com/Kong/kong/pull/8704)
- `ngx.ctx.balancer_address` does not exist anymore, please use `ngx.ctx.balancer_data` instead.
  [#9043](https://github.com/Kong/kong/pull/9043)
- We have changed the normalization rules for `route.path`: Kong stores the unnormalized path, but
  regex path always pattern matches with the normalized URI. We used to replace percent-encoding
  in regex path pattern to ensure different forms of URI matches.
  That is no longer supported. Except for reserved characters defined in
  [rfc3986](https://datatracker.ietf.org/doc/html/rfc3986#section-2.2),
  we should write all other characters without percent-encoding.
  [#9024](https://github.com/Kong/kong/pull/9024)
- Kong will no longer use an heuristic to guess whether a `route.path` is a regex pattern. From now 3.0 onwards,
  all regex paths must start with the `"~"` prefix, and all paths that don't start with `"~"` will be considered plain text.
  The migration process should automatically convert the regex paths when upgrading from 2.x to 3.0
  [#9027](https://github.com/Kong/kong/pull/9027)
- Bumping version number (`_format_version`) of declarative configuration to "3.0" for changes on `route.path`.
  Declaritive configuration with older version are upgraded to "3.0" on the fly.
  [#9078](https://github.com/Kong/kong/pull/9078)
- Removed deprecated `config.functions` from serverless-functions plugin's schema,
  please use `config.access` phase instead.
  [#8559](https://github.com/Kong/kong/pull/8559)
- Tags may now contain space characters.
  [#9143](https://github.com/Kong/kong/pull/9143)
- The [Secrets Management](https://docs.konghq.com/gateway/latest/plan-and-deploy/security/secrets-management/)
  feature, which has been in beta since release 2.8.0, is now included as a regular feature.
  [#8871](https://github.com/Kong/kong/pull/8871)
  [#9217](https://github.com/Kong/kong/pull/9217)

#### Admin API

- `POST` requests on Targets endpoint are no longer able to update
  existing entities, they are only able to create new ones.
  [#8596](https://github.com/Kong/kong/pull/8596),
  [#8798](https://github.com/Kong/kong/pull/8798). If you have scripts that use
  `POST` requests to modify Targets, you should change them to `PUT`
  requests to the appropriate endpoints before updating to Kong 3.0.
- Insert and update operations on duplicated Targets returns 409.
  [#8179](https://github.com/Kong/kong/pull/8179),
  [#8768](https://github.com/Kong/kong/pull/8768)
- The list of reported plugins available on the server now returns a table of
  metadata per plugin instead of a boolean `true`.
  [#8810](https://github.com/Kong/kong/pull/8810)

#### PDK

- The `kong.request.get_path()` PDK function now performs path normalization
  on the string that is returned to the caller. The raw, non-normalized version
  of the request path can be fetched via `kong.request.get_raw_path()`.
  [#8823](https://github.com/Kong/kong/pull/8823)
- `pdk.response.set_header()`, `pdk.response.set_headers()`, `pdk.response.exit()` now ignore and emit warnings for manually set `Transfer-Encoding` headers.
  [#8698](https://github.com/Kong/kong/pull/8698)
- The PDK is no longer versioned
  [#8585](https://github.com/Kong/kong/pull/8585)
- The JavaScript PDK now returns `Uint8Array` for `kong.request.getRawBody`,
  `kong.response.getRawBody` and `kong.service.response.getRawBody`. The Python PDK returns `bytes` for `kong.request.get_raw_body`,
  `kong.response.get_raw_body`, `kong.service.response.get_raw_body`. All these funtions used to return strings in the past.
  [#8623](https://github.com/Kong/kong/pull/8623)

#### Plugins

- DAOs in plugins must be listed in an array, so that their loading order is explicit. Loading them in a
  hash-like table is no longer supported.
  [#8988](https://github.com/Kong/kong/pull/8988)
- Plugins MUST now have a valid `PRIORITY` (integer) and `VERSION` ("x.y.z" format)
  field in their `handler.lua` file, otherwise the plugin will fail to load.
  [#8836](https://github.com/Kong/kong/pull/8836)
- The old `kong.plugins.log-serializers.basic` library was removed in favor of the PDK
  function `kong.log.serialize`, please upgrade your plugins to use PDK.
  [#8815](https://github.com/Kong/kong/pull/8815)
- The support for deprecated legacy plugin schemas was removed. If your custom plugins
  still use the old (`0.x era`) schemas, you are now forced to upgrade them.
  [#8815](https://github.com/Kong/kong/pull/8815)
- Some plugins received new priority values.
  This is important for those who run custom plugins as it may affect the sequence your plugins are executed.
  Note that this does not change the order of execution for plugins in a standard kong installation.
  List of plugins and their old and new priority value:
  - `acme` changed from 1007 to 1705
  - `basic-auth` changed from 1001 to 1100
  - `hmac-auth` changed from 1000 to 1030
  - `jwt` changed from 1005 to 1450
  - `key-auth` changed from 1003 to 1250
  - `ldap-auth` changed from 1002 to 1200
  - `oauth2` changed from 1004 to 1400
  - `rate-limiting` changed from 901 to 910
- **HTTP-log**: `headers` field now only takes a single string per header name,
  where it previously took an array of values
  [#6992](https://github.com/Kong/kong/pull/6992)
- **AWS Lambda**: `aws_region` field must be set through either plugin config or environment variables,
  allow both `host` and `aws_region` fields, and always apply SigV4 signature.
  [#8082](https://github.com/Kong/kong/pull/8082)
- **Serverless Functions** Removed deprecated `config.functions`,
  please use `config.access` instead.
  [#8559](https://github.com/Kong/kong/pull/8559)
- **Serverless Functions**: The pre-functions plugin changed priority from `+inf` to `1000000`.
  [#8836](https://github.com/Kong/kong/pull/8836)
- **JWT**: The authenticated JWT is no longer put into the nginx
  context (ngx.ctx.authenticated_jwt_token).  Custom plugins which depend on that
  value being set under that name must be updated to use Kong's shared context
  instead (kong.ctx.shared.authenticated_jwt_token) before upgrading to 3.0
- **Prometheus**: The prometheus metrics have been reworked extensively for 3.0.
  - Latency has been split into 4 different metrics: kong_latency_ms, upstream_latency_ms and request_latency_ms (http) /tcp_session_duration_ms (stream). Buckets details below.
  - Separate out Kong Latency Bucket values and Upstream Latency Bucket values.
  - `consumer_status` removed.
  - `request_count` and `consumer_status` have been merged into just `http_requests_total`. If the `per_consumer` config is set false, the consumer label will be empty.
     If the `per_consumer` config is true, it will be filled.
  - `http_requests_total` has a new label `source`, set to either `exit`, `error` or `service`.
  - New Metric: `node_info`. Single gauge set to 1 that outputs the node's id and kong version.
  - All Memory metrics have a new label `node_id`
  - `nginx_http_current_connections` merged with `nginx_stream_current_connection` into `nginx_current_connections`
  [#8712](https://github.com/Kong/kong/pull/8712)
- **Prometheus**: The plugin doesn't export status codes, latencies, bandwidth and upstream
  healthcheck metrics by default. They can still be turned on manually by setting `status_code_metrics`,
  `latency_metrics`, `bandwidth_metrics` and `upstream_health_metrics` respectively. Enabling those metrics will impact the performance if you have a large volume of Kong entities, we recommend using the [statsd](https://github.com/Kong/kong/tree/master/kong/plugins/statsd) plugin with the push model if that is the case. And now `prometheus` plugin new grafana [dashboard](https://grafana.com/grafana/dashboards/7424-kong-official/) updated
  [#9028](https://github.com/Kong/kong/pull/9028)
- **ACME**: `allow_any_domain` field added. It is default to false and if set to true, the gateway will
  ignore the `domains` field.
  [#9047](https://github.com/Kong/kong/pull/9047)
- **Statsd**:
  - The metric name that is related to the service has been renamed by adding a `service.` prefix. e.g. `kong.service.<service_identifier>.request.count` [#9046](https://github.com/Kong/kong/pull/9046)
  - The metric `kong.<service_identifier>.request.status.<status>` and `kong.<service_identifier>.user.<consumer_identifier>.request.status.<status>` has been renamed to `kong.service.<service_identifier>.status.<status>` and  `kong.service.<service_identifier>.user.<consumer_identifier>.status.<status>` [#9046](https://github.com/Kong/kong/pull/9046)
  - The metric `*.status.<status>.total` from metrics `status_count` and `status_count_per_user` has been removed [#9046](https://github.com/Kong/kong/pull/9046)
- **Proxy-cache**: The plugin does not store the response data in
  `ngx.ctx.proxy_cache_hit` anymore. Logging plugins that need the response data
  must read it from `kong.ctx.shared.proxy_cache_hit` from Kong 3.0 on.
  [#8607](https://github.com/Kong/kong/pull/8607)
- **Rate-limiting**: The default policy is now `local` for all deployment modes.
  [#9344](https://github.com/Kong/kong/pull/9344)
- **Response-rate-limiting**: The default policy is now `local` for all deployment modes.
  [#9344](https://github.com/Kong/kong/pull/9344)

### Deprecations

- The `go_pluginserver_exe` and `go_plugins_dir` directives are no longer supported.
  [#8552](https://github.com/Kong/kong/pull/8552). If you are using
  [Go plugin server](https://github.com/Kong/go-pluginserver), please migrate your plugins to use the
  [Go PDK](https://github.com/Kong/go-pdk) before upgrading.
- The migration helper library (mostly used for Cassandra migrations) is no longer supplied with Kong
  [#8781](https://github.com/Kong/kong/pull/8781)
- The path_handling algorithm `v1` is deprecated and only supported when `router_flavor` config option
  is set to `traditional`.
  [#9290](https://github.com/Kong/kong/pull/9290)

#### Configuration

- The Kong constant `CREDENTIAL_USERNAME` with value of `X-Credential-Username` was
  removed. Kong plugins in general have moved (since [#5516](https://github.com/Kong/kong/pull/5516))
  to use constant `CREDENTIAL_IDENTIFIER` with value of `X-Credential-Identifier` when
  setting  the upstream headers for a credential.
  [#8815](https://github.com/Kong/kong/pull/8815)
- Change the default of `lua_ssl_trusted_certificate` to `system`
  [#8602](https://github.com/Kong/kong/pull/8602) to automatically load trusted CA list from system CA store.
- Remove a warning of `AAAA` being experimental with `dns_order`.
- It is no longer possible to use a .lua format to import a declarative config from the `kong`
  command-line tool, only json and yaml are supported. If your update procedure with kong involves
  executing `kong config db_import config.lua`, please create a `config.json` or `config.yml` and
  use that before upgrading.
  [#8898](https://github.com/Kong/kong/pull/8898)
- We bumped the version number (`_format_version`) of declarative configuration to "3.0" because of changes on `route.path`.
  Declarative configuration with older version shoudl be upgraded to "3.0" on the fly.
  [#9078](https://github.com/Kong/kong/pull/9078)

#### Migrations

- Postgres migrations can now have an `up_f` part like Cassandra
  migrations, designating a function to call.  The `up_f` part is
  invoked after the `up` part has been executed against the database
  for both Postgres and Cassandra.
- A new CLI command, `kong migrations status`, generates the status on a JSON file.

### Dependencies

- Bumped OpenResty from 1.19.9.1 to [1.21.4.1](https://openresty.org/en/changelog-1021004.html)
  [#8850](https://github.com/Kong/kong/pull/8850)
- Bumped pgmoon from 1.13.0 to 1.15.0
  [#8908](https://github.com/Kong/kong/pull/8908)
  [#8429](https://github.com/Kong/kong/pull/8429)
- Bumped OpenSSL from 1.1.1n to 1.1.1q
  [#9074](https://github.com/Kong/kong/pull/9074)
  [#8544](https://github.com/Kong/kong/pull/8544)
  [#8752](https://github.com/Kong/kong/pull/8752)
  [#8994](https://github.com/Kong/kong/pull/8994)
- Bumped resty.openssl from 0.8.8 to 0.8.10
  [#8592](https://github.com/Kong/kong/pull/8592)
  [#8753](https://github.com/Kong/kong/pull/8753)
  [#9023](https://github.com/Kong/kong/pull/9023)
- Bumped inspect from 3.1.2 to 3.1.3
  [#8589](https://github.com/Kong/kong/pull/8589)
- Bumped resty.acme from 0.7.2 to 0.8.1
  [#8680](https://github.com/Kong/kong/pull/8680)
  [#9165](https://github.com/Kong/kong/pull/9165)
- Bumped luarocks from 3.8.0 to 3.9.1
  [#8700](https://github.com/Kong/kong/pull/8700)
  [#9204](https://github.com/Kong/kong/pull/9204)
- Bumped luasec from 1.0.2 to 1.2.0
  [#8754](https://github.com/Kong/kong/pull/8754)
  [#8754](https://github.com/Kong/kong/pull/9205)
- Bumped resty.healthcheck from 1.5.0 to 1.6.1
  [#8755](https://github.com/Kong/kong/pull/8755)
  [#9018](https://github.com/Kong/kong/pull/9018)
  [#9150](https://github.com/Kong/kong/pull/9150)
- Bumped resty.cassandra from 1.5.1 to 1.5.2
  [#8845](https://github.com/Kong/kong/pull/8845)
- Bumped penlight from 1.12.0 to 1.13.1
  [#9206](https://github.com/Kong/kong/pull/9206)
- Bumped lua-resty-mlcache from 2.5.0 to 2.6.0
  [#9287](https://github.com/Kong/kong/pull/9287)

### Additions

#### Performance

- Do not register unnecessary event handlers on Hybrid mode Control Plane
  nodes [#8452](https://github.com/Kong/kong/pull/8452).
- Use the new timer library to improve performance,
  except for the plugin server.
  [#8912](https://github.com/Kong/kong/pull/8912)
- Increased use of caching for DNS queries by activating `additional_section` by default
  [#8895](https://github.com/Kong/kong/pull/8895)
- `pdk.request.get_header` changed to a faster implementation, not to fetch all headers every time it's called
  [#8716](https://github.com/Kong/kong/pull/8716)
- Conditional rebuilding of router, plugins iterator and balancer on DP
  [#8519](https://github.com/Kong/kong/pull/8519),
  [#8671](https://github.com/Kong/kong/pull/8671)
- Made config loading code more cooperative by yielding
  [#8888](https://github.com/Kong/kong/pull/8888)
- Use LuaJIT encoder instead of JSON to serialize values faster in LMDB
  [#8942](https://github.com/Kong/kong/pull/8942)
- Move inflating and JSON decoding non-concurrent, which avoids blocking and makes DP reloads faster
  [#8959](https://github.com/Kong/kong/pull/8959)
- Stop duplication of some events
  [#9082](https://github.com/Kong/kong/pull/9082)
- Improve performance of config hash calculation by using string buffer and tablepool
  [#9073](https://github.com/Kong/kong/pull/9073)
- Reduce cache usage in dbless by not using the kong cache for Routes and Services in LMDB
  [#8972](https://github.com/Kong/kong/pull/8972)


#### Core

- Implemented delayed response in stream mode
  [#6878](https://github.com/Kong/kong/pull/6878)
- Added `cache_key` on target entity for uniqueness detection.
  [#8179](https://github.com/Kong/kong/pull/8179)
- Introduced the tracing API which compatible with OpenTelemetry API spec and
  add build-in instrumentations.
  The tracing API is intend to be used with a external exporter plugin.
  Build-in instrumentation types and sampling rate are configuable through
  `opentelemetry_tracing` and `opentelemetry_tracing_sampling_rate` options.
  [#8724](https://github.com/Kong/kong/pull/8724)
- Added `path`, `uri_capture`, and `query_arg` options to upstream `hash_on`
  for load balancing.
  [#8701](https://github.com/Kong/kong/pull/8701)
- Introduced unix domain socket based `lua-resty-events` to
  replace shared memory based `lua-resty-worker-events`.
  [#8890](https://github.com/Kong/kong/pull/8890)
- Introduced a new router implementation `atc-router`,
  which is written in Rust.
  [#8938](https://github.com/Kong/kong/pull/8938)
- Introduce a new field for entities `table_name` that allows to specify a
  table name. Before the name was deduced by the entity `name` attribute.
  [#9182](https://github.com/Kong/kong/pull/9182)
- Added `headers` on active healthcheck for upstreams.
  [#8255](https://github.com/Kong/kong/pull/8255)
- Target entities using hostnames were resolved when they were not needed. Now
  when a target is removed or updated, the DNS record associated with it is
  removed from the list of hostnames to be resolved.
  [#8497](https://github.com/Kong/kong/pull/8497) [9265](https://github.com/Kong/kong/pull/9265)
- Improved error handling and debugging info in the DNS code
  [#8902](https://github.com/Kong/kong/pull/8902)
- Kong will now attempt to recover from an unclean shutdown by detecting and
  removing dangling unix sockets in the prefix directory
  [#9254](https://github.com/Kong/kong/pull/9254)

#### Admin API

- Added a new API `/timers` to get the timer statistics.
  [#8912](https://github.com/Kong/kong/pull/8912)
  and worker info
  [#8999](https://github.com/Kong/kong/pull/8999)
- `/` endpoint now includes plugin priority
  [#8821](https://github.com/Kong/kong/pull/8821)

#### Hybrid Mode

- Add wRPC protocol support. Now configuration synchronization is over wRPC.
  wRPC is an RPC protocol that encodes with ProtoBuf and transports
  with WebSocket.
  [#8357](https://github.com/Kong/kong/pull/8357)
- To keep compatibility with earlier versions,
  add support for CP to fall back to the previous protocol to support old DP.
  [#8834](https://github.com/Kong/kong/pull/8834)
- Add support to negotiate services supported with wRPC protocol.
  We will support more services than config sync over wRPC in the future.
  [#8926](https://github.com/Kong/kong/pull/8926)
- Declarative config exports happen inside a transaction in Postgres
  [#8586](https://github.com/Kong/kong/pull/8586)

#### Plugins

- Sync all plugin versions to the Kong version
  [#8772](https://github.com/Kong/kong/pull/8772)
- Introduced the new **OpenTelemetry** plugin that export tracing instrumentations
  to any OTLP/HTTP compatible backend.
  `opentelemetry_tracing` configuration should be enabled to collect
  the core tracing spans of Kong.
  [#8826](https://github.com/Kong/kong/pull/8826)
- **Zipkin**: add support for including HTTP path in span name
  through configuration property `http_span_name`.
  [#8150](https://github.com/Kong/kong/pull/8150)
- **Zipkin**: add support for socket connect and send/read timeouts
  through configuration properties `connect_timeout`, `send_timeout`,
  and `read_timeout`. This can help mitigate `ngx.timer` saturation
  when upstream collectors are unavailable or slow.
  [#8735](https://github.com/Kong/kong/pull/8735)
- **AWS-Lambda**: add support for cross account invocation through
  configuration properties `aws_assume_role_arn` and
  `aws_role_session_name`.[#8900](https://github.com/Kong/kong/pull/8900)
  [#8900](https://github.com/Kong/kong/pull/8900)
- **AWS-Lambda**: accept string type `statusCode` as valid return when
  working in proxy integration mode.
  [#8765](https://github.com/Kong/kong/pull/8765)
- **AWS-Lambda**: separate aws credential cache by IAM role ARN
  [#8907](https://github.com/Kong/kong/pull/8907)
- **Statsd**: :fireworks: **Newly open-sourced plugin capabilities**: All capabilities of [Statsd Advanced](https://docs.konghq.com/hub/kong-inc/statsd-advanced/) are now bundled in [Statsd](https://docs.konghq.com/hub/kong-inc/statsd).
  [#9046](https://github.com/Kong/kong/pull/9046)

#### Configuration

- A new configuration item (`openresty_path`) has been added to allow
  developers/operators to specify the OpenResty installation to use when
  running Kong (instead of using the system-installed OpenResty)
  [#8412](https://github.com/Kong/kong/pull/8412)
- Add `ipv6only` to listen options (e.g. `KONG_PROXY_LISTEN`)
  [#9225](https://github.com/Kong/kong/pull/9225)
- Add `so_keepalive` to listen options (e.g. `KONG_PROXY_LISTEN`)
  [#9225](https://github.com/Kong/kong/pull/9225)
- Add LMDB dbless config persistence and removed the JSON based
  config cache for faster startup time
  [#8670](https://github.com/Kong/kong/pull/8670)
- `nginx_events_worker_connections=auto` has a lower bound of 1024
  [#9276](https://github.com/Kong/kong/pull/9276)
- `nginx_main_worker_rlimit_nofile=auto` has a lower bound of 1024
  [#9276](https://github.com/Kong/kong/pull/9276)

#### PDK

- Added new PDK function: `kong.request.get_start_time()`
  [#8688](https://github.com/Kong/kong/pull/8688)
- `kong.db.*.cache_key()` falls back to `.id` if nothing from `cache_key` is found
  [#8553](https://github.com/Kong/kong/pull/8553)

### Fixes

#### Core

- The schema validator now correctly converts `null` from declarative
  configurations to `nil`.
  [#8483](https://github.com/Kong/kong/pull/8483)
- Only reschedule router and plugin iterator timers after finishing previous
  execution, avoiding unnecessary concurrent executions.
  [#8567](https://github.com/Kong/kong/pull/8567)
- External plugins now handle returned JSON with null member correctly.
  [#8611](https://github.com/Kong/kong/pull/8611)
- Fixed an issue where the address of the environ variable could change but the code didn't
  assumed it was fixed after init
  [#8581](https://github.com/Kong/kong/pull/8581)
- Fix issue where the Go plugin server instance would not be updated after
  a restart (e.g., upon a plugin server crash).
  [#8547](https://github.com/Kong/kong/pull/8547)
- Fixed an issue on trying to reschedule the DNS resolving timer when Kong was
  being reloaded.
  [#8702](https://github.com/Kong/kong/pull/8702)
- The private stream API has been rewritten to allow for larger message payloads
  [#8641](https://github.com/Kong/kong/pull/8641)
- Fixed an issue that the client certificate sent to upstream was not updated when calling PATCH Admin API
  [#8934](https://github.com/Kong/kong/pull/8934)
- Fixed an issue where the CP and wRPC modules would cause Kong to crash when calling `export_deflated_reconfigure_payload` without a pcall
  [#8668](https://github.com/Kong/kong/pull/8668)
- Moved all `.proto` files to `/usr/local/kong/include` and ordered by priority.
  [#8914](https://github.com/Kong/kong/pull/8914)
- Fixed an issue that cause unexpected 404 error on creating/updating configs with invalid options
  [#8831](https://github.com/Kong/kong/pull/8831)
- Fixed an issue that causes crashes when calling some PDK APIs
  [#8604](https://github.com/Kong/kong/pull/8604)
- Fixed an issue that cause crashes when go PDK calls return arrays
  [#8891](https://github.com/Kong/kong/pull/8891)
- Plugin servers now shutdowns gracefully when Kong exits
  [#8923](https://github.com/Kong/kong/pull/8923)
- CLI now prompts with `[y/n]` instead of `[Y/n]`, as it does not take `y` as default
  [#9114](https://github.com/Kong/kong/pull/9114)
- Improved the error message when Kong cannot connect to Cassandra on init
  [#8847](https://github.com/Kong/kong/pull/8847)
- Fixed an issue where Vault Subschema wasn't loaded in `off` strategy
  [#9174](https://github.com/Kong/kong/pull/9174)
- The Schema now runs select transformations before process_auto_fields
  [#9049](https://github.com/Kong/kong/pull/9049)
- Fixed an issue where Kong would use too many timers to keep track of upstreams when `worker_consistency`=`eventual`
  [#8694](https://github.com/Kong/kong/pull/8694),
  [#8858](https://github.com/Kong/kong/pull/8858)
- Fixed an issue where it wasn't possible to set target status using only a hostname for targets set only by their hostname
  [#8797](https://github.com/Kong/kong/pull/8797)
- Fixed pagination issue when getting to the second page while iterationg over a foreign key field using the DAO
  [#9255](https://github.com/Kong/kong/pull/9255)
- Fixed an issue where cache entries of some entities were not being properly invalidated after a cascade delete
  [#9261](https://github.com/Kong/kong/pull/9261)
- Running `kong start` when Kong is already running will no longer clobber
  the existing `.kong_env` file [#9254](https://github.com/Kong/kong/pull/9254)


#### Admin API

- Support HTTP/2 when requesting `/status`
  [#8690](https://github.com/Kong/kong/pull/8690)

#### Plugins

- Plugins with colliding priorities have now deterministic sorting based on their name
  [#8957](https://github.com/Kong/kong/pull/8957)
- External Plugins: better handling of the logging when a plugin instance loses the instances_id in an event handler
  [#8652](https://github.com/Kong/kong/pull/8652)
- **ACME**: `auth_method` default value is set to `token`
  [#8565](https://github.com/Kong/kong/pull/8565)
- **ACME**: Added cache for `domains_matcher`
  [#9048](https://github.com/Kong/kong/pull/9048)
- **syslog**: `conf.facility` default value is now set to `user`
  [#8564](https://github.com/Kong/kong/pull/8564)
- **AWS-Lambda**: Removed `proxy_scheme` field from schema
  [#8566](https://github.com/Kong/kong/pull/8566)
- **AWS-Lambda**: Change path from request_uri to upstream_uri, fix uri can not follow the rule defined in the request-transformer configuration
  [#9058](https://github.com/Kong/kong/pull/9058) [#9129](https://github.com/Kong/kong/pull/9129)
- **hmac-auth**: Removed deprecated signature format using `ngx.var.uri`
  [#8558](https://github.com/Kong/kong/pull/8558)
- Remove deprecated `blacklist`/`whitelist` config fields from bot-detection, ip-restriction and ACL plugins.
  [#8560](https://github.com/Kong/kong/pull/8560)
- **Zipkin**: Correct the balancer spans' duration to include the connection time
  from Nginx to the upstream.
  [#8848](https://github.com/Kong/kong/pull/8848)
- **Zipkin**: Correct the calculation of the header filter start time
  [#9230](https://github.com/Kong/kong/pull/9230)
- **Zipkin**: Compatibility with the latest Jaeger header spec, which makes `parent_id` optional
  [#8352](https://github.com/Kong/kong/pull/8352)
- **LDAP-Auth**: Refactored ASN.1 parser using OpenSSL API through FFI.
  [#8663](https://github.com/Kong/kong/pull/8663)
- **Rate-Limiting** and **Response-ratelimiting**: Fix a disordered behaviour caused by `pairs` function
  which may cause Postgres DEADLOCK problem [#8968](https://github.com/Kong/kong/pull/8968)
- **Response-rate-Limiting**: Fix a disordered behaviour caused by `pairs` function
  which may cause Postgres DEADLOCK problem [#8968](https://github.com/Kong/kong/pull/8968)
- **gRPC gateway**: Fix the handling of boolean fields from URI arguments
  [#9180](https://github.com/Kong/kong/pull/9180)
- **Serverless Functions**: Fix problem that could result in a crash
  [#9269](https://github.com/Kong/kong/pull/9269)
- **Azure-functions**: Support working without dummy service
  [#9177](https://github.com/Kong/kong/pull/9177)


#### Clustering

- The cluster listener now uses the value of `admin_error_log` for its log file
  instead of `proxy_error_log` [#8583](https://github.com/Kong/kong/pull/8583)
- Fixed a typo in some business logic that checks the Kong role before setting a
  value in cache at startup [#9060](https://github.com/Kong/kong/pull/9060)
- Fixed DP get zero size config while service with plugin-enabled route is disabled
  [#8816](https://github.com/Kong/kong/pull/8816)
- Localize `config_version` to avoid a race condition from the new yielding config loading code
  [#8188](https://github.com/Kong/kong/pull/8818)

#### PDK

- `kong.response.get_source()` now return an error instead of an exit when plugin throws
  runtime exception on access phase [#8599](https://github.com/Kong/kong/pull/8599)
- `kong.tools.uri.normalize()` now does escaping of reserved and unreserved characters more correctly
  [#8140](https://github.com/Kong/kong/pull/8140)



## [2.8.1]

### Dependencies

- Bumped lua-resty-healthcheck from 1.5.0 to 1.5.1
  [#8584](https://github.com/Kong/kong/pull/8584)
- Bumped `OpenSSL` from 1.1.1l to 1.1.1n
  [#8635](https://github.com/Kong/kong/pull/8635)

### Fixes

#### Core

- Only reschedule router and plugin iterator timers after finishing previous
  execution, avoiding unnecessary concurrent executions.
  [#8634](https://github.com/Kong/kong/pull/8634)
- Implements conditional rebuilding of router, plugins iterator and balancer on
  data planes. This means that DPs will not rebuild router if there were no
  changes in routes or services. Similarly, the plugins iterator will not be
  rebuilt if there were no changes to plugins, and, finally, the balancer will not be
  reinitialized if there are no changes to upstreams or targets.
  [#8639](https://github.com/Kong/kong/pull/8639)


## [2.8.0]

### Deprecations

- The external [go-pluginserver](https://github.com/Kong/go-pluginserver) project
is considered deprecated in favor of the embedded server approach described in
the [docs](https://docs.konghq.com/gateway/2.7.x/reference/external-plugins/).

### Dependencies

- OpenSSL bumped to 1.1.1m
  [#8191](https://github.com/Kong/kong/pull/8191)
- Bumped resty.session from 3.8 to 3.10
  [#8294](https://github.com/Kong/kong/pull/8294)
- Bumped lua-resty-openssl to 0.8.5
  [#8368](https://github.com/Kong/kong/pull/8368)

### Additions

#### Core

- Customizable transparent dynamic TLS SNI name.
  Thanks, [@zhangshuaiNB](https://github.com/zhangshuaiNB)!
  [#8196](https://github.com/Kong/kong/pull/8196)
- Routes now support matching headers with regular expressions
  Thanks, [@vanhtuan0409](https://github.com/vanhtuan0409)!
  [#6079](https://github.com/Kong/kong/pull/6079)

#### Beta

- Secrets Management and Vault support as been introduced as a Beta feature.
  This means it is intended for testing in staging environments. It not intended
  for use in Production environments.
  You can read more about Secrets Management in
  [our docs page](https://docs.konghq.com/gateway/latest/plan-and-deploy/security/secrets-management/backends-overview).
  [#8403](https://github.com/Kong/kong/pull/8403)

#### Performance

- Improved the calculation of declarative configuration hash for big configurations
  The new method is faster and uses less memory
  [#8204](https://github.com/Kong/kong/pull/8204)
- Multiple improvements in the Router. Amongst others:
  - The router builds twice as fast compared to prior Kong versions
  - Failures are cached and discarded faster (negative caching)
  - Routes with header matching are cached
  These changes should be particularly noticeable when rebuilding on db-less environments
  [#8087](https://github.com/Kong/kong/pull/8087)
  [#8010](https://github.com/Kong/kong/pull/8010)
- **Prometheus** plugin export performance is improved, it now has less impact to proxy
  side traffic when being scrapped.
  [#9028](https://github.com/Kong/kong/pull/9028)

#### Plugins

- **Response-ratelimiting**: Redis ACL support,
  and genenarized Redis connection support for usernames.
  Thanks, [@27ascii](https://github.com/27ascii) for the original contribution!
  [#8213](https://github.com/Kong/kong/pull/8213)
- **ACME**: Add rsa_key_size config option
  Thanks, [lodrantl](https://github.com/lodrantl)!
  [#8114](https://github.com/Kong/kong/pull/8114)
- **Prometheus**: Added gauges to track `ngx.timer.running_count()` and
  `ngx.timer.pending_count()`
  [#8387](https://github.com/Kong/kong/pull/8387)

#### Clustering

- `CLUSTERING_MAX_PAYLOAD` is now configurable in kong.conf
  Thanks, [@andrewgkew](https://github.com/andrewgkew)!
  [#8337](https://github.com/Kong/kong/pull/8337)

#### Admin API

- The current declarative configuration hash is now returned by the `status`
  endpoint when Kong node is running in dbless or data-plane mode.
  [#8214](https://github.com/Kong/kong/pull/8214)
  [#8425](https://github.com/Kong/kong/pull/8425)

### Fixes

#### Core

- When the Router encounters an SNI FQDN with a trailing dot (`.`),
  the dot will be ignored, since according to
  [RFC-3546](https://datatracker.ietf.org/doc/html/rfc3546#section-3.1)
  said dot is not part of the hostname.
  [#8269](https://github.com/Kong/kong/pull/8269)
- Fixed a bug in the Router that would not prioritize the routes with
  both a wildcard and a port (`route.*:80`) over wildcard-only routes (`route.*`),
  which have less specificity
  [#8233](https://github.com/Kong/kong/pull/8233)
- The internal DNS client isn't confused by the single-dot (`.`) domain
  which can appear in `/etc/resolv.conf` in special cases like `search .`
  [#8307](https://github.com/Kong/kong/pull/8307)
- Cassandra connector now records migration consistency level.
  Thanks, [@mpenick](https://github.com/mpenick)!
  [#8226](https://github.com/Kong/kong/pull/8226)

#### Balancer

- Targets keep their health status when upstreams are updated.
  [#8394](https://github.com/Kong/kong/pull/8394)
- One debug message which was erroneously using the `error` log level
  has been downgraded to the appropiate `debug` log level.
  [#8410](https://github.com/Kong/kong/pull/8410)

#### Clustering

- Replaced cryptic error message with more useful one when
  there is a failure on SSL when connecting with CP:
  [#8260](https://github.com/Kong/kong/pull/8260)

#### Admin API

- Fix incorrect `next` field in when paginating Upstreams
  [#8249](https://github.com/Kong/kong/pull/8249)

#### PDK

- Phase names are correctly selected when performing phase checks
  [#8208](https://github.com/Kong/kong/pull/8208)
- Fixed a bug in the go-PDK where if `kong.request.getrawbody` was
  big enough to be buffered into a temporary file, it would return an
  an empty string.
  [#8390](https://github.com/Kong/kong/pull/8390)

#### Plugins

- **External Plugins**: Fixed incorrect handling of the Headers Protobuf Structure
  and representation of null values, which provoked an error on init with the go-pdk.
  [#8267](https://github.com/Kong/kong/pull/8267)
- **External Plugins**: Unwrap `ConsumerSpec` and `AuthenticateArgs`.
  Thanks, [@raptium](https://github.com/raptium)!
  [#8280](https://github.com/Kong/kong/pull/8280)
- **External Plugins**: Fixed a problem in the stream subsystem would attempt to load
  HTTP headers.
  [#8414](https://github.com/Kong/kong/pull/8414)
- **CORS**: The CORS plugin does not send the `Vary: Origin` header any more when
  the header `Access-Control-Allow-Origin` is set to `*`.
  Thanks, [@jkla-dr](https://github.com/jkla-dr)!
  [#8401](https://github.com/Kong/kong/pull/8401)
- **AWS-Lambda**: Fixed incorrect behavior when configured to use an http proxy
  and deprecated the `proxy_scheme` config attribute for removal in 3.0
  [#8406](https://github.com/Kong/kong/pull/8406)
- **oauth2**: The plugin clears the `X-Authenticated-UserId` and
  `X-Authenticated-Scope` headers when it configured in logical OR and
  is used in conjunction with another authentication plugin.
  [#8422](https://github.com/Kong/kong/pull/8422)
- **Datadog**: The plugin schema now lists the default values
  for configuration options in a single place instead of in two
  separate places.
  [#8315](https://github.com/Kong/kong/pull/8315)


## [2.7.1]

### Fixes

- Reschedule resolve timer only when the previous one has finished.
  [#8344](https://github.com/Kong/kong/pull/8344)
- Plugins, and any entities implemented with subchemas, now can use the `transformations`
  and `shorthand_fields` properties, which were previously only available for non-subschema entities.
  [#8146](https://github.com/Kong/kong/pull/8146)

## [2.7.0]

### Dependencies

- Bumped `kong-plugin-session` from 0.7.1 to 0.7.2
  [#7910](https://github.com/Kong/kong/pull/7910)
- Bumped `resty.openssl` from 0.7.4 to 0.7.5
  [#7909](https://github.com/Kong/kong/pull/7909)
- Bumped `go-pdk` used in tests from v0.6.0 to v0.7.1 [#7964](https://github.com/Kong/kong/pull/7964)
- Cassandra support is deprecated with 2.7 and will be fully removed with 4.0.

### Additions

#### Configuration

-  Deprecated the `worker_consistency` directive, and changed its default to `eventual`. Future versions of Kong will remove the option and act with `eventual` consistency only.

#### Performance

In this release we continued our work on better performance:

- Improved the plugin iterator performance and JITability
  [#7912](https://github.com/Kong/kong/pull/7912)
  [#7979](https://github.com/Kong/kong/pull/7979)
- Simplified the Kong core context read and writes for better performance
  [#7919](https://github.com/Kong/kong/pull/7919)
- Reduced proxy long tail latency while reloading DB-less config
  [#8133](https://github.com/Kong/kong/pull/8133)

#### Core

- DAOs in plugins must be listed in an array, so that their loading order is explicit. Loading them in a
  hash-like table is now **deprecated**.
  [#7942](https://github.com/Kong/kong/pull/7942)
- Postgres credentials `pg_user` and `pg_password`, and `pg_ro_user` and `pg_ro_password` now support
  automatic secret rotation when used together with
  [Kong Secrets Management](https://docs.konghq.com/gateway/latest/plan-and-deploy/security/secrets-management/)
  vault references.
  [#8967](https://github.com/Kong/kong/pull/8967)

#### PDK

- New functions: `kong.response.get_raw_body` and `kong.response.set_raw_body`
  [#7887](https://github.com/Kong/kong/pull/7877)

#### Plugins

- **IP-Restriction**: response status and message can now be customized
  through configurations `status` and `message`.
  [#7728](https://github.com/Kong/kong/pull/7728)
  Thanks [timmkelley](https://github.com/timmkelley) for the patch!
- **Datadog**: add support for the `distribution` metric type.
  [#6231](https://github.com/Kong/kong/pull/6231)
  Thanks [onematchfox](https://github.com/onematchfox) for the patch!
- **Datadog**: allow service, consumer, and status tags to be customized through
  plugin configurations `service_tag`, `consumer_tag`, and `status_tag`.
  [#6230](https://github.com/Kong/kong/pull/6230)
  Thanks [onematchfox](https://github.com/onematchfox) for the patch!
- **gRPC Gateway** and **gRPC Web**: Now share most of the ProtoBuf definitions.
  Both plugins now share the Timestamp transcoding and included `.proto` files features.
  [#7950](https://github.com/Kong/kong/pull/7950)
- **gRPC Gateway**: processes services and methods defined in imported
  `.proto` files.
  [#8107](https://github.com/Kong/kong/pull/8107)
- **Rate-Limiting**: add support for Redis SSL, through configuration properties
  `redis_ssl` (can be set to `true` or `false`), `ssl_verify`, and `ssl_server_name`.
  [#6737](https://github.com/Kong/kong/pull/6737)
  Thanks [gabeio](https://github.com/gabeio) for the patch!
- **LDAP**: basic authentication header was not parsed correctly when
  the password contained colon (`:`).
  [#7977](https://github.com/Kong/kong/pull/7977)
  Thanks [beldahanit](https://github.com/beldahanit) for reporting the issue!
- Old `BasePlugin` is deprecated and will be removed in a future version of Kong.
  Porting tips in the [documentation](https://docs.konghq.com/gateway-oss/2.3.x/plugin-development/custom-logic/#porting-from-old-baseplugin-style)
- The deprecated **BasePlugin** has been removed. [#7961](https://github.com/Kong/kong/pull/7961)

### Configuration

- Removed the following config options, which had been deprecated in previous versions, in favor of other config names. If you have any of these options in your config you will have to rename them: (removed option -> current option).
  - upstream_keepalive -> nginx_upstream_keepalive + nginx_http_upstream_keepalive
  - nginx_http_upstream_keepalive -> nginx_upstream_keepalive
  - nginx_http_upstream_keepalive_requests -> nginx_upstream_keepalive_requests
  - nginx_http_upstream_keepalive_timeout -> nginx_upstream_keepalive_timeout
  - nginx_http_upstream_directives -> nginx_upstream_directives
  - nginx_http_status_directives -> nginx_status_directives
  - nginx_upstream_keepalive -> upstream_keepalive_pool_size
  - nginx_upstream_keepalive_requests -> upstream_keepalive_max_requests
  - nginx_upstream_keepalive_timeout -> upstream_keepalive_idle_timeout
  - client_max_body_size -> nginx_http_client_max_body_size
  - client_body_buffer_size -> nginx_http_client_max_buffer_size
  - cassandra_consistency -> cassandra_write_consistency / cassandra_read_consistency
  - router_update_frequency -> worker_state_update_frequency
- Removed the nginx_optimizations config option. If you have it in your configuration, please remove it before updating to 3.0.

### Fixes

#### Core

- Balancer caches are now reset on configuration reload.
  [#7924](https://github.com/Kong/kong/pull/7924)
- Configuration reload no longer causes a new DNS-resolving timer to be started.
  [#7943](https://github.com/Kong/kong/pull/7943)
- Fixed problem when bootstrapping multi-node Cassandra clusters, where migrations could attempt
  insertions before schema agreement occurred.
  [#7667](https://github.com/Kong/kong/pull/7667)
- Fixed intermittent botting error which happened when a custom plugin had inter-dependent entity schemas
  on its custom DAO and they were loaded in an incorrect order
  [#7911](https://github.com/Kong/kong/pull/7911)
- Fixed problem when the consistent hash header is not found, the balancer tries to hash a nil value.
  [#8141](https://github.com/Kong/kong/pull/8141)
- Fixed DNS client fails to resolve unexpectedly in `ssl_cert` and `ssl_session_fetch` phases.
  [#8161](https://github.com/Kong/kong/pull/8161)

#### PDK

- `kong.log.inspect` log level is now debug instead of warn. It also renders text
  boxes more cleanly now [#7815](https://github.com/Kong/kong/pull/7815)

#### Plugins

- **Prometheus**: Control Plane does not show Upstream Target health metrics
  [#7992](https://github.com/Kong/kong/pull/7922)


### Dependencies

- Bumped `lua-pack` from 1.0.5 to 2.0.0
  [#8004](https://github.com/Kong/kong/pull/8004)

[Back to TOC](#table-of-contents)


## [2.6.0]

> Release date: 2021/10/04

### Dependencies

- Bumped `openresty` from 1.19.3.2 to [1.19.9.1](https://openresty.org/en/changelog-1019009.html)
  [#7430](https://github.com/Kong/kong/pull/7727)
- Bumped `openssl` from `1.1.1k` to `1.1.1l`
  [7767](https://github.com/Kong/kong/pull/7767)
- Bumped `lua-resty-http` from 0.15 to 0.16.1
  [#7797](https://github.com/kong/kong/pull/7797)
- Bumped `Penlight` to 1.11.0
  [#7736](https://github.com/Kong/kong/pull/7736)
- Bumped `lua-resty-http` from 0.15 to 0.16.1
  [#7797](https://github.com/kong/kong/pull/7797)
- Bumped `lua-protobuf` from 0.3.2 to 0.3.3
  [#7656](https://github.com/Kong/kong/pull/7656)
- Bumped `lua-resty-openssl` from 0.7.3 to 0.7.4
  [#7657](https://github.com/Kong/kong/pull/7657)
- Bumped `lua-resty-acme` from 0.6 to 0.7.1
  [#7658](https://github.com/Kong/kong/pull/7658)
- Bumped `grpcurl` from 1.8.1 to 1.8.2
  [#7659](https://github.com/Kong/kong/pull/7659)
- Bumped `luasec` from 1.0.1 to 1.0.2
  [#7750](https://github.com/Kong/kong/pull/7750)
- Bumped `lua-resty-ipmatcher` to 0.6.1
  [#7703](https://github.com/Kong/kong/pull/7703)
  Thanks [EpicEric](https://github.com/EpicEric) for the patch!

All Kong Gateway OSS plugins will be moved from individual repositories and centralized
into the main Kong Gateway (OSS) repository. We are making a gradual transition. On this
release:

- Moved AWS-Lambda inside the Kong repo
  [#7464](https://github.com/Kong/kong/pull/7464).
- Moved ACME inside the Kong repo
  [#7464](https://github.com/Kong/kong/pull/7464).
- Moved Prometheus inside the Kong repo
  [#7666](https://github.com/Kong/kong/pull/7666).
- Moved Session inside the Kong repo
  [#7738](https://github.com/Kong/kong/pull/7738).
- Moved GRPC-web inside the Kong repo
  [#7782](https://github.com/Kong/kong/pull/7782).
- Moved Serverless functions inside the Kong repo
  [#7792](https://github.com/Kong/kong/pull/7792).

### Additions

#### Core

- New schema entity validator: `mutually_exclusive`. It accepts a list of fields. If more than 1 of those fields
  is set simultaneously, the entity is considered invalid.
  [#7765](https://github.com/Kong/kong/pull/7765)

#### Performance

On this release we've done some special efforts with regards to performance.

There's a new performance workflow which periodically checks new code additions against some
typical scenarios [#7030](https://github.com/Kong/kong/pull/7030) [#7547](https://github.com/Kong/kong/pull/7547)

In addition to that, the following changes were specifically included to improve performance:

- Reduced unnecessary reads of `ngx.var`
  [#7840](https://github.com/Kong/kong/pull/7840)
- Loaded more indexed variables
  [#7849](https://github.com/Kong/kong/pull/7849)
- Optimized table creation in Balancer
  [#7852](https://github.com/Kong/kong/pull/7852)
- Reduce calls to `ngx.update_time`
  [#7853](https://github.com/Kong/kong/pull/7853)
- Use read-only replica for PostgreSQL meta-schema reading
  [#7454](https://github.com/Kong/kong/pull/7454)
- URL escaping detects cases when it's not needed and early-exits
  [#7742](https://github.com/Kong/kong/pull/7742)
- Accelerated variable loading via indexes
  [#7818](https://github.com/Kong/kong/pull/7818)
- Removed unnecessary call to `get_phase` in balancer
  [#7854](https://github.com/Kong/kong/pull/7854)

#### Configuration

- Enable IPV6 on `dns_order` as unsupported experimental feature. Please
  give it a try and report back any issues
  [#7819](https://github.com/Kong/kong/pull/7819).
- The template renderer can now use `os.getenv`
  [#6872](https://github.com/Kong/kong/pull/6872).

#### Hybrid Mode

- Data plane is able to eliminate some unknown fields when Control Plane is using a more modern version
  [#7827](https://github.com/Kong/kong/pull/7827).

#### Admin API

- Added support for the HTTP HEAD method for all Admin API endpoints
  [#7796](https://github.com/Kong/kong/pull/7796)
- Added better support for OPTIONS requests. Previously, the Admin API replied the same on all OPTIONS requests, where as now OPTIONS request will only reply to routes that our Admin API has. Non-existing routes will have a 404 returned. It also adds Allow header to responses, both Allow and Access-Control-Allow-Methods now contain only the methods that the specific API supports. [#7830](https://github.com/Kong/kong/pull/7830)

#### Plugins

- **AWS-Lambda**: The plugin will now try to detect the AWS region by using `AWS_REGION` and
  `AWS_DEFAULT_REGION` environment variables (when not specified with the plugin configuration).
  This allows to specify a 'region' on a per Kong node basis, hence adding the ability to invoke the
  Lamda in the same region where Kong is located.
  [#7765](https://github.com/Kong/kong/pull/7765)
- **Datadog**: `host` and `port` config options can be configured from environment variables
  `KONG_DATADOG_AGENT_HOST` and `KONG_DATADOG_AGENT_PORT`. This allows to set different
  destinations on a per Kong node basis, which makes multi-DC setups easier and in Kubernetes allows to
  run the datadog agents as a daemon-set.
  [#7463](https://github.com/Kong/kong/pull/7463)
  Thanks [rallyben](https://github.com/rallyben) for the patch!
- **Prometheus:** A new metric `data_plane_cluster_cert_expiry_timestamp` is added to expose the Data Plane's cluster_cert expiry timestamp for improved monitoring in Hybrid Mode. [#7800](https://github.com/Kong/kong/pull/7800).

**Request Termination**:

- New `trigger` config option, which makes the plugin only activate for any requests with a header or query parameter
  named like the trigger. This can be a great debugging aid, without impacting actual traffic being processed.
  [#6744](https://github.com/Kong/kong/pull/6744).
- The `request-echo` config option was added. If set, the plugin responds with a copy of the incoming request.
  This eases troubleshooting when Kong is behind one or more other proxies or LB's, especially when combined with
  the new 'trigger' option.
  [#6744](https://github.com/Kong/kong/pull/6744).

**GRPC-Gateway**:

- Fields of type `.google.protobuf.Timestamp` on the gRPC side are now
  transcoded to and from ISO8601 strings in the REST side.
  [#7538](https://github.com/Kong/kong/pull/7538)
- URI arguments like `..?foo.bar=x&foo.baz=y` are interpreted as structured
  fields, equivalent to `{"foo": {"bar": "x", "baz": "y"}}`
  [#7564](https://github.com/Kong/kong/pull/7564)
  Thanks [git-torrent](https://github.com/git-torrent) for the patch!

### Fixes

#### Core

- Balancer retries now correctly set the `:authority` pseudo-header on balancer retries
  [#7725](https://github.com/Kong/kong/pull/7725).
- Healthchecks are now stopped while the Balancer is being recreated
  [#7549](https://github.com/Kong/kong/pull/7549).
- Fixed an issue in which a malformed `Accept` header could cause unexpected HTTP 500
  [#7757](https://github.com/Kong/kong/pull/7757).
- Kong no longer removes `Proxy-Authentication` request header and `Proxy-Authenticate` response header
  [#7724](https://github.com/Kong/kong/pull/7724).
- Fixed an issue where Kong would not sort correctly Routes with both regex and prefix paths
  [#7695](https://github.com/Kong/kong/pull/7695)
  Thanks [jiachinzhao](https://github.com/jiachinzhao) for the patch!

#### Hybrid Mode

- Ensure data plane config thread is terminated gracefully, preventing a semi-deadlocked state
  [#7568](https://github.com/Kong/kong/pull/7568)
  Thanks [flrgh](https://github.com/flrgh) for the patch!
- Older data planes using `aws-lambda`, `grpc-web` or `request-termination` plugins can now talk
  with newer control planes by ignoring new plugin fields.
  [#7881](https://github.com/Kong/kong/pull/7881)

##### CLI

- `kong config parse` no longer crashes when there's a Go plugin server enabled
  [#7589](https://github.com/Kong/kong/pull/7589).

##### Configuration

- Declarative Configuration parser now prints more correct errors when pointing unknown foreign references
  [#7756](https://github.com/Kong/kong/pull/7756).
- YAML anchors in Declarative Configuration are properly processed
  [#7748](https://github.com/Kong/kong/pull/7748).

##### Admin API

- `GET /upstreams/:upstreams/targets/:target` no longer returns 404 when target weight is 0
  [#7758](https://github.com/Kong/kong/pull/7758).

##### PDK

- `kong.response.exit` now uses customized "Content-Length" header when found
  [#7828](https://github.com/Kong/kong/pull/7828).

##### Plugins

- **ACME**: Dots in wildcard domains are escaped
  [#7839](https://github.com/Kong/kong/pull/7839).
- **Prometheus**: Upstream's health info now includes previously missing `subsystem` field
  [#7802](https://github.com/Kong/kong/pull/7802).
- **Proxy-Cache**: Fixed an issue where the plugin would sometimes fetch data from the cache but not return it
  [#7775](https://github.com/Kong/kong/pull/7775)
  Thanks [agile6v](https://github.com/agile6v) for the patch!

[Back to TOC](#table-of-contents)


## [2.5.1]

> Release date: 2021/09/07

This is the first patch release in the 2.5 series. Being a patch release,
it strictly contains bugfixes. There are no new features or breaking changes.

### Dependencies

- Bumped `grpcurl` from 1.8.1 to 1.8.2 [#7659](https://github.com/Kong/kong/pull/7659)
- Bumped `lua-resty-openssl` from 0.7.3 to 0.7.4 [#7657](https://github.com/Kong/kong/pull/7657)
- Bumped `penlight` from 1.10.0 to 1.11.0 [#7736](https://github.com/Kong/kong/pull/7736)
- Bumped `luasec` from 1.0.1 to 1.0.2 [#7750](https://github.com/Kong/kong/pull/7750)
- Bumped `OpenSSL` from 1.1.1k to 1.1.1l [#7767](https://github.com/Kong/kong/pull/7767)

### Fixes

##### Core

- You can now successfully delete workspaces after deleting all entities associated with that workspace.
  Previously, Kong Gateway was not correctly cleaning up parent-child relationships. For example, creating
  an Admin also creates a Consumer and RBAC user. When deleting the Admin, the Consumer and RBAC user are
  also deleted, but accessing the `/workspaces/workspace_name/meta` endpoint would show counts for Consumers
  and RBAC users, which prevented the workspace from being deleted. Now deleting entities correctly updates
  the counts, allowing an empty workspace to be deleted. [#7560](https://github.com/Kong/kong/pull/7560)
- When an upstream event is received from the DAO, `handler.lua` now gets the workspace ID from the request
  and adds it to the upstream entity that will be used in the worker and cluster events. Before this change,
  when posting balancer CRUD events, the workspace ID was lost and the balancer used the default
  workspace ID as a fallback. [#7778](https://github.com/Kong/kong/pull/7778)

##### CLI

- Fixes regression that included an issue where Go plugins prevented CLI commands like `kong config parse`
  or `kong config db_import` from working as expected. [#7589](https://github.com/Kong/kong/pull/7589)

##### CI / Process

- Improves tests reliability. ([#7578](https://github.com/Kong/kong/pull/7578) [#7704](https://github.com/Kong/kong/pull/7704))
- Adds Github Issues template forms. [#7774](https://github.com/Kong/kong/pull/7774)
- Moves "Feature Request" link from Github Issues to Discussions. [#7777](https://github.com/Kong/kong/pull/7777)

##### Admin API

- Kong Gateway now validates workspace names, preventing the use of reserved names on workspaces.
  [#7380](https://github.com/Kong/kong/pull/7380)


[Back to TOC](#table-of-contents)

## [2.5.0]

> Release date: 2021-07-13

This is the final release of Kong 2.5.0, with no breaking changes with respect to the 2.x series.

This release includes Control Plane resiliency to database outages and the new
`declarative_config_string` config option, among other features and fixes.

### Distribution

- :warning: Since 2.4.1, Kong packages are no longer distributed
  through Bintray. Please visit [the installation docs](https://konghq.com/install/#kong-community)
  for more details.

### Dependencies

- Bumped `openresty` from 1.19.3.1 to 1.19.3.2 [#7430](https://github.com/kong/kong/pull/7430)
- Bumped `luasec` from 1.0 to 1.0.1 [#7126](https://github.com/kong/kong/pull/7126)
- Bumped `luarocks` from 3.5.0 to 3.7.0 [#7043](https://github.com/kong/kong/pull/7043)
- Bumped `grpcurl` from 1.8.0 to 1.8.1 [#7128](https://github.com/kong/kong/pull/7128)
- Bumped `penlight` from 1.9.2 to 1.10.0 [#7127](https://github.com/Kong/kong/pull/7127)
- Bumped `lua-resty-dns-client` from 6.0.0 to 6.0.2 [#7539](https://github.com/Kong/kong/pull/7539)
- Bumped `kong-plugin-prometheus` from 1.2 to 1.3 [#7415](https://github.com/Kong/kong/pull/7415)
- Bumped `kong-plugin-zipkin` from 1.3 to 1.4 [#7455](https://github.com/Kong/kong/pull/7455)
- Bumped `lua-resty-openssl` from 0.7.2 to 0.7.3 [#7509](https://github.com/Kong/kong/pull/7509)
- Bumped `lua-resty-healthcheck` from 1.4.1 to 1.4.2 [#7511](https://github.com/Kong/kong/pull/7511)
- Bumped `hmac-auth` from 2.3.0 to 2.4.0 [#7522](https://github.com/Kong/kong/pull/7522)
- Pinned `lua-protobuf` to 0.3.2 (previously unpinned) [#7079](https://github.com/kong/kong/pull/7079)

All Kong Gateway OSS plugins will be moved from individual repositories and centralized
into the main Kong Gateway (OSS) repository. We are making a gradual transition, starting with the
grpc-gateway plugin first:

- Moved grpc-gateway inside the Kong repo. [#7466](https://github.com/Kong/kong/pull/7466)

### Additions

#### Core

- Control Planes can now send updates to new data planes even if the control planes lose connection to the database.
  [#6938](https://github.com/kong/kong/pull/6938)
- Kong now automatically adds `cluster_cert`(`cluster_mtls=shared`) or `cluster_ca_cert`(`cluster_mtls=pki`) into
  `lua_ssl_trusted_certificate` when operating in Hybrid mode. Before, Hybrid mode users needed to configure
  `lua_ssl_trusted_certificate` manually as a requirement for Lua to verify the Control Plane’s certificate.
  See [Starting Data Plane Nodes](https://docs.konghq.com/gateway-oss/2.5.x/hybrid-mode/#starting-data-plane-nodes)
  in the Hybrid Mode guide for more information. [#7044](https://github.com/kong/kong/pull/7044)
- New `declarative_config_string` option allows loading a declarative config directly from a string. See the
  [Loading The Declarative Configuration File](https://docs.konghq.com/2.5.x/db-less-and-declarative-config/#loading-the-declarative-configuration-file)
  section of the DB-less and Declarative Configuration guide for more information.
  [#7379](https://github.com/kong/kong/pull/7379)

#### PDK

- The Kong PDK now accepts tables in the response body for Stream subsystems, just as it does for the HTTP subsystem.
  Before developers had to check the subsystem if they wrote code that used the `exit()` function before calling it,
  because passing the wrong argument type would break the request response.
  [#7082](https://github.com/kong/kong/pull/7082)

#### Plugins

- **hmac-auth**: The HMAC Authentication plugin now includes support for the `@request-target` field in the signature
  string. Before, the plugin used the `request-line` parameter, which contains the HTTP request method, request URI, and
  the HTTP version number. The inclusion of the HTTP version number in the signature caused requests to the same target
  but using different request methods(such as HTTP/2) to have different signatures. The newly added request-target field
  only includes the lowercase request method and request URI when calculating the hash, avoiding those issues.
  See the [HMAC Authentication](https://docs.konghq.com/hub/kong-inc/hmac-auth) documentation for more information.
  [#7037](https://github.com/kong/kong/pull/7037)
- **syslog**: The Syslog plugin now includes facility configuration options, which are a way for the plugin to group
  error messages from different sources. See the description for the facility parameter in the
  [Parameters](https://docs.konghq.com/hub/kong-inc/syslog/#parameters) section of the Syslog documentation for more
  information. [#6081](https://github.com/kong/kong/pull/6081). Thanks, [jideel](https://github.com/jideel)!
- **Prometheus**: The Prometheus plugin now exposes connected data planes' status on the control plane. New metrics include the
  following:  `data_plane_last_seen`, `data_plane_config_hash` and `data_plane_version_compatible`. These
  metrics can be useful for troubleshooting when data planes have inconsistent configurations across the cluster. See the
  [Available metrics](https://docs.konghq.com/hub/kong-inc/prometheus) section of the Prometheus plugin documentation
  for more information. [98](https://github.com/Kong/kong-plugin-prometheus/pull/98)
- **Zipkin**: The Zipkin plugin now includes the following tags: `kong.route`,`kong.service_name` and `kong.route_name`.
  See the [Spans](https://docs.konghq.com/hub/kong-inc/zipkin/#spans) section of the Zipkin plugin documentation for more information.
  [115](https://github.com/Kong/kong-plugin-zipkin/pull/115)

#### Hybrid Mode

- Kong now exposes an upstream health checks endpoint (using the status API) on the data plane for better
  observability. [#7429](https://github.com/Kong/kong/pull/7429)
- Control Planes are now more lenient when checking Data Planes' compatibility in Hybrid mode. See the
  [Version compatibility](https://docs.konghq.com/gateway-oss/2.5.x/hybrid-mode/#version_compatibility)
  section of the Hybrid Mode guide for more information. [#7488](https://github.com/Kong/kong/pull/7488)
- This release starts the groundwork for Hybrid Mode 2.0 Protocol. This code isn't active by default in Kong 2.5,
  but it allows future development. [#7462](https://github.com/Kong/kong/pull/7462)

### Fixes

#### Core

- When using DB-less mode, `select_by_cache_key` now finds entities by using the provided `field` directly
  in ` select_by_key` and does not complete unnecessary cache reads. [#7146](https://github.com/kong/kong/pull/7146)
- Kong can now finish initialization even if a plugin’s `init_worker` handler fails, improving stability.
  [#7099](https://github.com/kong/kong/pull/7099)
- TLS keepalive requests no longer share their context. Before when two calls were made to the same "server+hostname"
  but different routes and using a keepalive connection, plugins that were active in the first call were also sometimes
  (incorrectly) active in the second call. The wrong plugin was active because Kong was passing context in the SSL phase
  to the plugin iterator, creating connection-wide structures in that context, which was then shared between different
  keepalive requests. With this fix, Kong does not pass context to plugin iterators with the `certificate` phase,
  avoiding plugin mixups.[#7102](https://github.com/kong/kong/pull/7102)
- The HTTP status 405 is now handled by Kong's error handler. Before accessing Kong using the TRACE method returned
  a standard NGINX error page because the 405 wasn’t included in the error page settings of the NGINX configuration.
  [#6933](https://github.com/kong/kong/pull/6933).
  Thanks, [yamaken1343](https://github.com/yamaken1343)!
- Custom `ngx.sleep` implementation in `init_worker` phase now invokes `update_time` in order to prevent time-based deadlocks
  [#7532](https://github.com/Kong/kong/pull/7532)
- `Proxy-Authorization` header is removed when it is part of the original request **or** when a plugin sets it to the
  same value as the original request
  [#7533](https://github.com/Kong/kong/pull/7533)
- `HEAD` requests don't provoke an error when a Plugin implements the `response` phase
  [#7535](https://github.com/Kong/kong/pull/7535)

#### Hybrid Mode

- Control planes no longer perform health checks on CRUD upstreams’ and targets’ events.
  [#7085](https://github.com/kong/kong/pull/7085)
- To prevent unnecessary cache flips on data planes, Kong now checks `dao:crud` events more strictly and has
  a new cluster event, `clustering:push_config` for configuration pushes. These updates allow Kong to filter
  invalidation events that do not actually require a database change. Furthermore, the clustering module does
  not subscribe to the generic `invalidations` event, which has a more broad scope than database entity invalidations.
  [#7112](https://github.com/kong/kong/pull/7112)
- Data Planes ignore null fields coming from Control Planes when doing schema validation.
  [#7458](https://github.com/Kong/kong/pull/7458)
- Kong now includes the source in error logs produced by Control Planes.
  [#7494](https://github.com/Kong/kong/pull/7494)
- Data Plane config hash calculation and checking is more consistent now: it is impervious to changes in table iterations,
  hashes are calculated in both CP and DP, and DPs send pings more immediately and with the new hash now
  [#7483](https://github.com/Kong/kong/pull/7483)


#### Balancer

- All targets are returned by the Admin API now, including targets with a `weight=0`, or disabled targets.
  Before disabled targets were not included in the output when users attempted to list all targets. Then
  when users attempted to add the targets again, they received an error message telling them the targets already existed.
  [#7094](https://github.com/kong/kong/pull/7094)
- Upserting existing targets no longer fails.  Before, because of updates made to target configurations since Kong v2.2.0,
  upserting older configurations would fail. This fix allows older configurations to be imported.
  [#7052](https://github.com/kong/kong/pull/7052)
- The last balancer attempt is now correctly logged. Before balancer tries were saved when retrying, which meant the last
  retry state was not saved since there were no more retries. This update saves the failure state so it can be correctly logged.
  [#6972](https://github.com/kong/kong/pull/6972)
- Kong now ensures that the correct upstream event is removed from the queue when updating the balancer state.
  [#7103](https://github.com/kong/kong/pull/7103)

#### CLI

- The `prefix` argument in the `kong stop` command now takes precedence over environment variables, as it does in the `kong start` command.
  [#7080](https://github.com/kong/kong/pull/7080)

#### Configuration

- Declarative configurations now correctly parse custom plugin entities schemas with attributes called "plugins". Before
  when using declarative configurations, users with custom plugins that included a "plugins" field would encounter startup
  exceptions. With this fix, the declarative configuration can now distinguish between plugins schema and custom plugins fields.
  [#7412](https://github.com/kong/kong/pull/7412)
- The stream access log configuration options are now properly separated from the HTTP access log. Before when users
  used Kong with TCP, they couldn’t use a custom log format. With this fix, `proxy_stream_access_log` and `proxy_stream_error_log`
  have been added to differentiate stream access log from the HTTP subsystem. See
  [`proxy_stream_access_log`](https://docs.konghq.com/gateway-oss/2.5.x/configuration/#proxy_stream_access_log)
  and [`proxy_stream_error`](https://docs.konghq.com/gateway-oss/2.5.x/configuration/#proxy_stream_error) in the Configuration
  Property Reference for more information. [#7046](https://github.com/kong/kong/pull/7046)

#### Migrations

- Kong no longer assumes that `/?/init.lua` is in the Lua path when doing migrations. Before, when users created
  a custom plugin in a non-standard location and set `lua_package_path = /usr/local/custom/?.lua`, migrations failed.
  Migrations failed because the Kong core file is `init.lua` and it is required as part of `kong.plugins.<name>.migrations`.
  With this fix, migrations no longer expect `init.lua` to be a part of the path. [#6993](https://github.com/kong/kong/pull/6993)
- Kong no longer emits errors when doing `ALTER COLUMN` operations in Apache Cassandra 4.0.
  [#7490](https://github.com/Kong/kong/pull/7490)

#### PDK

- With this update, `kong.response.get_XXX()` functions now work in the log phase on external plugins. Before
  `kong.response.get_XXX()` functions required data from the response object, which was not accessible in the
  post-log timer used to call log handlers in external plugins. Now these functions work by accessing the required
  data from the set saved at the start of the log phase. See [`kong.response`](https://docs.konghq.com/gateway-oss/{{page.kong_version}}/kong.response)
  in the Plugin Development Kit for more information. [#7048](https://github.com/kong/kong/pull/7048)
- External plugins handle certain error conditions better while the Kong balancer is being refreshed. Before
  when an `instance_id` of an external plugin changed, and the plugin instance attempted to reset and retry,
  it was failing because of a typo in the comparison. [#7153](https://github.com/kong/kong/pull/7153).
  Thanks, [ealogar](https://github.com/ealogar)!
- With this release, `kong.log`'s phase checker now accounts for the existence of the new `response` pseudo-phase.
  Before users may have erroneously received a safe runtime error for using a function out-of-place in the PDK.
  [#7109](https://github.com/kong/kong/pull/7109)
- Kong no longer sandboxes the `string.rep` function. Before `string.rep` was sandboxed to disallow a single operation
  from allocating too much memory. However, a single operation allocating too much memory is no longer an issue
  because in LuaJIT there are no debug hooks and it is trivial to implement a loop to allocate memory on every single iteration.
  Additionally, since the `string` table is global and obtainable by any sandboxed string, its sandboxing provoked issues on global state.
  [#7167](https://github.com/kong/kong/pull/7167)
- The `kong.pdk.node` function can now correctly iterates over all the shared dict metrics. Before this fix,
  users using the `kong.pdk.node` function could not see all shared dict metrics under the Stream subsystem.
  [#7078](https://github.com/kong/kong/pull/7078)

#### Plugins

- All custom plugins that are using the deprecated `BasePlugin` class have to remove this inheritance.
- **LDAP-auth**: The LDAP Authentication schema now includes a default value for the `config.ldap_port` parameter
  that matches the documentation. Before the plugin documentation [Parameters](https://docs.konghq.com/hub/kong-inc/ldap-auth/#parameters)
  section included a reference to a default value for the LDAP port; however, the default value was not included in the plugin schema.
  [#7438](https://github.com/kong/kong/pull/7438)
- **Prometheus**: The Prometheus plugin exporter now attaches subsystem labels to memory stats. Before, the HTTP
  and Stream subsystems were not distinguished, so their metrics were interpreted as duplicate entries by Prometheus.
  https://github.com/Kong/kong-plugin-prometheus/pull/118
- **External Plugins**: the return code 127 (command not found) is detected and appropriate error is returned
  [#7523](https://github.com/Kong/kong/pull/7523)


## [2.4.1]


> Released 2021/05/11

This is a patch release in the 2.4 series. Being a patch release, it
strictly contains bugfixes. There are no new features or breaking changes.

### Distribution

- :warning: Starting with this release, Kong packages are no longer distributed
  through Bintray. Please download from [download.konghq.com](https://download.konghq.com).

### Dependencies

- Bump `luasec` from 1.0.0 to 1.0.1
  [#7126](https://github.com/Kong/kong/pull/7126)
- Bump `prometheus` plugin from 1.2.0 to 1.2.1
  [#7061](https://github.com/Kong/kong/pull/7061)

### Fixes

##### Core

- Ensure healthchecks and balancers are not created on control plane nodes.
  [#7085](https://github.com/Kong/kong/pull/7085)
- Optimize URL normalization code.
  [#7100](https://github.com/Kong/kong/pull/7100)
- Fix issue where control plane nodes would needlessly invalidate and send new
  configuration to data plane nodes.
  [#7112](https://github.com/Kong/kong/pull/7112)
- Ensure HTTP code `405` is handled by Kong's error page.
  [#6933](https://github.com/Kong/kong/pull/6933)
- Ensure errors in plugins `init_worker` do not break Kong's worker initialization.
  [#7099](https://github.com/Kong/kong/pull/7099)
- Fix issue where two subsequent TLS keepalive requests would lead to incorrect
  plugin execution.
  [#7102](https://github.com/Kong/kong/pull/7102)
- Ensure Targets upsert operation behaves similarly to other entities' upsert method.
  [#7052](https://github.com/Kong/kong/pull/7052)
- Ensure failed balancer retry is saved and accounted for in log data.
  [#6972](https://github.com/Kong/kong/pull/6972)


##### CLI

- Ensure `kong start` and `kong stop` prioritize CLI flag `--prefix` over environment
  variable `KONG_PREFIX`.
  [#7080](https://github.com/Kong/kong/pull/7080)

##### Configuration

- Ensure Stream subsystem allows for configuration of access logs format.
  [#7046](https://github.com/Kong/kong/pull/7046)

##### Admin API

- Ensure targets with weight 0 are displayed in the Admin API.
  [#7094](https://github.com/Kong/kong/pull/7094)

##### PDK

- Ensure new `response` phase is accounted for in phase checkers.
  [#7109](https://github.com/Kong/kong/pull/7109)

##### Plugins

- Ensure plugins written in languages other than Lua can use `kong.response.get_*`
  methods - e.g., `kong.response.get_status`.
  [#7048](https://github.com/Kong/kong/pull/7048)
- `hmac-auth`: enable JIT compilation of authorization header regex.
  [#7037](https://github.com/Kong/kong/pull/7037)


[Back to TOC](#table-of-contents)


## [2.4.0]

> Released 2021/04/06

This is the final release of Kong 2.4.0, with no breaking changes with respect to the 2.x series.
This release includes JavaScript PDK, improved CP/DP updates and UTF-8 Tags, amongst other improvements
and fixes.

### Dependencies

- :warning: For Kong 2.4, the required OpenResty version has been bumped to
  [1.19.3.1](http://openresty.org/en/changelog-1019003.html), and the set of
  patches included has changed, including the latest release of
  [lua-kong-nginx-module](https://github.com/Kong/lua-kong-nginx-module).
  If you are installing Kong from one of our distribution
  packages, you are not affected by this change.

**Note:** if you are not using one of our distribution packages and compiling
OpenResty from source, you must still apply Kong's [OpenResty
patches](https://github.com/Kong/kong-build-tools/tree/master/openresty-build-tools/patches)
(and, as highlighted above, compile OpenResty with the new
lua-kong-nginx-module). Our [kong-build-tools](https://github.com/Kong/kong-build-tools)
repository will allow you to do both easily.

- Bump luarocks from 3.4.0 to 3.5.0.
  [#6699](https://github.com/Kong/kong/pull/6699)
- Bump luasec from 0.9 to 1.0.
  [#6814](https://github.com/Kong/kong/pull/6814)
- Bump lua-resty-dns-client from 5.2.1 to 6.0.0.
  [#6999](https://github.com/Kong/kong/pull/6999)
- Bump kong-lapis from 1.8.1.2 to 1.8.3.1.
  [#6925](https://github.com/Kong/kong/pull/6925)
- Bump pgmoon from 1.11.0 to 1.12.0.
  [#6741](https://github.com/Kong/kong/pull/6741)
- Bump lua-resty-openssl from 0.6.9 to 0.7.2.
  [#6967](https://github.com/Kong/kong/pull/6967)
- Bump kong-plugin-zipkin from 1.2 to 1.3.
  [#6936](https://github.com/Kong/kong/pull/6936)
- Bump kong-prometheus-plugin from 1.0 to 1.2.
  [#6958](https://github.com/Kong/kong/pull/6958)
- Bump lua-cassandra from 1.5.0 to 1.5.1
  [#6857](https://github.com/Kong/kong/pull/6857)
- Bump luasyslog from 1.0.0 to 2.0.1
  [#6957](https://github.com/Kong/kong/pull/6957)

### Additions

##### Core

- Relaxed version check between Control Planes and Data Planes, allowing
  Data Planes that are missing minor updates to still connect to the
  Control Plane. Also, now Data Plane is allowed to have a superset of Control
  Plane plugins.
  [6932](https://github.com/Kong/kong/pull/6932)
- Allowed UTF-8 in Tags
  [6784](https://github.com/Kong/kong/pull/6784)
- Added support for Online Certificate Status Protocol responder found in cluster.
  [6887](https://github.com/Kong/kong/pull/6887)

##### PDK

- [JavaScript Plugin Development Kit (PDK)](https://github.com/Kong/kong-js-pdk)
  is released alongside with Kong 2.4. It allows users to write Kong plugins in
  JavaScript and TypeScript.
- Beta release of Protobuf plugin communication protocol, which can be used in
  place of MessagePack to communicate with non-Lua plugins.
  [6941](https://github.com/Kong/kong/pull/6941)
- Enabled `ssl_certificate` phase on plugins with stream module.
  [6873](https://github.com/Kong/kong/pull/6873)

##### Plugins

- Zipkin: support for Jaeger style uber-trace-id headers.
  [101](https://github.com/Kong/kong-plugin-zipkin/pull/101)
  Thanks [nvx](https://github.com/nvx) for the patch!
- Zipkin: support for OT headers.
  [103](https://github.com/Kong/kong-plugin-zipkin/pull/103)
  Thanks [ishg](https://github.com/ishg) for the patch!
- Zipkin: allow insertion of custom tags on the Zipkin request trace.
  [102](https://github.com/Kong/kong-plugin-zipkin/pull/102)
- Zipkin: creation of baggage items on child spans is now possible.
  [98](https://github.com/Kong/kong-plugin-zipkin/pull/98)
  Thanks [Asafb26](https://github.com/Asafb26) for the patch!
- JWT: Add ES384 support
  [6854](https://github.com/Kong/kong/pull/6854)
  Thanks [pariviere](https://github.com/pariviere) for the patch!
- Several plugins: capability to set new log fields, or unset existing fields,
  by executing custom Lua code in the Log phase.
  [6944](https://github.com/Kong/kong/pull/6944)

### Fixes

##### Core

- Changed default values and validation rules for plugins that were not
  well-adjusted for dbless or hybrid modes.
  [6885](https://github.com/Kong/kong/pull/6885)
- Kong 2.4 ensures that all the Core entities are loaded before loading
  any plugins. This fixes an error in which Plugins to could not link to
  or modify Core entities because they would not be loaded yet
  [6880](https://github.com/Kong/kong/pull/6880)
- If needed, `Host` header is now updated between balancer retries, using the
  value configured in the correct upstream entity.
  [6796](https://github.com/Kong/kong/pull/6796)
- Schema validations now log more descriptive error messages when types are
  invalid.
  [6593](https://github.com/Kong/kong/pull/6593)
  Thanks [WALL-E](https://github.com/WALL-E) for the patch!
- Kong now ignores tags in Cassandra when filtering by multiple entities, which
  is the expected behavior and the one already existent when using Postgres
  databases.
  [6931](https://github.com/Kong/kong/pull/6931)
- `Upgrade` header is not cleared anymore when response `Connection` header
  contains `Upgrade`.
  [6929](https://github.com/Kong/kong/pull/6929)
- Accept fully-qualified domain names ending in dots.
  [6864](https://github.com/Kong/kong/pull/6864)
- Kong does not try to warmup upstream names when warming up DNS entries.
  [6891](https://github.com/Kong/kong/pull/6891)
- Migrations order is now guaranteed to be always the same.
  [6901](https://github.com/Kong/kong/pull/6901)
- Buffered responses are disabled on connection upgrades.
  [6902](https://github.com/Kong/kong/pull/6902)
- Make entity relationship traverse-order-independent.
  [6743](https://github.com/Kong/kong/pull/6743)
- The host header is updated between balancer retries.
  [6796](https://github.com/Kong/kong/pull/6796)
- The router prioritizes the route with most matching headers when matching
  headers.
  [6638](https://github.com/Kong/kong/pull/6638)
- Fixed an edge case on multipart/form-data boundary check.
  [6638](https://github.com/Kong/kong/pull/6638)
- Paths are now properly normalized inside Route objects.
  [6976](https://github.com/Kong/kong/pull/6976)
- Do not cache empty upstream name dictionary.
  [7002](https://github.com/Kong/kong/pull/7002)
- Do not assume upstreams do not exist after init phase.
  [7010](https://github.com/Kong/kong/pull/7010)
- Do not overwrite configuration files when running migrations.
  [7017](https://github.com/Kong/kong/pull/7017)

##### PDK

- Now Kong does not leave plugin servers alive after exiting and does not try to
  start them in the unsupported stream subsystem.
  [6849](https://github.com/Kong/kong/pull/6849)
- Go does not cache `kong.log` methods
  [6701](https://github.com/Kong/kong/pull/6701)
- The `response` phase is included on the list of public phases
  [6638](https://github.com/Kong/kong/pull/6638)
- Config file style and options case are now consistent all around.
  [6981](https://github.com/Kong/kong/pull/6981)
- Added right protobuf MacOS path to enable external plugins in Homebrew
  installations.
  [6980](https://github.com/Kong/kong/pull/6980)
- Auto-escape upstream path to avoid proxying errors.
  [6978](https://github.com/Kong/kong/pull/6978)
- Ports are now declared as `Int`.
  [6994](https://github.com/Kong/kong/pull/6994)

##### Plugins

- oauth2: better handling more cases of client invalid token generation.
  [6594](https://github.com/Kong/kong/pull/6594)
  Thanks [jeremyjpj0916](https://github.com/jeremyjpj0916) for the patch!
- Zipkin: the w3c parsing function was returning a non-used extra value, and it
  now early-exits.
  [100](https://github.com/Kong/kong-plugin-zipkin/pull/100)
  Thanks [nvx](https://github.com/nvx) for the patch!
- Zipkin: fixed a bug in which span timestamping could sometimes raise an error.
  [105](https://github.com/Kong/kong-plugin-zipkin/pull/105)
  Thanks [Asafb26](https://github.com/Asafb26) for the patch!

[Back to TOC](#table-of-contents)


## [2.3.3]

> Released 2021/03/05

This is a patch release in the 2.3 series. Being a patch release, it
strictly contains bugfixes. The are no new features or breaking changes.

### Dependencies

- Bump OpenSSL from `1.1.1i` to `1.1.1j`.
  [6859](https://github.com/Kong/kong/pull/6859)

### Fixes

##### Core

- Ensure control plane nodes do not execute healthchecks.
  [6805](https://github.com/Kong/kong/pull/6805)
- Ensure only one worker executes active healthchecks.
  [6844](https://github.com/Kong/kong/pull/6844)
- Declarative config can be now loaded as an inline yaml file by `kong config`
  (previously it was possible only as a yaml string inside json). JSON declarative
  config is now parsed with the `cjson` library, instead of with `libyaml`.
  [6852](https://github.com/Kong/kong/pull/6852)
- When using eventual worker consistency now every Nginx worker deals with its
  upstreams changes, avoiding unnecessary synchronization among workers.
  [6833](https://github.com/Kong/kong/pull/6833)

##### Admin API

- Remove `prng_seed` from the Admin API and add PIDs instead.
  [6842](https://github.com/Kong/kong/pull/6842)

##### PDK

- Ensure `kong.log.serialize` properly calculates reported latencies.
  [6869](https://github.com/Kong/kong/pull/6869)

##### Plugins

- HMAC-Auth: fix issue where the plugin would check if both a username and
  signature were specified, rather than either.
  [6826](https://github.com/Kong/kong/pull/6826)


[Back to TOC](#table-of-contents)


## [2.3.2]

> Released 2021/02/09

This is a patch release in the 2.3 series. Being a patch release, it
strictly contains bugfixes. The are no new features or breaking changes.

### Fixes

##### Core

- Fix an issue where certain incoming URI may make it possible to
  bypass security rules applied on Route objects. This fix make such
  attacks more difficult by always normalizing the incoming request's
  URI before matching against the Router.
  [#6821](https://github.com/Kong/kong/pull/6821)
- Properly validate Lua input in sandbox module.
  [#6765](https://github.com/Kong/kong/pull/6765)
- Mark boolean fields with default values as required.
  [#6785](https://github.com/Kong/kong/pull/6785)


##### CLI

- `kong migrations` now accepts a `-p`/`--prefix` flag.
  [#6819](https://github.com/Kong/kong/pull/6819)

##### Plugins

- JWT: disallow plugin on consumers.
  [#6777](https://github.com/Kong/kong/pull/6777)
- rate-limiting: improve counters accuracy.
  [#6802](https://github.com/Kong/kong/pull/6802)


[Back to TOC](#table-of-contents)


## [2.3.1]

> Released 2021/01/26

This is a patch release in the 2.3 series. Being a patch release, it
strictly contains bugfixes. The are no new features or breaking changes.

### Fixes

##### Core

- lua-resty-dns-client was bumped to 5.2.1, which fixes an issue that could
  lead to a busy loop when renewing addresses.
  [#6760](https://github.com/Kong/kong/pull/6760)
- Fixed an issue that made Kong return HTTP 500 Internal Server Error instead
  of HTTP 502 Bad Gateway on upstream connection errors when using buffered
  proxying. [#6735](https://github.com/Kong/kong/pull/6735)

[Back to TOC](#table-of-contents)


## [2.3.0]

> Released 2021/01/08

This is a new release of Kong, with no breaking changes with respect to the 2.x series,
with **Control Plane/Data Plane version checks**, **UTF-8 names for Routes and Services**,
and **a Plugin Servers**.


### Distributions

- :warning: Support for Centos 6 has been removed, as said distro entered
  EOL on Nov 30.
  [#6641](https://github.com/Kong/kong/pull/6641)

### Dependencies

- Bump kong-plugin-serverless-functions from 1.0 to 2.1.
  [#6715](https://github.com/Kong/kong/pull/6715)
- Bump lua-resty-dns-client from 5.1.0 to 5.2.0.
  [#6711](https://github.com/Kong/kong/pull/6711)
- Bump lua-resty-healthcheck from 1.3.0 to 1.4.0.
  [#6711](https://github.com/Kong/kong/pull/6711)
- Bump OpenSSL from 1.1.1h to 1.1.1i.
  [#6639](https://github.com/Kong/kong/pull/6639)
- Bump `kong-plugin-zipkin` from 1.1 to 1.2.
  [#6576](https://github.com/Kong/kong/pull/6576)
- Bump `kong-plugin-request-transformer` from 1.2 to 1.3.
  [#6542](https://github.com/Kong/kong/pull/6542)

### Additions

##### Core

- Introduce version checks between Control Plane and Data Plane nodes
  in Hybrid Mode. Sync will be stopped if the major/minor version differ
  or if installed plugin versions differ between Control Plane and Data
  Plane nodes.
  [#6612](https://github.com/Kong/kong/pull/6612)
- Kong entities with a `name` field now support utf-8 characters.
  [#6557](https://github.com/Kong/kong/pull/6557)
- The certificates entity now has `cert_alt` and `key_alt` fields, used
  to specify an alternative certificate and key pair.
  [#6536](https://github.com/Kong/kong/pull/6536)
- The go-pluginserver `stderr` and `stdout` are now written into Kong's
  logs.
  [#6503](https://github.com/Kong/kong/pull/6503)
- Introduce support for multiple pluginservers. This feature is
  backwards-compatible with the existing single Go pluginserver.
  [#6600](https://github.com/Kong/kong/pull/6600)

##### PDK

- Introduce a `kong.node.get_hostname` method that returns current's
  node host name.
  [#6613](https://github.com/Kong/kong/pull/6613)
- Introduce a `kong.cluster.get_id` method that returns a unique ID
  for the current Kong cluster. If Kong is running in DB-less mode
  without a cluster ID explicitly defined, then this method returns nil.
  For Hybrid mode, all Control Planes and Data Planes belonging to the
  same cluster returns the same cluster ID. For traditional database
  based deployments, all Kong nodes pointing to the same database will
  also return the same cluster ID.
  [#6576](https://github.com/Kong/kong/pull/6576)
- Introduce a `kong.log.set_serialize_value`, which allows for customizing
  the output of `kong.log.serialize`.
  [#6646](https://github.com/Kong/kong/pull/6646)

##### Plugins

- `http-log`: the plugin now has a `headers` configuration, so that
  custom headers can be specified for the log request.
  [#6449](https://github.com/Kong/kong/pull/6449)
- `key-auth`: the plugin now has two additional boolean configurations:
  * `key_in_header`: if `false`, the plugin will ignore keys passed as
    headers.
  * `key_in_query`: if `false`, the plugin will ignore keys passed as
    query arguments.
  Both default to `true`.
  [#6590](https://github.com/Kong/kong/pull/6590)
- `request-size-limiting`: add new configuration `require_content_length`,
  which causes the plugin to ensure a valid `Content-Length` header exists
  before reading the request body.
  [#6660](https://github.com/Kong/kong/pull/6660)
- `serverless-functions`: introduce a sandboxing capability, and it has been
  *enabled* by default, where only Kong PDK, OpenResty `ngx` APIs, and Lua standard libraries are allowed.
  [#32](https://github.com/Kong/kong-plugin-serverless-functions/pull/32/)

##### Configuration

- `client_max_body_size` and `client_body_buffer_size`, that previously
  hardcoded to 10m, are now configurable through `nginx_admin_client_max_body_size` and `nginx_admin_client_body_buffer_size`.
  [#6597](https://github.com/Kong/kong/pull/6597)
- Kong-generated SSL privates keys now have `600` file system permission.
  [#6509](https://github.com/Kong/kong/pull/6509)
- Properties `ssl_cert`, `ssl_cert_key`, `admin_ssl_cert`,
  `admin_ssl_cert_key`, `status_ssl_cert`, and `status_ssl_cert_key`
  is now an array: previously, only an RSA certificate was generated
  by default; with this change, an ECDSA is also generated. On
  intermediate and modern cipher suites, the ECDSA certificate is set
  as the default fallback certificate; on old cipher suite, the RSA
  certificate remains as the default. On custom certificates, the first
  certificate specified in the array is used.
  [#6509](https://github.com/Kong/kong/pull/6509)
- Kong now runs as a `kong` user if it exists; it said user does not exist
  in the system, the `nobody` user is used, as before.
  [#6421](https://github.com/Kong/kong/pull/6421)

### Fixes

##### Core

- Fix issue where a Go plugin would fail to read kong.ctx.shared values set by Lua plugins.
  [#6490](https://github.com/Kong/kong/pull/6490)
- Properly trigger `dao:delete_by:post` hook.
  [#6567](https://github.com/Kong/kong/pull/6567)
- Fix issue where a route that supports both http and https (and has a hosts and snis match criteria) would fail to proxy http requests, as it does not contain an SNI.
  [#6517](https://github.com/Kong/kong/pull/6517)
- Fix issue where a `nil` request context would lead to errors `attempt to index local 'ctx'` being shown in the logs
- Reduced the number of needed timers to active health check upstreams and to resolve hosts.
- Schemas for full-schema validations are correctly cached now, avoiding memory
  leaks when reloading declarative configurations. [#6713](https://github.com/Kong/kong/pull/6713)
- The schema for the upstream entities now limits the highest configurable
  number of successes and failures to 255, respecting the limits imposed by
  lua-resty-healthcheck. [#6705](https://github.com/Kong/kong/pull/6705)
- Certificates for database connections now are loaded in the right order
  avoiding failures to connect to Postgres databases.
  [#6650](https://github.com/Kong/kong/pull/6650)

##### CLI

- Fix issue where `kong reload -c <config>` would fail.
  [#6664](https://github.com/Kong/kong/pull/6664)
- Fix issue where the Kong configuration cache would get corrupted.
  [#6664](https://github.com/Kong/kong/pull/6664)

##### PDK

- Ensure the log serializer encodes the `tries` field as an array when
  empty, rather than an object.
  [#6632](https://github.com/Kong/kong/pull/6632)

##### Plugins

- request-transformer plugin does not allow `null` in config anymore as they can
  lead to runtime errors. [#6710](https://github.com/Kong/kong/pull/6710)

[Back to TOC](#table-of-contents)


## [2.2.2]

> Released 2021/03/01

This is a patch release in the 2.2 series. Being a patch release, it
strictly contains bugfixes. The are no new features or breaking changes.

### Fixes

##### Plugins

- `serverless-functions`: introduce a sandboxing capability, *enabled* by default,
  where only Kong PDK, OpenResty `ngx` APIs, and some Lua standard libraries are
  allowed. Read the documentation [here](https://docs.konghq.com/hub/kong-inc/serverless-functions/#sandboxing).
  [#32](https://github.com/Kong/kong-plugin-serverless-functions/pull/32/)

[Back to TOC](#table-of-contents)


## [2.2.1]

> Released 2020/12/01

This is a patch release in the 2.2 series. Being a patch release, it
strictly contains bugfixes. The are no new features or breaking changes.

### Fixes

##### Distribution

##### Core

- Fix issue where Kong would fail to start a Go plugin instance with a
  `starting instance: nil` error.
  [#6507](https://github.com/Kong/kong/pull/6507)
- Fix issue where a route that supports both `http` and `https` (and has
  a `hosts` and `snis` match criteria) would fail to proxy `http`
  requests, as it does not contain an SNI.
  [#6517](https://github.com/Kong/kong/pull/6517)
- Fix issue where a Go plugin would fail to read `kong.ctx.shared` values
  set by Lua plugins.
  [#6426](https://github.com/Kong/kong/issues/6426)
- Fix issue where gRPC requests would fail to set the `:authority`
  pseudo-header in upstream requests.
  [#6603](https://github.com/Kong/kong/pull/6603)

##### CLI

- Fix issue where `kong config db_import` and `kong config db_export`
  commands would fail if Go plugins were enabled.
  [#6596](https://github.com/Kong/kong/pull/6596)
  Thanks [daniel-shuy](https://github.com/daniel-shuy) for the patch!

[Back to TOC](#table-of-contents)


## [2.2.0]

> Released 2020/10/23

This is a new major release of Kong, including new features such as **UDP support**,
**Configurable Request and Response Buffering**, **Dynamically Loading of OS
Certificates**, and much more.

### Distributions

- Added support for running Kong as the non-root user kong on distributed systems.


### Dependencies

- :warning: For Kong 2.2, the required OpenResty version has been bumped to
  [1.17.8.2](http://openresty.org/en/changelog-1017008.html), and the
  the set of patches included has changed, including the latest release of
  [lua-kong-nginx-module](https://github.com/Kong/lua-kong-nginx-module).
  If you are installing Kong from one of our distribution
  packages, you are not affected by this change.
- Bump OpenSSL version from `1.1.1g` to `1.1.1h`.
  [#6382](https://github.com/Kong/kong/pull/6382)

**Note:** if you are not using one of our distribution packages and compiling
OpenResty from source, you must still apply Kong's [OpenResty
patches](https://github.com/Kong/kong-build-tools/tree/master/openresty-build-tools/openresty-patches)
(and, as highlighted above, compile OpenResty with the new
lua-kong-nginx-module). Our [kong-build-tools](https://github.com/Kong/kong-build-tools)
repository will allow you to do both easily.

- :warning: Cassandra 2.x support is now deprecated. If you are still
  using Cassandra 2.x with Kong, we recommend you to upgrade, since this
  series of Cassandra is about to be EOL with the upcoming release of
  Cassandra 4.0.

### Additions

##### Core

- :fireworks: **UDP support**: Kong now features support for UDP proxying
  in its stream subsystem. The `"udp"` protocol is now accepted in the `protocols`
  attribute of Routes and the `protocol` attribute of Services.
  Load balancing and logging plugins support UDP as well.
  [#6215](https://github.com/Kong/kong/pull/6215)
- **Configurable Request and Response Buffering**: The buffering of requests
  or responses can now be enabled or disabled on a per-route basis, through
  setting attributes `Route.request_buffering` or `Route.response_buffering`
  to `true` or `false`. Default behavior remains the same: buffering is enabled
  by default for requests and responses.
  [#6057](https://github.com/Kong/kong/pull/6057)
- **Option to Automatically Load OS Certificates**: The configuration
  attribute `lua_ssl_trusted_certificate` was extended to accept a
  comma-separated list of certificate paths, as well as a special `system`
  value, which expands to the "system default" certificates file installed
  by the operating system. This follows a very simple heuristic to try to
  use the most common certificate file in most popular distros.
  [#6342](https://github.com/Kong/kong/pull/6342)
- Consistent-Hashing load balancing algorithm does not require to use the entire
  target history to build the same proxying destinations table on all Kong nodes
  anymore. Now deleted targets are actually removed from the database and the
  targets entities can be manipulated by the Admin API as any other entity.
  [#6336](https://github.com/Kong/kong/pull/6336)
- Add `X-Forwarded-Path` header: if a trusted source provides a
  `X-Forwarded-Path` header, it is proxied as-is. Otherwise, Kong will set
  the content of said header to the request's path.
  [#6251](https://github.com/Kong/kong/pull/6251)
- Hybrid mode synchronization performance improvements: Kong now uses a
  new internal synchronization method to push changes from the Control Plane
  to the Data Plane, drastically reducing the amount of communication between
  nodes during bulk updates.
  [#6293](https://github.com/Kong/kong/pull/6293)
- The `Upstream.client_certificate` attribute can now be used from proxying:
  This allows `client_certificate` setting used for mTLS handshaking with
  the `Upstream` server to be shared easily among different Services.
  However, `Service.client_certificate` will take precedence over
  `Upstream.client_certificate` if both are set simultaneously.
  In previous releases, `Upstream.client_certificate` was only used for
  mTLS in active health checks.
  [#6348](https://github.com/Kong/kong/pull/6348)
- New `shorthand_fields` top-level attribute in schema definitions, which
  deprecates `shorthands` and includes type definitions in addition to the
  shorthand callback.
  [#6364](https://github.com/Kong/kong/pull/6364)
- Hybrid Mode: the table of Data Plane nodes at the Control Plane is now
  cleaned up automatically, according to a delay value configurable via
  the `cluster_data_plane_purge_delay` attribute, set to 14 days by default.
  [#6376](https://github.com/Kong/kong/pull/6376)
- Hybrid Mode: Data Plane nodes now apply only the last config when receiving
  several updates in sequence, improving the performance when large configs are
  in use. [#6299](https://github.com/Kong/kong/pull/6299)

##### Admin API

- Hybrid Mode: new endpoint `/clustering/data-planes` which returns complete
  information about all Data Plane nodes that are connected to the Control
  Plane cluster, regardless of the Control Plane node to which they connected.
  [#6308](https://github.com/Kong/kong/pull/6308)
  * :warning: The `/clustering/status` endpoint is now deprecated, since it
    returns only information about Data Plane nodes directly connected to the
    Control Plane node to which the Admin API request was made, and is
    superseded by `/clustering/data-planes`.
- Admin API responses now honor the `headers` configuration setting for
  including or removing the `Server` header.
  [#6371](https://github.com/Kong/kong/pull/6371)

##### PDK

- New function `kong.request.get_forwarded_prefix`: returns the prefix path
  component of the request's URL that Kong stripped before proxying to upstream,
  respecting the value of `X-Forwarded-Prefix` when it comes from a trusted source.
  [#6251](https://github.com/Kong/kong/pull/6251)
- `kong.response.exit` now honors the `headers` configuration setting for
  including or removing the `Server` header.
  [#6371](https://github.com/Kong/kong/pull/6371)
- `kong.log.serialize` function now can be called using the stream subsystem,
  allowing various logging plugins to work under TCP and TLS proxy modes.
  [#6036](https://github.com/Kong/kong/pull/6036)
- Requests with `multipart/form-data` MIME type now can use the same part name
  multiple times. [#6054](https://github.com/Kong/kong/pull/6054)

##### Plugins

- **New Response Phase**: both Go and Lua pluggins now support a new plugin
  phase called `response` in Lua plugins and `Response` in Go. Using it
  automatically enables response buffering, which allows you to manipulate
  both the response headers and the response body in the same phase.
  This enables support for response handling in Go, where header and body
  filter phases are not available, allowing you to use PDK functions such
  as `kong.Response.GetBody()`, and provides an equivalent simplified
  feature for handling buffered responses from Lua plugins as well.
  [#5991](https://github.com/Kong/kong/pull/5991)
- aws-lambda: bump to version 3.5.0:
  [#6379](https://github.com/Kong/kong/pull/6379)
  * support for 'isBase64Encoded' flag in Lambda function responses
- grpc-web: introduce configuration pass_stripped_path, which, if set to true,
  causes the plugin to pass the stripped request path (see the `strip_path` Route
  attribute) to the upstream gRPC service.
- rate-limiting: Support for rate limiting by path, by setting the
  `limit_by = "path"` configuration attribute.
  Thanks [KongGuide](https://github.com/KongGuide) for the patch!
  [#6286](https://github.com/Kong/kong/pull/6286)
- correlation-id: the plugin now generates a correlation-id value by default
  if the correlation id header arrives but is empty.
  [#6358](https://github.com/Kong/kong/pull/6358)


## [2.1.4]

> Released 2020/09/18

This is a patch release in the 2.0 series. Being a patch release, it strictly
contains bugfixes. The are no new features or breaking changes.

### Fixes

##### Core

- Improve graceful exit of Control Plane and Data Plane nodes in Hybrid Mode.
  [#6306](https://github.com/Kong/kong/pull/6306)

##### Plugins

- datadog, loggly, statsd: fixes for supporting logging TCP/UDP services.
  [#6344](https://github.com/Kong/kong/pull/6344)
- Logging plugins: request and response sizes are now reported
  by the log serializer as number attributes instead of string.
  [#6356](https://github.com/Kong/kong/pull/6356)
- prometheus: Remove unnecessary `WARN` log that was seen in the Kong 2.1
  series.
  [#6258](https://github.com/Kong/kong/pull/6258)
- key-auth: no longer trigger HTTP 400 error when the body cannot be decoded.
  [#6357](https://github.com/Kong/kong/pull/6357)
- aws-lambda: respect `skip_large_bodies` config setting even when not using
  AWS API Gateway compatibility.
  [#6379](https://github.com/Kong/kong/pull/6379)


[Back to TOC](#table-of-contents)
- Fix issue where `kong reload` would occasionally leave stale workers locked
  at 100% CPU.
  [#6300](https://github.com/Kong/kong/pull/6300)
- Hybrid Mode: more informative error message when the Control Plane cannot
  be reached.
  [#6267](https://github.com/Kong/kong/pull/6267)

##### CLI

- `kong hybrid gen_cert` now reports "permission denied" errors correctly
  when it fails to write the certificate files.
  [#6368](https://github.com/Kong/kong/pull/6368)

##### Plugins

- acl: bumped to 3.0.1
  * Fix regression in a scenario where an ACL plugin with a `deny` clause
    was configured for a group that does not exist would cause a HTTP 401
    when an authenticated plugin would match the anonymous consumer. The
    behavior is now restored to that seen in Kong 1.x and 2.0.
    [#6354](https://github.com/Kong/kong/pull/6354)
- request-transformer: bumped to 1.2.7
  * Fix the construction of the error message when a template throws a Lua error.
    [#26](https://github.com/Kong/kong-plugin-request-transformer/pull/26)


## [2.1.3]

> Released 2020/08/19

This is a patch release in the 2.0 series. Being a patch release, it strictly
contains bugfixes. The are no new features or breaking changes.

### Fixes

##### Core

- Fix behavior of `X-Forwarded-Prefix` header with stripped path prefixes:
  the stripped portion of path is now added in `X-Forwarded-Prefix`,
  except if it is `/` or if it is received from a trusted client.
  [#6222](https://github.com/Kong/kong/pull/6222)

##### Migrations

- Avoid creating unnecessary an index for Postgres.
  [#6250](https://github.com/Kong/kong/pull/6250)

##### Admin API

- DB-less: fix concurrency issues with `/config` endpoint. It now waits for
  the configuration to update across workers before returning, and returns
  HTTP 429 on attempts to perform concurrent updates and HTTP 504 in case
  of update timeouts.
  [#6121](https://github.com/Kong/kong/pull/6121)

##### Plugins

- request-transformer: bump from v1.2.5 to v1.2.6
  * Fix an issue where query parameters would get incorrectly URL-encoded.
    [#24](https://github.com/Kong/kong-plugin-request-transformer/pull/24)
- acl: Fix migration of ACLs table for the Kong 2.1 series.
  [#6250](https://github.com/Kong/kong/pull/6250)


## [2.1.2]

> Released 2020/08/13

:white_check_mark: **Update (2020/08/13)**: This release fixed a balancer
bug that may cause incorrect request payloads to be sent to unrelated
upstreams during balancer retries, potentially causing responses for
other requests to be returned. Therefore it is **highly recommended**
that Kong users running versions `2.1.0` and `2.1.1` to upgrade to this
version as soon as possible, or apply mitigation from the
[2.1.0](#210) section below.

### Fixes

##### Core

- Fix a bug that balancer retries causes incorrect requests to be sent to
  subsequent upstream connections of unrelated requests.
  [#6224](https://github.com/Kong/kong/pull/6224)
- Fix an issue where plugins iterator was being built before setting the
  default workspace id, therefore indexing the plugins under the wrong workspace.
  [#6206](https://github.com/Kong/kong/pull/6206)

##### Migrations

- Improve reentrancy of Cassandra migrations.
  [#6206](https://github.com/Kong/kong/pull/6206)

##### PDK

- Make sure the `kong.response.error` PDK function respects gRPC related
  content types.
  [#6214](https://github.com/Kong/kong/pull/6214)


## [2.1.1]

> Released 2020/08/05

:red_circle: **Post-release note (as of 2020/08/13)**: A faulty behavior
has been observed with this change. When Kong proxies using the balancer
and a request to one of the upstream `Target` fails, Kong might send the
same request to another healthy `Target` in a different request later,
causing response for the failed request to be returned.

This bug could be mitigated temporarily by disabling upstream keepalive pools.
It can be achieved by either:

1. In `kong.conf`, set `upstream_keepalive_pool_size=0`, or
2. Setting the environment `KONG_UPSTREAM_KEEPALIVE_POOL_SIZE=0` when starting
   Kong with the CLI.

Then restart/reload the Kong instance.

Thanks Nham Le (@nhamlh) for reporting it in [#6212](https://github.com/Kong/kong/issues/6212).

:white_check_mark: **Update (2020/08/13)**: A fix to this regression has been
released as part of [2.1.2](#212). See the section of the Changelog related to this
release for more details.

### Dependencies

- Bump [lua-multipart](https://github.com/Kong/lua-multipart) to `0.5.9`.
  [#6148](https://github.com/Kong/kong/pull/6148)

### Fixes

##### Core

- No longer reject valid characters (as specified in the RFC 3986) in the `path` attribute of the
  Service entity.
  [#6183](https://github.com/Kong/kong/pull/6183)

##### Migrations

- Fix issue in Cassandra migrations where empty values in some entities would be incorrectly migrated.
  [#6171](https://github.com/Kong/kong/pull/6171)

##### Admin API

- Fix issue where consumed worker memory as reported by the `kong.node.get_memory_stats()` PDK method would be incorrectly reported in kilobytes, rather than bytes, leading to inaccurate values in the `/status` Admin API endpoint (and other users of said PDK method).
  [#6170](https://github.com/Kong/kong/pull/6170)

##### Plugins

- rate-limiting: fix issue where rate-limiting by Service would result in a global limit, rather than per Service.
  [#6157](https://github.com/Kong/kong/pull/6157)
- rate-limiting: fix issue where a TTL would not be set to some Redis keys.
  [#6150](https://github.com/Kong/kong/pull/6150)


[Back to TOC](#table-of-contents)


## [2.1.0]

> Released 2020/07/16

:red_circle: **Post-release note (as of 2020/08/13)**: A faulty behavior
has been observed with this change. When Kong proxies using the balancer
and a request to one of the upstream `Target` fails, Kong might send the
same request to another healthy `Target` in a different request later,
causing response for the failed request to be returned.

This bug could be mitigated temporarily by disabling upstream keepalive pools.
It can be achieved by either:

1. In `kong.conf`, set `upstream_keepalive_pool_size=0`, or
2. Setting the environment `KONG_UPSTREAM_KEEPALIVE_POOL_SIZE=0` when starting
   Kong with the CLI.

Then restart/reload the Kong instance.

Thanks Nham Le (@nhamlh) for reporting it in [#6212](https://github.com/Kong/kong/issues/6212).

:white_check_mark: **Update (2020/08/13)**: A fix to this regression has been
released as part of [2.1.2](#212). See the section of the Changelog related to this
release for more details.

### Distributions

- :gift: Introduce package for Ubuntu 20.04.
  [#6006](https://github.com/Kong/kong/pull/6006)
- Add `ca-certificates` to the Alpine Docker image.
  [#373](https://github.com/Kong/docker-kong/pull/373)
- :warning: The [go-pluginserver](https://github.com/Kong/go-pluginserver) no
  longer ships with Kong packages; users are encouraged to build it along with
  their Go plugins. For more info, check out the [Go Guide](https://docs.konghq.com/latest/go/).

### Dependencies

- :warning: In order to use all Kong features, including the new
  dynamic upstream keepalive behavior, the required OpenResty version is
  [1.15.8.3](http://openresty.org/en/changelog-1015008.html).
  If you are installing Kong from one of our distribution
  packages, this version and all required patches and modules are included.
  If you are building from source, you must apply
  Kong's [OpenResty patches](https://github.com/Kong/kong-build-tools/tree/master/openresty-build-tools/openresty-patches)
  as well as include [lua-kong-nginx-module](https://github.com/Kong/lua-kong-nginx-module).
  Our [kong-build-tools](https://github.com/Kong/kong-build-tools)
  repository allows you to do both easily.
- Bump OpenSSL version from `1.1.1f` to `1.1.1g`.
  [#5820](https://github.com/Kong/kong/pull/5810)
- Bump [lua-resty-dns-client](https://github.com/Kong/lua-resty-dns-client) from `4.1.3`
  to `5.0.1`.
  [#5499](https://github.com/Kong/kong/pull/5499)
- Bump [lyaml](https://github.com/gvvaughan/lyaml) from `0.2.4` to `0.2.5`.
  [#5984](https://github.com/Kong/kong/pull/5984)
- Bump [lua-resty-openssl](https://github.com/fffonion/lua-resty-openssl)
  from `0.6.0` to `0.6.2`.
  [#5941](https://github.com/Kong/kong/pull/5941)

### Changes

##### Core

- Increase maximum allowed payload size in hybrid mode.
  [#5654](https://github.com/Kong/kong/pull/5654)
- Targets now support a weight range of 0-65535.
  [#5871](https://github.com/Kong/kong/pull/5871)

##### Configuration

- :warning: The configuration properties `router_consistency` and
  `router_update_frequency` have been renamed to `worker_consistency` and
  `worker_state_update_frequency`, respectively. The new properties allow for
  configuring the consistency settings of additional internal structures, see
  below for details.
  [#5325](https://github.com/Kong/kong/pull/5325)
- :warning: The `nginx_upstream_keepalive_*` configuration properties have been
  renamed to `upstream_keepalive_*`. This is due to the introduction of dynamic
  upstream keepalive pools, see below for details.
  [#5771](https://github.com/Kong/kong/pull/5771)
- :warning: The default value of `worker_state_update_frequency` (previously
  `router_update_frequency`) was changed from `1` to `5`.
  [#5325](https://github.com/Kong/kong/pull/5325)

##### Plugins

- :warning: Change authentication plugins to standardize on `allow` and
  `deny` as terms for access control. Previous nomenclature is deprecated and
  support will be removed in Kong 3.0.
  * ACL: use `allow` and `deny` instead of `whitelist` and `blacklist`
  * bot-detection: use `allow` and `deny` instead of `whitelist` and `blacklist`
  * ip-restriction: use `allow` and `deny` instead of `whitelist` and `blacklist`
  [#6014](https://github.com/Kong/kong/pull/6014)

### Additions

##### Core

- :fireworks: **Asynchronous upstream updates**: Kong's load balancer is now able to
  update its internal structures asynchronously instead of onto the request/stream
  path.

  This change required the introduction of new configuration properties and the
  deprecation of older ones:
    - New properties:
      * `worker_consistency`
      * `worker_state_update_frequency`
    - Deprecated properties:
      * `router_consistency`
      * `router_update_frequency`

  The new `worker_consistency` property is similar to `router_consistency` and accepts
  either of `strict` (default, synchronous) or `eventual` (asynchronous). Unlike its
  deprecated counterpart, this new property aims at configuring the consistency of *all*
  internal structures of Kong, and not only the router.
  [#5325](https://github.com/Kong/kong/pull/5325)
- :fireworks: **Read-Only Postgres**: Kong users are now able to configure
  a read-only Postgres replica. When configured, Kong will attempt to fulfill
  read operations through the read-only replica instead of the main Postgres
  connection.
  [#5584](https://github.com/Kong/kong/pull/5584)
- Introducing **dynamic upstream keepalive pools**. This change prevents virtual
  host confusion when Kong proxies traffic to virtual services (hosted on the
  same IP/port) over TLS.
  Keepalive pools are now created by the `upstream IP/upstream port/SNI/client
  certificate` tuple instead of `IP/port` only. Users running Kong in front of
  virtual services should consider adjusting their keepalive settings
  appropriately.

  This change required the introduction of new configuration properties and
  the deprecation of older ones:
    - New properties:
        * `upstream_keepalive_pool_size`
        * `upstream_keepalive_max_requests`
        * `upstream_keepalive_idle_timeout`
    - Deprecated properties:
        * `nginx_upstream_keepalive`
        * `nginx_upstream_keepalive_requests`
        * `nginx_upstream_keepalive_timeout`

  Additionally, this change allows for specifying an indefinite amount of max
  requests and idle timeout threshold for upstream keepalive connections, a
  capability that was previously removed by Nginx 1.15.3.
  [#5771](https://github.com/Kong/kong/pull/5771)
- The default certificate for the proxy can now be configured via Admin API
  using the `/certificates` endpoint. A special `*` SNI has been introduced
  which stands for the default certificate.
  [#5404](https://github.com/Kong/kong/pull/5404)
- Add support for PKI in Hybrid Mode mTLS.
  [#5396](https://github.com/Kong/kong/pull/5396)
- Add `X-Forwarded-Prefix` to set of headers forwarded to upstream requests.
  [#5620](https://github.com/Kong/kong/pull/5620)
- Introduce a `_transform` option to declarative configuration, which allows
  importing basicauth credentials with and without hashed passwords. This change
  is only supported in declarative configuration format version `2.1`.
  [#5835](https://github.com/Kong/kong/pull/5835)
- Add capability to define different consistency levels for read and write
  operations in Cassandra. New configuration properties `cassandra_write_consistency`
  and `cassandra_read_consistency` were introduced and the existing
  `cassandra_consistency` property was deprecated.
  Thanks [Abhishekvrshny](https://github.com/Abhishekvrshny) for the patch!
  [#5812](https://github.com/Kong/kong/pull/5812)
- Introduce certificate expiry and CA constraint checks to Hybrid Mode
  certificates (`cluster_cert` and `cluster_ca_cert`).
  [#6000](https://github.com/Kong/kong/pull/6000)
- Introduce new attributes to the Services entity, allowing for customizations
  in TLS verification parameters:
  [#5976](https://github.com/Kong/kong/pull/5976)
  * `tls_verify`: whether TLS verification is enabled while handshaking
    with the upstream Service
  * `tls_verify_depth`: the maximum depth of verification when validating
    upstream Service's TLS certificate
  * `ca_certificates`: the CA trust store to use when validating upstream
    Service's TLS certificate
- Introduce new attribute `client_certificate` in Upstreams entry, used
  for supporting mTLS in active health checks.
  [#5838](https://github.com/Kong/kong/pull/5838)

##### CLI

- Migrations: add a new `--force` flag to `kong migrations bootstrap`.
  [#5635](https://github.com/Kong/kong/pull/5635)

##### Configuration

- Introduce configuration property `db_cache_neg_ttl`, allowing the configuration
  of negative TTL for DB entities.
  Thanks [ealogar](https://github.com/ealogar) for the patch!
  [#5397](https://github.com/Kong/kong/pull/5397)

##### PDK

- Support `kong.response.exit` in Stream (L4) proxy mode.
  [#5524](https://github.com/Kong/kong/pull/5524)
- Introduce `kong.request.get_forwarded_path` method, which returns
  the path component of the request's URL, but also considers
  `X-Forwarded-Prefix` if it comes from a trusted source.
  [#5620](https://github.com/Kong/kong/pull/5620)
- Introduce `kong.response.error` method, that allows PDK users to exit with
  an error while honoring the Accept header or manually forcing a content-type.
  [#5562](https://github.com/Kong/kong/pull/5562)
- Introduce `kong.client.tls` module, which provides the following methods for
  interacting with downstream mTLS:
  * `kong.client.tls.request_client_certificate()`: request client to present its
    client-side certificate to initiate mutual TLS authentication between server
    and client.
  * `kong.client.tls.disable_session_reuse()`: prevent the TLS session for the current
    connection from being reused by disabling session ticket and session ID for
    the current TLS connection.
  * `kong.client.tls.get_full_client_certificate_chain()`: return the PEM encoded
    downstream client certificate chain with the client certificate at the top
    and intermediate certificates (if any) at the bottom.
  [#5890](https://github.com/Kong/kong/pull/5890)
- Introduce `kong.log.serialize` method.
  [#5995](https://github.com/Kong/kong/pull/5995)
- Introduce new methods to the `kong.service` PDK module:
  * `kong.service.set_tls_verify()`: set whether TLS verification is enabled while
    handshaking with the upstream Service
  * `kong.service.set_tls_verify_depth()`: set the maximum depth of verification
    when validating upstream Service's TLS certificate
  * `kong.service.set_tls_verify_store()`: set the CA trust store to use when
    validating upstream Service's TLS certificate

##### Plugins

- :fireworks: **New Plugin**: introduce the [grpc-web plugin](https://github.com/Kong/kong-plugin-grpc-web), allowing clients
  to consume gRPC services via the gRPC-Web protocol.
  [#5607](https://github.com/Kong/kong/pull/5607)
- :fireworks: **New Plugin**: introduce the [grpc-gateway plugin](https://github.com/Kong/kong-plugin-grpc-gateway), allowing
  access to upstream gRPC services through a plain HTTP request.
  [#5939](https://github.com/Kong/kong/pull/5939)
- Go: add getter and setter methods for `kong.ctx.shared`.
  [#5496](https://github.com/Kong/kong/pull/5496/)
- Add `X-Credential-Identifier` header to the following authentication plugins:
  * basic-auth
  * key-auth
  * ldap-auth
  * oauth2
  [#5516](https://github.com/Kong/kong/pull/5516)
- Rate-Limiting: auto-cleanup expired rate-limiting metrics in Postgres.
  [#5498](https://github.com/Kong/kong/pull/5498)
- OAuth2: add ability to persist refresh tokens throughout their life cycle.
  Thanks [amberheilman](https://github.com/amberheilman) for the patch!
  [#5264](https://github.com/Kong/kong/pull/5264)
- IP-Restriction: add support for IPv6.
  [#5640](https://github.com/Kong/kong/pull/5640)
- OAuth2: add support for PKCE.
  Thanks [amberheilman](https://github.com/amberheilman) for the patch!
  [#5268](https://github.com/Kong/kong/pull/5268)
- OAuth2: allow optional hashing of client secrets.
  [#5610](https://github.com/Kong/kong/pull/5610)
- aws-lambda: bump from v3.1.0 to v3.4.0
  * Add `host` configuration to allow for custom Lambda endpoints.
    [#35](https://github.com/Kong/kong-plugin-aws-lambda/pull/35)
- zipkin: bump from 0.2 to 1.1.0
  * Add support for B3 single header
    [#66](https://github.com/Kong/kong-plugin-zipkin/pull/66)
  * Add `traceid_byte_count` config option
    [#74](https://github.com/Kong/kong-plugin-zipkin/pull/74)
  * Add support for W3C header
    [#75](https://github.com/Kong/kong-plugin-zipkin/pull/75)
  * Add new option `header_type`
    [#75](https://github.com/Kong/kong-plugin-zipkin/pull/75)
- serverless-functions: bump from 0.3.1 to 1.0.0
  * Add ability to run functions in each request processing phase.
    [#21](https://github.com/Kong/kong-plugin-serverless-functions/pull/21)
- prometheus: bump from 0.7.1 to 0.9.0
  * Performance: significant improvements in throughput and CPU usage.
    [#79](https://github.com/Kong/kong-plugin-prometheus/pull/79)
  * Expose healthiness of upstreams targets.
    Thanks [carnei-ro](https://github.com/carnei-ro) for the patch!
    [#88](https://github.com/Kong/kong-plugin-prometheus/pull/88)
- rate-limiting: allow rate-limiting by custom header.
  Thanks [carnei-ro](https://github.com/carnei-ro) for the patch!
  [#5969](https://github.com/Kong/kong/pull/5969)
- session: bumped from 2.3.0 to 2.4.0.
  [#5868](https://github.com/Kong/kong/pull/5868)

### Fixes

##### Core

- Fix memory leak when loading a declarative configuration that fails
  schema validation.
  [#5759](https://github.com/Kong/kong/pull/5759)
- Fix migration issue where the index for the `ca_certificates` table would
  fail to be created.
  [#5764](https://github.com/Kong/kong/pull/5764)
- Fix issue where DNS resolution would fail in DB-less mode.
  [#5831](https://github.com/Kong/kong/pull/5831)

##### Admin API

- Disallow `PATCH` on `/upstreams/:upstreams/targets/:targets`

##### Plugins

- Go: fix issue where instances of the same Go plugin applied to different
  Routes would get mixed up.
  [#5597](https://github.com/Kong/kong/pull/5597)
- Strip `Authorization` value from logged headers. Values are now shown as
  `REDACTED`.
  [#5628](https://github.com/Kong/kong/pull/5628).
- ACL: respond with HTTP 401 rather than 403 if credentials are not provided.
  [#5452](https://github.com/Kong/kong/pull/5452)
- ldap-auth: set credential ID upon authentication, allowing subsequent
  plugins (e.g., rate-limiting) to act on said value.
  [#5497](https://github.com/Kong/kong/pull/5497)
- ldap-auth: hash the cache key generated by the plugin.
  [#5497](https://github.com/Kong/kong/pull/5497)
- zipkin: bump from 0.2 to 1.1.0
  * Stopped tagging non-erroneous spans with `error=false`.
    [#63](https://github.com/Kong/kong-plugin-zipkin/pull/63)
  * Changed the structure of `localEndpoint` and `remoteEndpoint`.
    [#63](https://github.com/Kong/kong-plugin-zipkin/pull/63)
  * Store annotation times in microseconds.
    [#71](https://github.com/Kong/kong-plugin-zipkin/pull/71)
  * Prevent an error triggered when timing-related kong variables
    were not present.
    [#71](https://github.com/Kong/kong-plugin-zipkin/pull/71)
- aws-lambda: AWS regions are no longer validated against a hardcoded list; if an
  invalid region name is provided, a proxy Internal Server Error is raised,
  and a DNS resolution error message is logged.
  [#33](https://github.com/Kong/kong-plugin-aws-lambda/pull/33)

[Back to TOC](#table-of-contents)


## [2.0.5]

> Released 2020/06/30

### Dependencies

- Bump OpenSSL version from `1.1.1f` to `1.1.1g`.
  [#5820](https://github.com/Kong/kong/pull/5810)
- Bump [go-pluginserver](https://github.com/Kong/go-pluginserver) from version
  from `0.2.0` to `0.3.2`, leveraging [go-pdk](https://github.com/Kong/go-pdk) `0.3.1`.
  See the [go-pdk changelog](https://github.com/Kong/go-pdk/blob/master/CHANGELOG.md#v031).

### Fixes

##### Core

- Fix a race condition leading to random config fetching failure in DB-less mode.
  [#5833](https://github.com/Kong/kong/pull/5833)
- Fix issue where a respawned worker would not use the existing configuration
  in DB-less mode.
  [#5850](https://github.com/Kong/kong/pull/5850)
- Fix issue where declarative configuration would fail with the error:
  `Cannot serialise table: excessively sparse array`.
  [#5768](https://github.com/Kong/kong/pull/5865)
- Targets now support a weight range of 0-65535.
  [#5871](https://github.com/Kong/kong/pull/5871)
- Make kong.ctx.plugin light-thread safe
  Thanks [tdelaune](https://github.com/tdelaune) for the assistance!
  [#5873](https://github.com/Kong/kong/pull/5873)
- Go: fix issue with Go plugins where the plugin instance would be
  intermittently killed.
  Thanks [primableatom](https://github.com/primableatom) for the patch!
  [#5903](https://github.com/Kong/kong/pull/5903)
- Auto-convert `config.anonymous` from empty string to the `ngx.null` value.
  [#5906](https://github.com/Kong/kong/pull/5906)
- Fix issue where DB-less wouldn't correctly validate input with missing IDs,
  names, or cache key.
  [#5929](https://github.com/Kong/kong/pull/5929)
- Fix issue where a request to the upstream health endpoint would fail with
  HTTP 500 Internal Server Error.
  [#5943](https://github.com/Kong/kong/pull/5943)
- Fix issue where providing a declarative configuration file containing
  fields with explicit null values would result in an error.
  [#5999](https://github.com/Kong/kong/pull/5999)
- Fix issue where the balancer wouldn't be built for all workers.
  [#5931](https://github.com/Kong/kong/pull/5931)
- Fix issue where a declarative configuration file with primary keys specified
  as numbers would result in an error.
  [#6005](https://github.com/Kong/kong/pull/6005)

##### CLI

##### Configuration

- Fix issue where the Postgres password from the Kong configuration file
  would be truncated if it contained a `#` character.
  [#5822](https://github.com/Kong/kong/pull/5822)

##### Admin API

- Fix issue where a `PUT` request on `/upstreams/:upstreams/targets/:targets`
  would result in HTTP 500 Internal Server Error.
  [#6012](https://github.com/Kong/kong/pull/6012)

##### PDK

- Stop request processing flow if body encoding fails.
  [#5829](https://github.com/Kong/kong/pull/5829)
- Ensure `kong.service.set_target()` includes the port number if a non-default
  port is used.
  [#5996](https://github.com/Kong/kong/pull/5996)

##### Plugins

- Go: fix issue where the go-pluginserver would not reload Go plugins'
  configurations.
  Thanks [wopol](https://github.com/wopol) for the patch!
  [#5866](https://github.com/Kong/kong/pull/5866)
- basic-auth: avoid fetching credentials when password is not given.
  Thanks [Abhishekvrshny](https://github.com/Abhishekvrshny) for the patch!
  [#5880](https://github.com/Kong/kong/pull/5880)
- cors: avoid overwriting upstream response `Vary` header; new values are now
  added as additional `Vary` headers.
  Thanks [aldor007](https://github.com/aldor007) for the patch!
  [#5794](https://github.com/Kong/kong/pull/5794)

[Back to TOC](#table-of-contents)


## [2.0.4]

> Released 2020/04/22

### Fixes

##### Core

  - Disable JIT mlcache:get_bulk() on ARM64
    [#5797](https://github.com/Kong/kong/pull/5797)
  - Don't incrementing log counters on unexpected errors
    [#5783](https://github.com/Kong/kong/pull/5783)
  - Invalidate target history at cleanup so balancers stay synced
    [#5775](https://github.com/Kong/kong/pull/5775)
  - Set a log prefix with the upstream name
    [#5773](https://github.com/Kong/kong/pull/5773)
  - Fix memory leaks when loading a declarative config that fails schema validation
    [#5766](https://github.com/Kong/kong/pull/5766)
  - Fix some balancer and cluster_events issues
    [#5804](https://github.com/Kong/kong/pull/5804)

##### Configuration

  - Send declarative config updates to stream subsystem via Unix domain
    [#5786](https://github.com/Kong/kong/pull/5786)
  - Now when using declarative configurations the cache is purged on reload, cleaning any references to removed entries
    [#5769](https://github.com/Kong/kong/pull/5769)


[Back to TOC](#table-of-contents)


## [2.0.3]

> Released 2020/04/06

This is a patch release in the 2.0 series. Being a patch release, it strictly
contains performance improvements and bugfixes. The are no new features or
breaking changes.

### Fixes

##### Core

  - Setting the target weight to 0 does not automatically remove the upstream.
    [#5710](https://github.com/Kong/kong/pull/5710).
  - The plugins iterator is now always fully built, even if the initialization
    of any of them fails.
    [#5692](https://github.com/Kong/kong/pull/5692).
  - Fixed the load of `dns_not_found_ttl` and `dns_error_ttl` configuration
    options.
    [#5684](https://github.com/Kong/kong/pull/5684).
  - Consumers and tags are properly warmed-up from the plugins' perspective,
    i.e. they are loaded to the cache space that plugins access.
    [#5669](https://github.com/Kong/kong/pull/5669).
  - Customized error messages don't affect subsequent default error responses
    now.
    [#5673](https://github.com/Kong/kong/pull/5673).

##### CLI

  - Fixed the `lua_package_path` option precedence over `LUA_PATH` environment
    variable.
    [#5729](https://github.com/Kong/kong/pull/5729).
  - Support to Nginx binary upgrade by correctly handling the `USR2` signal.
    [#5657](https://github.com/Kong/kong/pull/5657).

##### Configuration

  - Fixed the logrotate configuration file with the right line terminators.
    [#243](https://github.com/Kong/kong-build-tools/pull/243).
    Thanks, [WALL-E](https://github.com/WALL-E)

##### Admin API

  - Fixed the `sni is duplicated` error when sending multiple `SNIs` as body
    arguments and an `SNI` on URL that matched one from the body.
    [#5660](https://github.com/Kong/kong/pull/5660).

[Back to TOC](#table-of-contents)


## [2.0.2]

> Released 2020/02/27

This is a patch release in the 2.0 series. Being a patch release, it strictly
contains performance improvements and bugfixes. The are no new features or
breaking changes.

### Fixes

##### Core

  - Fix issue related to race condition in Cassandra select each method
    [#5564](https://github.com/Kong/kong/pull/5564).
    Thanks, [vasuharish](https://github.com/vasuharish)!
  - Fix issue related to running control plane under multiple Nginx workers
    [#5612](https://github.com/Kong/kong/pull/5612).
  - Don't change route paths when marshaling
    [#5587](https://github.com/Kong/kong/pull/5587).
  - Fix propagation of posted health across workers
    [#5539](https://github.com/Kong/kong/pull/5539).
  - Use proper units for timeouts with cassandra
    [#5571](https://github.com/Kong/kong/pull/5571).
  - Fix broken SNI based routing in L4 proxy mode
    [#5533](https://github.com/Kong/kong/pull/5533).

##### Plugins

  - Enable the ACME plugin by default
    [#5555](https://github.com/Kong/kong/pull/5555).
  - Accept consumer username in anonymous field
    [#5552](https://github.com/Kong/kong/pull/5552).

[Back to TOC](#table-of-contents)


## [2.0.1]

> Released 2020/02/04

This is a patch release in the 2.0 series. Being a patch release, it strictly
contains performance improvements and bugfixes. The are no new features or
breaking changes.


### Fixes

##### Core

  - Migrations include the configured Lua path now
    [#5509](https://github.com/Kong/kong/pull/5509).
  - Hop-by-hop headers to not clear upgrade header on upgrade
    [#5495](https://github.com/Kong/kong/pull/5495).
  - Balancers now properly check if a response is produced by an upstream
    [#5493](https://github.com/Kong/kong/pull/5493).
    Thanks, [onematchfox](https://github.com/onematchfox)!
  - Kong correctly logs an error message when the Lua VM cannot allocate memory
    [#5479](https://github.com/Kong/kong/pull/5479)
    Thanks, [pamiel](https://github.com/pamiel)!
  - Schema validations work again in DB-less mode
    [#5464](https://github.com/Kong/kong/pull/5464).

##### Plugins

  - oauth2: handle `Authorization` headers with missing `access_token` correctly.
    [#5514](https://github.com/Kong/kong/pull/5514).
    Thanks, [jeremyjpj0916](https://github.com/jeremyjpj0916)!
  - oauth2: hash oauth2_tokens cache key via the DAO
    [#5507](https://github.com/Kong/kong/pull/5507)


[Back to TOC](#table-of-contents)


## [2.0.0]

> Released 2020/01/20

This is a new major release of Kong, including new features such as **Hybrid
mode**, **Go language support for plugins** and **buffered proxying**, and
much more.

Kong 2.0.0 removes the deprecated service mesh functionality, which was
been retired in favor of [Kuma](https://kuma.io), as Kong continues to
focus on its core gateway capabilities.

Please note that Kong 2.0.0 also removes support for migrating from versions
below 1.0.0. If you are running Kong 0.x versions below 0.14.1, you need to
migrate to 0.14.1 first, and once you are running 0.14.1, you can migrate to
Kong 1.5.0, which includes special provisions for migrating from Kong 0.x,
such as the `kong migrations migrate-apis` command, and then finally to Kong
2.0.0.

### Dependencies

- :warning: The required OpenResty version is
  [1.15.8.2](http://openresty.org/en/changelog-1015008.html), and the
  the set of patches included has changed, including the latest release of
  [lua-kong-nginx-module](https://github.com/Kong/lua-kong-nginx-module).
  If you are installing Kong from one of our distribution
  packages, you are not affected by this change.

**Note:** if you are not using one of our distribution packages and compiling
OpenResty from source, you must still apply Kong's [OpenResty
patches](https://github.com/Kong/kong-build-tools/tree/master/openresty-build-tools/openresty-patches)
(and, as highlighted above, compile OpenResty with the new
lua-kong-nginx-module). Our [kong-build-tools](https://github.com/Kong/kong-build-tools)
repository will allow you to do both easily.

### Packaging

- RPM packages are now signed with our own GPG keys. You can download our public
  key at https://bintray.com/user/downloadSubjectPublicKey?username=kong
- Kong now ships with a systemd unit file

### Additions

##### Core

  - :fireworks: **Hybrid mode** for management of control-plane and
    data-plane nodes. This allows running control-plane nodes using a
    database and have them deliver configuration updates to DB-less
    data-plane nodes.
    [#5294](https://github.com/Kong/kong/pull/5294)
  - :fireworks: **Buffered proxying** - plugins can now request buffered
    reading of the service response (as opposed to the streaming default),
    allowing them to modify headers based on the contents of the body
    [#5234](https://github.com/Kong/kong/pull/5234)
  - The `transformations` in DAO schemas now also support `on_read`,
    allowing for two-way (read/write) data transformations between
    Admin API input/output and database storage.
    [#5100](https://github.com/Kong/kong/pull/5100)
  - Added `threshold` attribute for health checks
    [#5206](https://github.com/Kong/kong/pull/5206)
  - Caches for core entities and plugin-controlled entities (such as
    credentials, etc.) are now separated, protecting the core entities
    from cache eviction caused by plugin behavior.
    [#5114](https://github.com/Kong/kong/pull/5114)
  - Cipher suite was updated to the Mozilla v5 release.
    [#5342](https://github.com/Kong/kong/pull/5342)
  - Better support for using already existing Cassandra keyspaces
    when migrating
    [#5361](https://github.com/Kong/kong/pull/5361)
  - Better log messages when plugin modules fail to load
    [#5357](https://github.com/Kong/kong/pull/5357)
  - `stream_listen` now supports the `backlog` option.
    [#5346](https://github.com/Kong/kong/pull/5346)
  - The internal cache was split into two independent segments,
    `kong.core_cache` and `kong.cache`. The `core_cache` region is
    used by the Kong core to store configuration data that doesn't
    change often. The other region is used to store plugin
    runtime data that is dependent on traffic pattern and user
    behavior. This change should decrease the cache contention
    between Kong core and plugins and result in better performance
    overall.
    - :warning: Note that both structures rely on the already existent
      `mem_cache_size` configuration option to set their size,
      so when upgrading from a previous Kong version, the cache
      memory consumption might double if this value is not adjusted
      [#5114](https://github.com/Kong/kong/pull/5114)

##### CLI

  - `kong config init` now accepts a filename argument
    [#4451](https://github.com/Kong/kong/pull/4451)

##### Configuration

  - :fireworks: **Extended support for Nginx directive injections**
    via Kong configurations, reducing the needs for custom Nginx
    templates. New injection contexts were added: `nginx_main_`,
    `nginx_events` and `nginx_supstream_` (`upstream` in `stream`
    mode).
    [#5390](https://github.com/Kong/kong/pull/5390)
  - Enable `reuseport` option in the listen directive by default
    and allow specifying both `reuseport` and `backlog=N` in the
    listener flags.
    [#5332](https://github.com/Kong/kong/pull/5332)
  - Check existence of `lua_ssl_trusted_certificate` at startup
    [#5345](https://github.com/Kong/kong/pull/5345)

##### Admin API

  - Added `/upstreams/<id>/health?balancer_health=1` attribute for
    detailed information about balancer health based on health
    threshold configuration
    [#5206](https://github.com/Kong/kong/pull/5206)

##### PDK

  - New functions `kong.service.request.enable_buffering`,
    `kong.service.response.get_raw_body` and
    `kong.service.response.get_body` for use with buffered proxying
    [#5315](https://github.com/Kong/kong/pull/5315)

##### Plugins

  - :fireworks: **Go plugin support** - plugins can now be written in
    Go as well as Lua, through the use of an out-of-process Go plugin server.
    [#5326](https://github.com/Kong/kong/pull/5326)
  - The lifecycle of the Plugin Server daemon for Go language support is
    managed by Kong itself.
    [#5366](https://github.com/Kong/kong/pull/5366)
  - :fireworks: **New plugin: ACME** - Let's Encrypt and ACMEv2 integration with Kong
    [#5333](https://github.com/Kong/kong/pull/5333)
  - :fireworks: aws-lambda: bumped version to 3.0.1, with a number of new features!
    [#5083](https://github.com/Kong/kong/pull/5083)
  - :fireworks: prometheus: bumped to version 0.7.0 including major performance improvements
    [#5295](https://github.com/Kong/kong/pull/5295)
  - zipkin: bumped to version 0.2.1
    [#5239](https://github.com/Kong/kong/pull/5239)
  - session: bumped to version 2.2.0, adding `authenticated_groups` support
    [#5108](https://github.com/Kong/kong/pull/5108)
  - rate-limiting: added experimental support for standardized headers based on the
    ongoing [RFC draft](https://tools.ietf.org/html/draft-polli-ratelimit-headers-01)
    [#5335](https://github.com/Kong/kong/pull/5335)
  - rate-limiting: added Retry-After header on HTTP 429 responses
    [#5329](https://github.com/Kong/kong/pull/5329)
  - datadog: report metrics with tags --
    Thanks [mvanholsteijn](https://github.com/mvanholsteijn) for the patch!
    [#5154](https://github.com/Kong/kong/pull/5154)
  - request-size-limiting: added `size_unit` configuration option.
    [#5214](https://github.com/Kong/kong/pull/5214)
  - request-termination: add extra check for `conf.message` before sending
    response back with body object included.
    [#5202](https://github.com/Kong/kong/pull/5202)
  - jwt: add `X-Credential-Identifier` header in response --
    Thanks [davinwang](https://github.com/davinwang) for the patch!
    [#4993](https://github.com/Kong/kong/pull/4993)

### Fixes

##### Core

  - Correct detection of update upon deleting Targets --
    Thanks [pyrl247](https://github.com/pyrl247) for the patch!
  - Fix declarative config loading of entities with abstract records
    [#5343](https://github.com/Kong/kong/pull/5343)
  - Fix sort priority when matching routes by longest prefix
    [#5430](https://github.com/Kong/kong/pull/5430)
  - Detect changes in Routes that happen halfway through a router update
    [#5431](https://github.com/Kong/kong/pull/5431)

##### Admin API

  - Corrected the behavior when overwriting a Service configuration using
    the `url` shorthand
    [#5315](https://github.com/Kong/kong/pull/5315)

##### Core

  - :warning: **Removed Service Mesh support** - That has been deprecated in
    Kong 1.4 and made off-by-default already, and the code is now gone in 2.0.
    For Service Mesh, we now have [Kuma](https://kuma.io), which is something
    designed for Mesh patterns from day one, so we feel at peace with removing
    Kong's native Service Mesh functionality and focus on its core capabilities
    as a gateway.

##### Configuration

  - Routes using `tls` are now supported in stream mode by adding an
    entry in `stream_listen` with the `ssl` keyword enabled.
    [#5346](https://github.com/Kong/kong/pull/5346)
  - As part of service mesh removal, serviceless proxying was removed.
    You can still set `service = null` when creating a route for use with
    serverless plugins such as `aws-lambda`, or `request-termination`.
    [#5353](https://github.com/Kong/kong/pull/5353)
  - Removed the `origins` property which was used for service mesh.
    [#5351](https://github.com/Kong/kong/pull/5351)
  - Removed the `transparent` property which was used for service mesh.
    [#5350](https://github.com/Kong/kong/pull/5350)
  - Removed the `nginx_optimizations` property; the equivalent settings
    can be performed via Nginx directive injections.
    [#5390](https://github.com/Kong/kong/pull/5390)
  - The Nginx directive injection prefixes `nginx_http_upstream_`
    and `nginx_http_status_` were renamed to `nginx_upstream_` and
    `nginx_status_` respectively.
    [#5390](https://github.com/Kong/kong/pull/5390)

##### Plugins

  - Removed the Sidecar Injector plugin which was used for service mesh.
    [#5199](https://github.com/Kong/kong/pull/5199)


[Back to TOC](#table-of-contents)


## [1.5.1]

> Released 2020/02/19

This is a patch release over 1.5.0, fixing a minor issue in the `kong migrations migrate-apis`
command, which assumed execution in a certain order in the migration process. This now
allows the command to be executed prior to running the migrations from 0.x to 1.5.1.

### Fixes

##### CLI

  - Do not assume new fields are already available when running `kong migrations migrate-apis`
    [#5572](https://github.com/Kong/kong/pull/5572)


[Back to TOC](#table-of-contents)


## [1.5.0]

> Released 2020/01/20

Kong 1.5.0 is the last release in the Kong 1.x series, and it was designed to
help Kong 0.x users upgrade out of that series and into more current releases.
Kong 1.5.0 includes two features designed to ease the transition process: the
new `kong migrations migrate-apis` commands, to help users migrate away from
old `apis` entities which were deprecated in Kong 0.13.0 and removed in Kong
1.0.0, and a compatibility flag to provide better router compatibility across
Kong versions.

### Additions

##### Core

  - New `path_handling` attribute in Routes entities, which selects the behavior
    the router will have when combining the Service Path, the Route Path, and
    the Request path into a single path sent to the upstream. This attribute
    accepts two values, `v0` or `v1`, making the router behave as in Kong 0.x or
    Kong 1.x, respectively. [#5360](https://github.com/Kong/kong/pull/5360)

##### CLI

  - New command `kong migrations migrate-apis`, which converts any existing
    `apis` from an old Kong 0.x installation and generates Route, Service and
    Plugin entities with equivalent configurations. The converted routes are
    set to use `path_handling = v0`, to ensure compatibility.
    [#5176](https://github.com/Kong/kong/pull/5176)

### Fixes

##### Core

  - Fixed the routing prioritization that could lead to a match in a lower
    priority path. [#5443](https://github.com/Kong/kong/pull/5443)
  - Changes in router or plugins entities while the rebuild is in progress now
    are treated in the next rebuild, avoiding to build invalid iterators.
    [#5431](https://github.com/Kong/kong/pull/5431)
  - Fixed invalid incorrect calculation of certificate validity period.
    [#5449](https://github.com/Kong/kong/pull/5449) -- Thanks
    [Bevisy](https://github.com/Bevisy) for the patch!


[Back to TOC](#table-of-contents)


## [1.4.3]

> Released 2020/01/09

:warning: This release includes a security fix to address potentially
sensitive information being written to the error log file. This affects
certain uses of the Admin API for DB-less mode, described below.

This is a patch release in the 1.4 series, and as such, strictly contains
bugfixes. There are no new features nor breaking changes.

### Fixes

##### Core

  - Fix the detection of the need for balancer updates
    when deleting targets
    [#5352](https://github.com/kong/kong/issues/5352) --
    Thanks [zeeshen](https://github.com/zeeshen) for the patch!
  - Fix behavior of longest-path criteria when matching routes
    [#5383](https://github.com/kong/kong/issues/5383)
  - Fix incorrect use of cache when using header-based routing
    [#5267](https://github.com/kong/kong/issues/5267) --
    Thanks [marlonfan](https://github.com/marlonfan) for the patch!

##### Admin API

  - Do not make a debugging dump of the declarative config input into
    `error.log` when posting it with `/config` and using `_format_version`
    as a top-level parameter (instead of embedded in the `config` parameter).
    [#5411](https://github.com/kong/kong/issues/5411)
  - Fix incorrect behavior of PUT for /certificates
    [#5321](https://github.com/kong/kong/issues/5321)

##### Plugins

  - acl: fixed an issue where getting ACLs by group failed when multiple
    consumers share the same group
    [#5322](https://github.com/kong/kong/issues/5322)


[Back to TOC](#table-of-contents)


## [1.4.2]

> Released 2019/12/10

This is another patch release in the 1.4 series, and as such, strictly
contains bugfixes. There are no new features nor breaking changes.

### Fixes

##### Core

  - Fixes some corner cases in the balancer behavior
    [#5318](https://github.com/Kong/kong/pull/5318)

##### Plugins

  - http-log: disable queueing when using the default
    settings, to avoid memory consumption issues
    [#5323](https://github.com/Kong/kong/pull/5323)
  - prometheus: restore compatibility with version 0.6.0
    [#5303](https://github.com/Kong/kong/pull/5303)


[Back to TOC](#table-of-contents)


## [1.4.1]

> Released 2019/12/03

This is a patch release in the 1.4 series, and as such, strictly contains
bugfixes. There are no new features nor breaking changes.

### Fixes

##### Core

  - Fixed a memory leak in the balancer
    [#5229](https://github.com/Kong/kong/pull/5229) --
    Thanks [zeeshen](https://github.com/zeeshen) for the patch!
  - Removed arbitrary limit on worker connections.
    [#5148](https://github.com/Kong/kong/pull/5148)
  - Fixed `preserve_host` behavior for gRPC routes
    [#5225](https://github.com/Kong/kong/pull/5225)
  - Fix migrations for ttl for OAuth2 tokens
    [#5253](https://github.com/Kong/kong/pull/5253)
  - Improve handling of errors when creating balancers
    [#5284](https://github.com/Kong/kong/pull/5284)

##### CLI

  - Fixed an issue with `kong config db_export` when reading
    entities that are ttl-enabled and whose ttl value is `null`.
    [#5185](https://github.com/Kong/kong/pull/5185)

##### Admin API

  - Various fixes for Admin API behavior
    [#5174](https://github.com/Kong/kong/pull/5174),
    [#5178](https://github.com/Kong/kong/pull/5178),
    [#5191](https://github.com/Kong/kong/pull/5191),
    [#5186](https://github.com/Kong/kong/pull/5186)

##### Plugins

  - http-log: do not impose a retry delay on successful sends
    [#5282](https://github.com/Kong/kong/pull/5282)


[Back to TOC](#table-of-contents)

## [1.4.0]

> Released on 2019/10/22

### Installation

  - :warning: All Bintray assets have been renamed from `.all.` / `.noarch.` to be
    architecture specific namely `.arm64.` and `.amd64.`

### Additions

##### Core

  - :fireworks: New configuration option `cassandra_refresh_frequency` to set
    the frequency that Kong will check for Cassandra cluster topology changes,
    avoiding restarts when Cassandra nodes are added or removed.
    [#5071](https://github.com/Kong/kong/pull/5071)
  - New `transformations` property in DAO schemas, which allows adding functions
    that run when database rows are inserted or updated.
    [#5047](https://github.com/Kong/kong/pull/5047)
  - The new attribute `hostname` has been added to `upstreams` entities. This
    attribute is used as the `Host` header when proxying requests through Kong
    to servers that are listening on server names that are different from the
    names to which they resolve.
    [#4959](https://github.com/Kong/kong/pull/4959)
  - New status interface has been introduced. It exposes insensitive health,
    metrics and error read-only information from Kong, which can be consumed by
    other services in the infrastructure to monitor Kong's health.
    This removes the requirement of the long-used workaround to monitor Kong's
    health by injecting a custom server block.
    [#4977](https://github.com/Kong/kong/pull/4977)
  - New Admin API response header `X-Kong-Admin-Latency`, reporting the time
    taken by Kong to process an Admin API request.
    [#4966](https://github.com/Kong/kong/pull/4996/files)

##### Configuration

  - :warning: New configuration option `service_mesh` which enables or disables
    the Service Mesh functionality. The Service Mesh is being deprecated and
    will not be available in the next releases of Kong.
    [#5124](https://github.com/Kong/kong/pull/5124)
  - New configuration option `router_update_frequency` that allows setting the
    frequency that router and plugins will be checked for changes. This new
    option avoids performance degradation when Kong routes or plugins are
    frequently changed. [#4897](https://github.com/Kong/kong/pull/4897)

##### Plugins

  - rate-limiting: in addition to consumer, credential, and IP levels, now
    rate-limiting plugin has service-level support. Thanks
    [wuguangkuo](https://github.com/wuguangkuo) for the patch!
    [#5031](https://github.com/Kong/kong/pull/5031)
  - Now rate-limiting `local` policy counters expire using the shared
    dictionary's TTL, avoiding to keep unnecessary counters in memory. Thanks
    [cb372](https://github.com/cb372) for the patch!
    [#5029](https://github.com/Kong/kong/pull/5029)
  - Authentication plugins have support for tags now.
    [#4945](https://github.com/Kong/kong/pull/4945)
  - response-transformer plugin now supports renaming response headers. Thanks
    [aalmazanarbs](https://github.com/aalmazanarbs) for the patch!
    [#5040](https://github.com/Kong/kong/pull/5040)

### Fixes

##### Core

  - :warning: Service Mesh is known to cause HTTPS requests to upstream to
    ignore `proxy_ssl*` directives, so it is being discontinued in the next
    major release of Kong. In this release it is disabled by default, avoiding
    this issue, and it can be enabled as aforementioned in the configuration
    section. [#5124](https://github.com/Kong/kong/pull/5124)
  - Fixed an issue on reporting the proper request method and URL arguments on
    NGINX-produced errors in logging plugins.
    [#5073](https://github.com/Kong/kong/pull/5073)
  - Fixed an issue where targets were not properly updated in all Kong workers
    when they were removed. [#5041](https://github.com/Kong/kong/pull/5041)
  - Deadlocks cases in database access functions when using Postgres and
    cleaning up `cluster_events` in high-changing scenarios were fixed.
    [#5118](https://github.com/Kong/kong/pull/5118)
  - Fixed issues with tag-filtered GETs on Cassandra-backed nodes.
    [#5105](https://github.com/Kong/kong/pull/5105)

##### Configuration

  - Fixed Lua parsing and error handling in declarative configurations.
    [#5019](https://github.com/Kong/kong/pull/5019)
  - Automatically escape any unescaped `#` characters in parsed `KONG_*`
    environment variables. [#5062](https://github.com/Kong/kong/pull/5062)

##### Plugins

  - file-log: creates log file with proper permissions when Kong uses
    declarative config. [#5028](https://github.com/Kong/kong/pull/5028)
  - basic-auth: fixed credentials parsing when using DB-less
    configurations. [#5080](https://github.com/Kong/kong/pull/5080)
  - jwt: plugin handles empty claims and return the correct error message.
    [#5123](https://github.com/Kong/kong/pull/5123)
    Thanks to [@jeremyjpj0916](https://github.com/jeremyjpj0916) for the patch!
  - serverless-functions: Lua code in declarative configurations is validated
    and loaded correctly.
    [#24](https://github.com/Kong/kong-plugin-serverless-functions/pull/24)
  - request-transformer: fixed bug on removing and then adding request headers
    with the same name.
    [#9](https://github.com/Kong/kong-plugin-request-transformer/pull/9)


[Back to TOC](#table-of-contents)

## [1.3.0]

> Released on 2019/08/21

Kong 1.3 is the first version to officially support **gRPC proxying**!

Following our vision for Kong to proxy modern Web services protocols, we are
excited for this newest addition to the family of protocols already supported
by Kong (HTTP(s), WebSockets, and TCP). As we have recently stated in our
latest [Community Call](https://konghq.com/community-call/), more protocols are
to be expected in the future.

Additionally, this release includes several highly-requested features such as
support for upstream **mutual TLS**, **header-based routing** (not only
`Host`), **database export**, and **configurable upstream keepalive
timeouts**.

### Changes

##### Dependencies

- :warning: The required OpenResty version has been bumped to
  [1.15.8.1](http://openresty.org/en/changelog-1015008.html). If you are
  installing Kong from one of our distribution packages, you are not affected
  by this change. See [#4382](https://github.com/Kong/kong/pull/4382).
  With this new version comes a number of improvements:
  1. The new [ngx\_http\_grpc\_module](https://nginx.org/en/docs/http/ngx_http_grpc_module.html).
  2. Configurable of upstream keepalive connections by timeout or number of
     requests.
  3. Support for ARM64 architectures.
  4. LuaJIT GC64 mode for x86_64 architectures, raising the LuaJIT GC-managed
     memory limit from 2GB to 128TB and producing more predictable GC
     performance.
- :warning: From this version on, the new
  [lua-kong-nginx-module](https://github.com/Kong/lua-kong-nginx-module) Nginx
  module is **required** to be built into OpenResty for Kong to function
  properly. This new module allows Kong to support new features such as mutual
  TLS authentication. If you are installing Kong from one of our distribution
  packages, you are not affected by this change.
  [openresty-build-tools#26](https://github.com/Kong/openresty-build-tools/pull/26)

**Note:** if you are not using one of our distribution packages and compiling
OpenResty from source, you must still apply Kong's [OpenResty
patches](https://github.com/kong/openresty-patches) (and, as highlighted above,
compile OpenResty with the new lua-kong-nginx-module). Our new
[openresty-build-tools](https://github.com/Kong/openresty-build-tools)
repository will allow you to do both easily.

##### Core

- :warning: Bugfixes in the router *may, in some edge-cases*, result in
  different Routes being matched. It was reported to us that the router behaved
  incorrectly in some cases when configuring wildcard Hosts and regex paths
  (e.g. [#3094](https://github.com/Kong/kong/issues/3094)). It may be so that
  you are subject to these bugs without realizing it. Please ensure that
  wildcard Hosts and regex paths Routes you have configured are matching as
  expected before upgrading.
  See [9ca4dc0](https://github.com/Kong/kong/commit/9ca4dc09fdb12b340531be8e0f9d1560c48664d5),
  [2683b86](https://github.com/Kong/kong/commit/2683b86c2f7680238e3fe85da224d6f077e3425d), and
  [6a03e1b](https://github.com/Kong/kong/commit/6a03e1bd95594716167ccac840ff3e892ed66215)
  for details.
- Upstream connections are now only kept-alive for 100 requests or 60 seconds
  (idle) by default. Previously, upstream connections were not actively closed
  by Kong. This is a (non-breaking) change in behavior, inherited from Nginx
  1.15, and configurable via new configuration properties (see below).

##### Configuration

- :warning: The `upstream_keepalive` configuration property is deprecated, and
  replaced by the new `nginx_http_upstream_keepalive` property. Its behavior is
  almost identical, but the notable difference is that the latter leverages the
  [injected Nginx
  directives](https://konghq.com/blog/kong-ce-nginx-injected-directives/)
  feature added in Kong 0.14.0.
  In future releases, we will gradually increase support for injected Nginx
  directives. We have high hopes that this will remove the occasional need for
  custom Nginx configuration templates.
  [#4382](https://github.com/Kong/kong/pull/4382)

### Additions

##### Core

- :fireworks: **Native gRPC proxying.** Two new protocol types; `grpc` and
  `grpcs` correspond to gRPC over h2c and gRPC over h2. They can be specified
  on a Route or a Service's `protocol` attribute (e.g. `protocol = grpcs`).
  When an incoming HTTP/2 request matches a Route with a `grpc(s)` protocol,
  the request will be handled by the
  [ngx\_http\_grpc\_module](https://nginx.org/en/docs/http/ngx_http_grpc_module.html),
  and proxied to the upstream Service according to the gRPC protocol
  specifications.  :warning: Note that not all Kong plugins are compatible with
  gRPC requests yet.  [#4801](https://github.com/Kong/kong/pull/4801)
- :fireworks: **Mutual TLS** handshake with upstream services. The Service
  entity now has a new `client_certificate` attribute, which is a foreign key
  to a Certificate entity. If specified, Kong will use the Certificate as a
  client TLS cert during the upstream TLS handshake.
  [#4800](https://github.com/Kong/kong/pull/4800)
- :fireworks: **Route by any request header**. The router now has the ability
  to match Routes by any request header (not only `Host`). The Route entity now
  has a new `headers` attribute, which is a map of headers names and values.
  E.g. `{ "X-Forwarded-Host": ["example.org"], "Version": ["2", "3"] }`.
  [#4758](https://github.com/Kong/kong/pull/4758)
- :fireworks: **Least-connection load-balancing**. A new `algorithm` attribute
  has been added to the Upstream entity. It can be set to `"round-robin"`
  (default), `"consistent-hashing"`, or `"least-connections"`.
  [#4528](https://github.com/Kong/kong/pull/4528)
- A new core entity, "CA Certificates" has been introduced and can be accessed
  via the new `/ca_certificates` Admin API endpoint. CA Certificates entities
  will be used as CA trust store by Kong. Certificates stored by this entity
  need not include their private key.
  [#4798](https://github.com/Kong/kong/pull/4798)
- Healthchecks now use the combination of IP + Port + Hostname when storing
  upstream health information. Previously, only IP + Port were used. This means
  that different virtual hosts served behind the same IP/port will be treated
  differently with regards to their health status. New endpoints were added to
  the Admin API to manually set a Target's health status.
  [#4792](https://github.com/Kong/kong/pull/4792)

##### Configuration

- :fireworks: A new section in the `kong.conf` file describes [injected Nginx
  directives](https://konghq.com/blog/kong-ce-nginx-injected-directives/)
  (added to Kong 0.14.0) and specifies a few default ones.
  In future releases, we will gradually increase support for injected Nginx
  directives. We have high hopes that this will remove the occasional need for
  custom Nginx configuration templates.
  [#4382](https://github.com/Kong/kong/pull/4382)
- :fireworks: New configuration properties allow for controlling the behavior of
  upstream keepalive connections. `nginx_http_upstream_keepalive_requests` and
  `nginx_http_upstream_keepalive_timeout` respectively control the maximum
  number of proxied requests and idle timeout of an upstream connection.
  [#4382](https://github.com/Kong/kong/pull/4382)
- New flags have been added to the `*_listen` properties: `deferred`, `bind`,
  and `reuseport`.
  [#4692](https://github.com/Kong/kong/pull/4692)

##### CLI

- :fireworks: **Database export** via the new `kong config db_export` CLI
  command. This command will export the configuration present in the database
  Kong is connected to (Postgres or Cassandra) as a YAML file following Kong's
  declarative configuration syntax. This file can thus be imported later on
  in a DB-less Kong node or in another database via `kong config db_import`.
  [#4809](https://github.com/Kong/kong/pull/4809)

##### Admin API

- Many endpoints now support more levels of nesting for ease of access.
  For example: `/services/:services/routes/:routes` is now a valid API
  endpoint.
  [#4713](https://github.com/Kong/kong/pull/4713)
- The API now accepts `form-urlencoded` payloads with deeply nested data
  structures. Previously, it was only possible to send such data structures
  via JSON payloads.
  [#4768](https://github.com/Kong/kong/pull/4768)

##### Plugins

- :fireworks: **New bundled plugin**: the [session
  plugin](https://github.com/Kong/kong-plugin-session) is now bundled in Kong.
  It can be used to manage browser sessions for APIs proxied and authenticated
  by Kong.
  [#4685](https://github.com/Kong/kong/pull/4685)
- ldap-auth: A new `config.ldaps` property allows configuring the plugin to
  connect to the LDAP server via TLS. It provides LDAPS support instead of only
  relying on STARTTLS.
  [#4743](https://github.com/Kong/kong/pull/4743)
- jwt-auth: The new `header_names` property accepts an array of header names
  the JWT plugin should inspect when authenticating a request. It defaults to
  `["Authorization"]`.
  [#4757](https://github.com/Kong/kong/pull/4757)
- [azure-functions](https://github.com/Kong/kong-plugin-azure-functions):
  Bumped to 0.4 for minor fixes and performance improvements.
- [kubernetes-sidecar-injector](https://github.com/Kong/kubernetes-sidecar-injector):
  The plugin is now more resilient to Kubernetes schema changes.
- [serverless-functions](https://github.com/Kong/kong-plugin-serverless-functions):
    - Bumped to 0.3 for minor performance improvements.
    - Functions can now have upvalues.
- [prometheus](https://github.com/Kong/kong-plugin-prometheus): Bumped to
  0.4.1 for minor performance improvements.
- cors: add OPTIONS, TRACE and CONNECT to default allowed methods
  [#4899](https://github.com/Kong/kong/pull/4899)
  Thanks to [@eshepelyuk](https://github.com/eshepelyuk) for the patch!

##### PDK

- New function `kong.service.set_tls_cert_key()`. This functions sets the
  client TLS certificate used while handshaking with the upstream service.
  [#4797](https://github.com/Kong/kong/pull/4797)

### Fixes

##### Core

- Fix WebSocket protocol upgrades in some cases due to case-sensitive
  comparisons of the `Upgrade` header.
  [#4780](https://github.com/Kong/kong/pull/4780)
- Router: Fixed a bug causing invalid matches when configuring two or more
  Routes with a plain `hosts` attribute shadowing another Route's wildcard
  `hosts` attribute. Details of the issue can be seen in
  [01b1cb8](https://github.com/Kong/kong/pull/4775/commits/01b1cb871b1d84e5e93c5605665b68c2f38f5a31).
  [#4775](https://github.com/Kong/kong/pull/4775)
- Router: Ensure regex paths always have priority over plain paths. Details of
  the issue can be seen in
  [2683b86](https://github.com/Kong/kong/commit/2683b86c2f7680238e3fe85da224d6f077e3425d).
  [#4775](https://github.com/Kong/kong/pull/4775)
- Cleanup of expired rows in PostgreSQL is now much more efficient thanks to a
  new query plan.
  [#4716](https://github.com/Kong/kong/pull/4716)
- Improved various query plans against Cassandra instances by increasing the
  default page size.
  [#4770](https://github.com/Kong/kong/pull/4770)

##### Plugins

- cors: ensure non-preflight OPTIONS requests can be proxied.
  [#4899](https://github.com/Kong/kong/pull/4899)
  Thanks to [@eshepelyuk](https://github.com/eshepelyuk) for the patch!
- Consumer references in various plugin entities are now
  properly marked as required, avoiding credentials that map to no Consumer.
  [#4879](https://github.com/Kong/kong/pull/4879)
- hmac-auth: Correct the encoding of HTTP/1.0 requests.
  [#4839](https://github.com/Kong/kong/pull/4839)
- oauth2: empty client_id wasn't checked, causing a server error.
  [#4884](https://github.com/Kong/kong/pull/4884)
- response-transformer: preserve empty arrays correctly.
  [#4901](https://github.com/Kong/kong/pull/4901)

##### CLI

- Fixed an issue when running `kong restart` and Kong was not running,
  causing stdout/stderr logging to turn off.
  [#4772](https://github.com/Kong/kong/pull/4772)

##### Admin API

- Ensure PUT works correctly when applied to plugin configurations.
  [#4882](https://github.com/Kong/kong/pull/4882)

##### PDK

- Prevent PDK calls from failing in custom content blocks.
  This fixes a misbehavior affecting the Prometheus plugin.
  [#4904](https://github.com/Kong/kong/pull/4904)
- Ensure `kong.response.add_header` works in the `rewrite` phase.
  [#4888](https://github.com/Kong/kong/pull/4888)

[Back to TOC](#table-of-contents)

## [1.2.2]

> Released on 2019/08/14

:warning: This release includes patches to the NGINX core (1.13.6) fixing
vulnerabilities in the HTTP/2 module (CVE-2019-9511 CVE-2019-9513
CVE-2019-9516).

This is a patch release in the 1.2 series, and as such, strictly contains
bugfixes. There are no new features nor breaking changes.

### Fixes

##### Core

- Case sensitivity fix when clearing the Upgrade header.
  [#4779](https://github.com/kong/kong/issues/4779)

### Performance

##### Core

- Speed up cascade deletes in Cassandra.
  [#4770](https://github.com/kong/kong/pull/4770)

## [1.2.1]

> Released on 2019/06/26

This is a patch release in the 1.2 series, and as such, strictly contains
bugfixes. There are no new features nor breaking changes.

### Fixes

##### Core

- Fix an issue preventing WebSocket connections from being established by
  clients. This issue was introduced in Kong 1.1.2, and would incorrectly clear
  the `Upgrade` response header.
  [#4719](https://github.com/Kong/kong/pull/4719)
- Fix a memory usage growth issue in the `/config` endpoint when configuring
  Upstream entities. This issue was mostly observed by users of the [Kong
  Ingress Controller](https://github.com/Kong/kubernetes-ingress-controller).
  [#4733](https://github.com/Kong/kong/pull/4733)
- Cassandra: ensure serial consistency is `LOCAL_SERIAL` when a
  datacenter-aware load balancing policy is in use. This fixes unavailability
  exceptions sometimes experienced when connecting to a multi-datacenter
  cluster with cross-datacenter connectivity issues.
  [#4734](https://github.com/Kong/kong/pull/4734)
- Schemas: fix an issue in the schema validator that would not allow specifying
  `false` in some schema rules, such a `{ type = "boolean", eq = false }`.
  [#4708](https://github.com/Kong/kong/pull/4708)
  [#4727](https://github.com/Kong/kong/pull/4727)
- Fix an underlying issue with regards to database entities cache keys
  generation.
  [#4717](https://github.com/Kong/kong/pull/4717)

##### Configuration

- Ensure the `cassandra_local_datacenter` configuration property is specified
  when a datacenter-aware Cassandra load balancing policy is in use.
  [#4734](https://github.com/Kong/kong/pull/4734)

##### Plugins

- request-transformer: fix an issue that would prevent adding a body to
  requests without one.
  [Kong/kong-plugin-request-transformer#4](https://github.com/Kong/kong-plugin-request-transformer/pull/4)
- kubernetes-sidecar-injector: fix an issue causing mutating webhook calls to
  fail.
  [Kong/kubernetes-sidecar-injector#9](https://github.com/Kong/kubernetes-sidecar-injector/pull/9)

[Back to TOC](#table-of-contents)

## [1.2.0]

> Released on: 2019/06/07

This release brings **improvements to reduce long latency tails**,
**consolidates declarative configuration support**, and comes with **newly open
sourced plugins** previously only available to Enterprise customers. It also
ships with new features improving observability and usability.

This release includes database migrations. Please take a few minutes to read
the [1.2 Upgrade Path](https://github.com/Kong/kong/blob/master/UPGRADE.md)
for more details regarding changes and migrations before planning to upgrade
your Kong cluster.

### Installation

- :warning: All Bintray repositories have been renamed from
  `kong-community-edition-*` to `kong-*`.
- :warning: All Kong packages have been renamed from `kong-community-edition`
  to `kong`.

For more details about the updated installation, please visit the official docs:
[https://konghq.com/install](https://konghq.com/install/).

### Additions

##### Core

- :fireworks: Support for **wildcard SNI matching**: the
  `ssl_certificate_by_lua` phase and the stream `preread` phase) is now able to
  match a client hello SNI against any registered wildcard SNI. This is
  particularly helpful for deployments serving a certificate for multiple
  subdomains.
  [#4457](https://github.com/Kong/kong/pull/4457)
- :fireworks: **HTTPS Routes can now be matched by SNI**: the `snis` Route
  attribute (previously only available for `tls` Routes) can now be set for
  `https` Routes and is evaluated by the HTTP router.
  [#4633](https://github.com/Kong/kong/pull/4633)
- :fireworks: **Native support for HTTPS redirects**: Routes have a new
  `https_redirect_status_code` attribute specifying the status code to send
  back to the client if a plain text request was sent to an `https` Route.
  [#4424](https://github.com/Kong/kong/pull/4424)
- The loading of declarative configuration is now done atomically, and with a
  safety check to verify that the new configuration fits in memory.
  [#4579](https://github.com/Kong/kong/pull/4579)
- Schema fields can now be marked as immutable.
  [#4381](https://github.com/Kong/kong/pull/4381)
- Support for loading custom DAO strategies from plugins.
  [#4518](https://github.com/Kong/kong/pull/4518)
- Support for IPv6 to `tcp` and `tls` Routes.
  [#4333](https://github.com/Kong/kong/pull/4333)

##### Configuration

- :fireworks: **Asynchronous router updates**: a new configuration property
  `router_consistency` accepts two possible values: `strict` and `eventual`.
  The former is the default setting and makes router rebuilds highly
  consistent between Nginx workers. It can result in long tail latency if
  frequent Routes and Services updates are expected. The latter helps
  preventing long tail latency issues by instructing Kong to rebuild the router
  asynchronously (with eventual consistency between Nginx workers).
  [#4639](https://github.com/Kong/kong/pull/4639)
- :fireworks: **Database cache warmup**: Kong can now preload entities during
  its initialization. A new configuration property (`db_cache_warmup_entities`)
  was introduced, allowing users to specify which entities should be preloaded.
  DB cache warmup allows for ahead-of-time DNS resolution for Services with a
  hostname. This feature reduces first requests latency, improving the overall
  P99 latency tail.
  [#4565](https://github.com/Kong/kong/pull/4565)
- Improved PostgreSQL connection management: two new configuration properties
  have been added: `pg_max_concurrent_queries` sets the maximum number of
  concurrent queries to the database, and `pg_semaphore_timeout` allows for
  tuning the timeout when acquiring access to a database connection. The
  default behavior remains the same, with no concurrency limitation.
  [#4551](https://github.com/Kong/kong/pull/4551)

##### Admin API

- :fireworks: Add declarative configuration **hash checking** avoiding
  reloading if the configuration has not changed. The `/config` endpoint now
  accepts a `check_hash` query argument. Hash checking only happens if this
  argument's value is set to `1`.
  [#4609](https://github.com/Kong/kong/pull/4609)
- :fireworks: Add a **schema validation endpoint for entities**: a new
  endpoint `/schemas/:entity_name/validate` can be used to validate an instance
  of any entity type in Kong without creating the entity itself.
  [#4413](https://github.com/Kong/kong/pull/4413)
- :fireworks: Add **memory statistics** to the `/status` endpoint. The response
  now includes a `memory` field, which contains the `lua_shared_dicts` and
  `workers_lua_vms` fields with statistics on shared dictionaries and workers
  Lua VM memory usage.
  [#4592](https://github.com/Kong/kong/pull/4592)

##### PDK

- New function `kong.node.get_memory_stats()`. This function returns statistics
  on shared dictionaries and workers Lua VM memory usage, and powers the memory
  statistics newly exposed by the `/status` endpoint.
  [#4632](https://github.com/Kong/kong/pull/4632)

##### Plugins

- :fireworks: **Newly open-sourced plugin**: the HTTP [proxy-cache
  plugin](https://github.com/kong/kong-plugin-proxy-cache) (previously only
  available in Enterprise) is now bundled in Kong.
  [#4650](https://github.com/Kong/kong/pull/4650)
- :fireworks: **Newly open-sourced plugin capabilities**: The
  [request-transformer
  plugin](https://github.com/Kong/kong-plugin-request-transformer) now includes
  capabilities previously only available in Enterprise, among which templating
  and variables interpolation.
  [#4658](https://github.com/Kong/kong/pull/4658)
- Logging plugins: log request TLS version, cipher, and verification status.
  [#4581](https://github.com/Kong/kong/pull/4581)
  [#4626](https://github.com/Kong/kong/pull/4626)
- Plugin development: inheriting from `BasePlugin` is now optional. Avoiding
  the inheritance paradigm improves plugins' performance.
  [#4590](https://github.com/Kong/kong/pull/4590)

### Fixes

##### Core

- Active healthchecks: `http` checks are not performed for `tcp` and `tls`
  Services anymore; only `tcp` healthchecks are performed against such
  Services.
  [#4616](https://github.com/Kong/kong/pull/4616)
- Fix an issue where updates in migrations would not correctly populate default
  values.
  [#4635](https://github.com/Kong/kong/pull/4635)
- Improvements in the reentrancy of Cassandra migrations.
  [#4611](https://github.com/Kong/kong/pull/4611)
- Fix an issue causing the PostgreSQL strategy to not bootstrap the schema when
  using a PostgreSQL account with limited permissions.
  [#4506](https://github.com/Kong/kong/pull/4506)

##### CLI

- Fix `kong db_import` to support inserting entities without specifying a UUID
  for their primary key. Entities with a unique identifier (e.g. `name` for
  Services) can have their primary key omitted.
  [#4657](https://github.com/Kong/kong/pull/4657)
- The `kong migrations [up|finish] -f` commands does not run anymore if there
  are no previously executed migrations.
  [#4617](https://github.com/Kong/kong/pull/4617)

##### Plugins

- ldap-auth: ensure TLS connections are reused.
  [#4620](https://github.com/Kong/kong/pull/4620)
- oauth2: ensured access tokens preserve their `token_expiration` value when
  migrating from previous Kong versions.
  [#4572](https://github.com/Kong/kong/pull/4572)

[Back to TOC](#table-of-contents)

## [1.1.2]

> Released on: 2019/04/24

This is a patch release in the 1.0 series. Being a patch release, it strictly
contains bugfixes. The are no new features or breaking changes.

### Fixes

- core: address issue where field type "record" nested values reset on update
  [#4495](https://github.com/Kong/kong/pull/4495)
- core: correctly manage primary keys of type "foreign"
  [#4429](https://github.com/Kong/kong/pull/4429)
- core: declarative config is not parsed on db-mode anymore
  [#4487](https://github.com/Kong/kong/pull/4487)
  [#4509](https://github.com/Kong/kong/pull/4509)
- db-less: Fixed a problem in Kong balancer timing out.
  [#4534](https://github.com/Kong/kong/pull/4534)
- db-less: Accept declarative config directly in JSON requests.
  [#4527](https://github.com/Kong/kong/pull/4527)
- db-less: do not mis-detect mesh mode
  [#4498](https://github.com/Kong/kong/pull/4498)
- db-less: fix crash when field has same name as entity
  [#4478](https://github.com/Kong/kong/pull/4478)
- basic-auth: ignore password if nil on basic auth credential patch
  [#4470](https://github.com/Kong/kong/pull/4470)
- http-log: Simplify queueing mechanism. Fixed a bug where traces were lost
  in some cases.
  [#4510](https://github.com/Kong/kong/pull/4510)
- request-transformer: validate header values in plugin configuration.
  Thanks, [@rune-chan](https://github.com/rune-chan)!
  [#4512](https://github.com/Kong/kong/pull/4512).
- rate-limiting: added index on rate-limiting metrics.
  Thanks, [@mvanholsteijn](https://github.com/mvanholsteijn)!
  [#4486](https://github.com/Kong/kong/pull/4486)

[Back to TOC](#table-of-contents)

## [1.1.1]

> Released on: 2019/03/28

This release contains a fix for 0.14 Kong clusters using Cassandra to safely
migrate to Kong 1.1.

### Fixes

- Ensure the 0.14 -> 1.1 migration path for Cassandra does not corrupt the
  database schema.
  [#4450](https://github.com/Kong/kong/pull/4450)
- Allow the `kong config init` command to run without a pointing to a prefix
  directory.
  [#4451](https://github.com/Kong/kong/pull/4451)

[Back to TOC](#table-of-contents)

## [1.1.0]

> Released on: 2019/03/27

This release introduces new features such as **Declarative
Configuration**, **DB-less Mode**, **Bulk Database Import**, **Tags**, as well
as **Transparent Proxying**. It contains a large number of other features and
fixes, listed below. Also, the Plugin Development kit also saw a minor
updated, bumped to version 1.1.

This release includes database migrations. Please take a few minutes to read
the [1.1 Upgrade Path](https://github.com/Kong/kong/blob/master/UPGRADE.md)
for more details regarding changes and migrations before planning to upgrade
your Kong cluster.

:large_orange_diamond: **Post-release note (as of 2019/03/28):** an issue has
been found when migrating from a 0.14 Kong cluster to 1.1.0 when running on top
of Cassandra. Kong 1.1.1 has been released to address this issue. Kong clusters
running on top of PostgreSQL are not affected by this issue, and can migrate to
1.1.0 or 1.1.1 safely.

### Additions

##### Core

- :fireworks: Kong can now run **without a database**, using in-memory
  storage only. When running Kong in DB-less mode, entities are loaded via a
  **declarative configuration** file, specified either through Kong's
  configuration file, or uploaded via the Admin API.
  [#4315](https://github.com/Kong/kong/pull/4315)
- :fireworks: **Transparent proxying** - the `service` attribute on
  Routes is now optional; a Route without an assigned Service will
  proxy transparently
  [#4286](https://github.com/Kong/kong/pull/4286)
- Support for **tags** in entities
  [#4275](https://github.com/Kong/kong/pull/4275)
  - Every core entity now adds a `tags` field
- New `protocols` field in the Plugin entity, allowing plugin instances
  to be set for specific protocols only (`http`, `https`, `tcp` or `tls`).
  [#4248](https://github.com/Kong/kong/pull/4248)
  - It filters out plugins during execution according to their `protocols` field
  - It throws an error when trying to associate a Plugin to a Route
    which is not compatible, protocols-wise, or to a Service with no
    compatible routes.

##### Configuration

- New option in `kong.conf`: `database=off` to start Kong without
  a database
- New option in `kong.conf`: `declarative_config=kong.yml` to
  load a YAML file using Kong's new [declarative config
  format](https://discuss.konghq.com/t/rfc-kong-native-declarative-config-format/2719)
- New option in `kong.conf`: `pg_schema` to specify Postgres schema
  to be used
- The Stream subsystem now supports Nginx directive injections
  [#4148](https://github.com/Kong/kong/pull/4148)
  - `nginx_stream_*` (or `KONG_NGINX_STREAM_*` environment variables)
    for injecting entries to the `stream` block
  - `nginx_sproxy_*` (or `KONG_NGINX_SPROXY_*` environment variables)
    for injecting entries to the `server` block inside `stream`

##### CLI

- :fireworks: **Bulk database import** using the same declarative
  configuration format as the in-memory mode, using the new command:
  `kong config db_import kong.yml`. This command upserts all
  entities specified in the given `kong.yml` file in bulk
  [#4284](https://github.com/Kong/kong/pull/4284)
- New command: `kong config init` to generate a template `kong.yml`
  file to get you started
- New command: `kong config parse kong.yml` to verify the syntax of
  the `kong.yml` file before using it
- New option `--wait` in `kong quit` to ease graceful termination when using orchestration tools
  [#4201](https://github.com/Kong/kong/pull/4201)

##### Admin API

- New Admin API endpoint: `/config` to replace the configuration of
  Kong entities entirely, replacing it with the contents of a new
  declarative config file
  - When using the new `database=off` configuration option,
    the Admin API endpoints for entities (such as `/routes` and
    `/services`) are read-only, since the configuration can only
    be updated via `/config`
    [#4308](https://github.com/Kong/kong/pull/4308)
- Admin API endpoints now support searching by tag
  (for example, `/consumers?tags=example_tag`)
  - You can search by multiple tags:
     - `/services?tags=serv1,mobile` to search for services matching tags `serv1` and `mobile`
     - `/services?tags=serv1/serv2` to search for services matching tags `serv1` or `serv2`
- New Admin API endpoint `/tags/` for listing entities by tag: `/tags/example_tag`

##### PDK

- New PDK function: `kong.client.get_protocol` for obtaining the protocol
  in use during the current request
  [#4307](https://github.com/Kong/kong/pull/4307)
- New PDK function: `kong.nginx.get_subsystem`, so plugins can detect whether
  they are running on the HTTP or Stream subsystem
  [#4358](https://github.com/Kong/kong/pull/4358)

##### Plugins

- :fireworks: Support for ACL **authenticated groups**, so that authentication plugins
  that use a 3rd party (other than Kong) to store credentials can benefit
  from using a central ACL plugin to do authorization for them
  [#4013](https://github.com/Kong/kong/pull/4013)
- The Kubernetes Sidecar Injection plugin is now bundled into Kong for a smoother K8s experience
  [#4304](https://github.com/Kong/kong/pull/4304)
- aws-lambda: includes AWS China region.
  Thanks [@wubins](https://github.com/wubins) for the patch!
  [#4176](https://github.com/Kong/kong/pull/4176)

### Changes

##### Dependencies

- The required OpenResty version is still 1.13.6.2, but for a full feature set
  including stream routing and Service Mesh abilities with mutual TLS, Kong's
  [openresty-patches](https://github.com/kong/openresty-patches) must be
  applied (those patches are already bundled with our official distribution
  packages). The openresty-patches bundle was updated in Kong 1.1.0 to include
  the `stream_realip_module` as well.
  Kong in HTTP(S) Gateway scenarios does not require these patches.
  [#4163](https://github.com/Kong/kong/pull/4163)
- Service Mesh abilities require at least OpenSSL version 1.1.1. In our
  official distribution packages, OpenSSL has been bumped to 1.1.1b.
  [#4345](https://github.com/Kong/kong/pull/4345),
  [#4440](https://github.com/Kong/kong/pull/4440)

### Fixes

##### Core

- Resolve hostnames properly during initialization of Cassandra contact points
  [#4296](https://github.com/Kong/kong/pull/4296),
  [#4378](https://github.com/Kong/kong/pull/4378)
- Fix health checks for Targets that need two-level DNS resolution
  (e.g. SRV → A → IP) [#4386](https://github.com/Kong/kong/pull/4386)
- Fix serialization of map types in the Cassandra backend
  [#4383](https://github.com/Kong/kong/pull/4383)
- Fix target cleanup and cascade-delete for Targets
  [#4319](https://github.com/Kong/kong/pull/4319)
- Avoid crash when failing to obtain list of Upstreams
  [#4301](https://github.com/Kong/kong/pull/4301)
- Disallow invalid timeout value of 0ms for attributes in Services
  [#4430](https://github.com/Kong/kong/pull/4430)
- DAO fix for foreign fields used as primary keys
  [#4387](https://github.com/Kong/kong/pull/4387)

##### Admin API

- Proper support for `PUT /{entities}/{entity}/plugins/{plugin}`
  [#4288](https://github.com/Kong/kong/pull/4288)
- Fix Admin API inferencing of map types using form-encoded
  [#4368](https://github.com/Kong/kong/pull/4368)
- Accept UUID-like values in `/consumers?custom_id=`
  [#4435](https://github.com/Kong/kong/pull/4435)

##### Plugins

- basic-auth, ldap-auth, key-auth, jwt, hmac-auth: fixed
  status code for unauthorized requests: they now return HTTP 401
  instead of 403
  [#4238](https://github.com/Kong/kong/pull/4238)
- tcp-log: remove spurious trailing carriage return
  Thanks [@cvuillemez](https://github.com/cvuillemez) for the patch!
  [#4158](https://github.com/Kong/kong/pull/4158)
- jwt: fix `typ` handling for supporting JOSE (JSON Object
  Signature and Validation)
  Thanks [@cdimascio](https://github.com/cdimascio) for the patch!
  [#4256](https://github.com/Kong/kong/pull/4256)
- Fixes to the best-effort auto-converter for legacy plugin schemas
  [#4396](https://github.com/Kong/kong/pull/4396)

[Back to TOC](#table-of-contents)

## [1.0.3]

> Released on: 2019/01/31

This is a patch release addressing several regressions introduced some plugins,
and improving the robustness of our migrations and core components.

### Core

- Improve Cassandra schema consensus logic when running migrations.
  [#4233](https://github.com/Kong/kong/pull/4233)
- Ensure Routes that don't have a `regex_priority` (e.g. if it was removed as
  part of a `PATCH`) don't prevent the router from being built.
  [#4255](https://github.com/Kong/kong/pull/4255)
- Reduce rebuild time of the load balancer by retrieving larger sized pages of
  Target entities.
  [#4206](https://github.com/Kong/kong/pull/4206)
- Ensure schema definitions of Arrays and Sets with `default = {}` are
  JSON-encoded as `[]`.
  [#4257](https://github.com/Kong/kong/pull/4257)

##### Plugins

- request-transformer: fix a regression causing the upstream Host header to be
  unconditionally set to that of the client request (effectively, as if the
  Route had `preserve_host` enabled).
  [#4253](https://github.com/Kong/kong/pull/4253)
- cors: fix a regression that prevented regex origins from being matched.
  Regexes such as `(.*[.])?example\.org` can now be used to match all
  sub-domains, while regexes containing `:` will be evaluated against the
  scheme and port of an origin (i.e.
  `^https?://(.*[.])?example\.org(:8000)?$`).
  [#4261](https://github.com/Kong/kong/pull/4261)
- oauth2: fix a runtime error when using a global token against a plugin
  not configured as global (i.e. with `global_credentials = false`).
  [#4262](https://github.com/Kong/kong/pull/4262)

##### Admin API

- Improve performance of the `PUT` method in auth plugins endpoints (e.g.
  `/consumers/:consumers/basic-auth/:basicauth_credentials`) by preventing
  a unnecessary read-before-write.
  [#4206](https://github.com/Kong/kong/pull/4206)

[Back to TOC](#table-of-contents)

## [1.0.2]

> Released on: 2019/01/18

This is a hotfix release mainly addressing an issue when connecting to the
datastore over TLS (Cassandra and PostgreSQL).

### Fixes

##### Core

- Fix an issue that would prevent Kong from starting when connecting to
  its datastore over TLS. [#4214](https://github.com/Kong/kong/pull/4214)
  [#4218](https://github.com/Kong/kong/pull/4218)
- Ensure plugins added via `PUT` get enabled without requiring a restart.
  [#4220](https://github.com/Kong/kong/pull/4220)

##### Plugins

- zipkin
  - Fix a logging failure when DNS is not resolved.
    [kong-plugin-zipkin@a563f51](https://github.com/Kong/kong-plugin-zipkin/commit/a563f513f943ba0a30f3c69373d9092680a8f670)
  - Avoid sending redundant tags.
    [kong-plugin-zipkin/pull/28](https://github.com/Kong/kong-plugin-zipkin/pull/28)
  - Move `run_on` field to top level plugin schema instead of its config.
    [kong-plugin-zipkin/pull/38](https://github.com/Kong/kong-plugin-zipkin/pull/38)

[Back to TOC](#table-of-contents)

## [1.0.1]

> Released on: 2019/01/16

This is a patch release in the 1.0 series. Being a patch release, it strictly
contains performance improvements and bugfixes. The are no new features or
breaking changes.

:red_circle: **Post-release note (as of 2019/01/17)**: A regression has been
observed with this version, preventing Kong from starting when connecting to
its datastore over TLS. Installing this version is discouraged; consider
upgrading to [1.0.2](#102).

### Changes

##### Core

- :rocket: Assorted changes for warmup time improvements over Kong 1.0.0
  [#4138](https://github.com/kong/kong/issues/4138),
  [#4164](https://github.com/kong/kong/issues/4164),
  [#4178](https://github.com/kong/kong/pull/4178),
  [#4179](https://github.com/kong/kong/pull/4179),
  [#4182](https://github.com/kong/kong/pull/4182)

### Fixes

##### Configuration

- Ensure `lua_ssl_verify_depth` works even when `lua_ssl_trusted_certificate`
  is not set
  [#4165](https://github.com/kong/kong/pull/4165).
  Thanks [@rainest](https://github.com/rainest) for the patch.
- Ensure Kong starts when only a `stream` listener is enabled
  [#4195](https://github.com/kong/kong/pull/4195)
- Ensure Postgres works with non-`public` schemas
  [#4198](https://github.com/kong/kong/pull/4198)

##### Core

- Fix an artifact in upstream migrations where `created_at`
  timestamps would occasionally display fractional values
  [#4183](https://github.com/kong/kong/issues/4183),
  [#4204](https://github.com/kong/kong/pull/4204)
- Fixed issue with HTTP/2 support advertisement
  [#4203](https://github.com/kong/kong/pull/4203)

##### Admin API

- Fixed handling of invalid targets in `/upstreams` endpoints
  for health checks
  [#4132](https://github.com/kong/kong/issues/4132),
  [#4205](https://github.com/kong/kong/pull/4205)
- Fixed the `/plugins/schema/:name` endpoint, as it was failing in
  some cases (e.g. the `datadog` plugin) and producing incorrect
  results in others (e.g. `request-transformer`).
  [#4136](https://github.com/kong/kong/issues/4136),
  [#4137](https://github.com/kong/kong/issues/4137)
  [#4151](https://github.com/kong/kong/pull/4151),
  [#4162](https://github.com/kong/kong/pull/4151)

##### Plugins

- Fix PDK memory leaks in `kong.service.response` and `kong.ctx`
  [#4143](https://github.com/kong/kong/pull/4143),
  [#4172](https://github.com/kong/kong/pull/4172)

[Back to TOC](#table-of-contents)

## [1.0.0]

> Released on: 2018/12/18

This is a major release, introducing new features such as **Service Mesh** and
**Stream Routing** support, as well as a **New Migrations** framework. It also
includes version 1.0.0 of the **Plugin Development Kit**. It contains a large
number of other features and fixes, listed below. Also, all plugins included
with Kong 1.0 are updated to use version 1.0 of the PDK.

As usual, major version upgrades require database migrations and changes to the
Nginx configuration file (if you customized the default template). Please take
a few minutes to read the [1.0 Upgrade
Path](https://github.com/Kong/kong/blob/master/UPGRADE.md) for more details
regarding breaking changes and migrations before planning to upgrade your Kong
cluster.

Being a major version, all entities and concepts that were marked as deprecated
in Kong 0.x are now removed in Kong 1.0. The deprecated features are retained
in [Kong 0.15](#0150), the final entry in the Kong 0.x series, which is being
released simultaneously to Kong 1.0.

### Changes

Kong 1.0 includes all breaking changes from 0.15, as well as the removal
of deprecated concepts.

##### Dependencies

- The required OpenResty version is still 1.13.6.2, but for a full feature set
  including stream routing and Service Mesh abilities with mutual TLS, Kong's
  [openresty-patches](https://github.com/kong/openresty-patches) must be
  applied (those patches are already bundled with our official distribution
  packages). Kong in HTTP(S) Gateway scenarios does not require these patches.
- Service Mesh abilities require at least OpenSSL version 1.1.1. In our
  official distribution packages, OpenSSL has been bumped to 1.1.1.
  [#4005](https://github.com/Kong/kong/pull/4005)

##### Configuration

- :warning: The `custom_plugins` directive is removed (deprecated since 0.14.0,
  July 2018). Use `plugins` instead.
- Modifications must be applied to the Nginx configuration. You are not
  affected by this change if you do not use a custom Nginx template. See the
  [1.0 Upgrade Path](https://github.com/Kong/kong/blob/master/UPGRADE.md) for
  a diff of changes to apply.
- The default value for `cassandra_lb_policy` changed from `RoundRobin` to
  `RequestRoundRobin`. This helps reducing the amount of new connections being
  opened during a request when using the Cassandra strategy.
  [#4004](https://github.com/Kong/kong/pull/4004)

##### Core

- :warning: The **API** entity and related concepts such as the `/apis`
  endpoint, are removed (deprecated since 0.13.0, March 2018). Use **Routes**
  and **Services** instead.
- :warning: The **old DAO** implementation is removed, along with the
  **old schema** validation library (`apis` was the last entity using it).
  Use the new schema format instead in custom plugins.
  To ease the transition of plugins, the plugin loader in 1.0 includes
  a _best-effort_ schema auto-translator, which should be sufficient for many
  plugins.
- Timestamps now bear millisecond precision in their decimal part.
  [#3660](https://github.com/Kong/kong/pull/3660)
- The PDK function `kong.request.get_body` will now return `nil, err, mime`
  when the body is valid JSON but neither an object nor an array.
  [#4063](https://github.com/Kong/kong/pull/4063)

##### CLI

- :warning: The new migrations framework (detailed below) has a different usage
  (and subcommands) compared to its predecessor.
  [#3802](https://github.com/Kong/kong/pull/3802)

##### Admin API

- :warning: In the 0.14.x release, Upstreams, Targets, and Plugins were still
  implemented using the old DAO and Admin API. In 0.15.0 and 1.0.0, all core
  entities use the new `kong.db` DAO, and their endpoints have been upgraded to
  the new Admin API (see below for details).
  [#3689](https://github.com/Kong/kong/pull/3689)
  [#3739](https://github.com/Kong/kong/pull/3739)
  [#3778](https://github.com/Kong/kong/pull/3778)

A summary of the changes introduced in the new Admin API:

- Pagination has been included in all "multi-record" endpoints, and pagination
  control fields are different than in 0.14.x.
- Filtering now happens via URL path changes (`/consumers/x/plugins`) instead
  of querystring fields (`/plugins?consumer_id=x`).
- Array values can't be coerced from comma-separated strings anymore. They must
  now be "proper" JSON values on JSON requests, or use a new syntax on
  form-url-encoded or multipart requests.
- Error messages have been been reworked from the ground up to be more
  consistent, precise and informative.
- The `PUT` method has been reimplemented with idempotent behavior and has
  been added to some entities that didn't have it.

For more details about the new Admin API, please visit the official docs:
https://docs.konghq.com/

##### Plugins

- :warning: The `galileo` plugin has been removed (deprecated since 0.13.0).
  [#3960](https://github.com/Kong/kong/pull/3960)
- :warning: Some internal modules that were occasionally used by plugin authors
  before the introduction of the Plugin Development Kit (PDK) in 0.14.0 are now
  removed:
  - The `kong.tools.ip` module was removed. Use `kong.ip` from the PDK instead.
  - The `kong.tools.public` module was removed. Use the various equivalent
    features from the PDK instead.
  - The `kong.tools.responses` module was removed. Please use
    `kong.response.exit` from the PDK instead. You might want to use
    `kong.log.err` to log internal server errors as well.
  - The `kong.api.crud_helpers` module was removed (deprecated since the
    introduction of the new DAO in 0.13.0). Use `kong.api.endpoints` instead
    if you need to customize the auto-generated endpoints.
- All bundled plugins' schemas and custom entities have been updated to the new
  `kong.db` module, and their APIs have been updated to the new Admin API,
  which is described in the above section.
  [#3766](https://github.com/Kong/kong/pull/3766)
  [#3774](https://github.com/Kong/kong/pull/3774)
  [#3778](https://github.com/Kong/kong/pull/3778)
  [#3839](https://github.com/Kong/kong/pull/3839)
- :warning: All plugins migrations have been converted to the new migration
  framework. Custom plugins must use the new migration framework from 0.15
  onwards.

### Additions

##### :fireworks: Service Mesh and Stream Routes

Kong's Service Mesh support resulted in a number of additions to Kong's
configuration, Admin API, and plugins that deserve their own section in
this changelog.

- **Support for TCP & TLS Stream Routes** via the new `stream_listen` config
  option. [#4009](https://github.com/Kong/kong/pull/4009)
- A new `origins` config property allows overriding hosts from Kong.
  [#3679](https://github.com/Kong/kong/pull/3679)
- A `transparent` suffix added to stream listeners allows for setting up a
  dynamic Service Mesh with `iptables`.
  [#3884](https://github.com/Kong/kong/pull/3884)
- Kong instances can now create a shared internal Certificate Authority, which
  is used for Service Mesh TLS traffic.
  [#3906](https://github.com/Kong/kong/pull/3906)
  [#3861](https://github.com/Kong/kong/pull/3861)
- Plugins get a new `run_on` field to control how they behave in a Service Mesh
  environment.
  [#3930](https://github.com/Kong/kong/pull/3930)
  [#4066](https://github.com/Kong/kong/pull/4066)
- There is a new phase called `preread`. This is where stream traffic routing
  is done.

##### Configuration

- A new `dns_valid_ttl` property can be set to forcefully override the TTL
  value of all resolved DNS records.
  [#3730](https://github.com/Kong/kong/pull/3730)
- A new `pg_timeout` property can be set to configure the timeout of PostgreSQL
  connections. [#3808](https://github.com/Kong/kong/pull/3808)
- `upstream_keepalive` can now be disabled when set to 0.
  Thanks [@pryorda](https://github.com/pryorda) for the patch.
  [#3716](https://github.com/Kong/kong/pull/3716)
- The new `transparent` suffix also applies to the `proxy_listen` directive.

##### CLI

- :fireworks: **New migrations framework**. This new implementation supports
  no-downtime, Blue/Green migrations paths that will help sustain Kong 1.0's
  stability. It brings a considerable number of other improvements, such as new
  commands, better support for automation, improved CLI logging, and many
  more. Additionally, this new framework alleviates the old limitation around
  multiple nodes running concurrent migrations. See the related PR for a
  complete list of improvements.
  [#3802](https://github.com/Kong/kong/pull/3802)

##### Core

- :fireworks: **Support for TLS 1.3**. The support for OpenSSL 1.1.1 (bumped in our
  official distribution packages) not only enabled Service Mesh features, but
  also unlocks support for the latest version of the TLS protocol.
- :fireworks: **Support for HTTPS in active healthchecks**.
  [#3815](https://github.com/Kong/kong/pull/3815)
- :fireworks: Improved router rebuilds resiliency by reducing database accesses
  in high concurrency scenarios.
  [#3782](https://github.com/Kong/kong/pull/3782)
- :fireworks: Significant performance improvements in the core's plugins
  runloop. [#3794](https://github.com/Kong/kong/pull/3794)
- PDK improvements:
  - New `kong.node` module. [#3826](https://github.com/Kong/kong/pull/3826)
  - New functions `kong.response.get_path_with_query()` and
    `kong.request.get_start_time()`.
    [#3842](https://github.com/Kong/kong/pull/3842)
  - Getters and setters for Service, Route, Consumer, and Credential.
    [#3916](https://github.com/Kong/kong/pull/3916)
  - `kong.response.get_source()` returns `error` on nginx-produced errors.
    [#4006](https://github.com/Kong/kong/pull/4006)
  - `kong.response.exit()` can be used in the `header_filter` phase, but only
    without a body. [#4039](https://github.com/Kong/kong/pull/4039)
- Schema improvements:
  - New field validators: `distinct`, `ne`, `is_regex`, `contains`, `gt`.
  - Adding a new field which has a default value to a schema no longer requires
    a migration.
    [#3756](https://github.com/Kong/kong/pull/3756)

##### Admin API

- :fireworks: **Routes now have a `name` field (like Services)**.
  [#3764](https://github.com/Kong/kong/pull/3764)
- Multipart parsing support. [#3776](https://github.com/Kong/kong/pull/3776)
- Admin API errors expose the name of the current strategy.
  [#3612](https://github.com/Kong/kong/pull/3612)

##### Plugins

- :fireworks: aws-lambda: **Support for Lambda Proxy Integration** with the new
  `is_proxy_integration` property.
  Thanks [@aloisbarreras](https://github.com/aloisbarreras) for the patch!
  [#3427](https://github.com/Kong/kong/pull/3427/).
- http-log: Support for buffering logging messages in a configurable logging
  queue. [#3604](https://github.com/Kong/kong/pull/3604)
- Most plugins' logic has been rewritten with the PDK instead of using internal
  Kong functions or ngx_lua APIs.

### Fixes

##### Core

- Fix an issue which would insert an extra `/` in the upstream URL when the
  request path was longer than the configured Route's `path` attribute.
  [#3780](https://github.com/kong/kong/pull/3780)
- Ensure better backwards-compatibility between the new DAO and existing core
  runloop code regarding null values.
  [#3772](https://github.com/Kong/kong/pull/3772)
  [#3710](https://github.com/Kong/kong/pull/3710)
- Ensure support for Datastax Enterprise 6.x. Thanks
  [@gchristidis](https://github.com/gchristidis) for the patch!
  [#3873](https://github.com/Kong/kong/pull/3873)
- Various issues with the PostgreSQL DAO strategy were addressed.
- Various issues related to the new schema library bundled with the new DAO
  were addressed.
- PDK improvements:
    - `kong.request.get_path()` and other functions now properly handle cases
      when `$request_uri` is nil.
      [#3842](https://github.com/Kong/kong/pull/3842)

##### Admin API

- Ensure the `/certificates` endpoints properly returns all SNIs configured on
  a given certificate. [#3722](https://github.com/Kong/kong/pull/3722)
- Ensure the `upstreams/:upstream/targets/...` endpoints returns an empty JSON
  array (`[]`) instead of an empty object (`{}`) when no targets exist.
  [#4058](https://github.com/Kong/kong/pull/4058)
- Improved inferring of arguments with `application/x-www-form-urlencoded`.
  [#3770](https://github.com/Kong/kong/pull/3770)
- Fix the handling of defaults values in some cases when using `PATCH`.
  [#3910](https://github.com/Kong/kong/pull/3910)

##### Plugins

- cors:
  - Ensure `Vary: Origin` is set when `config.credentials` is enabled.
    Thanks [@marckhouzam](https://github.com/marckhouzam) for the patch!
    [#3765](https://github.com/Kong/kong/pull/3765)
  - Return HTTP 200 instead of 204 for preflight requests. Thanks
    [@aslafy-z](https://github.com/aslafy-z) for the patch!
    [#4029](https://github.com/Kong/kong/pull/4029)
  - Ensure request origins specified as flat strings are safely validated.
    [#3872](https://github.com/Kong/kong/pull/3872)
- acl: Minor performance improvements by ensuring proper caching of computed
  values.
  [#4040](https://github.com/Kong/kong/pull/4040)
- correlation-id: Prevent an error to be thrown when the access phase was
  skipped, such as on nginx-produced errors.
  [#4006](https://github.com/Kong/kong/issues/4006)
- aws-lambda: When the client uses HTTP/2, strip response headers that are
  disallowed by the protocols.
  [#4032](https://github.com/Kong/kong/pull/4032)
- rate-limiting & response-ratelimiting: Improve efficiency by avoiding
  unnecessary Redis `SELECT` operations.
  [#3973](https://github.com/Kong/kong/pull/3973)

[Back to TOC](#table-of-contents)

## [0.15.0]

> Released on: 2018/12/18

This is the last release in the 0.x series, giving users one last chance to
upgrade while still using some of the options and concepts that were marked as
deprecated in Kong 0.x and were removed in Kong 1.0.

For a list of additions and fixes in Kong 0.15, see the [1.0.0](#100)
changelog. This release includes all new features included in 1.0 (Service
Mesh, Stream Routes and New Migrations), but unlike Kong 1.0, it retains a lot
of the deprecated functionality, like the **API** entity, around. Still, Kong
0.15 does have a number of breaking changes related to functionality that has
changed since version 0.14 (see below).

If you are starting with Kong, we recommend you to use 1.0.0 instead of this
release.

If you are already using Kong 0.14, our recommendation is to plan to move to
1.0 -- see the [1.0 Upgrade
Path](https://github.com/kong/kong/blob/master/UPGRADE.md) document for
details. Upgrading to 0.15.0 is only recommended if you can't do away with the
deprecated features but you need some fixes or new features right now.

### Changes

##### Dependencies

- The required OpenResty version is still 1.13.6.2, but for a full feature set
  including stream routing and Service Mesh abilities with mutual TLS, Kong's
  [openresty-patches](https://github.com/kong/openresty-patches) must be
  applied (those patches are already bundled with our official distribution
  packages). Kong in HTTP(S) Gateway scenarios does not require these patches.
- Service Mesh abilities require at least OpenSSL version 1.1.1. In our
  official distribution packages, OpenSSL has been bumped to 1.1.1.
  [#4005](https://github.com/Kong/kong/pull/4005)

##### Configuration

- The default value for `cassandra_lb_policy` changed from `RoundRobin` to
  `RequestRoundRobin`. This helps reducing the amount of new connections being
  opened during a request when using the Cassandra strategy.
  [#4004](https://github.com/Kong/kong/pull/4004)

##### Core

- Timestamps now bear millisecond precision in their decimal part.
  [#3660](https://github.com/Kong/kong/pull/3660)
- The PDK function `kong.request.get_body` will now return `nil, err, mime`
  when the body is valid JSON but neither an object nor an array.
  [#4063](https://github.com/Kong/kong/pull/4063)

##### CLI

- :warning: The new migrations framework (detailed in the [1.0.0
  changelog](#100)) has a different usage (and subcommands) compared to its
  predecessor.
  [#3802](https://github.com/Kong/kong/pull/3802)

##### Admin API

- :warning: In the 0.14.x release, Upstreams, Targets, and Plugins were still
  implemented using the old DAO and Admin API. In 0.15.0 and 1.0.0, all core
  entities use the new `kong.db` DAO, and their endpoints have been upgraded to
  the new Admin API (see below for details).
  [#3689](https://github.com/Kong/kong/pull/3689)
  [#3739](https://github.com/Kong/kong/pull/3739)
  [#3778](https://github.com/Kong/kong/pull/3778)

A summary of the changes introduced in the new Admin API:

- Pagination has been included in all "multi-record" endpoints, and pagination
  control fields are different than in 0.14.x.
- Filtering now happens via URL path changes (`/consumers/x/plugins`) instead
  of querystring fields (`/plugins?consumer_id=x`).
- Array values can't be coherced from comma-separated strings. They must be
  "proper" JSON values on JSON requests, or use a new syntax on
  form-url-encoded or multipart requests.
- Error messages have been been reworked from the ground up to be more
  consistent, precise and informative.
- The `PUT` method has been reimplemented with idempotent behavior and has
  been added to some entities that didn't have it.

For more details about the new Admin API, please visit the official docs:
https://docs.konghq.com/

##### Plugins

- All bundled plugins' schemas and custom entities have been updated to the new
  `kong.db` module, and their APIs have been updated to the new Admin API,
  which is described in the above section.
  [#3766](https://github.com/Kong/kong/pull/3766)
  [#3774](https://github.com/Kong/kong/pull/3774)
  [#3778](https://github.com/Kong/kong/pull/3778)
  [#3839](https://github.com/Kong/kong/pull/3839)
- :warning: All plugins migrations have been converted to the new migration
  framework. Custom plugins must use the new migration framework from 0.15
  onwards.

### Additions

Kong 0.15.0 contains the same additions as 1.0.0. See the [1.0.0
changelog](#100) for a complete list.

### Fixes

Kong 0.15.0 contains the same fixes as 1.0.0. See the [1.0.0 changelog](#100)
for a complete list.

[Back to TOC](#table-of-contents)

## [0.14.1]

> Released on: 2018/08/21

### Additions

##### Plugins

- jwt: Support for tokens signed with HS384 and HS512.
  Thanks [@kepkin](https://github.com/kepkin) for the patch.
  [#3589](https://github.com/Kong/kong/pull/3589)
- acl: Add a new `hide_groups_header` configuration option. If enabled, this
  option prevents the plugin from injecting the `X-Consumer-Groups` header
  into the upstream request.
  Thanks [@jeremyjpj0916](https://github.com/jeremyjpj0916) for the patch!
  [#3703](https://github.com/Kong/kong/pull/3703)

### Fixes

##### Core

- Prevent some plugins from breaking in subtle ways when manipulating some
  entities and their attributes. An example of such breaking behavior could be
  observed when Kong was wrongly injecting `X-Consumer-Username: userdata:
  NULL` in upstream requests headers, instead of not injecting this header at
  all.
  [#3714](https://github.com/Kong/kong/pull/3714)
- Fix an issue which, in some cases, prevented the use of Kong with Cassandra
  in environments where DNS load-balancing is in effect for contact points
  provided as hostnames (e.g. Kubernetes with `cassandra_contact_points =
  cassandra`).
  [#3693](https://github.com/Kong/kong/pull/3693)
- Fix an issue which prevented the use of UNIX domain sockets in some logging
  plugins, and custom plugins making use of such sockets.
  Thanks [@rucciva](https://github.com/rucciva) for the patch.
  [#3633](https://github.com/Kong/kong/pull/3633)
- Avoid logging false-negative error messages related to worker events.
  [#3692](https://github.com/Kong/kong/pull/3692)

##### CLI

- Database connectivity errors are properly prefixed with the database name
  again (e.g. `[postgres]`).
  [#3648](https://github.com/Kong/kong/pull/3648)

##### Plugins

- zipkin
  - Allow usage of the plugin with the deprecated "API" entity, and introduce
    a new `kong.api` tag.
    [kong-plugin-zipkin/commit/4a645e9](https://github.com/Kong/kong-plugin-zipkin/commit/4a645e940e560f2e50567e0360b5df3b38f74853)
  - Properly report the `kong.credential` tag.
    [kong-plugin-zipkin/commit/c627c36](https://github.com/Kong/kong-plugin-zipkin/commit/c627c36402c9a14cc48011baa773f4ee08efafcf)
  - Ensure the plugin does not throw errors when no Route was matched.
    [kong-plugin-zipkin#19](https://github.com/Kong/kong-plugin-zipkin/issues/19)
- basic-auth: Passwords with whitespaces are not trimmed anymore.
  Thanks [@aloisbarreras](https://github.com/aloisbarreras) for the patch.
  [#3650](https://github.com/Kong/kong/pull/3650)
- hmac-auth: Ensure backward compatibility for clients generating signatures
  without the request's querystring, as is the case for Kong versions prior to
  0.14.0, which broke this behavior. Users of this plugin on previous versions
  of Kong can now safely upgrade to the 0.14 family.
  Thanks [@mlehner616](https://github.com/mlehner616) for the patch!
  [#3699](https://github.com/Kong/kong/pull/3699)
- ldap-auth
    - Set the WWW-Authenticate header authentication scheme accordingly with
      the `conf.header_type` property, which allows browsers to show the
      authentication popup automatically. Thanks
      [@francois-maillard](https://github.com/francois-maillard) for the patch.
      [#3656](https://github.com/Kong/kong/pull/3656)
    - Invalid authentication attempts do not block subsequent valid attempts
      anymore.
      [#3677](https://github.com/Kong/kong/pull/3677)

[Back to TOC](#table-of-contents)

## [0.14.0] - 2018/07/05

This release introduces the first version of the **Plugin Development Kit**: a
Lua SDK, comprised of a set of functions to ease the development of
custom plugins.

Additionally, it contains several major improvements consolidating Kong's
feature set and flexibility, such as the support for `PUT` endpoints on the
Admin API for idempotent workflows, the execution of plugins during
Nginx-produced errors, and the injection of **Nginx directives** without having
to rely on the custom Nginx configuration pattern!

Finally, new bundled plugins allow Kong to better integrate with **Cloud
Native** environments, such as Zipkin and Prometheus.

As usual, major version upgrades require database migrations and changes to the
Nginx configuration file (if you customized the default template). Please take
a few minutes to read the [0.14 Upgrade
Path](https://github.com/Kong/kong/blob/master/UPGRADE.md#upgrade-to-014x) for
more details regarding breaking changes and migrations before planning to
upgrade your Kong cluster.

### Breaking Changes

##### Dependencies

- :warning: The required OpenResty version has been bumped to 1.13.6.2. If you
  are installing Kong from one of our distribution packages, you are not
  affected by this change.
  [#3498](https://github.com/Kong/kong/pull/3498)
- :warning: Support for PostgreSQL 9.4 (deprecated in 0.12.0) is now dropped.
  [#3490](https://github.com/Kong/kong/pull/3490)
- :warning: Support for Cassandra 2.1 (deprecated in 0.12.0) is now dropped.
  [#3490](https://github.com/Kong/kong/pull/3490)

##### Configuration

- :warning: The `server_tokens` and `latency_tokens` configuration properties
  have been removed. Instead, a new `headers` configuration properties replaces
  them and allows for more granular settings of injected headers (e.g.
  `Server`, `Via`, `X-Kong-*-Latency`, etc...).
  [#3300](https://github.com/Kong/kong/pull/3300)
- :warning: New required `lua_shared_dict` entries must be added to the Nginx
  configuration. You are not affected by this change if you do not use a custom
  Nginx template.
  [#3557](https://github.com/Kong/kong/pull/3557)
- :warning: Other important modifications must be applied to the Nginx
  configuration. You are not affected by this change if you do not use a custom
  Nginx template.
  [#3533](https://github.com/Kong/kong/pull/3533)

##### Plugins

- :warning: The Runscope plugin has been dropped, based on the EoL announcement
  made by Runscope about their Traffic Inspector product.
  [#3495](https://github.com/Kong/kong/pull/3495)

##### Admin API

- :warning: The SSL Certificates and SNI entities have moved to the new DAO
  implementation. As such, the `/certificates` and `/snis` endpoints have
  received notable usability improvements, but suffer from a few breaking
  changes.
  [#3386](https://github.com/Kong/kong/pull/3386)
- :warning: The Consumers entity has moved to the new DAO implementation. As
  such, the `/consumers` endpoint has received notable usability improvements,
  but suffers from a few breaking changes.
  [#3437](https://github.com/Kong/kong/pull/3437)

### Changes

##### Configuration

- The default value of `db_cache_ttl` is now `0` (disabled). Now that our level
  of confidence around the new caching mechanism introduced in 0.11.0 is high
  enough, we consider `0` (no TTL) to be an appropriate default for production
  environments, as it offers a smoother cache consumption behavior and reduces
  database pressure.
  [#3492](https://github.com/Kong/kong/pull/3492)

##### Core

- :fireworks: Serve stale data from the database cache when the datastore
  cannot be reached. Such stale items are "resurrected" for `db_resurrect_ttl`
  seconds (see configuration section).
  [#3579](https://github.com/Kong/kong/pull/3579)
- Reduce LRU churning in the database cache against some workloads.
  [#3550](https://github.com/Kong/kong/pull/3550)

### Additions

##### Configuration

- :fireworks: **Support for injecting Nginx directives via configuration
  properties** (in the `kong.conf` file or via environment variables)! This new
  way of customizing the Nginx configuration should render obsolete the old way
  of maintaining a custom Nginx template in most cases!
  [#3530](https://github.com/Kong/kong/pull/3530)
- :fireworks: **Support for selectively disabling bundled plugins**. A new
  `plugins` configuration property is introduced, and is used to specify which
  plugins should be loaded by the node. Custom plugins should now be specified
  in this new property, and the `custom_plugins` property is **deprecated**.
  If desired, Kong administrators can specify a minimal set of plugins to load
  (instead of the default, bundled plugins), and **improve P99 latency**
  thanks to the resulting decrease in database traffic.
  [#3387](https://github.com/Kong/kong/pull/3387)
- The new `headers` configuration property allows for specifying the injection
  of a new header: `X-Kong-Upstream-Status`. When enabled, Kong will inject
  this header containing the HTTP status code of the upstream response in the
  client response. This is particularly useful for clients to distinguish
  upstream statuses upon rewriting of the response by Kong.
  [#3263](https://github.com/Kong/kong/pull/3263)
- A new `db_resurrect_ttl` configuration property can be set to customize
  the amount of time stale data can be resurrected for when it cannot be
  refreshed. Defaults to 30 seconds.
  [#3579](https://github.com/Kong/kong/pull/3579)
- Two new Cassandra load balancing policies are available: `RequestRoundRobin`
  and `RequestDCAwareRoundRobin`. Both policies guarantee that the same peer
  will be reused across several queries during the lifetime of a request, thus
  guaranteeing no new connection will be opened against a peer during this
  request.
  [#3545](https://github.com/Kong/kong/pull/3545)

##### Core

- :fireworks: **Execute plugins on Nginx-produced errors.** Now, when Nginx
  produces a 4xx error (upon invalid requests) or 5xx (upon failure from the
  load balancer to connect to a Service), Kong will execute the response phases
  of its plugins (`header_filter`, `body_filter`, `log`). As such, Kong logging
  plugins are not blind to such Nginx-produced errors anymore, and will start
  properly reporting them. Plugins should be built defensively against cases
  where their `rewrite` or `access` phases were not executed.
  [#3533](https://github.com/Kong/kong/pull/3533)
- :fireworks: **Support for cookie-based load balancing!**
  [#3472](https://github.com/Kong/kong/pull/3472)

##### Plugins

- :fireworks: **Introduction of the Plugin Development Kit!** A set of Lua
  functions and variables that will greatly ease and speed up the task of
  developing custom plugins.
  The Plugin Development Kit (PDK) allows the retrieval and manipulation of the
  request and response objects, as well as interacting with various core
  components (e.g. logging, load balancing, DAO, etc...) without having to rely
  on OpenResty functions, and with the guarantee of their forward-compatibility
  with future versions of Kong.
  [#3556](https://github.com/Kong/kong/pull/3556)
- :fireworks: **New bundled plugin: Zipkin**! This plugin allows Kong to sample
  traces and report them to a running Zipkin instance.
  (See: https://github.com/Kong/kong-plugin-zipkin)
  [#3434](https://github.com/Kong/kong/pull/3434)
- :fireworks: **New bundled plugin: Prometheus**! This plugin allows Kong to
  expose metrics in the Prometheus Exposition format. Available metrics include
  HTTP status codes, latencies histogram, bandwidth, and more...
  (See: https://github.com/Kong/kong-plugin-prometheus)
  [#3547](https://github.com/Kong/kong/pull/3547)
- :fireworks: **New bundled plugin: Azure Functions**! This plugin can be used
  to invoke [Microsoft Azure
  Functions](https://azure.microsoft.com/en-us/services/functions/), similarly
  to the already existing AWS Lambda and OpenWhisk plugins.
  (See: https://github.com/Kong/kong-plugin-azure-functions)
  [#3428](https://github.com/Kong/kong/pull/3428)
- :fireworks: **New bundled plugin: Serverless Functions**! Dynamically run Lua
  without having to write a full-fledged plugin. Lua code snippets can be
  uploaded via the Admin API and be executed during Kong's `access` phase.
  (See: https://github.com/Kong/kong-plugin-serverless-functions)
  [#3551](https://github.com/Kong/kong/pull/3551)
- jwt: Support for limiting the allowed expiration period of JWT tokens. A new
  `config.maximum_expiration` property can be set to indicate the maximum
  number of seconds the `exp` claim may be ahead in the future.
  Thanks [@mvanholsteijn](https://github.com/mvanholsteijn) for the patch!
  [#3331](https://github.com/Kong/kong/pull/3331)
- aws-lambda: Add `us-gov-west-1` to the list of allowed regions.
  [#3529](https://github.com/Kong/kong/pull/3529)

##### Admin API

- :fireworks: Support for `PUT` in new endpoints (e.g. `/services/{id or
  name}`, `/routes/{id}`, `/consumers/{id or username}`), allowing the
  development of idempotent configuration workflows when scripting the Admin
  API.
  [#3416](https://github.com/Kong/kong/pull/3416)
- Support for `PATCH` and `DELETE` on the `/services/{name}`,
  `/consumers/{username}`, and `/snis/{name}` endpoints.
  [#3416](https://github.com/Kong/kong/pull/3416)

### Fixes

##### Configuration

- Properly support IPv6 addresses in `proxy_listen` and `admin_listen`
  configuration properties.
  [#3508](https://github.com/Kong/kong/pull/3508)

##### Core

- IPv6 nameservers with a scope are now ignored by the DNS resolver.
  [#3478](https://github.com/Kong/kong/pull/3478)
- SRV records without a port number now returns the default port instead of
  `0`.
  [#3478](https://github.com/Kong/kong/pull/3478)
- Ensure DNS-based round robin load balancing starts at a randomized position
  to prevent all Nginx workers from starting with the same peer.
  [#3478](https://github.com/Kong/kong/pull/3478)
- Properly report timeouts in passive health checks. Previously, connection
  timeouts were counted as `tcp_failures`, and upstream timeouts were ignored.
  Health check users should ensure that their `timeout` settings reflect their
  intended behavior.
  [#3539](https://github.com/Kong/kong/pull/3539)
- Ensure active health check probe requests send the `Host` header.
  [#3496](https://github.com/Kong/kong/pull/3496)
- Overall, more reliable health checks healthiness counters behavior.
  [#3496](https://github.com/Kong/kong/pull/3496)
- Do not set `Content-Type` headers on HTTP 204 No Content responses.
  [#3351](https://github.com/Kong/kong/pull/3351)
- Ensure the PostgreSQL connector of the new DAO (used by Services, Routes,
  Consumers, and SSL certs/SNIs) is now fully re-entrant and properly behaves
  in busy workloads (e.g. scripting requests to the Admin API).
  [#3423](https://github.com/Kong/kong/pull/3423)
- Properly route HTTP/1.0 requests without a Host header when using the old
  deprecated "API" entity.
  [#3438](https://github.com/Kong/kong/pull/3438)
- Ensure that all Kong-produced errors respect the `headers` configuration
  setting (previously `server_tokens`) and do not include the `Server` header
  if not configured.
  [#3511](https://github.com/Kong/kong/pull/3511)
- Harden an existing Cassandra migration.
  [#3532](https://github.com/Kong/kong/pull/3532)
- Prevent the load balancer from needlessly rebuilding its state when creating
  Targets.
  [#3477](https://github.com/Kong/kong/pull/3477)
- Prevent some harmless error logs to be printed during startup when
  initialization takes more than a few seconds.
  [#3443](https://github.com/Kong/kong/pull/3443)

##### Plugins

- hmac: Ensure that empty request bodies do not pass validation if there is no
  digest header.
  Thanks [@mvanholsteijn](https://github.com/mvanholsteijn) for the patch!
  [#3347](https://github.com/Kong/kong/pull/3347)
- response-transformer: Prevent the plugin from throwing an error when its
  `access` handler did not get a chance to run (e.g. on short-circuited,
  unauthorized requests).
  [#3524](https://github.com/Kong/kong/pull/3524)
- aws-lambda: Ensure logging plugins subsequently run when this plugin
  terminates.
  [#3512](https://github.com/Kong/kong/pull/3512)
- request-termination: Ensure logging plugins subsequently run when this plugin
  terminates.
  [#3513](https://github.com/Kong/kong/pull/3513)

##### Admin API

- Requests to `/healthy` and `/unhealthy` endpoints for upstream health checks
  now properly propagate the new state to other nodes of a Kong cluster.
  [#3464](https://github.com/Kong/kong/pull/3464)
- Do not produce an HTTP 500 error when POST-ing to `/services` with an empty
  `url` argument.
  [#3452](https://github.com/Kong/kong/pull/3452)
- Ensure foreign keys are required when creating child entities (e.g.
  `service.id` when creating a Route). Previously some rows could have an empty
  `service_id` field.
  [#3548](https://github.com/Kong/kong/pull/3548)
- Better type inference in new endpoints (e.g. `/services`, `/routes`,
  `/consumers`) when using `application/x-www-form-urlencoded` MIME type.
  [#3416](https://github.com/Kong/kong/pull/3416)

[Back to TOC](#table-of-contents)

## [0.13.1] - 2018/04/23

This release contains numerous bug fixes and a few convenience features.
Notably, a best-effort/backwards-compatible approach is followed to resolve
`no memory` errors caused by the fragmentation of shared memory between the
core and plugins.

### Added

##### Core

- Cache misses are now stored in a separate shared memory zone from hits if
  such a zone is defined. This reduces cache turnover and can increase the
  cache hit ratio quite considerably.
  Users with a custom Nginx template are advised to define such a zone to
  benefit from this behavior:
  `lua_shared_dict kong_db_cache_miss 12m;`.
- We now ensure that the Cassandra or PostgreSQL instance Kong is connecting
  to falls within the supported version range. Deprecated versions result in
  warning logs. As a reminder, Kong 0.13.x supports Cassandra 2.2+,
  and PostgreSQL 9.5+. Cassandra 2.1 and PostgreSQL 9.4 are supported, but
  deprecated.
  [#3310](https://github.com/Kong/kong/pull/3310)
- HTTP 494 errors thrown by Nginx are now caught by Kong and produce a native,
  Kong-friendly response.
  Thanks [@ti-mo](https://github.com/ti-mo) for the contribution!
  [#3112](https://github.com/Kong/kong/pull/3112)

##### CLI

- Report errors when compiling custom Nginx templates.
  [#3294](https://github.com/Kong/kong/pull/3294)

##### Admin API

- Friendlier behavior of Routes schema validation: PATCH requests can be made
  without specifying all three of `methods`, `hosts`, or `paths` if at least
  one of the three is specified in the body.
  [#3364](https://github.com/Kong/kong/pull/3364)

##### Plugins

- jwt: Support for identity providers using JWKS by ensuring the
  `config.key_claim_name` values is looked for in the token header.
  Thanks [@brycehemme](https://github.com/brycehemme) for the contribution!
  [#3313](https://github.com/Kong/kong/pull/3313)
- basic-auth: Allow specifying empty passwords.
  Thanks [@zhouzhuojie](https://github.com/zhouzhuojie) and
  [@perryao](https://github.com/perryao) for the contributions!
  [#3243](https://github.com/Kong/kong/pull/3243)

### Fixed

##### Core

- Numerous users have reported `no memory` errors which were caused by
  circumstantial memory fragmentation. Such errors, while still possible if
  plugin authors are not careful, should now mostly be addressed.
  [#3311](https://github.com/Kong/kong/pull/3311)

  **If you are using a custom Nginx template, be sure to define the following
  shared memory zones to benefit from these fixes**:

  ```
  lua_shared_dict kong_db_cache_miss 12m;
  lua_shared_dict kong_rate_limiting_counters 12m;
  ```

##### CLI

- Redirect Nginx's stdout and stderr output to `kong start` when
  `nginx_daemon` is enabled (such as when using the Kong Docker image). This
  also prevents growing log files when Nginx redirects logs to `/dev/stdout`
  and `/dev/stderr` but `nginx_daemon` is disabled.
  [#3297](https://github.com/Kong/kong/pull/3297)

##### Admin API

- Set a Service's `port` to `443` when the `url` convenience parameter uses
  the `https://` scheme.
  [#3358](https://github.com/Kong/kong/pull/3358)
- Ensure PATCH requests do not return an error when un-setting foreign key
  fields with JSON `null`.
  [#3355](https://github.com/Kong/kong/pull/3355)
- Ensure the `/plugin/schema/:name` endpoint does not corrupt plugins' schemas.
  [#3348](https://github.com/Kong/kong/pull/3348)
- Properly URL-decode path segments of plugins endpoints accepting spaces
  (e.g. `/consumers/<consumer>/basic-auth/John%20Doe/`).
  [#3250](https://github.com/Kong/kong/pull/3250)
- Properly serialize boolean filtering values when using Cassandra.
  [#3362](https://github.com/Kong/kong/pull/3362)

##### Plugins

- rate-limiting/response-rate-limiting:
  - If defined in the Nginx configuration, will use a dedicated
    `lua_shared_dict` instead of using the `kong_cache` shared memory zone.
    This prevents memory fragmentation issues resulting in `no memory` errors
    observed by numerous users. Users with a custom Nginx template are advised
    to define such a zone to benefit from this fix:
    `lua_shared_dict kong_rate_limiting_counters 12m;`.
    [#3311](https://github.com/Kong/kong/pull/3311)
  - When using the Redis strategy, ensure the correct Redis database is
    selected. This issue could occur when several request and response
    rate-limiting were configured using different Redis databases.
    Thanks [@mengskysama](https://github.com/mengskysama) for the patch!
    [#3293](https://github.com/Kong/kong/pull/3293)
- key-auth: Respect request MIME type when re-encoding the request body
  if both `config.key_in_body` and `config.hide_credentials` are enabled.
  Thanks [@p0pr0ck5](https://github.com/p0pr0ck5) for the patch!
  [#3213](https://github.com/Kong/kong/pull/3213)
- oauth2: Return HTTP 400 on invalid `scope` type.
  Thanks [@Gman98ish](https://github.com/Gman98ish) for the patch!
  [#3206](https://github.com/Kong/kong/pull/3206)
- ldap-auth: Ensure the plugin does not throw errors when configured as a
  global plugin.
  [#3354](https://github.com/Kong/kong/pull/3354)
- hmac-auth: Verify signature against non-normalized (`$request_uri`) request
  line (instead of `$uri`).
  [#3339](https://github.com/Kong/kong/pull/3339)
- aws-lambda: Fix a typo in upstream headers sent to the function. We now
  properly send the `X-Amz-Log-Type` header.
  [#3398](https://github.com/Kong/kong/pull/3398)

[Back to TOC](#table-of-contents)

## [0.13.0] - 2018/03/22

This release introduces two new core entities that will improve the way you
configure Kong: **Routes** & **Services**. Those entities replace the "API"
entity and simplify the setup of non-naive use-cases by providing better
separation of concerns and allowing for plugins to be applied to specific
**endpoints**.

As usual, major version upgrades require database migrations and changes to
the Nginx configuration file (if you customized the default template).
Please take a few minutes to read the [0.13 Upgrade
Path](https://github.com/Kong/kong/blob/master/UPGRADE.md#upgrade-to-013x) for
more details regarding breaking changes and migrations before planning to
upgrade your Kong cluster.

### Breaking Changes

##### Configuration

- :warning: The `proxy_listen` and `admin_listen` configuration values have a
  new syntax. This syntax is more aligned with that of NGINX and is more
  powerful while also simpler. As a result, the following configuration values
  have been removed because superfluous: `ssl`, `admin_ssl`, `http2`,
  `admin_http2`, `proxy_listen_ssl`, and `admin_listen_ssl`.
  [#3147](https://github.com/Kong/kong/pull/3147)

##### Plugins

- :warning: galileo: As part of the Galileo deprecation path, the galileo
  plugin is not enabled by default anymore, although still bundled with 0.13.
  Users are advised to stop using the plugin, but for the time being can keep
  enabling it by adding it to the `custom_plugin` configuration value.
  [#3233](https://github.com/Kong/kong/pull/3233)
- :warning: rate-limiting (Cassandra): The default migration for including
  Routes and Services in plugins will remove and re-create the Cassandra
  rate-limiting counters table. This means that users that were rate-limited
  because of excessive API consumption will be able to consume the API until
  they reach their limit again. There is no such data deletion in PostgreSQL.
  [def201f](https://github.com/Kong/kong/commit/def201f566ccf2dd9b670e2f38e401a0450b1cb5)

### Changes

##### Dependencies

- **Note to Docker users**: The `latest` tag on Docker Hub now points to the
  **alpine** image instead of CentOS. This also applies to the `0.13.0` tag.
- The OpenResty version shipped with our default packages has been bumped to
  `1.13.6.1`. The 0.13.0 release should still be compatible with the OpenResty
  `1.11.2.x` series for the time being.
- Bumped [lua-resty-dns-client](https://github.com/Kong/lua-resty-dns-client)
  to `2.0.0`.
  [#3220](https://github.com/Kong/kong/pull/3220)
- Bumped [lua-resty-http](https://github.com/pintsized/lua-resty-http) to
  `0.12`.
  [#3196](https://github.com/Kong/kong/pull/3196)
- Bumped [lua-multipart](https://github.com/Kong/lua-multipart) to `0.5.5`.
  [#3318](https://github.com/Kong/kong/pull/3318)
- Bumped [lua-resty-healthcheck](https://github.com/Kong/lua-resty-healthcheck)
  to `0.4.0`.
  [#3321](https://github.com/Kong/kong/pull/3321)

### Additions

##### Configuration

- :fireworks: Support for **control-plane** and **data-plane** modes. The new
  syntax of `proxy_listen` and `admin_listen` supports `off`, which
  disables either one of those interfaces. It is now simpler than ever to
  make a Kong node "Proxy only" (data-plane) or "Admin only" (control-plane).
  [#3147](https://github.com/Kong/kong/pull/3147)

##### Core

- :fireworks: This release introduces two new entities: **Routes** and
  **Services**. Those entities will provide a better separation of concerns
  than the "API" entity offers. Routes will define rules for matching a
  client's request (e.g., method, host, path...), and Services will represent
  upstream services (or backends) that Kong should proxy those requests to.
  Plugins can also be added to both Routes and Services, enabling use-cases to
  apply plugins more granularly (e.g., per endpoint).
  Following this addition, the API entity and related Admin API endpoints are
  now deprecated. This release is backwards-compatible with the previous model
  and all of your currently defined APIs and matching rules are still
  supported, although we advise users to migrate to Routes and Services as soon
  as possible.
  [#3224](https://github.com/Kong/kong/pull/3224)

##### Admin API

- :fireworks: New endpoints: `/routes` and `/services` to interact with the new
  core entities. More specific endpoints are also available such as
  `/services/{service id or name}/routes`,
  `/services/{service id or name}/plugins`, and `/routes/{route id}/plugins`.
  [#3224](https://github.com/Kong/kong/pull/3224)
- :fireworks: Our new endpoints (listed above) provide much better responses
  with regards to producing responses for incomplete entities, errors, etc...
  In the future, existing endpoints will gradually be moved to using this new
  Admin API content producer.
  [#3224](https://github.com/Kong/kong/pull/3224)
- :fireworks: Improved argument parsing in form-urlencoded requests to the new
  endpoints as well.
  Kong now expects the following syntaxes for representing
  arrays: `hosts[]=a.com&hosts[]=b.com`, `hosts[1]=a.com&hosts[2]=b.com`, which
  avoid comma-separated arrays and related issues that can arise.
  In the future, existing endpoints will gradually be moved to using this new
  Admin API content parser.
  [#3224](https://github.com/Kong/kong/pull/3224)

##### Plugins

- jwt: `ngx.ctx.authenticated_jwt_token` is available for other plugins to use.
  [#2988](https://github.com/Kong/kong/pull/2988)
- statsd: The fields `host`, `port` and `metrics` are no longer marked as
  "required", since they have a default value.
  [#3209](https://github.com/Kong/kong/pull/3209)

### Fixes

##### Core

- Fix an issue causing nodes in a cluster to use the default health checks
  configuration when the user configured them from another node (event
  propagated via the cluster).
  [#3319](https://github.com/Kong/kong/pull/3319)
- Increase the default load balancer wheel size from 100 to 10.000. This allows
  for a better distribution of the load between Targets in general.
  [#3296](https://github.com/Kong/kong/pull/3296)

##### Admin API

- Fix several issues with application/multipart MIME type parsing of payloads.
  [#3318](https://github.com/Kong/kong/pull/3318)
- Fix several issues with the parsing of health checks configuration values.
  [#3306](https://github.com/Kong/kong/pull/3306)
  [#3321](https://github.com/Kong/kong/pull/3321)

[Back to TOC](#table-of-contents)

## [0.12.3] - 2018/03/12

### Fixed

- Suppress a memory leak in the core introduced in 0.12.2.
  Thanks [@mengskysama](https://github.com/mengskysama) for the report.
  [#3278](https://github.com/Kong/kong/pull/3278)

[Back to TOC](#table-of-contents)

## [0.12.2] - 2018/02/28

### Added

##### Core

- Load balancers now log DNS errors to facilitate debugging.
  [#3177](https://github.com/Kong/kong/pull/3177)
- Reports now can include custom immutable values.
  [#3180](https://github.com/Kong/kong/pull/3180)

##### CLI

- The `kong migrations reset` command has a new `--yes` flag. This flag makes
  the command run non-interactively, and ensures no confirmation prompt will
  occur.
  [#3189](https://github.com/Kong/kong/pull/3189)

##### Admin API

- A new endpoint `/upstreams/:upstream_id/health` will return the health of the
  specified upstream.
  [#3232](https://github.com/Kong/kong/pull/3232)
- The `/` endpoint in the Admin API now exposes the `node_id` field.
  [#3234](https://github.com/Kong/kong/pull/3234)

### Fixed

##### Core

- HTTP/1.0 requests without a Host header are routed instead of being rejected.
  HTTP/1.1 requests without a Host are considered invalid and will still be
  rejected.
  Thanks to [@rainiest](https://github.com/rainest) for the patch!
  [#3216](https://github.com/Kong/kong/pull/3216)
- Fix the load balancer initialization when some Targets would contain
  hostnames.
  [#3187](https://github.com/Kong/kong/pull/3187)
- Fix incomplete handling of errors when initializing DAO objects.
  [637532e](https://github.com/Kong/kong/commit/637532e05d8ed9a921b5de861cc7f463e96c6e04)
- Remove bogus errors in the logs provoked by healthcheckers between the time
  they are unregistered and the time they are garbage-collected
  ([#3207](https://github.com/Kong/kong/pull/3207)) and when receiving an HTTP
  status not tracked by healthy or unhealthy lists
  ([c8eb5ae](https://github.com/Kong/kong/commit/c8eb5ae28147fc02473c05a7b1dbf502fbb64242)).
- Fix soft errors not being handled correctly inside the Kong cache.
  [#3150](https://github.com/Kong/kong/pull/3150)

##### Migrations

- Better handling of already existing Cassandra keyspaces in migrations.
  [#3203](https://github.com/Kong/kong/pull/3203).
  Thanks to [@pamiel](https://github.com/pamiel) for the patch!

##### Admin API

- Ensure `GET /certificates/{uuid}` does not return HTTP 500 when the given
  identifier does not exist.
  Thanks to [@vdesjardins](https://github.com/vdesjardins) for the patch!
  [#3148](https://github.com/Kong/kong/pull/3148)

[Back to TOC](#table-of-contents)

## [0.12.1] - 2018/01/18

This release addresses a few issues encountered with 0.12.0, including one
which would prevent upgrading from a previous version. The [0.12 Upgrade
Path](https://github.com/Kong/kong/blob/master/UPGRADE.md)
is still relevant for upgrading existing clusters to 0.12.1.

### Fixed

- Fix a migration between previous Kong versions and 0.12.0.
  [#3159](https://github.com/Kong/kong/pull/3159)
- Ensure Lua errors are propagated when thrown in the `access` handler by
  plugins.
  [38580ff](https://github.com/Kong/kong/commit/38580ff547cbd4a557829e3ad135cd6a0f821f7c)

[Back to TOC](#table-of-contents)

## [0.12.0] - 2018/01/16

This major release focuses on two new features we are very excited about:
**health checks** and **hash based load balancing**!

We also took this as an opportunity to fix a few prominent issues, sometimes
at the expense of breaking changes but overall improving the flexibility and
usability of Kong! Do keep in mind that this is a major release, and as such,
that we require of you to run the **migrations step**, via the
`kong migrations up` command.

Please take a few minutes to thoroughly read the [0.12 Upgrade
Path](https://github.com/Kong/kong/blob/master/UPGRADE.md#upgrade-to-012x)
for more details regarding breaking changes and migrations before planning to
upgrade your Kong cluster.

### Deprecation notices

Starting with 0.12.0, we are announcing the deprecation of older versions
of our supported databases:

- Support for PostgreSQL 9.4 is deprecated. Users are advised to upgrade to
  9.5+
- Support for Cassandra 2.1 and below is deprecated. Users are advised to
  upgrade to 2.2+

Note that the above deprecated versions are still supported in this release,
but will be dropped in subsequent ones.

### Breaking changes

##### Core

- :warning: The required OpenResty version has been bumped to 1.11.2.5. If you
  are installing Kong from one of our distribution packages, you are not
  affected by this change.
  [#3097](https://github.com/Kong/kong/pull/3097)
- :warning: As Kong now executes subsequent plugins when a request is being
  short-circuited (e.g. HTTP 401 responses from auth plugins), plugins that
  run in the header or body filter phases will be run upon such responses
  from the access phase. We consider this change a big improvement in the
  Kong run-loop as it allows for more flexibility for plugins. However, it is
  unlikely, but possible that some of these plugins (e.g. your custom plugins)
  now run in scenarios where they were not previously expected to run.
  [#3079](https://github.com/Kong/kong/pull/3079)

##### Admin API

- :warning: By default, the Admin API now only listens on the local interface.
  We consider this change to be an improvement in the default security policy
  of Kong. If you are already using Kong, and your Admin API still binds to all
  interfaces, consider updating it as well. You can do so by updating the
  `admin_listen` configuration value, like so: `admin_listen = 127.0.0.1:8001`.
  Thanks [@pduldig-at-tw](https://github.com/pduldig-at-tw) for the suggestion
  and the patch.
  [#3016](https://github.com/Kong/kong/pull/3016)

  :red_circle: **Note to Docker users**: Beware of this change as you may have
  to ensure that your Admin API is reachable via the host's interface.
  You can use the `-e KONG_ADMIN_LISTEN` argument when provisioning your
  container(s) to update this value; for example,
  `-e KONG_ADMIN_LISTEN=0.0.0.0:8001`.

- :warning: To reduce confusion, the `/upstreams/:upstream_name_or_id/targets/`
  has been updated to not show the full list of Targets anymore, but only
  the ones that are currently active in the load balancer. To retrieve the full
  history of Targets, you can now query
  `/upstreams/:upstream_name_or_id/targets/all`. The
  `/upstreams/:upstream_name_or_id/targets/active` endpoint has been removed.
  Thanks [@hbagdi](https://github.com/hbagdi) for tackling this backlog item!
  [#3049](https://github.com/Kong/kong/pull/3049)
- :warning: The `orderlist` property of Upstreams has been removed, along with
  any confusion it may have brought. The balancer is now able to fully function
  without it, yet with the same level of entropy in its load distribution.
  [#2748](https://github.com/Kong/kong/pull/2748)

##### CLI

- :warning: The `$ kong compile` command which was deprecated in 0.11.0 has
  been removed.
  [#3069](https://github.com/Kong/kong/pull/3069)

##### Plugins

- :warning: In logging plugins, the `request.request_uri` field has been
  renamed to `request.url`.
  [#2445](https://github.com/Kong/kong/pull/2445)
  [#3098](https://github.com/Kong/kong/pull/3098)

### Added

##### Core

- :fireworks: Support for **health checks**! Kong can now short-circuit some
  of your upstream Targets (replicas) from its load balancer when it encounters
  too many TCP or HTTP errors. You can configure the number of failures, or the
  HTTP status codes that should be considered invalid, and Kong will monitor
  the failures and successes of proxied requests to each upstream Target. We
  call this feature **passive health checks**.
  Additionally, you can configure **active health checks**, which will make
  Kong perform periodic HTTP test requests to actively monitor the health of
  your upstream services, and pre-emptively short-circuit them.
  Upstream Targets can be manually taken up or down via two new Admin API
  endpoints: `/healthy` and `/unhealthy`.
  [#3096](https://github.com/Kong/kong/pull/3096)
- :fireworks: Support for **hash based load balancing**! Kong now offers
  consistent hashing/sticky sessions load balancing capabilities via the new
  `hash_*` attributes of the Upstream entity. Hashes can be based off client
  IPs, request headers, or Consumers!
  [#2875](https://github.com/Kong/kong/pull/2875)
- :fireworks: Logging plugins now log requests that were short-circuited by
  Kong! (e.g. HTTP 401 responses from auth plugins or HTTP 429 responses from
  rate limiting plugins, etc.) Kong now executes any subsequent plugins once a
  request has been short-circuited. Your plugin must be using the
  `kong.tools.responses` module for this behavior to be respected.
  [#3079](https://github.com/Kong/kong/pull/3079)
- Kong is now compatible with OpenResty up to version 1.13.6.1. Be aware that
  the recommended (and default) version shipped with this release is still
  1.11.2.5.
  [#3070](https://github.com/Kong/kong/pull/3070)

##### CLI

- `$ kong start` now considers the commonly used `/opt/openresty` prefix when
  searching for the `nginx` executable.
  [#3074](https://github.com/Kong/kong/pull/3074)

##### Admin API

- Two new endpoints, `/healthy` and `/unhealthy` can be used to manually bring
  upstream Targets up or down, as part of the new health checks feature of the
  load balancer.
  [#3096](https://github.com/Kong/kong/pull/3096)

##### Plugins

- logging plugins: A new field `upstream_uri` now logs the value of the
  upstream request's path. This is useful to help debugging plugins or setups
  that aim at rewriting a request's URL during proxying.
  Thanks [@shiprabehera](https://github.com/shiprabehera) for the patch!
  [#2445](https://github.com/Kong/kong/pull/2445)
- tcp-log: Support for TLS handshake with the logs recipients for secure
  transmissions of logging data.
  [#3091](https://github.com/Kong/kong/pull/3091)
- jwt: Support for JWTs passed in cookies. Use the new `config.cookie_names`
  property to configure the behavior to your liking.
  Thanks [@mvanholsteijn](https://github.com/mvanholsteijn) for the patch!
  [#2974](https://github.com/Kong/kong/pull/2974)
- oauth2
    - New `config.auth_header_name` property to customize the authorization
      header's name.
      Thanks [@supraja93](https://github.com/supraja93)
      [#2928](https://github.com/Kong/kong/pull/2928)
    - New `config.refresh_ttl` property to customize the TTL of refresh tokens,
      previously hard-coded to 14 days.
      Thanks [@bob983](https://github.com/bob983) for the patch!
      [#2942](https://github.com/Kong/kong/pull/2942)
    - Avoid an error in the logs when trying to retrieve an access token from
      a request without a body.
      Thanks [@WALL-E](https://github.com/WALL-E) for the patch.
      [#3063](https://github.com/Kong/kong/pull/3063)
- ldap: New `config.header_type` property to customize the authorization method
  in the `Authorization` header.
  Thanks [@francois-maillard](https://github.com/francois-maillard) for the
  patch!
  [#2963](https://github.com/Kong/kong/pull/2963)

### Fixed

##### CLI

- Fix a potential vulnerability in which an attacker could read the Kong
  configuration file with insufficient permissions for a short window of time
  while Kong is being started.
  [#3057](https://github.com/Kong/kong/pull/3057)
- Proper log message upon timeout in `$ kong quit`.
  [#3061](https://github.com/Kong/kong/pull/3061)

##### Admin API

- The `/certificates` endpoint now properly supports the `snis` parameter
  in PUT and PATCH requests.
  Thanks [@hbagdi](https://github.com/hbagdi) for the contribution!
  [#3040](https://github.com/Kong/kong/pull/3040)
- Avoid sending the `HTTP/1.1 415 Unsupported Content Type` response when
  receiving a request with a valid `Content-Type`, but with an empty payload.
  [#3077](https://github.com/Kong/kong/pull/3077)

##### Plugins

- basic-auth:
    - Accept passwords containing `:`.
      Thanks [@nico-acidtango](https://github.com/nico-acidtango) for the patch!
      [#3014](https://github.com/Kong/kong/pull/3014)
    - Performance improvements, courtesy of
      [@nico-acidtango](https://github.com/nico-acidtango)
      [#3014](https://github.com/Kong/kong/pull/3014)

[Back to TOC](#table-of-contents)

## [0.11.2] - 2017/11/29

### Added

##### Plugins

- key-auth: New endpoints to manipulate API keys.
  Thanks [@hbagdi](https://github.com/hbagdi) for the contribution.
  [#2955](https://github.com/Kong/kong/pull/2955)
    - `/key-auths/` to paginate through all keys.
    - `/key-auths/:credential_key_or_id/consumer` to retrieve the Consumer
      associated with a key.
- basic-auth: New endpoints to manipulate basic-auth credentials.
  Thanks [@hbagdi](https://github.com/hbagdi) for the contribution.
  [#2998](https://github.com/Kong/kong/pull/2998)
    - `/basic-auths/` to paginate through all basic-auth credentials.
    - `/basic-auths/:credential_username_or_id/consumer` to retrieve the
      Consumer associated with a credential.
- jwt: New endpoints to manipulate JWTs.
  Thanks [@hbagdi](https://github.com/hbagdi) for the contribution.
  [#3003](https://github.com/Kong/kong/pull/3003)
    - `/jwts/` to paginate through all JWTs.
    - `/jwts/:jwt_key_or_id/consumer` to retrieve the Consumer
      associated with a JWT.
- hmac-auth: New endpoints to manipulate hmac-auth credentials.
  Thanks [@hbagdi](https://github.com/hbagdi) for the contribution.
  [#3009](https://github.com/Kong/kong/pull/3009)
    - `/hmac-auths/` to paginate through all hmac-auth credentials.
    - `/hmac-auths/:hmac_username_or_id/consumer` to retrieve the Consumer
      associated with a credential.
- acl: New endpoints to manipulate ACLs.
  Thanks [@hbagdi](https://github.com/hbagdi) for the contribution.
  [#3039](https://github.com/Kong/kong/pull/3039)
    - `/acls/` to paginate through all ACLs.
    - `/acls/:acl_id/consumer` to retrieve the Consumer
      associated with an ACL.

### Fixed

##### Core

- Avoid logging some unharmful error messages related to clustering.
  [#3002](https://github.com/Kong/kong/pull/3002)
- Improve performance and memory footprint when parsing multipart request
  bodies.
  [Kong/lua-multipart#13](https://github.com/Kong/lua-multipart/pull/13)

##### Configuration

- Add a format check for the `admin_listen_ssl` property, ensuring it contains
  a valid port.
  [#3031](https://github.com/Kong/kong/pull/3031)

##### Admin API

- PUT requests with payloads containing non-existing primary keys for entities
  now return HTTP 404 Not Found, instead of HTTP 200 OK without a response
  body.
  [#3007](https://github.com/Kong/kong/pull/3007)
- On the `/` endpoint, ensure `enabled_in_cluster` shows up as an empty JSON
  Array (`[]`), instead of an empty JSON Object (`{}`).
  Thanks [@hbagdi](https://github.com/hbagdi) for the patch!
  [#2982](https://github.com/Kong/kong/issues/2982)

##### Plugins

- hmac-auth: Better parsing of the `Authorization` header to avoid internal
  errors resulting in HTTP 500.
  Thanks [@mvanholsteijn](https://github.com/mvanholsteijn) for the patch!
  [#2996](https://github.com/Kong/kong/pull/2996)
- Improve the performance of the rate-limiting and response-rate-limiting
  plugins when using the Redis policy.
  [#2956](https://github.com/Kong/kong/pull/2956)
- Improve the performance of the response-transformer plugin.
  [#2977](https://github.com/Kong/kong/pull/2977)

## [0.11.1] - 2017/10/24

### Changed

##### Configuration

- Drop the `lua_code_cache` configuration property. This setting has been
  considered harmful since 0.11.0 as it interferes with Kong's internals.
  [#2854](https://github.com/Kong/kong/pull/2854)

### Fixed

##### Core

- DNS: SRV records pointing to an A record are now properly handled by the
  load balancer when `preserve_host` is disabled. Such records used to throw
  Lua errors on the proxy code path.
  [Kong/lua-resty-dns-client#19](https://github.com/Kong/lua-resty-dns-client/pull/19)
- Fixed an edge-case where `preserve_host` would sometimes craft an upstream
  request with a Host header from a previous client request instead of the
  current one.
  [#2832](https://github.com/Kong/kong/pull/2832)
- Ensure APIs with regex URIs are evaluated in the order that they are created.
  [#2924](https://github.com/Kong/kong/pull/2924)
- Fixed a typo that caused the load balancing components to ignore the Upstream
  slots property.
  [#2747](https://github.com/Kong/kong/pull/2747)

##### CLI

- Fixed the verification of self-signed SSL certificates for PostgreSQL and
  Cassandra in the `kong migrations` command. Self-signed SSL certificates are
  now properly verified during migrations according to the
  `lua_ssl_trusted_certificate` configuration property.
  [#2908](https://github.com/Kong/kong/pull/2908)

##### Admin API

- The `/upstream/{upstream}/targets/active` endpoint used to return HTTP
  `405 Method Not Allowed` when called with a trailing slash. Both notations
  (with and without the trailing slash) are now supported.
  [#2884](https://github.com/Kong/kong/pull/2884)

##### Plugins

- bot-detection: Fixed an issue which would prevent the plugin from running and
  result in an HTTP `500` error if configured globally.
  [#2906](https://github.com/Kong/kong/pull/2906)
- ip-restriction: Fixed support for the `0.0.0.0/0` CIDR block. This block is
  now supported and won't trigger an error when used in this plugin's properties.
  [#2918](https://github.com/Kong/kong/pull/2918)

### Added

##### Plugins

- aws-lambda: Added support to forward the client request's HTTP method,
  headers, URI, and body to the Lambda function.
  [#2823](https://github.com/Kong/kong/pull/2823)
- key-auth: New `run_on_preflight` configuration option to control
  authentication on preflight requests.
  [#2857](https://github.com/Kong/kong/pull/2857)
- jwt: New `run_on_preflight` configuration option to control authentication
  on preflight requests.
  [#2857](https://github.com/Kong/kong/pull/2857)

##### Plugin development

- Ensure migrations have valid, unique names to avoid conflicts between custom
  plugins.
  Thanks [@ikogan](https://github.com/ikogan) for the patch!
  [#2821](https://github.com/Kong/kong/pull/2821)

### Improved

##### Migrations & Deployments

- Improve migrations reliability for future major releases.
  [#2869](https://github.com/Kong/kong/pull/2869)

##### Plugins

- Improve the performance of the acl and oauth2 plugins.
  [#2736](https://github.com/Kong/kong/pull/2736)
  [#2806](https://github.com/Kong/kong/pull/2806)

[Back to TOC](#table-of-contents)

## [0.10.4] - 2017/10/24

### Fixed

##### Core

- DNS: SRV records pointing to an A record are now properly handled by the
  load balancer when `preserve_host` is disabled. Such records used to throw
  Lua errors on the proxy code path.
  [Kong/lua-resty-dns-client#19](https://github.com/Kong/lua-resty-dns-client/pull/19)
- HTTP `400` errors thrown by Nginx are now correctly caught by Kong and return
  a native, Kong-friendly response.
  [#2476](https://github.com/Mashape/kong/pull/2476)
- Fix an edge-case where an API with multiple `uris` and `strip_uri = true`
  would not always strip the client URI.
  [#2562](https://github.com/Mashape/kong/issues/2562)
- Fix an issue where Kong would match an API with a shorter URI (from its
  `uris` value) as a prefix instead of a longer, matching prefix from
  another API.
  [#2662](https://github.com/Mashape/kong/issues/2662)
- Fixed a typo that caused the load balancing components to ignore the
  Upstream `slots` property.
  [#2747](https://github.com/Mashape/kong/pull/2747)

##### Configuration

- Octothorpes (`#`) can now be escaped (`\#`) and included in the Kong
  configuration values such as your datastore passwords or usernames.
  [#2411](https://github.com/Mashape/kong/pull/2411)

##### Admin API

- The `data` response field of the `/upstreams/{upstream}/targets/active`
  Admin API endpoint now returns a list (`[]`) instead of an object (`{}`)
  when no active targets are present.
  [#2619](https://github.com/Mashape/kong/pull/2619)

##### Plugins

- datadog: Avoid a runtime error if the plugin is configured as a global plugin
  but the downstream request did not match any configured API.
  Thanks [@kjsteuer](https://github.com/kjsteuer) for the fix!
  [#2702](https://github.com/Mashape/kong/pull/2702)
- ip-restriction: Fixed support for the `0.0.0.0/0` CIDR block. This block is
  now supported and won't trigger an error when used in this plugin's properties.
  [#2918](https://github.com/Mashape/kong/pull/2918)

[Back to TOC](#table-of-contents)

## [0.11.0] - 2017/08/16

The latest and greatest version of Kong features improvements all over the
board for a better and easier integration with your infrastructure!

The highlights of this release are:

- Support for **regex URIs** in routing, one of the oldest requested
  features from the community.
- Support for HTTP/2 traffic from your clients.
- Kong does not depend on Serf anymore, which makes deployment and networking
  requirements **considerably simpler**.
- A better integration with orchestration tools thanks to the support for **non
  FQDNs** in Kong's DNS resolver.

As per usual, our major releases include datastore migrations which are
considered **breaking changes**. Additionally, this release contains numerous
breaking changes to the deployment process and proxying behavior that you
should be familiar with.

We strongly advise that you read this changeset thoroughly, as well as the
[0.11 Upgrade Path](https://github.com/Kong/kong/blob/master/UPGRADE.md#upgrade-to-011x)
if you are planning to upgrade a Kong cluster.

### Breaking changes

##### Configuration

- :warning: Numerous updates were made to the Nginx configuration template.
  If you are using a custom template, you **must** apply those
  modifications. See the [0.11 Upgrade
  Path](https://github.com/Kong/kong/blob/master/UPGRADE.md#upgrade-to-011x)
  for a complete list of changes to apply.

##### Migrations & Deployment

- :warning: Migrations are **not** executed automatically by `kong start`
  anymore. Migrations are now a **manual** process, which must be executed via
  the `kong migrations` command. In practice, this means that you have to run
  `kong migrations up [-c kong.conf]` in one of your nodes **before** starting
  your Kong nodes. This command should be run from a **single** node/container
  to avoid several nodes running migrations concurrently and potentially
  corrupting your database. Once the migrations are up-to-date, it is
  considered safe to start multiple Kong nodes concurrently.
  [#2421](https://github.com/Kong/kong/pull/2421)
- :warning: :fireworks: Serf is **not** a dependency anymore. Kong nodes now
  handle cache invalidation events via a built-in database polling mechanism.
  See the new "Datastore Cache" section of the configuration file which
  contains 3 new documented properties: `db_update_frequency`,
  `db_update_propagation`, and `db_cache_ttl`. If you are using Cassandra, you
  **should** pay a particular attention to the `db_update_propagation` setting,
  as you **should not** use the default value of `0`.
  [#2561](https://github.com/Kong/kong/pull/2561)

##### Core

- :warning: Kong now requires OpenResty `1.11.2.4`. OpenResty's LuaJIT can
  now be built with Lua 5.2 compatibility.
  [#2489](https://github.com/Kong/kong/pull/2489)
  [#2790](https://github.com/Kong/kong/pull/2790)
- :warning: Previously, the `X-Forwarded-*` and `X-Real-IP` headers were
  trusted from any client by default, and forwarded upstream. With the
  introduction of the new `trusted_ips` property (see the below "Added"
  section) and to enforce best security practices, Kong *does not* trust
  any client IP address by default anymore. This will make Kong *not*
  forward incoming `X-Forwarded-*` headers if not coming from configured,
  trusted IP addresses blocks. This setting also affects the API
  `check_https` field, which itself relies on *trusted* `X-Forwarded-Proto`
  headers **only**.
  [#2236](https://github.com/Kong/kong/pull/2236)
- :warning: The API Object property `http_if_terminated` is now set to `false`
  by default. For Kong to evaluate the client `X-Forwarded-Proto` header, you
  must now configure Kong to trust the client IP (see above change), **and**
  you must explicitly set this value to `true`. This affects you if you are
  doing SSL termination somewhere before your requests hit Kong, and if you
  have configured `https_only` on the API, or if you use a plugin that requires
  HTTPS traffic (e.g. OAuth2).
  [#2588](https://github.com/Kong/kong/pull/2588)
- :warning: The internal DNS resolver now honours the `search` and `ndots`
  configuration options of your `resolv.conf` file. Make sure that DNS
  resolution is still consistent in your environment, and consider
  eventually not using FQDNs anymore.
  [#2425](https://github.com/Kong/kong/pull/2425)

##### Admin API

- :warning: As a result of the Serf removal, Kong is now entirely stateless,
  and as such, the `/cluster` endpoint has disappeared.
  [#2561](https://github.com/Kong/kong/pull/2561)
- :warning: The Admin API `/status` endpoint does not return a count of the
  database entities anymore. Instead, it now returns a `database.reachable`
  boolean value, which reflects the state of the connection between Kong
  and the underlying database. Please note that this flag **does not**
  reflect the health of the database itself.
  [#2567](https://github.com/Kong/kong/pull/2567)

##### Plugin development

- :warning: The upstream URI is now determined via the Nginx
  `$upstream_uri` variable. Custom plugins using the `ngx.req.set_uri()`
  API will not be taken into consideration anymore. One must now set the
  `ngx.var.upstream_uri` variable from the Lua land.
  [#2519](https://github.com/Kong/kong/pull/2519)
- :warning: The `hooks.lua` module for custom plugins is dropped, along
  with the `database_cache.lua` module. Database entities caching and
  eviction has been greatly improved to simplify and automate most caching
  use-cases. See the [Plugins Development
  Guide](https://getkong.org/docs/0.11.x/plugin-development/entities-cache/)
  and the [0.11 Upgrade
  Path](https://github.com/Kong/kong/blob/master/UPGRADE.md#upgrade-to-011x)
  for more details.
  [#2561](https://github.com/Kong/kong/pull/2561)
- :warning: To ensure that the order of execution of plugins is still the same
  for vanilla Kong installations, we had to update the `PRIORITY` field of some
  of our bundled plugins. If your custom plugin must run after or before a
  specific bundled plugin, you might have to update your plugin's `PRIORITY`
  field as well. The complete list of plugins and their priorities is available
  on the [Plugins Development
  Guide](https://getkong.org/docs/0.11.x/plugin-development/custom-logic/).
  [#2489](https://github.com/Kong/kong/pull/2489)
  [#2813](https://github.com/Kong/kong/pull/2813)

### Deprecated

##### CLI

- The `kong compile` command has been deprecated. Instead, prefer using
  the new `kong prepare` command.
  [#2706](https://github.com/Kong/kong/pull/2706)

### Changed

##### Core

- Performance around DNS resolution has been greatly improved in some
  cases.
  [#2625](https://github.com/Kong/kong/pull/2425)
- Secret values are now generated with a kernel-level, Cryptographically
  Secure PRNG.
  [#2536](https://github.com/Kong/kong/pull/2536)
- The `.kong_env` file created by Kong in its running prefix is now written
  without world-read permissions.
  [#2611](https://github.com/Kong/kong/pull/2611)

##### Plugin development

- The `marshall_event` function on schemas is now ignored by Kong, and can be
  safely removed as the new cache invalidation mechanism natively handles
  safer events broadcasting.
  [#2561](https://github.com/Kong/kong/pull/2561)

### Added

##### Core

- :fireworks: Support for regex URIs! You can now define regexes in your
  APIs `uris` property. Those regexes can have capturing groups which can
  be extracted by Kong during a request, and accessed later in the plugins
  (useful for URI rewriting). See the [Proxy
  Guide](https://getkong.org/docs/0.11.x/proxy/#using-regexes-in-uris) for
  documentation on how to use regex URIs.
  [#2681](https://github.com/Kong/kong/pull/2681)
- :fireworks: Support for HTTP/2. A new `http2` directive now enables
  HTTP/2 traffic on the `proxy_listen_ssl` address.
  [#2541](https://github.com/Kong/kong/pull/2541)
- :fireworks: Support for the `search` and `ndots` configuration options of
  your `resolv.conf` file.
  [#2425](https://github.com/Kong/kong/pull/2425)
- Kong now forwards new headers to your upstream services:
  `X-Forwarded-Host`, `X-Forwarded-Port`, and `X-Forwarded-Proto`.
  [#2236](https://github.com/Kong/kong/pull/2236)
- Support for the PROXY protocol. If the new `real_ip_header` configuration
  property is set to `real_ip_header = proxy_protocol`, then Kong will
  append the `proxy_protocol` parameter to the Nginx `listen` directive of
  the Kong proxy port.
  [#2236](https://github.com/Kong/kong/pull/2236)
- Support for BDR compatibility in the PostgreSQL migrations.
  Thanks [@AlexBloor](https://github.com/AlexBloor) for the patch!
  [#2672](https://github.com/Kong/kong/pull/2672)

##### Configuration

- Support for DNS nameservers specified in IPv6 format.
  [#2634](https://github.com/Kong/kong/pull/2634)
- A few new DNS configuration properties allow you to tweak the Kong DNS
  resolver, and in particular, how it handles the resolution of different
  record types or the eviction of stale records.
  [#2625](https://github.com/Kong/kong/pull/2625)
- A new `trusted_ips` configuration property allows you to define a list of
  trusted IP address blocks that are known to send trusted `X-Forwarded-*`
  headers. Requests from trusted IPs will make Kong forward those headers
  upstream. Requests from non-trusted IP addresses will make Kong override
  the `X-Forwarded-*` headers with its own values. In addition, this
  property also sets the ngx_http_realip_module `set_real_ip_from`
  directive(s), which makes Kong trust the incoming `X-Real-IP` header as
  well, which is used for operations such as rate-limiting by IP address,
  and that Kong forwards upstream as well.
  [#2236](https://github.com/Kong/kong/pull/2236)
- You can now configure the ngx_http_realip_module from the Kong
  configuration.  In addition to `trusted_ips` which sets the
  `set_real_ip_from` directives(s), two new properties, `real_ip_header`
  and `real_ip_recursive` allow you to configure the ngx_http_realip_module
  directives bearing the same name.
  [#2236](https://github.com/Kong/kong/pull/2236)
- Ability to hide Kong-specific response headers. Two new configuration
  fields: `server_tokens` and `latency_tokens` will respectively toggle
  whether the `Server` and `X-Kong-*-Latency` headers should be sent to
  downstream clients.
  [#2259](https://github.com/Kong/kong/pull/2259)
- New configuration property to tune handling request body data via the
  `client_max_body_size` and `client_body_buffer_size` directives
  (mirroring their Nginx counterparts). Note these settings are only
  defined for proxy requests; request body handling in the Admin API
  remains unchanged.
  [#2602](https://github.com/Kong/kong/pull/2602)
- New `error_default_type` configuration property. This setting is to
  specify a MIME type that will be used as the error response body format
  when Nginx encounters an error, but no `Accept` header was present in the
  request. The default value is `text/plain` for backwards compatibility.
  Thanks [@therealgambo](https://github.com/therealgambo) for the
  contribution!
  [#2500](https://github.com/Kong/kong/pull/2500)
- New `nginx_user` configuration property, which interfaces with the Nginx
  `user` directive.
  Thanks [@depay](https://github.com/depay) for the contribution!
  [#2180](https://github.com/Kong/kong/pull/2180)

##### CLI

- New `kong prepare` command to prepare the Kong running prefix (creating
  log files, SSL certificates, etc...) and allow for Kong to be started via
  the `nginx` binary. This is useful for environments like containers,
  where the foreground process should be the Nginx master process. The
  `kong compile` command has been deprecated as a result of this addition.
  [#2706](https://github.com/Kong/kong/pull/2706)

##### Admin API

- Ability to retrieve plugins added to a Consumer via two new endpoints:
  `/consumers/:username_or_id/plugins/` and
  `/consumers/:username_or_id/plugins/:plugin_id`.
  [#2714](https://github.com/Kong/kong/pull/2714)
- Support for JSON `null` in `PATCH` requests to unset a value on any
  entity.
  [#2700](https://github.com/Kong/kong/pull/2700)

##### Plugins

- jwt: Support for RS512 signed tokens.
  Thanks [@sarraz1](https://github.com/sarraz1) for the patch!
  [#2666](https://github.com/Kong/kong/pull/2666)
- rate-limiting/response-ratelimiting: Optionally hide informative response
  headers.
  [#2087](https://github.com/Kong/kong/pull/2087)
- aws-lambda: Define a custom response status when the upstream
  `X-Amz-Function-Error` header is "Unhandled".
  Thanks [@erran](https://github.com/erran) for the contribution!
  [#2587](https://github.com/Kong/kong/pull/2587)
- aws-lambda: Add new AWS regions that were previously unsupported.
  [#2769](https://github.com/Kong/kong/pull/2769)
- hmac: New option to validate the client-provided SHA-256 of the request
  body.
  Thanks [@vaibhavatul47](https://github.com/vaibhavatul47) for the
  contribution!
  [#2419](https://github.com/Kong/kong/pull/2419)
- hmac: Added support for `enforce_headers` option and added HMAC-SHA256,
  HMAC-SHA384, and HMAC-SHA512 support.
  [#2644](https://github.com/Kong/kong/pull/2644)
- statsd: New metrics and more flexible configuration. Support for
  prefixes, configurable stat type, and added metrics.
  [#2400](https://github.com/Kong/kong/pull/2400)
- datadog: New metrics and more flexible configuration. Support for
  prefixes, configurable stat type, and added metrics.
  [#2394](https://github.com/Kong/kong/pull/2394)

### Fixed

##### Core

- Kong now ensures that your clients URIs are transparently proxied
  upstream.  No percent-encoding/decoding or querystring stripping will
  occur anymore.
  [#2519](https://github.com/Kong/kong/pull/2519)
- Fix an issue where Kong would match an API with a shorter URI (from its
  `uris` value) as a prefix instead of a longer, matching prefix from
  another API.
  [#2662](https://github.com/Kong/kong/issues/2662)
- Fix an edge-case where an API with multiple `uris` and `strip_uri = true`
  would not always strip the client URI.
  [#2562](https://github.com/Kong/kong/issues/2562)
- HTTP `400` errors thrown by Nginx are now correctly caught by Kong and return
  a native, Kong-friendly response.
  [#2476](https://github.com/Kong/kong/pull/2476)

##### Configuration

- Octothorpes (`#`) can now be escaped (`\#`) and included in the Kong
  configuration values such as your datastore passwords or usernames.
  [#2411](https://github.com/Kong/kong/pull/2411)

##### Admin API

- The `data` response field of the `/upstreams/{upstream}/targets/active`
  Admin API endpoint now returns a list (`[]`) instead of an object (`{}`)
  when no active targets are present.
  [#2619](https://github.com/Kong/kong/pull/2619)

##### Plugins

- The `unique` constraint on OAuth2 `client_secrets` has been removed.
  [#2447](https://github.com/Kong/kong/pull/2447)
- The `unique` constraint on JWT Credentials `secrets` has been removed.
  [#2548](https://github.com/Kong/kong/pull/2548)
- oauth2: When requesting a token from `/oauth2/token`, one can now pass the
  `client_id` as a request body parameter, while `client_id:client_secret` is
  passed via the Authorization header. This allows for better integration
  with some OAuth2 flows proposed out there, such as from Cloudflare Apps.
  Thanks [@cedum](https://github.com/cedum) for the patch!
  [#2577](https://github.com/Kong/kong/pull/2577)
- datadog: Avoid a runtime error if the plugin is configured as a global plugin
  but the downstream request did not match any configured API.
  Thanks [@kjsteuer](https://github.com/kjsteuer) for the fix!
  [#2702](https://github.com/Kong/kong/pull/2702)
- Logging plugins: the produced logs `latencies.kong` field used to omit the
  time Kong spent in its Load Balancing logic, which includes DNS resolution
  time. This latency is now included in `latencies.kong`.
  [#2494](https://github.com/Kong/kong/pull/2494)

[Back to TOC](#table-of-contents)

## [0.10.3] - 2017/05/24

### Changed

- We noticed that some distribution packages were not
  building OpenResty against a JITable PCRE library. This
  happened on Ubuntu and RHEL environments where OpenResty was
  built against the system's PCRE installation.
  We now compile OpenResty against a JITable PCRE source for
  those platforms, which should result in significant performance
  improvements in regex matching.
  [Mashape/kong-distributions #9](https://github.com/Kong/kong-distributions/pull/9)
- TLS connections are now handled with a modern list of
  accepted ciphers, as per the Mozilla recommended TLS
  ciphers list.
  See https://wiki.mozilla.org/Security/Server_Side_TLS.
  This behavior is configurable via the newly
  introduced configuration properties described in the
  below "Added" section.
- Plugins:
  - rate-limiting: Performance improvements when using the
    `cluster` policy. The number of round trips to the
    database has been limited to the number of configured
    limits.
    [#2488](https://github.com/Kong/kong/pull/2488)

### Added

- New `ssl_cipher_suite` and `ssl_ciphers` configuration
  properties to configure the desired set of accepted ciphers,
  based on the Mozilla recommended TLS ciphers list.
  [#2555](https://github.com/Kong/kong/pull/2555)
- New `proxy_ssl_certificate` and `proxy_ssl_certificate_key`
  configuration properties. These properties configure the
  Nginx directives bearing the same name, to set client
  certificates to Kong when connecting to your upstream services.
  [#2556](https://github.com/Kong/kong/pull/2556)
- Proxy and Admin API access and error log paths are now
  configurable. Access logs can be entirely disabled if
  desired.
  [#2552](https://github.com/Kong/kong/pull/2552)
- Plugins:
  - Logging plugins: The produced logs include a new `tries`
    field which contains, which includes the upstream
    connection successes and failures of the load-balancer.
    [#2429](https://github.com/Kong/kong/pull/2429)
  - key-auth: Credentials can now be sent in the request body.
    [#2493](https://github.com/Kong/kong/pull/2493)
  - cors: Origins can now be defined as regular expressions.
    [#2482](https://github.com/Kong/kong/pull/2482)

### Fixed

- APIs matching: prioritize APIs with longer `uris` when said
  APIs also define `hosts` and/or `methods` as well. Thanks
  [@leonzz](https://github.com/leonzz) for the patch.
  [#2523](https://github.com/Kong/kong/pull/2523)
- SSL connections to Cassandra can now properly verify the
  certificate in use (when `cassandra_ssl_verify` is enabled).
  [#2531](https://github.com/Kong/kong/pull/2531)
- The DNS resolver no longer sends a A or AAAA DNS queries for SRV
  records. This should improve performance by avoiding unnecessary
  lookups.
  [#2563](https://github.com/Kong/kong/pull/2563) &
  [Mashape/lua-resty-dns-client #12](https://github.com/Kong/lua-resty-dns-client/pull/12)
- Plugins
  - All authentication plugins don't throw an error anymore when
    invalid credentials are given and the `anonymous` user isn't
    configured.
    [#2508](https://github.com/Kong/kong/pull/2508)
  - rate-limiting: Effectively use the desired Redis database when
    the `redis` policy is in use and the `config.redis_database`
    property is set.
    [#2481](https://github.com/Kong/kong/pull/2481)
  - cors: The regression introduced in 0.10.1 regarding not
    sending the `*` wildcard when `conf.origin` was not specified
    has been fixed.
    [#2518](https://github.com/Kong/kong/pull/2518)
  - oauth2: properly check the client application ownership of a
    token before refreshing it.
    [#2461](https://github.com/Kong/kong/pull/2461)

[Back to TOC](#table-of-contents)

## [0.10.2] - 2017/05/01

### Changed

- The Kong DNS resolver now honors the `MAXNS` setting (3) when parsing the
  nameservers specified in `resolv.conf`.
  [#2290](https://github.com/Kong/kong/issues/2290)
- Kong now matches incoming requests via the `$request_uri` property, instead
  of `$uri`, in order to better handle percent-encoded URIS. A more detailed
  explanation will be included in the below "Fixed" section.
  [#2377](https://github.com/Kong/kong/pull/2377)
- Upstream calls do not unconditionally include a trailing `/` anymore. See the
  below "Added" section for more details.
  [#2315](https://github.com/Kong/kong/pull/2315)
- Admin API:
  - The "active targets" endpoint now only return the most recent nonzero
    weight Targets, instead of all nonzero weight targets. This is to provide
    a better picture of the Targets currently in use by the Kong load balancer.
    [#2310](https://github.com/Kong/kong/pull/2310)

### Added

- :fireworks: Plugins can implement a new `rewrite` handler to execute code in
  the Nginx rewrite phase. This phase is executed prior to matching a
  registered Kong API, and prior to any authentication plugin. As such, only
  global plugins (neither tied to an API or Consumer) will execute this phase.
  [#2354](https://github.com/Kong/kong/pull/2354)
- Ability for the client to chose whether the upstream request (Kong <->
  upstream) should contain a trailing slash in its URI. Prior to this change,
  Kong 0.10 would unconditionally append a trailing slash to all upstream
  requests. The added functionality is described in
  [#2211](https://github.com/Kong/kong/issues/2211), and was implemented in
  [#2315](https://github.com/Kong/kong/pull/2315).
- Ability to hide Kong-specific response headers. Two new configuration fields:
  `server_tokens` and `latency_tokens` will respectively toggle whether the
  `Server` and `X-Kong-*-Latency` headers should be sent to downstream clients.
  [#2259](https://github.com/Kong/kong/pull/2259)
- New `cassandra_schema_consensus_timeout` configuration property, to allow for
  Kong to wait for the schema consensus of your Cassandra cluster during
  migrations.
  [#2326](https://github.com/Kong/kong/pull/2326)
- Serf commands executed by a running Kong node are now logged in the Nginx
  error logs with a `DEBUG` level.
  [#2410](https://github.com/Kong/kong/pull/2410)
- Ensure the required shared dictionaries are defined in the Nginx
  configuration. This will prevent custom Nginx templates from potentially
  resulting in a breaking upgrade for users.
  [#2466](https://github.com/Kong/kong/pull/2466)
- Admin API:
  - Target Objects can now be deleted with their ID as well as their name. The
    endpoint becomes: `/upstreams/:name_or_id/targets/:target_or_id`.
    [#2304](https://github.com/Kong/kong/pull/2304)
- Plugins:
  - :fireworks: **New Request termination plugin**. This plugin allows to
    temporarily disable an API and return a pre-configured response status and
    body to your client. Useful for use-cases such as maintenance mode for your
    upstream services. Thanks to [@pauldaustin](https://github.com/pauldaustin)
    for the contribution.
    [#2051](https://github.com/Kong/kong/pull/2051)
  - Logging plugins: The produced logs include two new fields: a `consumer`
    field, which contains the properties of the authenticated Consumer
    (`id`, `custom_id`, and `username`), if any, and a `tries` field, which
    includes the upstream connection successes and failures of the load-
    balancer.
    [#2367](https://github.com/Kong/kong/pull/2367)
    [#2429](https://github.com/Kong/kong/pull/2429)
  - http-log: Now set an upstream HTTP basic access authentication header if
    the configured `conf.http_endpoint` parameter includes an authentication
    section. Thanks [@amir](https://github.com/amir) for the contribution.
    [#2432](https://github.com/Kong/kong/pull/2432)
  - file-log: New `config.reopen` property to close and reopen the log file on
    every request, in order to effectively rotate the logs.
    [#2348](https://github.com/Kong/kong/pull/2348)
  - jwt: Returns `401 Unauthorized` on invalid claims instead of the previous
    `403 Forbidden` status.
    [#2433](https://github.com/Kong/kong/pull/2433)
  - key-auth: Allow setting API key header names with an underscore.
    [#2370](https://github.com/Kong/kong/pull/2370)
  - cors: When `config.credentials = true`, we do not send an ACAO header with
    value `*`. The ACAO header value will be that of the request's `Origin: `
    header.
    [#2451](https://github.com/Kong/kong/pull/2451)

### Fixed

- Upstream connections over TLS now set their Client Hello SNI field. The SNI
  value is taken from the upstream `Host` header value, and thus also depends
  on the `preserve_host` setting of your API. Thanks
  [@konrade](https://github.com/konrade) for the original patch.
  [#2225](https://github.com/Kong/kong/pull/2225)
- Correctly match APIs with percent-encoded URIs in their `uris` property.
  Generally, this change also avoids normalizing (and thus, potentially
  altering) the request URI when trying to match an API's `uris` value. Instead
  of relying on the Nginx `$uri` variable, we now use `$request_uri`.
  [#2377](https://github.com/Kong/kong/pull/2377)
- Handle a routing edge-case under some conditions with the `uris` matching
  rule of APIs that would falsely lead Kong into believing no API was matched
  for what would actually be a valid request.
  [#2343](https://github.com/Kong/kong/pull/2343)
- If no API was configured with a `hosts` matching rule, then the
  `preserve_host` flag would never be honored.
  [#2344](https://github.com/Kong/kong/pull/2344)
- The `X-Forwarded-For` header sent to your upstream services by Kong is not
  set from the Nginx `$proxy_add_x_forwarded_for` variable anymore. Instead,
  Kong uses the `$realip_remote_addr` variable to append the real IP address
  of a client, instead of `$remote_addr`, which can come from a previous proxy
  hop.
  [#2236](https://github.com/Kong/kong/pull/2236)
- CNAME records are now properly being cached by the DNS resolver. This results
  in a performance improvement over previous 0.10 versions.
  [#2303](https://github.com/Kong/kong/pull/2303)
- When using Cassandra, some migrations would not be performed on the same
  coordinator as the one originally chosen. The same migrations would also
  require a response from other replicas in a cluster, but were not waiting
  for a schema consensus beforehand, causing indeterministic failures in the
  migrations, especially if the cluster's inter-nodes communication is slow.
  [#2326](https://github.com/Kong/kong/pull/2326)
- The `cassandra_timeout` configuration property is now correctly taken into
  consideration by Kong.
  [#2326](https://github.com/Kong/kong/pull/2326)
- Correctly trigger plugins configured on the anonymous Consumer for anonymous
  requests (from auth plugins with the new `config.anonymous` parameter).
  [#2424](https://github.com/Kong/kong/pull/2424)
- When multiple auth plugins were configured with the recent `config.anonymous`
  parameter for "OR" authentication, such plugins would override each other's
  results and response headers, causing false negatives.
  [#2222](https://github.com/Kong/kong/pull/2222)
- Ensure the `cassandra_contact_points` property does not contain any port
  information. Those should be specified in `cassandra_port`. Thanks
  [@Vermeille](https://github.com/Vermeille) for the contribution.
  [#2263](https://github.com/Kong/kong/pull/2263)
- Prevent an upstream or legitimate internal error in the load balancing code
  from throwing a Lua-land error as well.
  [#2327](https://github.com/Kong/kong/pull/2327)
- Allow backwards compatibility with custom Nginx configurations that still
  define the `resolver ${{DNS_RESOLVER}}` directive. Vales from the Kong
  `dns_resolver` property will be flattened to a string and appended to the
  directive.
  [#2386](https://github.com/Kong/kong/pull/2386)
- Plugins:
  - hmac: Better handling of invalid base64-encoded signatures. Previously Kong
    would return an HTTP 500 error. We now properly return HTTP 403 Forbidden.
    [#2283](https://github.com/Kong/kong/pull/2283)
- Admin API:
  - Detect conflicts between SNI Objects in the `/snis` and `/certificates`
    endpoint.
    [#2285](https://github.com/Kong/kong/pull/2285)
  - The `/certificates` route used to not return the `total` and `data` JSON
    fields. We now send those fields back instead of a root list of certificate
    objects.
    [#2463](https://github.com/Kong/kong/pull/2463)
  - Endpoints with path parameters like `/xxx_or_id` will now also yield the
    proper result if the `xxx` field is formatted as a UUID. Most notably, this
    fixes a problem for Consumers whose `username` is a UUID, that could not be
    found when requesting `/consumers/{username_as_uuid}`.
    [#2420](https://github.com/Kong/kong/pull/2420)
  - The "active targets" endpoint does not require a trailing slash anymore.
    [#2307](https://github.com/Kong/kong/pull/2307)
  - Upstream Objects can now be deleted properly when using Cassandra.
    [#2404](https://github.com/Kong/kong/pull/2404)

[Back to TOC](#table-of-contents)

## [0.10.1] - 2017/03/27

### Changed

- :warning: Serf has been downgraded to version 0.7 in our distributions,
  although versions up to 0.8.1 are still supported. This fixes a problem when
  automatically detecting the first non-loopback private IP address, which was
  defaulted to `127.0.0.1` in Kong 0.10.0. Greater versions of Serf can still
  be used, but the IP address needs to be manually specified in the
  `cluster_advertise` configuration property.
- :warning: The [CORS Plugin](https://getkong.org/plugins/cors/) parameter
  `config.origin` is now `config.origins`.
  [#2203](https://github.com/Kong/kong/pull/2203)

   :red_circle: **Post-release note (as of 2017/05/12)**: A faulty behavior
   has been observed with this change. Previously, the plugin would send the
   `*` wildcard when `config.origin` was not specified. With this change, the
   plugin **does not** send the `*` wildcard by default anymore. You will need
   to specify it manually when configuring the plugin, with `config.origins=*`.
   This behavior is to be fixed in a future release.

   :white_check_mark: **Update (2017/05/24)**: A fix to this regression has been
   released as part of 0.10.3. See the section of the Changelog related to this
   release for more details.
- Admin API:
  - Disable support for TLS/1.0.
    [#2212](https://github.com/Kong/kong/pull/2212)

### Added

- Admin API:
  - Active targets can be pulled with `GET /upstreams/{name}/targets/active`.
    [#2230](https://github.com/Kong/kong/pull/2230)
  - Provide a convenience endpoint to disable targets at:
    `DELETE /upstreams/{name}/targets/{target}`.
    Under the hood, this creates a new target with `weight = 0` (the
    correct way of disabling targets, which used to cause confusion).
    [#2256](https://github.com/Kong/kong/pull/2256)
- Plugins:
  - cors: Support for configuring multiple Origin domains.
    [#2203](https://github.com/Kong/kong/pull/2203)

### Fixed

- Use an LRU cache for Lua-land entities caching to avoid exhausting the Lua
  VM memory in long-running instances.
  [#2246](https://github.com/Kong/kong/pull/2246)
- Avoid potential deadlocks upon callback errors in the caching module for
  database entities.
  [#2197](https://github.com/Kong/kong/pull/2197)
- Relax multipart MIME type parsing. A space is allowed in between values
  of the Content-Type header.
  [#2215](https://github.com/Kong/kong/pull/2215)
- Admin API:
  - Better handling of non-supported HTTP methods on endpoints of the Admin
    API. In some cases this used to throw an internal error. Calling any
    endpoint with a non-supported HTTP method now always returns `405 Method
    Not Allowed` as expected.
    [#2213](https://github.com/Kong/kong/pull/2213)
- CLI:
  - Better error handling when missing Serf executable.
    [#2218](https://github.com/Kong/kong/pull/2218)
  - Fix a bug in the `kong migrations` command that would prevent it to run
    correctly.
    [#2238](https://github.com/Kong/kong/pull/2238)
  - Trim list values specified in the configuration file.
    [#2206](https://github.com/Kong/kong/pull/2206)
  - Align the default configuration file's values to the actual, hard-coded
    default values to avoid confusion.
    [#2254](https://github.com/Kong/kong/issues/2254)
- Plugins:
  - hmac: Generate an HMAC secret value if none is provided.
    [#2158](https://github.com/Kong/kong/pull/2158)
  - oauth2: Don't try to remove credential values from request bodies if the
    MIME type is multipart, since such attempts would result in an error.
    [#2176](https://github.com/Kong/kong/pull/2176)
  - ldap: This plugin should not be applied to a single Consumer, however, this
    was not properly enforced. It is now impossible to apply this plugin to a
    single Consumer (as per all authentication plugin).
    [#2237](https://github.com/Kong/kong/pull/2237)
  - aws-lambda: Support for `us-west-2` region in schema.
    [#2257](https://github.com/Kong/kong/pull/2257)

[Back to TOC](#table-of-contents)

## [0.10.0] - 2017/03/07

Kong 0.10 is one of most significant releases to this day. It ships with
exciting new features that have been heavily requested for the last few months,
such as load balancing, Cassandra 3.0 compatibility, Websockets support,
internal DNS resolution (A and SRV records without Dnsmasq), and more flexible
matching capabilities for APIs routing.

On top of those new features, this release received a particular attention to
performance, and brings many improvements and refactors that should make it
perform significantly better than any previous version.

### Changed

- :warning: API Objects (as configured via the Admin API) do **not** support
  the `request_host` and `request_uri` fields anymore. The 0.10 migrations
  should upgrade your current API Objects, but make sure to read the new [0.10
  Proxy Guide](https://getkong.org/docs/0.10.x/proxy) to learn the new routing
  capabilities of Kong. On the good side, this means that Kong can now route
  incoming requests according to a combination of Host headers, URIs, and HTTP
  methods.
- :warning: Final slashes in `upstream_url` are no longer allowed.
  [#2115](https://github.com/Kong/kong/pull/2115)
- :warning: The SSL plugin has been removed and dynamic SSL capabilities have
  been added to Kong core, and are configurable via new properties on the API
  entity. See the related PR for a detailed explanation of this change.
  [#1970](https://github.com/Kong/kong/pull/1970)
- :warning: Drop the Dnsmasq dependency. We now internally resolve both A and
  SRV DNS records.
  [#1587](https://github.com/Kong/kong/pull/1587)
- :warning: Dropping support for insecure `TLS/1.0` and defaulting `Upgrade`
  responses to `TLS/1.2`.
  [#2119](https://github.com/Kong/kong/pull/2119)
- Bump the compatible OpenResty version to `1.11.2.1` and `1.11.2.2`. Support
  for OpenResty `1.11.2.2` requires the `--without-luajit-lua52` compilation
  flag.
- Separate Admin API and Proxy error logs. Admin API logs are now written to
  `logs/admin_access.log`.
  [#1782](https://github.com/Kong/kong/pull/1782)
- Auto-generates stronger SHA-256 with RSA encryption SSL certificates.
  [#2117](https://github.com/Kong/kong/pull/2117)

### Added

- :fireworks: Support for Cassandra 3.x.
  [#1709](https://github.com/Kong/kong/pull/1709)
- :fireworks: SRV records resolution.
  [#1587](https://github.com/Kong/kong/pull/1587)
- :fireworks: Load balancing. When an A or SRV record resolves to multiple
  entries, Kong now rotates those upstream targets with a Round-Robin
  algorithm. This is a first step towards implementing more load balancing
  algorithms.
  Another way to specify multiple upstream targets is to use the newly
  introduced `/upstreams` and `/targets` entities of the Admin API.
  [#1587](https://github.com/Kong/kong/pull/1587)
  [#1735](https://github.com/Kong/kong/pull/1735)
- :fireworks: Multiple hosts and paths per API. Kong can now route incoming
  requests to your services based on a combination of Host headers, URIs and
  HTTP methods. See the related PR for a detailed explanation of the new
  properties and capabilities of the new router.
  [#1970](https://github.com/Kong/kong/pull/1970)
- :fireworks: Maintain upstream connection pools which should greatly improve
  performance, especially for HTTPS upstream connections.  We now use HTTP/1.1
  for upstream connections as well as an nginx `upstream` block with a
  configurable`keepalive` directive, thanks to the new `nginx_keepalive`
  configuration property.
  [#1587](https://github.com/Kong/kong/pull/1587)
  [#1827](https://github.com/Kong/kong/pull/1827)
- :fireworks: Websockets support. Kong can now upgrade client connections to
  use the `ws` protocol when `Upgrade: websocket` is present.
  [#1827](https://github.com/Kong/kong/pull/1827)
- Use an in-memory caching strategy for database entities in order to reduce
  CPU load during requests proxying.
  [#1688](https://github.com/Kong/kong/pull/1688)
- Provide negative-caching for missed database entities. This should improve
  performance in some cases.
  [#1914](https://github.com/Kong/kong/pull/1914)
- Support for serving the Admin API over SSL. This introduces new properties in
  the configuration file: `admin_listen_ssl`, `admin_ssl`, `admin_ssl_cert` and
  `admin_ssl_cert_key`.
  [#1706](https://github.com/Kong/kong/pull/1706)
- Support for upstream connection timeouts. APIs now have 3 new fields:
  `upstream_connect_timeout`, `upstream_send_timeout`, `upstream_read_timeout`
  to specify, in milliseconds, a timeout value for requests between Kong and
  your APIs.
  [#2036](https://github.com/Kong/kong/pull/2036)
- Support for clustering key rotation in the underlying Serf process:
  - new `cluster_keyring_file` property in the configuration file.
  - new `kong cluster keys ..` CLI commands that expose the underlying
    `serf keys ..` commands.
  [#2069](https://github.com/Kong/kong/pull/2069)
- Support for `lua_socket_pool_size` property in configuration file.
  [#2109](https://github.com/Kong/kong/pull/2109)
- Plugins:
  - :fireworks: **New AWS Lambda plugin**. Thanks Tim Erickson for his
    collaboration on this new addition.
    [#1777](https://github.com/Kong/kong/pull/1777)
    [#1190](https://github.com/Kong/kong/pull/1190)
  - Anonymous authentication for auth plugins. When such plugins receive the
    `config.anonymous=<consumer_id>` property, even non-authenticated requests
    will be proxied by Kong, with the traditional Consumer headers set to the
    designated anonymous consumer, but also with a `X-Anonymous-Consumer`
    header. Multiple auth plugins will work in a logical `OR` fashion.
    [#1666](https://github.com/Kong/kong/pull/1666) and
    [#2035](https://github.com/Kong/kong/pull/2035)
  - request-transformer: Ability to change the HTTP method of the upstream
    request. [#1635](https://github.com/Kong/kong/pull/1635)
  - jwt: Support for ES256 signatures.
    [#1920](https://github.com/Kong/kong/pull/1920)
  - rate-limiting: Ability to select the Redis database to use via the new
    `config.redis_database` plugin property.
    [#1941](https://github.com/Kong/kong/pull/1941)

### Fixed

- Looking for Serf in known installation paths.
  [#1997](https://github.com/Kong/kong/pull/1997)
- Including port in upstream `Host` header.
  [#2045](https://github.com/Kong/kong/pull/2045)
- Clarify the purpose of the `cluster_listen_rpc` property in
  the configuration file. Thanks Jeremy Monin for the patch.
  [#1860](https://github.com/Kong/kong/pull/1860)
- Admin API:
  - Properly Return JSON responses (instead of HTML) on HTTP 409 Conflict
    when adding Plugins.
    [#2014](https://github.com/Kong/kong/issues/2014)
- CLI:
  - Avoid double-prefixing migration error messages with the database name
    (PostgreSQL/Cassandra).
- Plugins:
  - Fix fault tolerance logic and error reporting in rate-limiting plugins.
  - CORS: Properly return `Access-Control-Allow-Credentials: false` if
    `Access-Control-Allow-Origin: *`.
    [#2104](https://github.com/Kong/kong/pull/2104)
  - key-auth: enforce `key_names` to be proper header names according to Nginx.
    [#2142](https://github.com/Kong/kong/pull/2142)

[Back to TOC](#table-of-contents)

## [0.9.9] - 2017/02/02

### Fixed

- Correctly put Cassandra sockets into the Nginx connection pool for later
  reuse. This greatly improves the performance for rate-limiting and
  response-ratelimiting plugins.
  [f8f5306](https://github.com/Kong/kong/commit/f8f53061207de625a29bbe5d80f1807da468a1bc)
- Correct length of a year in seconds for rate-limiting and
  response-ratelimiting plugins. A year was wrongly assumed to only be 360
  days long.
  [e4fdb2a](https://github.com/Kong/kong/commit/e4fdb2a3af4a5f2bf298c7b6488d88e67288c98b)
- Prevent misinterpretation of the `%` character in proxied URLs encoding.
  Thanks Thomas Jouannic for the patch.
  [#1998](https://github.com/Kong/kong/pull/1998)
  [#2040](https://github.com/Kong/kong/pull/2040)

[Back to TOC](#table-of-contents)

## [0.9.8] - 2017/01/19

### Fixed

- Properly set the admin IP in the Serf script.

### Changed

- Provide negative-caching for missed database entities. This should improve
  performance in some cases.
  [#1914](https://github.com/Kong/kong/pull/1914)

### Fixed

- Plugins:
  - Fix fault tolerance logic and error reporting in rate-limiting plugins.

[Back to TOC](#table-of-contents)

## [0.9.7] - 2016/12/21

### Fixed

- Fixed a performance issue in Cassandra by removing an old workaround that was
  forcing Cassandra to use LuaSocket instead of cosockets.
  [#1916](https://github.com/Kong/kong/pull/1916)
- Fixed an issue that was causing a recursive attempt to stop Kong's services
  when an error was occurring.
  [#1877](https://github.com/Kong/kong/pull/1877)
- Custom plugins are now properly loaded again.
  [#1910](https://github.com/Kong/kong/pull/1910)
- Plugins:
  - Galileo: properly encode empty arrays.
    [#1909](https://github.com/Kong/kong/pull/1909)
  - OAuth 2: implements a missing Postgres migration for `redirect_uri` in
    every OAuth 2 credential. [#1911](https://github.com/Kong/kong/pull/1911)
  - OAuth 2: safely parse the request body even when no data has been sent.
    [#1915](https://github.com/Kong/kong/pull/1915)

[Back to TOC](#table-of-contents)

## [0.9.6] - 2016/11/29

### Fixed

- Resolve support for PostgreSQL SSL connections.
  [#1720](https://github.com/Kong/kong/issues/1720)
- Ensure `kong start` honors the `--conf` flag is a config file already exists
  at one of the default locations (`/etc/kong.conf`, `/etc/kong/kong.conf`).
  [#1681](https://github.com/Kong/kong/pull/1681)
- Obfuscate sensitive properties from the `/` Admin API route which returns
  the current node's configuration.
  [#1650](https://github.com/Kong/kong/pull/1650)

[Back to TOC](#table-of-contents)

## [0.9.5] - 2016/11/07

### Changed

- Dropping support for OpenResty 1.9.15.1 in favor of 1.11.2.1
  [#1797](https://github.com/Kong/kong/pull/1797)

### Fixed

- Fixed an error (introduced in 0.9.4) in the auto-clustering event

[Back to TOC](#table-of-contents)

## [0.9.4] - 2016/11/02

### Fixed

- Fixed the random string generator that was causing some problems, especially
  in Serf for clustering. [#1754](https://github.com/Kong/kong/pull/1754)
- Seed random number generator in CLI.
  [#1641](https://github.com/Kong/kong/pull/1641)
- Reducing log noise in the Admin API.
  [#1781](https://github.com/Kong/kong/pull/1781)
- Fixed the reports lock implementation that was generating a periodic error
  message. [#1783](https://github.com/Kong/kong/pull/1783)

[Back to TOC](#table-of-contents)

## [0.9.3] - 2016/10/07

### Added

- Added support for Serf 0.8. [#1693](https://github.com/Kong/kong/pull/1693)

### Fixed

- Properly invalidate global plugins.
  [#1723](https://github.com/Kong/kong/pull/1723)

[Back to TOC](#table-of-contents)

## [0.9.2] - 2016/09/20

### Fixed

- Correctly report migrations errors. This was caused by an error being thrown
  from the error handler, and superseding the actual error. [#1605]
  (https://github.com/Kong/kong/pull/1605)
- Prevent Kong from silently failing to start. This would be caused by an
  erroneous error handler. [28f5d10]
  (https://github.com/Kong/kong/commit/28f5d10)
- Only report a random number generator seeding error when it is not already
  seeded. [#1613](https://github.com/Kong/kong/pull/1613)
- Reduce intra-cluster noise by not propagating keepalive requests events.
  [#1660](https://github.com/Kong/kong/pull/1660)
- Admin API:
  - Obfuscates sensitive configuration settings from the `/` route.
    [#1650](https://github.com/Kong/kong/pull/1650)
- CLI:
  - Prevent a failed `kong start` to stop an already running Kong node.
    [#1645](https://github.com/Kong/kong/pull/1645)
  - Remove unset configuration placeholders from the nginx configuration
    template. This would occur when no Internet connection would be
    available and would cause Kong to compile an erroneous nginx config.
    [#1606](https://github.com/Kong/kong/pull/1606)
  - Properly count the number of executed migrations.
    [#1649](https://github.com/Kong/kong/pull/1649)
- Plugins:
  - OAuth2: remove the "Kong" mentions in missing `provision_key` error
    messages. [#1633](https://github.com/Kong/kong/pull/1633)
  - OAuth2: allow to correctly delete applications when using Cassandra.
    [#1659](https://github.com/Kong/kong/pull/1659)
  - galileo: provide a default `bodySize` value when `log_bodies=true` but the
    current request/response has no body.
    [#1657](https://github.com/Kong/kong/pull/1657)

[Back to TOC](#table-of-contents)

## [0.9.1] - 2016/09/02

### Added

- Plugins:
  - ACL: allow to retrieve/update/delete an ACL by group name.
    [#1544](https://github.com/Kong/kong/pull/1544)
  - Basic Authentication: allow to retrieve/update/delete a credential by `username`.
    [#1570](https://github.com/Kong/kong/pull/1570)
  - HMAC Authentication: allow to retrieve/update/delete a credential by `username`.
    [#1570](https://github.com/Kong/kong/pull/1570)
  - JWT Authentication: allow to retrieve/update/delete a credential by `key`.
    [#1570](https://github.com/Kong/kong/pull/1570)
  - Key Authentication: allow to retrieve/update/delete a credential by `key`.
    [#1570](https://github.com/Kong/kong/pull/1570)
  - OAuth2 Authentication: allow to retrieve/update/delete a credential by `client_id` and tokens by `access_token`.
    [#1570](https://github.com/Kong/kong/pull/1570)

### Fixed

- Correctly parse configuration file settings containing comments.
  [#1569](https://github.com/Kong/kong/pull/1569)
- Prevent third-party Lua modules (and plugins) to override the seed for random
  number generation. This prevents the creation of conflicting UUIDs.
  [#1558](https://github.com/Kong/kong/pull/1558)
- Use [pgmoon-mashape](https://github.com/Kong/pgmoon) `2.0.0` which
  properly namespaces our fork, avoiding conflicts with other versions of
  pgmoon, such as the one installed by Lapis.
  [#1582](https://github.com/Kong/kong/pull/1582)
- Avoid exposing OpenResty's information on HTTP `4xx` errors.
  [#1567](https://github.com/Kong/kong/pull/1567)
- ulimit with `unlimited` value is now properly handled.
  [#1545](https://github.com/Kong/kong/pull/1545)
- CLI:
  - Stop third-party services (Dnsmasq/Serf) when Kong could not start.
    [#1588](https://github.com/Kong/kong/pull/1588)
  - Prefix database migration errors (such as Postgres' `connection refused`)
    with the database name (`postgres`/`cassandra`) to avoid confusions.
    [#1583](https://github.com/Kong/kong/pull/1583)
- Plugins:
  - galileo: Use `Content-Length` header to get request/response body size when
    `log_bodies` is disabled.
    [#1584](https://github.com/Kong/kong/pull/1584)
- Admin API:
  - Revert the `/plugins/enabled` endpoint's response to be a JSON array, and
    not an Object. [#1529](https://github.com/Kong/kong/pull/1529)

[Back to TOC](#table-of-contents)

## [0.9.0] - 2016/08/18

The main focus of this release is Kong's new CLI. With a simpler configuration file, new settings, environment variables support, new commands as well as a new interpreter, the new CLI gives more power and flexibility to Kong users and allow for an easier integration in your deployment workflow, as well as better testing for developers and plugins authors. Additionally, some new plugins and performance improvements are included as well as the regular bug fixes.

### Changed

- :warning: PostgreSQL is the new default datastore for Kong. If you were using Cassandra and you are upgrading, you need to explicitly set `cassandra` as your `database`.
- :warning: New CLI, with new commands and refined arguments. This new CLI uses the `resty-cli` interpreter (see [lua-resty-cli](https://github.com/openresty/resty-cli)) instead of LuaJIT. As a result, the `resty` executable must be available in your `$PATH` (resty-cli is shipped in the OpenResty bundle) as well as the `bin/kong` executable. Kong does not rely on Luarocks installing the `bin/kong` executable anymore. This change of behavior is taken care of if you are using one of the official Kong packages.
- :warning: Kong uses a new configuration file, with an easier syntax than the previous YAML file.
- New arguments for the CLI, such as verbose, debug and tracing flags. We also avoid requiring the configuration file as an argument to each command as per the previous CLI.
- Customization of the Nginx configuration can now be taken care of using two different approaches: with a custom Nginx configuration template and using `kong start --template <file>`, or by using `kong compile` to generate the Kong Nginx sub-configuration, and `include` it in a custom Nginx instance.
- Plugins:
  - Rate Limiting: the `continue_on_error` property is now called `fault_tolerant`.
  - Response Rate Limiting: the `continue_on_error` property is now called `fault_tolerant`.

### Added

- :fireworks: Support for overriding configuration settings with environment variables.
- :fireworks: Support for SSL connections between Kong and PostgreSQL. [#1425](https://github.com/Kong/kong/pull/1425)
- :fireworks: Ability to apply plugins with more granularity: per-consumer, and global plugins are now possible. [#1403](https://github.com/Kong/kong/pull/1403)
- New `kong check` command: validates a Kong configuration file.
- Better version check for third-party dependencies (OpenResty, Serf, Dnsmasq). [#1307](https://github.com/Kong/kong/pull/1307)
- Ability to configure the validation depth of database SSL certificates from the configuration file. [#1420](https://github.com/Kong/kong/pull/1420)
- `request_host`: internationalized url support; utf-8 domain names through punycode support and paths through %-encoding. [#1300](https://github.com/Kong/kong/issues/1300)
- Implements caching locks when fetching database configuration (APIs, Plugins...) to avoid dog pile effect on cold nodes. [#1402](https://github.com/Kong/kong/pull/1402)
- Plugins:
  - :fireworks: **New bot-detection plugin**: protect your APIs by detecting and rejecting common bots and crawlers. [#1413](https://github.com/Kong/kong/pull/1413)
  - correlation-id: new "tracker" generator, identifying requests per worker and connection. [#1288](https://github.com/Kong/kong/pull/1288)
  - request/response-transformer: ability to add strings including colon characters. [#1353](https://github.com/Kong/kong/pull/1353)
  - rate-limiting: support for new rate-limiting policies (`cluster`, `local` and `redis`), and for a new `limit_by` property to force rate-limiting by `consumer`, `credential` or `ip`.
  - response-rate-limiting: support for new rate-limiting policies (`cluster`, `local` and `redis`), and for a new `limit_by` property to force rate-limiting by `consumer`, `credential` or `ip`.
  - galileo: performance improvements of ALF serialization. ALFs are not discarded when exceeding 20MBs anymore. [#1463](https://github.com/Kong/kong/issues/1463)
  - statsd: new `upstream_stream` latency metric. [#1466](https://github.com/Kong/kong/pull/1466)
  - datadog: new `upstream_stream` latency metric and tagging support for each metric. [#1473](https://github.com/Kong/kong/pull/1473)

### Removed

- We now use [lua-resty-jit-uuid](https://github.com/thibaultCha/lua-resty-jit-uuid) for UUID generation, which is a pure Lua implementation of [RFC 4122](https://www.ietf.org/rfc/rfc4122.txt). As a result, libuuid is not a dependency of Kong anymore.

### Fixed

- Sensitive configuration settings are not printed to stdout anymore. [#1256](https://github.com/Kong/kong/issues/1256)
- Fixed bug that caused nodes to remove themselves from the database when they attempted to join the cluster. [#1437](https://github.com/Kong/kong/pull/1437)
- Plugins:
  - request-size-limiting: use proper constant for MB units while setting the size limit. [#1416](https://github.com/Kong/kong/pull/1416)
  - OAuth2: security and config validation fixes. [#1409](https://github.com/Kong/kong/pull/1409) [#1112](https://github.com/Kong/kong/pull/1112)
  - request/response-transformer: better validation of fields provided without a value. [#1399](https://github.com/Kong/kong/pull/1399)
  - JWT: handle some edge-cases that could result in HTTP 500 errors. [#1362](https://github.com/Kong/kong/pull/1362)

> **internal**
> - new test suite using resty-cli and removing the need to monkey-patch the `ngx` global.
> - custom assertions and new helper methods (`wait_until()`) to gracefully fail in case of timeout.
> - increase atomicity of the testing environment.
> - lighter testing instance, only running 1 worker and not using Dnsmasq by default.

[Back to TOC](#table-of-contents)

## [0.8.3] - 2016/06/01

This release includes some bugfixes:

### Changed

- Switched the log level of the "No nodes found in cluster" warning to `INFO`, that was printed when starting up the first Kong node in a new cluster.
- Kong now requires OpenResty `1.9.7.5`.

### Fixed

- New nodes are now properly registered into the `nodes` table when running on the same machine. [#1281](https://github.com/Kong/kong/pull/1281)
- Fixed a failed error parsing on Postgres. [#1269](https://github.com/Kong/kong/pull/1269)
- Plugins:
  - Response Transformer: Slashes are now encoded properly, and fixed a bug that hang the execution of the plugin. [#1257](https://github.com/Kong/kong/pull/1257) and [#1263](https://github.com/Kong/kong/pull/1263)
  - JWT: If a value for `algorithm` is missing, it's now `HS256` by default. This problem occurred when migrating from older versions of Kong.
  - OAuth 2.0: Fixed a Postgres problem that was preventing an application from being created, and fixed a check on the `redirect_uri` field. [#1264](https://github.com/Kong/kong/pull/1264) and [#1267](https://github.com/Kong/kong/issues/1267)

[Back to TOC](#table-of-contents)

## [0.8.2] - 2016/05/25

This release includes bugfixes and minor updates:

### Added

- Support for a simple slash in `request_path`. [#1227](https://github.com/Kong/kong/pull/1227)
- Plugins:
  - Response Rate Limiting: it now appends usage headers to the upstream requests in the form of `X-Ratelimit-Remaining-{limit_name}` and introduces a new `config.block_on_first_violation` property. [#1235](https://github.com/Kong/kong/pull/1235)

#### Changed

- Plugins:
  - **Mashape Analytics: The plugin is now called "Galileo", and added support for Galileo v3. [#1159](https://github.com/Kong/kong/pull/1159)**

#### Fixed

- Postgres now relies on the `search_path` configured on the database and its default value `$user, public`. [#1196](https://github.com/Kong/kong/issues/1196)
- Kong now properly encodes an empty querystring parameter like `?param=` when proxying the request. [#1210](https://github.com/Kong/kong/pull/1210)
- The configuration now checks that `cluster.ttl_on_failure` is at least 60 seconds. [#1199](https://github.com/Kong/kong/pull/1199)
- Plugins:
  - Loggly: Fixed an issue that was triggering 400 and 500 errors. [#1184](https://github.com/Kong/kong/pull/1184)
  - JWT: The `TYP` value in the header is not optional and case-insensitive. [#1192](https://github.com/Kong/kong/pull/1192)
  - Request Transformer: Fixed a bug when transforming request headers. [#1202](https://github.com/Kong/kong/pull/1202)
  - OAuth 2.0: Multiple redirect URIs are now supported. [#1112](https://github.com/Kong/kong/pull/1112)
  - IP Restriction: Fixed that prevented the plugin for working properly when added on an API. [#1245](https://github.com/Kong/kong/pull/1245)
  - CORS: Fixed an issue when `config.preflight_continue` was enabled. [#1240](https://github.com/Kong/kong/pull/1240)

[Back to TOC](#table-of-contents)

## [0.8.1] - 2016/04/27

This release includes some fixes and minor updates:

### Added

- Adds `X-Forwarded-Host` and `X-Forwarded-Prefix` to the upstream request headers. [#1180](https://github.com/Kong/kong/pull/1180)
- Plugins:
  - Datadog: Added two new metrics, `unique_users` and `request_per_user`, that log the consumer information. [#1179](https://github.com/Kong/kong/pull/1179)

### Fixed

- Fixed a DAO bug that affected full entity updates. [#1163](https://github.com/Kong/kong/pull/1163)
- Fixed a bug when setting the authentication provider in Cassandra.
- Updated the Cassandra driver to v0.5.2.
- Properly enforcing required fields in PUT requests. [#1177](https://github.com/Kong/kong/pull/1177)
- Fixed a bug that prevented to retrieve the hostname of the local machine on certain systems. [#1178](https://github.com/Kong/kong/pull/1178)

[Back to TOC](#table-of-contents)

## [0.8.0] - 2016/04/18

This release includes support for PostgreSQL as Kong's primary datastore!

### Breaking changes

- Remove support for the long deprecated `/consumers/:consumer/keyauth/` and `/consumers/:consumer/basicauth/` routes (deprecated in `0.5.0`). The new routes (available since `0.5.0` too) use the real name of the plugin: `/consumers/:consumer/key-auth` and `/consumers/:consumer/basic-auth`.

### Added

- Support for PostgreSQL 9.4+ as Kong's primary datastore. [#331](https://github.com/Kong/kong/issues/331) [#1054](https://github.com/Kong/kong/issues/1054)
- Configurable Cassandra reading/writing consistency. [#1026](https://github.com/Kong/kong/pull/1026)
- Admin API: including pending and running timers count in the response to `/`. [#992](https://github.com/Kong/kong/pull/992)
- Plugins
  - **New correlation-id plugin**: assign unique identifiers to the requests processed by Kong. Courtesy of [@opyate](https://github.com/opyate). [#1094](https://github.com/Kong/kong/pull/1094)
  - LDAP: add support for LDAP authentication. [#1133](https://github.com/Kong/kong/pull/1133)
  - StatsD: add support for StatsD logging. [#1142](https://github.com/Kong/kong/pull/1142)
  - JWT: add support for RS256 signed tokens thanks to [@kdstew](https://github.com/kdstew)! [#1053](https://github.com/Kong/kong/pull/1053)
  - ACL: appends `X-Consumer-Groups` to the request, so the upstream service can check what groups the consumer belongs to. [#1154](https://github.com/Kong/kong/pull/1154)
  - Galileo (mashape-analytics): increase batch sending timeout to 30s. [#1091](https://github.com/Kong/kong/pull/1091)
- Added `ttl_on_failure` option in the cluster configuration, to configure the TTL of failed nodes. [#1125](https://github.com/Kong/kong/pull/1125)

### Fixed

- Introduce a new `port` option when connecting to your Cassandra cluster instead of using the CQL default (9042). [#1139](https://github.com/Kong/kong/issues/1139)
- Plugins
  - Request/Response Transformer: add missing migrations for upgrades from ` <= 0.5.x`. [#1064](https://github.com/Kong/kong/issues/1064)
  - OAuth2
    - Error responses comply to RFC 6749. [#1017](https://github.com/Kong/kong/issues/1017)
    - Handle multipart requests. [#1067](https://github.com/Kong/kong/issues/1067)
    - Make access_tokens correctly expire. [#1089](https://github.com/Kong/kong/issues/1089)

> **internal**
> - replace globals with singleton pattern thanks to [@mars](https://github.com/mars).
> - fixed resolution mismatches when using deep paths in the path resolver.

[Back to TOC](#table-of-contents)

## [0.7.0] - 2016/02/24

### Breaking changes

Due to the NGINX security fixes (CVE-2016-0742, CVE-2016-0746, CVE-2016-0747), OpenResty was bumped to `1.9.7.3` which is not backwards compatible, and thus requires changes to be made to the `nginx` property of Kong's configuration file. See the [0.7 upgrade path](https://github.com/Kong/kong/blob/master/UPGRADE.md#upgrade-to-07x) for instructions.

However by upgrading the underlying OpenResty version, source installations do not have to patch the NGINX core and use the old `ssl-cert-by-lua` branch of ngx_lua anymore. This will make source installations much easier.

### Added

- Support for OpenResty `1.9.7.*`. This includes NGINX security fixes (CVE-2016-0742, CVE-2016-0746, CVE-2016-0747). [#906](https://github.com/Kong/kong/pull/906)
- Plugins
  - **New Runscope plugin**: Monitor your APIs from Kong with Runscope. Courtesy of [@mansilladev](https://github.com/mansilladev). [#924](https://github.com/Kong/kong/pull/924)
  - Datadog: New `response.size` metric. [#923](https://github.com/Kong/kong/pull/923)
  - Rate-Limiting and Response Rate-Limiting
    - New `config.async` option to asynchronously increment counters to reduce latency at the cost of slightly reducing the accuracy. [#912](https://github.com/Kong/kong/pull/912)
    - New `config.continue_on_error` option to keep proxying requests in case the datastore is unreachable. rate-limiting operations will be disabled until the datastore is responsive again. [#953](https://github.com/Kong/kong/pull/953)
- CLI
  - Perform a simple permission check on the NGINX working directory when starting, to prevent errors during execution. [#939](https://github.com/Kong/kong/pull/939)
- Send 50x errors with the appropriate format. [#927](https://github.com/Kong/kong/pull/927) [#970](https://github.com/Kong/kong/pull/970)

### Fixed

- Plugins
  - OAuth2
    - Better handling of `redirect_uri` (prevent the use of fragments and correctly handle querystrings). Courtesy of [@PGBI](https://github.com/PGBI). [#930](https://github.com/Kong/kong/pull/930)
    - Add `PUT` support to the `/auth2_tokens` route. [#897](https://github.com/Kong/kong/pull/897)
    - Better error message when the `access_token` is missing. [#1003](https://github.com/Kong/kong/pull/1003)
  - IP restriction: Fix an issue that could arise when restarting Kong. Now Kong does not need to be restarted for the ip-restriction configuration to take effect. [#782](https://github.com/Kong/kong/pull/782) [#960](https://github.com/Kong/kong/pull/960)
  - ACL: Properly invalidating entities when assigning a new ACL group. [#996](https://github.com/Kong/kong/pull/996)
  - SSL: Replace shelled out openssl calls with native `ngx.ssl` conversion utilities, which preserve the certificate chain. [#968](https://github.com/Kong/kong/pull/968)
- Avoid user warning on start when the user is not root. [#964](https://github.com/Kong/kong/pull/964)
- Store Serf logs in NGINX working directory to prevent eventual permission issues. [#975](https://github.com/Kong/kong/pull/975)
- Allow plugins configured on a Consumer *without* being configured on an API to run. [#978](https://github.com/Kong/kong/issues/978) [#980](https://github.com/Kong/kong/pull/980)
- Fixed an edge-case where Kong nodes would not be registered in the `nodes` table. [#1008](https://github.com/Kong/kong/pull/1008)

[Back to TOC](#table-of-contents)

## [0.6.1] - 2016/02/03

This release contains tiny bug fixes that were especially annoying for complex Cassandra setups and power users of the Admin API!

### Added

- A `timeout` property for the Cassandra configuration. In ms, this timeout is effective as a connection and a reading timeout. [#937](https://github.com/Kong/kong/pull/937)

### Fixed

- Correctly set the Cassandra SSL certificate in the Nginx configuration while starting Kong. [#921](https://github.com/Kong/kong/pull/921)
- Rename the `user` Cassandra property to `username` (Kong looks for `username`, hence `user` would fail). [#922](https://github.com/Kong/kong/pull/922)
- Allow Cassandra authentication with arbitrary plain text auth providers (such as Instaclustr uses), fixing authentication with them. [#937](https://github.com/Kong/kong/pull/937)
- Admin API
  - Fix the `/plugins/:id` route for `PATCH` method. [#941](https://github.com/Kong/kong/pull/941)
- Plugins
  - HTTP logging: remove the additional `\r\n` at the end of the logging request body. [#926](https://github.com/Kong/kong/pull/926)
  - Galileo: catch occasional internal errors happening when a request was cancelled by the client and fix missing shm for the retry policy. [#931](https://github.com/Kong/kong/pull/931)

[Back to TOC](#table-of-contents)

## [0.6.0] - 2016/01/22

### Breaking changes

 We would recommended to consult the suggested [0.6 upgrade path](https://github.com/Kong/kong/blob/master/UPGRADE.md#upgrade-to-06x) for this release.

- [Serf](https://www.serf.io/) is now a Kong dependency. It allows Kong nodes to communicate between each other opening the way to many features and improvements.
- The configuration file changed. Some properties were renamed, others were moved, and some are new. We would recommend checking out the new default configuration file.
- Drop the Lua 5.1 dependency which was only used by the CLI. The CLI now runs with LuaJIT, which is consistent with other Kong components (Luarocks and OpenResty) already relying on LuaJIT. Make sure the LuaJIT interpreter is included in your `$PATH`. [#799](https://github.com/Kong/kong/pull/799)

### Added

One of the biggest new features of this release is the cluster-awareness added to Kong in [#729](https://github.com/Kong/kong/pull/729), which deserves its own section:

- Each Kong node is now aware of belonging to a cluster through Serf. Nodes automatically join the specified cluster according to the configuration file's settings.
- The datastore cache is not invalidated by expiration time anymore, but following an invalidation strategy between the nodes of a same cluster, leading to improved performance.
- Admin API
  - Expose a `/cache` endpoint for retrieving elements stored in the in-memory cache of a node.
  - Expose a `/cluster` endpoint used to add/remove/list members of the cluster, and also used internally for data propagation.
- CLI
  - New `kong cluster` command for cluster management.
  - New `kong status` command for cluster healthcheck.

Other additions include:

- New Cassandra driver which makes Kong aware of the Cassandra cluster. Kong is now unaffected if one of your Cassandra nodes goes down as long as a replica is available on another node. Load balancing policies also improve the performance along with many other smaller improvements. [#803](https://github.com/Kong/kong/pull/803)
- Admin API
  - A new `total` field in API responses, that counts the total number of entities in the datastore. [#635](https://github.com/Kong/kong/pull/635)
- Configuration
  - Possibility to configure the keyspace replication strategy for Cassandra. It will be taken into account by the migrations when the configured keyspace does not already exist. [#350](https://github.com/Kong/kong/issues/350)
  - Dnsmasq is now optional. You can specify a custom DNS resolver address that Kong will use when resolving hostnames. This can be configured in `kong.yml`. [#625](https://github.com/Kong/kong/pull/625)
- Plugins
  - **New "syslog" plugin**: send logs to local system log. [#698](https://github.com/Kong/kong/pull/698)
  - **New "loggly" plugin**: send logs to Loggly over UDP. [#698](https://github.com/Kong/kong/pull/698)
  - **New "datadog" plugin**: send logs to Datadog server. [#758](https://github.com/Kong/kong/pull/758)
  - OAuth2
    - Add support for `X-Forwarded-Proto` header. [#650](https://github.com/Kong/kong/pull/650)
    - Expose a new `/oauth2_tokens` endpoint with the possibility to retrieve, update or delete OAuth 2.0 access tokens. [#729](https://github.com/Kong/kong/pull/729)
  - JWT
    - Support for base64 encoded secrets. [#838](https://github.com/Kong/kong/pull/838) [#577](https://github.com/Kong/kong/issues/577)
    - Support to configure the claim in which the key is given into the token (not `iss` only anymore). [#838](https://github.com/Kong/kong/pull/838)
  - Request transformer
    - Support for more transformation options: `remove`, `replace`, `add`, `append` motivated by [#393](https://github.com/Kong/kong/pull/393). See [#824](https://github.com/Kong/kong/pull/824)
    - Support JSON body transformation. [#569](https://github.com/Kong/kong/issues/569)
  - Response transformer
    - Support for more transformation options: `remove`, `replace`, `add`, `append` motivated by [#393](https://github.com/Kong/kong/pull/393). See [#822](https://github.com/Kong/kong/pull/822)

### Changed

- As mentioned in the breaking changes section, a new configuration file format and validation. All properties are now documented and commented out with their default values. This allows for a lighter configuration file and more clarity as to what properties relate to. It also catches configuration mistakes. [#633](https://github.com/Kong/kong/pull/633)
- Replace the UUID generator library with a new implementation wrapping lib-uuid, fixing eventual conflicts happening in cases such as described in [#659](https://github.com/Kong/kong/pull/659). See [#695](https://github.com/Kong/kong/pull/695)
- Admin API
  - Increase the maximum body size to 10MB in order to handle configuration requests with heavy payloads. [#700](https://github.com/Kong/kong/pull/700)
  - Disable access logs for the `/status` endpoint.
  - The `/status` endpoint now includes `database` statistics, while the previous stats have been moved to a `server` response field. [#635](https://github.com/Kong/kong/pull/635)

### Fixed

- Behaviors described in [#603](https://github.com/Kong/kong/issues/603) related to the failure of Cassandra nodes thanks to the new driver. [#803](https://github.com/Kong/kong/issues/803)
- Latency headers are now properly included in responses sent to the client. [#708](https://github.com/Kong/kong/pull/708)
- `strip_request_path` does not add a trailing slash to the API's `upstream_url` anymore before proxying. [#675](https://github.com/Kong/kong/issues/675)
- Do not URL decode querystring before proxying the request to the upstream service. [#749](https://github.com/Kong/kong/issues/749)
- Handle cases when the request would be terminated prior to the Kong execution (that is, before ngx_lua reaches the `access_by_lua` context) in cases such as the use of a custom nginx module. [#594](https://github.com/Kong/kong/issues/594)
- Admin API
  - The PUT method now correctly updates boolean fields (such as `strip_request_path`). [#765](https://github.com/Kong/kong/pull/765)
  - The PUT method now correctly resets a plugin configuration. [#720](https://github.com/Kong/kong/pull/720)
  - PATCH correctly set previously unset fields. [#861](https://github.com/Kong/kong/pull/861)
  - In the responses, the `next` link is not being displayed anymore if there are no more entities to be returned. [#635](https://github.com/Kong/kong/pull/635)
  - Prevent the update of `created_at` fields. [#820](https://github.com/Kong/kong/pull/820)
  - Better `request_path` validation for APIs. "/" is not considered a valid path anymore. [#881](https://github.com/Kong/kong/pull/881)
- Plugins
  - Galileo: ensure the `mimeType` value is always a string in ALFs. [#584](https://github.com/Kong/kong/issues/584)
  - JWT: allow to update JWT credentials using the PATCH method. It previously used to reply with `405 Method not allowed` because the PATCH method was not implemented. [#667](https://github.com/Kong/kong/pull/667)
  - Rate limiting: fix a warning when many periods are configured. [#681](https://github.com/Kong/kong/issues/681)
  - Basic Authentication: do not re-hash the password field when updating a credential. [#726](https://github.com/Kong/kong/issues/726)
  - File log: better permissions for on file creation for file-log plugin. [#877](https://github.com/Kong/kong/pull/877)
  - OAuth2
    - Implement correct responses when the OAuth2 challenges are refused. [#737](https://github.com/Kong/kong/issues/737)
    - Handle querystring on `/authorize` and `/token` URLs. [#687](https://github.com/Kong/kong/pull/667)
    - Handle punctuation in scopes on `/authorize` and `/token` endpoints. [#658](https://github.com/Kong/kong/issues/658)

> ***internal***
> - Event bus for local and cluster-wide events propagation. Plans for this event bus is to be widely used among Kong in the future.
> - The Kong Public Lua API (Lua helpers integrated in Kong such as DAO and Admin API helpers) is now documented with [ldoc](http://stevedonovan.github.io/ldoc/).
> - Work has been done to restore the reliability of the CI platforms.
> - Migrations can now execute DML queries (instead of DDL queries only). Handy for migrations implying plugin configuration changes, plugins renamings etc... [#770](https://github.com/Kong/kong/pull/770)

[Back to TOC](#table-of-contents)

## [0.5.4] - 2015/12/03

### Fixed

- Mashape Analytics plugin (renamed Galileo):
  - Improve stability under heavy load. [#757](https://github.com/Kong/kong/issues/757)
  - base64 encode ALF request/response bodies, enabling proper support for Galileo bodies inspection capabilities. [#747](https://github.com/Kong/kong/pull/747)
  - Do not include JSON bodies in ALF `postData.params` field. [#766](https://github.com/Kong/kong/pull/766)

[Back to TOC](#table-of-contents)

## [0.5.3] - 2015/11/16

### Fixed

- Avoids additional URL encoding when proxying to an upstream service. [#691](https://github.com/Kong/kong/pull/691)
- Potential timing comparison bug in HMAC plugin. [#704](https://github.com/Kong/kong/pull/704)

### Added

- The Galileo plugin now supports arbitrary host, port and path values. [#721](https://github.com/Kong/kong/pull/721)

[Back to TOC](#table-of-contents)

## [0.5.2] - 2015/10/21

A few fixes requested by the community!

### Fixed

- Kong properly search the `nginx` in your $PATH variable.
- Plugins:
  - OAuth2: can detect that the originating protocol for a request was HTTPS through the `X-Forwarded-Proto` header and work behind another reverse proxy (load balancer). [#650](https://github.com/Kong/kong/pull/650)
  - HMAC signature: support for `X-Date` header to sign the request for usage in browsers (since the `Date` header is protected). [#641](https://github.com/Kong/kong/issues/641)

[Back to TOC](#table-of-contents)

## [0.5.1] - 2015/10/13

Fixing a few glitches we let out with 0.5.0!

### Added

- Basic Authentication and HMAC Authentication plugins now also send the `X-Credential-Username` to the upstream server.
- Admin API now accept JSON when receiving a CORS request. [#580](https://github.com/Kong/kong/pull/580)
- Add a `WWW-Authenticate` header for HTTP 401 responses for basic-auth and key-auth. [#588](https://github.com/Kong/kong/pull/588)

### Changed

- Protect Kong from POODLE SSL attacks by omitting SSLv3 (CVE-2014-3566). [#563](https://github.com/Kong/kong/pull/563)
- Remove support for key-auth key in body. [#566](https://github.com/Kong/kong/pull/566)

### Fixed

- Plugins
  - HMAC
    - The migration for this plugin is now correctly being run. [#611](https://github.com/Kong/kong/pull/611)
    - Wrong username doesn't return HTTP 500 anymore, but 403. [#602](https://github.com/Kong/kong/pull/602)
  - JWT: `iss` not being found doesn't return HTTP 500 anymore, but 403. [#578](https://github.com/Kong/kong/pull/578)
  - OAuth2: client credentials flow does not include a refresh token anymore. [#562](https://github.com/Kong/kong/issues/562)
- Fix an occasional error when updating a plugin without a config. [#571](https://github.com/Kong/kong/pull/571)

[Back to TOC](#table-of-contents)

## [0.5.0] - 2015/09/25

With new plugins, many improvements and bug fixes, this release comes with breaking changes that will require your attention.

### Breaking changes

Several breaking changes are introduced. You will have to slightly change your configuration file and a migration script will take care of updating your database cluster. **Please follow the instructions in [UPGRADE.md](/UPGRADE.md#update-to-kong-050) for an update without downtime.**
- Many plugins were renamed due to new naming conventions for consistency. [#480](https://github.com/Kong/kong/issues/480)
- In the configuration file, the Cassandra `hosts` property was renamed to `contact_points`. [#513](https://github.com/Kong/kong/issues/513)
- Properties belonging to APIs entities have been renamed for clarity. [#513](https://github.com/Kong/kong/issues/513)
  - `public_dns` -> `request_host`
  - `path` -> `request_path`
  - `strip_path` -> `strip_request_path`
  - `target_url` -> `upstream_url`
- `plugins_configurations` have been renamed to `plugins`, and their `value` property has been renamed to `config` to avoid confusions. [#513](https://github.com/Kong/kong/issues/513)
- The database schema has been updated to handle the separation of plugins outside of the core repository.
- The Key authentication and Basic authentication plugins routes have changed:

```
Old route                             New route
/consumers/:consumer/keyauth       -> /consumers/:consumer/key-auth
/consumers/:consumer/keyauth/:id   -> /consumers/:consumer/key-auth/:id
/consumers/:consumer/basicauth     -> /consumers/:consumer/basic-auth
/consumers/:consumer/basicauth/:id -> /consumers/:consumer/basic-auth/:id
```

The old routes are still maintained but will be removed in upcoming versions. Consider them **deprecated**.

- Admin API
  - The route to retrieve enabled plugins is now under `/plugins/enabled`.
  - The route to retrieve a plugin's configuration schema is now under `/plugins/schema/{plugin name}`.

#### Added

- Plugins
  - **New Response Rate Limiting plugin**: Give a usage quota to your users based on a parameter in your response. [#247](https://github.com/Kong/kong/pull/247)
  - **New ACL (Access Control) plugin**: Configure authorizations for your Consumers. [#225](https://github.com/Kong/kong/issues/225)
  - **New JWT (JSON Web Token) plugin**: Verify and authenticate JWTs. [#519](https://github.com/Kong/kong/issues/519)
  - **New HMAC signature plugin**: Verify and authenticate HMAC signed HTTP requests. [#549](https://github.com/Kong/kong/pull/549)
  - Plugins migrations. Each plugin can now have its own migration scripts if it needs to store data in your cluster. This is a step forward to improve Kong's pluggable architecture. [#443](https://github.com/Kong/kong/pull/443)
  - Basic Authentication: the password field is now sha1 encrypted. [#33](https://github.com/Kong/kong/issues/33)
  - Basic Authentication: now supports credentials in the `Proxy-Authorization` header. [#460](https://github.com/Kong/kong/issues/460)

#### Changed

- Basic Authentication and Key Authentication now require authentication parameters even when the `Expect: 100-continue` header is being sent. [#408](https://github.com/Kong/kong/issues/408)
- Key Auth plugin does not support passing the key in the request payload anymore. [#566](https://github.com/Kong/kong/pull/566)
- APIs' names cannot contain characters from the RFC 3986 reserved list. [#589](https://github.com/Kong/kong/pull/589)

#### Fixed

- Resolver
  - Making a request with a querystring will now correctly match an API's path. [#496](https://github.com/Kong/kong/pull/496)
- Admin API
  - Data associated to a given API/Consumer will correctly be deleted if related Consumer/API is deleted. [#107](https://github.com/Kong/kong/issues/107) [#438](https://github.com/Kong/kong/issues/438) [#504](https://github.com/Kong/kong/issues/504)
  - The `/api/{api_name_or_id}/plugins/{plugin_name_or_id}` changed to `/api/{api_name_or_id}/plugins/{plugin_id}` to avoid requesting the wrong plugin if two are configured for one API. [#482](https://github.com/Kong/kong/pull/482)
  - APIs created without a `name` but with a `request_path` will now have a name which defaults to the set `request_path`. [#547](https://github.com/Kong/kong/issues/547)
- Plugins
  - Mashape Analytics: More robust buffer and better error logging. [#471](https://github.com/Kong/kong/pull/471)
  - Mashape Analytics: Several ALF (API Log Format) serialization fixes. [#515](https://github.com/Kong/kong/pull/515)
  - Oauth2: A response is now returned on `http://kong:8001/consumers/{consumer}/oauth2/{oauth2_id}`. [#469](https://github.com/Kong/kong/issues/469)
  - Oauth2: Saving `authenticated_userid` on Password Grant. [#476](https://github.com/Kong/kong/pull/476)
  - Oauth2: Proper handling of the `/oauth2/authorize` and `/oauth2/token` endpoints in the OAuth 2.0 Plugin when an API with a `path` is being consumed using the `public_dns` instead. [#503](https://github.com/Kong/kong/issues/503)
  - OAuth2: Properly returning `X-Authenticated-UserId` in the `client_credentials` and `password` flows. [#535](https://github.com/Kong/kong/issues/535)
  - Response-Transformer: Properly handling JSON responses that have a charset specified in their `Content-Type` header.

[Back to TOC](#table-of-contents)

## [0.4.2] - 2015/08/10

#### Added

- Cassandra authentication and SSL encryption. [#405](https://github.com/Kong/kong/pull/405)
- `preserve_host` flag on APIs to preserve the Host header when a request is proxied. [#444](https://github.com/Kong/kong/issues/444)
- Added the Resource Owner Password Credentials Grant to the OAuth 2.0 Plugin. [#448](https://github.com/Kong/kong/issues/448)
- Auto-generation of default SSL certificate. [#453](https://github.com/Kong/kong/issues/453)

#### Changed

- Remove `cassandra.port` property in configuration. Ports are specified by having `cassandra.hosts` addresses using the `host:port` notation (RFC 3986). [#457](https://github.com/Kong/kong/pull/457)
- Default SSL certificate is now auto-generated and stored in the `nginx_working_dir`.
- OAuth 2.0 plugin now properly forces HTTPS.

#### Fixed

- Better handling of multi-nodes Cassandra clusters. [#450](https://github.com/Kong/kong/pull/405)
- mashape-analytics plugin: handling of numerical values in querystrings. [#449](https://github.com/Kong/kong/pull/405)
- Path resolver `strip_path` option wrongfully matching the `path` property multiple times in the request URI. [#442](https://github.com/Kong/kong/issues/442)
- File Log Plugin bug that prevented the file creation in some environments. [#461](https://github.com/Kong/kong/issues/461)
- Clean output of the Kong CLI. [#235](https://github.com/Kong/kong/issues/235)

[Back to TOC](#table-of-contents)

## [0.4.1] - 2015/07/23

#### Fixed

- Issues with the Mashape Analytics plugin. [#425](https://github.com/Kong/kong/pull/425)
- Handle hyphens when executing path routing with `strip_path` option enabled. [#431](https://github.com/Kong/kong/pull/431)
- Adding the Client Credentials OAuth 2.0 flow. [#430](https://github.com/Kong/kong/issues/430)
- A bug that prevented "dnsmasq" from being started on some systems, including Debian. [f7da790](https://github.com/Kong/kong/commit/f7da79057ce29c7d1f6d90f4bc160cc3d9c8611f)
- File Log plugin: optimizations by avoiding the buffered I/O layer. [20bb478](https://github.com/Kong/kong/commit/20bb478952846faefec6091905bd852db24a0289)

[Back to TOC](#table-of-contents)

## [0.4.0] - 2015/07/15

#### Added

- Implement wildcard subdomains for APIs' `public_dns`. [#381](https://github.com/Kong/kong/pull/381) [#297](https://github.com/Kong/kong/pull/297)
- Plugins
  - **New OAuth 2.0 plugin.** [#341](https://github.com/Kong/kong/pull/341) [#169](https://github.com/Kong/kong/pull/169)
  - **New Mashape Analytics plugin.** [#360](https://github.com/Kong/kong/pull/360) [#272](https://github.com/Kong/kong/pull/272)
  - **New IP restriction plugin.** [#379](https://github.com/Kong/kong/pull/379)
  - Ratelimiting: support for multiple limits. [#382](https://github.com/Kong/kong/pull/382) [#205](https://github.com/Kong/kong/pull/205)
  - HTTP logging: support for HTTPS endpoint. [#342](https://github.com/Kong/kong/issues/342)
  - Logging plugins: new properties for logs timing. [#351](https://github.com/Kong/kong/issues/351)
  - Key authentication: now auto-generates a key if none is specified. [#48](https://github.com/Kong/kong/pull/48)
- Resolver
  - `path` property now accepts arbitrary depth. [#310](https://github.com/Kong/kong/issues/310)
- Admin API
  - Enable CORS by default. [#371](https://github.com/Kong/kong/pull/371)
  - Expose a new endpoint to get a plugin configuration's schema. [#376](https://github.com/Kong/kong/pull/376) [#309](https://github.com/Kong/kong/pull/309)
  - Expose a new endpoint to retrieve a node's status. [417c137](https://github.com/Kong/kong/commit/417c1376c08d3562bebe0c0816c6b54df045f515)
- CLI
  - `$ kong migrations reset` now asks for confirmation. [#365](https://github.com/Kong/kong/pull/365)

#### Fixed

- Plugins
  - Basic authentication not being executed if added to an API with default configuration. [6d732cd](https://github.com/Kong/kong/commit/6d732cd8b0ec92ef328faa843215d8264f50fb75)
  - SSL plugin configuration parsing. [#353](https://github.com/Kong/kong/pull/353)
  - SSL plugin doesn't accept a `consumer_id` anymore, as this wouldn't make sense. [#372](https://github.com/Kong/kong/pull/372) [#322](https://github.com/Kong/kong/pull/322)
  - Authentication plugins now return `401` when missing credentials. [#375](https://github.com/Kong/kong/pull/375) [#354](https://github.com/Kong/kong/pull/354)
- Admin API
  - Non supported HTTP methods now return `405` instead of `500`. [38f1b7f](https://github.com/Kong/kong/commit/38f1b7fa9f45f60c4130ef5ff9fe2c850a2ba586)
  - Prevent PATCH requests from overriding a plugin's configuration if partially updated. [9a7388d](https://github.com/Kong/kong/commit/9a7388d695c9de105917cde23a684a7d6722a3ca)
- Handle occasionally missing `schema_migrations` table. [#365](https://github.com/Kong/kong/pull/365) [#250](https://github.com/Kong/kong/pull/250)

> **internal**
> - DAO:
>   - Complete refactor. No more need for hard-coded queries. [#346](https://github.com/Kong/kong/pull/346)
> - Schemas:
>   - New `self_check` test for schema definitions. [5bfa7ca](https://github.com/Kong/kong/commit/5bfa7ca13561173161781f872244d1340e4152c1)

[Back to TOC](#table-of-contents)

## [0.3.2] - 2015/06/08

#### Fixed

- Uppercase Cassandra keyspace bug that prevented Kong to work with [kongdb.org](http://kongdb.org/)
- Multipart requests not properly parsed in the admin API. [#344](https://github.com/Kong/kong/issues/344)

[Back to TOC](#table-of-contents)

## [0.3.1] - 2015/06/07

#### Fixed

- Schema migrations are now automatic, which was missing from previous releases. [#303](https://github.com/Kong/kong/issues/303)

[Back to TOC](#table-of-contents)

## [0.3.0] - 2015/06/04

#### Added

- Support for SSL.
- Plugins
  - New HTTP logging plugin. [#226](https://github.com/Kong/kong/issues/226) [#251](https://github.com/Kong/kong/pull/251)
  - New SSL plugin.
  - New request size limiting plugin. [#292](https://github.com/Kong/kong/pull/292)
  - Default logging format improvements. [#226](https://github.com/Kong/kong/issues/226) [#262](https://github.com/Kong/kong/issues/262)
  - File logging now logs to a custom file. [#202](https://github.com/Kong/kong/issues/202)
  - Keyauth plugin now defaults `key_names` to "apikey".
- Admin API
  - RESTful routing. Much nicer Admin API routing. Ex: `/apis/{name_or_id}/plugins`. [#98](https://github.com/Kong/kong/issues/98) [#257](https://github.com/Kong/kong/pull/257)
  - Support `PUT` method for endpoints such as `/apis/`, `/apis/plugins/`, `/consumers/`
  - Support for `application/json` and `x-www-form-urlencoded` Content Types for all `PUT`, `POST` and `PATCH` endpoints by passing a `Content-Type` header. [#236](https://github.com/Kong/kong/pull/236)
- Resolver
  - Support resolving APIs by Path as well as by Header. [#192](https://github.com/Kong/kong/pull/192) [#282](https://github.com/Kong/kong/pull/282)
  - Support for `X-Host-Override` as an alternative to `Host` for browsers. [#203](https://github.com/Kong/kong/issues/203) [#246](https://github.com/Kong/kong/pull/246)
- Auth plugins now send user informations to your upstream services. [#228](https://github.com/Kong/kong/issues/228)
- Invalid `target_url` value are now being caught when creating an API. [#149](https://github.com/Kong/kong/issues/149)

#### Fixed

- Uppercase Cassandra keyspace causing migration failure. [#249](https://github.com/Kong/kong/issues/249)
- Guarantee that ratelimiting won't allow requests in case the atomicity of the counter update is not guaranteed. [#289](https://github.com/Kong/kong/issues/289)

> **internal**
> - Schemas:
>   - New property type: `array`. [#277](https://github.com/Kong/kong/pull/277)
>   - Entities schemas now live in their own files and are starting to be unit tested.
>   - Subfields are handled better: (notify required subfields and auto-vivify is subfield has default values).
> - Way faster unit tests. Not resetting the DB anymore between tests.
> - Improved coverage computation (exclude `vendor/`).
> - Travis now lints `kong/`.
> - Way faster Travis setup.
> - Added a new HTTP client for in-nginx usage, using the cosocket API.
> - Various refactorings.
> - Fix [#196](https://github.com/Kong/kong/issues/196).
> - Disabled ipv6 in resolver.

[Back to TOC](#table-of-contents)

## [0.2.1] - 2015/05/12

This is a maintenance release including several bug fixes and usability improvements.

#### Added
- Support for local DNS resolution. [#194](https://github.com/Kong/kong/pull/194)
- Support for Debian 8 and Ubuntu 15.04.
- DAO
  - Cassandra version bumped to 2.1.5
  - Support for Cassandra downtime. If Cassandra goes down and is brought back up, Kong will not need to restart anymore, statements will be re-prepared on-the-fly. This is part of an ongoing effort from [jbochi/lua-resty-cassandra#47](https://github.com/jbochi/lua-resty-cassandra/pull/47), [#146](https://github.com/Kong/kong/pull/146) and [#187](https://github.com/Kong/kong/pull/187).
Queries effectuated during the downtime will still be lost. [#11](https://github.com/Kong/kong/pull/11)
  - Leverage reused sockets. If the DAO reuses a socket, it will not re-set their keyspace. This should give a small but appreciable performance improvement. [#170](https://github.com/Kong/kong/pull/170)
  - Cascade delete plugins configurations when deleting a Consumer or an API associated with it. [#107](https://github.com/Kong/kong/pull/107)
  - Allow Cassandra hosts listening on different ports than the default. [#185](https://github.com/Kong/kong/pull/185)
- CLI
  - Added a notice log when Kong tries to connect to Cassandra to avoid user confusion. [#168](https://github.com/Kong/kong/pull/168)
  - The CLI now tests if the ports are already being used before starting and warns.
- Admin API
  - `name` is now an optional property for APIs. If none is being specified, the name will be the API `public_dns`. [#181](https://github.com/Kong/kong/pull/181)
- Configuration
  - The memory cache size is now configurable. [#208](https://github.com/Kong/kong/pull/208)

#### Fixed
- Resolver
  - More explicit "API not found" message from the resolver if the Host was not found in the system. "API not found with Host: %s".
  - If multiple hosts headers are being sent, Kong will test them all to see if one of the API is in the system. [#186](https://github.com/Kong/kong/pull/186)
- Admin API: responses now have a new line after the body. [#164](https://github.com/Kong/kong/issues/164)
- DAO: keepalive property is now properly passed when Kong calls `set_keepalive` on Cassandra sockets.
- Multipart dependency throwing error at startup. [#213](https://github.com/Kong/kong/pull/213)

> **internal**
> - Separate Migrations from the DAO factory.
> - Update dev config + Makefile rules (`run` becomes `start`).
> - Introducing an `ngx` stub for unit tests and CLI.
> - Switch many PCRE regexes to using patterns.

[Back to TOC](#table-of-contents)

## [0.2.0-2] - 2015/04/27

First public release of Kong. This version brings a lot of internal improvements as well as more usability and a few additional plugins.

#### Added
- Plugins
  - CORS plugin.
  - Request transformation plugin.
  - NGINX plus monitoring plugin.
- Configuration
  - New properties: `proxy_port` and `api_admin_port`. [#142](https://github.com/Kong/kong/issues/142)
- CLI
  - Better info, help and error messages. [#118](https://github.com/Kong/kong/issues/118) [#124](https://github.com/Kong/kong/issues/124)
  - New commands: `kong reload`, `kong quit`. [#114](https://github.com/Kong/kong/issues/114) Alias of `version`: `kong --version` [#119](https://github.com/Kong/kong/issues/119)
  - `kong restart` simply starts Kong if not previously running + better pid file handling. [#131](https://github.com/Kong/kong/issues/131)
- Package distributions: .rpm, .deb and .pkg for easy installs on most common platforms.

#### Fixed
- Admin API: trailing slash is not necessary anymore for core resources such as `/apis` or `/consumers`.
- Leaner default configuration. [#156](https://github.com/Kong/kong/issues/156)

> **internal**
> - All scripts moved to the CLI as "hidden" commands (`kong db`, `kong config`).
> - More tests as always, and they are structured better. The coverage went down mainly because of plugins which will later move to their own repos. We are all eagerly waiting for that!
> - `src/` was renamed to `kong/` for ease of development
> - All system dependencies versions for package building and travis-ci are now listed in `versions.sh`
> - DAO doesn't need to `:prepare()` prior to run queries. Queries can be prepared at runtime. [#146](https://github.com/Kong/kong/issues/146)

[Back to TOC](#table-of-contents)

## [0.1.1beta-2] - 2015/03/30

#### Fixed

- Wrong behavior of auto-migration in `kong start`.

[Back to TOC](#table-of-contents)

## [0.1.0beta-3] - 2015/03/25

First public beta. Includes caching and better usability.

#### Added
- Required Openresty is now `1.7.10.1`.
- Freshly built CLI, rewritten in Lua
- `kong start` using a new DB keyspace will automatically migrate the schema. [#68](https://github.com/Kong/kong/issues/68)
- Anonymous error reporting on Proxy and API. [#64](https://github.com/Kong/kong/issues/64)
- Configuration
  - Simplified configuration file (unified in `kong.yml`).
  - In configuration, `plugins_installed` was renamed to `plugins_available`. [#59](https://github.com/Kong/kong/issues/59)
  - Order of `plugins_available` doesn't matter anymore. [#17](https://github.com/Kong/kong/issues/17)
  - Better handling of plugins: Kong now detects which plugins are configured and if they are installed on the current machine.
  - `bin/kong` now defaults on `/etc/kong.yml` for config and `/var/logs/kong` for output. [#71](https://github.com/Kong/kong/issues/71)
- Proxy: APIs/Consumers caching with expiration for faster authentication.
- Admin API: Plugins now use plain form parameters for configuration. [#70](https://github.com/Kong/kong/issues/70)
- Keep track of already executed migrations. `rollback` now behaves as expected. [#8](https://github.com/Kong/kong/issues/8)

#### Fixed
- `Server` header now sends Kong. [#57](https://github.com/Kong/kong/issues/57)
- migrations not being executed in order on Linux. This issue wasn't noticed until unit testing the migrations because for now we only have 1 migration file.
- Admin API: Errors responses are now sent as JSON. [#58](https://github.com/Kong/kong/issues/58)

> **internal**
> - We now have code linting and coverage.
> - Faker and Migrations instances don't live in the DAO Factory anymore, they are only used in scripts and tests.
> - `scripts/config.lua` allows environment based configurations. `make dev` generates a `kong.DEVELOPMENT.yml` and `kong_TEST.yml`. Different keyspaces and ports.
> - `spec_helpers.lua` allows tests to not rely on the `Makefile` anymore. Integration tests can run 100% from `busted`.
> - Switch integration testing from [httpbin.org] to [mockbin.com].
> - `core` plugin was renamed to `resolver`.

[Back to TOC](#table-of-contents)

## [0.0.1alpha-1] - 2015/02/25

First version running with Cassandra.

#### Added
- Basic proxying.
- Built-in authentication plugin (api key, HTTP basic).
- Built-in ratelimiting plugin.
- Built-in TCP logging plugin.
- Configuration API (for consumers, apis, plugins).
- CLI `bin/kong` script.
- Database migrations (using `db.lua`).

[Back to TOC](#table-of-contents)

[3.1.0]: https://github.com/Kong/kong/compare/3.0.1...3.1.0
[3.0.1]: https://github.com/Kong/kong/compare/3.0.0...3.0.1
[3.0.0]: https://github.com/Kong/kong/compare/2.8.1...3.0.0
[2.8.1]: https://github.com/Kong/kong/compare/2.8.0...2.8.1
[2.8.0]: https://github.com/Kong/kong/compare/2.7.0...2.8.0
[2.7.1]: https://github.com/Kong/kong/compare/2.7.0...2.7.1
[2.7.0]: https://github.com/Kong/kong/compare/2.6.0...2.7.0
[2.6.0]: https://github.com/Kong/kong/compare/2.5.1...2.6.0
[2.5.1]: https://github.com/Kong/kong/compare/2.5.0...2.5.1
[2.5.0]: https://github.com/Kong/kong/compare/2.4.1...2.5.0
[2.4.1]: https://github.com/Kong/kong/compare/2.4.0...2.4.1
[2.4.0]: https://github.com/Kong/kong/compare/2.3.3...2.4.0
[2.3.3]: https://github.com/Kong/kong/compare/2.3.2...2.3.3
[2.3.2]: https://github.com/Kong/kong/compare/2.3.1...2.3.2
[2.3.1]: https://github.com/Kong/kong/compare/2.3.0...2.3.1
[2.3.0]: https://github.com/Kong/kong/compare/2.2.0...2.3.0
[2.2.2]: https://github.com/Kong/kong/compare/2.2.1...2.2.2
[2.2.1]: https://github.com/Kong/kong/compare/2.2.0...2.2.1
[2.2.0]: https://github.com/Kong/kong/compare/2.1.3...2.2.0
[2.1.4]: https://github.com/Kong/kong/compare/2.1.3...2.1.4
[2.1.3]: https://github.com/Kong/kong/compare/2.1.2...2.1.3
[2.1.2]: https://github.com/Kong/kong/compare/2.1.1...2.1.2
[2.1.1]: https://github.com/Kong/kong/compare/2.1.0...2.1.1
[2.1.0]: https://github.com/Kong/kong/compare/2.0.5...2.1.0
[2.0.5]: https://github.com/Kong/kong/compare/2.0.4...2.0.5
[2.0.4]: https://github.com/Kong/kong/compare/2.0.3...2.0.4
[2.0.3]: https://github.com/Kong/kong/compare/2.0.2...2.0.3
[2.0.2]: https://github.com/Kong/kong/compare/2.0.1...2.0.2
[2.0.1]: https://github.com/Kong/kong/compare/2.0.0...2.0.1
[2.0.0]: https://github.com/Kong/kong/compare/1.5.0...2.0.0
[1.5.1]: https://github.com/Kong/kong/compare/1.5.0...1.5.1
[1.5.0]: https://github.com/Kong/kong/compare/1.4.3...1.5.0
[1.4.3]: https://github.com/Kong/kong/compare/1.4.2...1.4.3
[1.4.2]: https://github.com/Kong/kong/compare/1.4.1...1.4.2
[1.4.1]: https://github.com/Kong/kong/compare/1.4.0...1.4.1
[1.4.0]: https://github.com/Kong/kong/compare/1.3.0...1.4.0
[1.3.0]: https://github.com/Kong/kong/compare/1.2.2...1.3.0
[1.2.2]: https://github.com/Kong/kong/compare/1.2.1...1.2.2
[1.2.1]: https://github.com/Kong/kong/compare/1.2.0...1.2.1
[1.2.0]: https://github.com/Kong/kong/compare/1.1.2...1.2.0
[1.1.2]: https://github.com/Kong/kong/compare/1.1.1...1.1.2
[1.1.1]: https://github.com/Kong/kong/compare/1.1.0...1.1.1
[1.1.0]: https://github.com/Kong/kong/compare/1.0.3...1.1.0
[1.0.3]: https://github.com/Kong/kong/compare/1.0.2...1.0.3
[1.0.2]: https://github.com/Kong/kong/compare/1.0.1...1.0.2
[1.0.1]: https://github.com/Kong/kong/compare/1.0.0...1.0.1
[1.0.0]: https://github.com/Kong/kong/compare/0.15.0...1.0.0
[0.15.0]: https://github.com/Kong/kong/compare/0.14.1...0.15.0
[0.14.1]: https://github.com/Kong/kong/compare/0.14.0...0.14.1
[0.14.0]: https://github.com/Kong/kong/compare/0.13.1...0.14.0
[0.13.1]: https://github.com/Kong/kong/compare/0.13.0...0.13.1
[0.13.0]: https://github.com/Kong/kong/compare/0.12.3...0.13.0
[0.12.3]: https://github.com/Kong/kong/compare/0.12.2...0.12.3
[0.12.2]: https://github.com/Kong/kong/compare/0.12.1...0.12.2
[0.12.1]: https://github.com/Kong/kong/compare/0.12.0...0.12.1
[0.12.0]: https://github.com/Kong/kong/compare/0.11.2...0.12.0
[0.11.2]: https://github.com/Kong/kong/compare/0.11.1...0.11.2
[0.11.1]: https://github.com/Kong/kong/compare/0.11.0...0.11.1
[0.10.4]: https://github.com/Kong/kong/compare/0.10.3...0.10.4
[0.11.0]: https://github.com/Kong/kong/compare/0.10.3...0.11.0
[0.10.3]: https://github.com/Kong/kong/compare/0.10.2...0.10.3
[0.10.2]: https://github.com/Kong/kong/compare/0.10.1...0.10.2
[0.10.1]: https://github.com/Kong/kong/compare/0.10.0...0.10.1
[0.10.0]: https://github.com/Kong/kong/compare/0.9.9...0.10.0
[0.9.9]: https://github.com/Kong/kong/compare/0.9.8...0.9.9
[0.9.8]: https://github.com/Kong/kong/compare/0.9.7...0.9.8
[0.9.7]: https://github.com/Kong/kong/compare/0.9.6...0.9.7
[0.9.6]: https://github.com/Kong/kong/compare/0.9.5...0.9.6
[0.9.5]: https://github.com/Kong/kong/compare/0.9.4...0.9.5
[0.9.4]: https://github.com/Kong/kong/compare/0.9.3...0.9.4
[0.9.3]: https://github.com/Kong/kong/compare/0.9.2...0.9.3
[0.9.2]: https://github.com/Kong/kong/compare/0.9.1...0.9.2
[0.9.1]: https://github.com/Kong/kong/compare/0.9.0...0.9.1
[0.9.0]: https://github.com/Kong/kong/compare/0.8.3...0.9.0
[0.8.3]: https://github.com/Kong/kong/compare/0.8.2...0.8.3
[0.8.2]: https://github.com/Kong/kong/compare/0.8.1...0.8.2
[0.8.1]: https://github.com/Kong/kong/compare/0.8.0...0.8.1
[0.8.0]: https://github.com/Kong/kong/compare/0.7.0...0.8.0
[0.7.0]: https://github.com/Kong/kong/compare/0.6.1...0.7.0
[0.6.1]: https://github.com/Kong/kong/compare/0.6.0...0.6.1
[0.6.0]: https://github.com/Kong/kong/compare/0.5.4...0.6.0
[0.5.4]: https://github.com/Kong/kong/compare/0.5.3...0.5.4
[0.5.3]: https://github.com/Kong/kong/compare/0.5.2...0.5.3
[0.5.2]: https://github.com/Kong/kong/compare/0.5.1...0.5.2
[0.5.1]: https://github.com/Kong/kong/compare/0.5.0...0.5.1
[0.5.0]: https://github.com/Kong/kong/compare/0.4.2...0.5.0
[0.4.2]: https://github.com/Kong/kong/compare/0.4.1...0.4.2
[0.4.1]: https://github.com/Kong/kong/compare/0.4.0...0.4.1
[0.4.0]: https://github.com/Kong/kong/compare/0.3.2...0.4.0
[0.3.2]: https://github.com/Kong/kong/compare/0.3.1...0.3.2
[0.3.1]: https://github.com/Kong/kong/compare/0.3.0...0.3.1
[0.3.0]: https://github.com/Kong/kong/compare/0.2.1...0.3.0
[0.2.1]: https://github.com/Kong/kong/compare/0.2.0-2...0.2.1
[0.2.0-2]: https://github.com/Kong/kong/compare/0.1.1beta-2...0.2.0-2
[0.1.1beta-2]: https://github.com/Kong/kong/compare/0.1.0beta-3...0.1.1beta-2
[0.1.0beta-3]: https://github.com/Kong/kong/compare/2236374d5624ad98ea21340ca685f7584ec35744...0.1.0beta-3
[0.0.1alpha-1]: https://github.com/Kong/kong/compare/ffd70b3101ba38d9acc776038d124f6e2fccac3c...2236374d5624ad98ea21340ca685f7584ec35744<|MERGE_RESOLUTION|>--- conflicted
+++ resolved
@@ -80,10 +80,6 @@
 
 #### Core
 
-<<<<<<< HEAD
-- New configuration option `ssl_session_cache_size` to set the nginx directive `ssl_session_cache` .
-  [#10021](https://github.com/Kong/kong/pull/10021)
-=======
 - When `router_flavor` is `traditional_compatible`, verify routes created using the
   Expression router instead of the traditional router to ensure created routes
   are actually compatible.
@@ -92,7 +88,8 @@
   [#10111](https://github.com/Kong/kong/pull/10111)
 - Services upstream TLS config is extended to stream subsystem.
   [#9947](https://github.com/Kong/kong/pull/9947)
->>>>>>> 9d648bfe
+- New configuration option `ssl_session_cache_size` to set the nginx directive `ssl_session_cache` .
+  [#10021](https://github.com/Kong/kong/pull/10021)
 
 #### Plugins
 
