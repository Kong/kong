# Table of Contents

- [3.2.0](#320)
- [3.1.0](#310)
- [3.0.1](#301)
- [3.0.0](#300)
- [Previous releases](#previous-releases)

## Unreleased

### Breaking Changes

#### Plugins

- **Serverless Functions**: `kong.cache` now points to a cache instance that is dedicated to the
  Serverless Functions plugins: it does not provide access to the global kong cache. Access to
  certain fields in kong.configuration has also been restricted.
  [#10417](https://github.com/Kong/kong/pull/10417)
- **Opentelemetry**: plugin version has been updated to match Kong's version
  [#10646](https://github.com/Kong/kong/pull/10646)


### Additions

#### Core

- Make runloop and init error response content types compliant with Accept header value
  [#10366](https://github.com/Kong/kong/pull/10366)
- Add a new field `updated_at` for core entities ca_certificates, certificates, consumers,
  targets, upstreams, plugins, workspaces, clustering_data_planes and snis.
  [#10400](https://github.com/Kong/kong/pull/10400)
- Allow configuring custom error templates
  [#10374](https://github.com/Kong/kong/pull/10374)
- The maximum number of request headers, response headers, uri args, and post args that are
  parsed by default can now be configured with a new configuration parameters:
  `lua_max_req_headers`, `lua_max_resp_headers`, `lua_max_uri_args` and `lua_max_post_args`
  [#10443](https://github.com/Kong/kong/pull/10443)
- Allow configuring Labels for data planes to provide metadata information.
  Labels are only compatible with hybrid mode deployments with Kong Konnect (SaaS)
  [#10471](https://github.com/Kong/kong/pull/10471)
- Add Postgres triggers on the core entites and entities in bundled plugins to delete the
  expired rows in an efficient and timely manner.
  [#10389](https://github.com/Kong/kong/pull/10389)
- Support for configurable Node IDs
  [#10385](https://github.com/Kong/kong/pull/10385)
- Request and response buffering options are now enabled for incoming HTTP 2.0 requests too.
  Thanks [@PidgeyBE](https://github.com/PidgeyBE) for contributing this change.
  [#10595](https://github.com/Kong/kong/pull/10595)
  [#10204](https://github.com/Kong/kong/pull/10204)
- Tracing: rename spans to simplify filtering on tracing backends.
  [#10577](https://github.com/Kong/kong/pull/10577)

#### Admin API

- The `/upstreams/<upstream>/health?balancer_health=1` endpoint always shows the balancer health,
  through a new attribute balancer_health, which always returns HEALTHY or UNHEALTHY (reporting
  the true state of the balancer), even if the overall upstream health status is HEALTHCHECKS_OFF.
  This is useful for debugging.
  [#5885](https://github.com/Kong/kong/pull/5885)

#### Status API

- The `status_listen` server has been enhanced with the addition of the
  `/status/ready` API for monitoring Kong's health.
  This endpoint provides a `200` response upon receiving a `GET` request,
  but only if a valid, non-empty configuration is loaded and Kong is
  prepared to process user requests.
  Load balancers frequently utilize this functionality to ascertain
  Kong's availability to distribute incoming requests.
  [#10610](https://github.com/Kong/kong/pull/10610)

#### Plugins

- **ACME**: acme plugin now supports configuring an `account_key` in `keys` and `key_sets`
  [#9746](https://github.com/Kong/kong/pull/9746)
- **Proxy-Cache**: add `ignore_uri_case` to configuring cache-key uri to be handled as lowercase
  [#10453](https://github.com/Kong/kong/pull/10453)
- **HTTP-Log**: add `application/json; charset=utf-8` option for the `Content-Type` header
  in the http-log plugin, for log collectors that require that character set declaration.
  [#10533](https://github.com/Kong/kong/pull/10533)
- **DataDog**: supports value of `host` to be referenceable.
  [#10484](https://github.com/Kong/kong/pull/10484)
- **Zipkin&Opentelemetry**: convert traceid in http response headers to hex format
  [#10534](https://github.com/Kong/kong/pull/10534)
- **ACME**: acme plugin now supports configuring `namespace` for redis storage
  which is default to empty string for backward compatibility.
  [#10562](https://github.com/Kong/kong/pull/10562)
- **AWS Lambda**: add a new field `disable_https` to support scheme config on lambda service api endpoint
  [#9799](https://github.com/Kong/kong/pull/9799)
- **OpenTelemetry**: spans are now correctly correlated in downstream Datadog traces.
  [10531](https://github.com/Kong/kong/pull/10531)
- **OpenTelemetry**: add `header_type` field in OpenTelemetry plugin.
  Previously, the `header_type` was hardcoded to `preserve`, now it can be set to one of the
  following values: `preserve`, `ignore`, `b3`, `b3-single`, `w3c`, `jaeger`, `ot`.
  [#10620](https://github.com/Kong/kong/pull/10620)

#### PDK

- PDK now supports getting plugins' ID with `kong.plugin.get_id`.
  [#9903](https://github.com/Kong/kong/pull/9903)

### Fixes
- **gRPC gateway**: `null` in the JSON payload caused an uncaught exception to be thrown during pb.encode.
  [#10687](https://github.com/Kong/kong/pull/10687)

#### Core

- Fixed an issue where upstream keepalive pool has CRC32 collision.
  [#9856](https://github.com/Kong/kong/pull/9856)
- Fix an issue where control plane does not downgrade config for `aws_lambda` and `zipkin` for older version of data planes.
  [#10346](https://github.com/Kong/kong/pull/10346)
- Fix an issue where control plane does not rename fields correctly for `session` for older version of data planes.
  [#10352](https://github.com/Kong/kong/pull/10352)
- Fix an issue where validation to regex routes may be skipped when the old-fashioned config is used for DB-less Kong.
  [#10348](https://github.com/Kong/kong/pull/10348)
- Fix and issue where tracing may cause unexpected behavior.
  [#10364](https://github.com/Kong/kong/pull/10364)
- Fix an issue where balancer passive healthcheck would use wrong status code when kong changes status code
  from upstream in `header_filter` phase.
  [#10325](https://github.com/Kong/kong/pull/10325)
  [#10592](https://github.com/Kong/kong/pull/10592)
- Fix an issue where schema validations failing in a nested record did not propagate the error correctly.
  [#10449](https://github.com/Kong/kong/pull/10449)
- Fixed an issue where dangling Unix sockets would prevent Kong from restarting in
  Docker containers if it was not cleanly stopped.
  [#10468](https://github.com/Kong/kong/pull/10468)
- Fix an issue where sorting function for traditional router sources/destinations lead to "invalid order
  function for sorting" error.
  [#10514](https://github.com/Kong/kong/pull/10514)
- Fix the UDP socket leak caused by frequent DNS queries.
  [#10691](https://github.com/Kong/kong/pull/10691)
- Fix a typo of mlcache option `shm_set_tries`.
  [#10712](https://github.com/Kong/kong/pull/10712)
<<<<<<< HEAD
- Fix an issue where slow start up of Go plugin server causes dead lock.
  [#10561](https://github.com/Kong/kong/pull/10561)
=======
- Tracing: fix an issue that caused the `sampled` flag of incoming propagation
  headers to be handled incorrectly and only affect some spans.
  [#10655](https://github.com/Kong/kong/pull/10655)
- Tracing: fix an issue that was preventing `http_client` spans to be created for OpenResty HTTP client requests.
  [#10680](https://github.com/Kong/kong/pull/10680)
- Tracing: fix an approximation issue that resulted in reduced precision of the balancer span start and end times.
  [#10681](https://github.com/Kong/kong/pull/10681)
>>>>>>> 51ce5510

#### Admin API

- Fix an issue where empty value of URI argument `custom_id` crashes `/consumer`.
  [#10475](https://github.com/Kong/kong/pull/10475)

#### Plugins

- **Request-Transformer**: fix an issue where requests would intermittently
  be proxied with incorrect query parameters.
  [10539](https://github.com/Kong/kong/pull/10539)
- **Request Transformer**: honor value of untrusted_lua configuration parameter
  [#10327](https://github.com/Kong/kong/pull/10327)
- **OAuth2**: fix an issue that OAuth2 token was being cached to nil while access to the wrong service first.
  [#10522](https://github.com/Kong/kong/pull/10522)
- **OpenTelemetry**: fix an issue that reconfigure of OpenTelemetry does not take effect.
  [#10172](https://github.com/Kong/kong/pull/10172)
- **OpenTelemetry**: fix an issue that caused spans to be propagated incorrectly
  resulting in a wrong hierarchy being rendered on tracing backends.
  [#10663](https://github.com/Kong/kong/pull/10663)


#### PDK

- Fixed an issue for tracing PDK where sample rate does not work.
  [#10485](https://github.com/Kong/kong/pull/10485)

### Breaking Changes

#### Plugins

- **http-log, statsd, opentelemetry, datadog**: The queueing system
  has been reworked, causing some plugin parameters to not function as expected
  anymore. If you use queues on these plugin, new parameters must be configured.
  The module `kong.tools.batch_queue` has been renamed to `kong.tools.batch` in
  the process and the API was changed.  If your custom plugin uses queues, it must
  be updated to use the new API.
  [#10172](https://github.com/Kong/kong/pull/10172)
- **http-log**: If the log server responds with a 3xx HTTP status code, the
  plugin will consider it to be an error and retry according to the retry
  configuration.  Previously, 3xx status codes would be interpreted as success,
  causing the log entries to be dropped.
  [#10172](https://github.com/Kong/kong/pull/10172)

### Changed

#### Core

- Postgres TTL cleanup timer will now only run on traditional and control plane nodes that have enabled the Admin API.
  [#10405](https://github.com/Kong/kong/pull/10405)
- Postgres TTL cleanup timer now runs a batch delete loop on each ttl enabled table with a number of 50.000 rows per batch.
  [#10407](https://github.com/Kong/kong/pull/10407)
- Postgres TTL cleanup timer now runs every 5 minutes instead of every 60 seconds.
  [#10389](https://github.com/Kong/kong/pull/10389)
- Postgres TTL cleanup timer now deletes expired rows based on database server-side timestamp to avoid potential
  problems caused by the difference of clock time between Kong and database server.
  [#10389](https://github.com/Kong/kong/pull/10389)

#### PDK

- `request.get_uri_captures` now returns the unnamed part tagged as an array (for jsonification).
  [#10390](https://github.com/Kong/kong/pull/10390)

#### Plugins

- **Request-Termination**: If the echo option was used, it would not return the uri-captures.
  [#10390](https://github.com/Kong/kong/pull/10390)
- **OpenTelemetry**: add `http_response_header_for_traceid` field in OpenTelemetry plugin.
  The plugin will set the corresponding header in the response
  if the field is specified with a string value.
  [#10379](https://github.com/Kong/kong/pull/10379)

### Dependencies

- Bumped lua-resty-session from 4.0.2 to 4.0.3
  [#10338](https://github.com/Kong/kong/pull/10338)
- Bumped lua-protobuf from 0.3.3 to 0.4.2
  [#10137](https://github.com/Kong/kong/pull/10413)
- Bumped lua-resty-timer-ng from 0.2.3 to 0.2.5
  [#10419](https://github.com/Kong/kong/pull/10419)
  [#10664](https://github.com/Kong/kong/pull/10664)
- Bumped lua-resty-openssl from 0.8.17 to 0.8.20
  [#10463](https://github.com/Kong/kong/pull/10463)
  [#10476](https://github.com/Kong/kong/pull/10476)
- Bumped lua-resty-http from 0.17.0.beta.1 to 0.17.1
  [#10547](https://github.com/Kong/kong/pull/10547)
- Bumped LuaSec from 1.2.0 to 1.3.1
  [#10528](https://github.com/Kong/kong/pull/10528)
- Bumped lua-resty-acme from 0.10.1 to 0.11.0
  [#10562](https://github.com/Kong/kong/pull/10562)
- Bumped lua-resty-events from 0.1.3 to 0.1.4
  [#10634](https://github.com/Kong/kong/pull/10634)

## 3.2.0

### Breaking Changes

#### Plugins

- **JWT**: JWT plugin now denies a request that has different tokens in the jwt token search locations.
  [#9946](https://github.com/Kong/kong/pull/9946)
- **Session**: for sessions to work as expected it is required that all nodes run Kong >= 3.2.x.
  For that reason it is advisable that during upgrades mixed versions of proxy nodes run for
  as little as possible. During that time, the invalid sessions could cause failures and partial downtime.
  All existing sessions are invalidated when upgrading to this version.
  The parameter `idling_timeout` now has a default value of `900`: unless configured differently,
  sessions expire after 900 seconds (15 minutes) of idling.
  The parameter `absolute_timeout` has a default value of `86400`: unless configured differently,
  sessions expire after 86400 seconds (24 hours).
  [#10199](https://github.com/Kong/kong/pull/10199)
- **Proxy Cache**: Add wildcard and parameter match support for content_type
  [#10209](https://github.com/Kong/kong/pull/10209)

### Additions

#### Core

- Expose postgres connection pool configuration.
  [#9603](https://github.com/Kong/kong/pull/9603)
- When `router_flavor` is `traditional_compatible`, verify routes created using the
  Expression router instead of the traditional router to ensure created routes
  are actually compatible.
  [#9987](https://github.com/Kong/kong/pull/9987)
- Nginx charset directive can now be configured with Nginx directive injections
  [#10111](https://github.com/Kong/kong/pull/10111)
- Services upstream TLS config is extended to stream subsystem.
  [#9947](https://github.com/Kong/kong/pull/9947)
- New configuration option `ssl_session_cache_size` to set the Nginx directive `ssl_session_cache`.
  This config defaults to `10m`.
  Thanks [Michael Kotten](https://github.com/michbeck100) for contributing this change.
  [#10021](https://github.com/Kong/kong/pull/10021)

#### Balancer

- Add a new load-balancing `algorithm` option `latency` to the `Upstream` entity.
  This algorithm will choose a target based on the response latency of each target
  from prior requests.
  [#9787](https://github.com/Kong/kong/pull/9787)

#### Plugins

- **Plugin**: add an optional field `instance_name` that identifies a
  particular plugin entity.
  [#10077](https://github.com/Kong/kong/pull/10077)
- **Zipkin**: Add support to set the durations of Kong phases as span tags
  through configuration property `config.phase_duration_flavor`.
  [#9891](https://github.com/Kong/kong/pull/9891)
- **HTTP logging**: Suppport value of `headers` to be referenceable.
  [#9948](https://github.com/Kong/kong/pull/9948)
- **AWS Lambda**: Add `aws_imds_protocol_version` configuration
  parameter that allows the selection of the IMDS protocol version.
  Defaults to `v1`, can be set to `v2` to enable IMDSv2.
  [#9962](https://github.com/Kong/kong/pull/9962)
- **OpenTelemetry**: Support scoping with services, routes and consumers.
  [#10096](https://github.com/Kong/kong/pull/10096)
- **Statsd**: Add `tag_style` configuration
  parameter that allows to send metrics with [tags](https://github.com/prometheus/statsd_exporter#tagging-extensions).
  Defaults to `nil` which means do not add any tags
  to the metrics.
  [#10118](https://github.com/Kong/kong/pull/10118)
- **Session**: now uses lua-resty-session v4.0.0
  [#10199](https://github.com/Kong/kong/pull/10199)

#### Admin API

- In dbless mode, `/config` API endpoint can now flatten entity-related schema
  validation errors to a single array via the optional `flatten_errors` query
  parameter. Non-entity errors remain unchanged in this mode.
  [#10161](https://github.com/Kong/kong/pull/10161)
  [#10256](https://github.com/Kong/kong/pull/10256)

#### PDK

- Support for `upstream_status` field in log serializer.
  [#10296](https://github.com/Kong/kong/pull/10296)

### Fixes

#### Core

- Add back Postgres `FLOOR` function when calculating `ttl`, so the returned `ttl` is always a whole integer.
  [#9960](https://github.com/Kong/kong/pull/9960)
- Fix an issue where after a valid declarative configuration is loaded,
  the configuration hash is incorrectly set to the value: `00000000000000000000000000000000`.
  [#9911](https://github.com/Kong/kong/pull/9911)
- Update the batch queues module so that queues no longer grow without bounds if
  their consumers fail to process the entries.  Instead, old batches are now dropped
  and an error is logged.
  [#10247](https://github.com/Kong/kong/pull/10247)
- Fix an issue where 'X-Kong-Upstream-Status' cannot be emitted when response is buffered.
  [#10056](https://github.com/Kong/kong/pull/10056)

#### Plugins

- **Zipkin**: Fix an issue where the global plugin's sample ratio overrides route-specific.
  [#9877](https://github.com/Kong/kong/pull/9877)
- **JWT**: Deny requests that have different tokens in the jwt token search locations. Thanks Jackson 'Che-Chun' Kuo from Latacora for reporting this issue.
  [#9946](https://github.com/Kong/kong/pull/9946)
- **Statsd**: Fix a bug in the StatsD plugin batch queue processing where metrics are published multiple times.
  [#10052](https://github.com/Kong/kong/pull/10052)
- **Datadog**: Fix a bug in the Datadog plugin batch queue processing where metrics are published multiple times.
  [#10044](https://github.com/Kong/kong/pull/10044)
- **OpenTelemetry**: Fix non-compliances to specification:
  - For `http.uri` in spans. The field should be full HTTP URI.
    [#10069](https://github.com/Kong/kong/pull/10069)
  - For `http.status_code`. It should be present on spans for requests that have a status code.
    [#10160](https://github.com/Kong/kong/pull/10160)
  - For `http.flavor`. It should be a string value, not a double.
    [#10160](https://github.com/Kong/kong/pull/10160)
- **OpenTelemetry**: Fix a bug that when getting the trace of other formats, the trace ID reported and propagated could be of incorrect length.
    [#10332](https://github.com/Kong/kong/pull/10332)
- **OAuth2**: `refresh_token_ttl` is now limited between `0` and `100000000` by schema validator. Previously numbers that are too large causes requests to fail.
  [#10068](https://github.com/Kong/kong/pull/10068)

### Changed

#### Core

- Improve error message for invalid JWK entities.
  [#9904](https://github.com/Kong/kong/pull/9904)
- Renamed two configuration properties:
    * `opentelemetry_tracing` => `tracing_instrumentations`
    * `opentelemetry_tracing_sampling_rate` => `tracing_sampling_rate`

  The old `opentelemetry_*` properties are considered deprecated and will be
  fully removed in a future version of Kong.
  [#10122](https://github.com/Kong/kong/pull/10122)
  [#10220](https://github.com/Kong/kong/pull/10220)

#### Hybrid Mode

- Revert the removal of WebSocket protocol support for configuration sync,
  and disable the wRPC protocol.
  [#9921](https://github.com/Kong/kong/pull/9921)

### Dependencies

- Bumped luarocks from 3.9.1 to 3.9.2
  [#9942](https://github.com/Kong/kong/pull/9942)
- Bumped atc-router from 1.0.1 to 1.0.5
  [#9925](https://github.com/Kong/kong/pull/9925)
  [#10143](https://github.com/Kong/kong/pull/10143)
  [#10208](https://github.com/Kong/kong/pull/10208)
- Bumped lua-resty-openssl from 0.8.15 to 0.8.17
  [#9583](https://github.com/Kong/kong/pull/9583)
  [#10144](https://github.com/Kong/kong/pull/10144)
- Bumped lua-kong-nginx-module from 0.5.0 to 0.5.1
  [#10181](https://github.com/Kong/kong/pull/10181)
- Bumped lua-resty-session from 3.10 to 4.0.2
  [#10199](https://github.com/Kong/kong/pull/10199)
  [#10230](https://github.com/Kong/kong/pull/10230)
  [#10308](https://github.com/Kong/kong/pull/10308)
- Bumped OpenSSL from 1.1.1s to 1.1.1t
  [#10266](https://github.com/Kong/kong/pull/10266)
- Bumped lua-resty-timer-ng from 0.2.0 to 0.2.3
  [#10265](https://github.com/Kong/kong/pull/10265)


## 3.1.0

### Breaking Changes

#### Core

- Change the reponse body for a TRACE method from `The upstream server responded with 405`
  to `Method not allowed`, make the reponse to show more clearly that Kong do not support
  TRACE method.
  [#9448](https://github.com/Kong/kong/pull/9448)
- Add `allow_debug_header` Kong conf to allow use of the `Kong-Debug` header for debugging.
  This option defaults to `off`.
  [#10054](https://github.com/Kong/kong/pull/10054)
  [#10125](https://github.com/Kong/kong/pull/10125)


### Additions

#### Core

- Allow `kong.conf` ssl properties to be stored in vaults or environment
  variables. Allow such properties to be configured directly as content
  or base64 encoded content.
  [#9253](https://github.com/Kong/kong/pull/9253)
- Add support for full entity transformations in schemas
  [#9431](https://github.com/Kong/kong/pull/9431)
- Allow schema `map` type field being marked as referenceable.
  [#9611](https://github.com/Kong/kong/pull/9611)
- Add support for dynamically changing the log level
  [#9744](https://github.com/Kong/kong/pull/9744)
- Add `keys` entity to store and manage asymmetric keys.
  [#9737](https://github.com/Kong/kong/pull/9737)
- Add `key-sets` entity to group and manage `keys`
  [#9737](https://github.com/Kong/kong/pull/9737)

#### Plugins

- **Rate-limiting**: The HTTP status code and response body for rate-limited
  requests can now be customized. Thanks, [@utix](https://github.com/utix)!
  [#8930](https://github.com/Kong/kong/pull/8930)
- **Zipkin**: add `response_header_for_traceid` field in Zipkin plugin.
  The plugin will set the corresponding header in the response
  if the field is specified with a string value.
  [#9173](https://github.com/Kong/kong/pull/9173)
- **AWS Lambda**: add `requestContext` field into `awsgateway_compatible` input data
  [#9380](https://github.com/Kong/kong/pull/9380)
- **ACME**: add support for Redis SSL, through configuration properties
  `config.storage_config.redis.ssl`, `config.storage_config.redis.ssl_verify`,
  and `config.storage_config.redis.ssl_server_name`.
  [#9626](https://github.com/Kong/kong/pull/9626)
- **Session**: Add new config `cookie_persistent` that allows browser to persist
  cookies even if browser is closed. This defaults to `false` which means
  cookies are not persistend across browser restarts. Thanks [@tschaume](https://github.com/tschaume)
  for this contribution!
  [#8187](https://github.com/Kong/kong/pull/8187)
- **Response-rate-limiting**: add support for Redis SSL, through configuration properties
  `redis_ssl` (can be set to `true` or `false`), `ssl_verify`, and `ssl_server_name`.
  [#8595](https://github.com/Kong/kong/pull/8595)
  Thanks [@dominikkukacka](https://github.com/dominikkukacka)!
- **OpenTelemetry**: add referenceable attribute to the `headers` field
  that could be stored in vaults.
  [#9611](https://github.com/Kong/kong/pull/9611)
- **HTTP-Log**: Support `http_endpoint` field to be referenceable
  [#9714](https://github.com/Kong/kong/pull/9714)


#### Hybrid Mode

- Data plane node IDs will now persist across restarts.
  [#9067](https://github.com/Kong/kong/pull/9067)
- Add HTTP CONNECT forward proxy support for Hybrid Mode connections. New configuration
  options `cluster_use_proxy`, `proxy_server` and `proxy_server_ssl_verify` are added.
  [#9758](https://github.com/Kong/kong/pull/9758)
  [#9773](https://github.com/Kong/kong/pull/9773)

#### Performance

- Increase the default value of `lua_regex_cache_max_entries`, a warning will be thrown
  when there are too many regex routes and `router_flavor` is `traditional`.
  [#9624](https://github.com/Kong/kong/pull/9624)
- Add batch queue into the Datadog and StatsD plugin to reduce timer usage.
  [#9521](https://github.com/Kong/kong/pull/9521)

#### PDK

- Extend `kong.client.tls.request_client_certificate` to support setting
  the Distinguished Name (DN) list hints of the accepted CA certificates.
  [#9768](https://github.com/Kong/kong/pull/9768)

### Fixes

#### Core

- Fix issue where external plugins crashing with unhandled exceptions
  would cause high CPU utilization after the automatic restart.
  [#9384](https://github.com/Kong/kong/pull/9384)
- Fix issue where Zipkin plugin cannot parse OT baggage headers
  due to invalid OT baggage pattern. [#9280](https://github.com/Kong/kong/pull/9280)
- Add `use_srv_name` options to upstream for balancer.
  [#9430](https://github.com/Kong/kong/pull/9430)
- Fix issue in `header_filter` instrumentation where the span was not
  correctly created.
  [#9434](https://github.com/Kong/kong/pull/9434)
- Fix issue in router building where when field contains an empty table,
  the generated expression is invalid.
  [#9451](https://github.com/Kong/kong/pull/9451)
- Fix issue in router rebuilding where when paths field is invalid,
  the router's mutex is not released properly.
  [#9480](https://github.com/Kong/kong/pull/9480)
- Fixed an issue where `kong docker-start` would fail if `KONG_PREFIX` was set to
  a relative path.
  [#9337](https://github.com/Kong/kong/pull/9337)
- Fixed an issue with error-handling and process cleanup in `kong start`.
  [#9337](https://github.com/Kong/kong/pull/9337)

#### Hybrid Mode

- Fixed a race condition that can cause configuration push events to be dropped
  when the first data-plane connection is established with a control-plane
  worker.
  [#9616](https://github.com/Kong/kong/pull/9616)

#### CLI

- Fix slow CLI performance due to pending timer jobs
  [#9536](https://github.com/Kong/kong/pull/9536)

#### Admin API

- Increase the maximum request argument number from `100` to `1000`,
  and return `400` error if request parameters reach the limitation to
  avoid being truncated.
  [#9510](https://github.com/Kong/kong/pull/9510)
- Paging size parameter is now propogated to next page if specified
  in current request.
  [#9503](https://github.com/Kong/kong/pull/9503)
- Non-normalized prefix route path is now rejected. It will also suggest
  how to write the path in normalized form.
  [#9760](https://github.com/Kong/kong/pull/9760)

#### PDK

- Added support for `kong.request.get_uri_captures`
  (`kong.request.getUriCaptures`)
  [#9512](https://github.com/Kong/kong/pull/9512)
- Fixed parameter type of `kong.service.request.set_raw_body`
  (`kong.service.request.setRawBody`), return type of
  `kong.service.response.get_raw_body`(`kong.service.request.getRawBody`),
  and body parameter type of `kong.response.exit` to bytes. Note that old
  version of go PDK is incompatible after this change.
  [#9526](https://github.com/Kong/kong/pull/9526)
- Vault will not call `semaphore:wait` in `init` or `init_worker` phase.
  [#9851](https://github.com/Kong/kong/pull/9851)

#### Plugins

- Add missing `protocols` field to various plugin schemas.
  [#9525](https://github.com/Kong/kong/pull/9525)
- **AWS Lambda**: Fix an issue that is causing inability to
  read environment variables in ECS environment.
  [#9460](https://github.com/Kong/kong/pull/9460)
- **Request-Transformer**: fix a bug when header renaming will override
  existing header and cause unpredictable result.
  [#9442](https://github.com/Kong/kong/pull/9442)
- **OpenTelemetry**:
  - Fix an issue that the default propagation header
    is not configured to `w3c` correctly.
    [#9457](https://github.com/Kong/kong/pull/9457)
  - Replace the worker-level table cache with
    `BatchQueue` to avoid data race.
    [#9504](https://github.com/Kong/kong/pull/9504)
  - Fix an issue that the `parent_id` is not set
    on the span when propagating w3c traceparent.
    [#9628](https://github.com/Kong/kong/pull/9628)
- **Response-Transformer**: Fix the bug that Response-Transformer plugin
  breaks when receiving an unexcepted body.
  [#9463](https://github.com/Kong/kong/pull/9463)
- **HTTP-Log**: Fix an issue where queue id serialization
  does not include `queue_size` and `flush_timeout`.
  [#9789](https://github.com/Kong/kong/pull/9789)

### Changed

#### Hybrid Mode

- The legacy hybrid configuration protocol has been removed in favor of the wRPC
  protocol introduced in 3.0.
  [#9740](https://github.com/Kong/kong/pull/9740)

### Dependencies

- Bumped openssl from 1.1.1q to 1.1.1s
  [#9674](https://github.com/Kong/kong/pull/9674)
- Bumped atc-router from 1.0.0 to 1.0.1
  [#9558](https://github.com/Kong/kong/pull/9558)
- Bumped lua-resty-openssl from 0.8.10 to 0.8.15
  [#9583](https://github.com/Kong/kong/pull/9583)
  [#9600](https://github.com/Kong/kong/pull/9600)
  [#9675](https://github.com/Kong/kong/pull/9675)
- Bumped lyaml from 6.2.7 to 6.2.8
  [#9607](https://github.com/Kong/kong/pull/9607)
- Bumped lua-resty-acme from 0.8.1 to 0.9.0
  [#9626](https://github.com/Kong/kong/pull/9626)
- Bumped resty.healthcheck from 1.6.1 to 1.6.2
  [#9778](https://github.com/Kong/kong/pull/9778)
- Bumped pgmoon from 1.15.0 to 1.16.0
  [#9815](https://github.com/Kong/kong/pull/9815)


## [3.0.1]

### Fixes

#### Core

- Fix issue where Zipkin plugin cannot parse OT baggage headers
  due to invalid OT baggage pattern. [#9280](https://github.com/Kong/kong/pull/9280)
- Fix issue in `header_filter` instrumentation where the span was not
  correctly created.
  [#9434](https://github.com/Kong/kong/pull/9434)
- Fix issue in router building where when field contains an empty table,
  the generated expression is invalid.
  [#9451](https://github.com/Kong/kong/pull/9451)
- Fix issue in router rebuilding where when paths field is invalid,
  the router's mutex is not released properly.
  [#9480](https://github.com/Kong/kong/pull/9480)
- Fixed an issue where `kong docker-start` would fail if `KONG_PREFIX` was set to
  a relative path.
  [#9337](https://github.com/Kong/kong/pull/9337)
- Fixed an issue with error-handling and process cleanup in `kong start`.
  [#9337](https://github.com/Kong/kong/pull/9337)


## [3.0.0]

> Released 2022/09/12

This major release adds a new router written in Rust and a tracing API
that is compatible with the OpenTelemetry API spec.  Furthermore,
various internal changes have been made to improve Kong's performance
and memory consumption.  As it is a major release, users are advised
to review the list of braking changes to determine whether
configuration changes are needed when upgrading.

### Breaking Changes

#### Deployment

- Blue-green deployment from Kong earlier than `2.1.0` is not supported, upgrade to
  `2.1.0` or later before upgrading to `3.0.0` to have blue-green deployment.
  Thank you [@marc-charpentier]((https://github.com/charpentier)) for reporting issue
  and proposing a pull-request.
  [#8896](https://github.com/Kong/kong/pull/8896)
- Deprecate/stop producing Amazon Linux (1) containers and packages (EOLed December 31, 2020)
  [Kong/docs.konghq.com #3966](https://github.com/Kong/docs.konghq.com/pull/3966)
- Deprecate/stop producing Debian 8 "Jessie" containers and packages (EOLed June 2020)
  [Kong/kong-build-tools #448](https://github.com/Kong/kong-build-tools/pull/448)
  [Kong/kong-distributions #766](https://github.com/Kong/kong-distributions/pull/766)

#### Core


- Kong schema library's `process_auto_fields` function will not any more make a deep
  copy of data that is passed to it when the given context is `"select"`. This was
  done to avoid excessive deep copying of tables where we believe the data most of
  the time comes from a driver like `pgmoon` or `lmdb`. If a custom plugin relied
  on `process_auto_fields` not overriding the given table, it must make its own copy
  before passing it to the function now.
  [#8796](https://github.com/Kong/kong/pull/8796)
- The deprecated `shorthands` field in Kong Plugin or DAO schemas was removed in favor
  or the typed `shorthand_fields`. If your custom schemas still use `shorthands`, you
  need to update them to use `shorthand_fields`.
  [#8815](https://github.com/Kong/kong/pull/8815)
- The support for `legacy = true/false` attribute was removed from Kong schemas and
  Kong field schemas.
  [#8958](https://github.com/Kong/kong/pull/8958)
- The deprecated alias of `Kong.serve_admin_api` was removed. If your custom Nginx
  templates still use it, please change it to `Kong.admin_content`.
  [#8815](https://github.com/Kong/kong/pull/8815)
- The Kong singletons module `"kong.singletons"` was removed in favor of the PDK `kong.*`.
  [#8874](https://github.com/Kong/kong/pull/8874)
- The dataplane config cache was removed. The config persistence is now done automatically with LMDB.
  [#8704](https://github.com/Kong/kong/pull/8704)
- `ngx.ctx.balancer_address` does not exist anymore, please use `ngx.ctx.balancer_data` instead.
  [#9043](https://github.com/Kong/kong/pull/9043)
- We have changed the normalization rules for `route.path`: Kong stores the unnormalized path, but
  regex path always pattern matches with the normalized URI. We used to replace percent-encoding
  in regex path pattern to ensure different forms of URI matches.
  That is no longer supported. Except for reserved characters defined in
  [rfc3986](https://datatracker.ietf.org/doc/html/rfc3986#section-2.2),
  we should write all other characters without percent-encoding.
  [#9024](https://github.com/Kong/kong/pull/9024)
- Kong will no longer use an heuristic to guess whether a `route.path` is a regex pattern. From now 3.0 onwards,
  all regex paths must start with the `"~"` prefix, and all paths that don't start with `"~"` will be considered plain text.
  The migration process should automatically convert the regex paths when upgrading from 2.x to 3.0
  [#9027](https://github.com/Kong/kong/pull/9027)
- Bumping version number (`_format_version`) of declarative configuration to "3.0" for changes on `route.path`.
  Declaritive configuration with older version are upgraded to "3.0" on the fly.
  [#9078](https://github.com/Kong/kong/pull/9078)
- Removed deprecated `config.functions` from serverless-functions plugin's schema,
  please use `config.access` phase instead.
  [#8559](https://github.com/Kong/kong/pull/8559)
- Tags may now contain space characters.
  [#9143](https://github.com/Kong/kong/pull/9143)
- The [Secrets Management](https://docs.konghq.com/gateway/latest/plan-and-deploy/security/secrets-management/)
  feature, which has been in beta since release 2.8.0, is now included as a regular feature.
  [#8871](https://github.com/Kong/kong/pull/8871)
  [#9217](https://github.com/Kong/kong/pull/9217)

#### Admin API

- `POST` requests on Targets endpoint are no longer able to update
  existing entities, they are only able to create new ones.
  [#8596](https://github.com/Kong/kong/pull/8596),
  [#8798](https://github.com/Kong/kong/pull/8798). If you have scripts that use
  `POST` requests to modify Targets, you should change them to `PUT`
  requests to the appropriate endpoints before updating to Kong 3.0.
- Insert and update operations on duplicated Targets returns 409.
  [#8179](https://github.com/Kong/kong/pull/8179),
  [#8768](https://github.com/Kong/kong/pull/8768)
- The list of reported plugins available on the server now returns a table of
  metadata per plugin instead of a boolean `true`.
  [#8810](https://github.com/Kong/kong/pull/8810)

#### PDK

- The `kong.request.get_path()` PDK function now performs path normalization
  on the string that is returned to the caller. The raw, non-normalized version
  of the request path can be fetched via `kong.request.get_raw_path()`.
  [#8823](https://github.com/Kong/kong/pull/8823)
- `pdk.response.set_header()`, `pdk.response.set_headers()`, `pdk.response.exit()` now ignore and emit warnings for manually set `Transfer-Encoding` headers.
  [#8698](https://github.com/Kong/kong/pull/8698)
- The PDK is no longer versioned
  [#8585](https://github.com/Kong/kong/pull/8585)
- The JavaScript PDK now returns `Uint8Array` for `kong.request.getRawBody`,
  `kong.response.getRawBody` and `kong.service.response.getRawBody`. The Python PDK returns `bytes` for `kong.request.get_raw_body`,
  `kong.response.get_raw_body`, `kong.service.response.get_raw_body`. All these funtions used to return strings in the past.
  [#8623](https://github.com/Kong/kong/pull/8623)

#### Plugins

- DAOs in plugins must be listed in an array, so that their loading order is explicit. Loading them in a
  hash-like table is no longer supported.
  [#8988](https://github.com/Kong/kong/pull/8988)
- Plugins MUST now have a valid `PRIORITY` (integer) and `VERSION` ("x.y.z" format)
  field in their `handler.lua` file, otherwise the plugin will fail to load.
  [#8836](https://github.com/Kong/kong/pull/8836)
- The old `kong.plugins.log-serializers.basic` library was removed in favor of the PDK
  function `kong.log.serialize`, please upgrade your plugins to use PDK.
  [#8815](https://github.com/Kong/kong/pull/8815)
- The support for deprecated legacy plugin schemas was removed. If your custom plugins
  still use the old (`0.x era`) schemas, you are now forced to upgrade them.
  [#8815](https://github.com/Kong/kong/pull/8815)
- Some plugins received new priority values.
  This is important for those who run custom plugins as it may affect the sequence your plugins are executed.
  Note that this does not change the order of execution for plugins in a standard kong installation.
  List of plugins and their old and new priority value:
  - `acme` changed from 1007 to 1705
  - `basic-auth` changed from 1001 to 1100
  - `hmac-auth` changed from 1000 to 1030
  - `jwt` changed from 1005 to 1450
  - `key-auth` changed from 1003 to 1250
  - `ldap-auth` changed from 1002 to 1200
  - `oauth2` changed from 1004 to 1400
  - `rate-limiting` changed from 901 to 910
- **HTTP-log**: `headers` field now only takes a single string per header name,
  where it previously took an array of values
  [#6992](https://github.com/Kong/kong/pull/6992)
- **AWS Lambda**: `aws_region` field must be set through either plugin config or environment variables,
  allow both `host` and `aws_region` fields, and always apply SigV4 signature.
  [#8082](https://github.com/Kong/kong/pull/8082)
- **Serverless Functions** Removed deprecated `config.functions`,
  please use `config.access` instead.
  [#8559](https://github.com/Kong/kong/pull/8559)
- **Serverless Functions**: The pre-functions plugin changed priority from `+inf` to `1000000`.
  [#8836](https://github.com/Kong/kong/pull/8836)
- **JWT**: The authenticated JWT is no longer put into the nginx
  context (ngx.ctx.authenticated_jwt_token).  Custom plugins which depend on that
  value being set under that name must be updated to use Kong's shared context
  instead (kong.ctx.shared.authenticated_jwt_token) before upgrading to 3.0
- **Prometheus**: The prometheus metrics have been reworked extensively for 3.0.
  - Latency has been split into 4 different metrics: kong_latency_ms, upstream_latency_ms and request_latency_ms (http) /tcp_session_duration_ms (stream). Buckets details below.
  - Separate out Kong Latency Bucket values and Upstream Latency Bucket values.
  - `consumer_status` removed.
  - `request_count` and `consumer_status` have been merged into just `http_requests_total`. If the `per_consumer` config is set false, the consumer label will be empty.
     If the `per_consumer` config is true, it will be filled.
  - `http_requests_total` has a new label `source`, set to either `exit`, `error` or `service`.
  - New Metric: `node_info`. Single gauge set to 1 that outputs the node's id and kong version.
  - All Memory metrics have a new label `node_id`
  - `nginx_http_current_connections` merged with `nginx_stream_current_connection` into `nginx_current_connections`
  [#8712](https://github.com/Kong/kong/pull/8712)
- **Prometheus**: The plugin doesn't export status codes, latencies, bandwidth and upstream
  healthcheck metrics by default. They can still be turned on manually by setting `status_code_metrics`,
  `latency_metrics`, `bandwidth_metrics` and `upstream_health_metrics` respectively. Enabling those metrics will impact the performance if you have a large volume of Kong entities, we recommend using the [statsd](https://github.com/Kong/kong/tree/master/kong/plugins/statsd) plugin with the push model if that is the case. And now `prometheus` plugin new grafana [dashboard](https://grafana.com/grafana/dashboards/7424-kong-official/) updated
  [#9028](https://github.com/Kong/kong/pull/9028)
- **ACME**: `allow_any_domain` field added. It is default to false and if set to true, the gateway will
  ignore the `domains` field.
  [#9047](https://github.com/Kong/kong/pull/9047)
- **Statsd**:
  - The metric name that is related to the service has been renamed by adding a `service.` prefix. e.g. `kong.service.<service_identifier>.request.count` [#9046](https://github.com/Kong/kong/pull/9046)
  - The metric `kong.<service_identifier>.request.status.<status>` and `kong.<service_identifier>.user.<consumer_identifier>.request.status.<status>` has been renamed to `kong.service.<service_identifier>.status.<status>` and  `kong.service.<service_identifier>.user.<consumer_identifier>.status.<status>` [#9046](https://github.com/Kong/kong/pull/9046)
  - The metric `*.status.<status>.total` from metrics `status_count` and `status_count_per_user` has been removed [#9046](https://github.com/Kong/kong/pull/9046)
- **Proxy-cache**: The plugin does not store the response data in
  `ngx.ctx.proxy_cache_hit` anymore. Logging plugins that need the response data
  must read it from `kong.ctx.shared.proxy_cache_hit` from Kong 3.0 on.
  [#8607](https://github.com/Kong/kong/pull/8607)
- **Rate-limiting**: The default policy is now `local` for all deployment modes.
  [#9344](https://github.com/Kong/kong/pull/9344)
- **Response-rate-limiting**: The default policy is now `local` for all deployment modes.
  [#9344](https://github.com/Kong/kong/pull/9344)

### Deprecations

- The `go_pluginserver_exe` and `go_plugins_dir` directives are no longer supported.
  [#8552](https://github.com/Kong/kong/pull/8552). If you are using
  [Go plugin server](https://github.com/Kong/go-pluginserver), please migrate your plugins to use the
  [Go PDK](https://github.com/Kong/go-pdk) before upgrading.
- The migration helper library (mostly used for Cassandra migrations) is no longer supplied with Kong
  [#8781](https://github.com/Kong/kong/pull/8781)
- The path_handling algorithm `v1` is deprecated and only supported when `router_flavor` config option
  is set to `traditional`.
  [#9290](https://github.com/Kong/kong/pull/9290)

#### Configuration

- The Kong constant `CREDENTIAL_USERNAME` with value of `X-Credential-Username` was
  removed. Kong plugins in general have moved (since [#5516](https://github.com/Kong/kong/pull/5516))
  to use constant `CREDENTIAL_IDENTIFIER` with value of `X-Credential-Identifier` when
  setting  the upstream headers for a credential.
  [#8815](https://github.com/Kong/kong/pull/8815)
- Change the default of `lua_ssl_trusted_certificate` to `system`
  [#8602](https://github.com/Kong/kong/pull/8602) to automatically load trusted CA list from system CA store.
- Remove a warning of `AAAA` being experimental with `dns_order`.
- It is no longer possible to use a .lua format to import a declarative config from the `kong`
  command-line tool, only json and yaml are supported. If your update procedure with kong involves
  executing `kong config db_import config.lua`, please create a `config.json` or `config.yml` and
  use that before upgrading.
  [#8898](https://github.com/Kong/kong/pull/8898)
- We bumped the version number (`_format_version`) of declarative configuration to "3.0" because of changes on `route.path`.
  Declarative configuration with older version shoudl be upgraded to "3.0" on the fly.
  [#9078](https://github.com/Kong/kong/pull/9078)

#### Migrations

- Postgres migrations can now have an `up_f` part like Cassandra
  migrations, designating a function to call.  The `up_f` part is
  invoked after the `up` part has been executed against the database
  for both Postgres and Cassandra.
- A new CLI command, `kong migrations status`, generates the status on a JSON file.

### Dependencies

- Bumped OpenResty from 1.19.9.1 to [1.21.4.1](https://openresty.org/en/changelog-1021004.html)
  [#8850](https://github.com/Kong/kong/pull/8850)
- Bumped pgmoon from 1.13.0 to 1.15.0
  [#8908](https://github.com/Kong/kong/pull/8908)
  [#8429](https://github.com/Kong/kong/pull/8429)
- Bumped OpenSSL from 1.1.1n to 1.1.1q
  [#9074](https://github.com/Kong/kong/pull/9074)
  [#8544](https://github.com/Kong/kong/pull/8544)
  [#8752](https://github.com/Kong/kong/pull/8752)
  [#8994](https://github.com/Kong/kong/pull/8994)
- Bumped resty.openssl from 0.8.8 to 0.8.10
  [#8592](https://github.com/Kong/kong/pull/8592)
  [#8753](https://github.com/Kong/kong/pull/8753)
  [#9023](https://github.com/Kong/kong/pull/9023)
- Bumped inspect from 3.1.2 to 3.1.3
  [#8589](https://github.com/Kong/kong/pull/8589)
- Bumped resty.acme from 0.7.2 to 0.8.1
  [#8680](https://github.com/Kong/kong/pull/8680)
  [#9165](https://github.com/Kong/kong/pull/9165)
- Bumped luarocks from 3.8.0 to 3.9.1
  [#8700](https://github.com/Kong/kong/pull/8700)
  [#9204](https://github.com/Kong/kong/pull/9204)
- Bumped luasec from 1.0.2 to 1.2.0
  [#8754](https://github.com/Kong/kong/pull/8754)
  [#8754](https://github.com/Kong/kong/pull/9205)
- Bumped resty.healthcheck from 1.5.0 to 1.6.1
  [#8755](https://github.com/Kong/kong/pull/8755)
  [#9018](https://github.com/Kong/kong/pull/9018)
  [#9150](https://github.com/Kong/kong/pull/9150)
- Bumped resty.cassandra from 1.5.1 to 1.5.2
  [#8845](https://github.com/Kong/kong/pull/8845)
- Bumped penlight from 1.12.0 to 1.13.1
  [#9206](https://github.com/Kong/kong/pull/9206)
- Bumped lua-resty-mlcache from 2.5.0 to 2.6.0
  [#9287](https://github.com/Kong/kong/pull/9287)

### Additions

#### Performance

- Do not register unnecessary event handlers on Hybrid mode Control Plane
  nodes [#8452](https://github.com/Kong/kong/pull/8452).
- Use the new timer library to improve performance,
  except for the plugin server.
  [#8912](https://github.com/Kong/kong/pull/8912)
- Increased use of caching for DNS queries by activating `additional_section` by default
  [#8895](https://github.com/Kong/kong/pull/8895)
- `pdk.request.get_header` changed to a faster implementation, not to fetch all headers every time it's called
  [#8716](https://github.com/Kong/kong/pull/8716)
- Conditional rebuilding of router, plugins iterator and balancer on DP
  [#8519](https://github.com/Kong/kong/pull/8519),
  [#8671](https://github.com/Kong/kong/pull/8671)
- Made config loading code more cooperative by yielding
  [#8888](https://github.com/Kong/kong/pull/8888)
- Use LuaJIT encoder instead of JSON to serialize values faster in LMDB
  [#8942](https://github.com/Kong/kong/pull/8942)
- Move inflating and JSON decoding non-concurrent, which avoids blocking and makes DP reloads faster
  [#8959](https://github.com/Kong/kong/pull/8959)
- Stop duplication of some events
  [#9082](https://github.com/Kong/kong/pull/9082)
- Improve performance of config hash calculation by using string buffer and tablepool
  [#9073](https://github.com/Kong/kong/pull/9073)
- Reduce cache usage in dbless by not using the kong cache for Routes and Services in LMDB
  [#8972](https://github.com/Kong/kong/pull/8972)


#### Core

- Implemented delayed response in stream mode
  [#6878](https://github.com/Kong/kong/pull/6878)
- Added `cache_key` on target entity for uniqueness detection.
  [#8179](https://github.com/Kong/kong/pull/8179)
- Introduced the tracing API which compatible with OpenTelemetry API spec and
  add build-in instrumentations.
  The tracing API is intend to be used with a external exporter plugin.
  Build-in instrumentation types and sampling rate are configuable through
  `opentelemetry_tracing` and `opentelemetry_tracing_sampling_rate` options.
  [#8724](https://github.com/Kong/kong/pull/8724)
- Added `path`, `uri_capture`, and `query_arg` options to upstream `hash_on`
  for load balancing.
  [#8701](https://github.com/Kong/kong/pull/8701)
- Introduced unix domain socket based `lua-resty-events` to
  replace shared memory based `lua-resty-worker-events`.
  [#8890](https://github.com/Kong/kong/pull/8890)
- Introduced a new router implementation `atc-router`,
  which is written in Rust.
  [#8938](https://github.com/Kong/kong/pull/8938)
- Introduce a new field for entities `table_name` that allows to specify a
  table name. Before the name was deduced by the entity `name` attribute.
  [#9182](https://github.com/Kong/kong/pull/9182)
- Added `headers` on active healthcheck for upstreams.
  [#8255](https://github.com/Kong/kong/pull/8255)
- Target entities using hostnames were resolved when they were not needed. Now
  when a target is removed or updated, the DNS record associated with it is
  removed from the list of hostnames to be resolved.
  [#8497](https://github.com/Kong/kong/pull/8497) [9265](https://github.com/Kong/kong/pull/9265)
- Improved error handling and debugging info in the DNS code
  [#8902](https://github.com/Kong/kong/pull/8902)
- Kong will now attempt to recover from an unclean shutdown by detecting and
  removing dangling unix sockets in the prefix directory
  [#9254](https://github.com/Kong/kong/pull/9254)

#### Admin API

- Added a new API `/timers` to get the timer statistics.
  [#8912](https://github.com/Kong/kong/pull/8912)
  and worker info
  [#8999](https://github.com/Kong/kong/pull/8999)
- `/` endpoint now includes plugin priority
  [#8821](https://github.com/Kong/kong/pull/8821)

#### Hybrid Mode

- Add wRPC protocol support. Now configuration synchronization is over wRPC.
  wRPC is an RPC protocol that encodes with ProtoBuf and transports
  with WebSocket.
  [#8357](https://github.com/Kong/kong/pull/8357)
- To keep compatibility with earlier versions,
  add support for CP to fall back to the previous protocol to support old DP.
  [#8834](https://github.com/Kong/kong/pull/8834)
- Add support to negotiate services supported with wRPC protocol.
  We will support more services than config sync over wRPC in the future.
  [#8926](https://github.com/Kong/kong/pull/8926)
- Declarative config exports happen inside a transaction in Postgres
  [#8586](https://github.com/Kong/kong/pull/8586)

#### Plugins

- Sync all plugin versions to the Kong version
  [#8772](https://github.com/Kong/kong/pull/8772)
- Introduced the new **OpenTelemetry** plugin that export tracing instrumentations
  to any OTLP/HTTP compatible backend.
  `opentelemetry_tracing` configuration should be enabled to collect
  the core tracing spans of Kong.
  [#8826](https://github.com/Kong/kong/pull/8826)
- **Zipkin**: add support for including HTTP path in span name
  through configuration property `http_span_name`.
  [#8150](https://github.com/Kong/kong/pull/8150)
- **Zipkin**: add support for socket connect and send/read timeouts
  through configuration properties `connect_timeout`, `send_timeout`,
  and `read_timeout`. This can help mitigate `ngx.timer` saturation
  when upstream collectors are unavailable or slow.
  [#8735](https://github.com/Kong/kong/pull/8735)
- **AWS-Lambda**: add support for cross account invocation through
  configuration properties `aws_assume_role_arn` and
  `aws_role_session_name`.[#8900](https://github.com/Kong/kong/pull/8900)
  [#8900](https://github.com/Kong/kong/pull/8900)
- **AWS-Lambda**: accept string type `statusCode` as valid return when
  working in proxy integration mode.
  [#8765](https://github.com/Kong/kong/pull/8765)
- **AWS-Lambda**: separate aws credential cache by IAM role ARN
  [#8907](https://github.com/Kong/kong/pull/8907)
- **Statsd**: :fireworks: **Newly open-sourced plugin capabilities**: All capabilities of [Statsd Advanced](https://docs.konghq.com/hub/kong-inc/statsd-advanced/) are now bundled in [Statsd](https://docs.konghq.com/hub/kong-inc/statsd).
  [#9046](https://github.com/Kong/kong/pull/9046)

#### Configuration

- A new configuration item (`openresty_path`) has been added to allow
  developers/operators to specify the OpenResty installation to use when
  running Kong (instead of using the system-installed OpenResty)
  [#8412](https://github.com/Kong/kong/pull/8412)
- Add `ipv6only` to listen options (e.g. `KONG_PROXY_LISTEN`)
  [#9225](https://github.com/Kong/kong/pull/9225)
- Add `so_keepalive` to listen options (e.g. `KONG_PROXY_LISTEN`)
  [#9225](https://github.com/Kong/kong/pull/9225)
- Add LMDB dbless config persistence and removed the JSON based
  config cache for faster startup time
  [#8670](https://github.com/Kong/kong/pull/8670)
- `nginx_events_worker_connections=auto` has a lower bound of 1024
  [#9276](https://github.com/Kong/kong/pull/9276)
- `nginx_main_worker_rlimit_nofile=auto` has a lower bound of 1024
  [#9276](https://github.com/Kong/kong/pull/9276)

#### PDK

- Added new PDK function: `kong.request.get_start_time()`
  [#8688](https://github.com/Kong/kong/pull/8688)
- `kong.db.*.cache_key()` falls back to `.id` if nothing from `cache_key` is found
  [#8553](https://github.com/Kong/kong/pull/8553)

### Fixes

#### Core

- The schema validator now correctly converts `null` from declarative
  configurations to `nil`.
  [#8483](https://github.com/Kong/kong/pull/8483)
- Only reschedule router and plugin iterator timers after finishing previous
  execution, avoiding unnecessary concurrent executions.
  [#8567](https://github.com/Kong/kong/pull/8567)
- External plugins now handle returned JSON with null member correctly.
  [#8611](https://github.com/Kong/kong/pull/8611)
- Fixed an issue where the address of the environ variable could change but the code didn't
  assumed it was fixed after init
  [#8581](https://github.com/Kong/kong/pull/8581)
- Fix issue where the Go plugin server instance would not be updated after
  a restart (e.g., upon a plugin server crash).
  [#8547](https://github.com/Kong/kong/pull/8547)
- Fixed an issue on trying to reschedule the DNS resolving timer when Kong was
  being reloaded.
  [#8702](https://github.com/Kong/kong/pull/8702)
- The private stream API has been rewritten to allow for larger message payloads
  [#8641](https://github.com/Kong/kong/pull/8641)
- Fixed an issue that the client certificate sent to upstream was not updated when calling PATCH Admin API
  [#8934](https://github.com/Kong/kong/pull/8934)
- Fixed an issue where the CP and wRPC modules would cause Kong to crash when calling `export_deflated_reconfigure_payload` without a pcall
  [#8668](https://github.com/Kong/kong/pull/8668)
- Moved all `.proto` files to `/usr/local/kong/include` and ordered by priority.
  [#8914](https://github.com/Kong/kong/pull/8914)
- Fixed an issue that cause unexpected 404 error on creating/updating configs with invalid options
  [#8831](https://github.com/Kong/kong/pull/8831)
- Fixed an issue that causes crashes when calling some PDK APIs
  [#8604](https://github.com/Kong/kong/pull/8604)
- Fixed an issue that cause crashes when go PDK calls return arrays
  [#8891](https://github.com/Kong/kong/pull/8891)
- Plugin servers now shutdowns gracefully when Kong exits
  [#8923](https://github.com/Kong/kong/pull/8923)
- CLI now prompts with `[y/n]` instead of `[Y/n]`, as it does not take `y` as default
  [#9114](https://github.com/Kong/kong/pull/9114)
- Improved the error message when Kong cannot connect to Cassandra on init
  [#8847](https://github.com/Kong/kong/pull/8847)
- Fixed an issue where Vault Subschema wasn't loaded in `off` strategy
  [#9174](https://github.com/Kong/kong/pull/9174)
- The Schema now runs select transformations before process_auto_fields
  [#9049](https://github.com/Kong/kong/pull/9049)
- Fixed an issue where Kong would use too many timers to keep track of upstreams when `worker_consistency`=`eventual`
  [#8694](https://github.com/Kong/kong/pull/8694),
  [#8858](https://github.com/Kong/kong/pull/8858)
- Fixed an issue where it wasn't possible to set target status using only a hostname for targets set only by their hostname
  [#8797](https://github.com/Kong/kong/pull/8797)
- Fixed pagination issue when getting to the second page while iterationg over a foreign key field using the DAO
  [#9255](https://github.com/Kong/kong/pull/9255)
- Fixed an issue where cache entries of some entities were not being properly invalidated after a cascade delete
  [#9261](https://github.com/Kong/kong/pull/9261)
- Running `kong start` when Kong is already running will no longer clobber
  the existing `.kong_env` file [#9254](https://github.com/Kong/kong/pull/9254)


#### Admin API

- Support HTTP/2 when requesting `/status`
  [#8690](https://github.com/Kong/kong/pull/8690)

#### Plugins

- Plugins with colliding priorities have now deterministic sorting based on their name
  [#8957](https://github.com/Kong/kong/pull/8957)
- External Plugins: better handling of the logging when a plugin instance loses the instances_id in an event handler
  [#8652](https://github.com/Kong/kong/pull/8652)
- **ACME**: `auth_method` default value is set to `token`
  [#8565](https://github.com/Kong/kong/pull/8565)
- **ACME**: Added cache for `domains_matcher`
  [#9048](https://github.com/Kong/kong/pull/9048)
- **syslog**: `conf.facility` default value is now set to `user`
  [#8564](https://github.com/Kong/kong/pull/8564)
- **AWS-Lambda**: Removed `proxy_scheme` field from schema
  [#8566](https://github.com/Kong/kong/pull/8566)
- **AWS-Lambda**: Change path from request_uri to upstream_uri, fix uri can not follow the rule defined in the request-transformer configuration
  [#9058](https://github.com/Kong/kong/pull/9058) [#9129](https://github.com/Kong/kong/pull/9129)
- **hmac-auth**: Removed deprecated signature format using `ngx.var.uri`
  [#8558](https://github.com/Kong/kong/pull/8558)
- Remove deprecated `blacklist`/`whitelist` config fields from bot-detection, ip-restriction and ACL plugins.
  [#8560](https://github.com/Kong/kong/pull/8560)
- **Zipkin**: Correct the balancer spans' duration to include the connection time
  from Nginx to the upstream.
  [#8848](https://github.com/Kong/kong/pull/8848)
- **Zipkin**: Correct the calculation of the header filter start time
  [#9230](https://github.com/Kong/kong/pull/9230)
- **Zipkin**: Compatibility with the latest Jaeger header spec, which makes `parent_id` optional
  [#8352](https://github.com/Kong/kong/pull/8352)
- **LDAP-Auth**: Refactored ASN.1 parser using OpenSSL API through FFI.
  [#8663](https://github.com/Kong/kong/pull/8663)
- **Rate-Limiting** and **Response-ratelimiting**: Fix a disordered behaviour caused by `pairs` function
  which may cause Postgres DEADLOCK problem [#8968](https://github.com/Kong/kong/pull/8968)
- **Response-rate-Limiting**: Fix a disordered behaviour caused by `pairs` function
  which may cause Postgres DEADLOCK problem [#8968](https://github.com/Kong/kong/pull/8968)
- **gRPC gateway**: Fix the handling of boolean fields from URI arguments
  [#9180](https://github.com/Kong/kong/pull/9180)
- **Serverless Functions**: Fix problem that could result in a crash
  [#9269](https://github.com/Kong/kong/pull/9269)
- **Azure-functions**: Support working without dummy service
  [#9177](https://github.com/Kong/kong/pull/9177)


#### Clustering

- The cluster listener now uses the value of `admin_error_log` for its log file
  instead of `proxy_error_log` [#8583](https://github.com/Kong/kong/pull/8583)
- Fixed a typo in some business logic that checks the Kong role before setting a
  value in cache at startup [#9060](https://github.com/Kong/kong/pull/9060)
- Fixed DP get zero size config while service with plugin-enabled route is disabled
  [#8816](https://github.com/Kong/kong/pull/8816)
- Localize `config_version` to avoid a race condition from the new yielding config loading code
  [#8188](https://github.com/Kong/kong/pull/8818)

#### PDK

- `kong.response.get_source()` now return an error instead of an exit when plugin throws
  runtime exception on access phase [#8599](https://github.com/Kong/kong/pull/8599)
- `kong.tools.uri.normalize()` now does escaping of reserved and unreserved characters more correctly
  [#8140](https://github.com/Kong/kong/pull/8140)

## Previous releases

Please see [CHANGELOG-OLD.md](CHANGELOG-OLD.md) file for < 3.0 releases.

[Back to TOC](#table-of-contents)

[3.2.0]: https://github.com/Kong/kong/compare/3.1.0...3.2.0
[3.1.0]: https://github.com/Kong/kong/compare/3.0.1...3.1.0
[3.0.1]: https://github.com/Kong/kong/compare/3.0.0...3.0.1
[3.0.0]: https://github.com/Kong/kong/compare/2.8.1...3.0.0<|MERGE_RESOLUTION|>--- conflicted
+++ resolved
@@ -131,10 +131,8 @@
   [#10691](https://github.com/Kong/kong/pull/10691)
 - Fix a typo of mlcache option `shm_set_tries`.
   [#10712](https://github.com/Kong/kong/pull/10712)
-<<<<<<< HEAD
 - Fix an issue where slow start up of Go plugin server causes dead lock.
   [#10561](https://github.com/Kong/kong/pull/10561)
-=======
 - Tracing: fix an issue that caused the `sampled` flag of incoming propagation
   headers to be handled incorrectly and only affect some spans.
   [#10655](https://github.com/Kong/kong/pull/10655)
@@ -142,7 +140,6 @@
   [#10680](https://github.com/Kong/kong/pull/10680)
 - Tracing: fix an approximation issue that resulted in reduced precision of the balancer span start and end times.
   [#10681](https://github.com/Kong/kong/pull/10681)
->>>>>>> 51ce5510
 
 #### Admin API
 
