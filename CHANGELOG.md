# Table of Contents

- [Unreleased](#Unreleased)
- [2.6.0](#260)
- [2.5.1](#251)
- [2.5.0](#250)
- [2.4.1](#241)
- [2.4.0](#240)
- [2.3.3](#233)
- [2.3.2](#232)
- [2.3.1](#231)
- [2.3.0](#230)
- [2.2.2](#222)
- [2.2.1](#221)
- [2.2.0](#220)
- [2.1.4](#214)
- [2.1.3](#213)
- [2.1.2](#212)
- [2.1.1](#211)
- [2.1.0](#210)
- [2.0.5](#205)
- [2.0.4](#204)
- [2.0.3](#203)
- [2.0.2](#202)
- [2.0.1](#201)
- [2.0.0](#200)
- [1.5.1](#151)
- [1.5.0](#150)
- [1.4.3](#143)
- [1.4.2](#142)
- [1.4.1](#141)
- [1.4.0](#140)
- [1.3.0](#130)
- [1.2.2](#122)
- [1.2.1](#121)
- [1.2.0](#120)
- [1.1.2](#112)
- [1.1.1](#111)
- [1.1.0](#110)
- [1.0.3](#103)
- [1.0.2](#102)
- [1.0.1](#101)
- [1.0.0](#100)
- [0.15.0](#0150)
- [0.14.1](#0141)
- [0.14.0](#0140---20180705)
- [0.13.1](#0131---20180423)
- [0.13.0](#0130---20180322)
- [0.12.3](#0123---20180312)
- [0.12.2](#0122---20180228)
- [0.12.1](#0121---20180118)
- [0.12.0](#0120---20180116)
- [0.11.2](#0112---20171129)
- [0.11.1](#0111---20171024)
- [0.10.4](#0104---20171024)
- [0.11.0](#0110---20170816)
- [0.10.3](#0103---20170524)
- [0.10.2](#0102---20170501)
- [0.10.1](#0101---20170327)
- [0.10.0](#0100---20170307)
- [0.9.9 and prior](#099---20170202)

## [Unreleased]

### Additions

#### Performance

In this release we continued our work on better performance:

- Improved the plugin iterator performance and JITability
  [#7912](https://github.com/Kong/kong/pull/7912)
- Simplified the Kong core context read and writes for better performance
  [#7919](https://github.com/Kong/kong/pull/7919)

### Plugins

- **IP-Restriction**: response status and message can now be customized
  through configurations `status` and `message`.
  [#7728](https://github.com/Kong/kong/pull/7728)
  Thanks [timmkelley](https://github.com/timmkelley) for the patch!
- **Datadog**: add support for the `distribution` metric type.
  [#6231](https://github.com/Kong/kong/pull/6231)
  Thanks [onematchfox](https://github.com/onematchfox) for the patch!
- **Datadog**: allow service, consumer, and status tags to be customized through
  plugin configurations `service_tag`, `consumer_tag`, and `status_tag`.
  [#6230](https://github.com/Kong/kong/pull/6230)
  Thanks [onematchfox](https://github.com/onematchfox) for the patch!
<<<<<<< HEAD
- **gRPC gGateway** and **gRPC Web**: Now share most of the ProtoBuf definitions.
  Both plugins now share the Timestamp transcoding and included `.proto` files features.
  [#7950(https://github.com/Kong/kong/pull/7950)

### Fixes

- Balancer caches are now reset on configuration reload.
  [#7924](https://github.com/Kong/kong/pull/7924)
- Configuration reload no longer causes a new DNS-resolving timer to be started.
  [#7943](https://github.com/Kong/kong/pull/7943)
=======
- **Rate-Limiting**: add support for Redis SSL, through configuration properties
  `redis_ssl` (can be set to `true` or `false`), `ssl_verify`, and `ssl_server_name`.
  [#6737](https://github.com/Kong/kong/pull/6737)
  Thanks [gabeio](https://github.com/gabeio) for the patch!
- **LDAP**: basic authentication header was not parsed correctly when
  the password contained colon (`:`).
  [#7977](https://github.com/Kong/kong/pull/7977)
  Thanks [beldahanit](https://github.com/beldahanit) for reporting the issue!
>>>>>>> 12b752be

[Back to TOC](#table-of-contents)


## [2.6.0]

> Release date: 2021/10/04

### Dependencies

- Bumped `openresty` from 1.19.3.2 to [1.19.9.1](https://openresty.org/en/changelog-1019009.html)
  [#7430](https://github.com/Kong/kong/pull/7727)
- Bumped `openssl` from `1.1.1k` to `1.1.1l`
  [7767](https://github.com/Kong/kong/pull/7767)
- Bumped `lua-resty-http` from 0.15 to 0.16.1
  [#7797](https://github.com/kong/kong/pull/7797)
- Bumped `Penlight` to 1.11.0
  [#7736](https://github.com/Kong/kong/pull/7736)
- Bumped `lua-resty-http` from 0.15 to 0.16.1
  [#7797](https://github.com/kong/kong/pull/7797)
- Bumped `lua-protobuf` from 0.3.2 to 0.3.3
  [#7656](https://github.com/Kong/kong/pull/7656)
- Bumped `lua-resty-openssl` from 0.7.3 to 0.7.4
  [#7657](https://github.com/Kong/kong/pull/7657)
- Bumped `lua-resty-acme` from 0.6 to 0.7.1
  [#7658](https://github.com/Kong/kong/pull/7658)
- Bumped `grpcurl` from 1.8.1 to 1.8.2
  [#7659](https://github.com/Kong/kong/pull/7659)
- Bumped `luasec` from 1.0.1 to 1.0.2
  [#7750](https://github.com/Kong/kong/pull/7750)
- Bumped `lua-resty-ipmatcher` to 0.6.1
  [#7703](https://github.com/Kong/kong/pull/7703)
  Thanks [EpicEric](https://github.com/EpicEric) for the patch!

All Kong Gateway OSS plugins will be moved from individual repositories and centralized
into the main Kong Gateway (OSS) repository. We are making a gradual transition. On this
release:

- Moved AWS-Lambda inside the Kong repo
  [#7464](https://github.com/Kong/kong/pull/7464).
- Moved ACME inside the Kong repo
  [#7464](https://github.com/Kong/kong/pull/7464).
- Moved Prometheus inside the Kong repo
  [#7666](https://github.com/Kong/kong/pull/7666).
- Moved Session inside the Kong repo
  [#7738](https://github.com/Kong/kong/pull/7738).
- Moved GRPC-web inside the Kong repo
  [#7782](https://github.com/Kong/kong/pull/7782).
- Moved Serverless functions inside the Kong repo
  [#7792](https://github.com/Kong/kong/pull/7792).

### Additions

#### Core

- New schema entity validator: `mutually_exclusive`. It accepts a list of fields. If more than 1 of those fields
  is set simultaneously, the entity is considered invalid.
  [#7765](https://github.com/Kong/kong/pull/7765)

#### Performance

On this release we've done some special efforts with regards to performance.

There's a new performance workflow which periodically checks new code additions against some
typical scenarios [#7030](https://github.com/Kong/kong/pull/7030) [#7547](https://github.com/Kong/kong/pull/7547)

In addition to that, the following changes were specifically included to improve performance:

- Reduced unnecessary reads of `ngx.var`
  [#7840](https://github.com/Kong/kong/pull/7840)
- Loaded more indexed variables
  [#7849](https://github.com/Kong/kong/pull/7849)
- Optimized table creation in Balancer
  [#7852](https://github.com/Kong/kong/pull/7852)
- Reduce calls to `ngx.update_time`
  [#7853](https://github.com/Kong/kong/pull/7853)
- Use read-only replica for PostgreSQL meta-schema reading
  [#7454](https://github.com/Kong/kong/pull/7454)
- URL escaping detects cases when it's not needed and early-exits
  [#7742](https://github.com/Kong/kong/pull/7742)
- Accelerated variable loading via indexes
  [#7818](https://github.com/Kong/kong/pull/7818)
- Removed unnecessary call to `get_phase` in balancer
  [#7854](https://github.com/Kong/kong/pull/7854)

#### Configuration

- Enable IPV6 on `dns_order` as unsupported experimental feature. Please
  give it a try and report back any issues
  [#7819](https://github.com/Kong/kong/pull/7819).
- The template renderer can now use `os.getenv`
  [#6872](https://github.com/Kong/kong/pull/6872).

#### Hybrid Mode

- Data plane is able to eliminate some unknown fields when Control Plane is using a more modern version
  [#7827](https://github.com/Kong/kong/pull/7827).

#### Admin API

- Added support for the HTTP HEAD method for all Admin API endpoints
  [#7796](https://github.com/Kong/kong/pull/7796)
- Added better support for OPTIONS requests. Previously, the Admin API replied the same on all OPTIONS requests, where as now OPTIONS request will only reply to routes that our Admin API has. Non-existing routes will have a 404 returned. It also adds Allow header to responses, both Allow and Access-Control-Allow-Methods now contain only the methods that the specific API supports. [#7830](https://github.com/Kong/kong/pull/7830)

#### Plugins

- **AWS-Lambda**: The plugin will now try to detect the AWS region by using `AWS_REGION` and
  `AWS_DEFAULT_REGION` environment variables (when not specified with the plugin configuration).
  This allows to specify a 'region' on a per Kong node basis, hence adding the ability to invoke the
  Lamda in the same region where Kong is located.
  [#7765](https://github.com/Kong/kong/pull/7765)
- **Datadog**: `host` and `port` config options can be configured from environment variables
  `KONG_DATADOG_AGENT_HOST` and `KONG_DATADOG_AGENT_PORT`. This allows to set different
  destinations on a per Kong node basis, which makes multi-DC setups easier and in Kubernetes allows to
  run the datadog agents as a daemon-set.
  [#7463](https://github.com/Kong/kong/pull/7463)
  Thanks [rallyben](https://github.com/rallyben) for the patch!
- **Prometheus:** A new metric `data_plane_cluster_cert_expiry_timestamp` is added to expose the Data Plane's cluster_cert expiry timestamp for improved monitoring in Hybrid Mode. [#7800](https://github.com/Kong/kong/pull/7800).

**Request Termination**:

- New `trigger` config option, which makes the plugin only activate for any requests with a header or query parameter
  named like the trigger. This can be a great debugging aid, without impacting actual traffic being processed.
  [#6744](https://github.com/Kong/kong/pull/6744).
- The `request-echo` config option was added. If set, the plugin responds with a copy of the incoming request.
  This eases troubleshooting when Kong is behind one or more other proxies or LB's, especially when combined with
  the new 'trigger' option.
  [#6744](https://github.com/Kong/kong/pull/6744).

**GRPC-Gateway**:

- Fields of type `.google.protobuf.Timestamp` on the gRPC side are now
  transcoded to and from ISO8601 strings in the REST side.
  [#7538](https://github.com/Kong/kong/pull/7538)
- URI arguments like `..?foo.bar=x&foo.baz=y` are interpreted as structured
  fields, equivalent to `{"foo": {"bar": "x", "baz": "y"}}`
  [#7564](https://github.com/Kong/kong/pull/7564)
  Thanks [git-torrent](https://github.com/git-torrent) for the patch!

### Fixes

#### Core

- Balancer retries now correctly set the `:authority` pseudo-header on balancer retries
  [#7725](https://github.com/Kong/kong/pull/7725).
- Healthchecks are now stopped while the Balancer is being recreated
  [#7549](https://github.com/Kong/kong/pull/7549).
- Fixed an issue in which a malformed `Accept` header could cause unexpected HTTP 500
  [#7757](https://github.com/Kong/kong/pull/7757).
- Kong no longer removes `Proxy-Authentication` request header and `Proxy-Authenticate` response header
  [#7724](https://github.com/Kong/kong/pull/7724).
- Fixed an issue where Kong would not sort correctly Routes with both regex and prefix paths
  [#7695](https://github.com/Kong/kong/pull/7695)
  Thanks [jiachinzhao](https://github.com/jiachinzhao) for the patch!

#### Hybrid Mode

- Ensure data plane config thread is terminated gracefully, preventing a semi-deadlocked state
  [#7568](https://github.com/Kong/kong/pull/7568)
  Thanks [flrgh](https://github.com/flrgh) for the patch!
- Older data planes using `aws-lambda`, `grpc-web` or `request-termination` plugins can now talk
  with newer control planes by ignoring new plugin fields.
  [#7881](https://github.com/Kong/kong/pull/7881)

##### CLI

- `kong config parse` no longer crashes when there's a Go plugin server enabled
  [#7589](https://github.com/Kong/kong/pull/7589).

##### Configuration

- Declarative Configuration parser now prints more correct errors when pointing unknown foreign references
  [#7756](https://github.com/Kong/kong/pull/7756).
- YAML anchors in Declarative Configuration are properly processed
  [#7748](https://github.com/Kong/kong/pull/7748).

##### Admin API

- `GET /upstreams/:upstreams/targets/:target` no longer returns 404 when target weight is 0
  [#7758](https://github.com/Kong/kong/pull/7758).

##### PDK

- `kong.response.exit` now uses customized "Content-Length" header when found
  [#7828](https://github.com/Kong/kong/pull/7828).

##### Plugins

- **ACME**: Dots in wildcard domains are escaped
  [#7839](https://github.com/Kong/kong/pull/7839).
- **Prometheus**: Upstream's health info now includes previously missing `subsystem` field
  [#7802](https://github.com/Kong/kong/pull/7802).
- **Proxy-Cache**: Fixed an issue where the plugin would sometimes fetch data from the cache but not return it
  [#7775](https://github.com/Kong/kong/pull/7775)
  Thanks [agile6v](https://github.com/agile6v) for the patch!

[Back to TOC](#table-of-contents)


## [2.5.1]

> Release date: 2021/09/07

This is the first patch release in the 2.5 series. Being a patch release,
it strictly contains bugfixes. There are no new features or breaking changes.

### Dependencies

- Bumped `grpcurl` from 1.8.1 to 1.8.2 [#7659](https://github.com/Kong/kong/pull/7659)
- Bumped `lua-resty-openssl` from 0.7.3 to 0.7.4 [#7657](https://github.com/Kong/kong/pull/7657)
- Bumped `penlight` from 1.10.0 to 1.11.0 [#7736](https://github.com/Kong/kong/pull/7736)
- Bumped `luasec` from 1.0.1 to 1.0.2 [#7750](https://github.com/Kong/kong/pull/7750)
- Bumped `OpenSSL` from 1.1.1k to 1.1.1l [#7767](https://github.com/Kong/kong/pull/7767)

### Fixes

##### Core

- You can now successfully delete workspaces after deleting all entities associated with that workspace.
  Previously, Kong Gateway was not correctly cleaning up parent-child relationships. For example, creating
  an Admin also creates a Consumer and RBAC user. When deleting the Admin, the Consumer and RBAC user are
  also deleted, but accessing the `/workspaces/workspace_name/meta` endpoint would show counts for Consumers
  and RBAC users, which prevented the workspace from being deleted. Now deleting entities correctly updates
  the counts, allowing an empty workspace to be deleted. [#7560](https://github.com/Kong/kong/pull/7560)
- When an upstream event is received from the DAO, `handler.lua` now gets the workspace ID from the request
  and adds it to the upstream entity that will be used in the worker and cluster events. Before this change,
  when posting balancer CRUD events, the workspace ID was lost and the balancer used the default
  workspace ID as a fallback. [#7778](https://github.com/Kong/kong/pull/7778)

##### CLI

- Fixes regression that included an issue where Go plugins prevented CLI commands like `kong config parse`
  or `kong config db_import` from working as expected. [#7589](https://github.com/Kong/kong/pull/7589)

##### CI / Process

- Improves tests reliability. ([#7578](https://github.com/Kong/kong/pull/7578) [#7704](https://github.com/Kong/kong/pull/7704))
- Adds Github Issues template forms. [#7774](https://github.com/Kong/kong/pull/7774)
- Moves "Feature Request" link from Github Issues to Discussions. [#7777](https://github.com/Kong/kong/pull/7777)

##### Admin API

- Kong Gateway now validates workspace names, preventing the use of reserved names on workspaces.
  [#7380](https://github.com/Kong/kong/pull/7380)


[Back to TOC](#table-of-contents)

## [2.5.0]

> Release date: 2021-07-13

This is the final release of Kong 2.5.0, with no breaking changes with respect to the 2.x series.

This release includes Control Plane resiliency to database outages and the new
`declarative_config_string` config option, among other features and fixes.

### Distribution

- :warning: Since 2.4.1, Kong packages are no longer distributed
  through Bintray. Please visit [the installation docs](https://konghq.com/install/#kong-community)
  for more details.

### Dependencies

- Bumped `openresty` from 1.19.3.1 to 1.19.3.2 [#7430](https://github.com/kong/kong/pull/7430)
- Bumped `luasec` from 1.0 to 1.0.1 [#7126](https://github.com/kong/kong/pull/7126)
- Bumped `luarocks` from 3.5.0 to 3.7.0 [#7043](https://github.com/kong/kong/pull/7043)
- Bumped `grpcurl` from 1.8.0 to 1.8.1 [#7128](https://github.com/kong/kong/pull/7128)
- Bumped `penlight` from 1.9.2 to 1.10.0 [#7127](https://github.com/Kong/kong/pull/7127)
- Bumped `lua-resty-dns-client` from 6.0.0 to 6.0.2 [#7539](https://github.com/Kong/kong/pull/7539)
- Bumped `kong-plugin-prometheus` from 1.2 to 1.3 [#7415](https://github.com/Kong/kong/pull/7415)
- Bumped `kong-plugin-zipkin` from 1.3 to 1.4 [#7455](https://github.com/Kong/kong/pull/7455)
- Bumped `lua-resty-openssl` from 0.7.2 to 0.7.3 [#7509](https://github.com/Kong/kong/pull/7509)
- Bumped `lua-resty-healthcheck` from 1.4.1 to 1.4.2 [#7511](https://github.com/Kong/kong/pull/7511)
- Bumped `hmac-auth` from 2.3.0 to 2.4.0 [#7522](https://github.com/Kong/kong/pull/7522)
- Pinned `lua-protobuf` to 0.3.2 (previously unpinned) [#7079](https://github.com/kong/kong/pull/7079)

All Kong Gateway OSS plugins will be moved from individual repositories and centralized
into the main Kong Gateway (OSS) repository. We are making a gradual transition, starting with the
grpc-gateway plugin first:

- Moved grpc-gateway inside the Kong repo. [#7466](https://github.com/Kong/kong/pull/7466)

### Additions

#### Core

- Control Planes can now send updates to new data planes even if the control planes lose connection to the database.
  [#6938](https://github.com/kong/kong/pull/6938)
- Kong now automatically adds `cluster_cert`(`cluster_mtls=shared`) or `cluster_ca_cert`(`cluster_mtls=pki`) into
  `lua_ssl_trusted_certificate` when operating in Hybrid mode. Before, Hybrid mode users needed to configure
  `lua_ssl_trusted_certificate` manually as a requirement for Lua to verify the Control Plane’s certificate.
  See [Starting Data Plane Nodes](https://docs.konghq.com/gateway-oss/2.5.x/hybrid-mode/#starting-data-plane-nodes)
  in the Hybrid Mode guide for more information. [#7044](https://github.com/kong/kong/pull/7044)
- New `declarative_config_string` option allows loading a declarative config directly from a string. See the
  [Loading The Declarative Configuration File](https://docs.konghq.com/2.5.x/db-less-and-declarative-config/#loading-the-declarative-configuration-file)
  section of the DB-less and Declarative Configuration guide for more information.
  [#7379](https://github.com/kong/kong/pull/7379)

#### PDK

- The Kong PDK now accepts tables in the response body for Stream subsystems, just as it does for the HTTP subsystem.
  Before developers had to check the subsystem if they wrote code that used the `exit()` function before calling it,
  because passing the wrong argument type would break the request response.
  [#7082](https://github.com/kong/kong/pull/7082)

#### Plugins

- **hmac-auth**: The HMAC Authentication plugin now includes support for the `@request-target` field in the signature
  string. Before, the plugin used the `request-line` parameter, which contains the HTTP request method, request URI, and
  the HTTP version number. The inclusion of the HTTP version number in the signature caused requests to the same target
  but using different request methods(such as HTTP/2) to have different signatures. The newly added request-target field
  only includes the lowercase request method and request URI when calculating the hash, avoiding those issues.
  See the [HMAC Authentication](https://docs.konghq.com/hub/kong-inc/hmac-auth) documentation for more information.
  [#7037](https://github.com/kong/kong/pull/7037)
- **syslog**: The Syslog plugin now includes facility configuration options, which are a way for the plugin to group
  error messages from different sources. See the description for the facility parameter in the
  [Parameters](https://docs.konghq.com/hub/kong-inc/syslog/#parameters) section of the Syslog documentation for more
  information. [#6081](https://github.com/kong/kong/pull/6081). Thanks, [jideel](https://github.com/jideel)!
- **Prometheus**: The Prometheus plugin now exposes connected data planes' status on the control plane. New metrics include the
  following:  `data_plane_last_seen`, `data_plane_config_hash` and `data_plane_version_compatible`. These
  metrics can be useful for troubleshooting when data planes have inconsistent configurations across the cluster. See the
  [Available metrics](https://docs.konghq.com/hub/kong-inc/prometheus) section of the Prometheus plugin documentation
  for more information. [98](https://github.com/Kong/kong-plugin-prometheus/pull/98)
- **Zipkin**: The Zipkin plugin now includes the following tags: `kong.route`,`kong.service_name` and `kong.route_name`.
  See the [Spans](https://docs.konghq.com/hub/kong-inc/zipkin/#spans) section of the Zipkin plugin documentation for more information.
  [115](https://github.com/Kong/kong-plugin-zipkin/pull/115)

#### Hybrid Mode

- Kong now exposes an upstream health checks endpoint (using the status API) on the data plane for better
  observability. [#7429](https://github.com/Kong/kong/pull/7429)
- Control Planes are now more lenient when checking Data Planes' compatibility in Hybrid mode. See the
  [Version compatibility](https://docs.konghq.com/gateway-oss/2.5.x/hybrid-mode/#version_compatibility)
  section of the Hybrid Mode guide for more information. [#7488](https://github.com/Kong/kong/pull/7488)
- This release starts the groundwork for Hybrid Mode 2.0 Protocol. This code isn't active by default in Kong 2.5,
  but it allows future development. [#7462](https://github.com/Kong/kong/pull/7462)

### Fixes

#### Core

- When using DB-less mode, `select_by_cache_key` now finds entities by using the provided `field` directly
  in ` select_by_key` and does not complete unnecessary cache reads. [#7146](https://github.com/kong/kong/pull/7146)
- Kong can now finish initialization even if a plugin’s `init_worker` handler fails, improving stability.
  [#7099](https://github.com/kong/kong/pull/7099)
- TLS keepalive requests no longer share their context. Before when two calls were made to the same "server+hostname"
  but different routes and using a keepalive connection, plugins that were active in the first call were also sometimes
  (incorrectly) active in the second call. The wrong plugin was active because Kong was passing context in the SSL phase
  to the plugin iterator, creating connection-wide structures in that context, which was then shared between different
  keepalive requests. With this fix, Kong does not pass context to plugin iterators with the `certificate` phase,
  avoiding plugin mixups.[#7102](https://github.com/kong/kong/pull/7102)
- The HTTP status 405 is now handled by Kong's error handler. Before accessing Kong using the TRACE method returned
  a standard NGINX error page because the 405 wasn’t included in the error page settings of the NGINX configuration.
  [#6933](https://github.com/kong/kong/pull/6933).
  Thanks, [yamaken1343](https://github.com/yamaken1343)!
- Custom `ngx.sleep` implementation in `init_worker` phase now invokes `update_time` in order to prevent time-based deadlocks
  [#7532](https://github.com/Kong/kong/pull/7532)
- `Proxy-Authorization` header is removed when it is part of the original request **or** when a plugin sets it to the
  same value as the original request
  [#7533](https://github.com/Kong/kong/pull/7533)
- `HEAD` requests don't provoke an error when a Plugin implements the `response` phase
  [#7535](https://github.com/Kong/kong/pull/7535)

#### Hybrid Mode

- Control planes no longer perform health checks on CRUD upstreams’ and targets’ events.
  [#7085](https://github.com/kong/kong/pull/7085)
- To prevent unnecessary cache flips on data planes, Kong now checks `dao:crud` events more strictly and has
  a new cluster event, `clustering:push_config` for configuration pushes. These updates allow Kong to filter
  invalidation events that do not actually require a database change. Furthermore, the clustering module does
  not subscribe to the generic `invalidations` event, which has a more broad scope than database entity invalidations.
  [#7112](https://github.com/kong/kong/pull/7112)
- Data Planes ignore null fields coming from Control Planes when doing schema validation.
  [#7458](https://github.com/Kong/kong/pull/7458)
- Kong now includes the source in error logs produced by Control Planes.
  [#7494](https://github.com/Kong/kong/pull/7494)
- Data Plane config hash calculation and checking is more consistent now: it is impervious to changes in table iterations,
  hashes are calculated in both CP and DP, and DPs send pings more immediately and with the new hash now
  [#7483](https://github.com/Kong/kong/pull/7483)


#### Balancer

- All targets are returned by the Admin API now, including targets with a `weight=0`, or disabled targets.
  Before disabled targets were not included in the output when users attempted to list all targets. Then
  when users attempted to add the targets again, they recieved an error message telling them the targets already existed.
  [#7094](https://github.com/kong/kong/pull/7094)
- Upserting existing targets no longer fails.  Before, because of updates made to target configurations since Kong v2.2.0,
  upserting older configurations would fail. This fix allows older configurations to be imported.
  [#7052](https://github.com/kong/kong/pull/7052)
- The last balancer attempt is now correctly logged. Before balancer tries were saved when retrying, which meant the last
  retry state was not saved since there were no more retries. This update saves the failure state so it can be correctly logged.
  [#6972](https://github.com/kong/kong/pull/6972)
- Kong now ensures that the correct upstream event is removed from the queue when updating the balancer state.
  [#7103](https://github.com/kong/kong/pull/7103)

#### CLI

- The `prefix` argument in the `kong stop` command now takes precedence over environment variables, as it does in the `kong start` command.
  [#7080](https://github.com/kong/kong/pull/7080)

#### Configuration

- Declarative configurations now correctly parse custom plugin entities schemas with attributes called "plugins". Before
  when using declarative configurations, users with custom plugins that included a "plugins" field would encounter startup
  exceptions. With this fix, the declarative configuration can now distinguish between plugins schema and custom plugins fields.
  [#7412](https://github.com/kong/kong/pull/7412)
- The stream access log configuration options are now properly separated from the HTTP access log. Before when users
  used Kong with TCP, they couldn’t use a custom log format. With this fix, `proxy_stream_access_log` and `proxy_stream_error_log`
  have been added to differentiate stream access log from the HTTP subsystem. See
  [`proxy_stream_access_log`](https://docs.konghq.com/gateway-oss/2.5.x/configuration/#proxy_stream_access_log)
  and [`proxy_stream_error`](https://docs.konghq.com/gateway-oss/2.5.x/configuration/#proxy_stream_error) in the Configuration
  Property Reference for more information. [#7046](https://github.com/kong/kong/pull/7046)

#### Migrations

- Kong no longer assumes that `/?/init.lua` is in the Lua path when doing migrations. Before, when users created
  a custom plugin in a non-standard location and set `lua_package_path = /usr/local/custom/?.lua`, migrations failed.
  Migrations failed because the Kong core file is `init.lua` and it is required as part of `kong.plugins.<name>.migrations`.
  With this fix, migrations no longer expect `init.lua` to be a part of the path. [#6993](https://github.com/kong/kong/pull/6993)
- Kong no longer emits errors when doing `ALTER COLUMN` operations in Apache Cassandra 4.0.
  [#7490](https://github.com/Kong/kong/pull/7490)

#### PDK

- With this update, `kong.response.get_XXX()` functions now work in the log phase on external plugins. Before
  `kong.response.get_XXX()` functions required data from the response object, which was not accessible in the
  post-log timer used to call log handlers in external plugins. Now these functions work by accessing the required
  data from the set saved at the start of the log phase. See [`kong.response`](https://docs.konghq.com/gateway-oss/{{page.kong_version}}/kong.response)
  in the Plugin Development Kit for more information. [#7048](https://github.com/kong/kong/pull/7048)
- External plugins handle certain error conditions better while the Kong balancer is being refreshed. Before
  when an `instance_id` of an external plugin changed, and the plugin instance attempted to reset and retry,
  it was failing because of a typo in the comparison. [#7153](https://github.com/kong/kong/pull/7153).
  Thanks, [ealogar](https://github.com/ealogar)!
- With this release, `kong.log`'s phase checker now accounts for the existence of the new `response` pseudo-phase.
  Before users may have erroneously received a safe runtime error for using a function out-of-place in the PDK.
  [#7109](https://github.com/kong/kong/pull/7109)
- Kong no longer sandboxes the `string.rep` function. Before `string.rep` was sandboxed to disallow a single operation
  from allocating too much memory. However, a single operation allocating too much memory is no longer an issue
  because in LuaJIT there are no debug hooks and it is trivial to implement a loop to allocate memory on every single iteration.
  Additionally, since the `string` table is global and obtainable by any sandboxed string, its sandboxing provoked issues on global state.
  [#7167](https://github.com/kong/kong/pull/7167)
- The `kong.pdk.node` function can now correctly iterates over all the shared dict metrics. Before this fix,
  users using the `kong.pdk.node` function could not see all shared dict metrics under the Stream subsystem.
  [#7078](https://github.com/kong/kong/pull/7078)

#### Plugins

- **LDAP-auth**: The LDAP Authentication schema now includes a default value for the `config.ldap_port` parameter
  that matches the documentation. Before the plugin documentation [Parameters](https://docs.konghq.com/hub/kong-inc/ldap-auth/#parameters)
  section included a reference to a default value for the LDAP port; however, the default value was not included in the plugin schema.
  [#7438](https://github.com/kong/kong/pull/7438)
- **Prometheus**: The Prometheus plugin exporter now attaches subsystem labels to memory stats. Before, the HTTP
  and Stream subsystems were not distinguished, so their metrics were interpreted as duplicate entries by Prometheus.
  https://github.com/Kong/kong-plugin-prometheus/pull/118
- **External Plugins**: the return code 127 (command not found) is detected and appropriate error is returned
  [#7523](https://github.com/Kong/kong/pull/7523)


## [2.4.1]


> Released 2021/05/11

This is a patch release in the 2.4 series. Being a patch release, it
strictly contains bugfixes. There are no new features or breaking changes.

### Distribution

- :warning: Starting with this release, Kong packages are no longer distributed
  through Bintray. Please download from [download.konghq.com](https://download.konghq.com).

### Dependencies

- Bump `luasec` from 1.0.0 to 1.0.1
  [#7126](https://github.com/Kong/kong/pull/7126)
- Bump `prometheus` plugin from 1.2.0 to 1.2.1
  [#7061](https://github.com/Kong/kong/pull/7061)

### Fixes

##### Core

- Ensure healthchecks and balancers are not created on control plane nodes.
  [#7085](https://github.com/Kong/kong/pull/7085)
- Optimize URL normalization code.
  [#7100](https://github.com/Kong/kong/pull/7100)
- Fix issue where control plane nodes would needlessly invalidate and send new
  configuration to data plane nodes.
  [#7112](https://github.com/Kong/kong/pull/7112)
- Ensure HTTP code `405` is handled by Kong's error page.
  [#6933](https://github.com/Kong/kong/pull/6933)
- Ensure errors in plugins `init_worker` do not break Kong's worker initialization.
  [#7099](https://github.com/Kong/kong/pull/7099)
- Fix issue where two subsequent TLS keepalive requests would lead to incorrect
  plugin execution.
  [#7102](https://github.com/Kong/kong/pull/7102)
- Ensure Targets upsert operation behaves similarly to other entities' upsert method.
  [#7052](https://github.com/Kong/kong/pull/7052)
- Ensure failed balancer retry is saved and accounted for in log data.
  [#6972](https://github.com/Kong/kong/pull/6972)


##### CLI

- Ensure `kong start` and `kong stop` prioritize CLI flag `--prefix` over environment
  variable `KONG_PREFIX`.
  [#7080](https://github.com/Kong/kong/pull/7080)

##### Configuration

- Ensure Stream subsystem allows for configuration of access logs format.
  [#7046](https://github.com/Kong/kong/pull/7046)

##### Admin API

- Ensure targets with weight 0 are displayed in the Admin API.
  [#7094](https://github.com/Kong/kong/pull/7094)

##### PDK

- Ensure new `response` phase is accounted for in phase checkers.
  [#7109](https://github.com/Kong/kong/pull/7109)

##### Plugins

- Ensure plugins written in languages other than Lua can use `kong.response.get_*`
  methods - e.g., `kong.response.get_status`.
  [#7048](https://github.com/Kong/kong/pull/7048)
- `hmac-auth`: enable JIT compilation of authorization header regex.
  [#7037](https://github.com/Kong/kong/pull/7037)


[Back to TOC](#table-of-contents)


## [2.4.0]

> Released 2021/04/06

This is the final release of Kong 2.4.0, with no breaking changes with respect to the 2.x series.
This release includes JavaScript PDK, improved CP/DP updates and UTF-8 Tags, amongst other improvements
and fixes.

### Dependencies

- :warning: For Kong 2.4, the required OpenResty version has been bumped to
  [1.19.3.1](http://openresty.org/en/changelog-1019003.html), and the set of
  patches included has changed, including the latest release of
  [lua-kong-nginx-module](https://github.com/Kong/lua-kong-nginx-module).
  If you are installing Kong from one of our distribution
  packages, you are not affected by this change.

**Note:** if you are not using one of our distribution packages and compiling
OpenResty from source, you must still apply Kong's [OpenResty
patches](https://github.com/Kong/kong-build-tools/tree/master/openresty-build-tools/patches)
(and, as highlighted above, compile OpenResty with the new
lua-kong-nginx-module). Our [kong-build-tools](https://github.com/Kong/kong-build-tools)
repository will allow you to do both easily.

- Bump luarocks from 3.4.0 to 3.5.0.
  [#6699](https://github.com/Kong/kong/pull/6699)
- Bump luasec from 0.9 to 1.0.
  [#6814](https://github.com/Kong/kong/pull/6814)
- Bump lua-resty-dns-client from 5.2.1 to 6.0.0.
  [#6999](https://github.com/Kong/kong/pull/6999)
- Bump kong-lapis from 1.8.1.2 to 1.8.3.1.
  [#6925](https://github.com/Kong/kong/pull/6925)
- Bump pgmoon from 1.11.0 to 1.12.0.
  [#6741](https://github.com/Kong/kong/pull/6741)
- Bump lua-resty-openssl from 0.6.9 to 0.7.2.
  [#6967](https://github.com/Kong/kong/pull/6967)
- Bump kong-plugin-zipkin from 1.2 to 1.3.
  [#6936](https://github.com/Kong/kong/pull/6936)
- Bump kong-prometheus-plugin from 1.0 to 1.2.
  [#6958](https://github.com/Kong/kong/pull/6958)
- Bump lua-cassandra from 1.5.0 to 1.5.1
  [#6857](https://github.com/Kong/kong/pull/6857)
- Bump luasyslog from 1.0.0 to 2.0.1
  [#6957](https://github.com/Kong/kong/pull/6957)

### Additions

##### Core

- Relaxed version check between Control Planes and Data Planes, allowing
  Data Planes that are missing minor updates to still connect to the
  Control Plane. Also, now Data Plane is allowed to have a superset of Control
  Plane plugins.
  [6932](https://github.com/Kong/kong/pull/6932)
- Allowed UTF-8 in Tags
  [6784](https://github.com/Kong/kong/pull/6784)
- Added support for Online Certificate Status Protocol responder found in cluster.
  [6887](https://github.com/Kong/kong/pull/6887)

##### PDK

- [JavaScript Plugin Development Kit (PDK)](https://github.com/Kong/kong-js-pdk)
  is released alongside with Kong 2.4. It allows users to write Kong plugins in
  JavaScript and TypeScript.
- Beta release of Protobuf plugin communication protocol, which can be used in
  place of MessagePack to communicate with non-Lua plugins.
  [6941](https://github.com/Kong/kong/pull/6941)
- Enabled `ssl_certificate` phase on plugins with stream module.
  [6873](https://github.com/Kong/kong/pull/6873)

##### Plugins

- Zipkin: support for Jaeger style uber-trace-id headers.
  [101](https://github.com/Kong/kong-plugin-zipkin/pull/101)
  Thanks [nvx](https://github.com/nvx) for the patch!
- Zipkin: support for OT headers.
  [103](https://github.com/Kong/kong-plugin-zipkin/pull/103)
  Thanks [ishg](https://github.com/ishg) for the patch!
- Zipkin: allow insertion of custom tags on the Zipkin request trace.
  [102](https://github.com/Kong/kong-plugin-zipkin/pull/102)
- Zipkin: creation of baggage items on child spans is now possible.
  [98](https://github.com/Kong/kong-plugin-zipkin/pull/98)
  Thanks [Asafb26](https://github.com/Asafb26) for the patch!
- JWT: Add ES384 support
  [6854](https://github.com/Kong/kong/pull/6854)
  Thanks [pariviere](https://github.com/pariviere) for the patch!
- Several plugins: capability to set new log fields, or unset existing fields,
  by executing custom Lua code in the Log phase.
  [6944](https://github.com/Kong/kong/pull/6944)

### Fixes

##### Core

- Changed default values and validation rules for plugins that were not
  well-adjusted for dbless or hybrid modes.
  [6885](https://github.com/Kong/kong/pull/6885)
- Kong 2.4 ensures that all the Core entities are loaded before loading
  any plugins. This fixes an error in which Plugins to could not link to
  or modify Core entities because they would not be loaded yet
  [6880](https://github.com/Kong/kong/pull/6880)
- If needed, `Host` header is now updated between balancer retries, using the
  value configured in the correct upstream entity.
  [6796](https://github.com/Kong/kong/pull/6796)
- Schema validations now log more descriptive error messages when types are
  invalid.
  [6593](https://github.com/Kong/kong/pull/6593)
  Thanks [WALL-E](https://github.com/WALL-E) for the patch!
- Kong now ignores tags in Cassandra when filtering by multiple entities, which
  is the expected behavior and the one already existent when using Postgres
  databases.
  [6931](https://github.com/Kong/kong/pull/6931)
- `Upgrade` header is not cleared anymore when response `Connection` header
  contains `Upgrade`.
  [6929](https://github.com/Kong/kong/pull/6929)
- Accept fully-qualified domain names ending in dots.
  [6864](https://github.com/Kong/kong/pull/6864)
- Kong does not try to warmup upstream names when warming up DNS entries.
  [6891](https://github.com/Kong/kong/pull/6891)
- Migrations order is now guaranteed to be always the same.
  [6901](https://github.com/Kong/kong/pull/6901)
- Buffered responses are disabled on connection upgrades.
  [6902](https://github.com/Kong/kong/pull/6902)
- Make entity relationship traverse-order-independent.
  [6743](https://github.com/Kong/kong/pull/6743)
- The host header is updated between balancer retries.
  [6796](https://github.com/Kong/kong/pull/6796)
- The router prioritizes the route with most matching headers when matching
  headers.
  [6638](https://github.com/Kong/kong/pull/6638)
- Fixed an edge case on multipart/form-data boundary check.
  [6638](https://github.com/Kong/kong/pull/6638)
- Paths are now properly normalized inside Route objects.
  [6976](https://github.com/Kong/kong/pull/6976)
- Do not cache empty upstream name dictionary.
  [7002](https://github.com/Kong/kong/pull/7002)
- Do not assume upstreams do not exist after init phase.
  [7010](https://github.com/Kong/kong/pull/7010)
- Do not overwrite configuration files when running migrations.
  [7017](https://github.com/Kong/kong/pull/7017)

##### PDK

- Now Kong does not leave plugin servers alive after exiting and does not try to
  start them in the unsupported stream subsystem.
  [6849](https://github.com/Kong/kong/pull/6849)
- Go does not cache `kong.log` methods
  [6701](https://github.com/Kong/kong/pull/6701)
- The `response` phase is included on the list of public phases
  [6638](https://github.com/Kong/kong/pull/6638)
- Config file style and options case are now consistent all around.
  [6981](https://github.com/Kong/kong/pull/6981)
- Added right protobuf MacOS path to enable external plugins in Homebrew
  installations.
  [6980](https://github.com/Kong/kong/pull/6980)
- Auto-escape upstream path to avoid proxying errors.
  [6978](https://github.com/Kong/kong/pull/6978)
- Ports are now declared as `Int`.
  [6994](https://github.com/Kong/kong/pull/6994)

##### Plugins

- oauth2: better handling more cases of client invalid token generation.
  [6594](https://github.com/Kong/kong/pull/6594)
  Thanks [jeremyjpj0916](https://github.com/jeremyjpj0916) for the patch!
- Zipkin: the w3c parsing function was returning a non-used extra value, and it
  now early-exits.
  [100](https://github.com/Kong/kong-plugin-zipkin/pull/100)
  Thanks [nvx](https://github.com/nvx) for the patch!
- Zipkin: fixed a bug in which span timestamping could sometimes raise an error.
  [105](https://github.com/Kong/kong-plugin-zipkin/pull/105)
  Thanks [Asafb26](https://github.com/Asafb26) for the patch!

[Back to TOC](#table-of-contents)


## [2.3.3]

> Released 2021/03/05

This is a patch release in the 2.3 series. Being a patch release, it
strictly contains bugfixes. The are no new features or breaking changes.

### Dependencies

- Bump OpenSSL from `1.1.1i` to `1.1.1j`.
  [6859](https://github.com/Kong/kong/pull/6859)

### Fixes

##### Core

- Ensure control plane nodes do not execute healthchecks.
  [6805](https://github.com/Kong/kong/pull/6805)
- Ensure only one worker executes active healthchecks.
  [6844](https://github.com/Kong/kong/pull/6844)
- Declarative config can be now loaded as an inline yaml file by `kong config`
  (previously it was possible only as a yaml string inside json). JSON declarative
  config is now parsed with the `cjson` library, instead of with `libyaml`.
  [6852](https://github.com/Kong/kong/pull/6852)
- When using eventual worker consistency now every Nginx worker deals with its
  upstreams changes, avoiding unnecessary synchronization among workers.
  [6833](https://github.com/Kong/kong/pull/6833)

##### Admin API

- Remove `prng_seed` from the Admin API and add PIDs instead.
  [6842](https://github.com/Kong/kong/pull/6842)

##### PDK

- Ensure `kong.log.serialize` properly calculates reported latencies.
  [6869](https://github.com/Kong/kong/pull/6869)

##### Plugins

- HMAC-Auth: fix issue where the plugin would check if both a username and
  signature were specified, rather than either.
  [6826](https://github.com/Kong/kong/pull/6826)


[Back to TOC](#table-of-contents)


## [2.3.2]

> Released 2021/02/09

This is a patch release in the 2.3 series. Being a patch release, it
strictly contains bugfixes. The are no new features or breaking changes.

### Fixes

##### Core

- Fix an issue where certain incoming URI may make it possible to
  bypass security rules applied on Route objects. This fix make such
  attacks more difficult by always normalizing the incoming request's
  URI before matching against the Router.
  [#6821](https://github.com/Kong/kong/pull/6821)
- Properly validate Lua input in sandbox module.
  [#6765](https://github.com/Kong/kong/pull/6765)
- Mark boolean fields with default values as required.
  [#6785](https://github.com/Kong/kong/pull/6785)


##### CLI

- `kong migrations` now accepts a `-p`/`--prefix` flag.
  [#6819](https://github.com/Kong/kong/pull/6819)

##### Plugins

- JWT: disallow plugin on consumers.
  [#6777](https://github.com/Kong/kong/pull/6777)
- rate-limiting: improve counters accuracy.
  [#6802](https://github.com/Kong/kong/pull/6802)


[Back to TOC](#table-of-contents)


## [2.3.1]

> Released 2021/01/26

This is a patch release in the 2.3 series. Being a patch release, it
strictly contains bugfixes. The are no new features or breaking changes.

### Fixes

##### Core

- lua-resty-dns-client was bumped to 5.2.1, which fixes an issue that could
  lead to a busy loop when renewing addresses.
  [#6760](https://github.com/Kong/kong/pull/6760)
- Fixed an issue that made Kong return HTTP 500 Internal Server Error instead
  of HTTP 502 Bad Gateway on upstream connection errors when using buffered
  proxying. [#6735](https://github.com/Kong/kong/pull/6735)

[Back to TOC](#table-of-contents)


## [2.3.0]

> Released 2021/01/08

This is a new release of Kong, with no breaking changes with respect to the 2.x series,
with **Control Plane/Data Plane version checks**, **UTF-8 names for Routes and Services**,
and **a Plugin Servers**.


### Distributions

- :warning: Support for Centos 6 has been removed, as said distro entered
  EOL on Nov 30.
  [#6641](https://github.com/Kong/kong/pull/6641)

### Dependencies

- Bump kong-plugin-serverless-functions from 1.0 to 2.1.
  [#6715](https://github.com/Kong/kong/pull/6715)
- Bump lua-resty-dns-client from 5.1.0 to 5.2.0.
  [#6711](https://github.com/Kong/kong/pull/6711)
- Bump lua-resty-healthcheck from 1.3.0 to 1.4.0.
  [#6711](https://github.com/Kong/kong/pull/6711)
- Bump OpenSSL from 1.1.1h to 1.1.1i.
  [#6639](https://github.com/Kong/kong/pull/6639)
- Bump `kong-plugin-zipkin` from 1.1 to 1.2.
  [#6576](https://github.com/Kong/kong/pull/6576)
- Bump `kong-plugin-request-transformer` from 1.2 to 1.3.
  [#6542](https://github.com/Kong/kong/pull/6542)

### Additions

##### Core

- Introduce version checks between Control Plane and Data Plane nodes
  in Hybrid Mode. Sync will be stopped if the major/minor version differ
  or if installed plugin versions differ between Control Plane and Data
  Plane nodes.
  [#6612](https://github.com/Kong/kong/pull/6612)
- Kong entities with a `name` field now support utf-8 characters.
  [#6557](https://github.com/Kong/kong/pull/6557)
- The certificates entity now has `cert_alt` and `key_alt` fields, used
  to specify an alternative certificate and key pair.
  [#6536](https://github.com/Kong/kong/pull/6536)
- The go-pluginserver `stderr` and `stdout` are now written into Kong's
  logs.
  [#6503](https://github.com/Kong/kong/pull/6503)
- Introduce support for multiple pluginservers. This feature is
  backwards-compatible with the existing single Go pluginserver.
  [#6600](https://github.com/Kong/kong/pull/6600)

##### PDK

- Introduce a `kong.node.get_hostname` method that returns current's
  node host name.
  [#6613](https://github.com/Kong/kong/pull/6613)
- Introduce a `kong.cluster.get_id` method that returns a unique ID
  for the current Kong cluster. If Kong is running in DB-less mode
  without a cluster ID explicitly defined, then this method returns nil.
  For Hybrid mode, all Control Planes and Data Planes belonging to the
  same cluster returns the same cluster ID. For traditional database
  based deployments, all Kong nodes pointing to the same database will
  also return the same cluster ID.
  [#6576](https://github.com/Kong/kong/pull/6576)
- Introduce a `kong.log.set_serialize_value`, which allows for customizing
  the output of `kong.log.serialize`.
  [#6646](https://github.com/Kong/kong/pull/6646)

##### Plugins

- `http-log`: the plugin now has a `headers` configuration, so that
  custom headers can be specified for the log request.
  [#6449](https://github.com/Kong/kong/pull/6449)
- `key-auth`: the plugin now has two additional boolean configurations:
  * `key_in_header`: if `false`, the plugin will ignore keys passed as
    headers.
  * `key_in_query`: if `false`, the plugin will ignore keys passed as
    query arguments.
  Both default to `true`.
  [#6590](https://github.com/Kong/kong/pull/6590)
- `request-size-limiting`: add new configuration `require_content_length`,
  which causes the plugin to ensure a valid `Content-Length` header exists
  before reading the request body.
  [#6660](https://github.com/Kong/kong/pull/6660)
- `serverless-functions`: introduce a sandboxing capability, and it has been
  *enabled* by default, where only Kong PDK, OpenResty `ngx` APIs, and Lua standard libraries are allowed.
  [#32](https://github.com/Kong/kong-plugin-serverless-functions/pull/32/)

##### Configuration

- `client_max_body_size` and `client_body_buffer_size`, that previously
  hardcoded to 10m, are now configurable through `nginx_admin_client_max_body_size` and `nginx_admin_client_body_buffer_size`.
  [#6597](https://github.com/Kong/kong/pull/6597)
- Kong-generated SSL privates keys now have `600` file system permission.
  [#6509](https://github.com/Kong/kong/pull/6509)
- Properties `ssl_cert`, `ssl_cert_key`, `admin_ssl_cert`,
  `admin_ssl_cert_key`, `status_ssl_cert`, and `status_ssl_cert_key`
  is now an array: previously, only an RSA certificate was generated
  by default; with this change, an ECDSA is also generated. On
  intermediate and modern cipher suites, the ECDSA certificate is set
  as the default fallback certificate; on old cipher suite, the RSA
  certificate remains as the default. On custom certificates, the first
  certificate specified in the array is used.
  [#6509](https://github.com/Kong/kong/pull/6509)
- Kong now runs as a `kong` user if it exists; it said user does not exist
  in the system, the `nobody` user is used, as before.
  [#6421](https://github.com/Kong/kong/pull/6421)

### Fixes

##### Core

- Fix issue where a Go plugin would fail to read kong.ctx.shared values set by Lua plugins.
  [#6490](https://github.com/Kong/kong/pull/6490)
- Properly trigger `dao:delete_by:post` hook.
  [#6567](https://github.com/Kong/kong/pull/6567)
- Fix issue where a route that supports both http and https (and has a hosts and snis match criteria) would fail to proxy http requests, as it does not contain an SNI.
  [#6517](https://github.com/Kong/kong/pull/6517)
- Fix issue where a `nil` request context would lead to errors `attempt to index local 'ctx'` being shown in the logs
- Reduced the number of needed timers to active health check upstreams and to resolve hosts.
- Schemas for full-schema validations are correctly cached now, avoiding memory
  leaks when reloading declarative configurations. [#6713](https://github.com/Kong/kong/pull/6713)
- The schema for the upstream entities now limits the highest configurable
  number of successes and failures to 255, respecting the limits imposed by
  lua-resty-healthcheck. [#6705](https://github.com/Kong/kong/pull/6705)
- Certificates for database connections now are loaded in the right order
  avoiding failures to connect to Postgres databases.
  [#6650](https://github.com/Kong/kong/pull/6650)

##### CLI

- Fix issue where `kong reload -c <config>` would fail.
  [#6664](https://github.com/Kong/kong/pull/6664)
- Fix issue where the Kong configuration cache would get corrupted.
  [#6664](https://github.com/Kong/kong/pull/6664)

##### PDK

- Ensure the log serializer encodes the `tries` field as an array when
  empty, rather than an object.
  [#6632](https://github.com/Kong/kong/pull/6632)

##### Plugins

- request-transformer plugin does not allow `null` in config anymore as they can
  lead to runtime errors. [#6710](https://github.com/Kong/kong/pull/6710)

[Back to TOC](#table-of-contents)


## [2.2.2]

> Released 2021/03/01

This is a patch release in the 2.2 series. Being a patch release, it
strictly contains bugfixes. The are no new features or breaking changes.

### Fixes

##### Plugins

- `serverless-functions`: introduce a sandboxing capability, *enabled* by default,
  where only Kong PDK, OpenResty `ngx` APIs, and some Lua standard libraries are
  allowed. Read the documentation [here](https://docs.konghq.com/hub/kong-inc/serverless-functions/#sandboxing).
  [#32](https://github.com/Kong/kong-plugin-serverless-functions/pull/32/)

[Back to TOC](#table-of-contents)


## [2.2.1]

> Released 2020/12/01

This is a patch release in the 2.2 series. Being a patch release, it
strictly contains bugfixes. The are no new features or breaking changes.

### Fixes

##### Distribution

##### Core

- Fix issue where Kong would fail to start a Go plugin instance with a
  `starting instance: nil` error.
  [#6507](https://github.com/Kong/kong/pull/6507)
- Fix issue where a route that supports both `http` and `https` (and has
  a `hosts` and `snis` match criteria) would fail to proxy `http`
  requests, as it does not contain an SNI.
  [#6517](https://github.com/Kong/kong/pull/6517)
- Fix issue where a Go plugin would fail to read `kong.ctx.shared` values
  set by Lua plugins.
  [#6426](https://github.com/Kong/kong/issues/6426)
- Fix issue where gRPC requests would fail to set the `:authority`
  pseudo-header in upstream requests.
  [#6603](https://github.com/Kong/kong/pull/6603)

##### CLI

- Fix issue where `kong config db_import` and `kong config db_export`
  commands would fail if Go plugins were enabled.
  [#6596](https://github.com/Kong/kong/pull/6596)
  Thanks [daniel-shuy](https://github.com/daniel-shuy) for the patch!

[Back to TOC](#table-of-contents)


## [2.2.0]

> Released 2020/10/23

This is a new major release of Kong, including new features such as **UDP support**,
**Configurable Request and Response Buffering**, **Dynamically Loading of OS
Certificates**, and much more.

### Distributions

- Added support for running Kong as the non-root user kong on distributed systems.


### Dependencies

- :warning: For Kong 2.2, the required OpenResty version has been bumped to
  [1.17.8.2](http://openresty.org/en/changelog-1017008.html), and the
  the set of patches included has changed, including the latest release of
  [lua-kong-nginx-module](https://github.com/Kong/lua-kong-nginx-module).
  If you are installing Kong from one of our distribution
  packages, you are not affected by this change.
- Bump OpenSSL version from `1.1.1g` to `1.1.1h`.
  [#6382](https://github.com/Kong/kong/pull/6382)

**Note:** if you are not using one of our distribution packages and compiling
OpenResty from source, you must still apply Kong's [OpenResty
patches](https://github.com/Kong/kong-build-tools/tree/master/openresty-build-tools/openresty-patches)
(and, as highlighted above, compile OpenResty with the new
lua-kong-nginx-module). Our [kong-build-tools](https://github.com/Kong/kong-build-tools)
repository will allow you to do both easily.

- :warning: Cassandra 2.x support is now deprecated. If you are still
  using Cassandra 2.x with Kong, we recommend you to upgrade, since this
  series of Cassandra is about to be EOL with the upcoming release of
  Cassandra 4.0.

### Additions

##### Core

- :fireworks: **UDP support**: Kong now features support for UDP proxying
  in its stream subsystem. The `"udp"` protocol is now accepted in the `protocols`
  attribute of Routes and the `protocol` attribute of Services.
  Load balancing and logging plugins support UDP as well.
  [#6215](https://github.com/Kong/kong/pull/6215)
- **Configurable Request and Response Buffering**: The buffering of requests
  or responses can now be enabled or disabled on a per-route basis, through
  setting attributes `Route.request_buffering` or `Route.response_buffering`
  to `true` or `false`. Default behavior remains the same: buffering is enabled
  by default for requests and responses.
  [#6057](https://github.com/Kong/kong/pull/6057)
- **Option to Automatically Load OS Certificates**: The configuration
  attribute `lua_ssl_trusted_certificate` was extended to accept a
  comma-separated list of certificate paths, as well as a special `system`
  value, which expands to the "system default" certificates file installed
  by the operating system. This follows a very simple heuristic to try to
  use the most common certificate file in most popular distros.
  [#6342](https://github.com/Kong/kong/pull/6342)
- Consistent-Hashing load balancing algorithm does not require to use the entire
  target history to build the same proxying destinations table on all Kong nodes
  anymore. Now deleted targets are actually removed from the database and the
  targets entities can be manipulated by the Admin API as any other entity.
  [#6336](https://github.com/Kong/kong/pull/6336)
- Add `X-Forwarded-Path` header: if a trusted source provides a
  `X-Forwarded-Path` header, it is proxied as-is. Otherwise, Kong will set
  the content of said header to the request's path.
  [#6251](https://github.com/Kong/kong/pull/6251)
- Hybrid mode synchronization performance improvements: Kong now uses a
  new internal synchronization method to push changes from the Control Plane
  to the Data Plane, drastically reducing the amount of communication between
  nodes during bulk updates.
  [#6293](https://github.com/Kong/kong/pull/6293)
- The `Upstream.client_certificate` attribute can now be used from proxying:
  This allows `client_certificate` setting used for mTLS handshaking with
  the `Upstream` server to be shared easily among different Services.
  However, `Service.client_certificate` will take precedence over
  `Upstream.client_certificate` if both are set simultaneously.
  In previous releases, `Upstream.client_certificate` was only used for
  mTLS in active health checks.
  [#6348](https://github.com/Kong/kong/pull/6348)
- New `shorthand_fields` top-level attribute in schema definitions, which
  deprecates `shorthands` and includes type definitions in addition to the
  shorthand callback.
  [#6364](https://github.com/Kong/kong/pull/6364)
- Hybrid Mode: the table of Data Plane nodes at the Control Plane is now
  cleaned up automatically, according to a delay value configurable via
  the `cluster_data_plane_purge_delay` attribute, set to 14 days by default.
  [#6376](https://github.com/Kong/kong/pull/6376)
- Hybrid Mode: Data Plane nodes now apply only the last config when receiving
  several updates in sequence, improving the performance when large configs are
  in use. [#6299](https://github.com/Kong/kong/pull/6299)

##### Admin API

- Hybrid Mode: new endpoint `/clustering/data-planes` which returns complete
  information about all Data Plane nodes that are connected to the Control
  Plane cluster, regardless of the Control Plane node to which they connected.
  [#6308](https://github.com/Kong/kong/pull/6308)
  * :warning: The `/clustering/status` endpoint is now deprecated, since it
    returns only information about Data Plane nodes directly connected to the
    Control Plane node to which the Admin API request was made, and is
    superseded by `/clustering/data-planes`.
- Admin API responses now honor the `headers` configuration setting for
  including or removing the `Server` header.
  [#6371](https://github.com/Kong/kong/pull/6371)

##### PDK

- New function `kong.request.get_forwarded_prefix`: returns the prefix path
  component of the request's URL that Kong stripped before proxying to upstream,
  respecting the value of `X-Forwarded-Prefix` when it comes from a trusted source.
  [#6251](https://github.com/Kong/kong/pull/6251)
- `kong.response.exit` now honors the `headers` configuration setting for
  including or removing the `Server` header.
  [#6371](https://github.com/Kong/kong/pull/6371)
- `kong.log.serialize` function now can be called using the stream subsystem,
  allowing various logging plugins to work under TCP and TLS proxy modes.
  [#6036](https://github.com/Kong/kong/pull/6036)
- Requests with `multipart/form-data` MIME type now can use the same part name
  multiple times. [#6054](https://github.com/Kong/kong/pull/6054)

##### Plugins

- **New Response Phase**: both Go and Lua pluggins now support a new plugin
  phase called `response` in Lua plugins and `Response` in Go. Using it
  automatically enables response buffering, which allows you to manipulate
  both the response headers and the response body in the same phase.
  This enables support for response handling in Go, where header and body
  filter phases are not available, allowing you to use PDK functions such
  as `kong.Response.GetBody()`, and provides an equivalent simplified
  feature for handling buffered responses from Lua plugins as well.
  [#5991](https://github.com/Kong/kong/pull/5991)
- aws-lambda: bump to version 3.5.0:
  [#6379](https://github.com/Kong/kong/pull/6379)
  * support for 'isBase64Encoded' flag in Lambda function responses
- grpc-web: introduce configuration pass_stripped_path, which, if set to true,
  causes the plugin to pass the stripped request path (see the `strip_path` Route
  attribute) to the upstream gRPC service.
- rate-limiting: Support for rate limiting by path, by setting the
  `limit_by = "path"` configuration attribute.
  Thanks [KongGuide](https://github.com/KongGuide) for the patch!
  [#6286](https://github.com/Kong/kong/pull/6286)
- correlation-id: the plugin now generates a correlation-id value by default
  if the correlation id header arrives but is empty.
  [#6358](https://github.com/Kong/kong/pull/6358)


## [2.1.4]

> Released 2020/09/18

This is a patch release in the 2.0 series. Being a patch release, it strictly
contains bugfixes. The are no new features or breaking changes.

### Fixes

##### Core

- Improve graceful exit of Control Plane and Data Plane nodes in Hybrid Mode.
  [#6306](https://github.com/Kong/kong/pull/6306)

##### Plugins

- datadog, loggly, statsd: fixes for supporting logging TCP/UDP services.
  [#6344](https://github.com/Kong/kong/pull/6344)
- Logging plugins: request and response sizes are now reported
  by the log serializer as number attributes instead of string.
  [#6356](https://github.com/Kong/kong/pull/6356)
- prometheus: Remove unnecessary `WARN` log that was seen in the Kong 2.1
  series.
  [#6258](https://github.com/Kong/kong/pull/6258)
- key-auth: no longer trigger HTTP 400 error when the body cannot be decoded.
  [#6357](https://github.com/Kong/kong/pull/6357)
- aws-lambda: respect `skip_large_bodies` config setting even when not using
  AWS API Gateway compatibility.
  [#6379](https://github.com/Kong/kong/pull/6379)


[Back to TOC](#table-of-contents)
- Fix issue where `kong reload` would occasionally leave stale workers locked
  at 100% CPU.
  [#6300](https://github.com/Kong/kong/pull/6300)
- Hybrid Mode: more informative error message when the Control Plane cannot
  be reached.
  [#6267](https://github.com/Kong/kong/pull/6267)

##### CLI

- `kong hybrid gen_cert` now reports "permission denied" errors correctly
  when it fails to write the certificate files.
  [#6368](https://github.com/Kong/kong/pull/6368)

##### Plugins

- acl: bumped to 3.0.1
  * Fix regression in a scenario where an ACL plugin with a `deny` clause
    was configured for a group that does not exist would cause a HTTP 401
    when an authenticated plugin would match the anonymous consumer. The
    behavior is now restored to that seen in Kong 1.x and 2.0.
    [#6354](https://github.com/Kong/kong/pull/6354)
- request-transformer: bumped to 1.2.7
  * Fix the construction of the error message when a template throws a Lua error.
    [#26](https://github.com/Kong/kong-plugin-request-transformer/pull/26)


## [2.1.3]

> Released 2020/08/19

This is a patch release in the 2.0 series. Being a patch release, it strictly
contains bugfixes. The are no new features or breaking changes.

### Fixes

##### Core

- Fix behavior of `X-Forwarded-Prefix` header with stripped path prefixes:
  the stripped portion of path is now added in `X-Forwarded-Prefix`,
  except if it is `/` or if it is received from a trusted client.
  [#6222](https://github.com/Kong/kong/pull/6222)

##### Migrations

- Avoid creating unnecessary an index for Postgres.
  [#6250](https://github.com/Kong/kong/pull/6250)

##### Admin API

- DB-less: fix concurrency issues with `/config` endpoint. It now waits for
  the configuration to update across workers before returning, and returns
  HTTP 429 on attempts to perform concurrent updates and HTTP 504 in case
  of update timeouts.
  [#6121](https://github.com/Kong/kong/pull/6121)

##### Plugins

- request-transformer: bump from v1.2.5 to v1.2.6
  * Fix an issue where query parameters would get incorrectly URL-encoded.
    [#24](https://github.com/Kong/kong-plugin-request-transformer/pull/24)
- acl: Fix migration of ACLs table for the Kong 2.1 series.
  [#6250](https://github.com/Kong/kong/pull/6250)


## [2.1.2]

> Released 2020/08/13

:white_check_mark: **Update (2020/08/13)**: This release fixed a balancer
bug that may cause incorrect request payloads to be sent to unrelated
upstreams during balancer retries, potentially causing responses for
other requests to be returned. Therefore it is **highly recommended**
that Kong users running versions `2.1.0` and `2.1.1` to upgrade to this
version as soon as possible, or apply mitigation from the
[2.1.0](#210) section below.

### Fixes

##### Core

- Fix a bug that balancer retries causes incorrect requests to be sent to
  subsequent upstream connections of unrelated requests.
  [#6224](https://github.com/Kong/kong/pull/6224)
- Fix an issue where plugins iterator was being built before setting the
  default workspace id, therefore indexing the plugins under the wrong workspace.
  [#6206](https://github.com/Kong/kong/pull/6206)

##### Migrations

- Improve reentrancy of Cassandra migrations.
  [#6206](https://github.com/Kong/kong/pull/6206)

##### PDK

- Make sure the `kong.response.error` PDK function respects gRPC related
  content types.
  [#6214](https://github.com/Kong/kong/pull/6214)


## [2.1.1]

> Released 2020/08/05

:red_circle: **Post-release note (as of 2020/08/13)**: A faulty behavior
has been observed with this change. When Kong proxies using the balancer
and a request to one of the upstream `Target` fails, Kong might send the
same request to another healthy `Target` in a different request later,
causing response for the failed request to be returned.

This bug could be mitigated temporarily by disabling upstream keepalive pools.
It can be achieved by either:

1. In `kong.conf`, set `upstream_keepalive_pool_size=0`, or
2. Setting the environment `KONG_UPSTREAM_KEEPALIVE_POOL_SIZE=0` when starting
   Kong with the CLI.

Then restart/reload the Kong instance.

Thanks Nham Le (@nhamlh) for reporting it in [#6212](https://github.com/Kong/kong/issues/6212).

:white_check_mark: **Update (2020/08/13)**: A fix to this regression has been
released as part of [2.1.2](#212). See the section of the Changelog related to this
release for more details.

### Dependencies

- Bump [lua-multipart](https://github.com/Kong/lua-multipart) to `0.5.9`.
  [#6148](https://github.com/Kong/kong/pull/6148)

### Fixes

##### Core

- No longer reject valid characters (as specified in the RFC 3986) in the `path` attribute of the
  Service entity.
  [#6183](https://github.com/Kong/kong/pull/6183)

##### Migrations

- Fix issue in Cassandra migrations where empty values in some entities would be incorrectly migrated.
  [#6171](https://github.com/Kong/kong/pull/6171)

##### Admin API

- Fix issue where consumed worker memory as reported by the `kong.node.get_memory_stats()` PDK method would be incorrectly reported in kilobytes, rather than bytes, leading to inaccurate values in the `/status` Admin API endpoint (and other users of said PDK method).
  [#6170](https://github.com/Kong/kong/pull/6170)

##### Plugins

- rate-limiting: fix issue where rate-limiting by Service would result in a global limit, rather than per Service.
  [#6157](https://github.com/Kong/kong/pull/6157)
- rate-limiting: fix issue where a TTL would not be set to some Redis keys.
  [#6150](https://github.com/Kong/kong/pull/6150)


[Back to TOC](#table-of-contents)


## [2.1.0]

> Released 2020/07/16

:red_circle: **Post-release note (as of 2020/08/13)**: A faulty behavior
has been observed with this change. When Kong proxies using the balancer
and a request to one of the upstream `Target` fails, Kong might send the
same request to another healthy `Target` in a different request later,
causing response for the failed request to be returned.

This bug could be mitigated temporarily by disabling upstream keepalive pools.
It can be achieved by either:

1. In `kong.conf`, set `upstream_keepalive_pool_size=0`, or
2. Setting the environment `KONG_UPSTREAM_KEEPALIVE_POOL_SIZE=0` when starting
   Kong with the CLI.

Then restart/reload the Kong instance.

Thanks Nham Le (@nhamlh) for reporting it in [#6212](https://github.com/Kong/kong/issues/6212).

:white_check_mark: **Update (2020/08/13)**: A fix to this regression has been
released as part of [2.1.2](#212). See the section of the Changelog related to this
release for more details.

### Distributions

- :gift: Introduce package for Ubuntu 20.04.
  [#6006](https://github.com/Kong/kong/pull/6006)
- Add `ca-certificates` to the Alpine Docker image.
  [#373](https://github.com/Kong/docker-kong/pull/373)
- :warning: The [go-pluginserver](https://github.com/Kong/go-pluginserver) no
  longer ships with Kong packages; users are encouraged to build it along with
  their Go plugins. For more info, check out the [Go Guide](https://docs.konghq.com/latest/go/).

### Dependencies

- :warning: In order to use all Kong features, including the new
  dynamic upstream keepalive behavior, the required OpenResty version is
  [1.15.8.3](http://openresty.org/en/changelog-1015008.html).
  If you are installing Kong from one of our distribution
  packages, this version and all required patches and modules are included.
  If you are building from source, you must apply
  Kong's [OpenResty patches](https://github.com/Kong/kong-build-tools/tree/master/openresty-build-tools/openresty-patches)
  as well as include [lua-kong-nginx-module](https://github.com/Kong/lua-kong-nginx-module).
  Our [kong-build-tools](https://github.com/Kong/kong-build-tools)
  repository allows you to do both easily.
- Bump OpenSSL version from `1.1.1f` to `1.1.1g`.
  [#5820](https://github.com/Kong/kong/pull/5810)
- Bump [lua-resty-dns-client](https://github.com/Kong/lua-resty-dns-client) from `4.1.3`
  to `5.0.1`.
  [#5499](https://github.com/Kong/kong/pull/5499)
- Bump [lyaml](https://github.com/gvvaughan/lyaml) from `0.2.4` to `0.2.5`.
  [#5984](https://github.com/Kong/kong/pull/5984)
- Bump [lua-resty-openssl](https://github.com/fffonion/lua-resty-openssl)
  from `0.6.0` to `0.6.2`.
  [#5941](https://github.com/Kong/kong/pull/5941)

### Changes

##### Core

- Increase maximum allowed payload size in hybrid mode.
  [#5654](https://github.com/Kong/kong/pull/5654)
- Targets now support a weight range of 0-65535.
  [#5871](https://github.com/Kong/kong/pull/5871)

##### Configuration

- :warning: The configuration properties `router_consistency` and
  `router_update_frequency` have been renamed to `worker_consistency` and
  `worker_state_update_frequency`, respectively. The new properties allow for
  configuring the consistency settings of additional internal structures, see
  below for details.
  [#5325](https://github.com/Kong/kong/pull/5325)
- :warning: The `nginx_upstream_keepalive_*` configuration properties have been
  renamed to `upstream_keepalive_*`. This is due to the introduction of dynamic
  upstream keepalive pools, see below for details.
  [#5771](https://github.com/Kong/kong/pull/5771)
- :warning: The default value of `worker_state_update_frequency` (previously
  `router_update_frequency`) was changed from `1` to `5`.
  [#5325](https://github.com/Kong/kong/pull/5325)

##### Plugins

- :warning: Change authentication plugins to standardize on `allow` and
  `deny` as terms for access control. Previous nomenclature is deprecated and
  support will be removed in Kong 3.0.
  * ACL: use `allow` and `deny` instead of `whitelist` and `blacklist`
  * bot-detection: use `allow` and `deny` instead of `whitelist` and `blacklist`
  * ip-restriction: use `allow` and `deny` instead of `whitelist` and `blacklist`
  [#6014](https://github.com/Kong/kong/pull/6014)

### Additions

##### Core

- :fireworks: **Asynchronous upstream updates**: Kong's load balancer is now able to
  update its internal structures asynchronously instead of onto the request/stream
  path.

  This change required the introduction of new configuration properties and the
  deprecation of older ones:
    - New properties:
      * `worker_consistency`
      * `worker_state_update_frequency`
    - Deprecated properties:
      * `router_consistency`
      * `router_update_frequency`

  The new `worker_consistency` property is similar to `router_consistency` and accepts
  either of `strict` (default, synchronous) or `eventual` (asynchronous). Unlike its
  deprecated counterpart, this new property aims at configuring the consistency of *all*
  internal structures of Kong, and not only the router.
  [#5325](https://github.com/Kong/kong/pull/5325)
- :fireworks: **Read-Only Postgres**: Kong users are now able to configure
  a read-only Postgres replica. When configured, Kong will attempt to fulfill
  read operations through the read-only replica instead of the main Postgres
  connection.
  [#5584](https://github.com/Kong/kong/pull/5584)
- Introducing **dynamic upstream keepalive pools**. This change prevents virtual
  host confusion when Kong proxies traffic to virtual services (hosted on the
  same IP/port) over TLS.
  Keepalive pools are now created by the `upstream IP/upstream port/SNI/client
  certificate` tuple instead of `IP/port` only. Users running Kong in front of
  virtual services should consider adjusting their keepalive settings
  appropriately.

  This change required the introduction of new configuration properties and
  the deprecation of older ones:
    - New properties:
        * `upstream_keepalive_pool_size`
        * `upstream_keepalive_max_requests`
        * `upstream_keepalive_idle_timeout`
    - Deprecated properties:
        * `nginx_upstream_keepalive`
        * `nginx_upstream_keepalive_requests`
        * `nginx_upstream_keepalive_timeout`

  Additionally, this change allows for specifying an indefinite amount of max
  requests and idle timeout threshold for upstream keepalive connections, a
  capability that was previously removed by Nginx 1.15.3.
  [#5771](https://github.com/Kong/kong/pull/5771)
- The default certificate for the proxy can now be configured via Admin API
  using the `/certificates` endpoint. A special `*` SNI has been introduced
  which stands for the default certificate.
  [#5404](https://github.com/Kong/kong/pull/5404)
- Add support for PKI in Hybrid Mode mTLS.
  [#5396](https://github.com/Kong/kong/pull/5396)
- Add `X-Forwarded-Prefix` to set of headers forwarded to upstream requests.
  [#5620](https://github.com/Kong/kong/pull/5620)
- Introduce a `_transform` option to declarative configuration, which allows
  importing basicauth credentials with and without hashed passwords. This change
  is only supported in declarative configuration format version `2.1`.
  [#5835](https://github.com/Kong/kong/pull/5835)
- Add capability to define different consistency levels for read and write
  operations in Cassandra. New configuration properties `cassandra_write_consistency`
  and `cassandra_read_consistency` were introduced and the existing
  `cassandra_consistency` property was deprecated.
  Thanks [Abhishekvrshny](https://github.com/Abhishekvrshny) for the patch!
  [#5812](https://github.com/Kong/kong/pull/5812)
- Introduce certificate expiry and CA constraint checks to Hybrid Mode
  certificates (`cluster_cert` and `cluster_ca_cert`).
  [#6000](https://github.com/Kong/kong/pull/6000)
- Introduce new attributes to the Services entity, allowing for customizations
  in TLS verification parameters:
  [#5976](https://github.com/Kong/kong/pull/5976)
  * `tls_verify`: whether TLS verification is enabled while handshaking
    with the upstream Service
  * `tls_verify_depth`: the maximum depth of verification when validating
    upstream Service's TLS certificate
  * `ca_certificates`: the CA trust store to use when validating upstream
    Service's TLS certificate
- Introduce new attribute `client_certificate` in Upstreams entry, used
  for supporting mTLS in active health checks.
  [#5838](https://github.com/Kong/kong/pull/5838)

##### CLI

- Migrations: add a new `--force` flag to `kong migrations bootstrap`.
  [#5635](https://github.com/Kong/kong/pull/5635)

##### Configuration

- Introduce configuration property `db_cache_neg_ttl`, allowing the configuration
  of negative TTL for DB entities.
  Thanks [ealogar](https://github.com/ealogar) for the patch!
  [#5397](https://github.com/Kong/kong/pull/5397)

##### PDK

- Support `kong.response.exit` in Stream (L4) proxy mode.
  [#5524](https://github.com/Kong/kong/pull/5524)
- Introduce `kong.request.get_forwarded_path` method, which returns
  the path component of the request's URL, but also considers
  `X-Forwarded-Prefix` if it comes from a trusted source.
  [#5620](https://github.com/Kong/kong/pull/5620)
- Introduce `kong.response.error` method, that allows PDK users to exit with
  an error while honoring the Accept header or manually forcing a content-type.
  [#5562](https://github.com/Kong/kong/pull/5562)
- Introduce `kong.client.tls` module, which provides the following methods for
  interacting with downstream mTLS:
  * `kong.client.tls.request_client_certificate()`: request client to present its
    client-side certificate to initiate mutual TLS authentication between server
    and client.
  * `kong.client.tls.disable_session_reuse()`: prevent the TLS session for the current
    connection from being reused by disabling session ticket and session ID for
    the current TLS connection.
  * `kong.client.tls.get_full_client_certificate_chain()`: return the PEM encoded
    downstream client certificate chain with the client certificate at the top
    and intermediate certificates (if any) at the bottom.
  [#5890](https://github.com/Kong/kong/pull/5890)
- Introduce `kong.log.serialize` method.
  [#5995](https://github.com/Kong/kong/pull/5995)
- Introduce new methods to the `kong.service` PDK module:
  * `kong.service.set_tls_verify()`: set whether TLS verification is enabled while
    handshaking with the upstream Service
  * `kong.service.set_tls_verify_depth()`: set the maximum depth of verification
    when validating upstream Service's TLS certificate
  * `kong.service.set_tls_verify_store()`: set the CA trust store to use when
    validating upstream Service's TLS certificate

##### Plugins

- :fireworks: **New Plugin**: introduce the [grpc-web plugin](https://github.com/Kong/kong-plugin-grpc-web), allowing clients
  to consume gRPC services via the gRPC-Web protocol.
  [#5607](https://github.com/Kong/kong/pull/5607)
- :fireworks: **New Plugin**: introduce the [grpc-gateway plugin](https://github.com/Kong/kong-plugin-grpc-gateway), allowing
  access to upstream gRPC services through a plain HTTP request.
  [#5939](https://github.com/Kong/kong/pull/5939)
- Go: add getter and setter methods for `kong.ctx.shared`.
  [#5496](https://github.com/Kong/kong/pull/5496/)
- Add `X-Credential-Identifier` header to the following authentication plugins:
  * basic-auth
  * key-auth
  * ldap-auth
  * oauth2
  [#5516](https://github.com/Kong/kong/pull/5516)
- Rate-Limiting: auto-cleanup expired rate-limiting metrics in Postgres.
  [#5498](https://github.com/Kong/kong/pull/5498)
- OAuth2: add ability to persist refresh tokens throughout their life cycle.
  Thanks [amberheilman](https://github.com/amberheilman) for the patch!
  [#5264](https://github.com/Kong/kong/pull/5264)
- IP-Restriction: add support for IPv6.
  [#5640](https://github.com/Kong/kong/pull/5640)
- OAuth2: add support for PKCE.
  Thanks [amberheilman](https://github.com/amberheilman) for the patch!
  [#5268](https://github.com/Kong/kong/pull/5268)
- OAuth2: allow optional hashing of client secrets.
  [#5610](https://github.com/Kong/kong/pull/5610)
- aws-lambda: bump from v3.1.0 to v3.4.0
  * Add `host` configuration to allow for custom Lambda endpoints.
    [#35](https://github.com/Kong/kong-plugin-aws-lambda/pull/35)
- zipkin: bump from 0.2 to 1.1.0
  * Add support for B3 single header
    [#66](https://github.com/Kong/kong-plugin-zipkin/pull/66)
  * Add `traceid_byte_count` config option
    [#74](https://github.com/Kong/kong-plugin-zipkin/pull/74)
  * Add support for W3C header
    [#75](https://github.com/Kong/kong-plugin-zipkin/pull/75)
  * Add new option `header_type`
    [#75](https://github.com/Kong/kong-plugin-zipkin/pull/75)
- serverless-functions: bump from 0.3.1 to 1.0.0
  * Add ability to run functions in each request processing phase.
    [#21](https://github.com/Kong/kong-plugin-serverless-functions/pull/21)
- prometheus: bump from 0.7.1 to 0.9.0
  * Performance: significant improvements in throughput and CPU usage.
    [#79](https://github.com/Kong/kong-plugin-prometheus/pull/79)
  * Expose healthiness of upstreams targets.
    Thanks [carnei-ro](https://github.com/carnei-ro) for the patch!
    [#88](https://github.com/Kong/kong-plugin-prometheus/pull/88)
- rate-limiting: allow rate-limiting by custom header.
  Thanks [carnei-ro](https://github.com/carnei-ro) for the patch!
  [#5969](https://github.com/Kong/kong/pull/5969)
- session: bumped from 2.3.0 to 2.4.0.
  [#5868](https://github.com/Kong/kong/pull/5868)

### Fixes

##### Core

- Fix memory leak when loading a declarative configuration that fails
  schema validation.
  [#5759](https://github.com/Kong/kong/pull/5759)
- Fix migration issue where the index for the `ca_certificates` table would
  fail to be created.
  [#5764](https://github.com/Kong/kong/pull/5764)
- Fix issue where DNS resolution would fail in DB-less mode.
  [#5831](https://github.com/Kong/kong/pull/5831)

##### Admin API

- Disallow `PATCH` on `/upstreams/:upstreams/targets/:targets`

##### Plugins

- Go: fix issue where instances of the same Go plugin applied to different
  Routes would get mixed up.
  [#5597](https://github.com/Kong/kong/pull/5597)
- Strip `Authorization` value from logged headers. Values are now shown as
  `REDACTED`.
  [#5628](https://github.com/Kong/kong/pull/5628).
- ACL: respond with HTTP 401 rather than 403 if credentials are not provided.
  [#5452](https://github.com/Kong/kong/pull/5452)
- ldap-auth: set credential ID upon authentication, allowing subsequent
  plugins (e.g., rate-limiting) to act on said value.
  [#5497](https://github.com/Kong/kong/pull/5497)
- ldap-auth: hash the cache key generated by the plugin.
  [#5497](https://github.com/Kong/kong/pull/5497)
- zipkin: bump from 0.2 to 1.1.0
  * Stopped tagging non-erroneous spans with `error=false`.
    [#63](https://github.com/Kong/kong-plugin-zipkin/pull/63)
  * Changed the structure of `localEndpoint` and `remoteEndpoint`.
    [#63](https://github.com/Kong/kong-plugin-zipkin/pull/63)
  * Store annotation times in microseconds.
    [#71](https://github.com/Kong/kong-plugin-zipkin/pull/71)
  * Prevent an error triggered when timing-related kong variables
    were not present.
    [#71](https://github.com/Kong/kong-plugin-zipkin/pull/71)
- aws-lambda: AWS regions are no longer validated against a hardcoded list; if an
  invalid region name is provided, a proxy Internal Server Error is raised,
  and a DNS resolution error message is logged.
  [#33](https://github.com/Kong/kong-plugin-aws-lambda/pull/33)

[Back to TOC](#table-of-contents)


## [2.0.5]

> Released 2020/06/30

### Dependencies

- Bump OpenSSL version from `1.1.1f` to `1.1.1g`.
  [#5820](https://github.com/Kong/kong/pull/5810)
- Bump [go-pluginserver](https://github.com/Kong/go-pluginserver) from version
  from `0.2.0` to `0.3.2`, leveraging [go-pdk](https://github.com/Kong/go-pdk) `0.3.1`.
  See the [go-pdk changelog](https://github.com/Kong/go-pdk/blob/master/CHANGELOG.md#v031).

### Fixes

##### Core

- Fix a race condition leading to random config fetching failure in DB-less mode.
  [#5833](https://github.com/Kong/kong/pull/5833)
- Fix issue where a respawned worker would not use the existing configuration
  in DB-less mode.
  [#5850](https://github.com/Kong/kong/pull/5850)
- Fix issue where declarative configuration would fail with the error:
  `Cannot serialise table: excessively sparse array`.
  [#5768](https://github.com/Kong/kong/pull/5865)
- Targets now support a weight range of 0-65535.
  [#5871](https://github.com/Kong/kong/pull/5871)
- Make kong.ctx.plugin light-thread safe
  Thanks [tdelaune](https://github.com/tdelaune) for the assistance!
  [#5873](https://github.com/Kong/kong/pull/5873)
- Go: fix issue with Go plugins where the plugin instance would be
  intermittently killed.
  Thanks [primableatom](https://github.com/primableatom) for the patch!
  [#5903](https://github.com/Kong/kong/pull/5903)
- Auto-convert `config.anonymous` from empty string to the `ngx.null` value.
  [#5906](https://github.com/Kong/kong/pull/5906)
- Fix issue where DB-less wouldn't correctly validate input with missing IDs,
  names, or cache key.
  [#5929](https://github.com/Kong/kong/pull/5929)
- Fix issue where a request to the upstream health endpoint would fail with
  HTTP 500 Internal Server Error.
  [#5943](https://github.com/Kong/kong/pull/5943)
- Fix issue where providing a declarative configuration file containing
  fields with explicit null values would result in an error.
  [#5999](https://github.com/Kong/kong/pull/5999)
- Fix issue where the balancer wouldn't be built for all workers.
  [#5931](https://github.com/Kong/kong/pull/5931)
- Fix issue where a declarative configuration file with primary keys specified
  as numbers would result in an error.
  [#6005](https://github.com/Kong/kong/pull/6005)

##### CLI

##### Configuration

- Fix issue where the Postgres password from the Kong configuration file
  would be truncated if it contained a `#` character.
  [#5822](https://github.com/Kong/kong/pull/5822)

##### Admin API

- Fix issue where a `PUT` request on `/upstreams/:upstreams/targets/:targets`
  would result in HTTP 500 Internal Server Error.
  [#6012](https://github.com/Kong/kong/pull/6012)

##### PDK

- Stop request processing flow if body encoding fails.
  [#5829](https://github.com/Kong/kong/pull/5829)
- Ensure `kong.service.set_target()` includes the port number if a non-default
  port is used.
  [#5996](https://github.com/Kong/kong/pull/5996)

##### Plugins

- Go: fix issue where the go-pluginserver would not reload Go plugins'
  configurations.
  Thanks [wopol](https://github.com/wopol) for the patch!
  [#5866](https://github.com/Kong/kong/pull/5866)
- basic-auth: avoid fetching credentials when password is not given.
  Thanks [Abhishekvrshny](https://github.com/Abhishekvrshny) for the patch!
  [#5880](https://github.com/Kong/kong/pull/5880)
- cors: avoid overwriting upstream response `Vary` header; new values are now
  added as additional `Vary` headers.
  Thanks [aldor007](https://github.com/aldor007) for the patch!
  [#5794](https://github.com/Kong/kong/pull/5794)

[Back to TOC](#table-of-contents)


## [2.0.4]

> Released 2020/04/22

### Fixes

##### Core

  - Disable JIT mlcache:get_bulk() on ARM64
    [#5797](https://github.com/Kong/kong/pull/5797)
  - Don't incrementing log counters on unexpected errors
    [#5783](https://github.com/Kong/kong/pull/5783)
  - Invalidate target history at cleanup so balancers stay synced
    [#5775](https://github.com/Kong/kong/pull/5775)
  - Set a log prefix with the upstream name
    [#5773](https://github.com/Kong/kong/pull/5773)
  - Fix memory leaks when loading a declarative config that fails schema validation
    [#5766](https://github.com/Kong/kong/pull/5766)
  - Fix some balancer and cluster_events issues
    [#5804](https://github.com/Kong/kong/pull/5804)

##### Configuration

  - Send declarative config updates to stream subsystem via Unix domain
    [#5786](https://github.com/Kong/kong/pull/5786)
  - Now when using declarative configurations the cache is purged on reload, cleaning any references to removed entries
    [#5769](https://github.com/Kong/kong/pull/5769)


[Back to TOC](#table-of-contents)


## [2.0.3]

> Released 2020/04/06

This is a patch release in the 2.0 series. Being a patch release, it strictly
contains performance improvements and bugfixes. The are no new features or
breaking changes.

### Fixes

##### Core

  - Setting the target weight to 0 does not automatically remove the upstream.
    [#5710](https://github.com/Kong/kong/pull/5710).
  - The plugins iterator is now always fully built, even if the initialization
    of any of them fails.
    [#5692](https://github.com/Kong/kong/pull/5692).
  - Fixed the load of `dns_not_found_ttl` and `dns_error_ttl` configuration
    options.
    [#5684](https://github.com/Kong/kong/pull/5684).
  - Consumers and tags are properly warmed-up from the plugins' perspective,
    i.e. they are loaded to the cache space that plugins access.
    [#5669](https://github.com/Kong/kong/pull/5669).
  - Customized error messages don't affect subsequent default error responses
    now.
    [#5673](https://github.com/Kong/kong/pull/5673).

##### CLI

  - Fixed the `lua_package_path` option precedence over `LUA_PATH` environment
    variable.
    [#5729](https://github.com/Kong/kong/pull/5729).
  - Support to Nginx binary upgrade by correctly handling the `USR2` signal.
    [#5657](https://github.com/Kong/kong/pull/5657).

##### Configuration

  - Fixed the logrotate configuration file with the right line terminators.
    [#243](https://github.com/Kong/kong-build-tools/pull/243).
    Thanks, [WALL-E](https://github.com/WALL-E)

##### Admin API

  - Fixed the `sni is duplicated` error when sending multiple `SNIs` as body
    arguments and an `SNI` on URL that matched one from the body.
    [#5660](https://github.com/Kong/kong/pull/5660).

[Back to TOC](#table-of-contents)


## [2.0.2]

> Released 2020/02/27

This is a patch release in the 2.0 series. Being a patch release, it strictly
contains performance improvements and bugfixes. The are no new features or
breaking changes.

### Fixes

##### Core

  - Fix issue related to race condition in Cassandra select each method
    [#5564](https://github.com/Kong/kong/pull/5564).
    Thanks, [vasuharish](https://github.com/vasuharish)!
  - Fix issue related to running control plane under multiple Nginx workers
    [#5612](https://github.com/Kong/kong/pull/5612).
  - Don't change route paths when marshaling
    [#5587](https://github.com/Kong/kong/pull/5587).
  - Fix propagation of posted health across workers
    [#5539](https://github.com/Kong/kong/pull/5539).
  - Use proper units for timeouts with cassandra
    [#5571](https://github.com/Kong/kong/pull/5571).
  - Fix broken SNI based routing in L4 proxy mode
    [#5533](https://github.com/Kong/kong/pull/5533).

##### Plugins

  - Enable the ACME plugin by default
    [#5555](https://github.com/Kong/kong/pull/5555).
  - Accept consumer username in anonymous field
    [#5552](https://github.com/Kong/kong/pull/5552).

[Back to TOC](#table-of-contents)


## [2.0.1]

> Released 2020/02/04

This is a patch release in the 2.0 series. Being a patch release, it strictly
contains performance improvements and bugfixes. The are no new features or
breaking changes.


### Fixes

##### Core

  - Migrations include the configured Lua path now
    [#5509](https://github.com/Kong/kong/pull/5509).
  - Hop-by-hop headers to not clear upgrade header on upgrade
    [#5495](https://github.com/Kong/kong/pull/5495).
  - Balancers now properly check if a response is produced by an upstream
    [#5493](https://github.com/Kong/kong/pull/5493).
    Thanks, [onematchfox](https://github.com/onematchfox)!
  - Kong correctly logs an error message when the Lua VM cannot allocate memory
    [#5479](https://github.com/Kong/kong/pull/5479)
    Thanks, [pamiel](https://github.com/pamiel)!
  - Schema validations work again in DB-less mode
    [#5464](https://github.com/Kong/kong/pull/5464).

##### Plugins

  - oauth2: handle `Authorization` headers with missing `access_token` correctly.
    [#5514](https://github.com/Kong/kong/pull/5514).
    Thanks, [jeremyjpj0916](https://github.com/jeremyjpj0916)!
  - oauth2: hash oauth2_tokens cache key via the DAO
    [#5507](https://github.com/Kong/kong/pull/5507)


[Back to TOC](#table-of-contents)


## [2.0.0]

> Released 2020/01/20

This is a new major release of Kong, including new features such as **Hybrid
mode**, **Go language support for plugins** and **buffered proxying**, and
much more.

Kong 2.0.0 removes the deprecated service mesh functionality, which was
been retired in favor of [Kuma](https://kuma.io), as Kong continues to
focus on its core gateway capabilities.

Please note that Kong 2.0.0 also removes support for migrating from versions
below 1.0.0. If you are running Kong 0.x versions below 0.14.1, you need to
migrate to 0.14.1 first, and once you are running 0.14.1, you can migrate to
Kong 1.5.0, which includes special provisions for migrating from Kong 0.x,
such as the `kong migrations migrate-apis` command, and then finally to Kong
2.0.0.

### Dependencies

- :warning: The required OpenResty version is
  [1.15.8.2](http://openresty.org/en/changelog-1015008.html), and the
  the set of patches included has changed, including the latest release of
  [lua-kong-nginx-module](https://github.com/Kong/lua-kong-nginx-module).
  If you are installing Kong from one of our distribution
  packages, you are not affected by this change.

**Note:** if you are not using one of our distribution packages and compiling
OpenResty from source, you must still apply Kong's [OpenResty
patches](https://github.com/Kong/kong-build-tools/tree/master/openresty-build-tools/openresty-patches)
(and, as highlighted above, compile OpenResty with the new
lua-kong-nginx-module). Our [kong-build-tools](https://github.com/Kong/kong-build-tools)
repository will allow you to do both easily.

### Packaging

- RPM packages are now signed with our own GPG keys. You can download our public
  key at https://bintray.com/user/downloadSubjectPublicKey?username=kong
- Kong now ships with a systemd unit file

### Additions

##### Core

  - :fireworks: **Hybrid mode** for management of control-plane and
    data-plane nodes. This allows running control-plane nodes using a
    database and have them deliver configuration updates to DB-less
    data-plane nodes.
    [#5294](https://github.com/Kong/kong/pull/5294)
  - :fireworks: **Buffered proxying** - plugins can now request buffered
    reading of the service response (as opposed to the streaming default),
    allowing them to modify headers based on the contents of the body
    [#5234](https://github.com/Kong/kong/pull/5234)
  - The `transformations` in DAO schemas now also support `on_read`,
    allowing for two-way (read/write) data transformations between
    Admin API input/output and database storage.
    [#5100](https://github.com/Kong/kong/pull/5100)
  - Added `threshold` attribute for health checks
    [#5206](https://github.com/Kong/kong/pull/5206)
  - Caches for core entities and plugin-controlled entities (such as
    credentials, etc.) are now separated, protecting the core entities
    from cache eviction caused by plugin behavior.
    [#5114](https://github.com/Kong/kong/pull/5114)
  - Cipher suite was updated to the Mozilla v5 release.
    [#5342](https://github.com/Kong/kong/pull/5342)
  - Better support for using already existing Cassandra keyspaces
    when migrating
    [#5361](https://github.com/Kong/kong/pull/5361)
  - Better log messages when plugin modules fail to load
    [#5357](https://github.com/Kong/kong/pull/5357)
  - `stream_listen` now supports the `backlog` option.
    [#5346](https://github.com/Kong/kong/pull/5346)
  - The internal cache was split into two independent segments,
    `kong.core_cache` and `kong.cache`. The `core_cache` region is
    used by the Kong core to store configuration data that doesn't
    change often. The other region is used to store plugin
    runtime data that is dependent on traffic pattern and user
    behavior. This change should decrease the cache contention
    between Kong core and plugins and result in better performance
    overall.
    - :warning: Note that both structures rely on the already existent
      `mem_cache_size` configuration option to set their size,
      so when upgrading from a previous Kong version, the cache
      memory consumption might double if this value is not adjusted
      [#5114](https://github.com/Kong/kong/pull/5114)

##### CLI

  - `kong config init` now accepts a filename argument
    [#4451](https://github.com/Kong/kong/pull/4451)

##### Configuration

  - :fireworks: **Extended support for Nginx directive injections**
    via Kong configurations, reducing the needs for custom Nginx
    templates. New injection contexts were added: `nginx_main_`,
    `nginx_events` and `nginx_supstream_` (`upstream` in `stream`
    mode).
    [#5390](https://github.com/Kong/kong/pull/5390)
  - Enable `reuseport` option in the listen directive by default
    and allow specifying both `reuseport` and `backlog=N` in the
    listener flags.
    [#5332](https://github.com/Kong/kong/pull/5332)
  - Check existence of `lua_ssl_trusted_certificate` at startup
    [#5345](https://github.com/Kong/kong/pull/5345)

##### Admin API

  - Added `/upstreams/<id>/health?balancer_health=1` attribute for
    detailed information about balancer health based on health
    threshold configuration
    [#5206](https://github.com/Kong/kong/pull/5206)

##### PDK

  - New functions `kong.service.request.enable_buffering`,
    `kong.service.response.get_raw_body` and
    `kong.service.response.get_body` for use with buffered proxying
    [#5315](https://github.com/Kong/kong/pull/5315)

##### Plugins

  - :fireworks: **Go plugin support** - plugins can now be written in
    Go as well as Lua, through the use of an out-of-process Go plugin server.
    [#5326](https://github.com/Kong/kong/pull/5326)
  - The lifecycle of the Plugin Server daemon for Go language support is
    managed by Kong itself.
    [#5366](https://github.com/Kong/kong/pull/5366)
  - :fireworks: **New plugin: ACME** - Let's Encrypt and ACMEv2 integration with Kong
    [#5333](https://github.com/Kong/kong/pull/5333)
  - :fireworks: aws-lambda: bumped version to 3.0.1, with a number of new features!
    [#5083](https://github.com/Kong/kong/pull/5083)
  - :fireworks: prometheus: bumped to version 0.7.0 including major performance improvements
    [#5295](https://github.com/Kong/kong/pull/5295)
  - zipkin: bumped to version 0.2.1
    [#5239](https://github.com/Kong/kong/pull/5239)
  - session: bumped to version 2.2.0, adding `authenticated_groups` support
    [#5108](https://github.com/Kong/kong/pull/5108)
  - rate-limiting: added experimental support for standardized headers based on the
    ongoing [RFC draft](https://tools.ietf.org/html/draft-polli-ratelimit-headers-01)
    [#5335](https://github.com/Kong/kong/pull/5335)
  - rate-limiting: added Retry-After header on HTTP 429 responses
    [#5329](https://github.com/Kong/kong/pull/5329)
  - datadog: report metrics with tags --
    Thanks [mvanholsteijn](https://github.com/mvanholsteijn) for the patch!
    [#5154](https://github.com/Kong/kong/pull/5154)
  - request-size-limiting: added `size_unit` configuration option.
    [#5214](https://github.com/Kong/kong/pull/5214)
  - request-termination: add extra check for `conf.message` before sending
    response back with body object included.
    [#5202](https://github.com/Kong/kong/pull/5202)
  - jwt: add `X-Credential-Identifier` header in response --
    Thanks [davinwang](https://github.com/davinwang) for the patch!
    [#4993](https://github.com/Kong/kong/pull/4993)

### Fixes

##### Core

  - Correct detection of update upon deleting Targets --
    Thanks [pyrl247](https://github.com/pyrl247) for the patch!
  - Fix declarative config loading of entities with abstract records
    [#5343](https://github.com/Kong/kong/pull/5343)
  - Fix sort priority when matching routes by longest prefix
    [#5430](https://github.com/Kong/kong/pull/5430)
  - Detect changes in Routes that happen halfway through a router update
    [#5431](https://github.com/Kong/kong/pull/5431)

##### Admin API

  - Corrected the behavior when overwriting a Service configuration using
    the `url` shorthand
    [#5315](https://github.com/Kong/kong/pull/5315)

##### Core

  - :warning: **Removed Service Mesh support** - That has been deprecated in
    Kong 1.4 and made off-by-default already, and the code is now gone in 2.0.
    For Service Mesh, we now have [Kuma](https://kuma.io), which is something
    designed for Mesh patterns from day one, so we feel at peace with removing
    Kong's native Service Mesh functionality and focus on its core capabilities
    as a gateway.

##### Configuration

  - Routes using `tls` are now supported in stream mode by adding an
    entry in `stream_listen` with the `ssl` keyword enabled.
    [#5346](https://github.com/Kong/kong/pull/5346)
  - As part of service mesh removal, serviceless proxying was removed.
    You can still set `service = null` when creating a route for use with
    serverless plugins such as `aws-lambda`, or `request-termination`.
    [#5353](https://github.com/Kong/kong/pull/5353)
  - Removed the `origins` property which was used for service mesh.
    [#5351](https://github.com/Kong/kong/pull/5351)
  - Removed the `transparent` property which was used for service mesh.
    [#5350](https://github.com/Kong/kong/pull/5350)
  - Removed the `nginx_optimizations` property; the equivalent settings
    can be performed via Nginx directive injections.
    [#5390](https://github.com/Kong/kong/pull/5390)
  - The Nginx directive injection prefixes `nginx_http_upstream_`
    and `nginx_http_status_` were renamed to `nginx_upstream_` and
    `nginx_status_` respectively.
    [#5390](https://github.com/Kong/kong/pull/5390)

##### Plugins

  - Removed the Sidecar Injector plugin which was used for service mesh.
    [#5199](https://github.com/Kong/kong/pull/5199)


[Back to TOC](#table-of-contents)


## [1.5.1]

> Released 2020/02/19

This is a patch release over 1.5.0, fixing a minor issue in the `kong migrations migrate-apis`
command, which assumed execution in a certain order in the migration process. This now
allows the command to be executed prior to running the migrations from 0.x to 1.5.1.

### Fixes

##### CLI

  - Do not assume new fields are already available when running `kong migrations migrate-apis`
    [#5572](https://github.com/Kong/kong/pull/5572)


[Back to TOC](#table-of-contents)


## [1.5.0]

> Released 2020/01/20

Kong 1.5.0 is the last release in the Kong 1.x series, and it was designed to
help Kong 0.x users upgrade out of that series and into more current releases.
Kong 1.5.0 includes two features designed to ease the transition process: the
new `kong migrations migrate-apis` commands, to help users migrate away from
old `apis` entities which were deprecated in Kong 0.13.0 and removed in Kong
1.0.0, and a compatibility flag to provide better router compatibility across
Kong versions.

### Additions

##### Core

  - New `path_handling` attribute in Routes entities, which selects the behavior
    the router will have when combining the Service Path, the Route Path, and
    the Request path into a single path sent to the upstream. This attribute
    accepts two values, `v0` or `v1`, making the router behave as in Kong 0.x or
    Kong 1.x, respectively. [#5360](https://github.com/Kong/kong/pull/5360)

##### CLI

  - New command `kong migrations migrate-apis`, which converts any existing
    `apis` from an old Kong 0.x installation and generates Route, Service and
    Plugin entities with equivalent configurations. The converted routes are
    set to use `path_handling = v0`, to ensure compatibility.
    [#5176](https://github.com/Kong/kong/pull/5176)

### Fixes

##### Core

  - Fixed the routing prioritization that could lead to a match in a lower
    priority path. [#5443](https://github.com/Kong/kong/pull/5443)
  - Changes in router or plugins entities while the rebuild is in progress now
    are treated in the next rebuild, avoiding to build invalid iterators.
    [#5431](https://github.com/Kong/kong/pull/5431)
  - Fixed invalid incorrect calculation of certificate validity period.
    [#5449](https://github.com/Kong/kong/pull/5449) -- Thanks
    [Bevisy](https://github.com/Bevisy) for the patch!


[Back to TOC](#table-of-contents)


## [1.4.3]

> Released 2020/01/09

:warning: This release includes a security fix to address potentially
sensitive information being written to the error log file. This affects
certain uses of the Admin API for DB-less mode, described below.

This is a patch release in the 1.4 series, and as such, strictly contains
bugfixes. There are no new features nor breaking changes.

### Fixes

##### Core

  - Fix the detection of the need for balancer updates
    when deleting targets
    [#5352](https://github.com/kong/kong/issues/5352) --
    Thanks [zeeshen](https://github.com/zeeshen) for the patch!
  - Fix behavior of longest-path criteria when matching routes
    [#5383](https://github.com/kong/kong/issues/5383)
  - Fix incorrect use of cache when using header-based routing
    [#5267](https://github.com/kong/kong/issues/5267) --
    Thanks [marlonfan](https://github.com/marlonfan) for the patch!

##### Admin API

  - Do not make a debugging dump of the declarative config input into
    `error.log` when posting it with `/config` and using `_format_version`
    as a top-level parameter (instead of embedded in the `config` parameter).
    [#5411](https://github.com/kong/kong/issues/5411)
  - Fix incorrect behavior of PUT for /certificates
    [#5321](https://github.com/kong/kong/issues/5321)

##### Plugins

  - acl: fixed an issue where getting ACLs by group failed when multiple
    consumers share the same group
    [#5322](https://github.com/kong/kong/issues/5322)


[Back to TOC](#table-of-contents)


## [1.4.2]

> Released 2019/12/10

This is another patch release in the 1.4 series, and as such, strictly
contains bugfixes. There are no new features nor breaking changes.

### Fixes

##### Core

  - Fixes some corner cases in the balancer behavior
    [#5318](https://github.com/Kong/kong/pull/5318)

##### Plugins

  - http-log: disable queueing when using the default
    settings, to avoid memory consumption issues
    [#5323](https://github.com/Kong/kong/pull/5323)
  - prometheus: restore compatibility with version 0.6.0
    [#5303](https://github.com/Kong/kong/pull/5303)


[Back to TOC](#table-of-contents)


## [1.4.1]

> Released 2019/12/03

This is a patch release in the 1.4 series, and as such, strictly contains
bugfixes. There are no new features nor breaking changes.

### Fixes

##### Core

  - Fixed a memory leak in the balancer
    [#5229](https://github.com/Kong/kong/pull/5229) --
    Thanks [zeeshen](https://github.com/zeeshen) for the patch!
  - Removed arbitrary limit on worker connections.
    [#5148](https://github.com/Kong/kong/pull/5148)
  - Fixed `preserve_host` behavior for gRPC routes
    [#5225](https://github.com/Kong/kong/pull/5225)
  - Fix migrations for ttl for OAuth2 tokens
    [#5253](https://github.com/Kong/kong/pull/5253)
  - Improve handling of errors when creating balancers
    [#5284](https://github.com/Kong/kong/pull/5284)

##### CLI

  - Fixed an issue with `kong config db_export` when reading
    entities that are ttl-enabled and whose ttl value is `null`.
    [#5185](https://github.com/Kong/kong/pull/5185)

##### Admin API

  - Various fixes for Admin API behavior
    [#5174](https://github.com/Kong/kong/pull/5174),
    [#5178](https://github.com/Kong/kong/pull/5178),
    [#5191](https://github.com/Kong/kong/pull/5191),
    [#5186](https://github.com/Kong/kong/pull/5186)

##### Plugins

  - http-log: do not impose a retry delay on successful sends
    [#5282](https://github.com/Kong/kong/pull/5282)


[Back to TOC](#table-of-contents)

## [1.4.0]

> Released on 2019/10/22

### Installation

  - :warning: All Bintray assets have been renamed from `.all.` / `.noarch.` to be
    architecture specific namely `.arm64.` and `.amd64.`

### Additions

##### Core

  - :fireworks: New configuration option `cassandra_refresh_frequency` to set
    the frequency that Kong will check for Cassandra cluster topology changes,
    avoiding restarts when Cassandra nodes are added or removed.
    [#5071](https://github.com/Kong/kong/pull/5071)
  - New `transformations` property in DAO schemas, which allows adding functions
    that run when database rows are inserted or updated.
    [#5047](https://github.com/Kong/kong/pull/5047)
  - The new attribute `hostname` has been added to `upstreams` entities. This
    attribute is used as the `Host` header when proxying requests through Kong
    to servers that are listening on server names that are different from the
    names to which they resolve.
    [#4959](https://github.com/Kong/kong/pull/4959)
  - New status interface has been introduced. It exposes insensitive health,
    metrics and error read-only information from Kong, which can be consumed by
    other services in the infrastructure to monitor Kong's health.
    This removes the requirement of the long-used workaround to monitor Kong's
    health by injecting a custom server block.
    [#4977](https://github.com/Kong/kong/pull/4977)
  - New Admin API response header `X-Kong-Admin-Latency`, reporting the time
    taken by Kong to process an Admin API request.
    [#4966](https://github.com/Kong/kong/pull/4996/files)

##### Configuration

  - :warning: New configuration option `service_mesh` which enables or disables
    the Service Mesh functionality. The Service Mesh is being deprecated and
    will not be available in the next releases of Kong.
    [#5124](https://github.com/Kong/kong/pull/5124)
  - New configuration option `router_update_frequency` that allows setting the
    frequency that router and plugins will be checked for changes. This new
    option avoids performance degradation when Kong routes or plugins are
    frequently changed. [#4897](https://github.com/Kong/kong/pull/4897)

##### Plugins

  - rate-limiting: in addition to consumer, credential, and IP levels, now
    rate-limiting plugin has service-level support. Thanks
    [wuguangkuo](https://github.com/wuguangkuo) for the patch!
    [#5031](https://github.com/Kong/kong/pull/5031)
  - Now rate-limiting `local` policy counters expire using the shared
    dictionary's TTL, avoiding to keep unnecessary counters in memory. Thanks
    [cb372](https://github.com/cb372) for the patch!
    [#5029](https://github.com/Kong/kong/pull/5029)
  - Authentication plugins have support for tags now.
    [#4945](https://github.com/Kong/kong/pull/4945)
  - response-transformer plugin now supports renaming response headers. Thanks
    [aalmazanarbs](https://github.com/aalmazanarbs) for the patch!
    [#5040](https://github.com/Kong/kong/pull/5040)

### Fixes

##### Core

  - :warning: Service Mesh is known to cause HTTPS requests to upstream to
    ignore `proxy_ssl*` directives, so it is being discontinued in the next
    major release of Kong. In this release it is disabled by default, avoiding
    this issue, and it can be enabled as aforementioned in the configuration
    section. [#5124](https://github.com/Kong/kong/pull/5124)
  - Fixed an issue on reporting the proper request method and URL arguments on
    NGINX-produced errors in logging plugins.
    [#5073](https://github.com/Kong/kong/pull/5073)
  - Fixed an issue where targets were not properly updated in all Kong workers
    when they were removed. [#5041](https://github.com/Kong/kong/pull/5041)
  - Deadlocks cases in database access functions when using Postgres and
    cleaning up `cluster_events` in high-changing scenarios were fixed.
    [#5118](https://github.com/Kong/kong/pull/5118)
  - Fixed issues with tag-filtered GETs on Cassandra-backed nodes.
    [#5105](https://github.com/Kong/kong/pull/5105)

##### Configuration

  - Fixed Lua parsing and error handling in declarative configurations.
    [#5019](https://github.com/Kong/kong/pull/5019)
  - Automatically escape any unescaped `#` characters in parsed `KONG_*`
    environment variables. [#5062](https://github.com/Kong/kong/pull/5062)

##### Plugins

  - file-log: creates log file with proper permissions when Kong uses
    declarative config. [#5028](https://github.com/Kong/kong/pull/5028)
  - basic-auth: fixed credentials parsing when using DB-less
    configurations. [#5080](https://github.com/Kong/kong/pull/5080)
  - jwt: plugin handles empty claims and return the correct error message.
    [#5123](https://github.com/Kong/kong/pull/5123)
    Thanks to [@jeremyjpj0916](https://github.com/jeremyjpj0916) for the patch!
  - serverless-functions: Lua code in declarative configurations is validated
    and loaded correctly.
    [#24](https://github.com/Kong/kong-plugin-serverless-functions/pull/24)
  - request-transformer: fixed bug on removing and then adding request headers
    with the same name.
    [#9](https://github.com/Kong/kong-plugin-request-transformer/pull/9)


[Back to TOC](#table-of-contents)

## [1.3.0]

> Released on 2019/08/21

Kong 1.3 is the first version to officially support **gRPC proxying**!

Following our vision for Kong to proxy modern Web services protocols, we are
excited for this newest addition to the family of protocols already supported
by Kong (HTTP(s), WebSockets, and TCP). As we have recently stated in our
latest [Community Call](https://konghq.com/community-call/), more protocols are
to be expected in the future.

Additionally, this release includes several highly-requested features such as
support for upstream **mutual TLS**, **header-based routing** (not only
`Host`), **database export**, and **configurable upstream keepalive
timeouts**.

### Changes

##### Dependencies

- :warning: The required OpenResty version has been bumped to
  [1.15.8.1](http://openresty.org/en/changelog-1015008.html). If you are
  installing Kong from one of our distribution packages, you are not affected
  by this change. See [#4382](https://github.com/Kong/kong/pull/4382).
  With this new version comes a number of improvements:
  1. The new [ngx\_http\_grpc\_module](https://nginx.org/en/docs/http/ngx_http_grpc_module.html).
  2. Configurable of upstream keepalive connections by timeout or number of
     requests.
  3. Support for ARM64 architectures.
  4. LuaJIT GC64 mode for x86_64 architectures, raising the LuaJIT GC-managed
     memory limit from 2GB to 128TB and producing more predictable GC
     performance.
- :warning: From this version on, the new
  [lua-kong-nginx-module](https://github.com/Kong/lua-kong-nginx-module) Nginx
  module is **required** to be built into OpenResty for Kong to function
  properly. This new module allows Kong to support new features such as mutual
  TLS authentication. If you are installing Kong from one of our distribution
  packages, you are not affected by this change.
  [openresty-build-tools#26](https://github.com/Kong/openresty-build-tools/pull/26)

**Note:** if you are not using one of our distribution packages and compiling
OpenResty from source, you must still apply Kong's [OpenResty
patches](https://github.com/kong/openresty-patches) (and, as highlighted above,
compile OpenResty with the new lua-kong-nginx-module). Our new
[openresty-build-tools](https://github.com/Kong/openresty-build-tools)
repository will allow you to do both easily.

##### Core

- :warning: Bugfixes in the router *may, in some edge-cases*, result in
  different Routes being matched. It was reported to us that the router behaved
  incorrectly in some cases when configuring wildcard Hosts and regex paths
  (e.g. [#3094](https://github.com/Kong/kong/issues/3094)). It may be so that
  you are subject to these bugs without realizing it. Please ensure that
  wildcard Hosts and regex paths Routes you have configured are matching as
  expected before upgrading.
  See [9ca4dc0](https://github.com/Kong/kong/commit/9ca4dc09fdb12b340531be8e0f9d1560c48664d5),
  [2683b86](https://github.com/Kong/kong/commit/2683b86c2f7680238e3fe85da224d6f077e3425d), and
  [6a03e1b](https://github.com/Kong/kong/commit/6a03e1bd95594716167ccac840ff3e892ed66215)
  for details.
- Upstream connections are now only kept-alive for 100 requests or 60 seconds
  (idle) by default. Previously, upstream connections were not actively closed
  by Kong. This is a (non-breaking) change in behavior, inherited from Nginx
  1.15, and configurable via new configuration properties (see below).

##### Configuration

- :warning: The `upstream_keepalive` configuration property is deprecated, and
  replaced by the new `nginx_http_upstream_keepalive` property. Its behavior is
  almost identical, but the notable difference is that the latter leverages the
  [injected Nginx
  directives](https://konghq.com/blog/kong-ce-nginx-injected-directives/)
  feature added in Kong 0.14.0.
  In future releases, we will gradually increase support for injected Nginx
  directives. We have high hopes that this will remove the occasional need for
  custom Nginx configuration templates.
  [#4382](https://github.com/Kong/kong/pull/4382)

### Additions

##### Core

- :fireworks: **Native gRPC proxying.** Two new protocol types; `grpc` and
  `grpcs` correspond to gRPC over h2c and gRPC over h2. They can be specified
  on a Route or a Service's `protocol` attribute (e.g. `protocol = grpcs`).
  When an incoming HTTP/2 request matches a Route with a `grpc(s)` protocol,
  the request will be handled by the
  [ngx\_http\_grpc\_module](https://nginx.org/en/docs/http/ngx_http_grpc_module.html),
  and proxied to the upstream Service according to the gRPC protocol
  specifications.  :warning: Note that not all Kong plugins are compatible with
  gRPC requests yet.  [#4801](https://github.com/Kong/kong/pull/4801)
- :fireworks: **Mutual TLS** handshake with upstream services. The Service
  entity now has a new `client_certificate` attribute, which is a foreign key
  to a Certificate entity. If specified, Kong will use the Certificate as a
  client TLS cert during the upstream TLS handshake.
  [#4800](https://github.com/Kong/kong/pull/4800)
- :fireworks: **Route by any request header**. The router now has the ability
  to match Routes by any request header (not only `Host`). The Route entity now
  has a new `headers` attribute, which is a map of headers names and values.
  E.g. `{ "X-Forwarded-Host": ["example.org"], "Version": ["2", "3"] }`.
  [#4758](https://github.com/Kong/kong/pull/4758)
- :fireworks: **Least-connection load-balancing**. A new `algorithm` attribute
  has been added to the Upstream entity. It can be set to `"round-robin"`
  (default), `"consistent-hashing"`, or `"least-connections"`.
  [#4528](https://github.com/Kong/kong/pull/4528)
- A new core entity, "CA Certificates" has been introduced and can be accessed
  via the new `/ca_certificates` Admin API endpoint. CA Certificates entities
  will be used as CA trust store by Kong. Certificates stored by this entity
  need not include their private key.
  [#4798](https://github.com/Kong/kong/pull/4798)
- Healthchecks now use the combination of IP + Port + Hostname when storing
  upstream health information. Previously, only IP + Port were used. This means
  that different virtual hosts served behind the same IP/port will be treated
  differently with regards to their health status. New endpoints were added to
  the Admin API to manually set a Target's health status.
  [#4792](https://github.com/Kong/kong/pull/4792)

##### Configuration

- :fireworks: A new section in the `kong.conf` file describes [injected Nginx
  directives](https://konghq.com/blog/kong-ce-nginx-injected-directives/)
  (added to Kong 0.14.0) and specifies a few default ones.
  In future releases, we will gradually increase support for injected Nginx
  directives. We have high hopes that this will remove the occasional need for
  custom Nginx configuration templates.
  [#4382](https://github.com/Kong/kong/pull/4382)
- :fireworks: New configuration properties allow for controlling the behavior of
  upstream keepalive connections. `nginx_http_upstream_keepalive_requests` and
  `nginx_http_upstream_keepalive_timeout` respectively control the maximum
  number of proxied requests and idle timeout of an upstream connection.
  [#4382](https://github.com/Kong/kong/pull/4382)
- New flags have been added to the `*_listen` properties: `deferred`, `bind`,
  and `reuseport`.
  [#4692](https://github.com/Kong/kong/pull/4692)

##### CLI

- :fireworks: **Database export** via the new `kong config db_export` CLI
  command. This command will export the configuration present in the database
  Kong is connected to (Postgres or Cassandra) as a YAML file following Kong's
  declarative configuration syntax. This file can thus be imported later on
  in a DB-less Kong node or in another database via `kong config db_import`.
  [#4809](https://github.com/Kong/kong/pull/4809)

##### Admin API

- Many endpoints now support more levels of nesting for ease of access.
  For example: `/services/:services/routes/:routes` is now a valid API
  endpoint.
  [#4713](https://github.com/Kong/kong/pull/4713)
- The API now accepts `form-urlencoded` payloads with deeply nested data
  structures. Previously, it was only possible to send such data structures
  via JSON payloads.
  [#4768](https://github.com/Kong/kong/pull/4768)

##### Plugins

- :fireworks: **New bundled plugin**: the [session
  plugin](https://github.com/Kong/kong-plugin-session) is now bundled in Kong.
  It can be used to manage browser sessions for APIs proxied and authenticated
  by Kong.
  [#4685](https://github.com/Kong/kong/pull/4685)
- ldap-auth: A new `config.ldaps` property allows configuring the plugin to
  connect to the LDAP server via TLS. It provides LDAPS support instead of only
  relying on STARTTLS.
  [#4743](https://github.com/Kong/kong/pull/4743)
- jwt-auth: The new `header_names` property accepts an array of header names
  the JWT plugin should inspect when authenticating a request. It defaults to
  `["Authorization"]`.
  [#4757](https://github.com/Kong/kong/pull/4757)
- [azure-functions](https://github.com/Kong/kong-plugin-azure-functions):
  Bumped to 0.4 for minor fixes and performance improvements.
- [kubernetes-sidecar-injector](https://github.com/Kong/kubernetes-sidecar-injector):
  The plugin is now more resilient to Kubernetes schema changes.
- [serverless-functions](https://github.com/Kong/kong-plugin-serverless-functions):
    - Bumped to 0.3 for minor performance improvements.
    - Functions can now have upvalues.
- [prometheus](https://github.com/Kong/kong-plugin-prometheus): Bumped to
  0.4.1 for minor performance improvements.
- cors: add OPTIONS, TRACE and CONNECT to default allowed methods
  [#4899](https://github.com/Kong/kong/pull/4899)
  Thanks to [@eshepelyuk](https://github.com/eshepelyuk) for the patch!

##### PDK

- New function `kong.service.set_tls_cert_key()`. This functions sets the
  client TLS certificate used while handshaking with the upstream service.
  [#4797](https://github.com/Kong/kong/pull/4797)

### Fixes

##### Core

- Fix WebSocket protocol upgrades in some cases due to case-sensitive
  comparisons of the `Upgrade` header.
  [#4780](https://github.com/Kong/kong/pull/4780)
- Router: Fixed a bug causing invalid matches when configuring two or more
  Routes with a plain `hosts` attribute shadowing another Route's wildcard
  `hosts` attribute. Details of the issue can be seen in
  [01b1cb8](https://github.com/Kong/kong/pull/4775/commits/01b1cb871b1d84e5e93c5605665b68c2f38f5a31).
  [#4775](https://github.com/Kong/kong/pull/4775)
- Router: Ensure regex paths always have priority over plain paths. Details of
  the issue can be seen in
  [2683b86](https://github.com/Kong/kong/commit/2683b86c2f7680238e3fe85da224d6f077e3425d).
  [#4775](https://github.com/Kong/kong/pull/4775)
- Cleanup of expired rows in PostgreSQL is now much more efficient thanks to a
  new query plan.
  [#4716](https://github.com/Kong/kong/pull/4716)
- Improved various query plans against Cassandra instances by increasing the
  default page size.
  [#4770](https://github.com/Kong/kong/pull/4770)

##### Plugins

- cors: ensure non-preflight OPTIONS requests can be proxied.
  [#4899](https://github.com/Kong/kong/pull/4899)
  Thanks to [@eshepelyuk](https://github.com/eshepelyuk) for the patch!
- Consumer references in various plugin entities are now
  properly marked as required, avoiding credentials that map to no Consumer.
  [#4879](https://github.com/Kong/kong/pull/4879)
- hmac-auth: Correct the encoding of HTTP/1.0 requests.
  [#4839](https://github.com/Kong/kong/pull/4839)
- oauth2: empty client_id wasn't checked, causing a server error.
  [#4884](https://github.com/Kong/kong/pull/4884)
- response-transformer: preserve empty arrays correctly.
  [#4901](https://github.com/Kong/kong/pull/4901)

##### CLI

- Fixed an issue when running `kong restart` and Kong was not running,
  causing stdout/stderr logging to turn off.
  [#4772](https://github.com/Kong/kong/pull/4772)

##### Admin API

- Ensure PUT works correctly when applied to plugin configurations.
  [#4882](https://github.com/Kong/kong/pull/4882)

##### PDK

- Prevent PDK calls from failing in custom content blocks.
  This fixes a misbehavior affecting the Prometheus plugin.
  [#4904](https://github.com/Kong/kong/pull/4904)
- Ensure `kong.response.add_header` works in the `rewrite` phase.
  [#4888](https://github.com/Kong/kong/pull/4888)

[Back to TOC](#table-of-contents)

## [1.2.2]

> Released on 2019/08/14

:warning: This release includes patches to the NGINX core (1.13.6) fixing
vulnerabilities in the HTTP/2 module (CVE-2019-9511 CVE-2019-9513
CVE-2019-9516).

This is a patch release in the 1.2 series, and as such, strictly contains
bugfixes. There are no new features nor breaking changes.

### Fixes

##### Core

- Case sensitivity fix when clearing the Upgrade header.
  [#4779](https://github.com/kong/kong/issues/4779)

### Performance

##### Core

- Speed up cascade deletes in Cassandra.
  [#4770](https://github.com/kong/kong/pull/4770)

## [1.2.1]

> Released on 2019/06/26

This is a patch release in the 1.2 series, and as such, strictly contains
bugfixes. There are no new features nor breaking changes.

### Fixes

##### Core

- Fix an issue preventing WebSocket connections from being established by
  clients. This issue was introduced in Kong 1.1.2, and would incorrectly clear
  the `Upgrade` response header.
  [#4719](https://github.com/Kong/kong/pull/4719)
- Fix a memory usage growth issue in the `/config` endpoint when configuring
  Upstream entities. This issue was mostly observed by users of the [Kong
  Ingress Controller](https://github.com/Kong/kubernetes-ingress-controller).
  [#4733](https://github.com/Kong/kong/pull/4733)
- Cassandra: ensure serial consistency is `LOCAL_SERIAL` when a
  datacenter-aware load balancing policy is in use. This fixes unavailability
  exceptions sometimes experienced when connecting to a multi-datacenter
  cluster with cross-datacenter connectivity issues.
  [#4734](https://github.com/Kong/kong/pull/4734)
- Schemas: fix an issue in the schema validator that would not allow specifying
  `false` in some schema rules, such a `{ type = "boolean", eq = false }`.
  [#4708](https://github.com/Kong/kong/pull/4708)
  [#4727](https://github.com/Kong/kong/pull/4727)
- Fix an underlying issue with regards to database entities cache keys
  generation.
  [#4717](https://github.com/Kong/kong/pull/4717)

##### Configuration

- Ensure the `cassandra_local_datacenter` configuration property is specified
  when a datacenter-aware Cassandra load balancing policy is in use.
  [#4734](https://github.com/Kong/kong/pull/4734)

##### Plugins

- request-transformer: fix an issue that would prevent adding a body to
  requests without one.
  [Kong/kong-plugin-request-transformer#4](https://github.com/Kong/kong-plugin-request-transformer/pull/4)
- kubernetes-sidecar-injector: fix an issue causing mutating webhook calls to
  fail.
  [Kong/kubernetes-sidecar-injector#9](https://github.com/Kong/kubernetes-sidecar-injector/pull/9)

[Back to TOC](#table-of-contents)

## [1.2.0]

> Released on: 2019/06/07

This release brings **improvements to reduce long latency tails**,
**consolidates declarative configuration support**, and comes with **newly open
sourced plugins** previously only available to Enterprise customers. It also
ships with new features improving observability and usability.

This release includes database migrations. Please take a few minutes to read
the [1.2 Upgrade Path](https://github.com/Kong/kong/blob/master/UPGRADE.md)
for more details regarding changes and migrations before planning to upgrade
your Kong cluster.

### Installation

- :warning: All Bintray repositories have been renamed from
  `kong-community-edition-*` to `kong-*`.
- :warning: All Kong packages have been renamed from `kong-community-edition`
  to `kong`.

For more details about the updated installation, please visit the official docs:
[https://konghq.com/install](https://konghq.com/install/).

### Additions

##### Core

- :fireworks: Support for **wildcard SNI matching**: the
  `ssl_certificate_by_lua` phase and the stream `preread` phase) is now able to
  match a client hello SNI against any registered wildcard SNI. This is
  particularly helpful for deployments serving a certificate for multiple
  subdomains.
  [#4457](https://github.com/Kong/kong/pull/4457)
- :fireworks: **HTTPS Routes can now be matched by SNI**: the `snis` Route
  attribute (previously only available for `tls` Routes) can now be set for
  `https` Routes and is evaluated by the HTTP router.
  [#4633](https://github.com/Kong/kong/pull/4633)
- :fireworks: **Native support for HTTPS redirects**: Routes have a new
  `https_redirect_status_code` attribute specifying the status code to send
  back to the client if a plain text request was sent to an `https` Route.
  [#4424](https://github.com/Kong/kong/pull/4424)
- The loading of declarative configuration is now done atomically, and with a
  safety check to verify that the new configuration fits in memory.
  [#4579](https://github.com/Kong/kong/pull/4579)
- Schema fields can now be marked as immutable.
  [#4381](https://github.com/Kong/kong/pull/4381)
- Support for loading custom DAO strategies from plugins.
  [#4518](https://github.com/Kong/kong/pull/4518)
- Support for IPv6 to `tcp` and `tls` Routes.
  [#4333](https://github.com/Kong/kong/pull/4333)

##### Configuration

- :fireworks: **Asynchronous router updates**: a new configuration property
  `router_consistency` accepts two possible values: `strict` and `eventual`.
  The former is the default setting and makes router rebuilds highly
  consistent between Nginx workers. It can result in long tail latency if
  frequent Routes and Services updates are expected. The latter helps
  preventing long tail latency issues by instructing Kong to rebuild the router
  asynchronously (with eventual consistency between Nginx workers).
  [#4639](https://github.com/Kong/kong/pull/4639)
- :fireworks: **Database cache warmup**: Kong can now preload entities during
  its initialization. A new configuration property (`db_cache_warmup_entities`)
  was introduced, allowing users to specify which entities should be preloaded.
  DB cache warmup allows for ahead-of-time DNS resolution for Services with a
  hostname. This feature reduces first requests latency, improving the overall
  P99 latency tail.
  [#4565](https://github.com/Kong/kong/pull/4565)
- Improved PostgreSQL connection management: two new configuration properties
  have been added: `pg_max_concurrent_queries` sets the maximum number of
  concurrent queries to the database, and `pg_semaphore_timeout` allows for
  tuning the timeout when acquiring access to a database connection. The
  default behavior remains the same, with no concurrency limitation.
  [#4551](https://github.com/Kong/kong/pull/4551)

##### Admin API

- :fireworks: Add declarative configuration **hash checking** avoiding
  reloading if the configuration has not changed. The `/config` endpoint now
  accepts a `check_hash` query argument. Hash checking only happens if this
  argument's value is set to `1`.
  [#4609](https://github.com/Kong/kong/pull/4609)
- :fireworks: Add a **schema validation endpoint for entities**: a new
  endpoint `/schemas/:entity_name/validate` can be used to validate an instance
  of any entity type in Kong without creating the entity itself.
  [#4413](https://github.com/Kong/kong/pull/4413)
- :fireworks: Add **memory statistics** to the `/status` endpoint. The response
  now includes a `memory` field, which contains the `lua_shared_dicts` and
  `workers_lua_vms` fields with statistics on shared dictionaries and workers
  Lua VM memory usage.
  [#4592](https://github.com/Kong/kong/pull/4592)

##### PDK

- New function `kong.node.get_memory_stats()`. This function returns statistics
  on shared dictionaries and workers Lua VM memory usage, and powers the memory
  statistics newly exposed by the `/status` endpoint.
  [#4632](https://github.com/Kong/kong/pull/4632)

##### Plugins

- :fireworks: **Newly open-sourced plugin**: the HTTP [proxy-cache
  plugin](https://github.com/kong/kong-plugin-proxy-cache) (previously only
  available in Enterprise) is now bundled in Kong.
  [#4650](https://github.com/Kong/kong/pull/4650)
- :fireworks: **Newly open-sourced plugin capabilities**: The
  [request-transformer
  plugin](https://github.com/Kong/kong-plugin-request-transformer) now includes
  capabilities previously only available in Enterprise, among which templating
  and variables interpolation.
  [#4658](https://github.com/Kong/kong/pull/4658)
- Logging plugins: log request TLS version, cipher, and verification status.
  [#4581](https://github.com/Kong/kong/pull/4581)
  [#4626](https://github.com/Kong/kong/pull/4626)
- Plugin development: inheriting from `BasePlugin` is now optional. Avoiding
  the inheritance paradigm improves plugins' performance.
  [#4590](https://github.com/Kong/kong/pull/4590)

### Fixes

##### Core

- Active healthchecks: `http` checks are not performed for `tcp` and `tls`
  Services anymore; only `tcp` healthchecks are performed against such
  Services.
  [#4616](https://github.com/Kong/kong/pull/4616)
- Fix an issue where updates in migrations would not correctly populate default
  values.
  [#4635](https://github.com/Kong/kong/pull/4635)
- Improvements in the reentrancy of Cassandra migrations.
  [#4611](https://github.com/Kong/kong/pull/4611)
- Fix an issue causing the PostgreSQL strategy to not bootstrap the schema when
  using a PostgreSQL account with limited permissions.
  [#4506](https://github.com/Kong/kong/pull/4506)

##### CLI

- Fix `kong db_import` to support inserting entities without specifying a UUID
  for their primary key. Entities with a unique identifier (e.g. `name` for
  Services) can have their primary key omitted.
  [#4657](https://github.com/Kong/kong/pull/4657)
- The `kong migrations [up|finish] -f` commands does not run anymore if there
  are no previously executed migrations.
  [#4617](https://github.com/Kong/kong/pull/4617)

##### Plugins

- ldap-auth: ensure TLS connections are reused.
  [#4620](https://github.com/Kong/kong/pull/4620)
- oauth2: ensured access tokens preserve their `token_expiration` value when
  migrating from previous Kong versions.
  [#4572](https://github.com/Kong/kong/pull/4572)

[Back to TOC](#table-of-contents)

## [1.1.2]

> Released on: 2019/04/24

This is a patch release in the 1.0 series. Being a patch release, it strictly
contains bugfixes. The are no new features or breaking changes.

### Fixes

- core: address issue where field type "record" nested values reset on update
  [#4495](https://github.com/Kong/kong/pull/4495)
- core: correctly manage primary keys of type "foreign"
  [#4429](https://github.com/Kong/kong/pull/4429)
- core: declarative config is not parsed on db-mode anymore
  [#4487](https://github.com/Kong/kong/pull/4487)
  [#4509](https://github.com/Kong/kong/pull/4509)
- db-less: Fixed a problem in Kong balancer timing out.
  [#4534](https://github.com/Kong/kong/pull/4534)
- db-less: Accept declarative config directly in JSON requests.
  [#4527](https://github.com/Kong/kong/pull/4527)
- db-less: do not mis-detect mesh mode
  [#4498](https://github.com/Kong/kong/pull/4498)
- db-less: fix crash when field has same name as entity
  [#4478](https://github.com/Kong/kong/pull/4478)
- basic-auth: ignore password if nil on basic auth credential patch
  [#4470](https://github.com/Kong/kong/pull/4470)
- http-log: Simplify queueing mechanism. Fixed a bug where traces were lost
  in some cases.
  [#4510](https://github.com/Kong/kong/pull/4510)
- request-transformer: validate header values in plugin configuration.
  Thanks, [@rune-chan](https://github.com/rune-chan)!
  [#4512](https://github.com/Kong/kong/pull/4512).
- rate-limiting: added index on rate-limiting metrics.
  Thanks, [@mvanholsteijn](https://github.com/mvanholsteijn)!
  [#4486](https://github.com/Kong/kong/pull/4486)

[Back to TOC](#table-of-contents)

## [1.1.1]

> Released on: 2019/03/28

This release contains a fix for 0.14 Kong clusters using Cassandra to safely
migrate to Kong 1.1.

### Fixes

- Ensure the 0.14 -> 1.1 migration path for Cassandra does not corrupt the
  database schema.
  [#4450](https://github.com/Kong/kong/pull/4450)
- Allow the `kong config init` command to run without a pointing to a prefix
  directory.
  [#4451](https://github.com/Kong/kong/pull/4451)

[Back to TOC](#table-of-contents)

## [1.1.0]

> Released on: 2019/03/27

This release introduces new features such as **Declarative
Configuration**, **DB-less Mode**, **Bulk Database Import**, **Tags**, as well
as **Transparent Proxying**. It contains a large number of other features and
fixes, listed below. Also, the Plugin Development kit also saw a minor
updated, bumped to version 1.1.

This release includes database migrations. Please take a few minutes to read
the [1.1 Upgrade Path](https://github.com/Kong/kong/blob/master/UPGRADE.md)
for more details regarding changes and migrations before planning to upgrade
your Kong cluster.

:large_orange_diamond: **Post-release note (as of 2019/03/28):** an issue has
been found when migrating from a 0.14 Kong cluster to 1.1.0 when running on top
of Cassandra. Kong 1.1.1 has been released to address this issue. Kong clusters
running on top of PostgreSQL are not affected by this issue, and can migrate to
1.1.0 or 1.1.1 safely.

### Additions

##### Core

- :fireworks: Kong can now run **without a database**, using in-memory
  storage only. When running Kong in DB-less mode, entities are loaded via a
  **declarative configuration** file, specified either through Kong's
  configuration file, or uploaded via the Admin API.
  [#4315](https://github.com/Kong/kong/pull/4315)
- :fireworks: **Transparent proxying** - the `service` attribute on
  Routes is now optional; a Route without an assigned Service will
  proxy transparently
  [#4286](https://github.com/Kong/kong/pull/4286)
- Support for **tags** in entities
  [#4275](https://github.com/Kong/kong/pull/4275)
  - Every core entity now adds a `tags` field
- New `protocols` field in the Plugin entity, allowing plugin instances
  to be set for specific protocols only (`http`, `https`, `tcp` or `tls`).
  [#4248](https://github.com/Kong/kong/pull/4248)
  - It filters out plugins during execution according to their `protocols` field
  - It throws an error when trying to associate a Plugin to a Route
    which is not compatible, protocols-wise, or to a Service with no
    compatible routes.

##### Configuration

- New option in `kong.conf`: `database=off` to start Kong without
  a database
- New option in `kong.conf`: `declarative_config=kong.yml` to
  load a YAML file using Kong's new [declarative config
  format](https://discuss.konghq.com/t/rfc-kong-native-declarative-config-format/2719)
- New option in `kong.conf`: `pg_schema` to specify Postgres schema
  to be used
- The Stream subsystem now supports Nginx directive injections
  [#4148](https://github.com/Kong/kong/pull/4148)
  - `nginx_stream_*` (or `KONG_NGINX_STREAM_*` environment variables)
    for injecting entries to the `stream` block
  - `nginx_sproxy_*` (or `KONG_NGINX_SPROXY_*` environment variables)
    for injecting entries to the `server` block inside `stream`

##### CLI

- :fireworks: **Bulk database import** using the same declarative
  configuration format as the in-memory mode, using the new command:
  `kong config db_import kong.yml`. This command upserts all
  entities specified in the given `kong.yml` file in bulk
  [#4284](https://github.com/Kong/kong/pull/4284)
- New command: `kong config init` to generate a template `kong.yml`
  file to get you started
- New command: `kong config parse kong.yml` to verify the syntax of
  the `kong.yml` file before using it
- New option `--wait` in `kong quit` to ease graceful termination when using orchestration tools
  [#4201](https://github.com/Kong/kong/pull/4201)

##### Admin API

- New Admin API endpoint: `/config` to replace the configuration of
  Kong entities entirely, replacing it with the contents of a new
  declarative config file
  - When using the new `database=off` configuration option,
    the Admin API endpoints for entities (such as `/routes` and
    `/services`) are read-only, since the configuration can only
    be updated via `/config`
    [#4308](https://github.com/Kong/kong/pull/4308)
- Admin API endpoints now support searching by tag
  (for example, `/consumers?tags=example_tag`)
  - You can search by multiple tags:
     - `/services?tags=serv1,mobile` to search for services matching tags `serv1` and `mobile`
     - `/services?tags=serv1/serv2` to search for services matching tags `serv1` or `serv2`
- New Admin API endpoint `/tags/` for listing entities by tag: `/tags/example_tag`

##### PDK

- New PDK function: `kong.client.get_protocol` for obtaining the protocol
  in use during the current request
  [#4307](https://github.com/Kong/kong/pull/4307)
- New PDK function: `kong.nginx.get_subsystem`, so plugins can detect whether
  they are running on the HTTP or Stream subsystem
  [#4358](https://github.com/Kong/kong/pull/4358)

##### Plugins

- :fireworks: Support for ACL **authenticated groups**, so that authentication plugins
  that use a 3rd party (other than Kong) to store credentials can benefit
  from using a central ACL plugin to do authorization for them
  [#4013](https://github.com/Kong/kong/pull/4013)
- The Kubernetes Sidecar Injection plugin is now bundled into Kong for a smoother K8s experience
  [#4304](https://github.com/Kong/kong/pull/4304)
- aws-lambda: includes AWS China region.
  Thanks [@wubins](https://github.com/wubins) for the patch!
  [#4176](https://github.com/Kong/kong/pull/4176)

### Changes

##### Dependencies

- The required OpenResty version is still 1.13.6.2, but for a full feature set
  including stream routing and Service Mesh abilities with mutual TLS, Kong's
  [openresty-patches](https://github.com/kong/openresty-patches) must be
  applied (those patches are already bundled with our official distribution
  packages). The openresty-patches bundle was updated in Kong 1.1.0 to include
  the `stream_realip_module` as well.
  Kong in HTTP(S) Gateway scenarios does not require these patches.
  [#4163](https://github.com/Kong/kong/pull/4163)
- Service Mesh abilities require at least OpenSSL version 1.1.1. In our
  official distribution packages, OpenSSL has been bumped to 1.1.1b.
  [#4345](https://github.com/Kong/kong/pull/4345),
  [#4440](https://github.com/Kong/kong/pull/4440)

### Fixes

##### Core

- Resolve hostnames properly during initialization of Cassandra contact points
  [#4296](https://github.com/Kong/kong/pull/4296),
  [#4378](https://github.com/Kong/kong/pull/4378)
- Fix health checks for Targets that need two-level DNS resolution
  (e.g. SRV → A → IP) [#4386](https://github.com/Kong/kong/pull/4386)
- Fix serialization of map types in the Cassandra backend
  [#4383](https://github.com/Kong/kong/pull/4383)
- Fix target cleanup and cascade-delete for Targets
  [#4319](https://github.com/Kong/kong/pull/4319)
- Avoid crash when failing to obtain list of Upstreams
  [#4301](https://github.com/Kong/kong/pull/4301)
- Disallow invalid timeout value of 0ms for attributes in Services
  [#4430](https://github.com/Kong/kong/pull/4430)
- DAO fix for foreign fields used as primary keys
  [#4387](https://github.com/Kong/kong/pull/4387)

##### Admin API

- Proper support for `PUT /{entities}/{entity}/plugins/{plugin}`
  [#4288](https://github.com/Kong/kong/pull/4288)
- Fix Admin API inferencing of map types using form-encoded
  [#4368](https://github.com/Kong/kong/pull/4368)
- Accept UUID-like values in `/consumers?custom_id=`
  [#4435](https://github.com/Kong/kong/pull/4435)

##### Plugins

- basic-auth, ldap-auth, key-auth, jwt, hmac-auth: fixed
  status code for unauthorized requests: they now return HTTP 401
  instead of 403
  [#4238](https://github.com/Kong/kong/pull/4238)
- tcp-log: remove spurious trailing carriage return
  Thanks [@cvuillemez](https://github.com/cvuillemez) for the patch!
  [#4158](https://github.com/Kong/kong/pull/4158)
- jwt: fix `typ` handling for supporting JOSE (JSON Object
  Signature and Validation)
  Thanks [@cdimascio](https://github.com/cdimascio) for the patch!
  [#4256](https://github.com/Kong/kong/pull/4256)
- Fixes to the best-effort auto-converter for legacy plugin schemas
  [#4396](https://github.com/Kong/kong/pull/4396)

[Back to TOC](#table-of-contents)

## [1.0.3]

> Released on: 2019/01/31

This is a patch release addressing several regressions introduced some plugins,
and improving the robustness of our migrations and core components.

### Core

- Improve Cassandra schema consensus logic when running migrations.
  [#4233](https://github.com/Kong/kong/pull/4233)
- Ensure Routes that don't have a `regex_priority` (e.g. if it was removed as
  part of a `PATCH`) don't prevent the router from being built.
  [#4255](https://github.com/Kong/kong/pull/4255)
- Reduce rebuild time of the load balancer by retrieving larger sized pages of
  Target entities.
  [#4206](https://github.com/Kong/kong/pull/4206)
- Ensure schema definitions of Arrays and Sets with `default = {}` are
  JSON-encoded as `[]`.
  [#4257](https://github.com/Kong/kong/pull/4257)

##### Plugins

- request-transformer: fix a regression causing the upstream Host header to be
  unconditionally set to that of the client request (effectively, as if the
  Route had `preserve_host` enabled).
  [#4253](https://github.com/Kong/kong/pull/4253)
- cors: fix a regression that prevented regex origins from being matched.
  Regexes such as `(.*[.])?example\.org` can now be used to match all
  sub-domains, while regexes containing `:` will be evaluated against the
  scheme and port of an origin (i.e.
  `^https?://(.*[.])?example\.org(:8000)?$`).
  [#4261](https://github.com/Kong/kong/pull/4261)
- oauth2: fix a runtime error when using a global token against a plugin
  not configured as global (i.e. with `global_credentials = false`).
  [#4262](https://github.com/Kong/kong/pull/4262)

##### Admin API

- Improve performance of the `PUT` method in auth plugins endpoints (e.g.
  `/consumers/:consumers/basic-auth/:basicauth_credentials`) by preventing
  a unnecessary read-before-write.
  [#4206](https://github.com/Kong/kong/pull/4206)

[Back to TOC](#table-of-contents)

## [1.0.2]

> Released on: 2019/01/18

This is a hotfix release mainly addressing an issue when connecting to the
datastore over TLS (Cassandra and PostgreSQL).

### Fixes

##### Core

- Fix an issue that would prevent Kong from starting when connecting to
  its datastore over TLS. [#4214](https://github.com/Kong/kong/pull/4214)
  [#4218](https://github.com/Kong/kong/pull/4218)
- Ensure plugins added via `PUT` get enabled without requiring a restart.
  [#4220](https://github.com/Kong/kong/pull/4220)

##### Plugins

- zipkin
  - Fix a logging failure when DNS is not resolved.
    [kong-plugin-zipkin@a563f51](https://github.com/Kong/kong-plugin-zipkin/commit/a563f513f943ba0a30f3c69373d9092680a8f670)
  - Avoid sending redundant tags.
    [kong-plugin-zipkin/pull/28](https://github.com/Kong/kong-plugin-zipkin/pull/28)
  - Move `run_on` field to top level plugin schema instead of its config.
    [kong-plugin-zipkin/pull/38](https://github.com/Kong/kong-plugin-zipkin/pull/38)

[Back to TOC](#table-of-contents)

## [1.0.1]

> Released on: 2019/01/16

This is a patch release in the 1.0 series. Being a patch release, it strictly
contains performance improvements and bugfixes. The are no new features or
breaking changes.

:red_circle: **Post-release note (as of 2019/01/17)**: A regression has been
observed with this version, preventing Kong from starting when connecting to
its datastore over TLS. Installing this version is discouraged; consider
upgrading to [1.0.2](#102).

### Changes

##### Core

- :rocket: Assorted changes for warmup time improvements over Kong 1.0.0
  [#4138](https://github.com/kong/kong/issues/4138),
  [#4164](https://github.com/kong/kong/issues/4164),
  [#4178](https://github.com/kong/kong/pull/4178),
  [#4179](https://github.com/kong/kong/pull/4179),
  [#4182](https://github.com/kong/kong/pull/4182)

### Fixes

##### Configuration

- Ensure `lua_ssl_verify_depth` works even when `lua_ssl_trusted_certificate`
  is not set
  [#4165](https://github.com/kong/kong/pull/4165).
  Thanks [@rainest](https://github.com/rainest) for the patch.
- Ensure Kong starts when only a `stream` listener is enabled
  [#4195](https://github.com/kong/kong/pull/4195)
- Ensure Postgres works with non-`public` schemas
  [#4198](https://github.com/kong/kong/pull/4198)

##### Core

- Fix an artifact in upstream migrations where `created_at`
  timestamps would occasionally display fractional values
  [#4183](https://github.com/kong/kong/issues/4183),
  [#4204](https://github.com/kong/kong/pull/4204)
- Fixed issue with HTTP/2 support advertisement
  [#4203](https://github.com/kong/kong/pull/4203)

##### Admin API

- Fixed handling of invalid targets in `/upstreams` endpoints
  for health checks
  [#4132](https://github.com/kong/kong/issues/4132),
  [#4205](https://github.com/kong/kong/pull/4205)
- Fixed the `/plugins/schema/:name` endpoint, as it was failing in
  some cases (e.g. the `datadog` plugin) and producing incorrect
  results in others (e.g. `request-transformer`).
  [#4136](https://github.com/kong/kong/issues/4136),
  [#4137](https://github.com/kong/kong/issues/4137)
  [#4151](https://github.com/kong/kong/pull/4151),
  [#4162](https://github.com/kong/kong/pull/4151)

##### Plugins

- Fix PDK memory leaks in `kong.service.response` and `kong.ctx`
  [#4143](https://github.com/kong/kong/pull/4143),
  [#4172](https://github.com/kong/kong/pull/4172)

[Back to TOC](#table-of-contents)

## [1.0.0]

> Released on: 2018/12/18

This is a major release, introducing new features such as **Service Mesh** and
**Stream Routing** support, as well as a **New Migrations** framework. It also
includes version 1.0.0 of the **Plugin Development Kit**. It contains a large
number of other features and fixes, listed below. Also, all plugins included
with Kong 1.0 are updated to use version 1.0 of the PDK.

As usual, major version upgrades require database migrations and changes to the
Nginx configuration file (if you customized the default template). Please take
a few minutes to read the [1.0 Upgrade
Path](https://github.com/Kong/kong/blob/master/UPGRADE.md) for more details
regarding breaking changes and migrations before planning to upgrade your Kong
cluster.

Being a major version, all entities and concepts that were marked as deprecated
in Kong 0.x are now removed in Kong 1.0. The deprecated features are retained
in [Kong 0.15](#0150), the final entry in the Kong 0.x series, which is being
released simultaneously to Kong 1.0.

### Changes

Kong 1.0 includes all breaking changes from 0.15, as well as the removal
of deprecated concepts.

##### Dependencies

- The required OpenResty version is still 1.13.6.2, but for a full feature set
  including stream routing and Service Mesh abilities with mutual TLS, Kong's
  [openresty-patches](https://github.com/kong/openresty-patches) must be
  applied (those patches are already bundled with our official distribution
  packages). Kong in HTTP(S) Gateway scenarios does not require these patches.
- Service Mesh abilities require at least OpenSSL version 1.1.1. In our
  official distribution packages, OpenSSL has been bumped to 1.1.1.
  [#4005](https://github.com/Kong/kong/pull/4005)

##### Configuration

- :warning: The `custom_plugins` directive is removed (deprecated since 0.14.0,
  July 2018). Use `plugins` instead.
- Modifications must be applied to the Nginx configuration. You are not
  affected by this change if you do not use a custom Nginx template. See the
  [1.0 Upgrade Path](https://github.com/Kong/kong/blob/master/UPGRADE.md) for
  a diff of changes to apply.
- The default value for `cassandra_lb_policy` changed from `RoundRobin` to
  `RequestRoundRobin`. This helps reducing the amount of new connections being
  opened during a request when using the Cassandra strategy.
  [#4004](https://github.com/Kong/kong/pull/4004)

##### Core

- :warning: The **API** entity and related concepts such as the `/apis`
  endpoint, are removed (deprecated since 0.13.0, March 2018). Use **Routes**
  and **Services** instead.
- :warning: The **old DAO** implementation is removed, along with the
  **old schema** validation library (`apis` was the last entity using it).
  Use the new schema format instead in custom plugins.
  To ease the transition of plugins, the plugin loader in 1.0 includes
  a _best-effort_ schema auto-translator, which should be sufficient for many
  plugins.
- Timestamps now bear millisecond precision in their decimal part.
  [#3660](https://github.com/Kong/kong/pull/3660)
- The PDK function `kong.request.get_body` will now return `nil, err, mime`
  when the body is valid JSON but neither an object nor an array.
  [#4063](https://github.com/Kong/kong/pull/4063)

##### CLI

- :warning: The new migrations framework (detailed below) has a different usage
  (and subcommands) compared to its predecessor.
  [#3802](https://github.com/Kong/kong/pull/3802)

##### Admin API

- :warning: In the 0.14.x release, Upstreams, Targets, and Plugins were still
  implemented using the old DAO and Admin API. In 0.15.0 and 1.0.0, all core
  entities use the new `kong.db` DAO, and their endpoints have been upgraded to
  the new Admin API (see below for details).
  [#3689](https://github.com/Kong/kong/pull/3689)
  [#3739](https://github.com/Kong/kong/pull/3739)
  [#3778](https://github.com/Kong/kong/pull/3778)

A summary of the changes introduced in the new Admin API:

- Pagination has been included in all "multi-record" endpoints, and pagination
  control fields are different than in 0.14.x.
- Filtering now happens via URL path changes (`/consumers/x/plugins`) instead
  of querystring fields (`/plugins?consumer_id=x`).
- Array values can't be coerced from comma-separated strings anymore. They must
  now be "proper" JSON values on JSON requests, or use a new syntax on
  form-url-encoded or multipart requests.
- Error messages have been been reworked from the ground up to be more
  consistent, precise and informative.
- The `PUT` method has been reimplemented with idempotent behavior and has
  been added to some entities that didn't have it.

For more details about the new Admin API, please visit the official docs:
https://docs.konghq.com/

##### Plugins

- :warning: The `galileo` plugin has been removed (deprecated since 0.13.0).
  [#3960](https://github.com/Kong/kong/pull/3960)
- :warning: Some internal modules that were occasionally used by plugin authors
  before the introduction of the Plugin Development Kit (PDK) in 0.14.0 are now
  removed:
  - The `kong.tools.ip` module was removed. Use `kong.ip` from the PDK instead.
  - The `kong.tools.public` module was removed. Use the various equivalent
    features from the PDK instead.
  - The `kong.tools.responses` module was removed. Please use
    `kong.response.exit` from the PDK instead. You might want to use
    `kong.log.err` to log internal server errors as well.
  - The `kong.api.crud_helpers` module was removed (deprecated since the
    introduction of the new DAO in 0.13.0). Use `kong.api.endpoints` instead
    if you need to customize the auto-generated endpoints.
- All bundled plugins' schemas and custom entities have been updated to the new
  `kong.db` module, and their APIs have been updated to the new Admin API,
  which is described in the above section.
  [#3766](https://github.com/Kong/kong/pull/3766)
  [#3774](https://github.com/Kong/kong/pull/3774)
  [#3778](https://github.com/Kong/kong/pull/3778)
  [#3839](https://github.com/Kong/kong/pull/3839)
- :warning: All plugins migrations have been converted to the new migration
  framework. Custom plugins must use the new migration framework from 0.15
  onwards.

### Additions

##### :fireworks: Service Mesh and Stream Routes

Kong's Service Mesh support resulted in a number of additions to Kong's
configuration, Admin API, and plugins that deserve their own section in
this changelog.

- **Support for TCP & TLS Stream Routes** via the new `stream_listen` config
  option. [#4009](https://github.com/Kong/kong/pull/4009)
- A new `origins` config property allows overriding hosts from Kong.
  [#3679](https://github.com/Kong/kong/pull/3679)
- A `transparent` suffix added to stream listeners allows for setting up a
  dynamic Service Mesh with `iptables`.
  [#3884](https://github.com/Kong/kong/pull/3884)
- Kong instances can now create a shared internal Certificate Authority, which
  is used for Service Mesh TLS traffic.
  [#3906](https://github.com/Kong/kong/pull/3906)
  [#3861](https://github.com/Kong/kong/pull/3861)
- Plugins get a new `run_on` field to control how they behave in a Service Mesh
  environment.
  [#3930](https://github.com/Kong/kong/pull/3930)
  [#4066](https://github.com/Kong/kong/pull/4066)
- There is a new phase called `preread`. This is where stream traffic routing
  is done.

##### Configuration

- A new `dns_valid_ttl` property can be set to forcefully override the TTL
  value of all resolved DNS records.
  [#3730](https://github.com/Kong/kong/pull/3730)
- A new `pg_timeout` property can be set to configure the timeout of PostgreSQL
  connections. [#3808](https://github.com/Kong/kong/pull/3808)
- `upstream_keepalive` can now be disabled when set to 0.
  Thanks [@pryorda](https://github.com/pryorda) for the patch.
  [#3716](https://github.com/Kong/kong/pull/3716)
- The new `transparent` suffix also applies to the `proxy_listen` directive.

##### CLI

- :fireworks: **New migrations framework**. This new implementation supports
  no-downtime, Blue/Green migrations paths that will help sustain Kong 1.0's
  stability. It brings a considerable number of other improvements, such as new
  commands, better support for automation, improved CLI logging, and many
  more. Additionally, this new framework alleviates the old limitation around
  multiple nodes running concurrent migrations. See the related PR for a
  complete list of improvements.
  [#3802](https://github.com/Kong/kong/pull/3802)

##### Core

- :fireworks: **Support for TLS 1.3**. The support for OpenSSL 1.1.1 (bumped in our
  official distribution packages) not only enabled Service Mesh features, but
  also unlocks support for the latest version of the TLS protocol.
- :fireworks: **Support for HTTPS in active healthchecks**.
  [#3815](https://github.com/Kong/kong/pull/3815)
- :fireworks: Improved router rebuilds resiliency by reducing database accesses
  in high concurrency scenarios.
  [#3782](https://github.com/Kong/kong/pull/3782)
- :fireworks: Significant performance improvements in the core's plugins
  runloop. [#3794](https://github.com/Kong/kong/pull/3794)
- PDK improvements:
  - New `kong.node` module. [#3826](https://github.com/Kong/kong/pull/3826)
  - New functions `kong.response.get_path_with_query()` and
    `kong.request.get_start_time()`.
    [#3842](https://github.com/Kong/kong/pull/3842)
  - Getters and setters for Service, Route, Consumer, and Credential.
    [#3916](https://github.com/Kong/kong/pull/3916)
  - `kong.response.get_source()` returns `error` on nginx-produced errors.
    [#4006](https://github.com/Kong/kong/pull/4006)
  - `kong.response.exit()` can be used in the `header_filter` phase, but only
    without a body. [#4039](https://github.com/Kong/kong/pull/4039)
- Schema improvements:
  - New field validators: `distinct`, `ne`, `is_regex`, `contains`, `gt`.
  - Adding a new field which has a default value to a schema no longer requires
    a migration.
    [#3756](https://github.com/Kong/kong/pull/3756)

##### Admin API

- :fireworks: **Routes now have a `name` field (like Services)**.
  [#3764](https://github.com/Kong/kong/pull/3764)
- Multipart parsing support. [#3776](https://github.com/Kong/kong/pull/3776)
- Admin API errors expose the name of the current strategy.
  [#3612](https://github.com/Kong/kong/pull/3612)

##### Plugins

- :fireworks: aws-lambda: **Support for Lambda Proxy Integration** with the new
  `is_proxy_integration` property.
  Thanks [@aloisbarreras](https://github.com/aloisbarreras) for the patch!
  [#3427](https://github.com/Kong/kong/pull/3427/).
- http-log: Support for buffering logging messages in a configurable logging
  queue. [#3604](https://github.com/Kong/kong/pull/3604)
- Most plugins' logic has been rewritten with the PDK instead of using internal
  Kong functions or ngx_lua APIs.

### Fixes

##### Core

- Fix an issue which would insert an extra `/` in the upstream URL when the
  request path was longer than the configured Route's `path` attribute.
  [#3780](https://github.com/kong/kong/pull/3780)
- Ensure better backwards-compatibility between the new DAO and existing core
  runloop code regarding null values.
  [#3772](https://github.com/Kong/kong/pull/3772)
  [#3710](https://github.com/Kong/kong/pull/3710)
- Ensure support for Datastax Enterprise 6.x. Thanks
  [@gchristidis](https://github.com/gchristidis) for the patch!
  [#3873](https://github.com/Kong/kong/pull/3873)
- Various issues with the PostgreSQL DAO strategy were addressed.
- Various issues related to the new schema library bundled with the new DAO
  were addressed.
- PDK improvements:
    - `kong.request.get_path()` and other functions now properly handle cases
      when `$request_uri` is nil.
      [#3842](https://github.com/Kong/kong/pull/3842)

##### Admin API

- Ensure the `/certificates` endpoints properly returns all SNIs configured on
  a given certificate. [#3722](https://github.com/Kong/kong/pull/3722)
- Ensure the `upstreams/:upstream/targets/...` endpoints returns an empty JSON
  array (`[]`) instead of an empty object (`{}`) when no targets exist.
  [#4058](https://github.com/Kong/kong/pull/4058)
- Improved inferring of arguments with `application/x-www-form-urlencoded`.
  [#3770](https://github.com/Kong/kong/pull/3770)
- Fix the handling of defaults values in some cases when using `PATCH`.
  [#3910](https://github.com/Kong/kong/pull/3910)

##### Plugins

- cors:
  - Ensure `Vary: Origin` is set when `config.credentials` is enabled.
    Thanks [@marckhouzam](https://github.com/marckhouzam) for the patch!
    [#3765](https://github.com/Kong/kong/pull/3765)
  - Return HTTP 200 instead of 204 for preflight requests. Thanks
    [@aslafy-z](https://github.com/aslafy-z) for the patch!
    [#4029](https://github.com/Kong/kong/pull/4029)
  - Ensure request origins specified as flat strings are safely validated.
    [#3872](https://github.com/Kong/kong/pull/3872)
- acl: Minor performance improvements by ensuring proper caching of computed
  values.
  [#4040](https://github.com/Kong/kong/pull/4040)
- correlation-id: Prevent an error to be thrown when the access phase was
  skipped, such as on nginx-produced errors.
  [#4006](https://github.com/Kong/kong/issues/4006)
- aws-lambda: When the client uses HTTP/2, strip response headers that are
  disallowed by the protocols.
  [#4032](https://github.com/Kong/kong/pull/4032)
- rate-limiting & response-ratelimiting: Improve efficiency by avoiding
  unnecessary Redis `SELECT` operations.
  [#3973](https://github.com/Kong/kong/pull/3973)

[Back to TOC](#table-of-contents)

## [0.15.0]

> Released on: 2018/12/18

This is the last release in the 0.x series, giving users one last chance to
upgrade while still using some of the options and concepts that were marked as
deprecated in Kong 0.x and were removed in Kong 1.0.

For a list of additions and fixes in Kong 0.15, see the [1.0.0](#100)
changelog. This release includes all new features included in 1.0 (Service
Mesh, Stream Routes and New Migrations), but unlike Kong 1.0, it retains a lot
of the deprecated functionality, like the **API** entity, around. Still, Kong
0.15 does have a number of breaking changes related to functionality that has
changed since version 0.14 (see below).

If you are starting with Kong, we recommend you to use 1.0.0 instead of this
release.

If you are already using Kong 0.14, our recommendation is to plan to move to
1.0 -- see the [1.0 Upgrade
Path](https://github.com/kong/kong/blob/master/UPGRADE.md) document for
details. Upgrading to 0.15.0 is only recommended if you can't do away with the
deprecated features but you need some fixes or new features right now.

### Changes

##### Dependencies

- The required OpenResty version is still 1.13.6.2, but for a full feature set
  including stream routing and Service Mesh abilities with mutual TLS, Kong's
  [openresty-patches](https://github.com/kong/openresty-patches) must be
  applied (those patches are already bundled with our official distribution
  packages). Kong in HTTP(S) Gateway scenarios does not require these patches.
- Service Mesh abilities require at least OpenSSL version 1.1.1. In our
  official distribution packages, OpenSSL has been bumped to 1.1.1.
  [#4005](https://github.com/Kong/kong/pull/4005)

##### Configuration

- The default value for `cassandra_lb_policy` changed from `RoundRobin` to
  `RequestRoundRobin`. This helps reducing the amount of new connections being
  opened during a request when using the Cassandra strategy.
  [#4004](https://github.com/Kong/kong/pull/4004)

##### Core

- Timestamps now bear millisecond precision in their decimal part.
  [#3660](https://github.com/Kong/kong/pull/3660)
- The PDK function `kong.request.get_body` will now return `nil, err, mime`
  when the body is valid JSON but neither an object nor an array.
  [#4063](https://github.com/Kong/kong/pull/4063)

##### CLI

- :warning: The new migrations framework (detailed in the [1.0.0
  changelog](#100)) has a different usage (and subcommands) compared to its
  predecessor.
  [#3802](https://github.com/Kong/kong/pull/3802)

##### Admin API

- :warning: In the 0.14.x release, Upstreams, Targets, and Plugins were still
  implemented using the old DAO and Admin API. In 0.15.0 and 1.0.0, all core
  entities use the new `kong.db` DAO, and their endpoints have been upgraded to
  the new Admin API (see below for details).
  [#3689](https://github.com/Kong/kong/pull/3689)
  [#3739](https://github.com/Kong/kong/pull/3739)
  [#3778](https://github.com/Kong/kong/pull/3778)

A summary of the changes introduced in the new Admin API:

- Pagination has been included in all "multi-record" endpoints, and pagination
  control fields are different than in 0.14.x.
- Filtering now happens via URL path changes (`/consumers/x/plugins`) instead
  of querystring fields (`/plugins?consumer_id=x`).
- Array values can't be coherced from comma-separated strings. They must be
  "proper" JSON values on JSON requests, or use a new syntax on
  form-url-encoded or multipart requests.
- Error messages have been been reworked from the ground up to be more
  consistent, precise and informative.
- The `PUT` method has been reimplemented with idempotent behavior and has
  been added to some entities that didn't have it.

For more details about the new Admin API, please visit the official docs:
https://docs.konghq.com/

##### Plugins

- All bundled plugins' schemas and custom entities have been updated to the new
  `kong.db` module, and their APIs have been updated to the new Admin API,
  which is described in the above section.
  [#3766](https://github.com/Kong/kong/pull/3766)
  [#3774](https://github.com/Kong/kong/pull/3774)
  [#3778](https://github.com/Kong/kong/pull/3778)
  [#3839](https://github.com/Kong/kong/pull/3839)
- :warning: All plugins migrations have been converted to the new migration
  framework. Custom plugins must use the new migration framework from 0.15
  onwards.

### Additions

Kong 0.15.0 contains the same additions as 1.0.0. See the [1.0.0
changelog](#100) for a complete list.

### Fixes

Kong 0.15.0 contains the same fixes as 1.0.0. See the [1.0.0 changelog](#100)
for a complete list.

[Back to TOC](#table-of-contents)

## [0.14.1]

> Released on: 2018/08/21

### Additions

##### Plugins

- jwt: Support for tokens signed with HS384 and HS512.
  Thanks [@kepkin](https://github.com/kepkin) for the patch.
  [#3589](https://github.com/Kong/kong/pull/3589)
- acl: Add a new `hide_groups_header` configuration option. If enabled, this
  option prevents the plugin from injecting the `X-Consumer-Groups` header
  into the upstream request.
  Thanks [@jeremyjpj0916](https://github.com/jeremyjpj0916) for the patch!
  [#3703](https://github.com/Kong/kong/pull/3703)

### Fixes

##### Core

- Prevent some plugins from breaking in subtle ways when manipulating some
  entities and their attributes. An example of such breaking behavior could be
  observed when Kong was wrongly injecting `X-Consumer-Username: userdata:
  NULL` in upstream requests headers, instead of not injecting this header at
  all.
  [#3714](https://github.com/Kong/kong/pull/3714)
- Fix an issue which, in some cases, prevented the use of Kong with Cassandra
  in environments where DNS load-balancing is in effect for contact points
  provided as hostnames (e.g. Kubernetes with `cassandra_contact_points =
  cassandra`).
  [#3693](https://github.com/Kong/kong/pull/3693)
- Fix an issue which prevented the use of UNIX domain sockets in some logging
  plugins, and custom plugins making use of such sockets.
  Thanks [@rucciva](https://github.com/rucciva) for the patch.
  [#3633](https://github.com/Kong/kong/pull/3633)
- Avoid logging false-negative error messages related to worker events.
  [#3692](https://github.com/Kong/kong/pull/3692)

##### CLI

- Database connectivity errors are properly prefixed with the database name
  again (e.g. `[postgres]`).
  [#3648](https://github.com/Kong/kong/pull/3648)

##### Plugins

- zipkin
  - Allow usage of the plugin with the deprecated "API" entity, and introduce
    a new `kong.api` tag.
    [kong-plugin-zipkin/commit/4a645e9](https://github.com/Kong/kong-plugin-zipkin/commit/4a645e940e560f2e50567e0360b5df3b38f74853)
  - Properly report the `kong.credential` tag.
    [kong-plugin-zipkin/commit/c627c36](https://github.com/Kong/kong-plugin-zipkin/commit/c627c36402c9a14cc48011baa773f4ee08efafcf)
  - Ensure the plugin does not throw errors when no Route was matched.
    [kong-plugin-zipkin#19](https://github.com/Kong/kong-plugin-zipkin/issues/19)
- basic-auth: Passwords with whitespaces are not trimmed anymore.
  Thanks [@aloisbarreras](https://github.com/aloisbarreras) for the patch.
  [#3650](https://github.com/Kong/kong/pull/3650)
- hmac-auth: Ensure backward compatibility for clients generating signatures
  without the request's querystring, as is the case for Kong versions prior to
  0.14.0, which broke this behavior. Users of this plugin on previous versions
  of Kong can now safely upgrade to the 0.14 family.
  Thanks [@mlehner616](https://github.com/mlehner616) for the patch!
  [#3699](https://github.com/Kong/kong/pull/3699)
- ldap-auth
    - Set the WWW-Authenticate header authentication scheme accordingly with
      the `conf.header_type` property, which allows browsers to show the
      authentication popup automatically. Thanks
      [@francois-maillard](https://github.com/francois-maillard) for the patch.
      [#3656](https://github.com/Kong/kong/pull/3656)
    - Invalid authentication attempts do not block subsequent valid attempts
      anymore.
      [#3677](https://github.com/Kong/kong/pull/3677)

[Back to TOC](#table-of-contents)

## [0.14.0] - 2018/07/05

This release introduces the first version of the **Plugin Development Kit**: a
Lua SDK, comprised of a set of functions to ease the development of
custom plugins.

Additionally, it contains several major improvements consolidating Kong's
feature set and flexibility, such as the support for `PUT` endpoints on the
Admin API for idempotent workflows, the execution of plugins during
Nginx-produced errors, and the injection of **Nginx directives** without having
to rely on the custom Nginx configuration pattern!

Finally, new bundled plugins allow Kong to better integrate with **Cloud
Native** environments, such as Zipkin and Prometheus.

As usual, major version upgrades require database migrations and changes to the
Nginx configuration file (if you customized the default template). Please take
a few minutes to read the [0.14 Upgrade
Path](https://github.com/Kong/kong/blob/master/UPGRADE.md#upgrade-to-014x) for
more details regarding breaking changes and migrations before planning to
upgrade your Kong cluster.

### Breaking Changes

##### Dependencies

- :warning: The required OpenResty version has been bumped to 1.13.6.2. If you
  are installing Kong from one of our distribution packages, you are not
  affected by this change.
  [#3498](https://github.com/Kong/kong/pull/3498)
- :warning: Support for PostgreSQL 9.4 (deprecated in 0.12.0) is now dropped.
  [#3490](https://github.com/Kong/kong/pull/3490)
- :warning: Support for Cassandra 2.1 (deprecated in 0.12.0) is now dropped.
  [#3490](https://github.com/Kong/kong/pull/3490)

##### Configuration

- :warning: The `server_tokens` and `latency_tokens` configuration properties
  have been removed. Instead, a new `headers` configuration properties replaces
  them and allows for more granular settings of injected headers (e.g.
  `Server`, `Via`, `X-Kong-*-Latency`, etc...).
  [#3300](https://github.com/Kong/kong/pull/3300)
- :warning: New required `lua_shared_dict` entries must be added to the Nginx
  configuration. You are not affected by this change if you do not use a custom
  Nginx template.
  [#3557](https://github.com/Kong/kong/pull/3557)
- :warning: Other important modifications must be applied to the Nginx
  configuration. You are not affected by this change if you do not use a custom
  Nginx template.
  [#3533](https://github.com/Kong/kong/pull/3533)

##### Plugins

- :warning: The Runscope plugin has been dropped, based on the EoL announcement
  made by Runscope about their Traffic Inspector product.
  [#3495](https://github.com/Kong/kong/pull/3495)

##### Admin API

- :warning: The SSL Certificates and SNI entities have moved to the new DAO
  implementation. As such, the `/certificates` and `/snis` endpoints have
  received notable usability improvements, but suffer from a few breaking
  changes.
  [#3386](https://github.com/Kong/kong/pull/3386)
- :warning: The Consumers entity has moved to the new DAO implementation. As
  such, the `/consumers` endpoint has received notable usability improvements,
  but suffers from a few breaking changes.
  [#3437](https://github.com/Kong/kong/pull/3437)

### Changes

##### Configuration

- The default value of `db_cache_ttl` is now `0` (disabled). Now that our level
  of confidence around the new caching mechanism introduced in 0.11.0 is high
  enough, we consider `0` (no TTL) to be an appropriate default for production
  environments, as it offers a smoother cache consumption behavior and reduces
  database pressure.
  [#3492](https://github.com/Kong/kong/pull/3492)

##### Core

- :fireworks: Serve stale data from the database cache when the datastore
  cannot be reached. Such stale items are "resurrected" for `db_resurrect_ttl`
  seconds (see configuration section).
  [#3579](https://github.com/Kong/kong/pull/3579)
- Reduce LRU churning in the database cache against some workloads.
  [#3550](https://github.com/Kong/kong/pull/3550)

### Additions

##### Configuration

- :fireworks: **Support for injecting Nginx directives via configuration
  properties** (in the `kong.conf` file or via environment variables)! This new
  way of customizing the Nginx configuration should render obsolete the old way
  of maintaining a custom Nginx template in most cases!
  [#3530](https://github.com/Kong/kong/pull/3530)
- :fireworks: **Support for selectively disabling bundled plugins**. A new
  `plugins` configuration property is introduced, and is used to specify which
  plugins should be loaded by the node. Custom plugins should now be specified
  in this new property, and the `custom_plugins` property is **deprecated**.
  If desired, Kong administrators can specify a minimal set of plugins to load
  (instead of the default, bundled plugins), and **improve P99 latency**
  thanks to the resulting decrease in database traffic.
  [#3387](https://github.com/Kong/kong/pull/3387)
- The new `headers` configuration property allows for specifying the injection
  of a new header: `X-Kong-Upstream-Status`. When enabled, Kong will inject
  this header containing the HTTP status code of the upstream response in the
  client response. This is particularly useful for clients to distinguish
  upstream statuses upon rewriting of the response by Kong.
  [#3263](https://github.com/Kong/kong/pull/3263)
- A new `db_resurrect_ttl` configuration property can be set to customize
  the amount of time stale data can be resurrected for when it cannot be
  refreshed. Defaults to 30 seconds.
  [#3579](https://github.com/Kong/kong/pull/3579)
- Two new Cassandra load balancing policies are available: `RequestRoundRobin`
  and `RequestDCAwareRoundRobin`. Both policies guarantee that the same peer
  will be reused across several queries during the lifetime of a request, thus
  guaranteeing no new connection will be opened against a peer during this
  request.
  [#3545](https://github.com/Kong/kong/pull/3545)

##### Core

- :fireworks: **Execute plugins on Nginx-produced errors.** Now, when Nginx
  produces a 4xx error (upon invalid requests) or 5xx (upon failure from the
  load balancer to connect to a Service), Kong will execute the response phases
  of its plugins (`header_filter`, `body_filter`, `log`). As such, Kong logging
  plugins are not blind to such Nginx-produced errors anymore, and will start
  properly reporting them. Plugins should be built defensively against cases
  where their `rewrite` or `access` phases were not executed.
  [#3533](https://github.com/Kong/kong/pull/3533)
- :fireworks: **Support for cookie-based load balancing!**
  [#3472](https://github.com/Kong/kong/pull/3472)

##### Plugins

- :fireworks: **Introduction of the Plugin Development Kit!** A set of Lua
  functions and variables that will greatly ease and speed up the task of
  developing custom plugins.
  The Plugin Development Kit (PDK) allows the retrieval and manipulation of the
  request and response objects, as well as interacting with various core
  components (e.g. logging, load balancing, DAO, etc...) without having to rely
  on OpenResty functions, and with the guarantee of their forward-compatibility
  with future versions of Kong.
  [#3556](https://github.com/Kong/kong/pull/3556)
- :fireworks: **New bundled plugin: Zipkin**! This plugin allows Kong to sample
  traces and report them to a running Zipkin instance.
  (See: https://github.com/Kong/kong-plugin-zipkin)
  [#3434](https://github.com/Kong/kong/pull/3434)
- :fireworks: **New bundled plugin: Prometheus**! This plugin allows Kong to
  expose metrics in the Prometheus Exposition format. Available metrics include
  HTTP status codes, latencies histogram, bandwidth, and more...
  (See: https://github.com/Kong/kong-plugin-prometheus)
  [#3547](https://github.com/Kong/kong/pull/3547)
- :fireworks: **New bundled plugin: Azure Functions**! This plugin can be used
  to invoke [Microsoft Azure
  Functions](https://azure.microsoft.com/en-us/services/functions/), similarly
  to the already existing AWS Lambda and OpenWhisk plugins.
  (See: https://github.com/Kong/kong-plugin-azure-functions)
  [#3428](https://github.com/Kong/kong/pull/3428)
- :fireworks: **New bundled plugin: Serverless Functions**! Dynamically run Lua
  without having to write a full-fledged plugin. Lua code snippets can be
  uploaded via the Admin API and be executed during Kong's `access` phase.
  (See: https://github.com/Kong/kong-plugin-serverless-functions)
  [#3551](https://github.com/Kong/kong/pull/3551)
- jwt: Support for limiting the allowed expiration period of JWT tokens. A new
  `config.maximum_expiration` property can be set to indicate the maximum
  number of seconds the `exp` claim may be ahead in the future.
  Thanks [@mvanholsteijn](https://github.com/mvanholsteijn) for the patch!
  [#3331](https://github.com/Kong/kong/pull/3331)
- aws-lambda: Add `us-gov-west-1` to the list of allowed regions.
  [#3529](https://github.com/Kong/kong/pull/3529)

##### Admin API

- :fireworks: Support for `PUT` in new endpoints (e.g. `/services/{id or
  name}`, `/routes/{id}`, `/consumers/{id or username}`), allowing the
  development of idempotent configuration workflows when scripting the Admin
  API.
  [#3416](https://github.com/Kong/kong/pull/3416)
- Support for `PATCH` and `DELETE` on the `/services/{name}`,
  `/consumers/{username}`, and `/snis/{name}` endpoints.
  [#3416](https://github.com/Kong/kong/pull/3416)

### Fixes

##### Configuration

- Properly support IPv6 addresses in `proxy_listen` and `admin_listen`
  configuration properties.
  [#3508](https://github.com/Kong/kong/pull/3508)

##### Core

- IPv6 nameservers with a scope are now ignored by the DNS resolver.
  [#3478](https://github.com/Kong/kong/pull/3478)
- SRV records without a port number now returns the default port instead of
  `0`.
  [#3478](https://github.com/Kong/kong/pull/3478)
- Ensure DNS-based round robin load balancing starts at a randomized position
  to prevent all Nginx workers from starting with the same peer.
  [#3478](https://github.com/Kong/kong/pull/3478)
- Properly report timeouts in passive health checks. Previously, connection
  timeouts were counted as `tcp_failures`, and upstream timeouts were ignored.
  Health check users should ensure that their `timeout` settings reflect their
  intended behavior.
  [#3539](https://github.com/Kong/kong/pull/3539)
- Ensure active health check probe requests send the `Host` header.
  [#3496](https://github.com/Kong/kong/pull/3496)
- Overall, more reliable health checks healthiness counters behavior.
  [#3496](https://github.com/Kong/kong/pull/3496)
- Do not set `Content-Type` headers on HTTP 204 No Content responses.
  [#3351](https://github.com/Kong/kong/pull/3351)
- Ensure the PostgreSQL connector of the new DAO (used by Services, Routes,
  Consumers, and SSL certs/SNIs) is now fully re-entrant and properly behaves
  in busy workloads (e.g. scripting requests to the Admin API).
  [#3423](https://github.com/Kong/kong/pull/3423)
- Properly route HTTP/1.0 requests without a Host header when using the old
  deprecated "API" entity.
  [#3438](https://github.com/Kong/kong/pull/3438)
- Ensure that all Kong-produced errors respect the `headers` configuration
  setting (previously `server_tokens`) and do not include the `Server` header
  if not configured.
  [#3511](https://github.com/Kong/kong/pull/3511)
- Harden an existing Cassandra migration.
  [#3532](https://github.com/Kong/kong/pull/3532)
- Prevent the load balancer from needlessly rebuilding its state when creating
  Targets.
  [#3477](https://github.com/Kong/kong/pull/3477)
- Prevent some harmless error logs to be printed during startup when
  initialization takes more than a few seconds.
  [#3443](https://github.com/Kong/kong/pull/3443)

##### Plugins

- hmac: Ensure that empty request bodies do not pass validation if there is no
  digest header.
  Thanks [@mvanholsteijn](https://github.com/mvanholsteijn) for the patch!
  [#3347](https://github.com/Kong/kong/pull/3347)
- response-transformer: Prevent the plugin from throwing an error when its
  `access` handler did not get a chance to run (e.g. on short-circuited,
  unauthorized requests).
  [#3524](https://github.com/Kong/kong/pull/3524)
- aws-lambda: Ensure logging plugins subsequently run when this plugin
  terminates.
  [#3512](https://github.com/Kong/kong/pull/3512)
- request-termination: Ensure logging plugins subsequently run when this plugin
  terminates.
  [#3513](https://github.com/Kong/kong/pull/3513)

##### Admin API

- Requests to `/healthy` and `/unhealthy` endpoints for upstream health checks
  now properly propagate the new state to other nodes of a Kong cluster.
  [#3464](https://github.com/Kong/kong/pull/3464)
- Do not produce an HTTP 500 error when POST-ing to `/services` with an empty
  `url` argument.
  [#3452](https://github.com/Kong/kong/pull/3452)
- Ensure foreign keys are required when creating child entities (e.g.
  `service.id` when creating a Route). Previously some rows could have an empty
  `service_id` field.
  [#3548](https://github.com/Kong/kong/pull/3548)
- Better type inference in new endpoints (e.g. `/services`, `/routes`,
  `/consumers`) when using `application/x-www-form-urlencoded` MIME type.
  [#3416](https://github.com/Kong/kong/pull/3416)

[Back to TOC](#table-of-contents)

## [0.13.1] - 2018/04/23

This release contains numerous bug fixes and a few convenience features.
Notably, a best-effort/backwards-compatible approach is followed to resolve
`no memory` errors caused by the fragmentation of shared memory between the
core and plugins.

### Added

##### Core

- Cache misses are now stored in a separate shared memory zone from hits if
  such a zone is defined. This reduces cache turnover and can increase the
  cache hit ratio quite considerably.
  Users with a custom Nginx template are advised to define such a zone to
  benefit from this behavior:
  `lua_shared_dict kong_db_cache_miss 12m;`.
- We now ensure that the Cassandra or PostgreSQL instance Kong is connecting
  to falls within the supported version range. Deprecated versions result in
  warning logs. As a reminder, Kong 0.13.x supports Cassandra 2.2+,
  and PostgreSQL 9.5+. Cassandra 2.1 and PostgreSQL 9.4 are supported, but
  deprecated.
  [#3310](https://github.com/Kong/kong/pull/3310)
- HTTP 494 errors thrown by Nginx are now caught by Kong and produce a native,
  Kong-friendly response.
  Thanks [@ti-mo](https://github.com/ti-mo) for the contribution!
  [#3112](https://github.com/Kong/kong/pull/3112)

##### CLI

- Report errors when compiling custom Nginx templates.
  [#3294](https://github.com/Kong/kong/pull/3294)

##### Admin API

- Friendlier behavior of Routes schema validation: PATCH requests can be made
  without specifying all three of `methods`, `hosts`, or `paths` if at least
  one of the three is specified in the body.
  [#3364](https://github.com/Kong/kong/pull/3364)

##### Plugins

- jwt: Support for identity providers using JWKS by ensuring the
  `config.key_claim_name` values is looked for in the token header.
  Thanks [@brycehemme](https://github.com/brycehemme) for the contribution!
  [#3313](https://github.com/Kong/kong/pull/3313)
- basic-auth: Allow specifying empty passwords.
  Thanks [@zhouzhuojie](https://github.com/zhouzhuojie) and
  [@perryao](https://github.com/perryao) for the contributions!
  [#3243](https://github.com/Kong/kong/pull/3243)

### Fixed

##### Core

- Numerous users have reported `no memory` errors which were caused by
  circumstantial memory fragmentation. Such errors, while still possible if
  plugin authors are not careful, should now mostly be addressed.
  [#3311](https://github.com/Kong/kong/pull/3311)

  **If you are using a custom Nginx template, be sure to define the following
  shared memory zones to benefit from these fixes**:

  ```
  lua_shared_dict kong_db_cache_miss 12m;
  lua_shared_dict kong_rate_limiting_counters 12m;
  ```

##### CLI

- Redirect Nginx's stdout and stderr output to `kong start` when
  `nginx_daemon` is enabled (such as when using the Kong Docker image). This
  also prevents growing log files when Nginx redirects logs to `/dev/stdout`
  and `/dev/stderr` but `nginx_daemon` is disabled.
  [#3297](https://github.com/Kong/kong/pull/3297)

##### Admin API

- Set a Service's `port` to `443` when the `url` convenience parameter uses
  the `https://` scheme.
  [#3358](https://github.com/Kong/kong/pull/3358)
- Ensure PATCH requests do not return an error when un-setting foreign key
  fields with JSON `null`.
  [#3355](https://github.com/Kong/kong/pull/3355)
- Ensure the `/plugin/schema/:name` endpoint does not corrupt plugins' schemas.
  [#3348](https://github.com/Kong/kong/pull/3348)
- Properly URL-decode path segments of plugins endpoints accepting spaces
  (e.g. `/consumers/<consumer>/basic-auth/John%20Doe/`).
  [#3250](https://github.com/Kong/kong/pull/3250)
- Properly serialize boolean filtering values when using Cassandra.
  [#3362](https://github.com/Kong/kong/pull/3362)

##### Plugins

- rate-limiting/response-rate-limiting:
  - If defined in the Nginx configuration, will use a dedicated
    `lua_shared_dict` instead of using the `kong_cache` shared memory zone.
    This prevents memory fragmentation issues resulting in `no memory` errors
    observed by numerous users. Users with a custom Nginx template are advised
    to define such a zone to benefit from this fix:
    `lua_shared_dict kong_rate_limiting_counters 12m;`.
    [#3311](https://github.com/Kong/kong/pull/3311)
  - When using the Redis strategy, ensure the correct Redis database is
    selected. This issue could occur when several request and response
    rate-limiting were configured using different Redis databases.
    Thanks [@mengskysama](https://github.com/mengskysama) for the patch!
    [#3293](https://github.com/Kong/kong/pull/3293)
- key-auth: Respect request MIME type when re-encoding the request body
  if both `config.key_in_body` and `config.hide_credentials` are enabled.
  Thanks [@p0pr0ck5](https://github.com/p0pr0ck5) for the patch!
  [#3213](https://github.com/Kong/kong/pull/3213)
- oauth2: Return HTTP 400 on invalid `scope` type.
  Thanks [@Gman98ish](https://github.com/Gman98ish) for the patch!
  [#3206](https://github.com/Kong/kong/pull/3206)
- ldap-auth: Ensure the plugin does not throw errors when configured as a
  global plugin.
  [#3354](https://github.com/Kong/kong/pull/3354)
- hmac-auth: Verify signature against non-normalized (`$request_uri`) request
  line (instead of `$uri`).
  [#3339](https://github.com/Kong/kong/pull/3339)
- aws-lambda: Fix a typo in upstream headers sent to the function. We now
  properly send the `X-Amz-Log-Type` header.
  [#3398](https://github.com/Kong/kong/pull/3398)

[Back to TOC](#table-of-contents)

## [0.13.0] - 2018/03/22

This release introduces two new core entities that will improve the way you
configure Kong: **Routes** & **Services**. Those entities replace the "API"
entity and simplify the setup of non-naive use-cases by providing better
separation of concerns and allowing for plugins to be applied to specific
**endpoints**.

As usual, major version upgrades require database migrations and changes to
the Nginx configuration file (if you customized the default template).
Please take a few minutes to read the [0.13 Upgrade
Path](https://github.com/Kong/kong/blob/master/UPGRADE.md#upgrade-to-013x) for
more details regarding breaking changes and migrations before planning to
upgrade your Kong cluster.

### Breaking Changes

##### Configuration

- :warning: The `proxy_listen` and `admin_listen` configuration values have a
  new syntax. This syntax is more aligned with that of NGINX and is more
  powerful while also simpler. As a result, the following configuration values
  have been removed because superfluous: `ssl`, `admin_ssl`, `http2`,
  `admin_http2`, `proxy_listen_ssl`, and `admin_listen_ssl`.
  [#3147](https://github.com/Kong/kong/pull/3147)

##### Plugins

- :warning: galileo: As part of the Galileo deprecation path, the galileo
  plugin is not enabled by default anymore, although still bundled with 0.13.
  Users are advised to stop using the plugin, but for the time being can keep
  enabling it by adding it to the `custom_plugin` configuration value.
  [#3233](https://github.com/Kong/kong/pull/3233)
- :warning: rate-limiting (Cassandra): The default migration for including
  Routes and Services in plugins will remove and re-create the Cassandra
  rate-limiting counters table. This means that users that were rate-limited
  because of excessive API consumption will be able to consume the API until
  they reach their limit again. There is no such data deletion in PostgreSQL.
  [def201f](https://github.com/Kong/kong/commit/def201f566ccf2dd9b670e2f38e401a0450b1cb5)

### Changes

##### Dependencies

- **Note to Docker users**: The `latest` tag on Docker Hub now points to the
  **alpine** image instead of CentOS. This also applies to the `0.13.0` tag.
- The OpenResty version shipped with our default packages has been bumped to
  `1.13.6.1`. The 0.13.0 release should still be compatible with the OpenResty
  `1.11.2.x` series for the time being.
- Bumped [lua-resty-dns-client](https://github.com/Kong/lua-resty-dns-client)
  to `2.0.0`.
  [#3220](https://github.com/Kong/kong/pull/3220)
- Bumped [lua-resty-http](https://github.com/pintsized/lua-resty-http) to
  `0.12`.
  [#3196](https://github.com/Kong/kong/pull/3196)
- Bumped [lua-multipart](https://github.com/Kong/lua-multipart) to `0.5.5`.
  [#3318](https://github.com/Kong/kong/pull/3318)
- Bumped [lua-resty-healthcheck](https://github.com/Kong/lua-resty-healthcheck)
  to `0.4.0`.
  [#3321](https://github.com/Kong/kong/pull/3321)

### Additions

##### Configuration

- :fireworks: Support for **control-plane** and **data-plane** modes. The new
  syntax of `proxy_listen` and `admin_listen` supports `off`, which
  disables either one of those interfaces. It is now simpler than ever to
  make a Kong node "Proxy only" (data-plane) or "Admin only" (control-plane).
  [#3147](https://github.com/Kong/kong/pull/3147)

##### Core

- :fireworks: This release introduces two new entities: **Routes** and
  **Services**. Those entities will provide a better separation of concerns
  than the "API" entity offers. Routes will define rules for matching a
  client's request (e.g., method, host, path...), and Services will represent
  upstream services (or backends) that Kong should proxy those requests to.
  Plugins can also be added to both Routes and Services, enabling use-cases to
  apply plugins more granularly (e.g., per endpoint).
  Following this addition, the API entity and related Admin API endpoints are
  now deprecated. This release is backwards-compatible with the previous model
  and all of your currently defined APIs and matching rules are still
  supported, although we advise users to migrate to Routes and Services as soon
  as possible.
  [#3224](https://github.com/Kong/kong/pull/3224)

##### Admin API

- :fireworks: New endpoints: `/routes` and `/services` to interact with the new
  core entities. More specific endpoints are also available such as
  `/services/{service id or name}/routes`,
  `/services/{service id or name}/plugins`, and `/routes/{route id}/plugins`.
  [#3224](https://github.com/Kong/kong/pull/3224)
- :fireworks: Our new endpoints (listed above) provide much better responses
  with regards to producing responses for incomplete entities, errors, etc...
  In the future, existing endpoints will gradually be moved to using this new
  Admin API content producer.
  [#3224](https://github.com/Kong/kong/pull/3224)
- :fireworks: Improved argument parsing in form-urlencoded requests to the new
  endpoints as well.
  Kong now expects the following syntaxes for representing
  arrays: `hosts[]=a.com&hosts[]=b.com`, `hosts[1]=a.com&hosts[2]=b.com`, which
  avoid comma-separated arrays and related issues that can arise.
  In the future, existing endpoints will gradually be moved to using this new
  Admin API content parser.
  [#3224](https://github.com/Kong/kong/pull/3224)

##### Plugins

- jwt: `ngx.ctx.authenticated_jwt_token` is available for other plugins to use.
  [#2988](https://github.com/Kong/kong/pull/2988)
- statsd: The fields `host`, `port` and `metrics` are no longer marked as
  "required", since they have a default value.
  [#3209](https://github.com/Kong/kong/pull/3209)

### Fixes

##### Core

- Fix an issue causing nodes in a cluster to use the default health checks
  configuration when the user configured them from another node (event
  propagated via the cluster).
  [#3319](https://github.com/Kong/kong/pull/3319)
- Increase the default load balancer wheel size from 100 to 10.000. This allows
  for a better distribution of the load between Targets in general.
  [#3296](https://github.com/Kong/kong/pull/3296)

##### Admin API

- Fix several issues with application/multipart MIME type parsing of payloads.
  [#3318](https://github.com/Kong/kong/pull/3318)
- Fix several issues with the parsing of health checks configuration values.
  [#3306](https://github.com/Kong/kong/pull/3306)
  [#3321](https://github.com/Kong/kong/pull/3321)

[Back to TOC](#table-of-contents)

## [0.12.3] - 2018/03/12

### Fixed

- Suppress a memory leak in the core introduced in 0.12.2.
  Thanks [@mengskysama](https://github.com/mengskysama) for the report.
  [#3278](https://github.com/Kong/kong/pull/3278)

[Back to TOC](#table-of-contents)

## [0.12.2] - 2018/02/28

### Added

##### Core

- Load balancers now log DNS errors to facilitate debugging.
  [#3177](https://github.com/Kong/kong/pull/3177)
- Reports now can include custom immutable values.
  [#3180](https://github.com/Kong/kong/pull/3180)

##### CLI

- The `kong migrations reset` command has a new `--yes` flag. This flag makes
  the command run non-interactively, and ensures no confirmation prompt will
  occur.
  [#3189](https://github.com/Kong/kong/pull/3189)

##### Admin API

- A new endpoint `/upstreams/:upstream_id/health` will return the health of the
  specified upstream.
  [#3232](https://github.com/Kong/kong/pull/3232)
- The `/` endpoint in the Admin API now exposes the `node_id` field.
  [#3234](https://github.com/Kong/kong/pull/3234)

### Fixed

##### Core

- HTTP/1.0 requests without a Host header are routed instead of being rejected.
  HTTP/1.1 requests without a Host are considered invalid and will still be
  rejected.
  Thanks to [@rainiest](https://github.com/rainest) for the patch!
  [#3216](https://github.com/Kong/kong/pull/3216)
- Fix the load balancer initialization when some Targets would contain
  hostnames.
  [#3187](https://github.com/Kong/kong/pull/3187)
- Fix incomplete handling of errors when initializing DAO objects.
  [637532e](https://github.com/Kong/kong/commit/637532e05d8ed9a921b5de861cc7f463e96c6e04)
- Remove bogus errors in the logs provoked by healthcheckers between the time
  they are unregistered and the time they are garbage-collected
  ([#3207](https://github.com/Kong/kong/pull/3207)) and when receiving an HTTP
  status not tracked by healthy or unhealthy lists
  ([c8eb5ae](https://github.com/Kong/kong/commit/c8eb5ae28147fc02473c05a7b1dbf502fbb64242)).
- Fix soft errors not being handled correctly inside the Kong cache.
  [#3150](https://github.com/Kong/kong/pull/3150)

##### Migrations

- Better handling of already existing Cassandra keyspaces in migrations.
  [#3203](https://github.com/Kong/kong/pull/3203).
  Thanks to [@pamiel](https://github.com/pamiel) for the patch!

##### Admin API

- Ensure `GET /certificates/{uuid}` does not return HTTP 500 when the given
  identifier does not exist.
  Thanks to [@vdesjardins](https://github.com/vdesjardins) for the patch!
  [#3148](https://github.com/Kong/kong/pull/3148)

[Back to TOC](#table-of-contents)

## [0.12.1] - 2018/01/18

This release addresses a few issues encountered with 0.12.0, including one
which would prevent upgrading from a previous version. The [0.12 Upgrade
Path](https://github.com/Kong/kong/blob/master/UPGRADE.md)
is still relevant for upgrading existing clusters to 0.12.1.

### Fixed

- Fix a migration between previous Kong versions and 0.12.0.
  [#3159](https://github.com/Kong/kong/pull/3159)
- Ensure Lua errors are propagated when thrown in the `access` handler by
  plugins.
  [38580ff](https://github.com/Kong/kong/commit/38580ff547cbd4a557829e3ad135cd6a0f821f7c)

[Back to TOC](#table-of-contents)

## [0.12.0] - 2018/01/16

This major release focuses on two new features we are very excited about:
**health checks** and **hash based load balancing**!

We also took this as an opportunity to fix a few prominent issues, sometimes
at the expense of breaking changes but overall improving the flexibility and
usability of Kong! Do keep in mind that this is a major release, and as such,
that we require of you to run the **migrations step**, via the
`kong migrations up` command.

Please take a few minutes to thoroughly read the [0.12 Upgrade
Path](https://github.com/Kong/kong/blob/master/UPGRADE.md#upgrade-to-012x)
for more details regarding breaking changes and migrations before planning to
upgrade your Kong cluster.

### Deprecation notices

Starting with 0.12.0, we are announcing the deprecation of older versions
of our supported databases:

- Support for PostgreSQL 9.4 is deprecated. Users are advised to upgrade to
  9.5+
- Support for Cassandra 2.1 and below is deprecated. Users are advised to
  upgrade to 2.2+

Note that the above deprecated versions are still supported in this release,
but will be dropped in subsequent ones.

### Breaking changes

##### Core

- :warning: The required OpenResty version has been bumped to 1.11.2.5. If you
  are installing Kong from one of our distribution packages, you are not
  affected by this change.
  [#3097](https://github.com/Kong/kong/pull/3097)
- :warning: As Kong now executes subsequent plugins when a request is being
  short-circuited (e.g. HTTP 401 responses from auth plugins), plugins that
  run in the header or body filter phases will be run upon such responses
  from the access phase. We consider this change a big improvement in the
  Kong run-loop as it allows for more flexibility for plugins. However, it is
  unlikely, but possible that some of these plugins (e.g. your custom plugins)
  now run in scenarios where they were not previously expected to run.
  [#3079](https://github.com/Kong/kong/pull/3079)

##### Admin API

- :warning: By default, the Admin API now only listens on the local interface.
  We consider this change to be an improvement in the default security policy
  of Kong. If you are already using Kong, and your Admin API still binds to all
  interfaces, consider updating it as well. You can do so by updating the
  `admin_listen` configuration value, like so: `admin_listen = 127.0.0.1:8001`.
  Thanks [@pduldig-at-tw](https://github.com/pduldig-at-tw) for the suggestion
  and the patch.
  [#3016](https://github.com/Kong/kong/pull/3016)

  :red_circle: **Note to Docker users**: Beware of this change as you may have
  to ensure that your Admin API is reachable via the host's interface.
  You can use the `-e KONG_ADMIN_LISTEN` argument when provisioning your
  container(s) to update this value; for example,
  `-e KONG_ADMIN_LISTEN=0.0.0.0:8001`.

- :warning: To reduce confusion, the `/upstreams/:upstream_name_or_id/targets/`
  has been updated to not show the full list of Targets anymore, but only
  the ones that are currently active in the load balancer. To retrieve the full
  history of Targets, you can now query
  `/upstreams/:upstream_name_or_id/targets/all`. The
  `/upstreams/:upstream_name_or_id/targets/active` endpoint has been removed.
  Thanks [@hbagdi](https://github.com/hbagdi) for tackling this backlog item!
  [#3049](https://github.com/Kong/kong/pull/3049)
- :warning: The `orderlist` property of Upstreams has been removed, along with
  any confusion it may have brought. The balancer is now able to fully function
  without it, yet with the same level of entropy in its load distribution.
  [#2748](https://github.com/Kong/kong/pull/2748)

##### CLI

- :warning: The `$ kong compile` command which was deprecated in 0.11.0 has
  been removed.
  [#3069](https://github.com/Kong/kong/pull/3069)

##### Plugins

- :warning: In logging plugins, the `request.request_uri` field has been
  renamed to `request.url`.
  [#2445](https://github.com/Kong/kong/pull/2445)
  [#3098](https://github.com/Kong/kong/pull/3098)

### Added

##### Core

- :fireworks: Support for **health checks**! Kong can now short-circuit some
  of your upstream Targets (replicas) from its load balancer when it encounters
  too many TCP or HTTP errors. You can configure the number of failures, or the
  HTTP status codes that should be considered invalid, and Kong will monitor
  the failures and successes of proxied requests to each upstream Target. We
  call this feature **passive health checks**.
  Additionally, you can configure **active health checks**, which will make
  Kong perform periodic HTTP test requests to actively monitor the health of
  your upstream services, and pre-emptively short-circuit them.
  Upstream Targets can be manually taken up or down via two new Admin API
  endpoints: `/healthy` and `/unhealthy`.
  [#3096](https://github.com/Kong/kong/pull/3096)
- :fireworks: Support for **hash based load balancing**! Kong now offers
  consistent hashing/sticky sessions load balancing capabilities via the new
  `hash_*` attributes of the Upstream entity. Hashes can be based off client
  IPs, request headers, or Consumers!
  [#2875](https://github.com/Kong/kong/pull/2875)
- :fireworks: Logging plugins now log requests that were short-circuited by
  Kong! (e.g. HTTP 401 responses from auth plugins or HTTP 429 responses from
  rate limiting plugins, etc.) Kong now executes any subsequent plugins once a
  request has been short-circuited. Your plugin must be using the
  `kong.tools.responses` module for this behavior to be respected.
  [#3079](https://github.com/Kong/kong/pull/3079)
- Kong is now compatible with OpenResty up to version 1.13.6.1. Be aware that
  the recommended (and default) version shipped with this release is still
  1.11.2.5.
  [#3070](https://github.com/Kong/kong/pull/3070)

##### CLI

- `$ kong start` now considers the commonly used `/opt/openresty` prefix when
  searching for the `nginx` executable.
  [#3074](https://github.com/Kong/kong/pull/3074)

##### Admin API

- Two new endpoints, `/healthy` and `/unhealthy` can be used to manually bring
  upstream Targets up or down, as part of the new health checks feature of the
  load balancer.
  [#3096](https://github.com/Kong/kong/pull/3096)

##### Plugins

- logging plugins: A new field `upstream_uri` now logs the value of the
  upstream request's path. This is useful to help debugging plugins or setups
  that aim at rewriting a request's URL during proxying.
  Thanks [@shiprabehera](https://github.com/shiprabehera) for the patch!
  [#2445](https://github.com/Kong/kong/pull/2445)
- tcp-log: Support for TLS handshake with the logs recipients for secure
  transmissions of logging data.
  [#3091](https://github.com/Kong/kong/pull/3091)
- jwt: Support for JWTs passed in cookies. Use the new `config.cookie_names`
  property to configure the behavior to your liking.
  Thanks [@mvanholsteijn](https://github.com/mvanholsteijn) for the patch!
  [#2974](https://github.com/Kong/kong/pull/2974)
- oauth2
    - New `config.auth_header_name` property to customize the authorization
      header's name.
      Thanks [@supraja93](https://github.com/supraja93)
      [#2928](https://github.com/Kong/kong/pull/2928)
    - New `config.refresh_ttl` property to customize the TTL of refresh tokens,
      previously hard-coded to 14 days.
      Thanks [@bob983](https://github.com/bob983) for the patch!
      [#2942](https://github.com/Kong/kong/pull/2942)
    - Avoid an error in the logs when trying to retrieve an access token from
      a request without a body.
      Thanks [@WALL-E](https://github.com/WALL-E) for the patch.
      [#3063](https://github.com/Kong/kong/pull/3063)
- ldap: New `config.header_type` property to customize the authorization method
  in the `Authorization` header.
  Thanks [@francois-maillard](https://github.com/francois-maillard) for the
  patch!
  [#2963](https://github.com/Kong/kong/pull/2963)

### Fixed

##### CLI

- Fix a potential vulnerability in which an attacker could read the Kong
  configuration file with insufficient permissions for a short window of time
  while Kong is being started.
  [#3057](https://github.com/Kong/kong/pull/3057)
- Proper log message upon timeout in `$ kong quit`.
  [#3061](https://github.com/Kong/kong/pull/3061)

##### Admin API

- The `/certificates` endpoint now properly supports the `snis` parameter
  in PUT and PATCH requests.
  Thanks [@hbagdi](https://github.com/hbagdi) for the contribution!
  [#3040](https://github.com/Kong/kong/pull/3040)
- Avoid sending the `HTTP/1.1 415 Unsupported Content Type` response when
  receiving a request with a valid `Content-Type`, but with an empty payload.
  [#3077](https://github.com/Kong/kong/pull/3077)

##### Plugins

- basic-auth:
    - Accept passwords containing `:`.
      Thanks [@nico-acidtango](https://github.com/nico-acidtango) for the patch!
      [#3014](https://github.com/Kong/kong/pull/3014)
    - Performance improvements, courtesy of
      [@nico-acidtango](https://github.com/nico-acidtango)
      [#3014](https://github.com/Kong/kong/pull/3014)

[Back to TOC](#table-of-contents)

## [0.11.2] - 2017/11/29

### Added

##### Plugins

- key-auth: New endpoints to manipulate API keys.
  Thanks [@hbagdi](https://github.com/hbagdi) for the contribution.
  [#2955](https://github.com/Kong/kong/pull/2955)
    - `/key-auths/` to paginate through all keys.
    - `/key-auths/:credential_key_or_id/consumer` to retrieve the Consumer
      associated with a key.
- basic-auth: New endpoints to manipulate basic-auth credentials.
  Thanks [@hbagdi](https://github.com/hbagdi) for the contribution.
  [#2998](https://github.com/Kong/kong/pull/2998)
    - `/basic-auths/` to paginate through all basic-auth credentials.
    - `/basic-auths/:credential_username_or_id/consumer` to retrieve the
      Consumer associated with a credential.
- jwt: New endpoints to manipulate JWTs.
  Thanks [@hbagdi](https://github.com/hbagdi) for the contribution.
  [#3003](https://github.com/Kong/kong/pull/3003)
    - `/jwts/` to paginate through all JWTs.
    - `/jwts/:jwt_key_or_id/consumer` to retrieve the Consumer
      associated with a JWT.
- hmac-auth: New endpoints to manipulate hmac-auth credentials.
  Thanks [@hbagdi](https://github.com/hbagdi) for the contribution.
  [#3009](https://github.com/Kong/kong/pull/3009)
    - `/hmac-auths/` to paginate through all hmac-auth credentials.
    - `/hmac-auths/:hmac_username_or_id/consumer` to retrieve the Consumer
      associated with a credential.
- acl: New endpoints to manipulate ACLs.
  Thanks [@hbagdi](https://github.com/hbagdi) for the contribution.
  [#3039](https://github.com/Kong/kong/pull/3039)
    - `/acls/` to paginate through all ACLs.
    - `/acls/:acl_id/consumer` to retrieve the Consumer
      associated with an ACL.

### Fixed

##### Core

- Avoid logging some unharmful error messages related to clustering.
  [#3002](https://github.com/Kong/kong/pull/3002)
- Improve performance and memory footprint when parsing multipart request
  bodies.
  [Kong/lua-multipart#13](https://github.com/Kong/lua-multipart/pull/13)

##### Configuration

- Add a format check for the `admin_listen_ssl` property, ensuring it contains
  a valid port.
  [#3031](https://github.com/Kong/kong/pull/3031)

##### Admin API

- PUT requests with payloads containing non-existing primary keys for entities
  now return HTTP 404 Not Found, instead of HTTP 200 OK without a response
  body.
  [#3007](https://github.com/Kong/kong/pull/3007)
- On the `/` endpoint, ensure `enabled_in_cluster` shows up as an empty JSON
  Array (`[]`), instead of an empty JSON Object (`{}`).
  Thanks [@hbagdi](https://github.com/hbagdi) for the patch!
  [#2982](https://github.com/Kong/kong/issues/2982)

##### Plugins

- hmac-auth: Better parsing of the `Authorization` header to avoid internal
  errors resulting in HTTP 500.
  Thanks [@mvanholsteijn](https://github.com/mvanholsteijn) for the patch!
  [#2996](https://github.com/Kong/kong/pull/2996)
- Improve the performance of the rate-limiting and response-rate-limiting
  plugins when using the Redis policy.
  [#2956](https://github.com/Kong/kong/pull/2956)
- Improve the performance of the response-transformer plugin.
  [#2977](https://github.com/Kong/kong/pull/2977)

## [0.11.1] - 2017/10/24

### Changed

##### Configuration

- Drop the `lua_code_cache` configuration property. This setting has been
  considered harmful since 0.11.0 as it interferes with Kong's internals.
  [#2854](https://github.com/Kong/kong/pull/2854)

### Fixed

##### Core

- DNS: SRV records pointing to an A record are now properly handled by the
  load balancer when `preserve_host` is disabled. Such records used to throw
  Lua errors on the proxy code path.
  [Kong/lua-resty-dns-client#19](https://github.com/Kong/lua-resty-dns-client/pull/19)
- Fixed an edge-case where `preserve_host` would sometimes craft an upstream
  request with a Host header from a previous client request instead of the
  current one.
  [#2832](https://github.com/Kong/kong/pull/2832)
- Ensure APIs with regex URIs are evaluated in the order that they are created.
  [#2924](https://github.com/Kong/kong/pull/2924)
- Fixed a typo that caused the load balancing components to ignore the Upstream
  slots property.
  [#2747](https://github.com/Kong/kong/pull/2747)

##### CLI

- Fixed the verification of self-signed SSL certificates for PostgreSQL and
  Cassandra in the `kong migrations` command. Self-signed SSL certificates are
  now properly verified during migrations according to the
  `lua_ssl_trusted_certificate` configuration property.
  [#2908](https://github.com/Kong/kong/pull/2908)

##### Admin API

- The `/upstream/{upstream}/targets/active` endpoint used to return HTTP
  `405 Method Not Allowed` when called with a trailing slash. Both notations
  (with and without the trailing slash) are now supported.
  [#2884](https://github.com/Kong/kong/pull/2884)

##### Plugins

- bot-detection: Fixed an issue which would prevent the plugin from running and
  result in an HTTP `500` error if configured globally.
  [#2906](https://github.com/Kong/kong/pull/2906)
- ip-restriction: Fixed support for the `0.0.0.0/0` CIDR block. This block is
  now supported and won't trigger an error when used in this plugin's properties.
  [#2918](https://github.com/Kong/kong/pull/2918)

### Added

##### Plugins

- aws-lambda: Added support to forward the client request's HTTP method,
  headers, URI, and body to the Lambda function.
  [#2823](https://github.com/Kong/kong/pull/2823)
- key-auth: New `run_on_preflight` configuration option to control
  authentication on preflight requests.
  [#2857](https://github.com/Kong/kong/pull/2857)
- jwt: New `run_on_preflight` configuration option to control authentication
  on preflight requests.
  [#2857](https://github.com/Kong/kong/pull/2857)

##### Plugin development

- Ensure migrations have valid, unique names to avoid conflicts between custom
  plugins.
  Thanks [@ikogan](https://github.com/ikogan) for the patch!
  [#2821](https://github.com/Kong/kong/pull/2821)

### Improved

##### Migrations & Deployments

- Improve migrations reliability for future major releases.
  [#2869](https://github.com/Kong/kong/pull/2869)

##### Plugins

- Improve the performance of the acl and oauth2 plugins.
  [#2736](https://github.com/Kong/kong/pull/2736)
  [#2806](https://github.com/Kong/kong/pull/2806)

[Back to TOC](#table-of-contents)

## [0.10.4] - 2017/10/24

### Fixed

##### Core

- DNS: SRV records pointing to an A record are now properly handled by the
  load balancer when `preserve_host` is disabled. Such records used to throw
  Lua errors on the proxy code path.
  [Kong/lua-resty-dns-client#19](https://github.com/Kong/lua-resty-dns-client/pull/19)
- HTTP `400` errors thrown by Nginx are now correctly caught by Kong and return
  a native, Kong-friendly response.
  [#2476](https://github.com/Mashape/kong/pull/2476)
- Fix an edge-case where an API with multiple `uris` and `strip_uri = true`
  would not always strip the client URI.
  [#2562](https://github.com/Mashape/kong/issues/2562)
- Fix an issue where Kong would match an API with a shorter URI (from its
  `uris` value) as a prefix instead of a longer, matching prefix from
  another API.
  [#2662](https://github.com/Mashape/kong/issues/2662)
- Fixed a typo that caused the load balancing components to ignore the
  Upstream `slots` property.
  [#2747](https://github.com/Mashape/kong/pull/2747)

##### Configuration

- Octothorpes (`#`) can now be escaped (`\#`) and included in the Kong
  configuration values such as your datastore passwords or usernames.
  [#2411](https://github.com/Mashape/kong/pull/2411)

##### Admin API

- The `data` response field of the `/upstreams/{upstream}/targets/active`
  Admin API endpoint now returns a list (`[]`) instead of an object (`{}`)
  when no active targets are present.
  [#2619](https://github.com/Mashape/kong/pull/2619)

##### Plugins

- datadog: Avoid a runtime error if the plugin is configured as a global plugin
  but the downstream request did not match any configured API.
  Thanks [@kjsteuer](https://github.com/kjsteuer) for the fix!
  [#2702](https://github.com/Mashape/kong/pull/2702)
- ip-restriction: Fixed support for the `0.0.0.0/0` CIDR block. This block is
  now supported and won't trigger an error when used in this plugin's properties.
  [#2918](https://github.com/Mashape/kong/pull/2918)

[Back to TOC](#table-of-contents)

## [0.11.0] - 2017/08/16

The latest and greatest version of Kong features improvements all over the
board for a better and easier integration with your infrastructure!

The highlights of this release are:

- Support for **regex URIs** in routing, one of the oldest requested
  features from the community.
- Support for HTTP/2 traffic from your clients.
- Kong does not depend on Serf anymore, which makes deployment and networking
  requirements **considerably simpler**.
- A better integration with orchestration tools thanks to the support for **non
  FQDNs** in Kong's DNS resolver.

As per usual, our major releases include datastore migrations which are
considered **breaking changes**. Additionally, this release contains numerous
breaking changes to the deployment process and proxying behavior that you
should be familiar with.

We strongly advise that you read this changeset thoroughly, as well as the
[0.11 Upgrade Path](https://github.com/Kong/kong/blob/master/UPGRADE.md#upgrade-to-011x)
if you are planning to upgrade a Kong cluster.

### Breaking changes

##### Configuration

- :warning: Numerous updates were made to the Nginx configuration template.
  If you are using a custom template, you **must** apply those
  modifications. See the [0.11 Upgrade
  Path](https://github.com/Kong/kong/blob/master/UPGRADE.md#upgrade-to-011x)
  for a complete list of changes to apply.

##### Migrations & Deployment

- :warning: Migrations are **not** executed automatically by `kong start`
  anymore. Migrations are now a **manual** process, which must be executed via
  the `kong migrations` command. In practice, this means that you have to run
  `kong migrations up [-c kong.conf]` in one of your nodes **before** starting
  your Kong nodes. This command should be run from a **single** node/container
  to avoid several nodes running migrations concurrently and potentially
  corrupting your database. Once the migrations are up-to-date, it is
  considered safe to start multiple Kong nodes concurrently.
  [#2421](https://github.com/Kong/kong/pull/2421)
- :warning: :fireworks: Serf is **not** a dependency anymore. Kong nodes now
  handle cache invalidation events via a built-in database polling mechanism.
  See the new "Datastore Cache" section of the configuration file which
  contains 3 new documented properties: `db_update_frequency`,
  `db_update_propagation`, and `db_cache_ttl`. If you are using Cassandra, you
  **should** pay a particular attention to the `db_update_propagation` setting,
  as you **should not** use the default value of `0`.
  [#2561](https://github.com/Kong/kong/pull/2561)

##### Core

- :warning: Kong now requires OpenResty `1.11.2.4`. OpenResty's LuaJIT can
  now be built with Lua 5.2 compatibility.
  [#2489](https://github.com/Kong/kong/pull/2489)
  [#2790](https://github.com/Kong/kong/pull/2790)
- :warning: Previously, the `X-Forwarded-*` and `X-Real-IP` headers were
  trusted from any client by default, and forwarded upstream. With the
  introduction of the new `trusted_ips` property (see the below "Added"
  section) and to enforce best security practices, Kong *does not* trust
  any client IP address by default anymore. This will make Kong *not*
  forward incoming `X-Forwarded-*` headers if not coming from configured,
  trusted IP addresses blocks. This setting also affects the API
  `check_https` field, which itself relies on *trusted* `X-Forwarded-Proto`
  headers **only**.
  [#2236](https://github.com/Kong/kong/pull/2236)
- :warning: The API Object property `http_if_terminated` is now set to `false`
  by default. For Kong to evaluate the client `X-Forwarded-Proto` header, you
  must now configure Kong to trust the client IP (see above change), **and**
  you must explicitly set this value to `true`. This affects you if you are
  doing SSL termination somewhere before your requests hit Kong, and if you
  have configured `https_only` on the API, or if you use a plugin that requires
  HTTPS traffic (e.g. OAuth2).
  [#2588](https://github.com/Kong/kong/pull/2588)
- :warning: The internal DNS resolver now honours the `search` and `ndots`
  configuration options of your `resolv.conf` file. Make sure that DNS
  resolution is still consistent in your environment, and consider
  eventually not using FQDNs anymore.
  [#2425](https://github.com/Kong/kong/pull/2425)

##### Admin API

- :warning: As a result of the Serf removal, Kong is now entirely stateless,
  and as such, the `/cluster` endpoint has disappeared.
  [#2561](https://github.com/Kong/kong/pull/2561)
- :warning: The Admin API `/status` endpoint does not return a count of the
  database entities anymore. Instead, it now returns a `database.reachable`
  boolean value, which reflects the state of the connection between Kong
  and the underlying database. Please note that this flag **does not**
  reflect the health of the database itself.
  [#2567](https://github.com/Kong/kong/pull/2567)

##### Plugin development

- :warning: The upstream URI is now determined via the Nginx
  `$upstream_uri` variable. Custom plugins using the `ngx.req.set_uri()`
  API will not be taken into consideration anymore. One must now set the
  `ngx.var.upstream_uri` variable from the Lua land.
  [#2519](https://github.com/Kong/kong/pull/2519)
- :warning: The `hooks.lua` module for custom plugins is dropped, along
  with the `database_cache.lua` module. Database entities caching and
  eviction has been greatly improved to simplify and automate most caching
  use-cases. See the [Plugins Development
  Guide](https://getkong.org/docs/0.11.x/plugin-development/entities-cache/)
  and the [0.11 Upgrade
  Path](https://github.com/Kong/kong/blob/master/UPGRADE.md#upgrade-to-011x)
  for more details.
  [#2561](https://github.com/Kong/kong/pull/2561)
- :warning: To ensure that the order of execution of plugins is still the same
  for vanilla Kong installations, we had to update the `PRIORITY` field of some
  of our bundled plugins. If your custom plugin must run after or before a
  specific bundled plugin, you might have to update your plugin's `PRIORITY`
  field as well. The complete list of plugins and their priorities is available
  on the [Plugins Development
  Guide](https://getkong.org/docs/0.11.x/plugin-development/custom-logic/).
  [#2489](https://github.com/Kong/kong/pull/2489)
  [#2813](https://github.com/Kong/kong/pull/2813)

### Deprecated

##### CLI

- The `kong compile` command has been deprecated. Instead, prefer using
  the new `kong prepare` command.
  [#2706](https://github.com/Kong/kong/pull/2706)

### Changed

##### Core

- Performance around DNS resolution has been greatly improved in some
  cases.
  [#2625](https://github.com/Kong/kong/pull/2425)
- Secret values are now generated with a kernel-level, Cryptographically
  Secure PRNG.
  [#2536](https://github.com/Kong/kong/pull/2536)
- The `.kong_env` file created by Kong in its running prefix is now written
  without world-read permissions.
  [#2611](https://github.com/Kong/kong/pull/2611)

##### Plugin development

- The `marshall_event` function on schemas is now ignored by Kong, and can be
  safely removed as the new cache invalidation mechanism natively handles
  safer events broadcasting.
  [#2561](https://github.com/Kong/kong/pull/2561)

### Added

##### Core

- :fireworks: Support for regex URIs! You can now define regexes in your
  APIs `uris` property. Those regexes can have capturing groups which can
  be extracted by Kong during a request, and accessed later in the plugins
  (useful for URI rewriting). See the [Proxy
  Guide](https://getkong.org/docs/0.11.x/proxy/#using-regexes-in-uris) for
  documentation on how to use regex URIs.
  [#2681](https://github.com/Kong/kong/pull/2681)
- :fireworks: Support for HTTP/2. A new `http2` directive now enables
  HTTP/2 traffic on the `proxy_listen_ssl` address.
  [#2541](https://github.com/Kong/kong/pull/2541)
- :fireworks: Support for the `search` and `ndots` configuration options of
  your `resolv.conf` file.
  [#2425](https://github.com/Kong/kong/pull/2425)
- Kong now forwards new headers to your upstream services:
  `X-Forwarded-Host`, `X-Forwarded-Port`, and `X-Forwarded-Proto`.
  [#2236](https://github.com/Kong/kong/pull/2236)
- Support for the PROXY protocol. If the new `real_ip_header` configuration
  property is set to `real_ip_header = proxy_protocol`, then Kong will
  append the `proxy_protocol` parameter to the Nginx `listen` directive of
  the Kong proxy port.
  [#2236](https://github.com/Kong/kong/pull/2236)
- Support for BDR compatibility in the PostgreSQL migrations.
  Thanks [@AlexBloor](https://github.com/AlexBloor) for the patch!
  [#2672](https://github.com/Kong/kong/pull/2672)

##### Configuration

- Support for DNS nameservers specified in IPv6 format.
  [#2634](https://github.com/Kong/kong/pull/2634)
- A few new DNS configuration properties allow you to tweak the Kong DNS
  resolver, and in particular, how it handles the resolution of different
  record types or the eviction of stale records.
  [#2625](https://github.com/Kong/kong/pull/2625)
- A new `trusted_ips` configuration property allows you to define a list of
  trusted IP address blocks that are known to send trusted `X-Forwarded-*`
  headers. Requests from trusted IPs will make Kong forward those headers
  upstream. Requests from non-trusted IP addresses will make Kong override
  the `X-Forwarded-*` headers with its own values. In addition, this
  property also sets the ngx_http_realip_module `set_real_ip_from`
  directive(s), which makes Kong trust the incoming `X-Real-IP` header as
  well, which is used for operations such as rate-limiting by IP address,
  and that Kong forwards upstream as well.
  [#2236](https://github.com/Kong/kong/pull/2236)
- You can now configure the ngx_http_realip_module from the Kong
  configuration.  In addition to `trusted_ips` which sets the
  `set_real_ip_from` directives(s), two new properties, `real_ip_header`
  and `real_ip_recursive` allow you to configure the ngx_http_realip_module
  directives bearing the same name.
  [#2236](https://github.com/Kong/kong/pull/2236)
- Ability to hide Kong-specific response headers. Two new configuration
  fields: `server_tokens` and `latency_tokens` will respectively toggle
  whether the `Server` and `X-Kong-*-Latency` headers should be sent to
  downstream clients.
  [#2259](https://github.com/Kong/kong/pull/2259)
- New configuration property to tune handling request body data via the
  `client_max_body_size` and `client_body_buffer_size` directives
  (mirroring their Nginx counterparts). Note these settings are only
  defined for proxy requests; request body handling in the Admin API
  remains unchanged.
  [#2602](https://github.com/Kong/kong/pull/2602)
- New `error_default_type` configuration property. This setting is to
  specify a MIME type that will be used as the error response body format
  when Nginx encounters an error, but no `Accept` header was present in the
  request. The default value is `text/plain` for backwards compatibility.
  Thanks [@therealgambo](https://github.com/therealgambo) for the
  contribution!
  [#2500](https://github.com/Kong/kong/pull/2500)
- New `nginx_user` configuration property, which interfaces with the Nginx
  `user` directive.
  Thanks [@depay](https://github.com/depay) for the contribution!
  [#2180](https://github.com/Kong/kong/pull/2180)

##### CLI

- New `kong prepare` command to prepare the Kong running prefix (creating
  log files, SSL certificates, etc...) and allow for Kong to be started via
  the `nginx` binary. This is useful for environments like containers,
  where the foreground process should be the Nginx master process. The
  `kong compile` command has been deprecated as a result of this addition.
  [#2706](https://github.com/Kong/kong/pull/2706)

##### Admin API

- Ability to retrieve plugins added to a Consumer via two new endpoints:
  `/consumers/:username_or_id/plugins/` and
  `/consumers/:username_or_id/plugins/:plugin_id`.
  [#2714](https://github.com/Kong/kong/pull/2714)
- Support for JSON `null` in `PATCH` requests to unset a value on any
  entity.
  [#2700](https://github.com/Kong/kong/pull/2700)

##### Plugins

- jwt: Support for RS512 signed tokens.
  Thanks [@sarraz1](https://github.com/sarraz1) for the patch!
  [#2666](https://github.com/Kong/kong/pull/2666)
- rate-limiting/response-ratelimiting: Optionally hide informative response
  headers.
  [#2087](https://github.com/Kong/kong/pull/2087)
- aws-lambda: Define a custom response status when the upstream
  `X-Amz-Function-Error` header is "Unhandled".
  Thanks [@erran](https://github.com/erran) for the contribution!
  [#2587](https://github.com/Kong/kong/pull/2587)
- aws-lambda: Add new AWS regions that were previously unsupported.
  [#2769](https://github.com/Kong/kong/pull/2769)
- hmac: New option to validate the client-provided SHA-256 of the request
  body.
  Thanks [@vaibhavatul47](https://github.com/vaibhavatul47) for the
  contribution!
  [#2419](https://github.com/Kong/kong/pull/2419)
- hmac: Added support for `enforce_headers` option and added HMAC-SHA256,
  HMAC-SHA384, and HMAC-SHA512 support.
  [#2644](https://github.com/Kong/kong/pull/2644)
- statsd: New metrics and more flexible configuration. Support for
  prefixes, configurable stat type, and added metrics.
  [#2400](https://github.com/Kong/kong/pull/2400)
- datadog: New metrics and more flexible configuration. Support for
  prefixes, configurable stat type, and added metrics.
  [#2394](https://github.com/Kong/kong/pull/2394)

### Fixed

##### Core

- Kong now ensures that your clients URIs are transparently proxied
  upstream.  No percent-encoding/decoding or querystring stripping will
  occur anymore.
  [#2519](https://github.com/Kong/kong/pull/2519)
- Fix an issue where Kong would match an API with a shorter URI (from its
  `uris` value) as a prefix instead of a longer, matching prefix from
  another API.
  [#2662](https://github.com/Kong/kong/issues/2662)
- Fix an edge-case where an API with multiple `uris` and `strip_uri = true`
  would not always strip the client URI.
  [#2562](https://github.com/Kong/kong/issues/2562)
- HTTP `400` errors thrown by Nginx are now correctly caught by Kong and return
  a native, Kong-friendly response.
  [#2476](https://github.com/Kong/kong/pull/2476)

##### Configuration

- Octothorpes (`#`) can now be escaped (`\#`) and included in the Kong
  configuration values such as your datastore passwords or usernames.
  [#2411](https://github.com/Kong/kong/pull/2411)

##### Admin API

- The `data` response field of the `/upstreams/{upstream}/targets/active`
  Admin API endpoint now returns a list (`[]`) instead of an object (`{}`)
  when no active targets are present.
  [#2619](https://github.com/Kong/kong/pull/2619)

##### Plugins

- The `unique` constraint on OAuth2 `client_secrets` has been removed.
  [#2447](https://github.com/Kong/kong/pull/2447)
- The `unique` constraint on JWT Credentials `secrets` has been removed.
  [#2548](https://github.com/Kong/kong/pull/2548)
- oauth2: When requesting a token from `/oauth2/token`, one can now pass the
  `client_id` as a request body parameter, while `client_id:client_secret` is
  passed via the Authorization header. This allows for better integration
  with some OAuth2 flows proposed out there, such as from Cloudflare Apps.
  Thanks [@cedum](https://github.com/cedum) for the patch!
  [#2577](https://github.com/Kong/kong/pull/2577)
- datadog: Avoid a runtime error if the plugin is configured as a global plugin
  but the downstream request did not match any configured API.
  Thanks [@kjsteuer](https://github.com/kjsteuer) for the fix!
  [#2702](https://github.com/Kong/kong/pull/2702)
- Logging plugins: the produced logs `latencies.kong` field used to omit the
  time Kong spent in its Load Balancing logic, which includes DNS resolution
  time. This latency is now included in `latencies.kong`.
  [#2494](https://github.com/Kong/kong/pull/2494)

[Back to TOC](#table-of-contents)

## [0.10.3] - 2017/05/24

### Changed

- We noticed that some distribution packages were not
  building OpenResty against a JITable PCRE library. This
  happened on Ubuntu and RHEL environments where OpenResty was
  built against the system's PCRE installation.
  We now compile OpenResty against a JITable PCRE source for
  those platforms, which should result in significant performance
  improvements in regex matching.
  [Mashape/kong-distributions #9](https://github.com/Kong/kong-distributions/pull/9)
- TLS connections are now handled with a modern list of
  accepted ciphers, as per the Mozilla recommended TLS
  ciphers list.
  See https://wiki.mozilla.org/Security/Server_Side_TLS.
  This behavior is configurable via the newly
  introduced configuration properties described in the
  below "Added" section.
- Plugins:
  - rate-limiting: Performance improvements when using the
    `cluster` policy. The number of round trips to the
    database has been limited to the number of configured
    limits.
    [#2488](https://github.com/Kong/kong/pull/2488)

### Added

- New `ssl_cipher_suite` and `ssl_ciphers` configuration
  properties to configure the desired set of accepted ciphers,
  based on the Mozilla recommended TLS ciphers list.
  [#2555](https://github.com/Kong/kong/pull/2555)
- New `proxy_ssl_certificate` and `proxy_ssl_certificate_key`
  configuration properties. These properties configure the
  Nginx directives bearing the same name, to set client
  certificates to Kong when connecting to your upstream services.
  [#2556](https://github.com/Kong/kong/pull/2556)
- Proxy and Admin API access and error log paths are now
  configurable. Access logs can be entirely disabled if
  desired.
  [#2552](https://github.com/Kong/kong/pull/2552)
- Plugins:
  - Logging plugins: The produced logs include a new `tries`
    field which contains, which includes the upstream
    connection successes and failures of the load-balancer.
    [#2429](https://github.com/Kong/kong/pull/2429)
  - key-auth: Credentials can now be sent in the request body.
    [#2493](https://github.com/Kong/kong/pull/2493)
  - cors: Origins can now be defined as regular expressions.
    [#2482](https://github.com/Kong/kong/pull/2482)

### Fixed

- APIs matching: prioritize APIs with longer `uris` when said
  APIs also define `hosts` and/or `methods` as well. Thanks
  [@leonzz](https://github.com/leonzz) for the patch.
  [#2523](https://github.com/Kong/kong/pull/2523)
- SSL connections to Cassandra can now properly verify the
  certificate in use (when `cassandra_ssl_verify` is enabled).
  [#2531](https://github.com/Kong/kong/pull/2531)
- The DNS resolver no longer sends a A or AAAA DNS queries for SRV
  records. This should improve performance by avoiding unnecessary
  lookups.
  [#2563](https://github.com/Kong/kong/pull/2563) &
  [Mashape/lua-resty-dns-client #12](https://github.com/Kong/lua-resty-dns-client/pull/12)
- Plugins
  - All authentication plugins don't throw an error anymore when
    invalid credentials are given and the `anonymous` user isn't
    configured.
    [#2508](https://github.com/Kong/kong/pull/2508)
  - rate-limiting: Effectively use the desired Redis database when
    the `redis` policy is in use and the `config.redis_database`
    property is set.
    [#2481](https://github.com/Kong/kong/pull/2481)
  - cors: The regression introduced in 0.10.1 regarding not
    sending the `*` wildcard when `conf.origin` was not specified
    has been fixed.
    [#2518](https://github.com/Kong/kong/pull/2518)
  - oauth2: properly check the client application ownership of a
    token before refreshing it.
    [#2461](https://github.com/Kong/kong/pull/2461)

[Back to TOC](#table-of-contents)

## [0.10.2] - 2017/05/01

### Changed

- The Kong DNS resolver now honors the `MAXNS` setting (3) when parsing the
  nameservers specified in `resolv.conf`.
  [#2290](https://github.com/Kong/kong/issues/2290)
- Kong now matches incoming requests via the `$request_uri` property, instead
  of `$uri`, in order to better handle percent-encoded URIS. A more detailed
  explanation will be included in the below "Fixed" section.
  [#2377](https://github.com/Kong/kong/pull/2377)
- Upstream calls do not unconditionally include a trailing `/` anymore. See the
  below "Added" section for more details.
  [#2315](https://github.com/Kong/kong/pull/2315)
- Admin API:
  - The "active targets" endpoint now only return the most recent nonzero
    weight Targets, instead of all nonzero weight targets. This is to provide
    a better picture of the Targets currently in use by the Kong load balancer.
    [#2310](https://github.com/Kong/kong/pull/2310)

### Added

- :fireworks: Plugins can implement a new `rewrite` handler to execute code in
  the Nginx rewrite phase. This phase is executed prior to matching a
  registered Kong API, and prior to any authentication plugin. As such, only
  global plugins (neither tied to an API or Consumer) will execute this phase.
  [#2354](https://github.com/Kong/kong/pull/2354)
- Ability for the client to chose whether the upstream request (Kong <->
  upstream) should contain a trailing slash in its URI. Prior to this change,
  Kong 0.10 would unconditionally append a trailing slash to all upstream
  requests. The added functionality is described in
  [#2211](https://github.com/Kong/kong/issues/2211), and was implemented in
  [#2315](https://github.com/Kong/kong/pull/2315).
- Ability to hide Kong-specific response headers. Two new configuration fields:
  `server_tokens` and `latency_tokens` will respectively toggle whether the
  `Server` and `X-Kong-*-Latency` headers should be sent to downstream clients.
  [#2259](https://github.com/Kong/kong/pull/2259)
- New `cassandra_schema_consensus_timeout` configuration property, to allow for
  Kong to wait for the schema consensus of your Cassandra cluster during
  migrations.
  [#2326](https://github.com/Kong/kong/pull/2326)
- Serf commands executed by a running Kong node are now logged in the Nginx
  error logs with a `DEBUG` level.
  [#2410](https://github.com/Kong/kong/pull/2410)
- Ensure the required shared dictionaries are defined in the Nginx
  configuration. This will prevent custom Nginx templates from potentially
  resulting in a breaking upgrade for users.
  [#2466](https://github.com/Kong/kong/pull/2466)
- Admin API:
  - Target Objects can now be deleted with their ID as well as their name. The
    endpoint becomes: `/upstreams/:name_or_id/targets/:target_or_id`.
    [#2304](https://github.com/Kong/kong/pull/2304)
- Plugins:
  - :fireworks: **New Request termination plugin**. This plugin allows to
    temporarily disable an API and return a pre-configured response status and
    body to your client. Useful for use-cases such as maintenance mode for your
    upstream services. Thanks to [@pauldaustin](https://github.com/pauldaustin)
    for the contribution.
    [#2051](https://github.com/Kong/kong/pull/2051)
  - Logging plugins: The produced logs include two new fields: a `consumer`
    field, which contains the properties of the authenticated Consumer
    (`id`, `custom_id`, and `username`), if any, and a `tries` field, which
    includes the upstream connection successes and failures of the load-
    balancer.
    [#2367](https://github.com/Kong/kong/pull/2367)
    [#2429](https://github.com/Kong/kong/pull/2429)
  - http-log: Now set an upstream HTTP basic access authentication header if
    the configured `conf.http_endpoint` parameter includes an authentication
    section. Thanks [@amir](https://github.com/amir) for the contribution.
    [#2432](https://github.com/Kong/kong/pull/2432)
  - file-log: New `config.reopen` property to close and reopen the log file on
    every request, in order to effectively rotate the logs.
    [#2348](https://github.com/Kong/kong/pull/2348)
  - jwt: Returns `401 Unauthorized` on invalid claims instead of the previous
    `403 Forbidden` status.
    [#2433](https://github.com/Kong/kong/pull/2433)
  - key-auth: Allow setting API key header names with an underscore.
    [#2370](https://github.com/Kong/kong/pull/2370)
  - cors: When `config.credentials = true`, we do not send an ACAO header with
    value `*`. The ACAO header value will be that of the request's `Origin: `
    header.
    [#2451](https://github.com/Kong/kong/pull/2451)

### Fixed

- Upstream connections over TLS now set their Client Hello SNI field. The SNI
  value is taken from the upstream `Host` header value, and thus also depends
  on the `preserve_host` setting of your API. Thanks
  [@konrade](https://github.com/konrade) for the original patch.
  [#2225](https://github.com/Kong/kong/pull/2225)
- Correctly match APIs with percent-encoded URIs in their `uris` property.
  Generally, this change also avoids normalizing (and thus, potentially
  altering) the request URI when trying to match an API's `uris` value. Instead
  of relying on the Nginx `$uri` variable, we now use `$request_uri`.
  [#2377](https://github.com/Kong/kong/pull/2377)
- Handle a routing edge-case under some conditions with the `uris` matching
  rule of APIs that would falsely lead Kong into believing no API was matched
  for what would actually be a valid request.
  [#2343](https://github.com/Kong/kong/pull/2343)
- If no API was configured with a `hosts` matching rule, then the
  `preserve_host` flag would never be honored.
  [#2344](https://github.com/Kong/kong/pull/2344)
- The `X-Forwarded-For` header sent to your upstream services by Kong is not
  set from the Nginx `$proxy_add_x_forwarded_for` variable anymore. Instead,
  Kong uses the `$realip_remote_addr` variable to append the real IP address
  of a client, instead of `$remote_addr`, which can come from a previous proxy
  hop.
  [#2236](https://github.com/Kong/kong/pull/2236)
- CNAME records are now properly being cached by the DNS resolver. This results
  in a performance improvement over previous 0.10 versions.
  [#2303](https://github.com/Kong/kong/pull/2303)
- When using Cassandra, some migrations would not be performed on the same
  coordinator as the one originally chosen. The same migrations would also
  require a response from other replicas in a cluster, but were not waiting
  for a schema consensus beforehand, causing indeterministic failures in the
  migrations, especially if the cluster's inter-nodes communication is slow.
  [#2326](https://github.com/Kong/kong/pull/2326)
- The `cassandra_timeout` configuration property is now correctly taken into
  consideration by Kong.
  [#2326](https://github.com/Kong/kong/pull/2326)
- Correctly trigger plugins configured on the anonymous Consumer for anonymous
  requests (from auth plugins with the new `config.anonymous` parameter).
  [#2424](https://github.com/Kong/kong/pull/2424)
- When multiple auth plugins were configured with the recent `config.anonymous`
  parameter for "OR" authentication, such plugins would override each other's
  results and response headers, causing false negatives.
  [#2222](https://github.com/Kong/kong/pull/2222)
- Ensure the `cassandra_contact_points` property does not contain any port
  information. Those should be specified in `cassandra_port`. Thanks
  [@Vermeille](https://github.com/Vermeille) for the contribution.
  [#2263](https://github.com/Kong/kong/pull/2263)
- Prevent an upstream or legitimate internal error in the load balancing code
  from throwing a Lua-land error as well.
  [#2327](https://github.com/Kong/kong/pull/2327)
- Allow backwards compatibility with custom Nginx configurations that still
  define the `resolver ${{DNS_RESOLVER}}` directive. Vales from the Kong
  `dns_resolver` property will be flattened to a string and appended to the
  directive.
  [#2386](https://github.com/Kong/kong/pull/2386)
- Plugins:
  - hmac: Better handling of invalid base64-encoded signatures. Previously Kong
    would return an HTTP 500 error. We now properly return HTTP 403 Forbidden.
    [#2283](https://github.com/Kong/kong/pull/2283)
- Admin API:
  - Detect conflicts between SNI Objects in the `/snis` and `/certificates`
    endpoint.
    [#2285](https://github.com/Kong/kong/pull/2285)
  - The `/certificates` route used to not return the `total` and `data` JSON
    fields. We now send those fields back instead of a root list of certificate
    objects.
    [#2463](https://github.com/Kong/kong/pull/2463)
  - Endpoints with path parameters like `/xxx_or_id` will now also yield the
    proper result if the `xxx` field is formatted as a UUID. Most notably, this
    fixes a problem for Consumers whose `username` is a UUID, that could not be
    found when requesting `/consumers/{username_as_uuid}`.
    [#2420](https://github.com/Kong/kong/pull/2420)
  - The "active targets" endpoint does not require a trailing slash anymore.
    [#2307](https://github.com/Kong/kong/pull/2307)
  - Upstream Objects can now be deleted properly when using Cassandra.
    [#2404](https://github.com/Kong/kong/pull/2404)

[Back to TOC](#table-of-contents)

## [0.10.1] - 2017/03/27

### Changed

- :warning: Serf has been downgraded to version 0.7 in our distributions,
  although versions up to 0.8.1 are still supported. This fixes a problem when
  automatically detecting the first non-loopback private IP address, which was
  defaulted to `127.0.0.1` in Kong 0.10.0. Greater versions of Serf can still
  be used, but the IP address needs to be manually specified in the
  `cluster_advertise` configuration property.
- :warning: The [CORS Plugin](https://getkong.org/plugins/cors/) parameter
  `config.origin` is now `config.origins`.
  [#2203](https://github.com/Kong/kong/pull/2203)

   :red_circle: **Post-release note (as of 2017/05/12)**: A faulty behavior
   has been observed with this change. Previously, the plugin would send the
   `*` wildcard when `config.origin` was not specified. With this change, the
   plugin **does not** send the `*` wildcard by default anymore. You will need
   to specify it manually when configuring the plugin, with `config.origins=*`.
   This behavior is to be fixed in a future release.

   :white_check_mark: **Update (2017/05/24)**: A fix to this regression has been
   released as part of 0.10.3. See the section of the Changelog related to this
   release for more details.
- Admin API:
  - Disable support for TLS/1.0.
    [#2212](https://github.com/Kong/kong/pull/2212)

### Added

- Admin API:
  - Active targets can be pulled with `GET /upstreams/{name}/targets/active`.
    [#2230](https://github.com/Kong/kong/pull/2230)
  - Provide a convenience endpoint to disable targets at:
    `DELETE /upstreams/{name}/targets/{target}`.
    Under the hood, this creates a new target with `weight = 0` (the
    correct way of disabling targets, which used to cause confusion).
    [#2256](https://github.com/Kong/kong/pull/2256)
- Plugins:
  - cors: Support for configuring multiple Origin domains.
    [#2203](https://github.com/Kong/kong/pull/2203)

### Fixed

- Use an LRU cache for Lua-land entities caching to avoid exhausting the Lua
  VM memory in long-running instances.
  [#2246](https://github.com/Kong/kong/pull/2246)
- Avoid potential deadlocks upon callback errors in the caching module for
  database entities.
  [#2197](https://github.com/Kong/kong/pull/2197)
- Relax multipart MIME type parsing. A space is allowed in between values
  of the Content-Type header.
  [#2215](https://github.com/Kong/kong/pull/2215)
- Admin API:
  - Better handling of non-supported HTTP methods on endpoints of the Admin
    API. In some cases this used to throw an internal error. Calling any
    endpoint with a non-supported HTTP method now always returns `405 Method
    Not Allowed` as expected.
    [#2213](https://github.com/Kong/kong/pull/2213)
- CLI:
  - Better error handling when missing Serf executable.
    [#2218](https://github.com/Kong/kong/pull/2218)
  - Fix a bug in the `kong migrations` command that would prevent it to run
    correctly.
    [#2238](https://github.com/Kong/kong/pull/2238)
  - Trim list values specified in the configuration file.
    [#2206](https://github.com/Kong/kong/pull/2206)
  - Align the default configuration file's values to the actual, hard-coded
    default values to avoid confusion.
    [#2254](https://github.com/Kong/kong/issues/2254)
- Plugins:
  - hmac: Generate an HMAC secret value if none is provided.
    [#2158](https://github.com/Kong/kong/pull/2158)
  - oauth2: Don't try to remove credential values from request bodies if the
    MIME type is multipart, since such attempts would result in an error.
    [#2176](https://github.com/Kong/kong/pull/2176)
  - ldap: This plugin should not be applied to a single Consumer, however, this
    was not properly enforced. It is now impossible to apply this plugin to a
    single Consumer (as per all authentication plugin).
    [#2237](https://github.com/Kong/kong/pull/2237)
  - aws-lambda: Support for `us-west-2` region in schema.
    [#2257](https://github.com/Kong/kong/pull/2257)

[Back to TOC](#table-of-contents)

## [0.10.0] - 2017/03/07

Kong 0.10 is one of most significant releases to this day. It ships with
exciting new features that have been heavily requested for the last few months,
such as load balancing, Cassandra 3.0 compatibility, Websockets support,
internal DNS resolution (A and SRV records without Dnsmasq), and more flexible
matching capabilities for APIs routing.

On top of those new features, this release received a particular attention to
performance, and brings many improvements and refactors that should make it
perform significantly better than any previous version.

### Changed

- :warning: API Objects (as configured via the Admin API) do **not** support
  the `request_host` and `request_uri` fields anymore. The 0.10 migrations
  should upgrade your current API Objects, but make sure to read the new [0.10
  Proxy Guide](https://getkong.org/docs/0.10.x/proxy) to learn the new routing
  capabilities of Kong. On the good side, this means that Kong can now route
  incoming requests according to a combination of Host headers, URIs, and HTTP
  methods.
- :warning: Final slashes in `upstream_url` are no longer allowed.
  [#2115](https://github.com/Kong/kong/pull/2115)
- :warning: The SSL plugin has been removed and dynamic SSL capabilities have
  been added to Kong core, and are configurable via new properties on the API
  entity. See the related PR for a detailed explanation of this change.
  [#1970](https://github.com/Kong/kong/pull/1970)
- :warning: Drop the Dnsmasq dependency. We now internally resolve both A and
  SRV DNS records.
  [#1587](https://github.com/Kong/kong/pull/1587)
- :warning: Dropping support for insecure `TLS/1.0` and defaulting `Upgrade`
  responses to `TLS/1.2`.
  [#2119](https://github.com/Kong/kong/pull/2119)
- Bump the compatible OpenResty version to `1.11.2.1` and `1.11.2.2`. Support
  for OpenResty `1.11.2.2` requires the `--without-luajit-lua52` compilation
  flag.
- Separate Admin API and Proxy error logs. Admin API logs are now written to
  `logs/admin_access.log`.
  [#1782](https://github.com/Kong/kong/pull/1782)
- Auto-generates stronger SHA-256 with RSA encryption SSL certificates.
  [#2117](https://github.com/Kong/kong/pull/2117)

### Added

- :fireworks: Support for Cassandra 3.x.
  [#1709](https://github.com/Kong/kong/pull/1709)
- :fireworks: SRV records resolution.
  [#1587](https://github.com/Kong/kong/pull/1587)
- :fireworks: Load balancing. When an A or SRV record resolves to multiple
  entries, Kong now rotates those upstream targets with a Round-Robin
  algorithm. This is a first step towards implementing more load balancing
  algorithms.
  Another way to specify multiple upstream targets is to use the newly
  introduced `/upstreams` and `/targets` entities of the Admin API.
  [#1587](https://github.com/Kong/kong/pull/1587)
  [#1735](https://github.com/Kong/kong/pull/1735)
- :fireworks: Multiple hosts and paths per API. Kong can now route incoming
  requests to your services based on a combination of Host headers, URIs and
  HTTP methods. See the related PR for a detailed explanation of the new
  properties and capabilities of the new router.
  [#1970](https://github.com/Kong/kong/pull/1970)
- :fireworks: Maintain upstream connection pools which should greatly improve
  performance, especially for HTTPS upstream connections.  We now use HTTP/1.1
  for upstream connections as well as an nginx `upstream` block with a
  configurable`keepalive` directive, thanks to the new `nginx_keepalive`
  configuration property.
  [#1587](https://github.com/Kong/kong/pull/1587)
  [#1827](https://github.com/Kong/kong/pull/1827)
- :fireworks: Websockets support. Kong can now upgrade client connections to
  use the `ws` protocol when `Upgrade: websocket` is present.
  [#1827](https://github.com/Kong/kong/pull/1827)
- Use an in-memory caching strategy for database entities in order to reduce
  CPU load during requests proxying.
  [#1688](https://github.com/Kong/kong/pull/1688)
- Provide negative-caching for missed database entities. This should improve
  performance in some cases.
  [#1914](https://github.com/Kong/kong/pull/1914)
- Support for serving the Admin API over SSL. This introduces new properties in
  the configuration file: `admin_listen_ssl`, `admin_ssl`, `admin_ssl_cert` and
  `admin_ssl_cert_key`.
  [#1706](https://github.com/Kong/kong/pull/1706)
- Support for upstream connection timeouts. APIs now have 3 new fields:
  `upstream_connect_timeout`, `upstream_send_timeout`, `upstream_read_timeout`
  to specify, in milliseconds, a timeout value for requests between Kong and
  your APIs.
  [#2036](https://github.com/Kong/kong/pull/2036)
- Support for clustering key rotation in the underlying Serf process:
  - new `cluster_keyring_file` property in the configuration file.
  - new `kong cluster keys ..` CLI commands that expose the underlying
    `serf keys ..` commands.
  [#2069](https://github.com/Kong/kong/pull/2069)
- Support for `lua_socket_pool_size` property in configuration file.
  [#2109](https://github.com/Kong/kong/pull/2109)
- Plugins:
  - :fireworks: **New AWS Lambda plugin**. Thanks Tim Erickson for his
    collaboration on this new addition.
    [#1777](https://github.com/Kong/kong/pull/1777)
    [#1190](https://github.com/Kong/kong/pull/1190)
  - Anonymous authentication for auth plugins. When such plugins receive the
    `config.anonymous=<consumer_id>` property, even non-authenticated requests
    will be proxied by Kong, with the traditional Consumer headers set to the
    designated anonymous consumer, but also with a `X-Anonymous-Consumer`
    header. Multiple auth plugins will work in a logical `OR` fashion.
    [#1666](https://github.com/Kong/kong/pull/1666) and
    [#2035](https://github.com/Kong/kong/pull/2035)
  - request-transformer: Ability to change the HTTP method of the upstream
    request. [#1635](https://github.com/Kong/kong/pull/1635)
  - jwt: Support for ES256 signatures.
    [#1920](https://github.com/Kong/kong/pull/1920)
  - rate-limiting: Ability to select the Redis database to use via the new
    `config.redis_database` plugin property.
    [#1941](https://github.com/Kong/kong/pull/1941)

### Fixed

- Looking for Serf in known installation paths.
  [#1997](https://github.com/Kong/kong/pull/1997)
- Including port in upstream `Host` header.
  [#2045](https://github.com/Kong/kong/pull/2045)
- Clarify the purpose of the `cluster_listen_rpc` property in
  the configuration file. Thanks Jeremy Monin for the patch.
  [#1860](https://github.com/Kong/kong/pull/1860)
- Admin API:
  - Properly Return JSON responses (instead of HTML) on HTTP 409 Conflict
    when adding Plugins.
    [#2014](https://github.com/Kong/kong/issues/2014)
- CLI:
  - Avoid double-prefixing migration error messages with the database name
    (PostgreSQL/Cassandra).
- Plugins:
  - Fix fault tolerance logic and error reporting in rate-limiting plugins.
  - CORS: Properly return `Access-Control-Allow-Credentials: false` if
    `Access-Control-Allow-Origin: *`.
    [#2104](https://github.com/Kong/kong/pull/2104)
  - key-auth: enforce `key_names` to be proper header names according to Nginx.
    [#2142](https://github.com/Kong/kong/pull/2142)

[Back to TOC](#table-of-contents)

## [0.9.9] - 2017/02/02

### Fixed

- Correctly put Cassandra sockets into the Nginx connection pool for later
  reuse. This greatly improves the performance for rate-limiting and
  response-ratelimiting plugins.
  [f8f5306](https://github.com/Kong/kong/commit/f8f53061207de625a29bbe5d80f1807da468a1bc)
- Correct length of a year in seconds for rate-limiting and
  response-ratelimiting plugins. A year was wrongly assumed to only be 360
  days long.
  [e4fdb2a](https://github.com/Kong/kong/commit/e4fdb2a3af4a5f2bf298c7b6488d88e67288c98b)
- Prevent misinterpretation of the `%` character in proxied URLs encoding.
  Thanks Thomas Jouannic for the patch.
  [#1998](https://github.com/Kong/kong/pull/1998)
  [#2040](https://github.com/Kong/kong/pull/2040)

[Back to TOC](#table-of-contents)

## [0.9.8] - 2017/01/19

### Fixed

- Properly set the admin IP in the Serf script.

### Changed

- Provide negative-caching for missed database entities. This should improve
  performance in some cases.
  [#1914](https://github.com/Kong/kong/pull/1914)

### Fixed

- Plugins:
  - Fix fault tolerance logic and error reporting in rate-limiting plugins.

[Back to TOC](#table-of-contents)

## [0.9.7] - 2016/12/21

### Fixed

- Fixed a performance issue in Cassandra by removing an old workaround that was
  forcing Cassandra to use LuaSocket instead of cosockets.
  [#1916](https://github.com/Kong/kong/pull/1916)
- Fixed an issue that was causing a recursive attempt to stop Kong's services
  when an error was occurring.
  [#1877](https://github.com/Kong/kong/pull/1877)
- Custom plugins are now properly loaded again.
  [#1910](https://github.com/Kong/kong/pull/1910)
- Plugins:
  - Galileo: properly encode empty arrays.
    [#1909](https://github.com/Kong/kong/pull/1909)
  - OAuth 2: implements a missing Postgres migration for `redirect_uri` in
    every OAuth 2 credential. [#1911](https://github.com/Kong/kong/pull/1911)
  - OAuth 2: safely parse the request body even when no data has been sent.
    [#1915](https://github.com/Kong/kong/pull/1915)

[Back to TOC](#table-of-contents)

## [0.9.6] - 2016/11/29

### Fixed

- Resolve support for PostgreSQL SSL connections.
  [#1720](https://github.com/Kong/kong/issues/1720)
- Ensure `kong start` honors the `--conf` flag is a config file already exists
  at one of the default locations (`/etc/kong.conf`, `/etc/kong/kong.conf`).
  [#1681](https://github.com/Kong/kong/pull/1681)
- Obfuscate sensitive properties from the `/` Admin API route which returns
  the current node's configuration.
  [#1650](https://github.com/Kong/kong/pull/1650)

[Back to TOC](#table-of-contents)

## [0.9.5] - 2016/11/07

### Changed

- Dropping support for OpenResty 1.9.15.1 in favor of 1.11.2.1
  [#1797](https://github.com/Kong/kong/pull/1797)

### Fixed

- Fixed an error (introduced in 0.9.4) in the auto-clustering event

[Back to TOC](#table-of-contents)

## [0.9.4] - 2016/11/02

### Fixed

- Fixed the random string generator that was causing some problems, especially
  in Serf for clustering. [#1754](https://github.com/Kong/kong/pull/1754)
- Seed random number generator in CLI.
  [#1641](https://github.com/Kong/kong/pull/1641)
- Reducing log noise in the Admin API.
  [#1781](https://github.com/Kong/kong/pull/1781)
- Fixed the reports lock implementation that was generating a periodic error
  message. [#1783](https://github.com/Kong/kong/pull/1783)

[Back to TOC](#table-of-contents)

## [0.9.3] - 2016/10/07

### Added

- Added support for Serf 0.8. [#1693](https://github.com/Kong/kong/pull/1693)

### Fixed

- Properly invalidate global plugins.
  [#1723](https://github.com/Kong/kong/pull/1723)

[Back to TOC](#table-of-contents)

## [0.9.2] - 2016/09/20

### Fixed

- Correctly report migrations errors. This was caused by an error being thrown
  from the error handler, and superseding the actual error. [#1605]
  (https://github.com/Kong/kong/pull/1605)
- Prevent Kong from silently failing to start. This would be caused by an
  erroneous error handler. [28f5d10]
  (https://github.com/Kong/kong/commit/28f5d10)
- Only report a random number generator seeding error when it is not already
  seeded. [#1613](https://github.com/Kong/kong/pull/1613)
- Reduce intra-cluster noise by not propagating keepalive requests events.
  [#1660](https://github.com/Kong/kong/pull/1660)
- Admin API:
  - Obfuscates sensitive configuration settings from the `/` route.
    [#1650](https://github.com/Kong/kong/pull/1650)
- CLI:
  - Prevent a failed `kong start` to stop an already running Kong node.
    [#1645](https://github.com/Kong/kong/pull/1645)
  - Remove unset configuration placeholders from the nginx configuration
    template. This would occur when no Internet connection would be
    available and would cause Kong to compile an erroneous nginx config.
    [#1606](https://github.com/Kong/kong/pull/1606)
  - Properly count the number of executed migrations.
    [#1649](https://github.com/Kong/kong/pull/1649)
- Plugins:
  - OAuth2: remove the "Kong" mentions in missing `provision_key` error
    messages. [#1633](https://github.com/Kong/kong/pull/1633)
  - OAuth2: allow to correctly delete applications when using Cassandra.
    [#1659](https://github.com/Kong/kong/pull/1659)
  - galileo: provide a default `bodySize` value when `log_bodies=true` but the
    current request/response has no body.
    [#1657](https://github.com/Kong/kong/pull/1657)

[Back to TOC](#table-of-contents)

## [0.9.1] - 2016/09/02

### Added

- Plugins:
  - ACL: allow to retrieve/update/delete an ACL by group name.
    [#1544](https://github.com/Kong/kong/pull/1544)
  - Basic Authentication: allow to retrieve/update/delete a credential by `username`.
    [#1570](https://github.com/Kong/kong/pull/1570)
  - HMAC Authentication: allow to retrieve/update/delete a credential by `username`.
    [#1570](https://github.com/Kong/kong/pull/1570)
  - JWT Authentication: allow to retrieve/update/delete a credential by `key`.
    [#1570](https://github.com/Kong/kong/pull/1570)
  - Key Authentication: allow to retrieve/update/delete a credential by `key`.
    [#1570](https://github.com/Kong/kong/pull/1570)
  - OAuth2 Authentication: allow to retrieve/update/delete a credential by `client_id` and tokens by `access_token`.
    [#1570](https://github.com/Kong/kong/pull/1570)

### Fixed

- Correctly parse configuration file settings containing comments.
  [#1569](https://github.com/Kong/kong/pull/1569)
- Prevent third-party Lua modules (and plugins) to override the seed for random
  number generation. This prevents the creation of conflicting UUIDs.
  [#1558](https://github.com/Kong/kong/pull/1558)
- Use [pgmoon-mashape](https://github.com/Kong/pgmoon) `2.0.0` which
  properly namespaces our fork, avoiding conflicts with other versions of
  pgmoon, such as the one installed by Lapis.
  [#1582](https://github.com/Kong/kong/pull/1582)
- Avoid exposing OpenResty's information on HTTP `4xx` errors.
  [#1567](https://github.com/Kong/kong/pull/1567)
- ulimit with `unlimited` value is now properly handled.
  [#1545](https://github.com/Kong/kong/pull/1545)
- CLI:
  - Stop third-party services (Dnsmasq/Serf) when Kong could not start.
    [#1588](https://github.com/Kong/kong/pull/1588)
  - Prefix database migration errors (such as Postgres' `connection refused`)
    with the database name (`postgres`/`cassandra`) to avoid confusions.
    [#1583](https://github.com/Kong/kong/pull/1583)
- Plugins:
  - galileo: Use `Content-Length` header to get request/response body size when
    `log_bodies` is disabled.
    [#1584](https://github.com/Kong/kong/pull/1584)
- Admin API:
  - Revert the `/plugins/enabled` endpoint's response to be a JSON array, and
    not an Object. [#1529](https://github.com/Kong/kong/pull/1529)

[Back to TOC](#table-of-contents)

## [0.9.0] - 2016/08/18

The main focus of this release is Kong's new CLI. With a simpler configuration file, new settings, environment variables support, new commands as well as a new interpreter, the new CLI gives more power and flexibility to Kong users and allow for an easier integration in your deployment workflow, as well as better testing for developers and plugins authors. Additionally, some new plugins and performance improvements are included as well as the regular bug fixes.

### Changed

- :warning: PostgreSQL is the new default datastore for Kong. If you were using Cassandra and you are upgrading, you need to explicitly set `cassandra` as your `database`.
- :warning: New CLI, with new commands and refined arguments. This new CLI uses the `resty-cli` interpreter (see [lua-resty-cli](https://github.com/openresty/resty-cli)) instead of LuaJIT. As a result, the `resty` executable must be available in your `$PATH` (resty-cli is shipped in the OpenResty bundle) as well as the `bin/kong` executable. Kong does not rely on Luarocks installing the `bin/kong` executable anymore. This change of behavior is taken care of if you are using one of the official Kong packages.
- :warning: Kong uses a new configuration file, with an easier syntax than the previous YAML file.
- New arguments for the CLI, such as verbose, debug and tracing flags. We also avoid requiring the configuration file as an argument to each command as per the previous CLI.
- Customization of the Nginx configuration can now be taken care of using two different approaches: with a custom Nginx configuration template and using `kong start --template <file>`, or by using `kong compile` to generate the Kong Nginx sub-configuration, and `include` it in a custom Nginx instance.
- Plugins:
  - Rate Limiting: the `continue_on_error` property is now called `fault_tolerant`.
  - Response Rate Limiting: the `continue_on_error` property is now called `fault_tolerant`.

### Added

- :fireworks: Support for overriding configuration settings with environment variables.
- :fireworks: Support for SSL connections between Kong and PostgreSQL. [#1425](https://github.com/Kong/kong/pull/1425)
- :fireworks: Ability to apply plugins with more granularity: per-consumer, and global plugins are now possible. [#1403](https://github.com/Kong/kong/pull/1403)
- New `kong check` command: validates a Kong configuration file.
- Better version check for third-party dependencies (OpenResty, Serf, Dnsmasq). [#1307](https://github.com/Kong/kong/pull/1307)
- Ability to configure the validation depth of database SSL certificates from the configuration file. [#1420](https://github.com/Kong/kong/pull/1420)
- `request_host`: internationalized url support; utf-8 domain names through punycode support and paths through %-encoding. [#1300](https://github.com/Kong/kong/issues/1300)
- Implements caching locks when fetching database configuration (APIs, Plugins...) to avoid dog pile effect on cold nodes. [#1402](https://github.com/Kong/kong/pull/1402)
- Plugins:
  - :fireworks: **New bot-detection plugin**: protect your APIs by detecting and rejecting common bots and crawlers. [#1413](https://github.com/Kong/kong/pull/1413)
  - correlation-id: new "tracker" generator, identifying requests per worker and connection. [#1288](https://github.com/Kong/kong/pull/1288)
  - request/response-transformer: ability to add strings including colon characters. [#1353](https://github.com/Kong/kong/pull/1353)
  - rate-limiting: support for new rate-limiting policies (`cluster`, `local` and `redis`), and for a new `limit_by` property to force rate-limiting by `consumer`, `credential` or `ip`.
  - response-rate-limiting: support for new rate-limiting policies (`cluster`, `local` and `redis`), and for a new `limit_by` property to force rate-limiting by `consumer`, `credential` or `ip`.
  - galileo: performance improvements of ALF serialization. ALFs are not discarded when exceeding 20MBs anymore. [#1463](https://github.com/Kong/kong/issues/1463)
  - statsd: new `upstream_stream` latency metric. [#1466](https://github.com/Kong/kong/pull/1466)
  - datadog: new `upstream_stream` latency metric and tagging support for each metric. [#1473](https://github.com/Kong/kong/pull/1473)

### Removed

- We now use [lua-resty-jit-uuid](https://github.com/thibaultCha/lua-resty-jit-uuid) for UUID generation, which is a pure Lua implementation of [RFC 4122](https://www.ietf.org/rfc/rfc4122.txt). As a result, libuuid is not a dependency of Kong anymore.

### Fixed

- Sensitive configuration settings are not printed to stdout anymore. [#1256](https://github.com/Kong/kong/issues/1256)
- Fixed bug that caused nodes to remove themselves from the database when they attempted to join the cluster. [#1437](https://github.com/Kong/kong/pull/1437)
- Plugins:
  - request-size-limiting: use proper constant for MB units while setting the size limit. [#1416](https://github.com/Kong/kong/pull/1416)
  - OAuth2: security and config validation fixes. [#1409](https://github.com/Kong/kong/pull/1409) [#1112](https://github.com/Kong/kong/pull/1112)
  - request/response-transformer: better validation of fields provided without a value. [#1399](https://github.com/Kong/kong/pull/1399)
  - JWT: handle some edge-cases that could result in HTTP 500 errors. [#1362](https://github.com/Kong/kong/pull/1362)

> **internal**
> - new test suite using resty-cli and removing the need to monkey-patch the `ngx` global.
> - custom assertions and new helper methods (`wait_until()`) to gracefully fail in case of timeout.
> - increase atomicity of the testing environment.
> - lighter testing instance, only running 1 worker and not using Dnsmasq by default.

[Back to TOC](#table-of-contents)

## [0.8.3] - 2016/06/01

This release includes some bugfixes:

### Changed

- Switched the log level of the "No nodes found in cluster" warning to `INFO`, that was printed when starting up the first Kong node in a new cluster.
- Kong now requires OpenResty `1.9.7.5`.

### Fixed

- New nodes are now properly registered into the `nodes` table when running on the same machine. [#1281](https://github.com/Kong/kong/pull/1281)
- Fixed a failed error parsing on Postgres. [#1269](https://github.com/Kong/kong/pull/1269)
- Plugins:
  - Response Transformer: Slashes are now encoded properly, and fixed a bug that hang the execution of the plugin. [#1257](https://github.com/Kong/kong/pull/1257) and [#1263](https://github.com/Kong/kong/pull/1263)
  - JWT: If a value for `algorithm` is missing, it's now `HS256` by default. This problem occurred when migrating from older versions of Kong.
  - OAuth 2.0: Fixed a Postgres problem that was preventing an application from being created, and fixed a check on the `redirect_uri` field. [#1264](https://github.com/Kong/kong/pull/1264) and [#1267](https://github.com/Kong/kong/issues/1267)

[Back to TOC](#table-of-contents)

## [0.8.2] - 2016/05/25

This release includes bugfixes and minor updates:

### Added

- Support for a simple slash in `request_path`. [#1227](https://github.com/Kong/kong/pull/1227)
- Plugins:
  - Response Rate Limiting: it now appends usage headers to the upstream requests in the form of `X-Ratelimit-Remaining-{limit_name}` and introduces a new `config.block_on_first_violation` property. [#1235](https://github.com/Kong/kong/pull/1235)

#### Changed

- Plugins:
  - **Mashape Analytics: The plugin is now called "Galileo", and added support for Galileo v3. [#1159](https://github.com/Kong/kong/pull/1159)**

#### Fixed

- Postgres now relies on the `search_path` configured on the database and its default value `$user, public`. [#1196](https://github.com/Kong/kong/issues/1196)
- Kong now properly encodes an empty querystring parameter like `?param=` when proxying the request. [#1210](https://github.com/Kong/kong/pull/1210)
- The configuration now checks that `cluster.ttl_on_failure` is at least 60 seconds. [#1199](https://github.com/Kong/kong/pull/1199)
- Plugins:
  - Loggly: Fixed an issue that was triggering 400 and 500 errors. [#1184](https://github.com/Kong/kong/pull/1184)
  - JWT: The `TYP` value in the header is not optional and case-insensitive. [#1192](https://github.com/Kong/kong/pull/1192)
  - Request Transformer: Fixed a bug when transforming request headers. [#1202](https://github.com/Kong/kong/pull/1202)
  - OAuth 2.0: Multiple redirect URIs are now supported. [#1112](https://github.com/Kong/kong/pull/1112)
  - IP Restriction: Fixed that prevented the plugin for working properly when added on an API. [#1245](https://github.com/Kong/kong/pull/1245)
  - CORS: Fixed an issue when `config.preflight_continue` was enabled. [#1240](https://github.com/Kong/kong/pull/1240)

[Back to TOC](#table-of-contents)

## [0.8.1] - 2016/04/27

This release includes some fixes and minor updates:

### Added

- Adds `X-Forwarded-Host` and `X-Forwarded-Prefix` to the upstream request headers. [#1180](https://github.com/Kong/kong/pull/1180)
- Plugins:
  - Datadog: Added two new metrics, `unique_users` and `request_per_user`, that log the consumer information. [#1179](https://github.com/Kong/kong/pull/1179)

### Fixed

- Fixed a DAO bug that affected full entity updates. [#1163](https://github.com/Kong/kong/pull/1163)
- Fixed a bug when setting the authentication provider in Cassandra.
- Updated the Cassandra driver to v0.5.2.
- Properly enforcing required fields in PUT requests. [#1177](https://github.com/Kong/kong/pull/1177)
- Fixed a bug that prevented to retrieve the hostname of the local machine on certain systems. [#1178](https://github.com/Kong/kong/pull/1178)

[Back to TOC](#table-of-contents)

## [0.8.0] - 2016/04/18

This release includes support for PostgreSQL as Kong's primary datastore!

### Breaking changes

- Remove support for the long deprecated `/consumers/:consumer/keyauth/` and `/consumers/:consumer/basicauth/` routes (deprecated in `0.5.0`). The new routes (available since `0.5.0` too) use the real name of the plugin: `/consumers/:consumer/key-auth` and `/consumers/:consumer/basic-auth`.

### Added

- Support for PostgreSQL 9.4+ as Kong's primary datastore. [#331](https://github.com/Kong/kong/issues/331) [#1054](https://github.com/Kong/kong/issues/1054)
- Configurable Cassandra reading/writing consistency. [#1026](https://github.com/Kong/kong/pull/1026)
- Admin API: including pending and running timers count in the response to `/`. [#992](https://github.com/Kong/kong/pull/992)
- Plugins
  - **New correlation-id plugin**: assign unique identifiers to the requests processed by Kong. Courtesy of [@opyate](https://github.com/opyate). [#1094](https://github.com/Kong/kong/pull/1094)
  - LDAP: add support for LDAP authentication. [#1133](https://github.com/Kong/kong/pull/1133)
  - StatsD: add support for StatsD logging. [#1142](https://github.com/Kong/kong/pull/1142)
  - JWT: add support for RS256 signed tokens thanks to [@kdstew](https://github.com/kdstew)! [#1053](https://github.com/Kong/kong/pull/1053)
  - ACL: appends `X-Consumer-Groups` to the request, so the upstream service can check what groups the consumer belongs to. [#1154](https://github.com/Kong/kong/pull/1154)
  - Galileo (mashape-analytics): increase batch sending timeout to 30s. [#1091](https://github.com/Kong/kong/pull/1091)
- Added `ttl_on_failure` option in the cluster configuration, to configure the TTL of failed nodes. [#1125](https://github.com/Kong/kong/pull/1125)

### Fixed

- Introduce a new `port` option when connecting to your Cassandra cluster instead of using the CQL default (9042). [#1139](https://github.com/Kong/kong/issues/1139)
- Plugins
  - Request/Response Transformer: add missing migrations for upgrades from ` <= 0.5.x`. [#1064](https://github.com/Kong/kong/issues/1064)
  - OAuth2
    - Error responses comply to RFC 6749. [#1017](https://github.com/Kong/kong/issues/1017)
    - Handle multipart requests. [#1067](https://github.com/Kong/kong/issues/1067)
    - Make access_tokens correctly expire. [#1089](https://github.com/Kong/kong/issues/1089)

> **internal**
> - replace globals with singleton pattern thanks to [@mars](https://github.com/mars).
> - fixed resolution mismatches when using deep paths in the path resolver.

[Back to TOC](#table-of-contents)

## [0.7.0] - 2016/02/24

### Breaking changes

Due to the NGINX security fixes (CVE-2016-0742, CVE-2016-0746, CVE-2016-0747), OpenResty was bumped to `1.9.7.3` which is not backwards compatible, and thus requires changes to be made to the `nginx` property of Kong's configuration file. See the [0.7 upgrade path](https://github.com/Kong/kong/blob/master/UPGRADE.md#upgrade-to-07x) for instructions.

However by upgrading the underlying OpenResty version, source installations do not have to patch the NGINX core and use the old `ssl-cert-by-lua` branch of ngx_lua anymore. This will make source installations much easier.

### Added

- Support for OpenResty `1.9.7.*`. This includes NGINX security fixes (CVE-2016-0742, CVE-2016-0746, CVE-2016-0747). [#906](https://github.com/Kong/kong/pull/906)
- Plugins
  - **New Runscope plugin**: Monitor your APIs from Kong with Runscope. Courtesy of [@mansilladev](https://github.com/mansilladev). [#924](https://github.com/Kong/kong/pull/924)
  - Datadog: New `response.size` metric. [#923](https://github.com/Kong/kong/pull/923)
  - Rate-Limiting and Response Rate-Limiting
    - New `config.async` option to asynchronously increment counters to reduce latency at the cost of slightly reducing the accuracy. [#912](https://github.com/Kong/kong/pull/912)
    - New `config.continue_on_error` option to keep proxying requests in case the datastore is unreachable. rate-limiting operations will be disabled until the datastore is responsive again. [#953](https://github.com/Kong/kong/pull/953)
- CLI
  - Perform a simple permission check on the NGINX working directory when starting, to prevent errors during execution. [#939](https://github.com/Kong/kong/pull/939)
- Send 50x errors with the appropriate format. [#927](https://github.com/Kong/kong/pull/927) [#970](https://github.com/Kong/kong/pull/970)

### Fixed

- Plugins
  - OAuth2
    - Better handling of `redirect_uri` (prevent the use of fragments and correctly handle querystrings). Courtesy of [@PGBI](https://github.com/PGBI). [#930](https://github.com/Kong/kong/pull/930)
    - Add `PUT` support to the `/auth2_tokens` route. [#897](https://github.com/Kong/kong/pull/897)
    - Better error message when the `access_token` is missing. [#1003](https://github.com/Kong/kong/pull/1003)
  - IP restriction: Fix an issue that could arise when restarting Kong. Now Kong does not need to be restarted for the ip-restriction configuration to take effect. [#782](https://github.com/Kong/kong/pull/782) [#960](https://github.com/Kong/kong/pull/960)
  - ACL: Properly invalidating entities when assigning a new ACL group. [#996](https://github.com/Kong/kong/pull/996)
  - SSL: Replace shelled out openssl calls with native `ngx.ssl` conversion utilities, which preserve the certificate chain. [#968](https://github.com/Kong/kong/pull/968)
- Avoid user warning on start when the user is not root. [#964](https://github.com/Kong/kong/pull/964)
- Store Serf logs in NGINX working directory to prevent eventual permission issues. [#975](https://github.com/Kong/kong/pull/975)
- Allow plugins configured on a Consumer *without* being configured on an API to run. [#978](https://github.com/Kong/kong/issues/978) [#980](https://github.com/Kong/kong/pull/980)
- Fixed an edge-case where Kong nodes would not be registered in the `nodes` table. [#1008](https://github.com/Kong/kong/pull/1008)

[Back to TOC](#table-of-contents)

## [0.6.1] - 2016/02/03

This release contains tiny bug fixes that were especially annoying for complex Cassandra setups and power users of the Admin API!

### Added

- A `timeout` property for the Cassandra configuration. In ms, this timeout is effective as a connection and a reading timeout. [#937](https://github.com/Kong/kong/pull/937)

### Fixed

- Correctly set the Cassandra SSL certificate in the Nginx configuration while starting Kong. [#921](https://github.com/Kong/kong/pull/921)
- Rename the `user` Cassandra property to `username` (Kong looks for `username`, hence `user` would fail). [#922](https://github.com/Kong/kong/pull/922)
- Allow Cassandra authentication with arbitrary plain text auth providers (such as Instaclustr uses), fixing authentication with them. [#937](https://github.com/Kong/kong/pull/937)
- Admin API
  - Fix the `/plugins/:id` route for `PATCH` method. [#941](https://github.com/Kong/kong/pull/941)
- Plugins
  - HTTP logging: remove the additional `\r\n` at the end of the logging request body. [#926](https://github.com/Kong/kong/pull/926)
  - Galileo: catch occasional internal errors happening when a request was cancelled by the client and fix missing shm for the retry policy. [#931](https://github.com/Kong/kong/pull/931)

[Back to TOC](#table-of-contents)

## [0.6.0] - 2016/01/22

### Breaking changes

 We would recommended to consult the suggested [0.6 upgrade path](https://github.com/Kong/kong/blob/master/UPGRADE.md#upgrade-to-06x) for this release.

- [Serf](https://www.serf.io/) is now a Kong dependency. It allows Kong nodes to communicate between each other opening the way to many features and improvements.
- The configuration file changed. Some properties were renamed, others were moved, and some are new. We would recommend checking out the new default configuration file.
- Drop the Lua 5.1 dependency which was only used by the CLI. The CLI now runs with LuaJIT, which is consistent with other Kong components (Luarocks and OpenResty) already relying on LuaJIT. Make sure the LuaJIT interpreter is included in your `$PATH`. [#799](https://github.com/Kong/kong/pull/799)

### Added

One of the biggest new features of this release is the cluster-awareness added to Kong in [#729](https://github.com/Kong/kong/pull/729), which deserves its own section:

- Each Kong node is now aware of belonging to a cluster through Serf. Nodes automatically join the specified cluster according to the configuration file's settings.
- The datastore cache is not invalidated by expiration time anymore, but following an invalidation strategy between the nodes of a same cluster, leading to improved performance.
- Admin API
  - Expose a `/cache` endpoint for retrieving elements stored in the in-memory cache of a node.
  - Expose a `/cluster` endpoint used to add/remove/list members of the cluster, and also used internally for data propagation.
- CLI
  - New `kong cluster` command for cluster management.
  - New `kong status` command for cluster healthcheck.

Other additions include:

- New Cassandra driver which makes Kong aware of the Cassandra cluster. Kong is now unaffected if one of your Cassandra nodes goes down as long as a replica is available on another node. Load balancing policies also improve the performance along with many other smaller improvements. [#803](https://github.com/Kong/kong/pull/803)
- Admin API
  - A new `total` field in API responses, that counts the total number of entities in the datastore. [#635](https://github.com/Kong/kong/pull/635)
- Configuration
  - Possibility to configure the keyspace replication strategy for Cassandra. It will be taken into account by the migrations when the configured keyspace does not already exist. [#350](https://github.com/Kong/kong/issues/350)
  - Dnsmasq is now optional. You can specify a custom DNS resolver address that Kong will use when resolving hostnames. This can be configured in `kong.yml`. [#625](https://github.com/Kong/kong/pull/625)
- Plugins
  - **New "syslog" plugin**: send logs to local system log. [#698](https://github.com/Kong/kong/pull/698)
  - **New "loggly" plugin**: send logs to Loggly over UDP. [#698](https://github.com/Kong/kong/pull/698)
  - **New "datadog" plugin**: send logs to Datadog server. [#758](https://github.com/Kong/kong/pull/758)
  - OAuth2
    - Add support for `X-Forwarded-Proto` header. [#650](https://github.com/Kong/kong/pull/650)
    - Expose a new `/oauth2_tokens` endpoint with the possibility to retrieve, update or delete OAuth 2.0 access tokens. [#729](https://github.com/Kong/kong/pull/729)
  - JWT
    - Support for base64 encoded secrets. [#838](https://github.com/Kong/kong/pull/838) [#577](https://github.com/Kong/kong/issues/577)
    - Support to configure the claim in which the key is given into the token (not `iss` only anymore). [#838](https://github.com/Kong/kong/pull/838)
  - Request transformer
    - Support for more transformation options: `remove`, `replace`, `add`, `append` motivated by [#393](https://github.com/Kong/kong/pull/393). See [#824](https://github.com/Kong/kong/pull/824)
    - Support JSON body transformation. [#569](https://github.com/Kong/kong/issues/569)
  - Response transformer
    - Support for more transformation options: `remove`, `replace`, `add`, `append` motivated by [#393](https://github.com/Kong/kong/pull/393). See [#822](https://github.com/Kong/kong/pull/822)

### Changed

- As mentioned in the breaking changes section, a new configuration file format and validation. All properties are now documented and commented out with their default values. This allows for a lighter configuration file and more clarity as to what properties relate to. It also catches configuration mistakes. [#633](https://github.com/Kong/kong/pull/633)
- Replace the UUID generator library with a new implementation wrapping lib-uuid, fixing eventual conflicts happening in cases such as described in [#659](https://github.com/Kong/kong/pull/659). See [#695](https://github.com/Kong/kong/pull/695)
- Admin API
  - Increase the maximum body size to 10MB in order to handle configuration requests with heavy payloads. [#700](https://github.com/Kong/kong/pull/700)
  - Disable access logs for the `/status` endpoint.
  - The `/status` endpoint now includes `database` statistics, while the previous stats have been moved to a `server` response field. [#635](https://github.com/Kong/kong/pull/635)

### Fixed

- Behaviors described in [#603](https://github.com/Kong/kong/issues/603) related to the failure of Cassandra nodes thanks to the new driver. [#803](https://github.com/Kong/kong/issues/803)
- Latency headers are now properly included in responses sent to the client. [#708](https://github.com/Kong/kong/pull/708)
- `strip_request_path` does not add a trailing slash to the API's `upstream_url` anymore before proxying. [#675](https://github.com/Kong/kong/issues/675)
- Do not URL decode querystring before proxying the request to the upstream service. [#749](https://github.com/Kong/kong/issues/749)
- Handle cases when the request would be terminated prior to the Kong execution (that is, before ngx_lua reaches the `access_by_lua` context) in cases such as the use of a custom nginx module. [#594](https://github.com/Kong/kong/issues/594)
- Admin API
  - The PUT method now correctly updates boolean fields (such as `strip_request_path`). [#765](https://github.com/Kong/kong/pull/765)
  - The PUT method now correctly resets a plugin configuration. [#720](https://github.com/Kong/kong/pull/720)
  - PATCH correctly set previously unset fields. [#861](https://github.com/Kong/kong/pull/861)
  - In the responses, the `next` link is not being displayed anymore if there are no more entities to be returned. [#635](https://github.com/Kong/kong/pull/635)
  - Prevent the update of `created_at` fields. [#820](https://github.com/Kong/kong/pull/820)
  - Better `request_path` validation for APIs. "/" is not considered a valid path anymore. [#881](https://github.com/Kong/kong/pull/881)
- Plugins
  - Galileo: ensure the `mimeType` value is always a string in ALFs. [#584](https://github.com/Kong/kong/issues/584)
  - JWT: allow to update JWT credentials using the PATCH method. It previously used to reply with `405 Method not allowed` because the PATCH method was not implemented. [#667](https://github.com/Kong/kong/pull/667)
  - Rate limiting: fix a warning when many periods are configured. [#681](https://github.com/Kong/kong/issues/681)
  - Basic Authentication: do not re-hash the password field when updating a credential. [#726](https://github.com/Kong/kong/issues/726)
  - File log: better permissions for on file creation for file-log plugin. [#877](https://github.com/Kong/kong/pull/877)
  - OAuth2
    - Implement correct responses when the OAuth2 challenges are refused. [#737](https://github.com/Kong/kong/issues/737)
    - Handle querystring on `/authorize` and `/token` URLs. [#687](https://github.com/Kong/kong/pull/667)
    - Handle punctuation in scopes on `/authorize` and `/token` endpoints. [#658](https://github.com/Kong/kong/issues/658)

> ***internal***
> - Event bus for local and cluster-wide events propagation. Plans for this event bus is to be widely used among Kong in the future.
> - The Kong Public Lua API (Lua helpers integrated in Kong such as DAO and Admin API helpers) is now documented with [ldoc](http://stevedonovan.github.io/ldoc/).
> - Work has been done to restore the reliability of the CI platforms.
> - Migrations can now execute DML queries (instead of DDL queries only). Handy for migrations implying plugin configuration changes, plugins renamings etc... [#770](https://github.com/Kong/kong/pull/770)

[Back to TOC](#table-of-contents)

## [0.5.4] - 2015/12/03

### Fixed

- Mashape Analytics plugin (renamed Galileo):
  - Improve stability under heavy load. [#757](https://github.com/Kong/kong/issues/757)
  - base64 encode ALF request/response bodies, enabling proper support for Galileo bodies inspection capabilities. [#747](https://github.com/Kong/kong/pull/747)
  - Do not include JSON bodies in ALF `postData.params` field. [#766](https://github.com/Kong/kong/pull/766)

[Back to TOC](#table-of-contents)

## [0.5.3] - 2015/11/16

### Fixed

- Avoids additional URL encoding when proxying to an upstream service. [#691](https://github.com/Kong/kong/pull/691)
- Potential timing comparison bug in HMAC plugin. [#704](https://github.com/Kong/kong/pull/704)

### Added

- The Galileo plugin now supports arbitrary host, port and path values. [#721](https://github.com/Kong/kong/pull/721)

[Back to TOC](#table-of-contents)

## [0.5.2] - 2015/10/21

A few fixes requested by the community!

### Fixed

- Kong properly search the `nginx` in your $PATH variable.
- Plugins:
  - OAuth2: can detect that the originating protocol for a request was HTTPS through the `X-Forwarded-Proto` header and work behind another reverse proxy (load balancer). [#650](https://github.com/Kong/kong/pull/650)
  - HMAC signature: support for `X-Date` header to sign the request for usage in browsers (since the `Date` header is protected). [#641](https://github.com/Kong/kong/issues/641)

[Back to TOC](#table-of-contents)

## [0.5.1] - 2015/10/13

Fixing a few glitches we let out with 0.5.0!

### Added

- Basic Authentication and HMAC Authentication plugins now also send the `X-Credential-Username` to the upstream server.
- Admin API now accept JSON when receiving a CORS request. [#580](https://github.com/Kong/kong/pull/580)
- Add a `WWW-Authenticate` header for HTTP 401 responses for basic-auth and key-auth. [#588](https://github.com/Kong/kong/pull/588)

### Changed

- Protect Kong from POODLE SSL attacks by omitting SSLv3 (CVE-2014-3566). [#563](https://github.com/Kong/kong/pull/563)
- Remove support for key-auth key in body. [#566](https://github.com/Kong/kong/pull/566)

### Fixed

- Plugins
  - HMAC
    - The migration for this plugin is now correctly being run. [#611](https://github.com/Kong/kong/pull/611)
    - Wrong username doesn't return HTTP 500 anymore, but 403. [#602](https://github.com/Kong/kong/pull/602)
  - JWT: `iss` not being found doesn't return HTTP 500 anymore, but 403. [#578](https://github.com/Kong/kong/pull/578)
  - OAuth2: client credentials flow does not include a refresh token anymore. [#562](https://github.com/Kong/kong/issues/562)
- Fix an occasional error when updating a plugin without a config. [#571](https://github.com/Kong/kong/pull/571)

[Back to TOC](#table-of-contents)

## [0.5.0] - 2015/09/25

With new plugins, many improvements and bug fixes, this release comes with breaking changes that will require your attention.

### Breaking changes

Several breaking changes are introduced. You will have to slightly change your configuration file and a migration script will take care of updating your database cluster. **Please follow the instructions in [UPGRADE.md](/UPGRADE.md#update-to-kong-050) for an update without downtime.**
- Many plugins were renamed due to new naming conventions for consistency. [#480](https://github.com/Kong/kong/issues/480)
- In the configuration file, the Cassandra `hosts` property was renamed to `contact_points`. [#513](https://github.com/Kong/kong/issues/513)
- Properties belonging to APIs entities have been renamed for clarity. [#513](https://github.com/Kong/kong/issues/513)
  - `public_dns` -> `request_host`
  - `path` -> `request_path`
  - `strip_path` -> `strip_request_path`
  - `target_url` -> `upstream_url`
- `plugins_configurations` have been renamed to `plugins`, and their `value` property has been renamed to `config` to avoid confusions. [#513](https://github.com/Kong/kong/issues/513)
- The database schema has been updated to handle the separation of plugins outside of the core repository.
- The Key authentication and Basic authentication plugins routes have changed:

```
Old route                             New route
/consumers/:consumer/keyauth       -> /consumers/:consumer/key-auth
/consumers/:consumer/keyauth/:id   -> /consumers/:consumer/key-auth/:id
/consumers/:consumer/basicauth     -> /consumers/:consumer/basic-auth
/consumers/:consumer/basicauth/:id -> /consumers/:consumer/basic-auth/:id
```

The old routes are still maintained but will be removed in upcoming versions. Consider them **deprecated**.

- Admin API
  - The route to retrieve enabled plugins is now under `/plugins/enabled`.
  - The route to retrieve a plugin's configuration schema is now under `/plugins/schema/{plugin name}`.

#### Added

- Plugins
  - **New Response Rate Limiting plugin**: Give a usage quota to your users based on a parameter in your response. [#247](https://github.com/Kong/kong/pull/247)
  - **New ACL (Access Control) plugin**: Configure authorizations for your Consumers. [#225](https://github.com/Kong/kong/issues/225)
  - **New JWT (JSON Web Token) plugin**: Verify and authenticate JWTs. [#519](https://github.com/Kong/kong/issues/519)
  - **New HMAC signature plugin**: Verify and authenticate HMAC signed HTTP requests. [#549](https://github.com/Kong/kong/pull/549)
  - Plugins migrations. Each plugin can now have its own migration scripts if it needs to store data in your cluster. This is a step forward to improve Kong's pluggable architecture. [#443](https://github.com/Kong/kong/pull/443)
  - Basic Authentication: the password field is now sha1 encrypted. [#33](https://github.com/Kong/kong/issues/33)
  - Basic Authentication: now supports credentials in the `Proxy-Authorization` header. [#460](https://github.com/Kong/kong/issues/460)

#### Changed

- Basic Authentication and Key Authentication now require authentication parameters even when the `Expect: 100-continue` header is being sent. [#408](https://github.com/Kong/kong/issues/408)
- Key Auth plugin does not support passing the key in the request payload anymore. [#566](https://github.com/Kong/kong/pull/566)
- APIs' names cannot contain characters from the RFC 3986 reserved list. [#589](https://github.com/Kong/kong/pull/589)

#### Fixed

- Resolver
  - Making a request with a querystring will now correctly match an API's path. [#496](https://github.com/Kong/kong/pull/496)
- Admin API
  - Data associated to a given API/Consumer will correctly be deleted if related Consumer/API is deleted. [#107](https://github.com/Kong/kong/issues/107) [#438](https://github.com/Kong/kong/issues/438) [#504](https://github.com/Kong/kong/issues/504)
  - The `/api/{api_name_or_id}/plugins/{plugin_name_or_id}` changed to `/api/{api_name_or_id}/plugins/{plugin_id}` to avoid requesting the wrong plugin if two are configured for one API. [#482](https://github.com/Kong/kong/pull/482)
  - APIs created without a `name` but with a `request_path` will now have a name which defaults to the set `request_path`. [#547](https://github.com/Kong/kong/issues/547)
- Plugins
  - Mashape Analytics: More robust buffer and better error logging. [#471](https://github.com/Kong/kong/pull/471)
  - Mashape Analytics: Several ALF (API Log Format) serialization fixes. [#515](https://github.com/Kong/kong/pull/515)
  - Oauth2: A response is now returned on `http://kong:8001/consumers/{consumer}/oauth2/{oauth2_id}`. [#469](https://github.com/Kong/kong/issues/469)
  - Oauth2: Saving `authenticated_userid` on Password Grant. [#476](https://github.com/Kong/kong/pull/476)
  - Oauth2: Proper handling of the `/oauth2/authorize` and `/oauth2/token` endpoints in the OAuth 2.0 Plugin when an API with a `path` is being consumed using the `public_dns` instead. [#503](https://github.com/Kong/kong/issues/503)
  - OAuth2: Properly returning `X-Authenticated-UserId` in the `client_credentials` and `password` flows. [#535](https://github.com/Kong/kong/issues/535)
  - Response-Transformer: Properly handling JSON responses that have a charset specified in their `Content-Type` header.

[Back to TOC](#table-of-contents)

## [0.4.2] - 2015/08/10

#### Added

- Cassandra authentication and SSL encryption. [#405](https://github.com/Kong/kong/pull/405)
- `preserve_host` flag on APIs to preserve the Host header when a request is proxied. [#444](https://github.com/Kong/kong/issues/444)
- Added the Resource Owner Password Credentials Grant to the OAuth 2.0 Plugin. [#448](https://github.com/Kong/kong/issues/448)
- Auto-generation of default SSL certificate. [#453](https://github.com/Kong/kong/issues/453)

#### Changed

- Remove `cassandra.port` property in configuration. Ports are specified by having `cassandra.hosts` addresses using the `host:port` notation (RFC 3986). [#457](https://github.com/Kong/kong/pull/457)
- Default SSL certificate is now auto-generated and stored in the `nginx_working_dir`.
- OAuth 2.0 plugin now properly forces HTTPS.

#### Fixed

- Better handling of multi-nodes Cassandra clusters. [#450](https://github.com/Kong/kong/pull/405)
- mashape-analytics plugin: handling of numerical values in querystrings. [#449](https://github.com/Kong/kong/pull/405)
- Path resolver `strip_path` option wrongfully matching the `path` property multiple times in the request URI. [#442](https://github.com/Kong/kong/issues/442)
- File Log Plugin bug that prevented the file creation in some environments. [#461](https://github.com/Kong/kong/issues/461)
- Clean output of the Kong CLI. [#235](https://github.com/Kong/kong/issues/235)

[Back to TOC](#table-of-contents)

## [0.4.1] - 2015/07/23

#### Fixed

- Issues with the Mashape Analytics plugin. [#425](https://github.com/Kong/kong/pull/425)
- Handle hyphens when executing path routing with `strip_path` option enabled. [#431](https://github.com/Kong/kong/pull/431)
- Adding the Client Credentials OAuth 2.0 flow. [#430](https://github.com/Kong/kong/issues/430)
- A bug that prevented "dnsmasq" from being started on some systems, including Debian. [f7da790](https://github.com/Kong/kong/commit/f7da79057ce29c7d1f6d90f4bc160cc3d9c8611f)
- File Log plugin: optimizations by avoiding the buffered I/O layer. [20bb478](https://github.com/Kong/kong/commit/20bb478952846faefec6091905bd852db24a0289)

[Back to TOC](#table-of-contents)

## [0.4.0] - 2015/07/15

#### Added

- Implement wildcard subdomains for APIs' `public_dns`. [#381](https://github.com/Kong/kong/pull/381) [#297](https://github.com/Kong/kong/pull/297)
- Plugins
  - **New OAuth 2.0 plugin.** [#341](https://github.com/Kong/kong/pull/341) [#169](https://github.com/Kong/kong/pull/169)
  - **New Mashape Analytics plugin.** [#360](https://github.com/Kong/kong/pull/360) [#272](https://github.com/Kong/kong/pull/272)
  - **New IP restriction plugin.** [#379](https://github.com/Kong/kong/pull/379)
  - Ratelimiting: support for multiple limits. [#382](https://github.com/Kong/kong/pull/382) [#205](https://github.com/Kong/kong/pull/205)
  - HTTP logging: support for HTTPS endpoint. [#342](https://github.com/Kong/kong/issues/342)
  - Logging plugins: new properties for logs timing. [#351](https://github.com/Kong/kong/issues/351)
  - Key authentication: now auto-generates a key if none is specified. [#48](https://github.com/Kong/kong/pull/48)
- Resolver
  - `path` property now accepts arbitrary depth. [#310](https://github.com/Kong/kong/issues/310)
- Admin API
  - Enable CORS by default. [#371](https://github.com/Kong/kong/pull/371)
  - Expose a new endpoint to get a plugin configuration's schema. [#376](https://github.com/Kong/kong/pull/376) [#309](https://github.com/Kong/kong/pull/309)
  - Expose a new endpoint to retrieve a node's status. [417c137](https://github.com/Kong/kong/commit/417c1376c08d3562bebe0c0816c6b54df045f515)
- CLI
  - `$ kong migrations reset` now asks for confirmation. [#365](https://github.com/Kong/kong/pull/365)

#### Fixed

- Plugins
  - Basic authentication not being executed if added to an API with default configuration. [6d732cd](https://github.com/Kong/kong/commit/6d732cd8b0ec92ef328faa843215d8264f50fb75)
  - SSL plugin configuration parsing. [#353](https://github.com/Kong/kong/pull/353)
  - SSL plugin doesn't accept a `consumer_id` anymore, as this wouldn't make sense. [#372](https://github.com/Kong/kong/pull/372) [#322](https://github.com/Kong/kong/pull/322)
  - Authentication plugins now return `401` when missing credentials. [#375](https://github.com/Kong/kong/pull/375) [#354](https://github.com/Kong/kong/pull/354)
- Admin API
  - Non supported HTTP methods now return `405` instead of `500`. [38f1b7f](https://github.com/Kong/kong/commit/38f1b7fa9f45f60c4130ef5ff9fe2c850a2ba586)
  - Prevent PATCH requests from overriding a plugin's configuration if partially updated. [9a7388d](https://github.com/Kong/kong/commit/9a7388d695c9de105917cde23a684a7d6722a3ca)
- Handle occasionally missing `schema_migrations` table. [#365](https://github.com/Kong/kong/pull/365) [#250](https://github.com/Kong/kong/pull/250)

> **internal**
> - DAO:
>   - Complete refactor. No more need for hard-coded queries. [#346](https://github.com/Kong/kong/pull/346)
> - Schemas:
>   - New `self_check` test for schema definitions. [5bfa7ca](https://github.com/Kong/kong/commit/5bfa7ca13561173161781f872244d1340e4152c1)

[Back to TOC](#table-of-contents)

## [0.3.2] - 2015/06/08

#### Fixed

- Uppercase Cassandra keyspace bug that prevented Kong to work with [kongdb.org](http://kongdb.org/)
- Multipart requests not properly parsed in the admin API. [#344](https://github.com/Kong/kong/issues/344)

[Back to TOC](#table-of-contents)

## [0.3.1] - 2015/06/07

#### Fixed

- Schema migrations are now automatic, which was missing from previous releases. [#303](https://github.com/Kong/kong/issues/303)

[Back to TOC](#table-of-contents)

## [0.3.0] - 2015/06/04

#### Added

- Support for SSL.
- Plugins
  - New HTTP logging plugin. [#226](https://github.com/Kong/kong/issues/226) [#251](https://github.com/Kong/kong/pull/251)
  - New SSL plugin.
  - New request size limiting plugin. [#292](https://github.com/Kong/kong/pull/292)
  - Default logging format improvements. [#226](https://github.com/Kong/kong/issues/226) [#262](https://github.com/Kong/kong/issues/262)
  - File logging now logs to a custom file. [#202](https://github.com/Kong/kong/issues/202)
  - Keyauth plugin now defaults `key_names` to "apikey".
- Admin API
  - RESTful routing. Much nicer Admin API routing. Ex: `/apis/{name_or_id}/plugins`. [#98](https://github.com/Kong/kong/issues/98) [#257](https://github.com/Kong/kong/pull/257)
  - Support `PUT` method for endpoints such as `/apis/`, `/apis/plugins/`, `/consumers/`
  - Support for `application/json` and `x-www-form-urlencoded` Content Types for all `PUT`, `POST` and `PATCH` endpoints by passing a `Content-Type` header. [#236](https://github.com/Kong/kong/pull/236)
- Resolver
  - Support resolving APIs by Path as well as by Header. [#192](https://github.com/Kong/kong/pull/192) [#282](https://github.com/Kong/kong/pull/282)
  - Support for `X-Host-Override` as an alternative to `Host` for browsers. [#203](https://github.com/Kong/kong/issues/203) [#246](https://github.com/Kong/kong/pull/246)
- Auth plugins now send user informations to your upstream services. [#228](https://github.com/Kong/kong/issues/228)
- Invalid `target_url` value are now being caught when creating an API. [#149](https://github.com/Kong/kong/issues/149)

#### Fixed

- Uppercase Cassandra keyspace causing migration failure. [#249](https://github.com/Kong/kong/issues/249)
- Guarantee that ratelimiting won't allow requests in case the atomicity of the counter update is not guaranteed. [#289](https://github.com/Kong/kong/issues/289)

> **internal**
> - Schemas:
>   - New property type: `array`. [#277](https://github.com/Kong/kong/pull/277)
>   - Entities schemas now live in their own files and are starting to be unit tested.
>   - Subfields are handled better: (notify required subfields and auto-vivify is subfield has default values).
> - Way faster unit tests. Not resetting the DB anymore between tests.
> - Improved coverage computation (exclude `vendor/`).
> - Travis now lints `kong/`.
> - Way faster Travis setup.
> - Added a new HTTP client for in-nginx usage, using the cosocket API.
> - Various refactorings.
> - Fix [#196](https://github.com/Kong/kong/issues/196).
> - Disabled ipv6 in resolver.

[Back to TOC](#table-of-contents)

## [0.2.1] - 2015/05/12

This is a maintenance release including several bug fixes and usability improvements.

#### Added
- Support for local DNS resolution. [#194](https://github.com/Kong/kong/pull/194)
- Support for Debian 8 and Ubuntu 15.04.
- DAO
  - Cassandra version bumped to 2.1.5
  - Support for Cassandra downtime. If Cassandra goes down and is brought back up, Kong will not need to restart anymore, statements will be re-prepared on-the-fly. This is part of an ongoing effort from [jbochi/lua-resty-cassandra#47](https://github.com/jbochi/lua-resty-cassandra/pull/47), [#146](https://github.com/Kong/kong/pull/146) and [#187](https://github.com/Kong/kong/pull/187).
Queries effectuated during the downtime will still be lost. [#11](https://github.com/Kong/kong/pull/11)
  - Leverage reused sockets. If the DAO reuses a socket, it will not re-set their keyspace. This should give a small but appreciable performance improvement. [#170](https://github.com/Kong/kong/pull/170)
  - Cascade delete plugins configurations when deleting a Consumer or an API associated with it. [#107](https://github.com/Kong/kong/pull/107)
  - Allow Cassandra hosts listening on different ports than the default. [#185](https://github.com/Kong/kong/pull/185)
- CLI
  - Added a notice log when Kong tries to connect to Cassandra to avoid user confusion. [#168](https://github.com/Kong/kong/pull/168)
  - The CLI now tests if the ports are already being used before starting and warns.
- Admin API
  - `name` is now an optional property for APIs. If none is being specified, the name will be the API `public_dns`. [#181](https://github.com/Kong/kong/pull/181)
- Configuration
  - The memory cache size is now configurable. [#208](https://github.com/Kong/kong/pull/208)

#### Fixed
- Resolver
  - More explicit "API not found" message from the resolver if the Host was not found in the system. "API not found with Host: %s".
  - If multiple hosts headers are being sent, Kong will test them all to see if one of the API is in the system. [#186](https://github.com/Kong/kong/pull/186)
- Admin API: responses now have a new line after the body. [#164](https://github.com/Kong/kong/issues/164)
- DAO: keepalive property is now properly passed when Kong calls `set_keepalive` on Cassandra sockets.
- Multipart dependency throwing error at startup. [#213](https://github.com/Kong/kong/pull/213)

> **internal**
> - Separate Migrations from the DAO factory.
> - Update dev config + Makefile rules (`run` becomes `start`).
> - Introducing an `ngx` stub for unit tests and CLI.
> - Switch many PCRE regexes to using patterns.

[Back to TOC](#table-of-contents)

## [0.2.0-2] - 2015/04/27

First public release of Kong. This version brings a lot of internal improvements as well as more usability and a few additional plugins.

#### Added
- Plugins
  - CORS plugin.
  - Request transformation plugin.
  - NGINX plus monitoring plugin.
- Configuration
  - New properties: `proxy_port` and `api_admin_port`. [#142](https://github.com/Kong/kong/issues/142)
- CLI
  - Better info, help and error messages. [#118](https://github.com/Kong/kong/issues/118) [#124](https://github.com/Kong/kong/issues/124)
  - New commands: `kong reload`, `kong quit`. [#114](https://github.com/Kong/kong/issues/114) Alias of `version`: `kong --version` [#119](https://github.com/Kong/kong/issues/119)
  - `kong restart` simply starts Kong if not previously running + better pid file handling. [#131](https://github.com/Kong/kong/issues/131)
- Package distributions: .rpm, .deb and .pkg for easy installs on most common platforms.

#### Fixed
- Admin API: trailing slash is not necessary anymore for core resources such as `/apis` or `/consumers`.
- Leaner default configuration. [#156](https://github.com/Kong/kong/issues/156)

> **internal**
> - All scripts moved to the CLI as "hidden" commands (`kong db`, `kong config`).
> - More tests as always, and they are structured better. The coverage went down mainly because of plugins which will later move to their own repos. We are all eagerly waiting for that!
> - `src/` was renamed to `kong/` for ease of development
> - All system dependencies versions for package building and travis-ci are now listed in `versions.sh`
> - DAO doesn't need to `:prepare()` prior to run queries. Queries can be prepared at runtime. [#146](https://github.com/Kong/kong/issues/146)

[Back to TOC](#table-of-contents)

## [0.1.1beta-2] - 2015/03/30

#### Fixed

- Wrong behavior of auto-migration in `kong start`.

[Back to TOC](#table-of-contents)

## [0.1.0beta-3] - 2015/03/25

First public beta. Includes caching and better usability.

#### Added
- Required Openresty is now `1.7.10.1`.
- Freshly built CLI, rewritten in Lua
- `kong start` using a new DB keyspace will automatically migrate the schema. [#68](https://github.com/Kong/kong/issues/68)
- Anonymous error reporting on Proxy and API. [#64](https://github.com/Kong/kong/issues/64)
- Configuration
  - Simplified configuration file (unified in `kong.yml`).
  - In configuration, `plugins_installed` was renamed to `plugins_available`. [#59](https://github.com/Kong/kong/issues/59)
  - Order of `plugins_available` doesn't matter anymore. [#17](https://github.com/Kong/kong/issues/17)
  - Better handling of plugins: Kong now detects which plugins are configured and if they are installed on the current machine.
  - `bin/kong` now defaults on `/etc/kong.yml` for config and `/var/logs/kong` for output. [#71](https://github.com/Kong/kong/issues/71)
- Proxy: APIs/Consumers caching with expiration for faster authentication.
- Admin API: Plugins now use plain form parameters for configuration. [#70](https://github.com/Kong/kong/issues/70)
- Keep track of already executed migrations. `rollback` now behaves as expected. [#8](https://github.com/Kong/kong/issues/8)

#### Fixed
- `Server` header now sends Kong. [#57](https://github.com/Kong/kong/issues/57)
- migrations not being executed in order on Linux. This issue wasn't noticed until unit testing the migrations because for now we only have 1 migration file.
- Admin API: Errors responses are now sent as JSON. [#58](https://github.com/Kong/kong/issues/58)

> **internal**
> - We now have code linting and coverage.
> - Faker and Migrations instances don't live in the DAO Factory anymore, they are only used in scripts and tests.
> - `scripts/config.lua` allows environment based configurations. `make dev` generates a `kong.DEVELOPMENT.yml` and `kong_TEST.yml`. Different keyspaces and ports.
> - `spec_helpers.lua` allows tests to not rely on the `Makefile` anymore. Integration tests can run 100% from `busted`.
> - Switch integration testing from [httpbin.org] to [mockbin.com].
> - `core` plugin was renamed to `resolver`.

[Back to TOC](#table-of-contents)

## [0.0.1alpha-1] - 2015/02/25

First version running with Cassandra.

#### Added
- Basic proxying.
- Built-in authentication plugin (api key, HTTP basic).
- Built-in ratelimiting plugin.
- Built-in TCP logging plugin.
- Configuration API (for consumers, apis, plugins).
- CLI `bin/kong` script.
- Database migrations (using `db.lua`).

[Back to TOC](#table-of-contents)

[Unreleased]: https://github.com/Kong/kong/compare/2.6.0...master
[2.6.0]: https://github.com/Kong/kong/compare/2.5.1...2.6.0
[2.5.1]: https://github.com/Kong/kong/compare/2.5.0...2.5.1
[2.5.0]: https://github.com/Kong/kong/compare/2.4.1...2.5.0
[2.4.1]: https://github.com/Kong/kong/compare/2.4.0...2.4.1
[2.4.0]: https://github.com/Kong/kong/compare/2.3.3...2.4.0
[2.3.3]: https://github.com/Kong/kong/compare/2.3.2...2.3.3
[2.3.2]: https://github.com/Kong/kong/compare/2.3.1...2.3.2
[2.3.1]: https://github.com/Kong/kong/compare/2.3.0...2.3.1
[2.3.0]: https://github.com/Kong/kong/compare/2.2.0...2.3.0
[2.2.2]: https://github.com/Kong/kong/compare/2.2.1...2.2.2
[2.2.1]: https://github.com/Kong/kong/compare/2.2.0...2.2.1
[2.2.0]: https://github.com/Kong/kong/compare/2.1.3...2.2.0
[2.1.4]: https://github.com/Kong/kong/compare/2.1.3...2.1.4
[2.1.3]: https://github.com/Kong/kong/compare/2.1.2...2.1.3
[2.1.2]: https://github.com/Kong/kong/compare/2.1.1...2.1.2
[2.1.1]: https://github.com/Kong/kong/compare/2.1.0...2.1.1
[2.1.0]: https://github.com/Kong/kong/compare/2.0.5...2.1.0
[2.0.5]: https://github.com/Kong/kong/compare/2.0.4...2.0.5
[2.0.4]: https://github.com/Kong/kong/compare/2.0.3...2.0.4
[2.0.3]: https://github.com/Kong/kong/compare/2.0.2...2.0.3
[2.0.2]: https://github.com/Kong/kong/compare/2.0.1...2.0.2
[2.0.1]: https://github.com/Kong/kong/compare/2.0.0...2.0.1
[2.0.0]: https://github.com/Kong/kong/compare/1.5.0...2.0.0
[1.5.1]: https://github.com/Kong/kong/compare/1.5.0...1.5.1
[1.5.0]: https://github.com/Kong/kong/compare/1.4.3...1.5.0
[1.4.3]: https://github.com/Kong/kong/compare/1.4.2...1.4.3
[1.4.2]: https://github.com/Kong/kong/compare/1.4.1...1.4.2
[1.4.1]: https://github.com/Kong/kong/compare/1.4.0...1.4.1
[1.4.0]: https://github.com/Kong/kong/compare/1.3.0...1.4.0
[1.3.0]: https://github.com/Kong/kong/compare/1.2.2...1.3.0
[1.2.2]: https://github.com/Kong/kong/compare/1.2.1...1.2.2
[1.2.1]: https://github.com/Kong/kong/compare/1.2.0...1.2.1
[1.2.0]: https://github.com/Kong/kong/compare/1.1.2...1.2.0
[1.1.2]: https://github.com/Kong/kong/compare/1.1.1...1.1.2
[1.1.1]: https://github.com/Kong/kong/compare/1.1.0...1.1.1
[1.1.0]: https://github.com/Kong/kong/compare/1.0.3...1.1.0
[1.0.3]: https://github.com/Kong/kong/compare/1.0.2...1.0.3
[1.0.2]: https://github.com/Kong/kong/compare/1.0.1...1.0.2
[1.0.1]: https://github.com/Kong/kong/compare/1.0.0...1.0.1
[1.0.0]: https://github.com/Kong/kong/compare/0.15.0...1.0.0
[0.15.0]: https://github.com/Kong/kong/compare/0.14.1...0.15.0
[0.14.1]: https://github.com/Kong/kong/compare/0.14.0...0.14.1
[0.14.0]: https://github.com/Kong/kong/compare/0.13.1...0.14.0
[0.13.1]: https://github.com/Kong/kong/compare/0.13.0...0.13.1
[0.13.0]: https://github.com/Kong/kong/compare/0.12.3...0.13.0
[0.12.3]: https://github.com/Kong/kong/compare/0.12.2...0.12.3
[0.12.2]: https://github.com/Kong/kong/compare/0.12.1...0.12.2
[0.12.1]: https://github.com/Kong/kong/compare/0.12.0...0.12.1
[0.12.0]: https://github.com/Kong/kong/compare/0.11.2...0.12.0
[0.11.2]: https://github.com/Kong/kong/compare/0.11.1...0.11.2
[0.11.1]: https://github.com/Kong/kong/compare/0.11.0...0.11.1
[0.10.4]: https://github.com/Kong/kong/compare/0.10.3...0.10.4
[0.11.0]: https://github.com/Kong/kong/compare/0.10.3...0.11.0
[0.10.3]: https://github.com/Kong/kong/compare/0.10.2...0.10.3
[0.10.2]: https://github.com/Kong/kong/compare/0.10.1...0.10.2
[0.10.1]: https://github.com/Kong/kong/compare/0.10.0...0.10.1
[0.10.0]: https://github.com/Kong/kong/compare/0.9.9...0.10.0
[0.9.9]: https://github.com/Kong/kong/compare/0.9.8...0.9.9
[0.9.8]: https://github.com/Kong/kong/compare/0.9.7...0.9.8
[0.9.7]: https://github.com/Kong/kong/compare/0.9.6...0.9.7
[0.9.6]: https://github.com/Kong/kong/compare/0.9.5...0.9.6
[0.9.5]: https://github.com/Kong/kong/compare/0.9.4...0.9.5
[0.9.4]: https://github.com/Kong/kong/compare/0.9.3...0.9.4
[0.9.3]: https://github.com/Kong/kong/compare/0.9.2...0.9.3
[0.9.2]: https://github.com/Kong/kong/compare/0.9.1...0.9.2
[0.9.1]: https://github.com/Kong/kong/compare/0.9.0...0.9.1
[0.9.0]: https://github.com/Kong/kong/compare/0.8.3...0.9.0
[0.8.3]: https://github.com/Kong/kong/compare/0.8.2...0.8.3
[0.8.2]: https://github.com/Kong/kong/compare/0.8.1...0.8.2
[0.8.1]: https://github.com/Kong/kong/compare/0.8.0...0.8.1
[0.8.0]: https://github.com/Kong/kong/compare/0.7.0...0.8.0
[0.7.0]: https://github.com/Kong/kong/compare/0.6.1...0.7.0
[0.6.1]: https://github.com/Kong/kong/compare/0.6.0...0.6.1
[0.6.0]: https://github.com/Kong/kong/compare/0.5.4...0.6.0
[0.5.4]: https://github.com/Kong/kong/compare/0.5.3...0.5.4
[0.5.3]: https://github.com/Kong/kong/compare/0.5.2...0.5.3
[0.5.2]: https://github.com/Kong/kong/compare/0.5.1...0.5.2
[0.5.1]: https://github.com/Kong/kong/compare/0.5.0...0.5.1
[0.5.0]: https://github.com/Kong/kong/compare/0.4.2...0.5.0
[0.4.2]: https://github.com/Kong/kong/compare/0.4.1...0.4.2
[0.4.1]: https://github.com/Kong/kong/compare/0.4.0...0.4.1
[0.4.0]: https://github.com/Kong/kong/compare/0.3.2...0.4.0
[0.3.2]: https://github.com/Kong/kong/compare/0.3.1...0.3.2
[0.3.1]: https://github.com/Kong/kong/compare/0.3.0...0.3.1
[0.3.0]: https://github.com/Kong/kong/compare/0.2.1...0.3.0
[0.2.1]: https://github.com/Kong/kong/compare/0.2.0-2...0.2.1
[0.2.0-2]: https://github.com/Kong/kong/compare/0.1.1beta-2...0.2.0-2
[0.1.1beta-2]: https://github.com/Kong/kong/compare/0.1.0beta-3...0.1.1beta-2
[0.1.0beta-3]: https://github.com/Kong/kong/compare/2236374d5624ad98ea21340ca685f7584ec35744...0.1.0beta-3
[0.0.1alpha-1]: https://github.com/Kong/kong/compare/ffd70b3101ba38d9acc776038d124f6e2fccac3c...2236374d5624ad98ea21340ca685f7584ec35744<|MERGE_RESOLUTION|>--- conflicted
+++ resolved
@@ -86,18 +86,9 @@
   plugin configurations `service_tag`, `consumer_tag`, and `status_tag`.
   [#6230](https://github.com/Kong/kong/pull/6230)
   Thanks [onematchfox](https://github.com/onematchfox) for the patch!
-<<<<<<< HEAD
 - **gRPC gGateway** and **gRPC Web**: Now share most of the ProtoBuf definitions.
   Both plugins now share the Timestamp transcoding and included `.proto` files features.
   [#7950(https://github.com/Kong/kong/pull/7950)
-
-### Fixes
-
-- Balancer caches are now reset on configuration reload.
-  [#7924](https://github.com/Kong/kong/pull/7924)
-- Configuration reload no longer causes a new DNS-resolving timer to be started.
-  [#7943](https://github.com/Kong/kong/pull/7943)
-=======
 - **Rate-Limiting**: add support for Redis SSL, through configuration properties
   `redis_ssl` (can be set to `true` or `false`), `ssl_verify`, and `ssl_server_name`.
   [#6737](https://github.com/Kong/kong/pull/6737)
@@ -106,7 +97,13 @@
   the password contained colon (`:`).
   [#7977](https://github.com/Kong/kong/pull/7977)
   Thanks [beldahanit](https://github.com/beldahanit) for reporting the issue!
->>>>>>> 12b752be
+
+### Fixes
+
+- Balancer caches are now reset on configuration reload.
+  [#7924](https://github.com/Kong/kong/pull/7924)
+- Configuration reload no longer causes a new DNS-resolving timer to be started.
+  [#7943](https://github.com/Kong/kong/pull/7943)
 
 [Back to TOC](#table-of-contents)
 
