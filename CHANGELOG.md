## [Unreleased][unreleased]

## [0.10.2] - 2017/05/01

### Changed

- The Kong DNS resolver now honors the `MAXNS` setting (3) when parsing the
  nameservers specified in `resolv.conf`.
  [#2290](https://github.com/Mashape/kong/issues/2290)
- Kong now matches incoming requests via the `$request_uri` property, instead
  of `$uri`, in order to better handle percent-encoded URIS. A more detailed
  explanation will be included in the below "Fixed" section.
  [#2377](https://github.com/Mashape/kong/pull/2377)
- Upstream calls do not unconditionally include a trailing `/` anymore. See the
  below "Added" section for more details.
  [#2315](https://github.com/Mashape/kong/pull/2315)
- Admin API:
  - The "active targets" endpoint now only return the most recent nonzero
    weight Targets, instead of all nonzero weight targets. This is to provide
    a better picture of the Targets currently in use by the Kong load balancer.
    [#2310](https://github.com/Mashape/kong/pull/2310)

### Added

- :fireworks: Plugins can implement a new `rewrite` handler to execute code in
  the Nginx rewrite phase. This phase is executed prior to matching a
  registered Kong API, and prior to any authentication plugin. As such, only
  global plugins (neither tied to an API or Consumer) will execute this phase.
  [#2354](https://github.com/Mashape/kong/pull/2354)
- Ability for the client to chose whether the upstream request (Kong <->
  upstream) should contain a trailing slash in its URI. Prior to this change,
  Kong 0.10 would unconditionally append a trailing slash to all upstream
  requests. The added functionality is described in
  [#2211](https://github.com/Mashape/kong/issues/2211), and was implemented in
  [#2315](https://github.com/Mashape/kong/pull/2315).
- Ability to hide Kong-specific response headers. Two new configuration fields:
  `server_tokens` and `latency_tokens` will respectively toggle whether the
  `Server` and `X-Kong-*-Latency` headers should be sent to downstream clients.
  [#2259](https://github.com/Mashape/kong/pull/2259)
- New `cassandra_schema_consensus_timeout` configuration property, to allow for
  Kong to wait for the schema consensus of your Cassandra cluster during
  migrations.
  [#2326](https://github.com/Mashape/kong/pull/2326)
- Serf commands executed by a running Kong node are now logged in the Nginx
  error logs with a `DEBUG` level.
  [#2410](https://github.com/Mashape/kong/pull/2410)
- Ensure the required shared dictionaries are defined in the Nginx
  configuration. This will prevent custom Nginx templates from potentially
  resulting in a breaking upgrade for users.
  [#2466](https://github.com/Mashape/kong/pull/2466)
- Admin API:
  - Target Objects can now be deleted with their ID as well as their name. The
    endpoint becomes: `/upstreams/:name_or_id/targets/:target_or_id`.
    [#2304](https://github.com/Mashape/kong/pull/2304)
- Plugins:
  - :fireworks: **New Request termination plugin**. This plugin allows to
    temporarily disable an API and return a pre-configured response status and
    body to your client. Useful for use-cases such as maintenance mode for your
    upstream services. Thanks to [@pauldaustin](https://github.com/pauldaustin)
    for the contribution.
    [#2051](https://github.com/Mashape/kong/pull/2051)
  - Logging plugins: The produced logs include two new fields: a `consumer`
    field, which contains the properties of the authenticated Consumer
    (`id`, `custom_id`, and `username`), if any, and a `tries` field, which
    includes the upstream connection successes and failures of the load-
    balancer.
    [#2367](https://github.com/Mashape/kong/pull/2367)
    [#2429](https://github.com/Mashape/kong/pull/2429)
  - http-log: Now set an upstream HTTP basic access authentication header if
    the configured `conf.http_endpoint` parameter includes an authentication
    section. Thanks [@amir](https://github.com/amir) for the contribution.
    [#2432](https://github.com/Mashape/kong/pull/2432)
  - file-log: New `config.reopen` property to close and reopen the log file on
    every request, in order to effectively rotate the logs.
    [#2348](https://github.com/Mashape/kong/pull/2348)
<<<<<<< HEAD
  - OAuth 2.0: properly checking ownership of a token when refreshing it.
    [#2461](https://github.com/Mashape/kong/pull/2461)
=======
  - jwt: Returns `401 Unauthorized` on invalid claims instead of the previous
    `403 Forbidden` status.
    [#2433](https://github.com/Mashape/kong/pull/2433)
  - key-auth: Allow setting API key header names with an underscore.
    [#2370](https://github.com/Mashape/kong/pull/2370)
  - cors: When `config.credentials = true`, we do not send an ACAO header with
    value `*`. The ACAO header value will be that of the request's `Origin: `
    header.
    [#2451](https://github.com/Mashape/kong/pull/2451)
>>>>>>> d3e9071f

### Fixed

- Upstream connections over TLS now set their Client Hello SNI field. The SNI
  value is taken from the upstream `Host` header value, and thus also depends
  on the `preserve_host` setting of your API. Thanks
  [@konrade](https://github.com/konrade) for the original patch.
  [#2225](https://github.com/Mashape/kong/pull/2225)
- Correctly match APIs with percent-encoded URIs in their `uris` property.
  Generally, this change also avoids normalizing (and thus, potentially
  altering) the request URI when trying to match an API's `uris` value. Instead
  of relying on the Nginx `$uri` variable, we now use `$request_uri`.
  [#2377](https://github.com/Mashape/kong/pull/2377)
- Handle a routing edge-case under some conditions with the `uris` matching
  rule of APIs that would falsely lead Kong into believing no API was matched
  for what would actually be a valid request.
  [#2343](https://github.com/Mashape/kong/pull/2343)
- If no API was configured with a `hosts` matching rule, then the
  `preserve_host` flag would never be honored.
  [#2344](https://github.com/Mashape/kong/pull/2344)
- CNAME records are now properly being cached by the DNS resolver. This results
  in a performance improvement over previous 0.10 versions.
  [#2303](https://github.com/Mashape/kong/pull/2303)
- When using Cassandra, some migrations would not be performed on the same
  coordinator as the one originally chosen. The same migrations would also
  require a response from other replicas in a cluster, but were not waiting
  for a schema consensus beforehand, causing indeterministic failures in the
  migrations, especially if the cluster's inter-nodes communication is slow.
  [#2326](https://github.com/Mashape/kong/pull/2326)
- The `cassandra_timeout` configuration property is now correctly taken into
  consideration by Kong.
  [#2326](https://github.com/Mashape/kong/pull/2326)
- Correctly trigger plugins configured on the anonymous Consumer for anonymous
  requests (from auth plugins with the new `config.anonymous` parameter).
  [#2424](https://github.com/Mashape/kong/pull/2424)
- When multiple auth plugins were configured with the recent `config.anonymous`
  parameter for "OR" authentication, such plugins would override each other's
  results and response headers, causing false negatives.
  [#2222](https://github.com/Mashape/kong/pull/2222)
- Ensure the `cassandra_contact_points` property does not contain any port
  information. Those should be specified in `cassandra_port`. Thanks
  [@Vermeille](https://github.com/Vermeille) for the contribution.
  [#2263](https://github.com/Mashape/kong/pull/2263)
- Prevent an upstream or legitimate internal error in the load balancing code
  from throwing a Lua-land error as well.
  [#2327](https://github.com/Mashape/kong/pull/2327)
- Allow backwards compatibility with custom Nginx configurations that still
  define the `resolver ${{DNS_RESOLVER}}` directive. Vales from the Kong
  `dns_resolver` property will be flattened to a string and appended to the
  directive.
  [#2386](https://github.com/Mashape/kong/pull/2386)
- Plugins:
  - hmac: Better handling of invalid base64-encoded signatures. Previously Kong
    would return an HTTP 500 error. We now properly return HTTP 403 Forbidden.
    [#2283](https://github.com/Mashape/kong/pull/2283)
- Admin API:
  - Detect conflicts between SNI Objects in the `/snis` and `/certificates`
    endpoint.
    [#2285](https://github.com/Mashape/kong/pull/2285)
  - The `/certificates` route used to not return the `total` and `data` JSON
    fields. We now send those fields back instead of a root list of certificate
    objects.
    [#2463](https://github.com/Mashape/kong/pull/2463)
  - Endpoints with path parameters like `/xxx_or_id` will now also yield the
    proper result if the `xxx` field is formatted as a UUID. Most notably, this
    fixes a problem for Consumers whose `username` is a UUID, that could not be
    found when requesting `/consumers/{username_as_uuid}`.
    [#2420](https://github.com/Mashape/kong/pull/2420)
  - The "active targets" endpoint does not require a trailing slash anymore.
    [#2307](https://github.com/Mashape/kong/pull/2307)
  - Upstream Objects can now be deleted properly when using Cassandra.
    [#2404](https://github.com/Mashape/kong/pull/2404)

## [0.10.1] - 2017/03/27

### Changed

- :warning: Serf has been downgraded to version 0.7 in our distributions,
  although versions up to 0.8.1 are still supported. This fixes a problem when
  automatically detecting the first non-loopback private IP address, which was
  defaulted to `127.0.0.1` in Kong 0.10.0. Greater versions of Serf can still
  be used, but the IP address needs to be manually specified in the
  `cluster_advertise` configuration property.
- :warning: [CORS Plugin](https://getkong.org/plugins/cors/) parameter
`config.origin` is now `config.origins`.
  [#2203](https://github.com/Mashape/kong/pull/2203)
- Admin API:
  - Disable support for TLS/1.0.
    [#2212](https://github.com/Mashape/kong/pull/2212)

### Added

- Admin API:
  - Active targets can be pulled with `GET /upstreams/{name}/targets/active`.
    [#2230](https://github.com/Mashape/kong/pull/2230)
  - Provide a convenience endpoint to disable targets at:
    `DELETE /upstreams/{name}/targets/{target}`.
    Under the hood, this creates a new target with `weight = 0` (the
    correct way of disabling targets, which used to cause confusion).
    [#2256](https://github.com/Mashape/kong/pull/2256)
- Plugins:
  - cors: Support for configuring multiple Origin domains.
    [#2203](https://github.com/Mashape/kong/pull/2203)

### Fixed

- Use an LRU cache for Lua-land entities caching to avoid exhausting the Lua
  VM memory in long-running instances.
  [#2246](https://github.com/Mashape/kong/pull/2246)
- Avoid potential deadlocks upon callback errors in the caching module for
  database entities.
  [#2197](https://github.com/Mashape/kong/pull/2197)
- Relax multipart MIME type parsing. A space is allowed in between values
  of the Content-Type header.
  [#2215](https://github.com/Mashape/kong/pull/2215)
- Admin API:
  - Better handling of non-supported HTTP methods on endpoints of the Admin
    API. In some cases this used to throw an internal error. Calling any
    endpoint with a non-supported HTTP method now always returns `405 Method
    Not Allowed` as expected.
    [#2213](https://github.com/Mashape/kong/pull/2213)
- CLI:
  - Better error handling when missing Serf executable.
    [#2218](https://github.com/Mashape/kong/pull/2218)
  - Fix a bug in the `kong migrations` command that would prevent it to run
    correctly.
    [#2238](https://github.com/Mashape/kong/pull/2238)
  - Trim list values specified in the configuration file.
    [#2206](https://github.com/Mashape/kong/pull/2206)
  - Align the default configuration file's values to the actual, hard-coded
    default values to avoid confusion.
    [#2254](https://github.com/Mashape/kong/issues/2254)
- Plugins:
  - hmac: Generate an HMAC secret value if none is provided.
    [#2158](https://github.com/Mashape/kong/pull/2158)
  - oauth2: Don't try to remove credential values from request bodies if the
    MIME type is multipart, since such attempts would result in an error.
    [#2176](https://github.com/Mashape/kong/pull/2176)
  - ldap: This plugin should not be applied to a single Consumer, however, this
    was not properly enforced. It is now impossible to apply this plugin to a
    single Consumer (as per all authentication plugin).
    [#2237](https://github.com/Mashape/kong/pull/2237)
  - aws-lambda: Support for `us-west-2` region in schema.
    [#2257](https://github.com/Mashape/kong/pull/2257)

## [0.10.0] - 2017/03/07

Kong 0.10 is one of most significant releases to this day. It ships with
exciting new features that have been heavily requested for the last few months,
such as load balancing, Cassandra 3.0 compatibility, Websockets support,
internal DNS resolution (A and SRV records without Dnsmasq), and more flexible
matching capabilities for APIs routing.

On top of those new features, this release received a particular attention to
performance, and brings many improvements and refactors that should make it
perform significantly better than any previous version.

### Changed

- :warning: API Objects (as configured via the Admin API) do **not** support
  the `request_host` and `request_uri` fields anymore. The 0.10 migrations
  should upgrade your current API Objects, but make sure to read the new [0.10
  Proxy Guide](https://getkong.org/docs/0.10.x/proxy) to learn the new routing
  capabilities of Kong. On the good side, this means that Kong can now route
  incoming requests according to a combination of Host headers, URIs, and HTTP
  methods.
- :warning: Final slashes in `upstream_url` are no longer allowed.
  [#2115](https://github.com/Mashape/kong/pull/2115)
- :warning: The SSL plugin has been removed and dynamic SSL capabilities have
  been added to Kong core, and are configurable via new properties on the API
  entity. See the related PR for a detailed explanation of this change.
  [#1970](https://github.com/Mashape/kong/pull/1970)
- :warning: Drop the Dnsmasq dependency. We now internally resolve both A and
  SRV DNS records.
  [#1587](https://github.com/Mashape/kong/pull/1587)
- :warning: Dropping support for insecure `TLS/1.0` and defaulting `Upgrade`
  responses to `TLS/1.2`.
  [#2119](https://github.com/Mashape/kong/pull/2119)
- Bump the compatible OpenResty version to `1.11.2.1` and `1.11.2.2`. Support
  for OpenResty `1.11.2.2` requires the `--without-luajit-lua52` compilation
  flag.
- Separate Admin API and Proxy error logs. Admin API logs are now written to
  `logs/admin_access.log`.
  [#1782](https://github.com/Mashape/kong/pull/1782)
- Auto-generates stronger SHA-256 with RSA encryption SSL certificates.
  [#2117](https://github.com/Mashape/kong/pull/2117)

### Added

- :fireworks: Support for Cassandra 3.x.
  [#1709](https://github.com/Mashape/kong/pull/1709)
- :fireworks: SRV records resolution.
  [#1587](https://github.com/Mashape/kong/pull/1587)
- :fireworks: Load balancing. When an A or SRV record resolves to multiple
  entries, Kong now rotates those upstream targets with a Round-Robin
  algorithm. This is a first step towards implementing more load balancing
  algorithms.
  Another way to specify multiple upstream targets is to use the newly
  introduced `/upstreams` and `/targets` entities of the Admin API.
  [#1587](https://github.com/Mashape/kong/pull/1587)
  [#1735](https://github.com/Mashape/kong/pull/1735)
- :fireworks: Multiple hosts and paths per API. Kong can now route incoming
  requests to your services based on a combination of Host headers, URIs and
  HTTP methods. See the related PR for a detailed explanation of the new
  properties and capabilities of the new router.
  [#1970](https://github.com/Mashape/kong/pull/1970)
- :fireworks: Maintain upstream connection pools which should greatly improve
  performance, especially for HTTPS upstream connections.  We now use HTTP/1.1
  for upstream connections as well as an nginx `upstream` block with a
  configurable`keepalive` directive, thanks to the new `nginx_keepalive`
  configuration property.
  [#1587](https://github.com/Mashape/kong/pull/1587)
  [#1827](https://github.com/Mashape/kong/pull/1827)
- :fireworks: Websockets support. Kong can now upgrade client connections to
  use the `ws` protocol when `Upgrade: websocket` is present.
  [#1827](https://github.com/Mashape/kong/pull/1827)
- Use an in-memory caching strategy for database entities in order to reduce
  CPU load during requests proxying.
  [#1688](https://github.com/Mashape/kong/pull/1688)
- Provide negative-caching for missed database entities. This should improve
  performance in some cases.
  [#1914](https://github.com/Mashape/kong/pull/1914)
- Support for serving the Admin API over SSL. This introduces new properties in
  the configuration file: `admin_listen_ssl`, `admin_ssl`, `admin_ssl_cert` and
  `admin_ssl_cert_key`.
  [#1706](https://github.com/Mashape/kong/pull/1706)
- Support for upstream connection timeouts. APIs now have 3 new fields:
  `upstream_connect_timeout`, `upstream_send_timeout`, `upstream_read_timeout`
  to specify, in milliseconds, a timeout value for requests between Kong and
  your APIs.
  [#2036](https://github.com/Mashape/kong/pull/2036)
- Support for clustering key rotation in the underlying Serf process:
  - new `cluster_keyring_file` property in the configuration file.
  - new `kong cluster keys ..` CLI commands that expose the underlying
    `serf keys ..` commands.
  [#2069](https://github.com/Mashape/kong/pull/2069)
- Support for `lua_socket_pool_size` property in configuration file.
  [#2109](https://github.com/Mashape/kong/pull/2109)
- Plugins:
  - :fireworks: **New AWS Lambda plugin**. Thanks Tim Erickson for his
    collaboration on this new addition.
    [#1777](https://github.com/Mashape/kong/pull/1777)
    [#1190](https://github.com/Mashape/kong/pull/1190)
  - Anonymous authentication for auth plugins. When such plugins receive the
    `config.anonymous=<consumer_id>` property, even non-authenticated requests
    will be proxied by Kong, with the traditional Consumer headers set to the
    designated anonymous consumer, but also with a `X-Anonymous-Consumer`
    header. Multiple auth plugins will work in a logical `OR` fashion.
    [#1666](https://github.com/Mashape/kong/pull/1666) and
    [#2035](https://github.com/Mashape/kong/pull/2035)
  - request-transformer: Ability to change the HTTP method of the upstream
    request. [#1635](https://github.com/Mashape/kong/pull/1635)
  - jwt: Support for ES256 signatures.
    [#1920](https://github.com/Mashape/kong/pull/1920)
  - rate-limiting: Ability to select the Redis database to use via the new
    `config.redis_database` plugin property.
    [#1941](https://github.com/Mashape/kong/pull/1941)

### Fixed

- Looking for Serf in known installation paths.
  [#1997](https://github.com/Mashape/kong/pull/1997)
- Including port in upstream `Host` header.
  [#2045](https://github.com/Mashape/kong/pull/2045)
- Clarify the purpose of the `cluster_listen_rpc` property in
  the configuration file. Thanks Jeremy Monin for the patch.
  [#1860](https://github.com/Mashape/kong/pull/1860)
- Admin API:
  - Properly Return JSON responses (instead of HTML) on HTTP 409 Conflict
    when adding Plugins.
    [#2014](https://github.com/Mashape/kong/issues/2014)
- CLI:
  - Avoid double-prefixing migration error messages with the database name
    (PostgreSQL/Cassandra).
- Plugins:
  - Fix fault tolerance logic and error reporting in rate-limiting plugins.
  - CORS: Properly return `Access-Control-Allow-Credentials: false` if
    `Access-Control-Allow-Origin: *`.
    [#2104](https://github.com/Mashape/kong/pull/2104)
  - key-auth: enforce `key_names` to be proper header names according to Nginx.
    [#2142](https://github.com/Mashape/kong/pull/2142)

## [0.9.9] - 2017/02/02

### Fixed

- Correctly put Cassandra sockets into the Nginx connection pool for later
  reuse. This greatly improves the performance for rate-limiting and
  response-ratelimiting plugins.
  [f8f5306](https://github.com/Mashape/kong/commit/f8f53061207de625a29bbe5d80f1807da468a1bc)
- Correct length of a year in seconds for rate-limiting and
  response-ratelimiting plugins. A year was wrongly assumed to only be 360
  days long.
  [e4fdb2a](https://github.com/Mashape/kong/commit/e4fdb2a3af4a5f2bf298c7b6488d88e67288c98b)
- Prevent misinterpretation of the `%` character in proxied URLs encoding.
  Thanks Thomas Jouannic for the patch.
  [#1998](https://github.com/Mashape/kong/pull/1998)
  [#2040](https://github.com/Mashape/kong/pull/2040)

## [0.9.8] - 2017/01/19

### Fixed

- Properly set the admin IP in the Serf script.

### Changed

- Provide negative-caching for missed database entities. This should improve
  performance in some cases.
  [#1914](https://github.com/Mashape/kong/pull/1914)

### Fixed

- Plugins:
  - Fix fault tolerance logic and error reporting in rate-limiting plugins.

## [0.9.7] - 2016/12/21

### Fixed

- Fixed a performance issue in Cassandra by removing an old workaround that was
  forcing Cassandra to use LuaSocket instead of cosockets.
  [#1916](https://github.com/Mashape/kong/pull/1916)
- Fixed an issue that was causing a recursive attempt to stop Kong's services
  when an error was occurring.
  [#1877](https://github.com/Mashape/kong/pull/1877)
- Custom plugins are now properly loaded again.
  [#1910](https://github.com/Mashape/kong/pull/1910)
- Plugins:
  - Galileo: properly encode empty arrays.
    [#1909](https://github.com/Mashape/kong/pull/1909)
  - OAuth 2: implements a missing Postgres migration for `redirect_uri` in
    every OAuth 2 credential. [#1911](https://github.com/Mashape/kong/pull/1911)
  - OAuth 2: safely parse the request body even when no data has been sent.
    [#1915](https://github.com/Mashape/kong/pull/1915)

## [0.9.6] - 2016/11/29

### Fixed

- Resolve support for PostgreSQL SSL connections.
  [#1720](https://github.com/Mashape/kong/issues/1720)
- Ensure `kong start` honors the `--conf` flag is a config file already exists
  at one of the default locations (`/etc/kong.conf`, `/etc/kong/kong.conf`).
  [#1681](https://github.com/Mashape/kong/pull/1681)
- Obfuscate sensitive properties from the `/` Admin API route which returns
  the current node's configuration.
  [#1650](https://github.com/Mashape/kong/pull/1650)

## [0.9.5] - 2016/11/07

### Changed

- Dropping support for OpenResty 1.9.15.1 in favor of 1.11.2.1
  [#1797](https://github.com/Mashape/kong/pull/1797)

### Fixed

- Fixed an error (introduced in 0.9.4) in the auto-clustering event

## [0.9.4] - 2016/11/02

### Fixed

- Fixed the random string generator that was causing some problems, especially
  in Serf for clustering. [#1754](https://github.com/Mashape/kong/pull/1754)
- Seed random number generator in CLI.
  [#1641](https://github.com/Mashape/kong/pull/1641)
- Reducing log noise in the Admin API.
  [#1781](https://github.com/Mashape/kong/pull/1781)
- Fixed the reports lock implementation that was generating a periodic error
  message. [#1783](https://github.com/Mashape/kong/pull/1783)

## [0.9.3] - 2016/10/07

### Added

- Added support for Serf 0.8. [#1693](https://github.com/Mashape/kong/pull/1693)

### Fixed

- Properly invalidate global plugins.
  [#1723](https://github.com/Mashape/kong/pull/1723)

## [0.9.2] - 2016/09/20

### Fixed

- Correctly report migrations errors. This was caused by an error being thrown
  from the error handler, and superseding the actual error. [#1605]
  (https://github.com/Mashape/kong/pull/1605)
- Prevent Kong from silently failing to start. This would be caused by an
  erroneous error handler. [28f5d10]
  (https://github.com/Mashape/kong/commit/28f5d10)
- Only report a random number generator seeding error when it is not already
  seeded. [#1613](https://github.com/Mashape/kong/pull/1613)
- Reduce intra-cluster noise by not propagating keepalive requests events.
  [#1660](https://github.com/Mashape/kong/pull/1660)
- Admin API:
  - Obfuscates sensitive configuration settings from the `/` route.
    [#1650](https://github.com/Mashape/kong/pull/1650)
- CLI:
  - Prevent a failed `kong start` to stop an already running Kong node.
    [#1645](https://github.com/Mashape/kong/pull/1645)
  - Remove unset configuration placeholders from the nginx configuration
    template. This would occur when no Internet connection would be
    available and would cause Kong to compile an erroneous nginx config.
    [#1606](https://github.com/Mashape/kong/pull/1606)
  - Properly count the number of executed migrations.
    [#1649](https://github.com/Mashape/kong/pull/1649)
- Plugins:
  - OAuth2: remove the "Kong" mentions in missing `provision_key` error
    messages. [#1633](https://github.com/Mashape/kong/pull/1633)
  - OAuth2: allow to correctly delete applications when using Cassandra.
    [#1659](https://github.com/Mashape/kong/pull/1659)
  - galileo: provide a default `bodySize` value when `log_bodies=true` but the
    current request/response has no body.
    [#1657](https://github.com/Mashape/kong/pull/1657)

## [0.9.1] - 2016/09/02

### Added

- Plugins:
  - ACL: allow to retrieve/update/delete an ACL by group name.
    [#1544](https://github.com/Mashape/kong/pull/1544)
  - Basic Authentication: allow to retrieve/update/delete a credential by `username`.
    [#1570](https://github.com/Mashape/kong/pull/1570)
  - HMAC Authentication: allow to retrieve/update/delete a credential by `username`.
    [#1570](https://github.com/Mashape/kong/pull/1570)
  - JWT Authentication: allow to retrieve/update/delete a credential by `key`.
    [#1570](https://github.com/Mashape/kong/pull/1570)
  - Key Authentication: allow to retrieve/update/delete a credential by `key`.
    [#1570](https://github.com/Mashape/kong/pull/1570)
  - OAuth2 Authentication: allow to retrieve/update/delete a credential by `client_id` and tokens by `access_token`.
    [#1570](https://github.com/Mashape/kong/pull/1570)

### Fixed

- Correctly parse configuration file settings containing comments.
  [#1569](https://github.com/Mashape/kong/pull/1569)
- Prevent third-party Lua modules (and plugins) to override the seed for random
  number generation. This prevents the creation of conflicting UUIDs.
  [#1558](https://github.com/Mashape/kong/pull/1558)
- Use [pgmoon-mashape](https://github.com/Mashape/pgmoon) `2.0.0` which
  properly namespaces our fork, avoiding conflicts with other versions of
  pgmoon, such as the one installed by Lapis.
  [#1582](https://github.com/Mashape/kong/pull/1582)
- Avoid exposing OpenResty's information on HTTP `4xx` errors.
  [#1567](https://github.com/Mashape/kong/pull/1567)
- ulimit with `unlimited` value is now properly handled.
  [#1545](https://github.com/Mashape/kong/pull/1545)
- CLI:
  - Stop third-party services (Dnsmasq/Serf) when Kong could not start.
    [#1588](https://github.com/Mashape/kong/pull/1588)
  - Prefix database migration errors (such as Postgres' `connection refused`)
    with the database name (`postgres`/`cassandra`) to avoid confusions.
    [#1583](https://github.com/Mashape/kong/pull/1583)
- Plugins:
  - galileo: Use `Content-Length` header to get request/response body size when
    `log_bodies` is disabled.
    [#1584](https://github.com/Mashape/kong/pull/1584)
- Admin API:
  - Revert the `/plugins/enabled` endpoint's response to be a JSON array, and
    not an Object. [#1529](https://github.com/Mashape/kong/pull/1529)

## [0.9.0] - 2016/08/18

The main focus of this release is Kong's new CLI. With a simpler configuration file, new settings, environment variables support, new commands as well as a new interpreter, the new CLI gives more power and flexibility to Kong users and allow for an easier integration in your deployment workflow, as well as better testing for developers and plugins authors. Additionally, some new plugins and performance improvements are included as well as the regular bug fixes.

### Changed

- :warning: PostgreSQL is the new default datastore for Kong. If you were using Cassandra and you are upgrading, you need to explicitly set `cassandra` as your `database`.
- :warning: New CLI, with new commands and refined arguments. This new CLI uses the `resty-cli` interpreter (see [lua-resty-cli](https://github.com/openresty/resty-cli)) instead of LuaJIT. As a result, the `resty` executable must be available in your `$PATH` (resty-cli is shipped in the OpenResty bundle) as well as the `bin/kong` executable. Kong does not rely on Luarocks installing the `bin/kong` executable anymore. This change of behavior is taken care of if you are using one of the official Kong packages.
- :warning: Kong uses a new configuration file, with an easier syntax than the previous YAML file.
- New arguments for the CLI, such as verbose, debug and tracing flags. We also avoid requiring the configuration file as an argument to each command as per the previous CLI.
- Customization of the Nginx configuration can now be taken care of using two different approaches: with a custom Nginx configuration template and using `kong start --template <file>`, or by using `kong compile` to generate the Kong Nginx sub-configuration, and `include` it in a custom Nginx instance.
- Plugins:
  - Rate Limiting: the `continue_on_error` property is now called `fault_tolerant`.
  - Response Rate Limiting: the `continue_on_error` property is now called `fault_tolerant`.

### Added

- :fireworks: Support for overriding configuration settings with environment variables.
- :fireworks: Support for SSL connections between Kong and PostgreSQL. [#1425](https://github.com/Mashape/kong/pull/1425)
- :fireworks: Ability to apply plugins with more granularity: per-consumer, and global plugins are now possible. [#1403](https://github.com/Mashape/kong/pull/1403)
- New `kong check` command: validates a Kong configuration file.
- Better version check for third-party dependencies (OpenResty, Serf, Dnsmasq). [#1307](https://github.com/Mashape/kong/pull/1307)
- Ability to configure the validation depth of database SSL certificates from the configuration file. [#1420](https://github.com/Mashape/kong/pull/1420)
- `request_host`: internationalized url support; utf-8 domain names through punycode support and paths through %-encoding. [#1300](https://github.com/Mashape/kong/issues/1300)
- Implements caching locks when fetching database configuration (APIs, Plugins...) to avoid dog pile effect on cold nodes. [#1402](https://github.com/Mashape/kong/pull/1402)
- Plugins:
  - :fireworks: **New bot-detection plugin**: protect your APIs by detecting and rejecting common bots and crawlers. [#1413](https://github.com/Mashape/kong/pull/1413)
  - correlation-id: new "tracker" generator, identifying requests per worker and connection. [#1288](https://github.com/Mashape/kong/pull/1288)
  - request/response-transformer: ability to add strings including colon characters. [#1353](https://github.com/Mashape/kong/pull/1353)
  - rate-limiting: support for new rate-limiting policies (`cluster`, `local` and `redis`), and for a new `limit_by` property to force rate-limiting by `consumer`, `credential` or `ip`.
  - response-rate-limiting: support for new rate-limiting policies (`cluster`, `local` and `redis`), and for a new `limit_by` property to force rate-limiting by `consumer`, `credential` or `ip`.
  - galileo: performance improvements of ALF serialization. ALFs are not discarded when exceeding 20MBs anymore. [#1463](https://github.com/Mashape/kong/issues/1463)
  - statsd: new `upstream_stream` latency metric. [#1466](https://github.com/Mashape/kong/pull/1466)
  - datadog: new `upstream_stream` latency metric and tagging support for each metric. [#1473](https://github.com/Mashape/kong/pull/1473)

### Removed

- We now use [lua-resty-jit-uuid](https://github.com/thibaultCha/lua-resty-jit-uuid) for UUID generation, which is a pure Lua implementation of [RFC 4122](https://www.ietf.org/rfc/rfc4122.txt). As a result, libuuid is not a dependency of Kong anymore.

### Fixed

- Sensitive configuration settings are not printed to stdout anymore. [#1256](https://github.com/Mashape/kong/issues/1256)
- Fixed bug that caused nodes to remove themselves from the database when they attempted to join the cluster. [#1437](https://github.com/Mashape/kong/pull/1437)
- Plugins:
  - request-size-limiting: use proper constant for MB units while setting the size limit. [#1416](https://github.com/Mashape/kong/pull/1416)
  - OAuth2: security and config validation fixes. [#1409](https://github.com/Mashape/kong/pull/1409) [#1112](https://github.com/Mashape/kong/pull/1112)
  - request/response-transformer: better validation of fields provided without a value. [#1399](https://github.com/Mashape/kong/pull/1399)
  - JWT: handle some edge-cases that could result in HTTP 500 errors. [#1362](https://github.com/Mashape/kong/pull/1362)

> **internal**
> - new test suite using resty-cli and removing the need to monkey-patch the `ngx` global.
> - custom assertions and new helper methods (`wait_until()`) to gracefully fail in case of timeout.
> - increase atomicity of the testing environment.
> - lighter testing instance, only running 1 worker and not using Dnsmasq by default.

## [0.8.3] - 2016/06/01

This release includes some bugfixes:

### Changed

- Switched the log level of the "No nodes found in cluster" warning to `INFO`, that was printed when starting up the first Kong node in a new cluster.
- Kong now requires OpenResty `1.9.7.5`.

### Fixed

- New nodes are now properly registered into the `nodes` table when running on the same machine. [#1281](https://github.com/Mashape/kong/pull/1281)
- Fixed a failed error parsing on Postgres. [#1269](https://github.com/Mashape/kong/pull/1269)
- Plugins:
  - Response Transformer: Slashes are now encoded properly, and fixed a bug that hang the execution of the plugin. [#1257](https://github.com/Mashape/kong/pull/1257) and [#1263](https://github.com/Mashape/kong/pull/1263)
  - JWT: If a value for `algorithm` is missing, it's now `HS256` by default. This problem occurred when migrating from older versions of Kong.
  - OAuth 2.0: Fixed a Postgres problem that was preventing an application from being created, and fixed a check on the `redirect_uri` field. [#1264](https://github.com/Mashape/kong/pull/1264) and [#1267](https://github.com/Mashape/kong/issues/1267)

## [0.8.2] - 2016/05/25

This release includes bugfixes and minor updates:

### Added

- Support for a simple slash in `request_path`. [#1227](https://github.com/Mashape/kong/pull/1227)
- Plugins:
  - Response Rate Limiting: it now appends usage headers to the upstream requests in the form of `X-Ratelimit-Remaining-{limit_name}` and introduces a new `config.block_on_first_violation` property. [#1235](https://github.com/Mashape/kong/pull/1235)

#### Changed

- Plugins:
  - **Mashape Analytics: The plugin is now called "Galileo", and added support for Galileo v3. [#1159](https://github.com/Mashape/kong/pull/1159)**

#### Fixed

- Postgres now relies on the `search_path` configured on the database and its default value `$user, public`. [#1196](https://github.com/Mashape/kong/issues/1196)
- Kong now properly encodes an empty querystring parameter like `?param=` when proxying the request. [#1210](https://github.com/Mashape/kong/pull/1210)
- The configuration now checks that `cluster.ttl_on_failure` is at least 60 seconds. [#1199](https://github.com/Mashape/kong/pull/1199)
- Plugins:
  - Loggly: Fixed an issue that was triggering 400 and 500 errors. [#1184](https://github.com/Mashape/kong/pull/1184)
  - JWT: The `TYP` value in the header is not optional and case-insensitive. [#1192](https://github.com/Mashape/kong/pull/1192)
  - Request Transformer: Fixed a bug when transforming request headers. [#1202](https://github.com/Mashape/kong/pull/1202)
  - OAuth 2.0: Multiple redirect URIs are now supported. [#1112](https://github.com/Mashape/kong/pull/1112)
  - IP Restriction: Fixed that prevented the plugin for working properly when added on an API. [#1245](https://github.com/Mashape/kong/pull/1245)
  - CORS: Fixed an issue when `config.preflight_continue` was enabled. [#1240](https://github.com/Mashape/kong/pull/1240)

## [0.8.1] - 2016/04/27

This release includes some fixes and minor updates:

### Added

- Adds `X-Forwarded-Host` and `X-Forwarded-Prefix` to the upstream request headers. [#1180](https://github.com/Mashape/kong/pull/1180)
- Plugins:
  - Datadog: Added two new metrics, `unique_users` and `request_per_user`, that log the consumer information. [#1179](https://github.com/Mashape/kong/pull/1179)

### Fixed

- Fixed a DAO bug that affected full entity updates. [#1163](https://github.com/Mashape/kong/pull/1163)
- Fixed a bug when setting the authentication provider in Cassandra.
- Updated the Cassandra driver to v0.5.2.
- Properly enforcing required fields in PUT requests. [#1177](https://github.com/Mashape/kong/pull/1177)
- Fixed a bug that prevented to retrieve the hostname of the local machine on certain systems. [#1178](https://github.com/Mashape/kong/pull/1178)

## [0.8.0] - 2016/04/18

This release includes support for PostgreSQL as Kong's primary datastore!

### Breaking changes

- Remove support for the long deprecated `/consumers/:consumer/keyauth/` and `/consumers/:consumer/basicauth/` routes (deprecated in `0.5.0`). The new routes (available since `0.5.0` too) use the real name of the plugin: `/consumers/:consumer/key-auth` and `/consumers/:consumer/basic-auth`.

### Added

- Support for PostgreSQL 9.4+ as Kong's primary datastore. [#331](https://github.com/Mashape/kong/issues/331) [#1054](https://github.com/Mashape/kong/issues/1054)
- Configurable Cassandra reading/writing consistency. [#1026](https://github.com/Mashape/kong/pull/1026)
- Admin API: including pending and running timers count in the response to `/`. [#992](https://github.com/Mashape/kong/pull/992)
- Plugins
  - **New correlation-id plugin**: assign unique identifiers to the requests processed by Kong. Courtesy of [@opyate](https://github.com/opyate). [#1094](https://github.com/Mashape/kong/pull/1094)
  - LDAP: add support for LDAP authentication. [#1133](https://github.com/Mashape/kong/pull/1133)
  - StatsD: add support for StatsD logging. [#1142](https://github.com/Mashape/kong/pull/1142)
  - JWT: add support for RS256 signed tokens thanks to [@kdstew](https://github.com/kdstew)! [#1053](https://github.com/Mashape/kong/pull/1053)
  - ACL: appends `X-Consumer-Groups` to the request, so the upstream service can check what groups the consumer belongs to. [#1154](https://github.com/Mashape/kong/pull/1154)
  - Galileo (mashape-analytics): increase batch sending timeout to 30s. [#1091](https://github.com/Mashape/kong/pull/1091)
- Added `ttl_on_failure` option in the cluster configuration, to configure the TTL of failed nodes. [#1125](https://github.com/Mashape/kong/pull/1125)

### Fixed

- Introduce a new `port` option when connecting to your Cassandra cluster instead of using the CQL default (9042). [#1139](https://github.com/Mashape/kong/issues/1139)
- Plugins
  - Request/Response Transformer: add missing migrations for upgrades from ` <= 0.5.x`. [#1064](https://github.com/Mashape/kong/issues/1064)
  - OAuth2
    - Error responses comply to RFC 6749. [#1017](https://github.com/Mashape/kong/issues/1017)
    - Handle multipart requests. [#1067](https://github.com/Mashape/kong/issues/1067)
    - Make access_tokens correctly expire. [#1089](https://github.com/Mashape/kong/issues/1089)

> **internal**
> - replace globals with singleton pattern thanks to [@mars](https://github.com/mars).
> - fixed resolution mismatches when using deep paths in the path resolver thanks to [siddharthkchatterjee](https://github.com/siddharthkchatterjee)

## [0.7.0] - 2016/02/24

### Breaking changes

Due to the NGINX security fixes (CVE-2016-0742, CVE-2016-0746, CVE-2016-0747), OpenResty was bumped to `1.9.7.3` which is not backwards compatible, and thus requires changes to be made to the `nginx` property of Kong's configuration file. See the [0.7 upgrade path](https://github.com/Mashape/kong/blob/master/UPGRADE.md#upgrade-to-07x) for instructions.

However by upgrading the underlying OpenResty version, source installations do not have to patch the NGINX core and use the old `ssl-cert-by-lua` branch of ngx_lua anymore. This will make source installations much easier.

### Added

- Support for OpenResty `1.9.7.*`. This includes NGINX security fixes (CVE-2016-0742, CVE-2016-0746, CVE-2016-0747). [#906](https://github.com/Mashape/kong/pull/906)
- Plugins
  - **New Runscope plugin**: Monitor your APIs from Kong with Runscope. Courtesy of [@mansilladev](https://github.com/mansilladev). [#924](https://github.com/Mashape/kong/pull/924)
  - Datadog: New `response.size` metric. [#923](https://github.com/Mashape/kong/pull/923)
  - Rate-Limiting and Response Rate-Limiting
    - New `config.async` option to asynchronously increment counters to reduce latency at the cost of slightly reducing the accuracy. [#912](https://github.com/Mashape/kong/pull/912)
    - New `config.continue_on_error` option to keep proxying requests in case the datastore is unreachable. rate-limiting operations will be disabled until the datastore is responsive again. [#953](https://github.com/Mashape/kong/pull/953)
- CLI
  - Perform a simple permission check on the NGINX working directory when starting, to prevent errors during execution. [#939](https://github.com/Mashape/kong/pull/939)
- Send 50x errors with the appropriate format. [#927](https://github.com/Mashape/kong/pull/927) [#970](https://github.com/Mashape/kong/pull/970)

### Fixed

- Plugins
  - OAuth2
    - Better handling of `redirect_uri` (prevent the use of fragments and correctly handle querystrings). Courtesy of [@PGBI](https://github.com/PGBI). [#930](https://github.com/Mashape/kong/pull/930)
    - Add `PUT` support to the `/auth2_tokens` route. [#897](https://github.com/Mashape/kong/pull/897)
    - Better error message when the `access_token` is missing. [#1003](https://github.com/Mashape/kong/pull/1003)
  - IP restriction: Fix an issue that could arise when restarting Kong. Now Kong does not need to be restarted for the ip-restriction configuration to take effect. [#782](https://github.com/Mashape/kong/pull/782) [#960](https://github.com/Mashape/kong/pull/960)
  - ACL: Properly invalidating entities when assigning a new ACL group. [#996](https://github.com/Mashape/kong/pull/996)
  - SSL: Replace shelled out openssl calls with native `ngx.ssl` conversion utilities, which preserve the certificate chain. [#968](https://github.com/Mashape/kong/pull/968)
- Avoid user warning on start when the user is not root. [#964](https://github.com/Mashape/kong/pull/964)
- Store Serf logs in NGINX working directory to prevent eventual permission issues. [#975](https://github.com/Mashape/kong/pull/975)
- Allow plugins configured on a Consumer *without* being configured on an API to run. [#978](https://github.com/Mashape/kong/issues/978) [#980](https://github.com/Mashape/kong/pull/980)
- Fixed an edge-case where Kong nodes would not be registered in the `nodes` table. [#1008](https://github.com/Mashape/kong/pull/1008)

## [0.6.1] - 2016/02/03

This release contains tiny bug fixes that were especially annoying for complex Cassandra setups and power users of the Admin API!

### Added

- A `timeout` property for the Cassandra configuration. In ms, this timeout is effective as a connection and a reading timeout. [#937](https://github.com/Mashape/kong/pull/937)

### Fixed

- Correctly set the Cassandra SSL certificate in the Nginx configuration while starting Kong. [#921](https://github.com/Mashape/kong/pull/921)
- Rename the `user` Cassandra property to `username` (Kong looks for `username`, hence `user` would fail). [#922](https://github.com/Mashape/kong/pull/922)
- Allow Cassandra authentication with arbitrary plain text auth providers (such as Instaclustr uses), fixing authentication with them. [#937](https://github.com/Mashape/kong/pull/937)
- Admin API
  - Fix the `/plugins/:id` route for `PATCH` method. [#941](https://github.com/Mashape/kong/pull/941)
- Plugins
  - HTTP logging: remove the additional `\r\n` at the end of the logging request body. [#926](https://github.com/Mashape/kong/pull/926)
  - Galileo: catch occasional internal errors happening when a request was cancelled by the client and fix missing shm for the retry policy. [#931](https://github.com/Mashape/kong/pull/931)

## [0.6.0] - 2016/01/22

### Breaking changes

 We would recommended to consult the suggested [0.6 upgrade path](https://github.com/Mashape/kong/blob/master/UPGRADE.md#upgrade-to-06x) for this release.

- [Serf](https://www.serfdom.io) is now a Kong dependency. It allows Kong nodes to communicate between each other opening the way to many features and improvements.
- The configuration file changed. Some properties were renamed, others were moved, and some are new. We would recommended checking out the new default configuration file.
- Drop the Lua 5.1 dependency which was only used by the CLI. The CLI now runs with LuaJIT, which is consistent with other Kong components (Luarocks and OpenResty) already relying on LuaJIT. Make sure the LuaJIT interpreter is included in your `$PATH`. [#799](https://github.com/Mashape/kong/pull/799)

### Added

One of the biggest new features of this release is the cluster-awareness added to Kong in [#729](https://github.com/Mashape/kong/pull/729), which deserves its own section:

- Each Kong node is now aware of belonging to a cluster through Serf. Nodes automatically join the specified cluster according to the configuration file's settings.
- The datastore cache is not invalidated by expiration time anymore, but following an invalidation strategy between the nodes of a same cluster, leading to improved performance.
- Admin API
  - Expose a `/cache` endpoint for retrieving elements stored in the in-memory cache of a node.
  - Expose a `/cluster` endpoint used to add/remove/list members of the cluster, and also used internally for data propagation.
- CLI
  - New `kong cluster` command for cluster management.
  - New `kong status` command for cluster healthcheck.

Other additions include:

- New Cassandra driver which makes Kong aware of the Cassandra cluster. Kong is now unaffected if one of your Cassandra nodes goes down as long as a replica is available on another node. Load balancing policies also improve the performance along with many other smaller improvements. [#803](https://github.com/Mashape/kong/pull/803)
- Admin API
  - A new `total` field in API responses, that counts the total number of entities in the datastore. [#635](https://github.com/Mashape/kong/pull/635)
- Configuration
  - Possibility to configure the keyspace replication strategy for Cassandra. It will be taken into account by the migrations when the configured keyspace does not already exist. [#350](https://github.com/Mashape/kong/issues/350)
  - Dnsmasq is now optional. You can specify a custom DNS resolver address that Kong will use when resolving hostnames. This can be configured in `kong.yml`. [#625](https://github.com/Mashape/kong/pull/625)
- Plugins
  - **New "syslog" plugin**: send logs to local system log. [#698](https://github.com/Mashape/kong/pull/698)
  - **New "loggly" plugin**: send logs to Loggly over UDP. [#698](https://github.com/Mashape/kong/pull/698)
  - **New "datadog" plugin**: send logs to Datadog server. [#758](https://github.com/Mashape/kong/pull/758)
  - OAuth2
    - Add support for `X-Forwarded-Proto` header. [#650](https://github.com/Mashape/kong/pull/650)
    - Expose a new `/oauth2_tokens` endpoint with the possibility to retrieve, update or delete OAuth 2.0 access tokens. [#729](https://github.com/Mashape/kong/pull/729)
  - JWT
    - Support for base64 encoded secrets. [#838](https://github.com/Mashape/kong/pull/838) [#577](https://github.com/Mashape/kong/issues/577)
    - Support to configure the claim in which the key is given into the token (not `iss` only anymore). [#838](https://github.com/Mashape/kong/pull/838)
  - Request transformer
    - Support for more transformation options: `remove`, `replace`, `add`, `append` motivated by [#393](https://github.com/Mashape/kong/pull/393). See [#824](https://github.com/Mashape/kong/pull/824)
    - Support JSON body transformation. [#569](https://github.com/Mashape/kong/issues/569)
  - Response transformer
    - Support for more transformation options: `remove`, `replace`, `add`, `append` motivated by [#393](https://github.com/Mashape/kong/pull/393). See [#822](https://github.com/Mashape/kong/pull/822)

### Changed

- As mentioned in the breaking changes section, a new configuration file format and validation. All properties are now documented and commented out with their default values. This allows for a lighter configuration file and more clarity as to what properties relate to. It also catches configuration mistakes. [#633](https://github.com/Mashape/kong/pull/633)
- Replace the UUID generator library with a new implementation wrapping lib-uuid, fixing eventual conflicts happening in cases such as described in [#659](https://github.com/Mashape/kong/pull/659). See [#695](https://github.com/Mashape/kong/pull/695)
- Admin API
  - Increase the maximum body size to 10MB in order to handle configuration requests with heavy payloads. [#700](https://github.com/Mashape/kong/pull/700)
  - Disable access logs for the `/status` endpoint.
  - The `/status` endpoint now includes `database` statistics, while the previous stats have been moved to a `server` response field. [#635](https://github.com/Mashape/kong/pull/635)

### Fixed

- Behaviors described in [#603](https://github.com/Mashape/kong/issues/603) related to the failure of Cassandra nodes thanks to the new driver. [#803](https://github.com/Mashape/kong/issues/803)
- Latency headers are now properly included in responses sent to the client. [#708](https://github.com/Mashape/kong/pull/708)
- `strip_request_path` does not add a trailing slash to the API's `upstream_url` anymore before proxying. [#675](https://github.com/Mashape/kong/issues/675)
- Do not URL decode querystring before proxying the request to the upstream service. [#749](https://github.com/Mashape/kong/issues/749)
- Handle cases when the request would be terminated prior to the Kong execution (that is, before ngx_lua reaches the `access_by_lua` context) in cases such as the use of a custom nginx module. [#594](https://github.com/Mashape/kong/issues/594)
- Admin API
  - The PUT method now correctly updates boolean fields (such as `strip_request_path`). [#765](https://github.com/Mashape/kong/pull/765)
  - The PUT method now correctly resets a plugin configuration. [#720](https://github.com/Mashape/kong/pull/720)
  - PATCH correctly set previously unset fields. [#861](https://github.com/Mashape/kong/pull/861)
  - In the responses, the `next` link is not being displayed anymore if there are no more entities to be returned. [#635](https://github.com/Mashape/kong/pull/635)
  - Prevent the update of `created_at` fields. [#820](https://github.com/Mashape/kong/pull/820)
  - Better `request_path` validation for APIs. "/" is not considered a valid path anymore. [#881](https://github.com/Mashape/kong/pull/881)
- Plugins
  - Galileo: ensure the `mimeType` value is always a string in ALFs. [#584](https://github.com/Mashape/kong/issues/584)
  - JWT: allow to update JWT credentials using the PATCH method. It previously used to reply with `405 Method not allowed` because the PATCH method was not implemented. [#667](https://github.com/Mashape/kong/pull/667)
  - Rate limiting: fix a warning when many periods are configured. [#681](https://github.com/Mashape/kong/issues/681)
  - Basic Authentication: do not re-hash the password field when updating a credential. [#726](https://github.com/Mashape/kong/issues/726)
  - File log: better permissions for on file creation for file-log plugin. [#877](https://github.com/Mashape/kong/pull/877)
  - OAuth2
    - Implement correct responses when the OAuth2 challenges are refused. [#737](https://github.com/Mashape/kong/issues/737)
    - Handle querystring on `/authorize` and `/token` URLs. [#687](https://github.com/Mashape/kong/pull/667)
    - Handle punctuation in scopes on `/authorize` and `/token` endpoints. [#658](https://github.com/Mashape/kong/issues/658)

> ***internal***
> - Event bus for local and cluster-wide events propagation. Plans for this event bus is to be widely used among Kong in the future.
> - The Kong Public Lua API (Lua helpers integrated in Kong such as DAO and Admin API helpers) is now documented with [ldoc](http://stevedonovan.github.io/ldoc/) format and published on [the online documentation](https://getkong.org/docs/latest/lua-reference/).
> - Work has been done to restore the reliability of the CI platforms.
> - Migrations can now execute DML queries (instead of DDL queries only). Handy for migrations implying plugin configuration changes, plugins renamings etc... [#770](https://github.com/Mashape/kong/pull/770)

## [0.5.4] - 2015/12/03

### Fixed

- Mashape Analytics plugin (renamed Galileo):
  - Improve stability under heavy load. [#757](https://github.com/Mashape/kong/issues/757)
  - base64 encode ALF request/response bodies, enabling proper support for Galileo bodies inspection capabilities. [#747](https://github.com/Mashape/kong/pull/747)
  - Do not include JSON bodies in ALF `postData.params` field. [#766](https://github.com/Mashape/kong/pull/766)

## [0.5.3] - 2015/11/16

### Fixed

- Avoids additional URL encoding when proxying to an upstream service. [#691](https://github.com/Mashape/kong/pull/691)
- Potential timing comparison bug in HMAC plugin. [#704](https://github.com/Mashape/kong/pull/704)

### Added

- The Galileo plugin now supports arbitrary host, port and path values. [#721](https://github.com/Mashape/kong/pull/721)

## [0.5.2] - 2015/10/21

A few fixes requested by the community!

### Fixed

- Kong properly search the `nginx` in your $PATH variable.
- Plugins:
  - OAuth2: can detect that the originating protocol for a request was HTTPS through the `X-Forwarded-Proto` header and work behind another reverse proxy (load balancer). [#650](https://github.com/Mashape/kong/pull/650)
  - HMAC signature: support for `X-Date` header to sign the request for usage in browsers (since the `Date` header is protected). [#641](https://github.com/Mashape/kong/issues/641)

## [0.5.1] - 2015/10/13

Fixing a few glitches we let out with 0.5.0!

### Added

- Basic Authentication and HMAC Authentication plugins now also send the `X-Credential-Username` to the upstream server.
- Admin API now accept JSON when receiving a CORS request. [#580](https://github.com/Mashape/kong/pull/580)
- Add a `WWW-Authenticate` header for HTTP 401 responses for basic-auth and key-auth. [#588](https://github.com/Mashape/kong/pull/588)

### Changed

- Protect Kong from POODLE SSL attacks by omitting SSLv3 (CVE-2014-3566). [#563](https://github.com/Mashape/kong/pull/563)
- Remove support for key-auth key in body. [#566](https://github.com/Mashape/kong/pull/566)

### Fixed

- Plugins
  - HMAC
    - The migration for this plugin is now correctly being run. [#611](https://github.com/Mashape/kong/pull/611)
    - Wrong username doesn't return HTTP 500 anymore, but 403. [#602](https://github.com/Mashape/kong/pull/602)
  - JWT: `iss` not being found doesn't return HTTP 500 anymore, but 403. [#578](https://github.com/Mashape/kong/pull/578)
  - OAuth2: client credentials flow does not include a refresh token anymore. [#562](https://github.com/Mashape/kong/issues/562)
- Fix an occasional error when updating a plugin without a config. [#571](https://github.com/Mashape/kong/pull/571)

## [0.5.0] - 2015/09/25

With new plugins, many improvements and bug fixes, this release comes with breaking changes that will require your attention.

### Breaking changes

Several breaking changes are introduced. You will have to slightly change your configuration file and a migration script will take care of updating your database cluster. **Please follow the instructions in [UPDATE.md](/UPDATE.md#update-to-kong-050) for an update without downtime**.

- Many plugins were renamed due to new naming conventions for consistency. [#480](https://github.com/Mashape/kong/issues/480)
- In the configuration file, the Cassandra `hosts` property was renamed to `contact_points`. [#513](https://github.com/Mashape/kong/issues/513)
- Properties belonging to APIs entities have been renamed for clarity. [#513](https://github.com/Mashape/kong/issues/513)
  - `public_dns` -> `request_host`
  - `path` -> `request_path`
  - `strip_path` -> `strip_request_path`
  - `target_url` -> `upstream_url`
- `plugins_configurations` have been renamed to `plugins`, and their `value` property has been renamed to `config` to avoid confusions. [#513](https://github.com/Mashape/kong/issues/513)
- The database schema has been updated to handle the separation of plugins outside of the core repository.
- The Key authentication and Basic authentication plugins routes have changed:

```
Old route                             New route
/consumers/:consumer/keyauth       -> /consumers/:consumer/key-auth
/consumers/:consumer/keyauth/:id   -> /consumers/:consumer/key-auth/:id
/consumers/:consumer/basicauth     -> /consumers/:consumer/basic-auth
/consumers/:consumer/basicauth/:id -> /consumers/:consumer/basic-auth/:id
```

The old routes are still maintained but will be removed in upcoming versions. Consider them **deprecated**.

- Admin API
  - The route to retrieve enabled plugins is now under `/plugins/enabled`.
  - The route to retrieve a plugin's configuration schema is now under `/plugins/schema/{plugin name}`.

#### Added

- Plugins
  - **New Response Rate Limiting plugin**: Give a usage quota to your users based on a parameter in your response. [#247](https://github.com/Mashape/kong/pull/247)
  - **New ACL (Access Control) plugin**: Configure authorizations for your Consumers. [#225](https://github.com/Mashape/kong/issues/225)
  - **New JWT (JSON Web Token) plugin**: Verify and authenticate JWTs. [#519](https://github.com/Mashape/kong/issues/519)
  - **New HMAC signature plugin**: Verify and authenticate HMAC signed HTTP requests. [#549](https://github.com/Mashape/kong/pull/549)
  - Plugins migrations. Each plugin can now have its own migration scripts if it needs to store data in your cluster. This is a step forward to improve Kong's pluggable architecture. [#443](https://github.com/Mashape/kong/pull/443)
  - Basic Authentication: the password field is now sha1 encrypted. [#33](https://github.com/Mashape/kong/issues/33)
  - Basic Authentication: now supports credentials in the `Proxy-Authorization` header. [#460](https://github.com/Mashape/kong/issues/460)

#### Changed

- Basic Authentication and Key Authentication now require authentication parameters even when the `Expect: 100-continue` header is being sent. [#408](https://github.com/Mashape/kong/issues/408)
- Key Auth plugin does not support passing the key in the request payload anymore. [#566](https://github.com/Mashape/kong/pull/566)
- APIs' names cannot contain characters from the RFC 3986 reserved list. [#589](https://github.com/Mashape/kong/pull/589)

#### Fixed

- Resolver
  - Making a request with a querystring will now correctly match an API's path. [#496](https://github.com/Mashape/kong/pull/496)
- Admin API
  - Data associated to a given API/Consumer will correctly be deleted if related Consumer/API is deleted. [#107](https://github.com/Mashape/kong/issues/107) [#438](https://github.com/Mashape/kong/issues/438) [#504](https://github.com/Mashape/kong/issues/504)
  - The `/api/{api_name_or_id}/plugins/{plugin_name_or_id}` changed to `/api/{api_name_or_id}/plugins/{plugin_id}` to avoid requesting the wrong plugin if two are configured for one API. [#482](https://github.com/Mashape/kong/pull/482)
  - APIs created without a `name` but with a `request_path` will now have a name which defaults to the set `request_path`. [#547](https://github.com/Mashape/kong/issues/547)
- Plugins
  - Mashape Analytics: More robust buffer and better error logging. [#471](https://github.com/Mashape/kong/pull/471)
  - Mashape Analytics: Several ALF (API Log Format) serialization fixes. [#515](https://github.com/Mashape/kong/pull/515)
  - Oauth2: A response is now returned on `http://kong:8001/consumers/{consumer}/oauth2/{oauth2_id}`. [#469](https://github.com/Mashape/kong/issues/469)
  - Oauth2: Saving `authenticated_userid` on Password Grant. [#476](https://github.com/Mashape/kong/pull/476)
  - Oauth2: Proper handling of the `/oauth2/authorize` and `/oauth2/token` endpoints in the OAuth 2.0 Plugin when an API with a `path` is being consumed using the `public_dns` instead. [#503](https://github.com/Mashape/kong/issues/503)
  - OAuth2: Properly returning `X-Authenticated-UserId` in the `client_credentials` and `password` flows. [#535](https://github.com/Mashape/kong/issues/535)
  - Response-Transformer: Properly handling JSON responses that have a charset specified in their `Content-Type` header.

## [0.4.2] - 2015/08/10

#### Added

- Cassandra authentication and SSL encryption. [#405](https://github.com/Mashape/kong/pull/405)
- `preserve_host` flag on APIs to preserve the Host header when a request is proxied. [#444](https://github.com/Mashape/kong/issues/444)
- Added the Resource Owner Password Credentials Grant to the OAuth 2.0 Plugin. [#448](https://github.com/Mashape/kong/issues/448)
- Auto-generation of default SSL certificate. [#453](https://github.com/Mashape/kong/issues/453)

#### Changed

- Remove `cassandra.port` property in configuration. Ports are specified by having `cassandra.hosts` addresses using the `host:port` notation (RFC 3986). [#457](https://github.com/Mashape/kong/pull/457)
- Default SSL certificate is now auto-generated and stored in the `nginx_working_dir`.
- OAuth 2.0 plugin now properly forces HTTPS.

#### Fixed

- Better handling of multi-nodes Cassandra clusters. [#450](https://github.com/Mashape/kong/pull/405)
- mashape-analytics plugin: handling of numerical values in querystrings. [#449](https://github.com/Mashape/kong/pull/405)
- Path resolver `strip_path` option wrongfully matching the `path` property multiple times in the request URI. [#442](https://github.com/Mashape/kong/issues/442)
- File Log Plugin bug that prevented the file creation in some environments. [#461](https://github.com/Mashape/kong/issues/461)
- Clean output of the Kong CLI. [#235](https://github.com/Mashape/kong/issues/235)

## [0.4.1] - 2015/07/23

#### Fixed

- Issues with the Mashape Analytics plugin. [#425](https://github.com/Mashape/kong/pull/425)
- Handle hyphens when executing path routing with `strip_path` option enabled. [#431](https://github.com/Mashape/kong/pull/431)
- Adding the Client Credentials OAuth 2.0 flow. [#430](https://github.com/Mashape/kong/issues/430)
- A bug that prevented "dnsmasq" from being started on some systems, including Debian. [f7da790](https://github.com/Mashape/kong/commit/f7da79057ce29c7d1f6d90f4bc160cc3d9c8611f)
- File Log plugin: optimizations by avoiding the buffered I/O layer. [20bb478](https://github.com/Mashape/kong/commit/20bb478952846faefec6091905bd852db24a0289)

## [0.4.0] - 2015/07/15

#### Added

- Implement wildcard subdomains for APIs' `public_dns`. [#381](https://github.com/Mashape/kong/pull/381) [#297](https://github.com/Mashape/kong/pull/297)
- Plugins
  - **New OAuth 2.0 plugin.** [#341](https://github.com/Mashape/kong/pull/341) [#169](https://github.com/Mashape/kong/pull/169)
  - **New Mashape Analytics plugin.** [#360](https://github.com/Mashape/kong/pull/360) [#272](https://github.com/Mashape/kong/pull/272)
  - **New IP whitelisting/blacklisting plugin.** [#379](https://github.com/Mashape/kong/pull/379)
  - Ratelimiting: support for multiple limits. [#382](https://github.com/Mashape/kong/pull/382) [#205](https://github.com/Mashape/kong/pull/205)
  - HTTP logging: support for HTTPS endpoint. [#342](https://github.com/Mashape/kong/issues/342)
  - Logging plugins: new properties for logs timing. [#351](https://github.com/Mashape/kong/issues/351)
  - Key authentication: now auto-generates a key if none is specified. [#48](https://github.com/Mashape/kong/pull/48)
- Resolver
  - `path` property now accepts arbitrary depth. [#310](https://github.com/Mashape/kong/issues/310)
- Admin API
  - Enable CORS by default. [#371](https://github.com/Mashape/kong/pull/371)
  - Expose a new endpoint to get a plugin configuration's schema. [#376](https://github.com/Mashape/kong/pull/376) [#309](https://github.com/Mashape/kong/pull/309)
  - Expose a new endpoint to retrieve a node's status. [417c137](https://github.com/Mashape/kong/commit/417c1376c08d3562bebe0c0816c6b54df045f515)
- CLI
  - `$ kong migrations reset` now asks for confirmation. [#365](https://github.com/Mashape/kong/pull/365)

#### Fixed

- Plugins
  - Basic authentication not being executed if added to an API with default configuration. [6d732cd](https://github.com/Mashape/kong/commit/6d732cd8b0ec92ef328faa843215d8264f50fb75)
  - SSL plugin configuration parsing. [#353](https://github.com/Mashape/kong/pull/353)
  - SSL plugin doesn't accept a `consumer_id` anymore, as this wouldn't make sense. [#372](https://github.com/Mashape/kong/pull/372) [#322](https://github.com/Mashape/kong/pull/322)
  - Authentication plugins now return `401` when missing credentials. [#375](https://github.com/Mashape/kong/pull/375) [#354](https://github.com/Mashape/kong/pull/354)
- Admin API
  - Non supported HTTP methods now return `405` instead of `500`. [38f1b7f](https://github.com/Mashape/kong/commit/38f1b7fa9f45f60c4130ef5ff9fe2c850a2ba586)
  - Prevent PATCH requests from overriding a plugin's configuration if partially updated. [9a7388d](https://github.com/Mashape/kong/commit/9a7388d695c9de105917cde23a684a7d6722a3ca)
- Handle occasionally missing `schema_migrations` table. [#365](https://github.com/Mashape/kong/pull/365) [#250](https://github.com/Mashape/kong/pull/250)

> **internal**
> - DAO:
>   - Complete refactor. No more need for hard-coded queries. [#346](https://github.com/Mashape/kong/pull/346)
> - Schemas:
>   - New `self_check` test for schema definitions. [5bfa7ca](https://github.com/Mashape/kong/commit/5bfa7ca13561173161781f872244d1340e4152c1)

## [0.3.2] - 2015/06/08

#### Fixed

- Uppercase Cassandra keyspace bug that prevented Kong to work with [kongdb.org](http://kongdb.org/)
- Multipart requests not properly parsed in the admin API. [#344](https://github.com/Mashape/kong/issues/344)

## [0.3.1] - 2015/06/07

#### Fixed

- Schema migrations are now automatic, which was missing from previous releases. [#303](https://github.com/Mashape/kong/issues/303)

## [0.3.0] - 2015/06/04

#### Added

- Support for SSL.
- Plugins
  - New HTTP logging plugin. [#226](https://github.com/Mashape/kong/issues/226) [#251](https://github.com/Mashape/kong/pull/251)
  - New SSL plugin.
  - New request size limiting plugin. [#292](https://github.com/Mashape/kong/pull/292)
  - Default logging format improvements. [#226](https://github.com/Mashape/kong/issues/226) [#262](https://github.com/Mashape/kong/issues/262)
  - File logging now logs to a custom file. [#202](https://github.com/Mashape/kong/issues/202)
  - Keyauth plugin now defaults `key_names` to "apikey".
- Admin API
  - RESTful routing. Much nicer Admin API routing. Ex: `/apis/{name_or_id}/plugins`. [#98](https://github.com/Mashape/kong/issues/98) [#257](https://github.com/Mashape/kong/pull/257)
  - Support `PUT` method for endpoints such as `/apis/`, `/apis/plugins/`, `/consumers/`
  - Support for `application/json` and `x-www-form-urlencoded` Content Types for all `PUT`, `POST` and `PATCH` endpoints by passing a `Content-Type` header. [#236](https://github.com/Mashape/kong/pull/236)
- Resolver
  - Support resolving APIs by Path as well as by Header. [#192](https://github.com/Mashape/kong/pull/192) [#282](https://github.com/Mashape/kong/pull/282)
  - Support for `X-Host-Override` as an alternative to `Host` for browsers. [#203](https://github.com/Mashape/kong/issues/203) [#246](https://github.com/Mashape/kong/pull/246)
- Auth plugins now send user informations to your upstream services. [#228](https://github.com/Mashape/kong/issues/228)
- Invalid `target_url` value are now being caught when creating an API. [#149](https://github.com/Mashape/kong/issues/149)

#### Fixed

- Uppercase Cassandra keyspace causing migration failure. [#249](https://github.com/Mashape/kong/issues/249)
- Guarantee that ratelimiting won't allow requests in case the atomicity of the counter update is not guaranteed. [#289](https://github.com/Mashape/kong/issues/289)

> **internal**
> - Schemas:
>   - New property type: `array`. [#277](https://github.com/Mashape/kong/pull/277)
>   - Entities schemas now live in their own files and are starting to be unit tested.
>   - Subfields are handled better: (notify required subfields and auto-vivify is subfield has default values).
> - Way faster unit tests. Not resetting the DB anymore between tests.
> - Improved coverage computation (exclude `vendor/`).
> - Travis now lints `kong/`.
> - Way faster Travis setup.
> - Added a new HTTP client for in-nginx usage, using the cosocket API.
> - Various refactorings.
> - Fix [#196](https://github.com/Mashape/kong/issues/196).
> - Disabled ipv6 in resolver.

## [0.2.1] - 2015/05/12

This is a maintenance release including several bug fixes and usability improvements.

#### Added
- Support for local DNS resolution. [#194](https://github.com/Mashape/kong/pull/194)
- Support for Debian 8 and Ubuntu 15.04.
- DAO
  - Cassandra version bumped to 2.1.5
  - Support for Cassandra downtime. If Cassandra goes down and is brought back up, Kong will not need to restart anymore, statements will be re-prepared on-the-fly. This is part of an ongoing effort from [jbochi/lua-resty-cassandra#47](https://github.com/jbochi/lua-resty-cassandra/pull/47), [#146](https://github.com/Mashape/kong/pull/146) and [#187](https://github.com/Mashape/kong/pull/187).
Queries effectuated during the downtime will still be lost. [#11](https://github.com/Mashape/kong/pull/11)
  - Leverage reused sockets. If the DAO reuses a socket, it will not re-set their keyspace. This should give a small but appreciable performance improvement. [#170](https://github.com/Mashape/kong/pull/170)
  - Cascade delete plugins configurations when deleting a Consumer or an API associated with it. [#107](https://github.com/Mashape/kong/pull/107)
  - Allow Cassandra hosts listening on different ports than the default. [#185](https://github.com/Mashape/kong/pull/185)
- CLI
  - Added a notice log when Kong tries to connect to Cassandra to avoid user confusion. [#168](https://github.com/Mashape/kong/pull/168)
  - The CLI now tests if the ports are already being used before starting and warns.
- Admin API
  - `name` is now an optional property for APIs. If none is being specified, the name will be the API `public_dns`. [#181](https://github.com/Mashape/kong/pull/181)
- Configuration
  - The memory cache size is now configurable. [#208](https://github.com/Mashape/kong/pull/208)

#### Fixed
- Resolver
  - More explicit "API not found" message from the resolver if the Host was not found in the system. "Api not foun with Host: %s".
  - If multiple hosts headers are being sent, Kong will test them all to see if one of the API is in the system. [#186](https://github.com/Mashape/kong/pull/186)
- Admin API: responses now have a new line after the body. [#164](https://github.com/Mashape/kong/issues/164)
- DAO: keepalive property is now properly passed when Kong calls `set_keepalive` on Cassandra sockets.
- Multipart dependency throwing error at startup. [#213](https://github.com/Mashape/kong/pull/213)

> **internal**
> - Separate Migrations from the DAO factory.
> - Update dev config + Makefile rules (`run` becomes `start`).
> - Introducing an `ngx` stub for unit tests and CLI.
> - Switch many PCRE regexes to using patterns.

## [0.2.0-2] - 2015/04/27

First public release of Kong. This version brings a lot of internal improvements as well as more usability and a few additional plugins.

#### Added
- Plugins
  - CORS plugin.
  - Request transformation plugin.
  - NGINX plus monitoring plugin.
- Configuration
  - New properties: `proxy_port` and `api_admin_port`. [#142](https://github.com/Mashape/kong/issues/142)
- CLI
  - Better info, help and error messages. [#118](https://github.com/Mashape/kong/issues/118) [#124](https://github.com/Mashape/kong/issues/124)
  - New commands: `kong reload`, `kong quit`. [#114](https://github.com/Mashape/kong/issues/114) Alias of `version`: `kong --version` [#119](https://github.com/Mashape/kong/issues/119)
  - `kong restart` simply starts Kong if not previously running + better pid file handling. [#131](https://github.com/Mashape/kong/issues/131)
- Package distributions: .rpm, .deb and .pkg for easy installs on most common platforms.

#### Fixed
- Admin API: trailing slash is not necessary anymore for core resources such as `/apis` or `/consumers`.
- Leaner default configuration. [#156](https://github.com/Mashape/kong/issues/156)

> **internal**
> - All scripts moved to the CLI as "hidden" commands (`kong db`, `kong config`).
> - More tests as always, and they are structured better. The coverage went down mainly because of plugins which will later move to their own repos. We are all eagerly waiting for that!
> - `src/` was renamed to `kong/` for ease of development
> - All system dependencies versions for package building and travis-ci are now listed in `versions.sh`
> - DAO doesn't need to `:prepare()` prior to run queries. Queries can be prepared at runtime. [#146](https://github.com/Mashape/kong/issues/146)

## [0.1.1beta-2] - 2015/03/30

#### Fixed

- Wrong behavior of auto-migration in `kong start`.

## [0.1.0beta-3] - 2015/03/25

First public beta. Includes caching and better usability.

#### Added
- Required Openresty is now `1.7.10.1`.
- Freshly built CLI, rewritten in Lua
- `kong start` using a new DB keyspace will automatically migrate the schema. [#68](https://github.com/Mashape/kong/issues/68)
- Anonymous error reporting on Proxy and API. [#64](https://github.com/Mashape/kong/issues/64)
- Configuration
  - Simplified configuration file (unified in `kong.yml`).
  - In configuration, `plugins_installed` was renamed to `plugins_available`. [#59](https://github.com/Mashape/kong/issues/59)
  - Order of `plugins_available` doesn't matter anymore. [#17](https://github.com/Mashape/kong/issues/17)
  - Better handling of plugins: Kong now detects which plugins are configured and if they are installed on the current machine.
  - `bin/kong` now defaults on `/etc/kong.yml` for config and `/var/logs/kong` for output. [#71](https://github.com/Mashape/kong/issues/71)
- Proxy: APIs/Consumers caching with expiration for faster authentication.
- Admin API: Plugins now use plain form parameters for configuration. [#70](https://github.com/Mashape/kong/issues/70)
- Keep track of already executed migrations. `rollback` now behaves as expected. [#8](https://github.com/Mashape/kong/issues/8)

#### Fixed
- `Server` header now sends Kong. [#57](https://github.com/Mashape/kong/issues/57)
- migrations not being executed in order on Linux. This issue wasn't noticed until unit testing the migrations because for now we only have 1 migration file.
- Admin API: Errors responses are now sent as JSON. [#58](https://github.com/Mashape/kong/issues/58)

> **internal**
> - We now have code linting and coverage.
> - Faker and Migrations instances don't live in the DAO Factory anymore, they are only used in scripts and tests.
> - `scripts/config.lua` allows environment based configurations. `make dev` generates a `kong.DEVELOPMENT.yml` and `kong_TEST.yml`. Different keyspaces and ports.
> - `spec_helpers.lua` allows tests to not rely on the `Makefile` anymore. Integration tests can run 100% from `busted`.
> - Switch integration testing from [httpbin.org] to [mockbin.com].
> - `core` plugin was renamed to `resolver`.

## [0.0.1alpha-1] - 2015/02/25

First version running with Cassandra.

#### Added
- Basic proxying.
- Built-in authentication plugin (api key, HTTP basic).
- Built-in ratelimiting plugin.
- Built-in TCP logging plugin.
- Configuration API (for consumers, apis, plugins).
- CLI `bin/kong` script.
- Database migrations (using `db.lua`).

[unreleased]: https://github.com/mashape/kong/compare/0.10.2...next
[0.10.2]: https://github.com/mashape/kong/compare/0.10.1...0.10.2
[0.10.1]: https://github.com/mashape/kong/compare/0.10.0...0.10.1
[0.10.0]: https://github.com/mashape/kong/compare/0.9.9...0.10.0
[0.9.9]: https://github.com/mashape/kong/compare/0.9.8...0.9.9
[0.9.8]: https://github.com/mashape/kong/compare/0.9.7...0.9.8
[0.9.7]: https://github.com/mashape/kong/compare/0.9.6...0.9.7
[0.9.6]: https://github.com/mashape/kong/compare/0.9.5...0.9.6
[0.9.5]: https://github.com/mashape/kong/compare/0.9.4...0.9.5
[0.9.4]: https://github.com/mashape/kong/compare/0.9.3...0.9.4
[0.9.3]: https://github.com/mashape/kong/compare/0.9.2...0.9.3
[0.9.2]: https://github.com/mashape/kong/compare/0.9.1...0.9.2
[0.9.1]: https://github.com/mashape/kong/compare/0.9.0...0.9.1
[0.9.0]: https://github.com/mashape/kong/compare/0.8.3...0.9.0
[0.8.3]: https://github.com/mashape/kong/compare/0.8.2...0.8.3
[0.8.2]: https://github.com/mashape/kong/compare/0.8.1...0.8.2
[0.8.1]: https://github.com/mashape/kong/compare/0.8.0...0.8.1
[0.8.0]: https://github.com/mashape/kong/compare/0.7.0...0.8.0
[0.7.0]: https://github.com/mashape/kong/compare/0.6.1...0.7.0
[0.6.1]: https://github.com/mashape/kong/compare/0.6.0...0.6.1
[0.6.0]: https://github.com/mashape/kong/compare/0.5.4...0.6.0
[0.5.4]: https://github.com/mashape/kong/compare/0.5.3...0.5.4
[0.5.3]: https://github.com/mashape/kong/compare/0.5.2...0.5.3
[0.5.2]: https://github.com/mashape/kong/compare/0.5.1...0.5.2
[0.5.1]: https://github.com/mashape/kong/compare/0.5.0...0.5.1
[0.5.0]: https://github.com/mashape/kong/compare/0.4.2...0.5.0
[0.4.2]: https://github.com/mashape/kong/compare/0.4.1...0.4.2
[0.4.1]: https://github.com/mashape/kong/compare/0.4.0...0.4.1
[0.4.0]: https://github.com/mashape/kong/compare/0.3.2...0.4.0
[0.3.2]: https://github.com/mashape/kong/compare/0.3.1...0.3.2
[0.3.1]: https://github.com/mashape/kong/compare/0.3.0...0.3.1
[0.3.0]: https://github.com/mashape/kong/compare/0.2.1...0.3.0
[0.2.1]: https://github.com/mashape/kong/compare/0.2.0-2...0.2.1
[0.2.0-2]: https://github.com/mashape/kong/compare/0.1.1beta-2...0.2.0-2
[0.1.1beta-2]: https://github.com/mashape/kong/compare/0.1.0beta-3...0.1.1beta-2
[0.1.0beta-3]: https://github.com/mashape/kong/compare/2236374d5624ad98ea21340ca685f7584ec35744...0.1.0beta-3
[0.0.1alpha-1]: https://github.com/mashape/kong/compare/ffd70b3101ba38d9acc776038d124f6e2fccac3c...2236374d5624ad98ea21340ca685f7584ec35744<|MERGE_RESOLUTION|>--- conflicted
+++ resolved
@@ -1,4 +1,10 @@
 ## [Unreleased][unreleased]
+
+### Fixed
+
+- Plugins:
+  - OAuth 2.0: properly checking ownership of a token when refreshing it.
+    [#2461](https://github.com/Mashape/kong/pull/2461)
 
 ## [0.10.2] - 2017/05/01
 
@@ -73,10 +79,6 @@
   - file-log: New `config.reopen` property to close and reopen the log file on
     every request, in order to effectively rotate the logs.
     [#2348](https://github.com/Mashape/kong/pull/2348)
-<<<<<<< HEAD
-  - OAuth 2.0: properly checking ownership of a token when refreshing it.
-    [#2461](https://github.com/Mashape/kong/pull/2461)
-=======
   - jwt: Returns `401 Unauthorized` on invalid claims instead of the previous
     `403 Forbidden` status.
     [#2433](https://github.com/Mashape/kong/pull/2433)
@@ -86,7 +88,6 @@
     value `*`. The ACAO header value will be that of the request's `Origin: `
     header.
     [#2451](https://github.com/Mashape/kong/pull/2451)
->>>>>>> d3e9071f
 
 ### Fixed
 
