# Table of Contents


<<<<<<< HEAD
- [2.2.0-beta.1](#220-beta1)
=======
- [2.1.4](#214)
>>>>>>> 7b9a7439
- [2.1.3](#213)
- [2.1.2](#212)
- [2.1.1](#211)
- [2.1.0](#210)
- [2.0.5](#205)
- [2.0.4](#204)
- [2.0.3](#203)
- [2.0.2](#202)
- [2.0.1](#201)
- [2.0.0](#200)
- [1.5.1](#151)
- [1.5.0](#150)
- [1.4.3](#143)
- [1.4.2](#142)
- [1.4.1](#141)
- [1.4.0](#140)
- [1.3.0](#130)
- [1.2.2](#122)
- [1.2.1](#121)
- [1.2.0](#120)
- [1.1.2](#112)
- [1.1.1](#111)
- [1.1.0](#110)
- [1.0.3](#103)
- [1.0.2](#102)
- [1.0.1](#101)
- [1.0.0](#100)
- [0.15.0](#0150)
- [0.14.1](#0141)
- [0.14.0](#0140---20180705)
- [0.13.1](#0131---20180423)
- [0.13.0](#0130---20180322)
- [0.12.3](#0123---20180312)
- [0.12.2](#0122---20180228)
- [0.12.1](#0121---20180118)
- [0.12.0](#0120---20180116)
- [0.11.2](#0112---20171129)
- [0.11.1](#0111---20171024)
- [0.10.4](#0104---20171024)
- [0.11.0](#0110---20170816)
- [0.10.3](#0103---20170524)
- [0.10.2](#0102---20170501)
- [0.10.1](#0101---20170327)
- [0.10.0](#0100---20170307)
- [0.9.9 and prior](#099---20170202)


<<<<<<< HEAD
## [2.2.0-beta.1]

> Released 2020/10/02

This is a *beta* pre-release of the upcoming Kong 2.2 series. There are no
breaking changes with respect to the 2.x series. Being a beta pre-release,
development for 2.2 is now in *feature freeze*: only bugfixes are going to be
merged between this release and Kong 2.2.0. This is now the time to test the
new features and report any issues!

This changelog entry all new features and fixes for the 2.2.0 series, including
changes previously added in the 2.2.0-alpha.1 release.
, and all fixes from Kong 2.1.4.

### Dependencies

- :warning: For Kong 2.2, the required OpenResty version has been bumped to
  [1.17.8.2](http://openresty.org/en/changelog-1017008.html), and the
  the set of patches included has changed, including the latest release of
  [lua-kong-nginx-module](https://github.com/Kong/lua-kong-nginx-module).
  If you are installing Kong from one of our distribution
  packages, you are not affected by this change.
- Bump OpenSSL version from `1.1.1g` to `1.1.1h`.
  [#6382](https://github.com/Kong/kong/pull/6382)

**Note:** if you are not using one of our distribution packages and compiling
OpenResty from source, you must still apply Kong's [OpenResty
patches](https://github.com/Kong/kong-build-tools/tree/master/openresty-build-tools/openresty-patches)
(and, as highlighted above, compile OpenResty with the new
lua-kong-nginx-module). Our [kong-build-tools](https://github.com/Kong/kong-build-tools)
repository will allow you to do both easily.

- :warning: Cassandra 2.x support is now deprecated. If you are still
  using Cassandra 2.x with Kong, we recommend you to upgrade, since this
  series of Cassandra is about to be EOL with the upcoming release of
  Cassandra 4.0.

### Additions

##### Core

- :fireworks: **UDP support**: Kong now features support for UDP proxying
  in its stream subsystem. The `"udp"` protocol is now accepted in the `protocols`
  attribute of Routes and the `protocol` attribute of Services.
  Load balancing and logging plugins support UDP as well.
  [#6215](https://github.com/Kong/kong/pull/6215)
- **Configurable Request and Response Buffering**: The buffering of requests
  or responses can now be enabled or disabled on a per-route basis, through
  setting attributes `Route.request_buffering` or `Route.response_buffering`
  to `true` or `false`. Default behavior remains the same: buffering is enabled
  by default for requests and responses.
  [#6057](https://github.com/Kong/kong/pull/6057)
- **Option to Automatically Load OS Certificates**: The configuration
  attribute `lua_ssl_trusted_certificate` was extended to accept a
  comma-separated list of certificate paths, as well as a special `system`
  value, which expands to the "system default" certificates file installed
  by the operating system. This follows a very simple heuristic to try to
  use the most common certificate file in most popular distros.
  [#6342](https://github.com/Kong/kong/pull/6342)
- Add `X-Forwarded-Path` header: if a trusted source provides a
  `X-Forwarded-Path` header, it is proxied as-is. Otherwise, Kong will set
  the content of said header to the request's path.
  [#6251](https://github.com/Kong/kong/pull/6251)
- Hybrid mode synchronization performance improvements: Kong now uses a
  new internal synchronization method to push changes from the Control Plane
  to the Data Plane, drastically reducing the amount of communication between
  nodes during bulk updates.
  [#6293](https://github.com/Kong/kong/pull/6293)
- The `Upstream.client_certificate` attribute can now be used from proxying:
  This allows `client_certificate` setting used for mTLS handshaking with
  the `Upstream` server to be shared easily among different Services.
  However, `Service.client_certificate` will take precedence over
  `Upstream.client_certificate` if both are set simultaneously.
  In previous releases, `Upstream.client_certificate` was only used for
  mTLS in active health checks.
  [#6348](https://github.com/Kong/kong/pull/6348)
- New `shorthand_fields` top-level attribute in schema definitions, which
  deprecates `shorthands` and includes type definitions in addition to the
  shorthand callback.
  [#6364](https://github.com/Kong/kong/pull/6364)
- Hybrid Mode: the table of Data Plane nodes at the Control Plane is now
  cleaned up automatically, according to a delay value configurable via
  the `cluster_data_plane_purge_delay` attribute, set to 14 days by default.
  [#6376](https://github.com/Kong/kong/pull/6376)

##### Admin API

- Admin API responses now honor the `headers` configuration setting for
  including or removing the `Server` header.
  [#6371](https://github.com/Kong/kong/pull/6371)

##### PDK

- New function `kong.request.get_forwarded_prefix`: returns the prefix path
  component of the request's URL that Kong stripped before proxying to upstream,
  respecting the value of `X-Forwarded-Prefix` when it comes from a trusted source.
  [#6251](https://github.com/Kong/kong/pull/6251)
- `kong.response.exit` now honors the `headers` configuration setting for
  including or removing the `Server` header.
  [#6371](https://github.com/Kong/kong/pull/6371)

##### Plugins

- **New Response Phase**: both Go and Lua pluggins now support a new plugin
  phase called `response` in Lua plugins and `Response` in Go. Using it
  automatically enables response buffering, which allows you to manipulate
  both the response headers and the response body in the same phase.
  This enables support for response handling in Go, where header and body
  filter phases are not available, allowing you to use PDK functions such
  as `kong.Response.GetBody()`, and provides an equivalent simplified
  feature for handling buffered responses from Lua plugins as well.
  [#5991](https://github.com/Kong/kong/pull/5991)
- aws-lambda: bump to version 3.5.0:
  [#6379](https://github.com/Kong/kong/pull/6379)
  * support for 'isBase64Encoded' flag in Lambda function responses
- grpc-web: introduce configuration pass_stripped_path, which, if set to true,
  causes the plugin to pass the stripped request path (see the `strip_path` Route
  attribute) to the upstream gRPC service.
- rate-limiting: Support for rate limiting by path, by setting the
  `limit_by = "path"` configuration attribute.
  Thanks [KongGuide](https://github.com/KongGuide) for the patch!
  [#6286](https://github.com/Kong/kong/pull/6286)
- correlation-id: the plugin now generates a correlation-id value by default
  if the correlation id header arrives but is empty.
  [#6358](https://github.com/Kong/kong/pull/6358)
=======
## [2.1.4]

> Released 2020/09/18

This is a patch release in the 2.0 series. Being a patch release, it strictly
contains bugfixes. The are no new features or breaking changes.
>>>>>>> 7b9a7439

### Fixes

##### Core

<<<<<<< HEAD
- Improve graceful exit of Control Plane and Data Plane nodes in Hybrid Mode.
  [#6306](https://github.com/Kong/kong/pull/6306)

##### Plugins

- datadog, loggly, statsd: fixes for supporting logging TCP/UDP services.
  [#6344](https://github.com/Kong/kong/pull/6344)
- Logging plugins: request and response sizes are now reported
  by the log serializer as number attributes instead of string.
  [#6356](https://github.com/Kong/kong/pull/6356)
- prometheus: Remove unnecessary `WARN` log that was seen in the Kong 2.1
  series.
  [#6258](https://github.com/Kong/kong/pull/6258)
- key-auth: no longer trigger HTTP 400 error when the body cannot be decoded.
  [#6357](https://github.com/Kong/kong/pull/6357)
- aws-lambda: respect `skip_large_bodies` config setting even when not using
  AWS API Gateway compatibility.
  [#6379](https://github.com/Kong/kong/pull/6379)


[Back to TOC](#table-of-contents)
=======
- Fix issue where `kong reload` would occasionally leave stale workers locked
  at 100% CPU.
  [#6300](https://github.com/Kong/kong/pull/6300)
- Hybrid Mode: more informative error message when the Control Plane cannot
  be reached.
  [#6267](https://github.com/Kong/kong/pull/6267)

##### CLI

- `kong hybrid gen_cert` now reports "permission denied" errors correctly
  when it fails to write the certificate files.
  [#6368](https://github.com/Kong/kong/pull/6368)

##### Plugins

- acl: bumped to 3.0.1
  * Fix regression in a scenario where an ACL plugin with a `deny` clause
    was configured for a group that does not exist would cause a HTTP 401
    when an authenticated plugin would match the anonymous consumer. The
    behavior is now restored to that seen in Kong 1.x and 2.0.
    [#6354](https://github.com/Kong/kong/pull/6354)
- request-transformer: bumped to 1.2.7
  * Fix the construction of the error message when a template throws a Lua error.
    [#26](https://github.com/Kong/kong-plugin-request-transformer/pull/26)
>>>>>>> 7b9a7439


## [2.1.3]

> Released 2020/08/19

This is a patch release in the 2.0 series. Being a patch release, it strictly
contains bugfixes. The are no new features or breaking changes.

### Fixes

##### Core

- Fix behavior of `X-Forwarded-Prefix` header with stripped path prefixes:
  the stripped portion of path is now added in `X-Forwarded-Prefix`,
  except if it is `/` or if it is received from a trusted client.
  [#6222](https://github.com/Kong/kong/pull/6222)

##### Migrations

- Avoid creating unnecessary an index for Postgres.
  [#6250](https://github.com/Kong/kong/pull/6250)

##### Admin API

- DB-less: fix concurrency issues with `/config` endpoint. It now waits for
  the configuration to update across workers before returning, and returns
  HTTP 429 on attempts to perform concurrent updates and HTTP 504 in case
  of update timeouts.
  [#6121](https://github.com/Kong/kong/pull/6121)

##### Plugins

- request-transformer: bump from v1.2.5 to v1.2.6
  * Fix an issue where query parameters would get incorrectly URL-encoded.
    [#24](https://github.com/Kong/kong-plugin-request-transformer/pull/24)
- acl: Fix migration of ACLs table for the Kong 2.1 series.
  [#6250](https://github.com/Kong/kong/pull/6250)


## [2.1.2]

> Released 2020/08/13

:white_check_mark: **Update (2020/08/13)**: This release fixed a balancer
bug that may cause incorrect request payloads to be sent to unrelated
upstreams during balancer retries, potentially causing responses for
other requests to be returned. Therefore it is **highly recommended**
that Kong users running versions `2.1.0` and `2.1.1` to upgrade to this
version as soon as possible, or apply mitigation from the
[2.1.0](#210) section below.

### Fixes

##### Core

- Fix a bug that balancer retries causes incorrect requests to be sent to
  subsequent upstream connections of unrelated requests.
  [#6224](https://github.com/Kong/kong/pull/6224)
- Fix an issue where plugins iterator was being built before setting the
  default workspace id, therefore indexing the plugins under the wrong workspace.
  [#6206](https://github.com/Kong/kong/pull/6206)

##### Migrations

- Improve reentrancy of Cassandra migrations.
  [#6206](https://github.com/Kong/kong/pull/6206)

##### PDK

- Make sure the `kong.response.error` PDK function respects gRPC related
  content types.
  [#6214](https://github.com/Kong/kong/pull/6214)


## [2.1.1]

> Released 2020/08/05

:red_circle: **Post-release note (as of 2020/08/13)**: A faulty behavior
has been observed with this change. When Kong proxies using the balancer
and a request to one of the upstream `Target` fails, Kong might send the
same request to another healthy `Target` in a different request later,
causing response for the failed request to be returned.

This bug could be mitigated temporarily by disabling upstream keepalive pools.
It can be achieved by either:

1. In `kong.conf`, set `upstream_keepalive_pool_size=0`, or
2. Setting the environment `KONG_UPSTREAM_KEEPALIVE_POOL_SIZE=0` when starting
   Kong with the CLI.

Then restart/reload the Kong instance.

Thanks Nham Le (@nhamlh) for reporting it in [#6212](https://github.com/Kong/kong/issues/6212).

:white_check_mark: **Update (2020/08/13)**: A fix to this regression has been
released as part of [2.1.2](#212). See the section of the Changelog related to this
release for more details.

### Dependencies

- Bump [lua-multipart](https://github.com/Kong/lua-multipart) to `0.5.9`.
  [#6148](https://github.com/Kong/kong/pull/6148)

### Fixes

##### Core

- No longer reject valid characters (as specified in the RFC 3986) in the `path` attribute of the
  Service entity.
  [#6183](https://github.com/Kong/kong/pull/6183)

##### Migrations

- Fix issue in Cassandra migrations where empty values in some entities would be incorrectly migrated.
  [#6171](https://github.com/Kong/kong/pull/6171)

##### Admin API

- Fix issue where consumed worker memory as reported by the `kong.node.get_memory_stats()` PDK method would be incorrectly reported in kilobytes, rather than bytes, leading to inaccurate values in the `/status` Admin API endpoint (and other users of said PDK method).
  [#6170](https://github.com/Kong/kong/pull/6170)

##### Plugins

- rate-limiting: fix issue where rate-limiting by Service would result in a global limit, rather than per Service.
  [#6157](https://github.com/Kong/kong/pull/6157)
- rate-limiting: fix issue where a TTL would not be set to some Redis keys.
  [#6150](https://github.com/Kong/kong/pull/6150)


[Back to TOC](#table-of-contents)


## [2.1.0]

> Released 2020/07/16

:red_circle: **Post-release note (as of 2020/08/13)**: A faulty behavior
has been observed with this change. When Kong proxies using the balancer
and a request to one of the upstream `Target` fails, Kong might send the
same request to another healthy `Target` in a different request later,
causing response for the failed request to be returned.

This bug could be mitigated temporarily by disabling upstream keepalive pools.
It can be achieved by either:

1. In `kong.conf`, set `upstream_keepalive_pool_size=0`, or
2. Setting the environment `KONG_UPSTREAM_KEEPALIVE_POOL_SIZE=0` when starting
   Kong with the CLI.

Then restart/reload the Kong instance.

Thanks Nham Le (@nhamlh) for reporting it in [#6212](https://github.com/Kong/kong/issues/6212).

:white_check_mark: **Update (2020/08/13)**: A fix to this regression has been
released as part of [2.1.2](#212). See the section of the Changelog related to this
release for more details.

### Distributions

- :gift: Introduce package for Ubuntu 20.04.
  [#6006](https://github.com/Kong/kong/pull/6006)
- Add `ca-certificates` to the Alpine Docker image.
  [#373](https://github.com/Kong/docker-kong/pull/373)
- :warning: The [go-pluginserver](https://github.com/Kong/go-pluginserver) no
  longer ships with Kong packages; users are encouraged to build it along with
  their Go plugins. For more info, check out the [Go Guide](https://docs.konghq.com/latest/go/).

### Dependencies

- :warning: In order to use all Kong features, including the new
  dynamic upstream keepalive behavior, the required OpenResty version is
  [1.15.8.3](http://openresty.org/en/changelog-1015008.html).
  If you are installing Kong from one of our distribution
  packages, this version and all required patches and modules are included.
  If you are building from source, you must apply
  Kong's [OpenResty patches](https://github.com/Kong/kong-build-tools/tree/master/openresty-build-tools/openresty-patches)
  as well as include [lua-kong-nginx-module](https://github.com/Kong/lua-kong-nginx-module).
  Our [kong-build-tools](https://github.com/Kong/kong-build-tools)
  repository allows you to do both easily.
- Bump OpenSSL version from `1.1.1f` to `1.1.1g`.
  [#5820](https://github.com/Kong/kong/pull/5810)
- Bump [lua-resty-dns-client](https://github.com/Kong/lua-resty-dns-client) from `4.1.3`
  to `5.0.1`.
  [#5499](https://github.com/Kong/kong/pull/5499)
- Bump [lyaml](https://github.com/gvvaughan/lyaml) from `0.2.4` to `0.2.5`.
  [#5984](https://github.com/Kong/kong/pull/5984)
- Bump [lua-resty-openssl](https://github.com/fffonion/lua-resty-openssl)
  from `0.6.0` to `0.6.2`.
  [#5941](https://github.com/Kong/kong/pull/5941)

### Changes

##### Core

- Increase maximum allowed payload size in hybrid mode.
  [#5654](https://github.com/Kong/kong/pull/5654)
- Targets now support a weight range of 0-65535.
  [#5871](https://github.com/Kong/kong/pull/5871)

##### Configuration

- :warning: The configuration properties `router_consistency` and
  `router_update_frequency` have been renamed to `worker_consistency` and
  `worker_state_update_frequency`, respectively. The new properties allow for
  configuring the consistency settings of additional internal structures, see
  below for details.
  [#5325](https://github.com/Kong/kong/pull/5325)
- :warning: The `nginx_upstream_keepalive_*` configuration properties have been
  renamed to `upstream_keepalive_*`. This is due to the introduction of dynamic
  upstream keepalive pools, see below for details.
  [#5771](https://github.com/Kong/kong/pull/5771)
- :warning: The default value of `worker_state_update_frequency` (previously
  `router_update_frequency`) was changed from `1` to `5`.
  [#5325](https://github.com/Kong/kong/pull/5325)

##### Plugins

- :warning: Change authentication plugins to standardize on `allow` and
  `deny` as terms for access control. Previous nomenclature is deprecated and
  support will be removed in Kong 3.0.
  * ACL: use `allow` and `deny` instead of `whitelist` and `blacklist`
  * bot-detection: use `allow` and `deny` instead of `whitelist` and `blacklist`
  * ip-restriction: use `allow` and `deny` instead of `whitelist` and `blacklist`
  [#6014](https://github.com/Kong/kong/pull/6014)

### Additions

##### Core

- :fireworks: **Asynchronous upstream updates**: Kong's load balancer is now able to
  update its internal structures asynchronously instead of onto the request/stream
  path.

  This change required the introduction of new configuration properties and the
  deprecation of older ones:
    - New properties:
      * `worker_consistency`
      * `worker_state_update_frequency`
    - Deprecated properties:
      * `router_consistency`
      * `router_update_frequency`

  The new `worker_consistency` property is similar to `router_consistency` and accepts
  either of `strict` (default, synchronous) or `eventual` (asynchronous). Unlike its
  deprecated counterpart, this new property aims at configuring the consistency of *all*
  internal structures of Kong, and not only the router.
  [#5325](https://github.com/Kong/kong/pull/5325)
- :fireworks: **Read-Only Postgres**: Kong users are now able to configure
  a read-only Postgres replica. When configured, Kong will attempt to fulfill
  read operations through the read-only replica instead of the main Postgres
  connection.
  [#5584](https://github.com/Kong/kong/pull/5584)
- Introducing **dynamic upstream keepalive pools**. This change prevents virtual
  host confusion when Kong proxies traffic to virtual services (hosted on the
  same IP/port) over TLS.
  Keepalive pools are now created by the `upstream IP/upstream port/SNI/client
  certificate` tuple instead of `IP/port` only. Users running Kong in front of
  virtual services should consider adjusting their keepalive settings
  appropriately.

  This change required the introduction of new configuration properties and
  the deprecation of older ones:
    - New properties:
        * `upstream_keepalive_pool_size`
        * `upstream_keepalive_max_requests`
        * `upstream_keepalive_idle_timeout`
    - Deprecated properties:
        * `nginx_upstream_keepalive`
        * `nginx_upstream_keepalive_requests`
        * `nginx_upstream_keepalive_timeout`

  Additionally, this change allows for specifying an indefinite amount of max
  requests and idle timeout threshold for upstream keepalive connections, a
  capability that was previously removed by Nginx 1.15.3.
  [#5771](https://github.com/Kong/kong/pull/5771)
- The default certificate for the proxy can now be configured via Admin API
  using the `/certificates` endpoint. A special `*` SNI has been introduced
  which stands for the default certificate.
  [#5404](https://github.com/Kong/kong/pull/5404)
- Add support for PKI in Hybrid Mode mTLS.
  [#5396](https://github.com/Kong/kong/pull/5396)
- Add `X-Forwarded-Prefix` to set of headers forwarded to upstream requests.
  [#5620](https://github.com/Kong/kong/pull/5620)
- Introduce a `_transform` option to declarative configuration, which allows
  importing basicauth credentials with and without hashed passwords. This change
  is only supported in declarative configuration format version `2.1`.
  [#5835](https://github.com/Kong/kong/pull/5835)
- Add capability to define different consistency levels for read and write
  operations in Cassandra. New configuration properties `cassandra_write_consistency`
  and `cassandra_read_consistency` were introduced and the existing
  `cassandra_consistency` property was deprecated.
  Thanks [Abhishekvrshny](https://github.com/Abhishekvrshny) for the patch!
  [#5812](https://github.com/Kong/kong/pull/5812)
- Introduce certificate expiry and CA constraint checks to Hybrid Mode
  certificates (`cluster_cert` and `cluster_ca_cert`).
  [#6000](https://github.com/Kong/kong/pull/6000)
- Introduce new attributes to the Services entity, allowing for customizations
  in TLS verification parameters:
  [#5976](https://github.com/Kong/kong/pull/5976)
  * `tls_verify`: whether TLS verification is enabled while handshaking
    with the upstream Service
  * `tls_verify_depth`: the maximum depth of verification when validating
    upstream Service's TLS certificate
  * `ca_certificates`: the CA trust store to use when validating upstream
    Service's TLS certificate
- Introduce new attribute `client_certificate` in Upstreams entry, used
  for supporting mTLS in active health checks.
  [#5838](https://github.com/Kong/kong/pull/5838)

##### CLI

- Migrations: add a new `--force` flag to `kong migrations bootstrap`.
  [#5635](https://github.com/Kong/kong/pull/5635)

##### Configuration

- Introduce configuration property `db_cache_neg_ttl`, allowing the configuration
  of negative TTL for DB entities.
  Thanks [ealogar](https://github.com/ealogar) for the patch!
  [#5397](https://github.com/Kong/kong/pull/5397)

##### PDK

- Support `kong.response.exit` in Stream (L4) proxy mode.
  [#5524](https://github.com/Kong/kong/pull/5524)
- Introduce `kong.request.get_forwarded_path` method, which returns
  the path component of the request's URL, but also considers
  `X-Forwarded-Prefix` if it comes from a trusted source.
  [#5620](https://github.com/Kong/kong/pull/5620)
- Introduce `kong.response.error` method, that allows PDK users to exit with
  an error while honoring the Accept header or manually forcing a content-type.
  [#5562](https://github.com/Kong/kong/pull/5562)
- Introduce `kong.client.tls` module, which provides the following methods for
  interacting with downstream mTLS:
  * `kong.client.tls.request_client_certificate()`: request client to present its
    client-side certificate to initiate mutual TLS authentication between server
    and client.
  * `kong.client.tls.disable_session_reuse()`: prevent the TLS session for the current
    connection from being reused by disabling session ticket and session ID for
    the current TLS connection.
  * `kong.client.tls.get_full_client_certificate_chain()`: return the PEM encoded
    downstream client certificate chain with the client certificate at the top
    and intermediate certificates (if any) at the bottom.
  [#5890](https://github.com/Kong/kong/pull/5890)
- Introduce `kong.log.serialize` method.
  [#5995](https://github.com/Kong/kong/pull/5995)
- Introduce new methods to the `kong.service` PDK module:
  * `kong.service.set_tls_verify()`: set whether TLS verification is enabled while
    handshaking with the upstream Service
  * `kong.service.set_tls_verify_depth()`: set the maximum depth of verification
    when validating upstream Service's TLS certificate
  * `kong.service.set_tls_verify_store()`: set the CA trust store to use when
    validating upstream Service's TLS certificate

##### Plugins

- :fireworks: **New Plugin**: introduce the [grpc-web plugin](https://github.com/Kong/kong-plugin-grpc-web), allowing clients
  to consume gRPC services via the gRPC-Web protocol.
  [#5607](https://github.com/Kong/kong/pull/5607)
- :fireworks: **New Plugin**: introduce the [grpc-gateway plugin](https://github.com/Kong/kong-plugin-grpc-gateway), allowing
  access to upstream gRPC services through a plain HTTP request.
  [#5939](https://github.com/Kong/kong/pull/5939)
- Go: add getter and setter methods for `kong.ctx.shared`.
  [#5496](https://github.com/Kong/kong/pull/5496/)
- Add `X-Credential-Identifier` header to the following authentication plugins:
  * basic-auth
  * key-auth
  * ldap-auth
  * oauth2
  [#5516](https://github.com/Kong/kong/pull/5516)
- Rate-Limiting: auto-cleanup expired rate-limiting metrics in Postgres.
  [#5498](https://github.com/Kong/kong/pull/5498)
- OAuth2: add ability to persist refresh tokens throughout their life cycle.
  Thanks [amberheilman](https://github.com/amberheilman) for the patch!
  [#5264](https://github.com/Kong/kong/pull/5264)
- IP-Restriction: add support for IPv6.
  [#5640](https://github.com/Kong/kong/pull/5640)
- OAuth2: add support for PKCE.
  Thanks [amberheilman](https://github.com/amberheilman) for the patch!
  [#5268](https://github.com/Kong/kong/pull/5268)
- OAuth2: allow optional hashing of client secrets.
  [#5610](https://github.com/Kong/kong/pull/5610)
- aws-lambda: bump from v3.1.0 to v3.4.0
  * Add `host` configuration to allow for custom Lambda endpoints.
    [#35](https://github.com/Kong/kong-plugin-aws-lambda/pull/35)
- zipkin: bump from 0.2 to 1.1.0
  * Add support for B3 single header
    [#66](https://github.com/Kong/kong-plugin-zipkin/pull/66)
  * Add `traceid_byte_count` config option
    [#74](https://github.com/Kong/kong-plugin-zipkin/pull/74)
  * Add support for W3C header
    [#75](https://github.com/Kong/kong-plugin-zipkin/pull/75)
  * Add new option `header_type`
    [#75](https://github.com/Kong/kong-plugin-zipkin/pull/75)
- serverless-functions: bump from 0.3.1 to 1.0.0
  * Add ability to run functions in each request processing phase.
    [#21](https://github.com/Kong/kong-plugin-serverless-functions/pull/21)
- prometheus: bump from 0.7.1 to 0.9.0
  * Performance: significant improvements in throughput and CPU usage.
    [#79](https://github.com/Kong/kong-plugin-prometheus/pull/79)
  * Expose healthiness of upstreams targets.
    Thanks [carnei-ro](https://github.com/carnei-ro) for the patch!
    [#88](https://github.com/Kong/kong-plugin-prometheus/pull/88)
- rate-limiting: allow rate-limiting by custom header.
  Thanks [carnei-ro](https://github.com/carnei-ro) for the patch!
  [#5969](https://github.com/Kong/kong/pull/5969)
- session: bumped from 2.3.0 to 2.4.0.
  [#5868](https://github.com/Kong/kong/pull/5868)

### Fixes

##### Core

- Fix memory leak when loading a declarative configuration that fails
  schema validation.
  [#5759](https://github.com/Kong/kong/pull/5759)
- Fix migration issue where the index for the `ca_certificates` table would
  fail to be created.
  [#5764](https://github.com/Kong/kong/pull/5764)
- Fix issue where DNS resolution would fail in DB-less mode.
  [#5831](https://github.com/Kong/kong/pull/5831)

##### Admin API

- Disallow `PATCH` on `/upstreams/:upstreams/targets/:targets`

##### Plugins

- Go: fix issue where instances of the same Go plugin applied to different
  Routes would get mixed up.
  [#5597](https://github.com/Kong/kong/pull/5597)
- Strip `Authorization` value from logged headers. Values are now shown as
  `REDACTED`.
  [#5628](https://github.com/Kong/kong/pull/5628).
- ACL: respond with HTTP 401 rather than 403 if credentials are not provided.
  [#5452](https://github.com/Kong/kong/pull/5452)
- ldap-auth: set credential ID upon authentication, allowing subsequent
  plugins (e.g., rate-limiting) to act on said value.
  [#5497](https://github.com/Kong/kong/pull/5497)
- ldap-auth: hash the cache key generated by the plugin.
  [#5497](https://github.com/Kong/kong/pull/5497)
- zipkin: bump from 0.2 to 1.1.0
  * Stopped tagging non-erroneous spans with `error=false`.
    [#63](https://github.com/Kong/kong-plugin-zipkin/pull/63)
  * Changed the structure of `localEndpoint` and `remoteEndpoint`.
    [#63](https://github.com/Kong/kong-plugin-zipkin/pull/63)
  * Store annotation times in microseconds.
    [#71](https://github.com/Kong/kong-plugin-zipkin/pull/71)
  * Prevent an error triggered when timing-related kong variables
    were not present.
    [#71](https://github.com/Kong/kong-plugin-zipkin/pull/71)
- aws-lambda: AWS regions are no longer validated against a hardcoded list; if an
  invalid region name is provided, a proxy Internal Server Error is raised,
  and a DNS resolution error message is logged.
  [#33](https://github.com/Kong/kong-plugin-aws-lambda/pull/33)

[Back to TOC](#table-of-contents)


## [2.0.5]

> Released 2020/06/30

### Dependencies

- Bump OpenSSL version from `1.1.1f` to `1.1.1g`.
  [#5820](https://github.com/Kong/kong/pull/5810)
- Bump [go-pluginserver](https://github.com/Kong/go-pluginserver) from version
  from `0.2.0` to `0.3.2`, leveraging [go-pdk](https://github.com/Kong/go-pdk) `0.3.1`.
  See the [go-pdk changelog](https://github.com/Kong/go-pdk/blob/master/CHANGELOG.md#v031).

### Fixes

##### Core

- Fix a race condition leading to random config fetching failure in DB-less mode.
  [#5833](https://github.com/Kong/kong/pull/5833)
- Fix issue where a respawned worker would not use the existing configuration
  in DB-less mode.
  [#5850](https://github.com/Kong/kong/pull/5850)
- Fix issue where declarative configuration would fail with the error:
  `Cannot serialise table: excessively sparse array`.
  [#5768](https://github.com/Kong/kong/pull/5865)
- Targets now support a weight range of 0-65535.
  [#5871](https://github.com/Kong/kong/pull/5871)
- Make kong.ctx.plugin light-thread safe
  Thanks [tdelaune](https://github.com/tdelaune) for the assistance!
  [#5873](https://github.com/Kong/kong/pull/5873)
- Go: fix issue with Go plugins where the plugin instance would be
  intermittently killed.
  Thanks [primableatom](https://github.com/primableatom) for the patch!
  [#5903](https://github.com/Kong/kong/pull/5903)
- Auto-convert `config.anonymous` from empty string to the `ngx.null` value.
  [#5906](https://github.com/Kong/kong/pull/5906)
- Fix issue where DB-less wouldn't correctly validate input with missing IDs,
  names, or cache key.
  [#5929](https://github.com/Kong/kong/pull/5929)
- Fix issue where a request to the upstream health endpoint would fail with
  HTTP 500 Internal Server Error.
  [#5943](https://github.com/Kong/kong/pull/5943)
- Fix issue where providing a declarative configuration file containing
  fields with explicit null values would result in an error.
  [#5999](https://github.com/Kong/kong/pull/5999)
- Fix issue where the balancer wouldn't be built for all workers.
  [#5931](https://github.com/Kong/kong/pull/5931)
- Fix issue where a declarative configuration file with primary keys specified
  as numbers would result in an error.
  [#6005](https://github.com/Kong/kong/pull/6005)

##### CLI

##### Configuration

- Fix issue where the Postgres password from the Kong configuration file
  would be truncated if it contained a `#` character.
  [#5822](https://github.com/Kong/kong/pull/5822)

##### Admin API

- Fix issue where a `PUT` request on `/upstreams/:upstreams/targets/:targets`
  would result in HTTP 500 Internal Server Error.
  [#6012](https://github.com/Kong/kong/pull/6012)

##### PDK

- Stop request processing flow if body encoding fails.
  [#5829](https://github.com/Kong/kong/pull/5829)
- Ensure `kong.service.set_target()` includes the port number if a non-default
  port is used.
  [#5996](https://github.com/Kong/kong/pull/5996)

##### Plugins

- Go: fix issue where the go-pluginserver would not reload Go plugins'
  configurations.
  Thanks [wopol](https://github.com/wopol) for the patch!
  [#5866](https://github.com/Kong/kong/pull/5866)
- basic-auth: avoid fetching credentials when password is not given.
  Thanks [Abhishekvrshny](https://github.com/Abhishekvrshny) for the patch!
  [#5880](https://github.com/Kong/kong/pull/5880)
- cors: avoid overwriting upstream response `Vary` header; new values are now
  added as additional `Vary` headers.
  Thanks [aldor007](https://github.com/aldor007) for the patch!
  [#5794](https://github.com/Kong/kong/pull/5794)

[Back to TOC](#table-of-contents)


## [2.0.4]

> Released 2020/04/22

### Fixes

##### Core

  - Disable JIT mlcache:get_bulk() on ARM64
    [#5797](https://github.com/Kong/kong/pull/5797)
  - Don't incrementing log counters on unexpected errors
    [#5783](https://github.com/Kong/kong/pull/5783)
  - Invalidate target history at cleanup so balancers stay synced
    [#5775](https://github.com/Kong/kong/pull/5775)
  - Set a log prefix with the upstream name
    [#5773](https://github.com/Kong/kong/pull/5773)
  - Fix memory leaks when loading a declarative config that fails schema validation
    [#5766](https://github.com/Kong/kong/pull/5766)
  - Fix some balancer and cluster_events issues
    [#5804](https://github.com/Kong/kong/pull/5804)

##### Configuration

  - Send declarative config updates to stream subsystem via Unix domain
    [#5786](https://github.com/Kong/kong/pull/5786)
  - Now when using declarative configurations the cache is purged on reload, cleaning any references to removed entries
    [#5769](https://github.com/Kong/kong/pull/5769)


[Back to TOC](#table-of-contents)


## [2.0.3]

> Released 2020/04/06

This is a patch release in the 2.0 series. Being a patch release, it strictly
contains performance improvements and bugfixes. The are no new features or
breaking changes.

### Fixes

##### Core

  - Setting the target weight to 0 does not automatically remove the upstream.
    [#5710](https://github.com/Kong/kong/pull/5710).
  - The plugins iterator is now always fully built, even if the initialization
    of any of them fails.
    [#5692](https://github.com/Kong/kong/pull/5692).
  - Fixed the load of `dns_not_found_ttl` and `dns_error_ttl` configuration
    options.
    [#5684](https://github.com/Kong/kong/pull/5684).
  - Consumers and tags are properly warmed-up from the plugins' perspective,
    i.e. they are loaded to the cache space that plugins access.
    [#5669](https://github.com/Kong/kong/pull/5669).
  - Customized error messages don't affect subsequent default error responses
    now.
    [#5673](https://github.com/Kong/kong/pull/5673).

##### CLI

  - Fixed the `lua_package_path` option precedence over `LUA_PATH` environment
    variable.
    [#5729](https://github.com/Kong/kong/pull/5729).
  - Support to Nginx binary upgrade by correctly handling the `USR2` signal.
    [#5657](https://github.com/Kong/kong/pull/5657).

##### Configuration

  - Fixed the logrotate configuration file with the right line terminators.
    [#243](https://github.com/Kong/kong-build-tools/pull/243).
    Thanks, [WALL-E](https://github.com/WALL-E)

##### Admin API

  - Fixed the `sni is duplicated` error when sending multiple `SNIs` as body
    arguments and an `SNI` on URL that matched one from the body.
    [#5660](https://github.com/Kong/kong/pull/5660).

[Back to TOC](#table-of-contents)


## [2.0.2]

> Released 2020/02/27

This is a patch release in the 2.0 series. Being a patch release, it strictly
contains performance improvements and bugfixes. The are no new features or
breaking changes.

### Fixes

##### Core

  - Fix issue related to race condition in Cassandra select each method
    [#5564](https://github.com/Kong/kong/pull/5564).
    Thanks, [vasuharish](https://github.com/vasuharish)!
  - Fix issue related to running control plane under multiple Nginx workers
    [#5612](https://github.com/Kong/kong/pull/5612).
  - Don't change route paths when marshaling
    [#5587](https://github.com/Kong/kong/pull/5587).
  - Fix propagation of posted health across workers
    [#5539](https://github.com/Kong/kong/pull/5539).
  - Use proper units for timeouts with cassandra
    [#5571](https://github.com/Kong/kong/pull/5571).
  - Fix broken SNI based routing in L4 proxy mode
    [#5533](https://github.com/Kong/kong/pull/5533).

##### Plugins

  - Enable the ACME plugin by default
    [#5555](https://github.com/Kong/kong/pull/5555).
  - Accept consumer username in anonymous field
    [#5552](https://github.com/Kong/kong/pull/5552).

[Back to TOC](#table-of-contents)


## [2.0.1]

> Released 2020/02/04

This is a patch release in the 2.0 series. Being a patch release, it strictly
contains performance improvements and bugfixes. The are no new features or
breaking changes.


### Fixes

##### Core

  - Migrations include the configured Lua path now
    [#5509](https://github.com/Kong/kong/pull/5509).
  - Hop-by-hop headers to not clear upgrade header on upgrade
    [#5495](https://github.com/Kong/kong/pull/5495).
  - Balancers now properly check if a response is produced by an upstream
    [#5493](https://github.com/Kong/kong/pull/5493).
    Thanks, [onematchfox](https://github.com/onematchfox)!
  - Kong correctly logs an error message when the Lua VM cannot allocate memory
    [#5479](https://github.com/Kong/kong/pull/5479)
    Thanks, [pamiel](https://github.com/pamiel)!
  - Schema validations work again in DB-less mode
    [#5464](https://github.com/Kong/kong/pull/5464).

##### Plugins

  - oauth2: handle `Authorization` headers with missing `access_token` correctly.
    [#5514](https://github.com/Kong/kong/pull/5514).
    Thanks, [jeremyjpj0916](https://github.com/jeremyjpj0916)!
  - oauth2: hash oauth2_tokens cache key via the DAO
    [#5507](https://github.com/Kong/kong/pull/5507)


[Back to TOC](#table-of-contents)


## [2.0.0]

> Released 2020/01/20

This is a new major release of Kong, including new features such as **Hybrid
mode**, **Go language support for plugins** and **buffered proxying**, and
much more.

Kong 2.0.0 removes the deprecated service mesh functionality, which was
been retired in favor of [Kuma](https://kuma.io), as Kong continues to
focus on its core gateway capabilities.

Please note that Kong 2.0.0 also removes support for migrating from versions
below 1.0.0. If you are running Kong 0.x versions below 0.14.1, you need to
migrate to 0.14.1 first, and once you are running 0.14.1, you can migrate to
Kong 1.5.0, which includes special provisions for migrating from Kong 0.x,
such as the `kong migrations migrate-apis` command, and then finally to Kong
2.0.0.

### Dependencies

- :warning: The required OpenResty version is
  [1.15.8.2](http://openresty.org/en/changelog-1015008.html), and the
  the set of patches included has changed, including the latest release of
  [lua-kong-nginx-module](https://github.com/Kong/lua-kong-nginx-module).
  If you are installing Kong from one of our distribution
  packages, you are not affected by this change.

**Note:** if you are not using one of our distribution packages and compiling
OpenResty from source, you must still apply Kong's [OpenResty
patches](https://github.com/Kong/kong-build-tools/tree/master/openresty-build-tools/openresty-patches)
(and, as highlighted above, compile OpenResty with the new
lua-kong-nginx-module). Our [kong-build-tools](https://github.com/Kong/kong-build-tools)
repository will allow you to do both easily.

### Packaging

- RPM packages are now signed with our own GPG keys. You can download our public
  key at https://bintray.com/user/downloadSubjectPublicKey?username=kong
- Kong now ships with a systemd unit file

### Additions

##### Core

  - :fireworks: **Hybrid mode** for management of control-plane and
    data-plane nodes. This allows running control-plane nodes using a
    database and have them deliver configuration updates to DB-less
    data-plane nodes.
    [#5294](https://github.com/Kong/kong/pull/5294)
  - :fireworks: **Buffered proxying** - plugins can now request buffered
    reading of the service response (as opposed to the streaming default),
    allowing them to modify headers based on the contents of the body
    [#5234](https://github.com/Kong/kong/pull/5234)
  - The `transformations` in DAO schemas now also support `on_read`,
    allowing for two-way (read/write) data transformations between
    Admin API input/output and database storage.
    [#5100](https://github.com/Kong/kong/pull/5100)
  - Added `threshold` attribute for health checks
    [#5206](https://github.com/Kong/kong/pull/5206)
  - Caches for core entities and plugin-controlled entities (such as
    credentials, etc.) are now separated, protecting the core entities
    from cache eviction caused by plugin behavior.
    [#5114](https://github.com/Kong/kong/pull/5114)
  - Cipher suite was updated to the Mozilla v5 release.
    [#5342](https://github.com/Kong/kong/pull/5342)
  - Better support for using already existing Cassandra keyspaces
    when migrating
    [#5361](https://github.com/Kong/kong/pull/5361)
  - Better log messages when plugin modules fail to load
    [#5357](https://github.com/Kong/kong/pull/5357)
  - `stream_listen` now supports the `backlog` option.
    [#5346](https://github.com/Kong/kong/pull/5346)
  - The internal cache was split into two independent segments,
    `kong.core_cache` and `kong.cache`. The `core_cache` region is
    used by the Kong core to store configuration data that doesn't
    change often. The other region is used to store plugin
    runtime data that is dependent on traffic pattern and user
    behavior. This change should decrease the cache contention
    between Kong core and plugins and result in better performance
    overall.
    - :warning: Note that both structures rely on the already existent
      `mem_cache_size` configuration option to set their size,
      so when upgrading from a previous Kong version, the cache
      memory consumption might double if this value is not adjusted
      [#5114](https://github.com/Kong/kong/pull/5114)

##### CLI

  - `kong config init` now accepts a filename argument
    [#4451](https://github.com/Kong/kong/pull/4451)

##### Configuration

  - :fireworks: **Extended support for Nginx directive injections**
    via Kong configurations, reducing the needs for custom Nginx
    templates. New injection contexts were added: `nginx_main_`,
    `nginx_events` and `nginx_supstream_` (`upstream` in `stream`
    mode).
    [#5390](https://github.com/Kong/kong/pull/5390)
  - Enable `reuseport` option in the listen directive by default
    and allow specifying both `reuseport` and `backlog=N` in the
    listener flags.
    [#5332](https://github.com/Kong/kong/pull/5332)
  - Check existence of `lua_ssl_trusted_certificate` at startup
    [#5345](https://github.com/Kong/kong/pull/5345)

##### Admin API

  - Added `/upstreams/<id>/health?balancer_health=1` attribute for
    detailed information about balancer health based on health
    threshold configuration
    [#5206](https://github.com/Kong/kong/pull/5206)

##### PDK

  - New functions `kong.service.request.enable_buffering`,
    `kong.service.response.get_raw_body` and
    `kong.service.response.get_body` for use with buffered proxying
    [#5315](https://github.com/Kong/kong/pull/5315)

##### Plugins

  - :fireworks: **Go plugin support** - plugins can now be written in
    Go as well as Lua, through the use of an out-of-process Go plugin server.
    [#5326](https://github.com/Kong/kong/pull/5326)
  - The lifecycle of the Plugin Server daemon for Go language support is
    managed by Kong itself.
    [#5366](https://github.com/Kong/kong/pull/5366)
  - :fireworks: **New plugin: ACME** - Let's Encrypt and ACMEv2 integration with Kong
    [#5333](https://github.com/Kong/kong/pull/5333)
  - :fireworks: aws-lambda: bumped version to 3.0.1, with a number of new features!
    [#5083](https://github.com/Kong/kong/pull/5083)
  - :fireworks: prometheus: bumped to version 0.7.0 including major performance improvements
    [#5295](https://github.com/Kong/kong/pull/5295)
  - zipkin: bumped to version 0.2.1
    [#5239](https://github.com/Kong/kong/pull/5239)
  - session: bumped to version 2.2.0, adding `authenticated_groups` support
    [#5108](https://github.com/Kong/kong/pull/5108)
  - rate-limiting: added experimental support for standardized headers based on the
    ongoing [RFC draft](https://tools.ietf.org/html/draft-polli-ratelimit-headers-01)
    [#5335](https://github.com/Kong/kong/pull/5335)
  - rate-limiting: added Retry-After header on HTTP 429 responses
    [#5329](https://github.com/Kong/kong/pull/5329)
  - datadog: report metrics with tags --
    Thanks [mvanholsteijn](https://github.com/mvanholsteijn) for the patch!
    [#5154](https://github.com/Kong/kong/pull/5154)
  - request-size-limiting: added `size_unit` configuration option.
    [#5214](https://github.com/Kong/kong/pull/5214)
  - request-termination: add extra check for `conf.message` before sending
    response back with body object included.
    [#5202](https://github.com/Kong/kong/pull/5202)
  - jwt: add `X-Credential-Identifier` header in response --
    Thanks [davinwang](https://github.com/davinwang) for the patch!
    [#4993](https://github.com/Kong/kong/pull/4993)

### Fixes

##### Core

  - Correct detection of update upon deleting Targets --
    Thanks [pyrl247](https://github.com/pyrl247) for the patch!
  - Fix declarative config loading of entities with abstract records
    [#5343](https://github.com/Kong/kong/pull/5343)
  - Fix sort priority when matching routes by longest prefix
    [#5430](https://github.com/Kong/kong/pull/5430)
  - Detect changes in Routes that happen halfway through a router update
    [#5431](https://github.com/Kong/kong/pull/5431)

##### Admin API

  - Corrected the behavior when overwriting a Service configuration using
    the `url` shorthand
    [#5315](https://github.com/Kong/kong/pull/5315)

##### Core

  - :warning: **Removed Service Mesh support** - That has been deprecated in
    Kong 1.4 and made off-by-default already, and the code is now gone in 2.0.
    For Service Mesh, we now have [Kuma](https://kuma.io), which is something
    designed for Mesh patterns from day one, so we feel at peace with removing
    Kong's native Service Mesh functionality and focus on its core capabilities
    as a gateway.

##### Configuration

  - Routes using `tls` are now supported in stream mode by adding an
    entry in `stream_listen` with the `ssl` keyword enabled.
    [#5346](https://github.com/Kong/kong/pull/5346)
  - As part of service mesh removal, serviceless proxying was removed.
    You can still set `service = null` when creating a route for use with
    serverless plugins such as `aws-lambda`, or `request-termination`.
    [#5353](https://github.com/Kong/kong/pull/5353)
  - Removed the `origins` property which was used for service mesh.
    [#5351](https://github.com/Kong/kong/pull/5351)
  - Removed the `transparent` property which was used for service mesh.
    [#5350](https://github.com/Kong/kong/pull/5350)
  - Removed the `nginx_optimizations` property; the equivalent settings
    can be performed via Nginx directive injections.
    [#5390](https://github.com/Kong/kong/pull/5390)
  - The Nginx directive injection prefixes `nginx_http_upstream_`
    and `nginx_http_status_` were renamed to `nginx_upstream_` and
    `nginx_status_` respectively.
    [#5390](https://github.com/Kong/kong/pull/5390)

##### Plugins

  - Removed the Sidecar Injector plugin which was used for service mesh.
    [#5199](https://github.com/Kong/kong/pull/5199)


[Back to TOC](#table-of-contents)


## [1.5.1]

> Released 2020/02/19

This is a patch release over 1.5.0, fixing a minor issue in the `kong migrations migrate-apis`
command, which assumed execution in a certain order in the migration process. This now
allows the command to be executed prior to running the migrations from 0.x to 1.5.1.

### Fixes

##### CLI

  - Do not assume new fields are already available when running `kong migrations migrate-apis`
    [#5572](https://github.com/Kong/kong/pull/5572)


[Back to TOC](#table-of-contents)


## [1.5.0]

> Released 2020/01/20

Kong 1.5.0 is the last release in the Kong 1.x series, and it was designed to
help Kong 0.x users upgrade out of that series and into more current releases.
Kong 1.5.0 includes two features designed to ease the transition process: the
new `kong migrations migrate-apis` commands, to help users migrate away from
old `apis` entities which were deprecated in Kong 0.13.0 and removed in Kong
1.0.0, and a compatibility flag to provide better router compatibility across
Kong versions.

### Additions

##### Core

  - New `path_handling` attribute in Routes entities, which selects the behavior
    the router will have when combining the Service Path, the Route Path, and
    the Request path into a single path sent to the upstream. This attribute
    accepts two values, `v0` or `v1`, making the router behave as in Kong 0.x or
    Kong 1.x, respectively. [#5360](https://github.com/Kong/kong/pull/5360)

##### CLI

  - New command `kong migrations migrate-apis`, which converts any existing
    `apis` from an old Kong 0.x installation and generates Route, Service and
    Plugin entities with equivalent configurations. The converted routes are
    set to use `path_handling = v0`, to ensure compatibility.
    [#5176](https://github.com/Kong/kong/pull/5176)

### Fixes

##### Core

  - Fixed the routing prioritization that could lead to a match in a lower
    priority path. [#5443](https://github.com/Kong/kong/pull/5443)
  - Changes in router or plugins entities while the rebuild is in progress now
    are treated in the next rebuild, avoiding to build invalid iterators.
    [#5431](https://github.com/Kong/kong/pull/5431)
  - Fixed invalid incorrect calculation of certificate validity period.
    [#5449](https://github.com/Kong/kong/pull/5449) -- Thanks
    [Bevisy](https://github.com/Bevisy) for the patch!


[Back to TOC](#table-of-contents)


## [1.4.3]

> Released 2020/01/09

:warning: This release includes a security fix to address potentially
sensitive information being written to the error log file. This affects
certain uses of the Admin API for DB-less mode, described below.

This is a patch release in the 1.4 series, and as such, strictly contains
bugfixes. There are no new features nor breaking changes.

### Fixes

##### Core

  - Fix the detection of the need for balancer updates
    when deleting targets
    [#5352](https://github.com/kong/kong/issues/5352) --
    Thanks [zeeshen](https://github.com/zeeshen) for the patch!
  - Fix behavior of longest-path criteria when matching routes
    [#5383](https://github.com/kong/kong/issues/5383)
  - Fix incorrect use of cache when using header-based routing
    [#5267](https://github.com/kong/kong/issues/5267) --
    Thanks [marlonfan](https://github.com/marlonfan) for the patch!

##### Admin API

  - Do not make a debugging dump of the declarative config input into
    `error.log` when posting it with `/config` and using `_format_version`
    as a top-level parameter (instead of embedded in the `config` parameter).
    [#5411](https://github.com/kong/kong/issues/5411)
  - Fix incorrect behavior of PUT for /certificates
    [#5321](https://github.com/kong/kong/issues/5321)

##### Plugins

  - acl: fixed an issue where getting ACLs by group failed when multiple
    consumers share the same group
    [#5322](https://github.com/kong/kong/issues/5322)


[Back to TOC](#table-of-contents)


## [1.4.2]

> Released 2019/12/10

This is another patch release in the 1.4 series, and as such, strictly
contains bugfixes. There are no new features nor breaking changes.

### Fixes

##### Core

  - Fixes some corner cases in the balancer behavior
    [#5318](https://github.com/Kong/kong/pull/5318)

##### Plugins

  - http-log: disable queueing when using the default
    settings, to avoid memory consumption issues
    [#5323](https://github.com/Kong/kong/pull/5323)
  - prometheus: restore compatibility with version 0.6.0
    [#5303](https://github.com/Kong/kong/pull/5303)


[Back to TOC](#table-of-contents)


## [1.4.1]

> Released 2019/12/03

This is a patch release in the 1.4 series, and as such, strictly contains
bugfixes. There are no new features nor breaking changes.

### Fixes

##### Core

  - Fixed a memory leak in the balancer
    [#5229](https://github.com/Kong/kong/pull/5229) --
    Thanks [zeeshen](https://github.com/zeeshen) for the patch!
  - Removed arbitrary limit on worker connections.
    [#5148](https://github.com/Kong/kong/pull/5148)
  - Fixed `preserve_host` behavior for gRPC routes
    [#5225](https://github.com/Kong/kong/pull/5225)
  - Fix migrations for ttl for OAuth2 tokens
    [#5253](https://github.com/Kong/kong/pull/5253)
  - Improve handling of errors when creating balancers
    [#5284](https://github.com/Kong/kong/pull/5284)

##### CLI

  - Fixed an issue with `kong config db_export` when reading
    entities that are ttl-enabled and whose ttl value is `null`.
    [#5185](https://github.com/Kong/kong/pull/5185)

##### Admin API

  - Various fixes for Admin API behavior
    [#5174](https://github.com/Kong/kong/pull/5174),
    [#5178](https://github.com/Kong/kong/pull/5178),
    [#5191](https://github.com/Kong/kong/pull/5191),
    [#5186](https://github.com/Kong/kong/pull/5186)

##### Plugins

  - http-log: do not impose a retry delay on successful sends
    [#5282](https://github.com/Kong/kong/pull/5282)


[Back to TOC](#table-of-contents)

## [1.4.0]

> Released on 2019/10/22

### Installation

  - :warning: All Bintray assets have been renamed from `.all.` / `.noarch.` to be
    architecture specific namely `.arm64.` and `.amd64.`

### Additions

##### Core

  - :fireworks: New configuration option `cassandra_refresh_frequency` to set
    the frequency that Kong will check for Cassandra cluster topology changes,
    avoiding restarts when Cassandra nodes are added or removed.
    [#5071](https://github.com/Kong/kong/pull/5071)
  - New `transformations` property in DAO schemas, which allows adding functions
    that run when database rows are inserted or updated.
    [#5047](https://github.com/Kong/kong/pull/5047)
  - The new attribute `hostname` has been added to `upstreams` entities. This
    attribute is used as the `Host` header when proxying requests through Kong
    to servers that are listening on server names that are different from the
    names to which they resolve.
    [#4959](https://github.com/Kong/kong/pull/4959)
  - New status interface has been introduced. It exposes insensitive health,
    metrics and error read-only information from Kong, which can be consumed by
    other services in the infrastructure to monitor Kong's health.
    This removes the requirement of the long-used workaround to monitor Kong's
    health by injecting a custom server block.
    [#4977](https://github.com/Kong/kong/pull/4977)
  - New Admin API response header `X-Kong-Admin-Latency`, reporting the time
    taken by Kong to process an Admin API request.
    [#4966](https://github.com/Kong/kong/pull/4996/files)

##### Configuration

  - :warning: New configuration option `service_mesh` which enables or disables
    the Service Mesh functionality. The Service Mesh is being deprecated and
    will not be available in the next releases of Kong.
    [#5124](https://github.com/Kong/kong/pull/5124)
  - New configuration option `router_update_frequency` that allows setting the
    frequency that router and plugins will be checked for changes. This new
    option avoids performance degradation when Kong routes or plugins are
    frequently changed. [#4897](https://github.com/Kong/kong/pull/4897)

##### Plugins

  - rate-limiting: in addition to consumer, credential, and IP levels, now
    rate-limiting plugin has service-level support. Thanks
    [wuguangkuo](https://github.com/wuguangkuo) for the patch!
    [#5031](https://github.com/Kong/kong/pull/5031)
  - Now rate-limiting `local` policy counters expire using the shared
    dictionary's TTL, avoiding to keep unnecessary counters in memory. Thanks
    [cb372](https://github.com/cb372) for the patch!
    [#5029](https://github.com/Kong/kong/pull/5029)
  - Authentication plugins have support for tags now.
    [#4945](https://github.com/Kong/kong/pull/4945)
  - response-transformer plugin now supports renaming response headers. Thanks
    [aalmazanarbs](https://github.com/aalmazanarbs) for the patch!
    [#5040](https://github.com/Kong/kong/pull/5040)

### Fixes

##### Core

  - :warning: Service Mesh is known to cause HTTPS requests to upstream to
    ignore `proxy_ssl*` directives, so it is being discontinued in the next
    major release of Kong. In this release it is disabled by default, avoiding
    this issue, and it can be enabled as aforementioned in the configuration
    section. [#5124](https://github.com/Kong/kong/pull/5124)
  - Fixed an issue on reporting the proper request method and URL arguments on
    NGINX-produced errors in logging plugins.
    [#5073](https://github.com/Kong/kong/pull/5073)
  - Fixed an issue where targets were not properly updated in all Kong workers
    when they were removed. [#5041](https://github.com/Kong/kong/pull/5041)
  - Deadlocks cases in database access functions when using Postgres and
    cleaning up `cluster_events` in high-changing scenarios were fixed.
    [#5118](https://github.com/Kong/kong/pull/5118)
  - Fixed issues with tag-filtered GETs on Cassandra-backed nodes.
    [#5105](https://github.com/Kong/kong/pull/5105)

##### Configuration

  - Fixed Lua parsing and error handling in declarative configurations.
    [#5019](https://github.com/Kong/kong/pull/5019)
  - Automatically escape any unescaped `#` characters in parsed `KONG_*`
    environment variables. [#5062](https://github.com/Kong/kong/pull/5062)

##### Plugins

  - file-log: creates log file with proper permissions when Kong uses
    declarative config. [#5028](https://github.com/Kong/kong/pull/5028)
  - basic-auth: fixed credentials parsing when using DB-less
    configurations. [#5080](https://github.com/Kong/kong/pull/5080)
  - jwt: plugin handles empty claims and return the correct error message.
    [#5123](https://github.com/Kong/kong/pull/5123)
    Thanks to [@jeremyjpj0916](https://github.com/jeremyjpj0916) for the patch!
  - serverless-functions: Lua code in declarative configurations is validated
    and loaded correctly.
    [#24](https://github.com/Kong/kong-plugin-serverless-functions/pull/24)
  - request-transformer: fixed bug on removing and then adding request headers
    with the same name.
    [#9](https://github.com/Kong/kong-plugin-request-transformer/pull/9)


[Back to TOC](#table-of-contents)

## [1.3.0]

> Released on 2019/08/21

Kong 1.3 is the first version to officially support **gRPC proxying**!

Following our vision for Kong to proxy modern Web services protocols, we are
excited for this newest addition to the family of protocols already supported
by Kong (HTTP(s), WebSockets, and TCP). As we have recently stated in our
latest [Community Call](https://konghq.com/community-call/), more protocols are
to be expected in the future.

Additionally, this release includes several highly-requested features such as
support for upstream **mutual TLS**, **header-based routing** (not only
`Host`), **database export**, and **configurable upstream keepalive
timeouts**.

### Changes

##### Dependencies

- :warning: The required OpenResty version has been bumped to
  [1.15.8.1](http://openresty.org/en/changelog-1015008.html). If you are
  installing Kong from one of our distribution packages, you are not affected
  by this change. See [#4382](https://github.com/Kong/kong/pull/4382).
  With this new version comes a number of improvements:
  1. The new [ngx\_http\_grpc\_module](https://nginx.org/en/docs/http/ngx_http_grpc_module.html).
  2. Configurable of upstream keepalive connections by timeout or number of
     requests.
  3. Support for ARM64 architectures.
  4. LuaJIT GC64 mode for x86_64 architectures, raising the LuaJIT GC-managed
     memory limit from 2GB to 128TB and producing more predictable GC
     performance.
- :warning: From this version on, the new
  [lua-kong-nginx-module](https://github.com/Kong/lua-kong-nginx-module) Nginx
  module is **required** to be built into OpenResty for Kong to function
  properly. This new module allows Kong to support new features such as mutual
  TLS authentication. If you are installing Kong from one of our distribution
  packages, you are not affected by this change.
  [openresty-build-tools#26](https://github.com/Kong/openresty-build-tools/pull/26)

**Note:** if you are not using one of our distribution packages and compiling
OpenResty from source, you must still apply Kong's [OpenResty
patches](https://github.com/kong/openresty-patches) (and, as highlighted above,
compile OpenResty with the new lua-kong-nginx-module). Our new
[openresty-build-tools](https://github.com/Kong/openresty-build-tools)
repository will allow you to do both easily.

##### Core

- :warning: Bugfixes in the router *may, in some edge-cases*, result in
  different Routes being matched. It was reported to us that the router behaved
  incorrectly in some cases when configuring wildcard Hosts and regex paths
  (e.g. [#3094](https://github.com/Kong/kong/issues/3094)). It may be so that
  you are subject to these bugs without realizing it. Please ensure that
  wildcard Hosts and regex paths Routes you have configured are matching as
  expected before upgrading.
  See [9ca4dc0](https://github.com/Kong/kong/commit/9ca4dc09fdb12b340531be8e0f9d1560c48664d5),
  [2683b86](https://github.com/Kong/kong/commit/2683b86c2f7680238e3fe85da224d6f077e3425d), and
  [6a03e1b](https://github.com/Kong/kong/commit/6a03e1bd95594716167ccac840ff3e892ed66215)
  for details.
- Upstream connections are now only kept-alive for 100 requests or 60 seconds
  (idle) by default. Previously, upstream connections were not actively closed
  by Kong. This is a (non-breaking) change in behavior, inherited from Nginx
  1.15, and configurable via new configuration properties (see below).

##### Configuration

- :warning: The `upstream_keepalive` configuration property is deprecated, and
  replaced by the new `nginx_http_upstream_keepalive` property. Its behavior is
  almost identical, but the notable difference is that the latter leverages the
  [injected Nginx
  directives](https://konghq.com/blog/kong-ce-nginx-injected-directives/)
  feature added in Kong 0.14.0.
  In future releases, we will gradually increase support for injected Nginx
  directives. We have high hopes that this will remove the occasional need for
  custom Nginx configuration templates.
  [#4382](https://github.com/Kong/kong/pull/4382)

### Additions

##### Core

- :fireworks: **Native gRPC proxying.** Two new protocol types; `grpc` and
  `grpcs` correspond to gRPC over h2c and gRPC over h2. They can be specified
  on a Route or a Service's `protocol` attribute (e.g. `protocol = grpcs`).
  When an incoming HTTP/2 request matches a Route with a `grpc(s)` protocol,
  the request will be handled by the
  [ngx\_http\_grpc\_module](https://nginx.org/en/docs/http/ngx_http_grpc_module.html),
  and proxied to the upstream Service according to the gRPC protocol
  specifications.  :warning: Note that not all Kong plugins are compatible with
  gRPC requests yet.  [#4801](https://github.com/Kong/kong/pull/4801)
- :fireworks: **Mutual TLS** handshake with upstream services. The Service
  entity now has a new `client_certificate` attribute, which is a foreign key
  to a Certificate entity. If specified, Kong will use the Certificate as a
  client TLS cert during the upstream TLS handshake.
  [#4800](https://github.com/Kong/kong/pull/4800)
- :fireworks: **Route by any request header**. The router now has the ability
  to match Routes by any request header (not only `Host`). The Route entity now
  has a new `headers` attribute, which is a map of headers names and values.
  E.g. `{ "X-Forwarded-Host": ["example.org"], "Version": ["2", "3"] }`.
  [#4758](https://github.com/Kong/kong/pull/4758)
- :fireworks: **Least-connection load-balancing**. A new `algorithm` attribute
  has been added to the Upstream entity. It can be set to `"round-robin"`
  (default), `"consistent-hashing"`, or `"least-connections"`.
  [#4528](https://github.com/Kong/kong/pull/4528)
- A new core entity, "CA Certificates" has been introduced and can be accessed
  via the new `/ca_certificates` Admin API endpoint. CA Certificates entities
  will be used as CA trust store by Kong. Certificates stored by this entity
  need not include their private key.
  [#4798](https://github.com/Kong/kong/pull/4798)
- Healthchecks now use the combination of IP + Port + Hostname when storing
  upstream health information. Previously, only IP + Port were used. This means
  that different virtual hosts served behind the same IP/port will be treated
  differently with regards to their health status. New endpoints were added to
  the Admin API to manually set a Target's health status.
  [#4792](https://github.com/Kong/kong/pull/4792)

##### Configuration

- :fireworks: A new section in the `kong.conf` file describes [injected Nginx
  directives](https://konghq.com/blog/kong-ce-nginx-injected-directives/)
  (added to Kong 0.14.0) and specifies a few default ones.
  In future releases, we will gradually increase support for injected Nginx
  directives. We have high hopes that this will remove the occasional need for
  custom Nginx configuration templates.
  [#4382](https://github.com/Kong/kong/pull/4382)
- :fireworks: New configuration properties allow for controlling the behavior of
  upstream keepalive connections. `nginx_http_upstream_keepalive_requests` and
  `nginx_http_upstream_keepalive_timeout` respectively control the maximum
  number of proxied requests and idle timeout of an upstream connection.
  [#4382](https://github.com/Kong/kong/pull/4382)
- New flags have been added to the `*_listen` properties: `deferred`, `bind`,
  and `reuseport`.
  [#4692](https://github.com/Kong/kong/pull/4692)

##### CLI

- :fireworks: **Database export** via the new `kong config db_export` CLI
  command. This command will export the configuration present in the database
  Kong is connected to (Postgres or Cassandra) as a YAML file following Kong's
  declarative configuration syntax. This file can thus be imported later on
  in a DB-less Kong node or in another database via `kong config db_import`.
  [#4809](https://github.com/Kong/kong/pull/4809)

##### Admin API

- Many endpoints now support more levels of nesting for ease of access.
  For example: `/services/:services/routes/:routes` is now a valid API
  endpoint.
  [#4713](https://github.com/Kong/kong/pull/4713)
- The API now accepts `form-urlencoded` payloads with deeply nested data
  structures. Previously, it was only possible to send such data structures
  via JSON payloads.
  [#4768](https://github.com/Kong/kong/pull/4768)

##### Plugins

- :fireworks: **New bundled plugin**: the [session
  plugin](https://github.com/Kong/kong-plugin-session) is now bundled in Kong.
  It can be used to manage browser sessions for APIs proxied and authenticated
  by Kong.
  [#4685](https://github.com/Kong/kong/pull/4685)
- ldap-auth: A new `config.ldaps` property allows configuring the plugin to
  connect to the LDAP server via TLS. It provides LDAPS support instead of only
  relying on STARTTLS.
  [#4743](https://github.com/Kong/kong/pull/4743)
- jwt-auth: The new `header_names` property accepts an array of header names
  the JWT plugin should inspect when authenticating a request. It defaults to
  `["Authorization"]`.
  [#4757](https://github.com/Kong/kong/pull/4757)
- [azure-functions](https://github.com/Kong/kong-plugin-azure-functions):
  Bumped to 0.4 for minor fixes and performance improvements.
- [kubernetes-sidecar-injector](https://github.com/Kong/kubernetes-sidecar-injector):
  The plugin is now more resilient to Kubernetes schema changes.
- [serverless-functions](https://github.com/Kong/kong-plugin-serverless-functions):
    - Bumped to 0.3 for minor performance improvements.
    - Functions can now have upvalues.
- [prometheus](https://github.com/Kong/kong-plugin-prometheus): Bumped to
  0.4.1 for minor performance improvements.
- cors: add OPTIONS, TRACE and CONNECT to default allowed methods
  [#4899](https://github.com/Kong/kong/pull/4899)
  Thanks to [@eshepelyuk](https://github.com/eshepelyuk) for the patch!

##### PDK

- New function `kong.service.set_tls_cert_key()`. This functions sets the
  client TLS certificate used while handshaking with the upstream service.
  [#4797](https://github.com/Kong/kong/pull/4797)

### Fixes

##### Core

- Fix WebSocket protocol upgrades in some cases due to case-sensitive
  comparisons of the `Upgrade` header.
  [#4780](https://github.com/Kong/kong/pull/4780)
- Router: Fixed a bug causing invalid matches when configuring two or more
  Routes with a plain `hosts` attribute shadowing another Route's wildcard
  `hosts` attribute. Details of the issue can be seen in
  [01b1cb8](https://github.com/Kong/kong/pull/4775/commits/01b1cb871b1d84e5e93c5605665b68c2f38f5a31).
  [#4775](https://github.com/Kong/kong/pull/4775)
- Router: Ensure regex paths always have priority over plain paths. Details of
  the issue can be seen in
  [2683b86](https://github.com/Kong/kong/commit/2683b86c2f7680238e3fe85da224d6f077e3425d).
  [#4775](https://github.com/Kong/kong/pull/4775)
- Cleanup of expired rows in PostgreSQL is now much more efficient thanks to a
  new query plan.
  [#4716](https://github.com/Kong/kong/pull/4716)
- Improved various query plans against Cassandra instances by increasing the
  default page size.
  [#4770](https://github.com/Kong/kong/pull/4770)

##### Plugins

- cors: ensure non-preflight OPTIONS requests can be proxied.
  [#4899](https://github.com/Kong/kong/pull/4899)
  Thanks to [@eshepelyuk](https://github.com/eshepelyuk) for the patch!
- Consumer references in various plugin entities are now
  properly marked as required, avoiding credentials that map to no Consumer.
  [#4879](https://github.com/Kong/kong/pull/4879)
- hmac-auth: Correct the encoding of HTTP/1.0 requests.
  [#4839](https://github.com/Kong/kong/pull/4839)
- oauth2: empty client_id wasn't checked, causing a server error.
  [#4884](https://github.com/Kong/kong/pull/4884)
- response-transformer: preserve empty arrays correctly.
  [#4901](https://github.com/Kong/kong/pull/4901)

##### CLI

- Fixed an issue when running `kong restart` and Kong was not running,
  causing stdout/stderr logging to turn off.
  [#4772](https://github.com/Kong/kong/pull/4772)

##### Admin API

- Ensure PUT works correctly when applied to plugin configurations.
  [#4882](https://github.com/Kong/kong/pull/4882)

##### PDK

- Prevent PDK calls from failing in custom content blocks.
  This fixes a misbehavior affecting the Prometheus plugin.
  [#4904](https://github.com/Kong/kong/pull/4904)
- Ensure `kong.response.add_header` works in the `rewrite` phase.
  [#4888](https://github.com/Kong/kong/pull/4888)

[Back to TOC](#table-of-contents)

## [1.2.2]

> Released on 2019/08/14

:warning: This release includes patches to the NGINX core (1.13.6) fixing
vulnerabilities in the HTTP/2 module (CVE-2019-9511 CVE-2019-9513
CVE-2019-9516).

This is a patch release in the 1.2 series, and as such, strictly contains
bugfixes. There are no new features nor breaking changes.

### Fixes

##### Core

- Case sensitivity fix when clearing the Upgrade header.
  [#4779](https://github.com/kong/kong/issues/4779)

### Performance

##### Core

- Speed up cascade deletes in Cassandra.
  [#4770](https://github.com/kong/kong/pull/4770)

## [1.2.1]

> Released on 2019/06/26

This is a patch release in the 1.2 series, and as such, strictly contains
bugfixes. There are no new features nor breaking changes.

### Fixes

##### Core

- Fix an issue preventing WebSocket connections from being established by
  clients. This issue was introduced in Kong 1.1.2, and would incorrectly clear
  the `Upgrade` response header.
  [#4719](https://github.com/Kong/kong/pull/4719)
- Fix a memory usage growth issue in the `/config` endpoint when configuring
  Upstream entities. This issue was mostly observed by users of the [Kong
  Ingress Controller](https://github.com/Kong/kubernetes-ingress-controller).
  [#4733](https://github.com/Kong/kong/pull/4733)
- Cassandra: ensure serial consistency is `LOCAL_SERIAL` when a
  datacenter-aware load balancing policy is in use. This fixes unavailability
  exceptions sometimes experienced when connecting to a multi-datacenter
  cluster with cross-datacenter connectivity issues.
  [#4734](https://github.com/Kong/kong/pull/4734)
- Schemas: fix an issue in the schema validator that would not allow specifying
  `false` in some schema rules, such a `{ type = "boolean", eq = false }`.
  [#4708](https://github.com/Kong/kong/pull/4708)
  [#4727](https://github.com/Kong/kong/pull/4727)
- Fix an underlying issue with regards to database entities cache keys
  generation.
  [#4717](https://github.com/Kong/kong/pull/4717)

##### Configuration

- Ensure the `cassandra_local_datacenter` configuration property is specified
  when a datacenter-aware Cassandra load balancing policy is in use.
  [#4734](https://github.com/Kong/kong/pull/4734)

##### Plugins

- request-transformer: fix an issue that would prevent adding a body to
  requests without one.
  [Kong/kong-plugin-request-transformer#4](https://github.com/Kong/kong-plugin-request-transformer/pull/4)
- kubernetes-sidecar-injector: fix an issue causing mutating webhook calls to
  fail.
  [Kong/kubernetes-sidecar-injector#9](https://github.com/Kong/kubernetes-sidecar-injector/pull/9)

[Back to TOC](#table-of-contents)

## [1.2.0]

> Released on: 2019/06/07

This release brings **improvements to reduce long latency tails**,
**consolidates declarative configuration support**, and comes with **newly open
sourced plugins** previously only available to Enterprise customers. It also
ships with new features improving observability and usability.

This release includes database migrations. Please take a few minutes to read
the [1.2 Upgrade Path](https://github.com/Kong/kong/blob/master/UPGRADE.md)
for more details regarding changes and migrations before planning to upgrade
your Kong cluster.

### Installation

- :warning: All Bintray repositories have been renamed from
  `kong-community-edition-*` to `kong-*`.
- :warning: All Kong packages have been renamed from `kong-community-edition`
  to `kong`.

For more details about the updated installation, please visit the official docs:
[https://konghq.com/install](https://konghq.com/install/).

### Additions

##### Core

- :fireworks: Support for **wildcard SNI matching**: the
  `ssl_certificate_by_lua` phase and the stream `preread` phase) is now able to
  match a client hello SNI against any registered wildcard SNI. This is
  particularly helpful for deployments serving a certificate for multiple
  subdomains.
  [#4457](https://github.com/Kong/kong/pull/4457)
- :fireworks: **HTTPS Routes can now be matched by SNI**: the `snis` Route
  attribute (previously only available for `tls` Routes) can now be set for
  `https` Routes and is evaluated by the HTTP router.
  [#4633](https://github.com/Kong/kong/pull/4633)
- :fireworks: **Native support for HTTPS redirects**: Routes have a new
  `https_redirect_status_code` attribute specifying the status code to send
  back to the client if a plain text request was sent to an `https` Route.
  [#4424](https://github.com/Kong/kong/pull/4424)
- The loading of declarative configuration is now done atomically, and with a
  safety check to verify that the new configuration fits in memory.
  [#4579](https://github.com/Kong/kong/pull/4579)
- Schema fields can now be marked as immutable.
  [#4381](https://github.com/Kong/kong/pull/4381)
- Support for loading custom DAO strategies from plugins.
  [#4518](https://github.com/Kong/kong/pull/4518)
- Support for IPv6 to `tcp` and `tls` Routes.
  [#4333](https://github.com/Kong/kong/pull/4333)

##### Configuration

- :fireworks: **Asynchronous router updates**: a new configuration property
  `router_consistency` accepts two possible values: `strict` and `eventual`.
  The former is the default setting and makes router rebuilds highly
  consistent between Nginx workers. It can result in long tail latency if
  frequent Routes and Services updates are expected. The latter helps
  preventing long tail latency issues by instructing Kong to rebuild the router
  asynchronously (with eventual consistency between Nginx workers).
  [#4639](https://github.com/Kong/kong/pull/4639)
- :fireworks: **Database cache warmup**: Kong can now preload entities during
  its initialization. A new configuration property (`db_cache_warmup_entities`)
  was introduced, allowing users to specify which entities should be preloaded.
  DB cache warmup allows for ahead-of-time DNS resolution for Services with a
  hostname. This feature reduces first requests latency, improving the overall
  P99 latency tail.
  [#4565](https://github.com/Kong/kong/pull/4565)
- Improved PostgreSQL connection management: two new configuration properties
  have been added: `pg_max_concurrent_queries` sets the maximum number of
  concurrent queries to the database, and `pg_semaphore_timeout` allows for
  tuning the timeout when acquiring access to a database connection. The
  default behavior remains the same, with no concurrency limitation.
  [#4551](https://github.com/Kong/kong/pull/4551)

##### Admin API

- :fireworks: Add declarative configuration **hash checking** avoiding
  reloading if the configuration has not changed. The `/config` endpoint now
  accepts a `check_hash` query argument. Hash checking only happens if this
  argument's value is set to `1`.
  [#4609](https://github.com/Kong/kong/pull/4609)
- :fireworks: Add a **schema validation endpoint for entities**: a new
  endpoint `/schemas/:entity_name/validate` can be used to validate an instance
  of any entity type in Kong without creating the entity itself.
  [#4413](https://github.com/Kong/kong/pull/4413)
- :fireworks: Add **memory statistics** to the `/status` endpoint. The response
  now includes a `memory` field, which contains the `lua_shared_dicts` and
  `workers_lua_vms` fields with statistics on shared dictionaries and workers
  Lua VM memory usage.
  [#4592](https://github.com/Kong/kong/pull/4592)

##### PDK

- New function `kong.node.get_memory_stats()`. This function returns statistics
  on shared dictionaries and workers Lua VM memory usage, and powers the memory
  statistics newly exposed by the `/status` endpoint.
  [#4632](https://github.com/Kong/kong/pull/4632)

##### Plugins

- :fireworks: **Newly open-sourced plugin**: the HTTP [proxy-cache
  plugin](https://github.com/kong/kong-plugin-proxy-cache) (previously only
  available in Enterprise) is now bundled in Kong.
  [#4650](https://github.com/Kong/kong/pull/4650)
- :fireworks: **Newly open-sourced plugin capabilities**: The
  [request-transformer
  plugin](https://github.com/Kong/kong-plugin-request-transformer) now includes
  capabilities previously only available in Enterprise, among which templating
  and variables interpolation.
  [#4658](https://github.com/Kong/kong/pull/4658)
- Logging plugins: log request TLS version, cipher, and verification status.
  [#4581](https://github.com/Kong/kong/pull/4581)
  [#4626](https://github.com/Kong/kong/pull/4626)
- Plugin development: inheriting from `BasePlugin` is now optional. Avoiding
  the inheritance paradigm improves plugins' performance.
  [#4590](https://github.com/Kong/kong/pull/4590)

### Fixes

##### Core

- Active healthchecks: `http` checks are not performed for `tcp` and `tls`
  Services anymore; only `tcp` healthchecks are performed against such
  Services.
  [#4616](https://github.com/Kong/kong/pull/4616)
- Fix an issue where updates in migrations would not correctly populate default
  values.
  [#4635](https://github.com/Kong/kong/pull/4635)
- Improvements in the reentrancy of Cassandra migrations.
  [#4611](https://github.com/Kong/kong/pull/4611)
- Fix an issue causing the PostgreSQL strategy to not bootstrap the schema when
  using a PostgreSQL account with limited permissions.
  [#4506](https://github.com/Kong/kong/pull/4506)

##### CLI

- Fix `kong db_import` to support inserting entities without specifying a UUID
  for their primary key. Entities with a unique identifier (e.g. `name` for
  Services) can have their primary key omitted.
  [#4657](https://github.com/Kong/kong/pull/4657)
- The `kong migrations [up|finish] -f` commands does not run anymore if there
  are no previously executed migrations.
  [#4617](https://github.com/Kong/kong/pull/4617)

##### Plugins

- ldap-auth: ensure TLS connections are reused.
  [#4620](https://github.com/Kong/kong/pull/4620)
- oauth2: ensured access tokens preserve their `token_expiration` value when
  migrating from previous Kong versions.
  [#4572](https://github.com/Kong/kong/pull/4572)

[Back to TOC](#table-of-contents)

## [1.1.2]

> Released on: 2019/04/24

This is a patch release in the 1.0 series. Being a patch release, it strictly
contains bugfixes. The are no new features or breaking changes.

### Fixes

- core: address issue where field type "record" nested values reset on update
  [#4495](https://github.com/Kong/kong/pull/4495)
- core: correctly manage primary keys of type "foreign"
  [#4429](https://github.com/Kong/kong/pull/4429)
- core: declarative config is not parsed on db-mode anymore
  [#4487](https://github.com/Kong/kong/pull/4487)
  [#4509](https://github.com/Kong/kong/pull/4509)
- db-less: Fixed a problem in Kong balancer timing out.
  [#4534](https://github.com/Kong/kong/pull/4534)
- db-less: Accept declarative config directly in JSON requests.
  [#4527](https://github.com/Kong/kong/pull/4527)
- db-less: do not mis-detect mesh mode
  [#4498](https://github.com/Kong/kong/pull/4498)
- db-less: fix crash when field has same name as entity
  [#4478](https://github.com/Kong/kong/pull/4478)
- basic-auth: ignore password if nil on basic auth credential patch
  [#4470](https://github.com/Kong/kong/pull/4470)
- http-log: Simplify queueing mechanism. Fixed a bug where traces were lost
  in some cases.
  [#4510](https://github.com/Kong/kong/pull/4510)
- request-transformer: validate header values in plugin configuration.
  Thanks, [@rune-chan](https://github.com/rune-chan)!
  [#4512](https://github.com/Kong/kong/pull/4512).
- rate-limiting: added index on rate-limiting metrics.
  Thanks, [@mvanholsteijn](https://github.com/mvanholsteijn)!
  [#4486](https://github.com/Kong/kong/pull/4486)

[Back to TOC](#table-of-contents)

## [1.1.1]

> Released on: 2019/03/28

This release contains a fix for 0.14 Kong clusters using Cassandra to safely
migrate to Kong 1.1.

### Fixes

- Ensure the 0.14 -> 1.1 migration path for Cassandra does not corrupt the
  database schema.
  [#4450](https://github.com/Kong/kong/pull/4450)
- Allow the `kong config init` command to run without a pointing to a prefix
  directory.
  [#4451](https://github.com/Kong/kong/pull/4451)

[Back to TOC](#table-of-contents)

## [1.1.0]

> Released on: 2019/03/27

This release introduces new features such as **Declarative
Configuration**, **DB-less Mode**, **Bulk Database Import**, **Tags**, as well
as **Transparent Proxying**. It contains a large number of other features and
fixes, listed below. Also, the Plugin Development kit also saw a minor
updated, bumped to version 1.1.

This release includes database migrations. Please take a few minutes to read
the [1.1 Upgrade Path](https://github.com/Kong/kong/blob/master/UPGRADE.md)
for more details regarding changes and migrations before planning to upgrade
your Kong cluster.

:large_orange_diamond: **Post-release note (as of 2019/03/28):** an issue has
been found when migrating from a 0.14 Kong cluster to 1.1.0 when running on top
of Cassandra. Kong 1.1.1 has been released to address this issue. Kong clusters
running on top of PostgreSQL are not affected by this issue, and can migrate to
1.1.0 or 1.1.1 safely.

### Additions

##### Core

- :fireworks: Kong can now run **without a database**, using in-memory
  storage only. When running Kong in DB-less mode, entities are loaded via a
  **declarative configuration** file, specified either through Kong's
  configuration file, or uploaded via the Admin API.
  [#4315](https://github.com/Kong/kong/pull/4315)
- :fireworks: **Transparent proxying** - the `service` attribute on
  Routes is now optional; a Route without an assigned Service will
  proxy transparently
  [#4286](https://github.com/Kong/kong/pull/4286)
- Support for **tags** in entities
  [#4275](https://github.com/Kong/kong/pull/4275)
  - Every core entity now adds a `tags` field
- New `protocols` field in the Plugin entity, allowing plugin instances
  to be set for specific protocols only (`http`, `https`, `tcp` or `tls`).
  [#4248](https://github.com/Kong/kong/pull/4248)
  - It filters out plugins during execution according to their `protocols` field
  - It throws an error when trying to associate a Plugin to a Route
    which is not compatible, protocols-wise, or to a Service with no
    compatible routes.

##### Configuration

- New option in `kong.conf`: `database=off` to start Kong without
  a database
- New option in `kong.conf`: `declarative_config=kong.yml` to
  load a YAML file using Kong's new [declarative config
  format](https://discuss.konghq.com/t/rfc-kong-native-declarative-config-format/2719)
- New option in `kong.conf`: `pg_schema` to specify Postgres schema
  to be used
- The Stream subsystem now supports Nginx directive injections
  [#4148](https://github.com/Kong/kong/pull/4148)
  - `nginx_stream_*` (or `KONG_NGINX_STREAM_*` environment variables)
    for injecting entries to the `stream` block
  - `nginx_sproxy_*` (or `KONG_NGINX_SPROXY_*` environment variables)
    for injecting entries to the `server` block inside `stream`

##### CLI

- :fireworks: **Bulk database import** using the same declarative
  configuration format as the in-memory mode, using the new command:
  `kong config db_import kong.yml`. This command upserts all
  entities specified in the given `kong.yml` file in bulk
  [#4284](https://github.com/Kong/kong/pull/4284)
- New command: `kong config init` to generate a template `kong.yml`
  file to get you started
- New command: `kong config parse kong.yml` to verify the syntax of
  the `kong.yml` file before using it
- New option `--wait` in `kong quit` to ease graceful termination when using orchestration tools
  [#4201](https://github.com/Kong/kong/pull/4201)

##### Admin API

- New Admin API endpoint: `/config` to replace the configuration of
  Kong entities entirely, replacing it with the contents of a new
  declarative config file
  - When using the new `database=off` configuration option,
    the Admin API endpoints for entities (such as `/routes` and
    `/services`) are read-only, since the configuration can only
    be updated via `/config`
    [#4308](https://github.com/Kong/kong/pull/4308)
- Admin API endpoints now support searching by tag
  (for example, `/consumers?tags=example_tag`)
  - You can search by multiple tags:
     - `/services?tags=serv1,mobile` to search for services matching tags `serv1` and `mobile`
     - `/services?tags=serv1/serv2` to search for services matching tags `serv1` or `serv2`
- New Admin API endpoint `/tags/` for listing entities by tag: `/tags/example_tag`

##### PDK

- New PDK function: `kong.client.get_protocol` for obtaining the protocol
  in use during the current request
  [#4307](https://github.com/Kong/kong/pull/4307)
- New PDK function: `kong.nginx.get_subsystem`, so plugins can detect whether
  they are running on the HTTP or Stream subsystem
  [#4358](https://github.com/Kong/kong/pull/4358)

##### Plugins

- :fireworks: Support for ACL **authenticated groups**, so that authentication plugins
  that use a 3rd party (other than Kong) to store credentials can benefit
  from using a central ACL plugin to do authorization for them
  [#4013](https://github.com/Kong/kong/pull/4013)
- The Kubernetes Sidecar Injection plugin is now bundled into Kong for a smoother K8s experience
  [#4304](https://github.com/Kong/kong/pull/4304)
- aws-lambda: includes AWS China region.
  Thanks [@wubins](https://github.com/wubins) for the patch!
  [#4176](https://github.com/Kong/kong/pull/4176)

### Changes

##### Dependencies

- The required OpenResty version is still 1.13.6.2, but for a full feature set
  including stream routing and Service Mesh abilities with mutual TLS, Kong's
  [openresty-patches](https://github.com/kong/openresty-patches) must be
  applied (those patches are already bundled with our official distribution
  packages). The openresty-patches bundle was updated in Kong 1.1.0 to include
  the `stream_realip_module` as well.
  Kong in HTTP(S) Gateway scenarios does not require these patches.
  [#4163](https://github.com/Kong/kong/pull/4163)
- Service Mesh abilities require at least OpenSSL version 1.1.1. In our
  official distribution packages, OpenSSL has been bumped to 1.1.1b.
  [#4345](https://github.com/Kong/kong/pull/4345),
  [#4440](https://github.com/Kong/kong/pull/4440)

### Fixes

##### Core

- Resolve hostnames properly during initialization of Cassandra contact points
  [#4296](https://github.com/Kong/kong/pull/4296),
  [#4378](https://github.com/Kong/kong/pull/4378)
- Fix health checks for Targets that need two-level DNS resolution
  (e.g. SRV → A → IP) [#4386](https://github.com/Kong/kong/pull/4386)
- Fix serialization of map types in the Cassandra backend
  [#4383](https://github.com/Kong/kong/pull/4383)
- Fix target cleanup and cascade-delete for Targets
  [#4319](https://github.com/Kong/kong/pull/4319)
- Avoid crash when failing to obtain list of Upstreams
  [#4301](https://github.com/Kong/kong/pull/4301)
- Disallow invalid timeout value of 0ms for attributes in Services
  [#4430](https://github.com/Kong/kong/pull/4430)
- DAO fix for foreign fields used as primary keys
  [#4387](https://github.com/Kong/kong/pull/4387)

##### Admin API

- Proper support for `PUT /{entities}/{entity}/plugins/{plugin}`
  [#4288](https://github.com/Kong/kong/pull/4288)
- Fix Admin API inferencing of map types using form-encoded
  [#4368](https://github.com/Kong/kong/pull/4368)
- Accept UUID-like values in `/consumers?custom_id=`
  [#4435](https://github.com/Kong/kong/pull/4435)

##### Plugins

- basic-auth, ldap-auth, key-auth, jwt, hmac-auth: fixed
  status code for unauthorized requests: they now return HTTP 401
  instead of 403
  [#4238](https://github.com/Kong/kong/pull/4238)
- tcp-log: remove spurious trailing carriage return
  Thanks [@cvuillemez](https://github.com/cvuillemez) for the patch!
  [#4158](https://github.com/Kong/kong/pull/4158)
- jwt: fix `typ` handling for supporting JOSE (JSON Object
  Signature and Validation)
  Thanks [@cdimascio](https://github.com/cdimascio) for the patch!
  [#4256](https://github.com/Kong/kong/pull/4256)
- Fixes to the best-effort auto-converter for legacy plugin schemas
  [#4396](https://github.com/Kong/kong/pull/4396)

[Back to TOC](#table-of-contents)

## [1.0.3]

> Released on: 2019/01/31

This is a patch release addressing several regressions introduced some plugins,
and improving the robustness of our migrations and core components.

### Core

- Improve Cassandra schema consensus logic when running migrations.
  [#4233](https://github.com/Kong/kong/pull/4233)
- Ensure Routes that don't have a `regex_priority` (e.g. if it was removed as
  part of a `PATCH`) don't prevent the router from being built.
  [#4255](https://github.com/Kong/kong/pull/4255)
- Reduce rebuild time of the load balancer by retrieving larger sized pages of
  Target entities.
  [#4206](https://github.com/Kong/kong/pull/4206)
- Ensure schema definitions of Arrays and Sets with `default = {}` are
  JSON-encoded as `[]`.
  [#4257](https://github.com/Kong/kong/pull/4257)

##### Plugins

- request-transformer: fix a regression causing the upstream Host header to be
  unconditionally set to that of the client request (effectively, as if the
  Route had `preserve_host` enabled).
  [#4253](https://github.com/Kong/kong/pull/4253)
- cors: fix a regression that prevented regex origins from being matched.
  Regexes such as `(.*[.])?example\.org` can now be used to match all
  sub-domains, while regexes containing `:` will be evaluated against the
  scheme and port of an origin (i.e.
  `^https?://(.*[.])?example\.org(:8000)?$`).
  [#4261](https://github.com/Kong/kong/pull/4261)
- oauth2: fix a runtime error when using a global token against a plugin
  not configured as global (i.e. with `global_credentials = false`).
  [#4262](https://github.com/Kong/kong/pull/4262)

##### Admin API

- Improve performance of the `PUT` method in auth plugins endpoints (e.g.
  `/consumers/:consumers/basic-auth/:basicauth_credentials`) by preventing
  a unnecessary read-before-write.
  [#4206](https://github.com/Kong/kong/pull/4206)

[Back to TOC](#table-of-contents)

## [1.0.2]

> Released on: 2019/01/18

This is a hotfix release mainly addressing an issue when connecting to the
datastore over TLS (Cassandra and PostgreSQL).

### Fixes

##### Core

- Fix an issue that would prevent Kong from starting when connecting to
  its datastore over TLS. [#4214](https://github.com/Kong/kong/pull/4214)
  [#4218](https://github.com/Kong/kong/pull/4218)
- Ensure plugins added via `PUT` get enabled without requiring a restart.
  [#4220](https://github.com/Kong/kong/pull/4220)

##### Plugins

- zipkin
  - Fix a logging failure when DNS is not resolved.
    [kong-plugin-zipkin@a563f51](https://github.com/Kong/kong-plugin-zipkin/commit/a563f513f943ba0a30f3c69373d9092680a8f670)
  - Avoid sending redundant tags.
    [kong-plugin-zipkin/pull/28](https://github.com/Kong/kong-plugin-zipkin/pull/28)
  - Move `run_on` field to top level plugin schema instead of its config.
    [kong-plugin-zipkin/pull/38](https://github.com/Kong/kong-plugin-zipkin/pull/38)

[Back to TOC](#table-of-contents)

## [1.0.1]

> Released on: 2019/01/16

This is a patch release in the 1.0 series. Being a patch release, it strictly
contains performance improvements and bugfixes. The are no new features or
breaking changes.

:red_circle: **Post-release note (as of 2019/01/17)**: A regression has been
observed with this version, preventing Kong from starting when connecting to
its datastore over TLS. Installing this version is discouraged; consider
upgrading to [1.0.2](#102).

### Changes

##### Core

- :rocket: Assorted changes for warmup time improvements over Kong 1.0.0
  [#4138](https://github.com/kong/kong/issues/4138),
  [#4164](https://github.com/kong/kong/issues/4164),
  [#4178](https://github.com/kong/kong/pull/4178),
  [#4179](https://github.com/kong/kong/pull/4179),
  [#4182](https://github.com/kong/kong/pull/4182)

### Fixes

##### Configuration

- Ensure `lua_ssl_verify_depth` works even when `lua_ssl_trusted_certificate`
  is not set
  [#4165](https://github.com/kong/kong/pull/4165).
  Thanks [@rainest](https://github.com/rainest) for the patch.
- Ensure Kong starts when only a `stream` listener is enabled
  [#4195](https://github.com/kong/kong/pull/4195)
- Ensure Postgres works with non-`public` schemas
  [#4198](https://github.com/kong/kong/pull/4198)

##### Core

- Fix an artifact in upstream migrations where `created_at`
  timestamps would occasionally display fractional values
  [#4183](https://github.com/kong/kong/issues/4183),
  [#4204](https://github.com/kong/kong/pull/4204)
- Fixed issue with HTTP/2 support advertisement
  [#4203](https://github.com/kong/kong/pull/4203)

##### Admin API

- Fixed handling of invalid targets in `/upstreams` endpoints
  for health checks
  [#4132](https://github.com/kong/kong/issues/4132),
  [#4205](https://github.com/kong/kong/pull/4205)
- Fixed the `/plugins/schema/:name` endpoint, as it was failing in
  some cases (e.g. the `datadog` plugin) and producing incorrect
  results in others (e.g. `request-transformer`).
  [#4136](https://github.com/kong/kong/issues/4136),
  [#4137](https://github.com/kong/kong/issues/4137)
  [#4151](https://github.com/kong/kong/pull/4151),
  [#4162](https://github.com/kong/kong/pull/4151)

##### Plugins

- Fix PDK memory leaks in `kong.service.response` and `kong.ctx`
  [#4143](https://github.com/kong/kong/pull/4143),
  [#4172](https://github.com/kong/kong/pull/4172)

[Back to TOC](#table-of-contents)

## [1.0.0]

> Released on: 2018/12/18

This is a major release, introducing new features such as **Service Mesh** and
**Stream Routing** support, as well as a **New Migrations** framework. It also
includes version 1.0.0 of the **Plugin Development Kit**. It contains a large
number of other features and fixes, listed below. Also, all plugins included
with Kong 1.0 are updated to use version 1.0 of the PDK.

As usual, major version upgrades require database migrations and changes to the
Nginx configuration file (if you customized the default template). Please take
a few minutes to read the [1.0 Upgrade
Path](https://github.com/Kong/kong/blob/master/UPGRADE.md) for more details
regarding breaking changes and migrations before planning to upgrade your Kong
cluster.

Being a major version, all entities and concepts that were marked as deprecated
in Kong 0.x are now removed in Kong 1.0. The deprecated features are retained
in [Kong 0.15](#0150), the final entry in the Kong 0.x series, which is being
released simultaneously to Kong 1.0.

### Changes

Kong 1.0 includes all breaking changes from 0.15, as well as the removal
of deprecated concepts.

##### Dependencies

- The required OpenResty version is still 1.13.6.2, but for a full feature set
  including stream routing and Service Mesh abilities with mutual TLS, Kong's
  [openresty-patches](https://github.com/kong/openresty-patches) must be
  applied (those patches are already bundled with our official distribution
  packages). Kong in HTTP(S) Gateway scenarios does not require these patches.
- Service Mesh abilities require at least OpenSSL version 1.1.1. In our
  official distribution packages, OpenSSL has been bumped to 1.1.1.
  [#4005](https://github.com/Kong/kong/pull/4005)

##### Configuration

- :warning: The `custom_plugins` directive is removed (deprecated since 0.14.0,
  July 2018). Use `plugins` instead.
- Modifications must be applied to the Nginx configuration. You are not
  affected by this change if you do not use a custom Nginx template. See the
  [1.0 Upgrade Path](https://github.com/Kong/kong/blob/master/UPGRADE.md) for
  a diff of changes to apply.
- The default value for `cassandra_lb_policy` changed from `RoundRobin` to
  `RequestRoundRobin`. This helps reducing the amount of new connections being
  opened during a request when using the Cassandra strategy.
  [#4004](https://github.com/Kong/kong/pull/4004)

##### Core

- :warning: The **API** entity and related concepts such as the `/apis`
  endpoint, are removed (deprecated since 0.13.0, March 2018). Use **Routes**
  and **Services** instead.
- :warning: The **old DAO** implementation is removed, along with the
  **old schema** validation library (`apis` was the last entity using it).
  Use the new schema format instead in custom plugins.
  To ease the transition of plugins, the plugin loader in 1.0 includes
  a _best-effort_ schema auto-translator, which should be sufficient for many
  plugins.
- Timestamps now bear millisecond precision in their decimal part.
  [#3660](https://github.com/Kong/kong/pull/3660)
- The PDK function `kong.request.get_body` will now return `nil, err, mime`
  when the body is valid JSON but neither an object nor an array.
  [#4063](https://github.com/Kong/kong/pull/4063)

##### CLI

- :warning: The new migrations framework (detailed below) has a different usage
  (and subcommands) compared to its predecessor.
  [#3802](https://github.com/Kong/kong/pull/3802)

##### Admin API

- :warning: In the 0.14.x release, Upstreams, Targets, and Plugins were still
  implemented using the old DAO and Admin API. In 0.15.0 and 1.0.0, all core
  entities use the new `kong.db` DAO, and their endpoints have been upgraded to
  the new Admin API (see below for details).
  [#3689](https://github.com/Kong/kong/pull/3689)
  [#3739](https://github.com/Kong/kong/pull/3739)
  [#3778](https://github.com/Kong/kong/pull/3778)

A summary of the changes introduced in the new Admin API:

- Pagination has been included in all "multi-record" endpoints, and pagination
  control fields are different than in 0.14.x.
- Filtering now happens via URL path changes (`/consumers/x/plugins`) instead
  of querystring fields (`/plugins?consumer_id=x`).
- Array values can't be coerced from comma-separated strings anymore. They must
  now be "proper" JSON values on JSON requests, or use a new syntax on
  form-url-encoded or multipart requests.
- Error messages have been been reworked from the ground up to be more
  consistent, precise and informative.
- The `PUT` method has been reimplemented with idempotent behavior and has
  been added to some entities that didn't have it.

For more details about the new Admin API, please visit the official docs:
https://docs.konghq.com/

##### Plugins

- :warning: The `galileo` plugin has been removed (deprecated since 0.13.0).
  [#3960](https://github.com/Kong/kong/pull/3960)
- :warning: Some internal modules that were occasionally used by plugin authors
  before the introduction of the Plugin Development Kit (PDK) in 0.14.0 are now
  removed:
  - The `kong.tools.ip` module was removed. Use `kong.ip` from the PDK instead.
  - The `kong.tools.public` module was removed. Use the various equivalent
    features from the PDK instead.
  - The `kong.tools.responses` module was removed. Please use
    `kong.response.exit` from the PDK instead. You might want to use
    `kong.log.err` to log internal server errors as well.
  - The `kong.api.crud_helpers` module was removed (deprecated since the
    introduction of the new DAO in 0.13.0). Use `kong.api.endpoints` instead
    if you need to customize the auto-generated endpoints.
- All bundled plugins' schemas and custom entities have been updated to the new
  `kong.db` module, and their APIs have been updated to the new Admin API,
  which is described in the above section.
  [#3766](https://github.com/Kong/kong/pull/3766)
  [#3774](https://github.com/Kong/kong/pull/3774)
  [#3778](https://github.com/Kong/kong/pull/3778)
  [#3839](https://github.com/Kong/kong/pull/3839)
- :warning: All plugins migrations have been converted to the new migration
  framework. Custom plugins must use the new migration framework from 0.15
  onwards.

### Additions

##### :fireworks: Service Mesh and Stream Routes

Kong's Service Mesh support resulted in a number of additions to Kong's
configuration, Admin API, and plugins that deserve their own section in
this changelog.

- **Support for TCP & TLS Stream Routes** via the new `stream_listen` config
  option. [#4009](https://github.com/Kong/kong/pull/4009)
- A new `origins` config property allows overriding hosts from Kong.
  [#3679](https://github.com/Kong/kong/pull/3679)
- A `transparent` suffix added to stream listeners allows for setting up a
  dynamic Service Mesh with `iptables`.
  [#3884](https://github.com/Kong/kong/pull/3884)
- Kong instances can now create a shared internal Certificate Authority, which
  is used for Service Mesh TLS traffic.
  [#3906](https://github.com/Kong/kong/pull/3906)
  [#3861](https://github.com/Kong/kong/pull/3861)
- Plugins get a new `run_on` field to control how they behave in a Service Mesh
  environment.
  [#3930](https://github.com/Kong/kong/pull/3930)
  [#4066](https://github.com/Kong/kong/pull/4066)
- There is a new phase called `preread`. This is where stream traffic routing
  is done.

##### Configuration

- A new `dns_valid_ttl` property can be set to forcefully override the TTL
  value of all resolved DNS records.
  [#3730](https://github.com/Kong/kong/pull/3730)
- A new `pg_timeout` property can be set to configure the timeout of PostgreSQL
  connections. [#3808](https://github.com/Kong/kong/pull/3808)
- `upstream_keepalive` can now be disabled when set to 0.
  Thanks [@pryorda](https://github.com/pryorda) for the patch.
  [#3716](https://github.com/Kong/kong/pull/3716)
- The new `transparent` suffix also applies to the `proxy_listen` directive.

##### CLI

- :fireworks: **New migrations framework**. This new implementation supports
  no-downtime, Blue/Green migrations paths that will help sustain Kong 1.0's
  stability. It brings a considerable number of other improvements, such as new
  commands, better support for automation, improved CLI logging, and many
  more. Additionally, this new framework alleviates the old limitation around
  multiple nodes running concurrent migrations. See the related PR for a
  complete list of improvements.
  [#3802](https://github.com/Kong/kong/pull/3802)

##### Core

- :fireworks: **Support for TLS 1.3**. The support for OpenSSL 1.1.1 (bumped in our
  official distribution packages) not only enabled Service Mesh features, but
  also unlocks support for the latest version of the TLS protocol.
- :fireworks: **Support for HTTPS in active healthchecks**.
  [#3815](https://github.com/Kong/kong/pull/3815)
- :fireworks: Improved router rebuilds resiliency by reducing database accesses
  in high concurrency scenarios.
  [#3782](https://github.com/Kong/kong/pull/3782)
- :fireworks: Significant performance improvements in the core's plugins
  runloop. [#3794](https://github.com/Kong/kong/pull/3794)
- PDK improvements:
  - New `kong.node` module. [#3826](https://github.com/Kong/kong/pull/3826)
  - New functions `kong.response.get_path_with_query()` and
    `kong.request.get_start_time()`.
    [#3842](https://github.com/Kong/kong/pull/3842)
  - Getters and setters for Service, Route, Consumer, and Credential.
    [#3916](https://github.com/Kong/kong/pull/3916)
  - `kong.response.get_source()` returns `error` on nginx-produced errors.
    [#4006](https://github.com/Kong/kong/pull/4006)
  - `kong.response.exit()` can be used in the `header_filter` phase, but only
    without a body. [#4039](https://github.com/Kong/kong/pull/4039)
- Schema improvements:
  - New field validators: `distinct`, `ne`, `is_regex`, `contains`, `gt`.
  - Adding a new field which has a default value to a schema no longer requires
    a migration.
    [#3756](https://github.com/Kong/kong/pull/3756)

##### Admin API

- :fireworks: **Routes now have a `name` field (like Services)**.
  [#3764](https://github.com/Kong/kong/pull/3764)
- Multipart parsing support. [#3776](https://github.com/Kong/kong/pull/3776)
- Admin API errors expose the name of the current strategy.
  [#3612](https://github.com/Kong/kong/pull/3612)

##### Plugins

- :fireworks: aws-lambda: **Support for Lambda Proxy Integration** with the new
  `is_proxy_integration` property.
  Thanks [@aloisbarreras](https://github.com/aloisbarreras) for the patch!
  [#3427](https://github.com/Kong/kong/pull/3427/).
- http-log: Support for buffering logging messages in a configurable logging
  queue. [#3604](https://github.com/Kong/kong/pull/3604)
- Most plugins' logic has been rewritten with the PDK instead of using internal
  Kong functions or ngx_lua APIs.

### Fixes

##### Core

- Fix an issue which would insert an extra `/` in the upstream URL when the
  request path was longer than the configured Route's `path` attribute.
  [#3780](https://github.com/kong/kong/pull/3780)
- Ensure better backwards-compatibility between the new DAO and existing core
  runloop code regarding null values.
  [#3772](https://github.com/Kong/kong/pull/3772)
  [#3710](https://github.com/Kong/kong/pull/3710)
- Ensure support for Datastax Enterprise 6.x. Thanks
  [@gchristidis](https://github.com/gchristidis) for the patch!
  [#3873](https://github.com/Kong/kong/pull/3873)
- Various issues with the PostgreSQL DAO strategy were addressed.
- Various issues related to the new schema library bundled with the new DAO
  were addressed.
- PDK improvements:
    - `kong.request.get_path()` and other functions now properly handle cases
      when `$request_uri` is nil.
      [#3842](https://github.com/Kong/kong/pull/3842)

##### Admin API

- Ensure the `/certificates` endpoints properly returns all SNIs configured on
  a given certificate. [#3722](https://github.com/Kong/kong/pull/3722)
- Ensure the `upstreams/:upstream/targets/...` endpoints returns an empty JSON
  array (`[]`) instead of an empty object (`{}`) when no targets exist.
  [#4058](https://github.com/Kong/kong/pull/4058)
- Improved inferring of arguments with `application/x-www-form-urlencoded`.
  [#3770](https://github.com/Kong/kong/pull/3770)
- Fix the handling of defaults values in some cases when using `PATCH`.
  [#3910](https://github.com/Kong/kong/pull/3910)

##### Plugins

- cors:
  - Ensure `Vary: Origin` is set when `config.credentials` is enabled.
    Thanks [@marckhouzam](https://github.com/marckhouzam) for the patch!
    [#3765](https://github.com/Kong/kong/pull/3765)
  - Return HTTP 200 instead of 204 for preflight requests. Thanks
    [@aslafy-z](https://github.com/aslafy-z) for the patch!
    [#4029](https://github.com/Kong/kong/pull/4029)
  - Ensure request origins specified as flat strings are safely validated.
    [#3872](https://github.com/Kong/kong/pull/3872)
- acl: Minor performance improvements by ensuring proper caching of computed
  values.
  [#4040](https://github.com/Kong/kong/pull/4040)
- correlation-id: Prevent an error to be thrown when the access phase was
  skipped, such as on nginx-produced errors.
  [#4006](https://github.com/Kong/kong/issues/4006)
- aws-lambda: When the client uses HTTP/2, strip response headers that are
  disallowed by the protocols.
  [#4032](https://github.com/Kong/kong/pull/4032)
- rate-limiting & response-ratelimiting: Improve efficiency by avoiding
  unnecessary Redis `SELECT` operations.
  [#3973](https://github.com/Kong/kong/pull/3973)

[Back to TOC](#table-of-contents)

## [0.15.0]

> Released on: 2018/12/18

This is the last release in the 0.x series, giving users one last chance to
upgrade while still using some of the options and concepts that were marked as
deprecated in Kong 0.x and were removed in Kong 1.0.

For a list of additions and fixes in Kong 0.15, see the [1.0.0](#100)
changelog. This release includes all new features included in 1.0 (Service
Mesh, Stream Routes and New Migrations), but unlike Kong 1.0, it retains a lot
of the deprecated functionality, like the **API** entity, around. Still, Kong
0.15 does have a number of breaking changes related to functionality that has
changed since version 0.14 (see below).

If you are starting with Kong, we recommend you to use 1.0.0 instead of this
release.

If you are already using Kong 0.14, our recommendation is to plan to move to
1.0 -- see the [1.0 Upgrade
Path](https://github.com/kong/kong/blob/master/UPGRADE.md) document for
details. Upgrading to 0.15.0 is only recommended if you can't do away with the
deprecated features but you need some fixes or new features right now.

### Changes

##### Dependencies

- The required OpenResty version is still 1.13.6.2, but for a full feature set
  including stream routing and Service Mesh abilities with mutual TLS, Kong's
  [openresty-patches](https://github.com/kong/openresty-patches) must be
  applied (those patches are already bundled with our official distribution
  packages). Kong in HTTP(S) Gateway scenarios does not require these patches.
- Service Mesh abilities require at least OpenSSL version 1.1.1. In our
  official distribution packages, OpenSSL has been bumped to 1.1.1.
  [#4005](https://github.com/Kong/kong/pull/4005)

##### Configuration

- The default value for `cassandra_lb_policy` changed from `RoundRobin` to
  `RequestRoundRobin`. This helps reducing the amount of new connections being
  opened during a request when using the Cassandra strategy.
  [#4004](https://github.com/Kong/kong/pull/4004)

##### Core

- Timestamps now bear millisecond precision in their decimal part.
  [#3660](https://github.com/Kong/kong/pull/3660)
- The PDK function `kong.request.get_body` will now return `nil, err, mime`
  when the body is valid JSON but neither an object nor an array.
  [#4063](https://github.com/Kong/kong/pull/4063)

##### CLI

- :warning: The new migrations framework (detailed in the [1.0.0
  changelog](#100)) has a different usage (and subcommands) compared to its
  predecessor.
  [#3802](https://github.com/Kong/kong/pull/3802)

##### Admin API

- :warning: In the 0.14.x release, Upstreams, Targets, and Plugins were still
  implemented using the old DAO and Admin API. In 0.15.0 and 1.0.0, all core
  entities use the new `kong.db` DAO, and their endpoints have been upgraded to
  the new Admin API (see below for details).
  [#3689](https://github.com/Kong/kong/pull/3689)
  [#3739](https://github.com/Kong/kong/pull/3739)
  [#3778](https://github.com/Kong/kong/pull/3778)

A summary of the changes introduced in the new Admin API:

- Pagination has been included in all "multi-record" endpoints, and pagination
  control fields are different than in 0.14.x.
- Filtering now happens via URL path changes (`/consumers/x/plugins`) instead
  of querystring fields (`/plugins?consumer_id=x`).
- Array values can't be coherced from comma-separated strings. They must be
  "proper" JSON values on JSON requests, or use a new syntax on
  form-url-encoded or multipart requests.
- Error messages have been been reworked from the ground up to be more
  consistent, precise and informative.
- The `PUT` method has been reimplemented with idempotent behavior and has
  been added to some entities that didn't have it.

For more details about the new Admin API, please visit the official docs:
https://docs.konghq.com/

##### Plugins

- All bundled plugins' schemas and custom entities have been updated to the new
  `kong.db` module, and their APIs have been updated to the new Admin API,
  which is described in the above section.
  [#3766](https://github.com/Kong/kong/pull/3766)
  [#3774](https://github.com/Kong/kong/pull/3774)
  [#3778](https://github.com/Kong/kong/pull/3778)
  [#3839](https://github.com/Kong/kong/pull/3839)
- :warning: All plugins migrations have been converted to the new migration
  framework. Custom plugins must use the new migration framework from 0.15
  onwards.

### Additions

Kong 0.15.0 contains the same additions as 1.0.0. See the [1.0.0
changelog](#100) for a complete list.

### Fixes

Kong 0.15.0 contains the same fixes as 1.0.0. See the [1.0.0 changelog](#100)
for a complete list.

[Back to TOC](#table-of-contents)

## [0.14.1]

> Released on: 2018/08/21

### Additions

##### Plugins

- jwt: Support for tokens signed with HS384 and HS512.
  Thanks [@kepkin](https://github.com/kepkin) for the patch.
  [#3589](https://github.com/Kong/kong/pull/3589)
- acl: Add a new `hide_groups_header` configuration option. If enabled, this
  option prevents the plugin from injecting the `X-Consumer-Groups` header
  into the upstream request.
  Thanks [@jeremyjpj0916](https://github.com/jeremyjpj0916) for the patch!
  [#3703](https://github.com/Kong/kong/pull/3703)

### Fixes

##### Core

- Prevent some plugins from breaking in subtle ways when manipulating some
  entities and their attributes. An example of such breaking behavior could be
  observed when Kong was wrongly injecting `X-Consumer-Username: userdata:
  NULL` in upstream requests headers, instead of not injecting this header at
  all.
  [#3714](https://github.com/Kong/kong/pull/3714)
- Fix an issue which, in some cases, prevented the use of Kong with Cassandra
  in environments where DNS load-balancing is in effect for contact points
  provided as hostnames (e.g. Kubernetes with `cassandra_contact_points =
  cassandra`).
  [#3693](https://github.com/Kong/kong/pull/3693)
- Fix an issue which prevented the use of UNIX domain sockets in some logging
  plugins, and custom plugins making use of such sockets.
  Thanks [@rucciva](https://github.com/rucciva) for the patch.
  [#3633](https://github.com/Kong/kong/pull/3633)
- Avoid logging false-negative error messages related to worker events.
  [#3692](https://github.com/Kong/kong/pull/3692)

##### CLI

- Database connectivity errors are properly prefixed with the database name
  again (e.g. `[postgres]`).
  [#3648](https://github.com/Kong/kong/pull/3648)

##### Plugins

- zipkin
  - Allow usage of the plugin with the deprecated "API" entity, and introduce
    a new `kong.api` tag.
    [kong-plugin-zipkin/commit/4a645e9](https://github.com/Kong/kong-plugin-zipkin/commit/4a645e940e560f2e50567e0360b5df3b38f74853)
  - Properly report the `kong.credential` tag.
    [kong-plugin-zipkin/commit/c627c36](https://github.com/Kong/kong-plugin-zipkin/commit/c627c36402c9a14cc48011baa773f4ee08efafcf)
  - Ensure the plugin does not throw errors when no Route was matched.
    [kong-plugin-zipkin#19](https://github.com/Kong/kong-plugin-zipkin/issues/19)
- basic-auth: Passwords with whitespaces are not trimmed anymore.
  Thanks [@aloisbarreras](https://github.com/aloisbarreras) for the patch.
  [#3650](https://github.com/Kong/kong/pull/3650)
- hmac-auth: Ensure backward compatibility for clients generating signatures
  without the request's querystring, as is the case for Kong versions prior to
  0.14.0, which broke this behavior. Users of this plugin on previous versions
  of Kong can now safely upgrade to the 0.14 family.
  Thanks [@mlehner616](https://github.com/mlehner616) for the patch!
  [#3699](https://github.com/Kong/kong/pull/3699)
- ldap-auth
    - Set the WWW-Authenticate header authentication scheme accordingly with
      the `conf.header_type` property, which allows browsers to show the
      authentication popup automatically. Thanks
      [@francois-maillard](https://github.com/francois-maillard) for the patch.
      [#3656](https://github.com/Kong/kong/pull/3656)
    - Invalid authentication attempts do not block subsequent valid attempts
      anymore.
      [#3677](https://github.com/Kong/kong/pull/3677)

[Back to TOC](#table-of-contents)

## [0.14.0] - 2018/07/05

This release introduces the first version of the **Plugin Development Kit**: a
Lua SDK, comprised of a set of functions to ease the development of
custom plugins.

Additionally, it contains several major improvements consolidating Kong's
feature set and flexibility, such as the support for `PUT` endpoints on the
Admin API for idempotent workflows, the execution of plugins during
Nginx-produced errors, and the injection of **Nginx directives** without having
to rely on the custom Nginx configuration pattern!

Finally, new bundled plugins allow Kong to better integrate with **Cloud
Native** environments, such as Zipkin and Prometheus.

As usual, major version upgrades require database migrations and changes to the
Nginx configuration file (if you customized the default template). Please take
a few minutes to read the [0.14 Upgrade
Path](https://github.com/Kong/kong/blob/master/UPGRADE.md#upgrade-to-014x) for
more details regarding breaking changes and migrations before planning to
upgrade your Kong cluster.

### Breaking Changes

##### Dependencies

- :warning: The required OpenResty version has been bumped to 1.13.6.2. If you
  are installing Kong from one of our distribution packages, you are not
  affected by this change.
  [#3498](https://github.com/Kong/kong/pull/3498)
- :warning: Support for PostgreSQL 9.4 (deprecated in 0.12.0) is now dropped.
  [#3490](https://github.com/Kong/kong/pull/3490)
- :warning: Support for Cassandra 2.1 (deprecated in 0.12.0) is now dropped.
  [#3490](https://github.com/Kong/kong/pull/3490)

##### Configuration

- :warning: The `server_tokens` and `latency_tokens` configuration properties
  have been removed. Instead, a new `headers` configuration properties replaces
  them and allows for more granular settings of injected headers (e.g.
  `Server`, `Via`, `X-Kong-*-Latency`, etc...).
  [#3300](https://github.com/Kong/kong/pull/3300)
- :warning: New required `lua_shared_dict` entries must be added to the Nginx
  configuration. You are not affected by this change if you do not use a custom
  Nginx template.
  [#3557](https://github.com/Kong/kong/pull/3557)
- :warning: Other important modifications must be applied to the Nginx
  configuration. You are not affected by this change if you do not use a custom
  Nginx template.
  [#3533](https://github.com/Kong/kong/pull/3533)

##### Plugins

- :warning: The Runscope plugin has been dropped, based on the EoL announcement
  made by Runscope about their Traffic Inspector product.
  [#3495](https://github.com/Kong/kong/pull/3495)

##### Admin API

- :warning: The SSL Certificates and SNI entities have moved to the new DAO
  implementation. As such, the `/certificates` and `/snis` endpoints have
  received notable usability improvements, but suffer from a few breaking
  changes.
  [#3386](https://github.com/Kong/kong/pull/3386)
- :warning: The Consumers entity has moved to the new DAO implementation. As
  such, the `/consumers` endpoint has received notable usability improvements,
  but suffers from a few breaking changes.
  [#3437](https://github.com/Kong/kong/pull/3437)

### Changes

##### Configuration

- The default value of `db_cache_ttl` is now `0` (disabled). Now that our level
  of confidence around the new caching mechanism introduced in 0.11.0 is high
  enough, we consider `0` (no TTL) to be an appropriate default for production
  environments, as it offers a smoother cache consumption behavior and reduces
  database pressure.
  [#3492](https://github.com/Kong/kong/pull/3492)

##### Core

- :fireworks: Serve stale data from the database cache when the datastore
  cannot be reached. Such stale items are "resurrected" for `db_resurrect_ttl`
  seconds (see configuration section).
  [#3579](https://github.com/Kong/kong/pull/3579)
- Reduce LRU churning in the database cache against some workloads.
  [#3550](https://github.com/Kong/kong/pull/3550)

### Additions

##### Configuration

- :fireworks: **Support for injecting Nginx directives via configuration
  properties** (in the `kong.conf` file or via environment variables)! This new
  way of customizing the Nginx configuration should render obsolete the old way
  of maintaining a custom Nginx template in most cases!
  [#3530](https://github.com/Kong/kong/pull/3530)
- :fireworks: **Support for selectively disabling bundled plugins**. A new
  `plugins` configuration property is introduced, and is used to specify which
  plugins should be loaded by the node. Custom plugins should now be specified
  in this new property, and the `custom_plugins` property is **deprecated**.
  If desired, Kong administrators can specify a minimal set of plugins to load
  (instead of the default, bundled plugins), and **improve P99 latency**
  thanks to the resulting decrease in database traffic.
  [#3387](https://github.com/Kong/kong/pull/3387)
- The new `headers` configuration property allows for specifying the injection
  of a new header: `X-Kong-Upstream-Status`. When enabled, Kong will inject
  this header containing the HTTP status code of the upstream response in the
  client response. This is particularly useful for clients to distinguish
  upstream statuses upon rewriting of the response by Kong.
  [#3263](https://github.com/Kong/kong/pull/3263)
- A new `db_resurrect_ttl` configuration property can be set to customize
  the amount of time stale data can be resurrected for when it cannot be
  refreshed. Defaults to 30 seconds.
  [#3579](https://github.com/Kong/kong/pull/3579)
- Two new Cassandra load balancing policies are available: `RequestRoundRobin`
  and `RequestDCAwareRoundRobin`. Both policies guarantee that the same peer
  will be reused across several queries during the lifetime of a request, thus
  guaranteeing no new connection will be opened against a peer during this
  request.
  [#3545](https://github.com/Kong/kong/pull/3545)

##### Core

- :fireworks: **Execute plugins on Nginx-produced errors.** Now, when Nginx
  produces a 4xx error (upon invalid requests) or 5xx (upon failure from the
  load balancer to connect to a Service), Kong will execute the response phases
  of its plugins (`header_filter`, `body_filter`, `log`). As such, Kong logging
  plugins are not blind to such Nginx-produced errors anymore, and will start
  properly reporting them. Plugins should be built defensively against cases
  where their `rewrite` or `access` phases were not executed.
  [#3533](https://github.com/Kong/kong/pull/3533)
- :fireworks: **Support for cookie-based load balancing!**
  [#3472](https://github.com/Kong/kong/pull/3472)

##### Plugins

- :fireworks: **Introduction of the Plugin Development Kit!** A set of Lua
  functions and variables that will greatly ease and speed up the task of
  developing custom plugins.
  The Plugin Development Kit (PDK) allows the retrieval and manipulation of the
  request and response objects, as well as interacting with various core
  components (e.g. logging, load balancing, DAO, etc...) without having to rely
  on OpenResty functions, and with the guarantee of their forward-compatibility
  with future versions of Kong.
  [#3556](https://github.com/Kong/kong/pull/3556)
- :fireworks: **New bundled plugin: Zipkin**! This plugin allows Kong to sample
  traces and report them to a running Zipkin instance.
  (See: https://github.com/Kong/kong-plugin-zipkin)
  [#3434](https://github.com/Kong/kong/pull/3434)
- :fireworks: **New bundled plugin: Prometheus**! This plugin allows Kong to
  expose metrics in the Prometheus Exposition format. Available metrics include
  HTTP status codes, latencies histogram, bandwidth, and more...
  (See: https://github.com/Kong/kong-plugin-prometheus)
  [#3547](https://github.com/Kong/kong/pull/3547)
- :fireworks: **New bundled plugin: Azure Functions**! This plugin can be used
  to invoke [Microsoft Azure
  Functions](https://azure.microsoft.com/en-us/services/functions/), similarly
  to the already existing AWS Lambda and OpenWhisk plugins.
  (See: https://github.com/Kong/kong-plugin-azure-functions)
  [#3428](https://github.com/Kong/kong/pull/3428)
- :fireworks: **New bundled plugin: Serverless Functions**! Dynamically run Lua
  without having to write a full-fledged plugin. Lua code snippets can be
  uploaded via the Admin API and be executed during Kong's `access` phase.
  (See: https://github.com/Kong/kong-plugin-serverless-functions)
  [#3551](https://github.com/Kong/kong/pull/3551)
- jwt: Support for limiting the allowed expiration period of JWT tokens. A new
  `config.maximum_expiration` property can be set to indicate the maximum
  number of seconds the `exp` claim may be ahead in the future.
  Thanks [@mvanholsteijn](https://github.com/mvanholsteijn) for the patch!
  [#3331](https://github.com/Kong/kong/pull/3331)
- aws-lambda: Add `us-gov-west-1` to the list of allowed regions.
  [#3529](https://github.com/Kong/kong/pull/3529)

##### Admin API

- :fireworks: Support for `PUT` in new endpoints (e.g. `/services/{id or
  name}`, `/routes/{id}`, `/consumers/{id or username}`), allowing the
  development of idempotent configuration workflows when scripting the Admin
  API.
  [#3416](https://github.com/Kong/kong/pull/3416)
- Support for `PATCH` and `DELETE` on the `/services/{name}`,
  `/consumers/{username}`, and `/snis/{name}` endpoints.
  [#3416](https://github.com/Kong/kong/pull/3416)

### Fixes

##### Configuration

- Properly support IPv6 addresses in `proxy_listen` and `admin_listen`
  configuration properties.
  [#3508](https://github.com/Kong/kong/pull/3508)

##### Core

- IPv6 nameservers with a scope are now ignored by the DNS resolver.
  [#3478](https://github.com/Kong/kong/pull/3478)
- SRV records without a port number now returns the default port instead of
  `0`.
  [#3478](https://github.com/Kong/kong/pull/3478)
- Ensure DNS-based round robin load balancing starts at a randomized position
  to prevent all Nginx workers from starting with the same peer.
  [#3478](https://github.com/Kong/kong/pull/3478)
- Properly report timeouts in passive health checks. Previously, connection
  timeouts were counted as `tcp_failures`, and upstream timeouts were ignored.
  Health check users should ensure that their `timeout` settings reflect their
  intended behavior.
  [#3539](https://github.com/Kong/kong/pull/3539)
- Ensure active health check probe requests send the `Host` header.
  [#3496](https://github.com/Kong/kong/pull/3496)
- Overall, more reliable health checks healthiness counters behavior.
  [#3496](https://github.com/Kong/kong/pull/3496)
- Do not set `Content-Type` headers on HTTP 204 No Content responses.
  [#3351](https://github.com/Kong/kong/pull/3351)
- Ensure the PostgreSQL connector of the new DAO (used by Services, Routes,
  Consumers, and SSL certs/SNIs) is now fully re-entrant and properly behaves
  in busy workloads (e.g. scripting requests to the Admin API).
  [#3423](https://github.com/Kong/kong/pull/3423)
- Properly route HTTP/1.0 requests without a Host header when using the old
  deprecated "API" entity.
  [#3438](https://github.com/Kong/kong/pull/3438)
- Ensure that all Kong-produced errors respect the `headers` configuration
  setting (previously `server_tokens`) and do not include the `Server` header
  if not configured.
  [#3511](https://github.com/Kong/kong/pull/3511)
- Harden an existing Cassandra migration.
  [#3532](https://github.com/Kong/kong/pull/3532)
- Prevent the load balancer from needlessly rebuilding its state when creating
  Targets.
  [#3477](https://github.com/Kong/kong/pull/3477)
- Prevent some harmless error logs to be printed during startup when
  initialization takes more than a few seconds.
  [#3443](https://github.com/Kong/kong/pull/3443)

##### Plugins

- hmac: Ensure that empty request bodies do not pass validation if there is no
  digest header.
  Thanks [@mvanholsteijn](https://github.com/mvanholsteijn) for the patch!
  [#3347](https://github.com/Kong/kong/pull/3347)
- response-transformer: Prevent the plugin from throwing an error when its
  `access` handler did not get a chance to run (e.g. on short-circuited,
  unauthorized requests).
  [#3524](https://github.com/Kong/kong/pull/3524)
- aws-lambda: Ensure logging plugins subsequently run when this plugin
  terminates.
  [#3512](https://github.com/Kong/kong/pull/3512)
- request-termination: Ensure logging plugins subsequently run when this plugin
  terminates.
  [#3513](https://github.com/Kong/kong/pull/3513)

##### Admin API

- Requests to `/healthy` and `/unhealthy` endpoints for upstream health checks
  now properly propagate the new state to other nodes of a Kong cluster.
  [#3464](https://github.com/Kong/kong/pull/3464)
- Do not produce an HTTP 500 error when POST-ing to `/services` with an empty
  `url` argument.
  [#3452](https://github.com/Kong/kong/pull/3452)
- Ensure foreign keys are required when creating child entities (e.g.
  `service.id` when creating a Route). Previously some rows could have an empty
  `service_id` field.
  [#3548](https://github.com/Kong/kong/pull/3548)
- Better type inference in new endpoints (e.g. `/services`, `/routes`,
  `/consumers`) when using `application/x-www-form-urlencoded` MIME type.
  [#3416](https://github.com/Kong/kong/pull/3416)

[Back to TOC](#table-of-contents)

## [0.13.1] - 2018/04/23

This release contains numerous bug fixes and a few convenience features.
Notably, a best-effort/backwards-compatible approach is followed to resolve
`no memory` errors caused by the fragmentation of shared memory between the
core and plugins.

### Added

##### Core

- Cache misses are now stored in a separate shared memory zone from hits if
  such a zone is defined. This reduces cache turnover and can increase the
  cache hit ratio quite considerably.
  Users with a custom Nginx template are advised to define such a zone to
  benefit from this behavior:
  `lua_shared_dict kong_db_cache_miss 12m;`.
- We now ensure that the Cassandra or PostgreSQL instance Kong is connecting
  to falls within the supported version range. Deprecated versions result in
  warning logs. As a reminder, Kong 0.13.x supports Cassandra 2.2+,
  and PostgreSQL 9.5+. Cassandra 2.1 and PostgreSQL 9.4 are supported, but
  deprecated.
  [#3310](https://github.com/Kong/kong/pull/3310)
- HTTP 494 errors thrown by Nginx are now caught by Kong and produce a native,
  Kong-friendly response.
  Thanks [@ti-mo](https://github.com/ti-mo) for the contribution!
  [#3112](https://github.com/Kong/kong/pull/3112)

##### CLI

- Report errors when compiling custom Nginx templates.
  [#3294](https://github.com/Kong/kong/pull/3294)

##### Admin API

- Friendlier behavior of Routes schema validation: PATCH requests can be made
  without specifying all three of `methods`, `hosts`, or `paths` if at least
  one of the three is specified in the body.
  [#3364](https://github.com/Kong/kong/pull/3364)

##### Plugins

- jwt: Support for identity providers using JWKS by ensuring the
  `config.key_claim_name` values is looked for in the token header.
  Thanks [@brycehemme](https://github.com/brycehemme) for the contribution!
  [#3313](https://github.com/Kong/kong/pull/3313)
- basic-auth: Allow specifying empty passwords.
  Thanks [@zhouzhuojie](https://github.com/zhouzhuojie) and
  [@perryao](https://github.com/perryao) for the contributions!
  [#3243](https://github.com/Kong/kong/pull/3243)

### Fixed

##### Core

- Numerous users have reported `no memory` errors which were caused by
  circumstantial memory fragmentation. Such errors, while still possible if
  plugin authors are not careful, should now mostly be addressed.
  [#3311](https://github.com/Kong/kong/pull/3311)

  **If you are using a custom Nginx template, be sure to define the following
  shared memory zones to benefit from these fixes**:

  ```
  lua_shared_dict kong_db_cache_miss 12m;
  lua_shared_dict kong_rate_limiting_counters 12m;
  ```

##### CLI

- Redirect Nginx's stdout and stderr output to `kong start` when
  `nginx_daemon` is enabled (such as when using the Kong Docker image). This
  also prevents growing log files when Nginx redirects logs to `/dev/stdout`
  and `/dev/stderr` but `nginx_daemon` is disabled.
  [#3297](https://github.com/Kong/kong/pull/3297)

##### Admin API

- Set a Service's `port` to `443` when the `url` convenience parameter uses
  the `https://` scheme.
  [#3358](https://github.com/Kong/kong/pull/3358)
- Ensure PATCH requests do not return an error when un-setting foreign key
  fields with JSON `null`.
  [#3355](https://github.com/Kong/kong/pull/3355)
- Ensure the `/plugin/schema/:name` endpoint does not corrupt plugins' schemas.
  [#3348](https://github.com/Kong/kong/pull/3348)
- Properly URL-decode path segments of plugins endpoints accepting spaces
  (e.g. `/consumers/<consumer>/basic-auth/John%20Doe/`).
  [#3250](https://github.com/Kong/kong/pull/3250)
- Properly serialize boolean filtering values when using Cassandra.
  [#3362](https://github.com/Kong/kong/pull/3362)

##### Plugins

- rate-limiting/response-rate-limiting:
  - If defined in the Nginx configuration, will use a dedicated
    `lua_shared_dict` instead of using the `kong_cache` shared memory zone.
    This prevents memory fragmentation issues resulting in `no memory` errors
    observed by numerous users. Users with a custom Nginx template are advised
    to define such a zone to benefit from this fix:
    `lua_shared_dict kong_rate_limiting_counters 12m;`.
    [#3311](https://github.com/Kong/kong/pull/3311)
  - When using the Redis strategy, ensure the correct Redis database is
    selected. This issue could occur when several request and response
    rate-limiting were configured using different Redis databases.
    Thanks [@mengskysama](https://github.com/mengskysama) for the patch!
    [#3293](https://github.com/Kong/kong/pull/3293)
- key-auth: Respect request MIME type when re-encoding the request body
  if both `config.key_in_body` and `config.hide_credentials` are enabled.
  Thanks [@p0pr0ck5](https://github.com/p0pr0ck5) for the patch!
  [#3213](https://github.com/Kong/kong/pull/3213)
- oauth2: Return HTTP 400 on invalid `scope` type.
  Thanks [@Gman98ish](https://github.com/Gman98ish) for the patch!
  [#3206](https://github.com/Kong/kong/pull/3206)
- ldap-auth: Ensure the plugin does not throw errors when configured as a
  global plugin.
  [#3354](https://github.com/Kong/kong/pull/3354)
- hmac-auth: Verify signature against non-normalized (`$request_uri`) request
  line (instead of `$uri`).
  [#3339](https://github.com/Kong/kong/pull/3339)
- aws-lambda: Fix a typo in upstream headers sent to the function. We now
  properly send the `X-Amz-Log-Type` header.
  [#3398](https://github.com/Kong/kong/pull/3398)

[Back to TOC](#table-of-contents)

## [0.13.0] - 2018/03/22

This release introduces two new core entities that will improve the way you
configure Kong: **Routes** & **Services**. Those entities replace the "API"
entity and simplify the setup of non-naive use-cases by providing better
separation of concerns and allowing for plugins to be applied to specific
**endpoints**.

As usual, major version upgrades require database migrations and changes to
the Nginx configuration file (if you customized the default template).
Please take a few minutes to read the [0.13 Upgrade
Path](https://github.com/Kong/kong/blob/master/UPGRADE.md#upgrade-to-013x) for
more details regarding breaking changes and migrations before planning to
upgrade your Kong cluster.

### Breaking Changes

##### Configuration

- :warning: The `proxy_listen` and `admin_listen` configuration values have a
  new syntax. This syntax is more aligned with that of NGINX and is more
  powerful while also simpler. As a result, the following configuration values
  have been removed because superfluous: `ssl`, `admin_ssl`, `http2`,
  `admin_http2`, `proxy_listen_ssl`, and `admin_listen_ssl`.
  [#3147](https://github.com/Kong/kong/pull/3147)

##### Plugins

- :warning: galileo: As part of the Galileo deprecation path, the galileo
  plugin is not enabled by default anymore, although still bundled with 0.13.
  Users are advised to stop using the plugin, but for the time being can keep
  enabling it by adding it to the `custom_plugin` configuration value.
  [#3233](https://github.com/Kong/kong/pull/3233)
- :warning: rate-limiting (Cassandra): The default migration for including
  Routes and Services in plugins will remove and re-create the Cassandra
  rate-limiting counters table. This means that users that were rate-limited
  because of excessive API consumption will be able to consume the API until
  they reach their limit again. There is no such data deletion in PostgreSQL.
  [def201f](https://github.com/Kong/kong/commit/def201f566ccf2dd9b670e2f38e401a0450b1cb5)

### Changes

##### Dependencies

- **Note to Docker users**: The `latest` tag on Docker Hub now points to the
  **alpine** image instead of CentOS. This also applies to the `0.13.0` tag.
- The OpenResty version shipped with our default packages has been bumped to
  `1.13.6.1`. The 0.13.0 release should still be compatible with the OpenResty
  `1.11.2.x` series for the time being.
- Bumped [lua-resty-dns-client](https://github.com/Kong/lua-resty-dns-client)
  to `2.0.0`.
  [#3220](https://github.com/Kong/kong/pull/3220)
- Bumped [lua-resty-http](https://github.com/pintsized/lua-resty-http) to
  `0.12`.
  [#3196](https://github.com/Kong/kong/pull/3196)
- Bumped [lua-multipart](https://github.com/Kong/lua-multipart) to `0.5.5`.
  [#3318](https://github.com/Kong/kong/pull/3318)
- Bumped [lua-resty-healthcheck](https://github.com/Kong/lua-resty-healthcheck)
  to `0.4.0`.
  [#3321](https://github.com/Kong/kong/pull/3321)

### Additions

##### Configuration

- :fireworks: Support for **control-plane** and **data-plane** modes. The new
  syntax of `proxy_listen` and `admin_listen` supports `off`, which
  disables either one of those interfaces. It is now simpler than ever to
  make a Kong node "Proxy only" (data-plane) or "Admin only" (control-plane).
  [#3147](https://github.com/Kong/kong/pull/3147)

##### Core

- :fireworks: This release introduces two new entities: **Routes** and
  **Services**. Those entities will provide a better separation of concerns
  than the "API" entity offers. Routes will define rules for matching a
  client's request (e.g., method, host, path...), and Services will represent
  upstream services (or backends) that Kong should proxy those requests to.
  Plugins can also be added to both Routes and Services, enabling use-cases to
  apply plugins more granularly (e.g., per endpoint).
  Following this addition, the API entity and related Admin API endpoints are
  now deprecated. This release is backwards-compatible with the previous model
  and all of your currently defined APIs and matching rules are still
  supported, although we advise users to migrate to Routes and Services as soon
  as possible.
  [#3224](https://github.com/Kong/kong/pull/3224)

##### Admin API

- :fireworks: New endpoints: `/routes` and `/services` to interact with the new
  core entities. More specific endpoints are also available such as
  `/services/{service id or name}/routes`,
  `/services/{service id or name}/plugins`, and `/routes/{route id}/plugins`.
  [#3224](https://github.com/Kong/kong/pull/3224)
- :fireworks: Our new endpoints (listed above) provide much better responses
  with regards to producing responses for incomplete entities, errors, etc...
  In the future, existing endpoints will gradually be moved to using this new
  Admin API content producer.
  [#3224](https://github.com/Kong/kong/pull/3224)
- :fireworks: Improved argument parsing in form-urlencoded requests to the new
  endpoints as well.
  Kong now expects the following syntaxes for representing
  arrays: `hosts[]=a.com&hosts[]=b.com`, `hosts[1]=a.com&hosts[2]=b.com`, which
  avoid comma-separated arrays and related issues that can arise.
  In the future, existing endpoints will gradually be moved to using this new
  Admin API content parser.
  [#3224](https://github.com/Kong/kong/pull/3224)

##### Plugins

- jwt: `ngx.ctx.authenticated_jwt_token` is available for other plugins to use.
  [#2988](https://github.com/Kong/kong/pull/2988)
- statsd: The fields `host`, `port` and `metrics` are no longer marked as
  "required", since they have a default value.
  [#3209](https://github.com/Kong/kong/pull/3209)

### Fixes

##### Core

- Fix an issue causing nodes in a cluster to use the default health checks
  configuration when the user configured them from another node (event
  propagated via the cluster).
  [#3319](https://github.com/Kong/kong/pull/3319)
- Increase the default load balancer wheel size from 100 to 10.000. This allows
  for a better distribution of the load between Targets in general.
  [#3296](https://github.com/Kong/kong/pull/3296)

##### Admin API

- Fix several issues with application/multipart MIME type parsing of payloads.
  [#3318](https://github.com/Kong/kong/pull/3318)
- Fix several issues with the parsing of health checks configuration values.
  [#3306](https://github.com/Kong/kong/pull/3306)
  [#3321](https://github.com/Kong/kong/pull/3321)

[Back to TOC](#table-of-contents)

## [0.12.3] - 2018/03/12

### Fixed

- Suppress a memory leak in the core introduced in 0.12.2.
  Thanks [@mengskysama](https://github.com/mengskysama) for the report.
  [#3278](https://github.com/Kong/kong/pull/3278)

[Back to TOC](#table-of-contents)

## [0.12.2] - 2018/02/28

### Added

##### Core

- Load balancers now log DNS errors to facilitate debugging.
  [#3177](https://github.com/Kong/kong/pull/3177)
- Reports now can include custom immutable values.
  [#3180](https://github.com/Kong/kong/pull/3180)

##### CLI

- The `kong migrations reset` command has a new `--yes` flag. This flag makes
  the command run non-interactively, and ensures no confirmation prompt will
  occur.
  [#3189](https://github.com/Kong/kong/pull/3189)

##### Admin API

- A new endpoint `/upstreams/:upstream_id/health` will return the health of the
  specified upstream.
  [#3232](https://github.com/Kong/kong/pull/3232)
- The `/` endpoint in the Admin API now exposes the `node_id` field.
  [#3234](https://github.com/Kong/kong/pull/3234)

### Fixed

##### Core

- HTTP/1.0 requests without a Host header are routed instead of being rejected.
  HTTP/1.1 requests without a Host are considered invalid and will still be
  rejected.
  Thanks to [@rainiest](https://github.com/rainest) for the patch!
  [#3216](https://github.com/Kong/kong/pull/3216)
- Fix the load balancer initialization when some Targets would contain
  hostnames.
  [#3187](https://github.com/Kong/kong/pull/3187)
- Fix incomplete handling of errors when initializing DAO objects.
  [637532e](https://github.com/Kong/kong/commit/637532e05d8ed9a921b5de861cc7f463e96c6e04)
- Remove bogus errors in the logs provoked by healthcheckers between the time
  they are unregistered and the time they are garbage-collected
  ([#3207](https://github.com/Kong/kong/pull/3207)) and when receiving an HTTP
  status not tracked by healthy or unhealthy lists
  ([c8eb5ae](https://github.com/Kong/kong/commit/c8eb5ae28147fc02473c05a7b1dbf502fbb64242)).
- Fix soft errors not being handled correctly inside the Kong cache.
  [#3150](https://github.com/Kong/kong/pull/3150)

##### Migrations

- Better handling of already existing Cassandra keyspaces in migrations.
  [#3203](https://github.com/Kong/kong/pull/3203).
  Thanks to [@pamiel](https://github.com/pamiel) for the patch!

##### Admin API

- Ensure `GET /certificates/{uuid}` does not return HTTP 500 when the given
  identifier does not exist.
  Thanks to [@vdesjardins](https://github.com/vdesjardins) for the patch!
  [#3148](https://github.com/Kong/kong/pull/3148)

[Back to TOC](#table-of-contents)

## [0.12.1] - 2018/01/18

This release addresses a few issues encountered with 0.12.0, including one
which would prevent upgrading from a previous version. The [0.12 Upgrade
Path](https://github.com/Kong/kong/blob/master/UPGRADE.md)
is still relevant for upgrading existing clusters to 0.12.1.

### Fixed

- Fix a migration between previous Kong versions and 0.12.0.
  [#3159](https://github.com/Kong/kong/pull/3159)
- Ensure Lua errors are propagated when thrown in the `access` handler by
  plugins.
  [38580ff](https://github.com/Kong/kong/commit/38580ff547cbd4a557829e3ad135cd6a0f821f7c)

[Back to TOC](#table-of-contents)

## [0.12.0] - 2018/01/16

This major release focuses on two new features we are very excited about:
**health checks** and **hash based load balancing**!

We also took this as an opportunity to fix a few prominent issues, sometimes
at the expense of breaking changes but overall improving the flexibility and
usability of Kong! Do keep in mind that this is a major release, and as such,
that we require of you to run the **migrations step**, via the
`kong migrations up` command.

Please take a few minutes to thoroughly read the [0.12 Upgrade
Path](https://github.com/Kong/kong/blob/master/UPGRADE.md#upgrade-to-012x)
for more details regarding breaking changes and migrations before planning to
upgrade your Kong cluster.

### Deprecation notices

Starting with 0.12.0, we are announcing the deprecation of older versions
of our supported databases:

- Support for PostgreSQL 9.4 is deprecated. Users are advised to upgrade to
  9.5+
- Support for Cassandra 2.1 and below is deprecated. Users are advised to
  upgrade to 2.2+

Note that the above deprecated versions are still supported in this release,
but will be dropped in subsequent ones.

### Breaking changes

##### Core

- :warning: The required OpenResty version has been bumped to 1.11.2.5. If you
  are installing Kong from one of our distribution packages, you are not
  affected by this change.
  [#3097](https://github.com/Kong/kong/pull/3097)
- :warning: As Kong now executes subsequent plugins when a request is being
  short-circuited (e.g. HTTP 401 responses from auth plugins), plugins that
  run in the header or body filter phases will be run upon such responses
  from the access phase. We consider this change a big improvement in the
  Kong run-loop as it allows for more flexibility for plugins. However, it is
  unlikely, but possible that some of these plugins (e.g. your custom plugins)
  now run in scenarios where they were not previously expected to run.
  [#3079](https://github.com/Kong/kong/pull/3079)

##### Admin API

- :warning: By default, the Admin API now only listens on the local interface.
  We consider this change to be an improvement in the default security policy
  of Kong. If you are already using Kong, and your Admin API still binds to all
  interfaces, consider updating it as well. You can do so by updating the
  `admin_listen` configuration value, like so: `admin_listen = 127.0.0.1:8001`.
  Thanks [@pduldig-at-tw](https://github.com/pduldig-at-tw) for the suggestion
  and the patch.
  [#3016](https://github.com/Kong/kong/pull/3016)

  :red_circle: **Note to Docker users**: Beware of this change as you may have
  to ensure that your Admin API is reachable via the host's interface.
  You can use the `-e KONG_ADMIN_LISTEN` argument when provisioning your
  container(s) to update this value; for example,
  `-e KONG_ADMIN_LISTEN=0.0.0.0:8001`.

- :warning: To reduce confusion, the `/upstreams/:upstream_name_or_id/targets/`
  has been updated to not show the full list of Targets anymore, but only
  the ones that are currently active in the load balancer. To retrieve the full
  history of Targets, you can now query
  `/upstreams/:upstream_name_or_id/targets/all`. The
  `/upstreams/:upstream_name_or_id/targets/active` endpoint has been removed.
  Thanks [@hbagdi](https://github.com/hbagdi) for tackling this backlog item!
  [#3049](https://github.com/Kong/kong/pull/3049)
- :warning: The `orderlist` property of Upstreams has been removed, along with
  any confusion it may have brought. The balancer is now able to fully function
  without it, yet with the same level of entropy in its load distribution.
  [#2748](https://github.com/Kong/kong/pull/2748)

##### CLI

- :warning: The `$ kong compile` command which was deprecated in 0.11.0 has
  been removed.
  [#3069](https://github.com/Kong/kong/pull/3069)

##### Plugins

- :warning: In logging plugins, the `request.request_uri` field has been
  renamed to `request.url`.
  [#2445](https://github.com/Kong/kong/pull/2445)
  [#3098](https://github.com/Kong/kong/pull/3098)

### Added

##### Core

- :fireworks: Support for **health checks**! Kong can now short-circuit some
  of your upstream Targets (replicas) from its load balancer when it encounters
  too many TCP or HTTP errors. You can configure the number of failures, or the
  HTTP status codes that should be considered invalid, and Kong will monitor
  the failures and successes of proxied requests to each upstream Target. We
  call this feature **passive health checks**.
  Additionally, you can configure **active health checks**, which will make
  Kong perform periodic HTTP test requests to actively monitor the health of
  your upstream services, and pre-emptively short-circuit them.
  Upstream Targets can be manually taken up or down via two new Admin API
  endpoints: `/healthy` and `/unhealthy`.
  [#3096](https://github.com/Kong/kong/pull/3096)
- :fireworks: Support for **hash based load balancing**! Kong now offers
  consistent hashing/sticky sessions load balancing capabilities via the new
  `hash_*` attributes of the Upstream entity. Hashes can be based off client
  IPs, request headers, or Consumers!
  [#2875](https://github.com/Kong/kong/pull/2875)
- :fireworks: Logging plugins now log requests that were short-circuited by
  Kong! (e.g. HTTP 401 responses from auth plugins or HTTP 429 responses from
  rate limiting plugins, etc.) Kong now executes any subsequent plugins once a
  request has been short-circuited. Your plugin must be using the
  `kong.tools.responses` module for this behavior to be respected.
  [#3079](https://github.com/Kong/kong/pull/3079)
- Kong is now compatible with OpenResty up to version 1.13.6.1. Be aware that
  the recommended (and default) version shipped with this release is still
  1.11.2.5.
  [#3070](https://github.com/Kong/kong/pull/3070)

##### CLI

- `$ kong start` now considers the commonly used `/opt/openresty` prefix when
  searching for the `nginx` executable.
  [#3074](https://github.com/Kong/kong/pull/3074)

##### Admin API

- Two new endpoints, `/healthy` and `/unhealthy` can be used to manually bring
  upstream Targets up or down, as part of the new health checks feature of the
  load balancer.
  [#3096](https://github.com/Kong/kong/pull/3096)

##### Plugins

- logging plugins: A new field `upstream_uri` now logs the value of the
  upstream request's path. This is useful to help debugging plugins or setups
  that aim at rewriting a request's URL during proxying.
  Thanks [@shiprabehera](https://github.com/shiprabehera) for the patch!
  [#2445](https://github.com/Kong/kong/pull/2445)
- tcp-log: Support for TLS handshake with the logs recipients for secure
  transmissions of logging data.
  [#3091](https://github.com/Kong/kong/pull/3091)
- jwt: Support for JWTs passed in cookies. Use the new `config.cookie_names`
  property to configure the behavior to your liking.
  Thanks [@mvanholsteijn](https://github.com/mvanholsteijn) for the patch!
  [#2974](https://github.com/Kong/kong/pull/2974)
- oauth2
    - New `config.auth_header_name` property to customize the authorization
      header's name.
      Thanks [@supraja93](https://github.com/supraja93)
      [#2928](https://github.com/Kong/kong/pull/2928)
    - New `config.refresh_ttl` property to customize the TTL of refresh tokens,
      previously hard-coded to 14 days.
      Thanks [@bob983](https://github.com/bob983) for the patch!
      [#2942](https://github.com/Kong/kong/pull/2942)
    - Avoid an error in the logs when trying to retrieve an access token from
      a request without a body.
      Thanks [@WALL-E](https://github.com/WALL-E) for the patch.
      [#3063](https://github.com/Kong/kong/pull/3063)
- ldap: New `config.header_type` property to customize the authorization method
  in the `Authorization` header.
  Thanks [@francois-maillard](https://github.com/francois-maillard) for the
  patch!
  [#2963](https://github.com/Kong/kong/pull/2963)

### Fixed

##### CLI

- Fix a potential vulnerability in which an attacker could read the Kong
  configuration file with insufficient permissions for a short window of time
  while Kong is being started.
  [#3057](https://github.com/Kong/kong/pull/3057)
- Proper log message upon timeout in `$ kong quit`.
  [#3061](https://github.com/Kong/kong/pull/3061)

##### Admin API

- The `/certificates` endpoint now properly supports the `snis` parameter
  in PUT and PATCH requests.
  Thanks [@hbagdi](https://github.com/hbagdi) for the contribution!
  [#3040](https://github.com/Kong/kong/pull/3040)
- Avoid sending the `HTTP/1.1 415 Unsupported Content Type` response when
  receiving a request with a valid `Content-Type`, but with an empty payload.
  [#3077](https://github.com/Kong/kong/pull/3077)

##### Plugins

- basic-auth:
    - Accept passwords containing `:`.
      Thanks [@nico-acidtango](https://github.com/nico-acidtango) for the patch!
      [#3014](https://github.com/Kong/kong/pull/3014)
    - Performance improvements, courtesy of
      [@nico-acidtango](https://github.com/nico-acidtango)
      [#3014](https://github.com/Kong/kong/pull/3014)

[Back to TOC](#table-of-contents)

## [0.11.2] - 2017/11/29

### Added

##### Plugins

- key-auth: New endpoints to manipulate API keys.
  Thanks [@hbagdi](https://github.com/hbagdi) for the contribution.
  [#2955](https://github.com/Kong/kong/pull/2955)
    - `/key-auths/` to paginate through all keys.
    - `/key-auths/:credential_key_or_id/consumer` to retrieve the Consumer
      associated with a key.
- basic-auth: New endpoints to manipulate basic-auth credentials.
  Thanks [@hbagdi](https://github.com/hbagdi) for the contribution.
  [#2998](https://github.com/Kong/kong/pull/2998)
    - `/basic-auths/` to paginate through all basic-auth credentials.
    - `/basic-auths/:credential_username_or_id/consumer` to retrieve the
      Consumer associated with a credential.
- jwt: New endpoints to manipulate JWTs.
  Thanks [@hbagdi](https://github.com/hbagdi) for the contribution.
  [#3003](https://github.com/Kong/kong/pull/3003)
    - `/jwts/` to paginate through all JWTs.
    - `/jwts/:jwt_key_or_id/consumer` to retrieve the Consumer
      associated with a JWT.
- hmac-auth: New endpoints to manipulate hmac-auth credentials.
  Thanks [@hbagdi](https://github.com/hbagdi) for the contribution.
  [#3009](https://github.com/Kong/kong/pull/3009)
    - `/hmac-auths/` to paginate through all hmac-auth credentials.
    - `/hmac-auths/:hmac_username_or_id/consumer` to retrieve the Consumer
      associated with a credential.
- acl: New endpoints to manipulate ACLs.
  Thanks [@hbagdi](https://github.com/hbagdi) for the contribution.
  [#3039](https://github.com/Kong/kong/pull/3039)
    - `/acls/` to paginate through all ACLs.
    - `/acls/:acl_id/consumer` to retrieve the Consumer
      associated with an ACL.

### Fixed

##### Core

- Avoid logging some unharmful error messages related to clustering.
  [#3002](https://github.com/Kong/kong/pull/3002)
- Improve performance and memory footprint when parsing multipart request
  bodies.
  [Kong/lua-multipart#13](https://github.com/Kong/lua-multipart/pull/13)

##### Configuration

- Add a format check for the `admin_listen_ssl` property, ensuring it contains
  a valid port.
  [#3031](https://github.com/Kong/kong/pull/3031)

##### Admin API

- PUT requests with payloads containing non-existing primary keys for entities
  now return HTTP 404 Not Found, instead of HTTP 200 OK without a response
  body.
  [#3007](https://github.com/Kong/kong/pull/3007)
- On the `/` endpoint, ensure `enabled_in_cluster` shows up as an empty JSON
  Array (`[]`), instead of an empty JSON Object (`{}`).
  Thanks [@hbagdi](https://github.com/hbagdi) for the patch!
  [#2982](https://github.com/Kong/kong/issues/2982)

##### Plugins

- hmac-auth: Better parsing of the `Authorization` header to avoid internal
  errors resulting in HTTP 500.
  Thanks [@mvanholsteijn](https://github.com/mvanholsteijn) for the patch!
  [#2996](https://github.com/Kong/kong/pull/2996)
- Improve the performance of the rate-limiting and response-rate-limiting
  plugins when using the Redis policy.
  [#2956](https://github.com/Kong/kong/pull/2956)
- Improve the performance of the response-transformer plugin.
  [#2977](https://github.com/Kong/kong/pull/2977)

## [0.11.1] - 2017/10/24

### Changed

##### Configuration

- Drop the `lua_code_cache` configuration property. This setting has been
  considered harmful since 0.11.0 as it interferes with Kong's internals.
  [#2854](https://github.com/Kong/kong/pull/2854)

### Fixed

##### Core

- DNS: SRV records pointing to an A record are now properly handled by the
  load balancer when `preserve_host` is disabled. Such records used to throw
  Lua errors on the proxy code path.
  [Kong/lua-resty-dns-client#19](https://github.com/Kong/lua-resty-dns-client/pull/19)
- Fixed an edge-case where `preserve_host` would sometimes craft an upstream
  request with a Host header from a previous client request instead of the
  current one.
  [#2832](https://github.com/Kong/kong/pull/2832)
- Ensure APIs with regex URIs are evaluated in the order that they are created.
  [#2924](https://github.com/Kong/kong/pull/2924)
- Fixed a typo that caused the load balancing components to ignore the Upstream
  slots property.
  [#2747](https://github.com/Kong/kong/pull/2747)

##### CLI

- Fixed the verification of self-signed SSL certificates for PostgreSQL and
  Cassandra in the `kong migrations` command. Self-signed SSL certificates are
  now properly verified during migrations according to the
  `lua_ssl_trusted_certificate` configuration property.
  [#2908](https://github.com/Kong/kong/pull/2908)

##### Admin API

- The `/upstream/{upstream}/targets/active` endpoint used to return HTTP
  `405 Method Not Allowed` when called with a trailing slash. Both notations
  (with and without the trailing slash) are now supported.
  [#2884](https://github.com/Kong/kong/pull/2884)

##### Plugins

- bot-detection: Fixed an issue which would prevent the plugin from running and
  result in an HTTP `500` error if configured globally.
  [#2906](https://github.com/Kong/kong/pull/2906)
- ip-restriction: Fixed support for the `0.0.0.0/0` CIDR block. This block is
  now supported and won't trigger an error when used in this plugin's properties.
  [#2918](https://github.com/Kong/kong/pull/2918)

### Added

##### Plugins

- aws-lambda: Added support to forward the client request's HTTP method,
  headers, URI, and body to the Lambda function.
  [#2823](https://github.com/Kong/kong/pull/2823)
- key-auth: New `run_on_preflight` configuration option to control
  authentication on preflight requests.
  [#2857](https://github.com/Kong/kong/pull/2857)
- jwt: New `run_on_preflight` configuration option to control authentication
  on preflight requests.
  [#2857](https://github.com/Kong/kong/pull/2857)

##### Plugin development

- Ensure migrations have valid, unique names to avoid conflicts between custom
  plugins.
  Thanks [@ikogan](https://github.com/ikogan) for the patch!
  [#2821](https://github.com/Kong/kong/pull/2821)

### Improved

##### Migrations & Deployments

- Improve migrations reliability for future major releases.
  [#2869](https://github.com/Kong/kong/pull/2869)

##### Plugins

- Improve the performance of the acl and oauth2 plugins.
  [#2736](https://github.com/Kong/kong/pull/2736)
  [#2806](https://github.com/Kong/kong/pull/2806)

[Back to TOC](#table-of-contents)

## [0.10.4] - 2017/10/24

### Fixed

##### Core

- DNS: SRV records pointing to an A record are now properly handled by the
  load balancer when `preserve_host` is disabled. Such records used to throw
  Lua errors on the proxy code path.
  [Kong/lua-resty-dns-client#19](https://github.com/Kong/lua-resty-dns-client/pull/19)
- HTTP `400` errors thrown by Nginx are now correctly caught by Kong and return
  a native, Kong-friendly response.
  [#2476](https://github.com/Mashape/kong/pull/2476)
- Fix an edge-case where an API with multiple `uris` and `strip_uri = true`
  would not always strip the client URI.
  [#2562](https://github.com/Mashape/kong/issues/2562)
- Fix an issue where Kong would match an API with a shorter URI (from its
  `uris` value) as a prefix instead of a longer, matching prefix from
  another API.
  [#2662](https://github.com/Mashape/kong/issues/2662)
- Fixed a typo that caused the load balancing components to ignore the
  Upstream `slots` property.
  [#2747](https://github.com/Mashape/kong/pull/2747)

##### Configuration

- Octothorpes (`#`) can now be escaped (`\#`) and included in the Kong
  configuration values such as your datastore passwords or usernames.
  [#2411](https://github.com/Mashape/kong/pull/2411)

##### Admin API

- The `data` response field of the `/upstreams/{upstream}/targets/active`
  Admin API endpoint now returns a list (`[]`) instead of an object (`{}`)
  when no active targets are present.
  [#2619](https://github.com/Mashape/kong/pull/2619)

##### Plugins

- datadog: Avoid a runtime error if the plugin is configured as a global plugin
  but the downstream request did not match any configured API.
  Thanks [@kjsteuer](https://github.com/kjsteuer) for the fix!
  [#2702](https://github.com/Mashape/kong/pull/2702)
- ip-restriction: Fixed support for the `0.0.0.0/0` CIDR block. This block is
  now supported and won't trigger an error when used in this plugin's properties.
  [#2918](https://github.com/Mashape/kong/pull/2918)

[Back to TOC](#table-of-contents)

## [0.11.0] - 2017/08/16

The latest and greatest version of Kong features improvements all over the
board for a better and easier integration with your infrastructure!

The highlights of this release are:

- Support for **regex URIs** in routing, one of the oldest requested
  features from the community.
- Support for HTTP/2 traffic from your clients.
- Kong does not depend on Serf anymore, which makes deployment and networking
  requirements **considerably simpler**.
- A better integration with orchestration tools thanks to the support for **non
  FQDNs** in Kong's DNS resolver.

As per usual, our major releases include datastore migrations which are
considered **breaking changes**. Additionally, this release contains numerous
breaking changes to the deployment process and proxying behavior that you
should be familiar with.

We strongly advise that you read this changeset thoroughly, as well as the
[0.11 Upgrade Path](https://github.com/Kong/kong/blob/master/UPGRADE.md#upgrade-to-011x)
if you are planning to upgrade a Kong cluster.

### Breaking changes

##### Configuration

- :warning: Numerous updates were made to the Nginx configuration template.
  If you are using a custom template, you **must** apply those
  modifications. See the [0.11 Upgrade
  Path](https://github.com/Kong/kong/blob/master/UPGRADE.md#upgrade-to-011x)
  for a complete list of changes to apply.

##### Migrations & Deployment

- :warning: Migrations are **not** executed automatically by `kong start`
  anymore. Migrations are now a **manual** process, which must be executed via
  the `kong migrations` command. In practice, this means that you have to run
  `kong migrations up [-c kong.conf]` in one of your nodes **before** starting
  your Kong nodes. This command should be run from a **single** node/container
  to avoid several nodes running migrations concurrently and potentially
  corrupting your database. Once the migrations are up-to-date, it is
  considered safe to start multiple Kong nodes concurrently.
  [#2421](https://github.com/Kong/kong/pull/2421)
- :warning: :fireworks: Serf is **not** a dependency anymore. Kong nodes now
  handle cache invalidation events via a built-in database polling mechanism.
  See the new "Datastore Cache" section of the configuration file which
  contains 3 new documented properties: `db_update_frequency`,
  `db_update_propagation`, and `db_cache_ttl`. If you are using Cassandra, you
  **should** pay a particular attention to the `db_update_propagation` setting,
  as you **should not** use the default value of `0`.
  [#2561](https://github.com/Kong/kong/pull/2561)

##### Core

- :warning: Kong now requires OpenResty `1.11.2.4`. OpenResty's LuaJIT can
  now be built with Lua 5.2 compatibility.
  [#2489](https://github.com/Kong/kong/pull/2489)
  [#2790](https://github.com/Kong/kong/pull/2790)
- :warning: Previously, the `X-Forwarded-*` and `X-Real-IP` headers were
  trusted from any client by default, and forwarded upstream. With the
  introduction of the new `trusted_ips` property (see the below "Added"
  section) and to enforce best security practices, Kong *does not* trust
  any client IP address by default anymore. This will make Kong *not*
  forward incoming `X-Forwarded-*` headers if not coming from configured,
  trusted IP addresses blocks. This setting also affects the API
  `check_https` field, which itself relies on *trusted* `X-Forwarded-Proto`
  headers **only**.
  [#2236](https://github.com/Kong/kong/pull/2236)
- :warning: The API Object property `http_if_terminated` is now set to `false`
  by default. For Kong to evaluate the client `X-Forwarded-Proto` header, you
  must now configure Kong to trust the client IP (see above change), **and**
  you must explicitly set this value to `true`. This affects you if you are
  doing SSL termination somewhere before your requests hit Kong, and if you
  have configured `https_only` on the API, or if you use a plugin that requires
  HTTPS traffic (e.g. OAuth2).
  [#2588](https://github.com/Kong/kong/pull/2588)
- :warning: The internal DNS resolver now honours the `search` and `ndots`
  configuration options of your `resolv.conf` file. Make sure that DNS
  resolution is still consistent in your environment, and consider
  eventually not using FQDNs anymore.
  [#2425](https://github.com/Kong/kong/pull/2425)

##### Admin API

- :warning: As a result of the Serf removal, Kong is now entirely stateless,
  and as such, the `/cluster` endpoint has disappeared.
  [#2561](https://github.com/Kong/kong/pull/2561)
- :warning: The Admin API `/status` endpoint does not return a count of the
  database entities anymore. Instead, it now returns a `database.reachable`
  boolean value, which reflects the state of the connection between Kong
  and the underlying database. Please note that this flag **does not**
  reflect the health of the database itself.
  [#2567](https://github.com/Kong/kong/pull/2567)

##### Plugin development

- :warning: The upstream URI is now determined via the Nginx
  `$upstream_uri` variable. Custom plugins using the `ngx.req.set_uri()`
  API will not be taken into consideration anymore. One must now set the
  `ngx.var.upstream_uri` variable from the Lua land.
  [#2519](https://github.com/Kong/kong/pull/2519)
- :warning: The `hooks.lua` module for custom plugins is dropped, along
  with the `database_cache.lua` module. Database entities caching and
  eviction has been greatly improved to simplify and automate most caching
  use-cases. See the [Plugins Development
  Guide](https://getkong.org/docs/0.11.x/plugin-development/entities-cache/)
  and the [0.11 Upgrade
  Path](https://github.com/Kong/kong/blob/master/UPGRADE.md#upgrade-to-011x)
  for more details.
  [#2561](https://github.com/Kong/kong/pull/2561)
- :warning: To ensure that the order of execution of plugins is still the same
  for vanilla Kong installations, we had to update the `PRIORITY` field of some
  of our bundled plugins. If your custom plugin must run after or before a
  specific bundled plugin, you might have to update your plugin's `PRIORITY`
  field as well. The complete list of plugins and their priorities is available
  on the [Plugins Development
  Guide](https://getkong.org/docs/0.11.x/plugin-development/custom-logic/).
  [#2489](https://github.com/Kong/kong/pull/2489)
  [#2813](https://github.com/Kong/kong/pull/2813)

### Deprecated

##### CLI

- The `kong compile` command has been deprecated. Instead, prefer using
  the new `kong prepare` command.
  [#2706](https://github.com/Kong/kong/pull/2706)

### Changed

##### Core

- Performance around DNS resolution has been greatly improved in some
  cases.
  [#2625](https://github.com/Kong/kong/pull/2425)
- Secret values are now generated with a kernel-level, Cryptographically
  Secure PRNG.
  [#2536](https://github.com/Kong/kong/pull/2536)
- The `.kong_env` file created by Kong in its running prefix is now written
  without world-read permissions.
  [#2611](https://github.com/Kong/kong/pull/2611)

##### Plugin development

- The `marshall_event` function on schemas is now ignored by Kong, and can be
  safely removed as the new cache invalidation mechanism natively handles
  safer events broadcasting.
  [#2561](https://github.com/Kong/kong/pull/2561)

### Added

##### Core

- :fireworks: Support for regex URIs! You can now define regexes in your
  APIs `uris` property. Those regexes can have capturing groups which can
  be extracted by Kong during a request, and accessed later in the plugins
  (useful for URI rewriting). See the [Proxy
  Guide](https://getkong.org/docs/0.11.x/proxy/#using-regexes-in-uris) for
  documentation on how to use regex URIs.
  [#2681](https://github.com/Kong/kong/pull/2681)
- :fireworks: Support for HTTP/2. A new `http2` directive now enables
  HTTP/2 traffic on the `proxy_listen_ssl` address.
  [#2541](https://github.com/Kong/kong/pull/2541)
- :fireworks: Support for the `search` and `ndots` configuration options of
  your `resolv.conf` file.
  [#2425](https://github.com/Kong/kong/pull/2425)
- Kong now forwards new headers to your upstream services:
  `X-Forwarded-Host`, `X-Forwarded-Port`, and `X-Forwarded-Proto`.
  [#2236](https://github.com/Kong/kong/pull/2236)
- Support for the PROXY protocol. If the new `real_ip_header` configuration
  property is set to `real_ip_header = proxy_protocol`, then Kong will
  append the `proxy_protocol` parameter to the Nginx `listen` directive of
  the Kong proxy port.
  [#2236](https://github.com/Kong/kong/pull/2236)
- Support for BDR compatibility in the PostgreSQL migrations.
  Thanks [@AlexBloor](https://github.com/AlexBloor) for the patch!
  [#2672](https://github.com/Kong/kong/pull/2672)

##### Configuration

- Support for DNS nameservers specified in IPv6 format.
  [#2634](https://github.com/Kong/kong/pull/2634)
- A few new DNS configuration properties allow you to tweak the Kong DNS
  resolver, and in particular, how it handles the resolution of different
  record types or the eviction of stale records.
  [#2625](https://github.com/Kong/kong/pull/2625)
- A new `trusted_ips` configuration property allows you to define a list of
  trusted IP address blocks that are known to send trusted `X-Forwarded-*`
  headers. Requests from trusted IPs will make Kong forward those headers
  upstream. Requests from non-trusted IP addresses will make Kong override
  the `X-Forwarded-*` headers with its own values. In addition, this
  property also sets the ngx_http_realip_module `set_real_ip_from`
  directive(s), which makes Kong trust the incoming `X-Real-IP` header as
  well, which is used for operations such as rate-limiting by IP address,
  and that Kong forwards upstream as well.
  [#2236](https://github.com/Kong/kong/pull/2236)
- You can now configure the ngx_http_realip_module from the Kong
  configuration.  In addition to `trusted_ips` which sets the
  `set_real_ip_from` directives(s), two new properties, `real_ip_header`
  and `real_ip_recursive` allow you to configure the ngx_http_realip_module
  directives bearing the same name.
  [#2236](https://github.com/Kong/kong/pull/2236)
- Ability to hide Kong-specific response headers. Two new configuration
  fields: `server_tokens` and `latency_tokens` will respectively toggle
  whether the `Server` and `X-Kong-*-Latency` headers should be sent to
  downstream clients.
  [#2259](https://github.com/Kong/kong/pull/2259)
- New configuration property to tune handling request body data via the
  `client_max_body_size` and `client_body_buffer_size` directives
  (mirroring their Nginx counterparts). Note these settings are only
  defined for proxy requests; request body handling in the Admin API
  remains unchanged.
  [#2602](https://github.com/Kong/kong/pull/2602)
- New `error_default_type` configuration property. This setting is to
  specify a MIME type that will be used as the error response body format
  when Nginx encounters an error, but no `Accept` header was present in the
  request. The default value is `text/plain` for backwards compatibility.
  Thanks [@therealgambo](https://github.com/therealgambo) for the
  contribution!
  [#2500](https://github.com/Kong/kong/pull/2500)
- New `nginx_user` configuration property, which interfaces with the Nginx
  `user` directive.
  Thanks [@depay](https://github.com/depay) for the contribution!
  [#2180](https://github.com/Kong/kong/pull/2180)

##### CLI

- New `kong prepare` command to prepare the Kong running prefix (creating
  log files, SSL certificates, etc...) and allow for Kong to be started via
  the `nginx` binary. This is useful for environments like containers,
  where the foreground process should be the Nginx master process. The
  `kong compile` command has been deprecated as a result of this addition.
  [#2706](https://github.com/Kong/kong/pull/2706)

##### Admin API

- Ability to retrieve plugins added to a Consumer via two new endpoints:
  `/consumers/:username_or_id/plugins/` and
  `/consumers/:username_or_id/plugins/:plugin_id`.
  [#2714](https://github.com/Kong/kong/pull/2714)
- Support for JSON `null` in `PATCH` requests to unset a value on any
  entity.
  [#2700](https://github.com/Kong/kong/pull/2700)

##### Plugins

- jwt: Support for RS512 signed tokens.
  Thanks [@sarraz1](https://github.com/sarraz1) for the patch!
  [#2666](https://github.com/Kong/kong/pull/2666)
- rate-limiting/response-ratelimiting: Optionally hide informative response
  headers.
  [#2087](https://github.com/Kong/kong/pull/2087)
- aws-lambda: Define a custom response status when the upstream
  `X-Amz-Function-Error` header is "Unhandled".
  Thanks [@erran](https://github.com/erran) for the contribution!
  [#2587](https://github.com/Kong/kong/pull/2587)
- aws-lambda: Add new AWS regions that were previously unsupported.
  [#2769](https://github.com/Kong/kong/pull/2769)
- hmac: New option to validate the client-provided SHA-256 of the request
  body.
  Thanks [@vaibhavatul47](https://github.com/vaibhavatul47) for the
  contribution!
  [#2419](https://github.com/Kong/kong/pull/2419)
- hmac: Added support for `enforce_headers` option and added HMAC-SHA256,
  HMAC-SHA384, and HMAC-SHA512 support.
  [#2644](https://github.com/Kong/kong/pull/2644)
- statsd: New metrics and more flexible configuration. Support for
  prefixes, configurable stat type, and added metrics.
  [#2400](https://github.com/Kong/kong/pull/2400)
- datadog: New metrics and more flexible configuration. Support for
  prefixes, configurable stat type, and added metrics.
  [#2394](https://github.com/Kong/kong/pull/2394)

### Fixed

##### Core

- Kong now ensures that your clients URIs are transparently proxied
  upstream.  No percent-encoding/decoding or querystring stripping will
  occur anymore.
  [#2519](https://github.com/Kong/kong/pull/2519)
- Fix an issue where Kong would match an API with a shorter URI (from its
  `uris` value) as a prefix instead of a longer, matching prefix from
  another API.
  [#2662](https://github.com/Kong/kong/issues/2662)
- Fix an edge-case where an API with multiple `uris` and `strip_uri = true`
  would not always strip the client URI.
  [#2562](https://github.com/Kong/kong/issues/2562)
- HTTP `400` errors thrown by Nginx are now correctly caught by Kong and return
  a native, Kong-friendly response.
  [#2476](https://github.com/Kong/kong/pull/2476)

##### Configuration

- Octothorpes (`#`) can now be escaped (`\#`) and included in the Kong
  configuration values such as your datastore passwords or usernames.
  [#2411](https://github.com/Kong/kong/pull/2411)

##### Admin API

- The `data` response field of the `/upstreams/{upstream}/targets/active`
  Admin API endpoint now returns a list (`[]`) instead of an object (`{}`)
  when no active targets are present.
  [#2619](https://github.com/Kong/kong/pull/2619)

##### Plugins

- The `unique` constraint on OAuth2 `client_secrets` has been removed.
  [#2447](https://github.com/Kong/kong/pull/2447)
- The `unique` constraint on JWT Credentials `secrets` has been removed.
  [#2548](https://github.com/Kong/kong/pull/2548)
- oauth2: When requesting a token from `/oauth2/token`, one can now pass the
  `client_id` as a request body parameter, while `client_id:client_secret` is
  passed via the Authorization header. This allows for better integration
  with some OAuth2 flows proposed out there, such as from Cloudflare Apps.
  Thanks [@cedum](https://github.com/cedum) for the patch!
  [#2577](https://github.com/Kong/kong/pull/2577)
- datadog: Avoid a runtime error if the plugin is configured as a global plugin
  but the downstream request did not match any configured API.
  Thanks [@kjsteuer](https://github.com/kjsteuer) for the fix!
  [#2702](https://github.com/Kong/kong/pull/2702)
- Logging plugins: the produced logs `latencies.kong` field used to omit the
  time Kong spent in its Load Balancing logic, which includes DNS resolution
  time. This latency is now included in `latencies.kong`.
  [#2494](https://github.com/Kong/kong/pull/2494)

[Back to TOC](#table-of-contents)

## [0.10.3] - 2017/05/24

### Changed

- We noticed that some distribution packages were not
  building OpenResty against a JITable PCRE library. This
  happened on Ubuntu and RHEL environments where OpenResty was
  built against the system's PCRE installation.
  We now compile OpenResty against a JITable PCRE source for
  those platforms, which should result in significant performance
  improvements in regex matching.
  [Mashape/kong-distributions #9](https://github.com/Kong/kong-distributions/pull/9)
- TLS connections are now handled with a modern list of
  accepted ciphers, as per the Mozilla recommended TLS
  ciphers list.
  See https://wiki.mozilla.org/Security/Server_Side_TLS.
  This behavior is configurable via the newly
  introduced configuration properties described in the
  below "Added" section.
- Plugins:
  - rate-limiting: Performance improvements when using the
    `cluster` policy. The number of round trips to the
    database has been limited to the number of configured
    limits.
    [#2488](https://github.com/Kong/kong/pull/2488)

### Added

- New `ssl_cipher_suite` and `ssl_ciphers` configuration
  properties to configure the desired set of accepted ciphers,
  based on the Mozilla recommended TLS ciphers list.
  [#2555](https://github.com/Kong/kong/pull/2555)
- New `proxy_ssl_certificate` and `proxy_ssl_certificate_key`
  configuration properties. These properties configure the
  Nginx directives bearing the same name, to set client
  certificates to Kong when connecting to your upstream services.
  [#2556](https://github.com/Kong/kong/pull/2556)
- Proxy and Admin API access and error log paths are now
  configurable. Access logs can be entirely disabled if
  desired.
  [#2552](https://github.com/Kong/kong/pull/2552)
- Plugins:
  - Logging plugins: The produced logs include a new `tries`
    field which contains, which includes the upstream
    connection successes and failures of the load-balancer.
    [#2429](https://github.com/Kong/kong/pull/2429)
  - key-auth: Credentials can now be sent in the request body.
    [#2493](https://github.com/Kong/kong/pull/2493)
  - cors: Origins can now be defined as regular expressions.
    [#2482](https://github.com/Kong/kong/pull/2482)

### Fixed

- APIs matching: prioritize APIs with longer `uris` when said
  APIs also define `hosts` and/or `methods` as well. Thanks
  [@leonzz](https://github.com/leonzz) for the patch.
  [#2523](https://github.com/Kong/kong/pull/2523)
- SSL connections to Cassandra can now properly verify the
  certificate in use (when `cassandra_ssl_verify` is enabled).
  [#2531](https://github.com/Kong/kong/pull/2531)
- The DNS resolver no longer sends a A or AAAA DNS queries for SRV
  records. This should improve performance by avoiding unnecessary
  lookups.
  [#2563](https://github.com/Kong/kong/pull/2563) &
  [Mashape/lua-resty-dns-client #12](https://github.com/Kong/lua-resty-dns-client/pull/12)
- Plugins
  - All authentication plugins don't throw an error anymore when
    invalid credentials are given and the `anonymous` user isn't
    configured.
    [#2508](https://github.com/Kong/kong/pull/2508)
  - rate-limiting: Effectively use the desired Redis database when
    the `redis` policy is in use and the `config.redis_database`
    property is set.
    [#2481](https://github.com/Kong/kong/pull/2481)
  - cors: The regression introduced in 0.10.1 regarding not
    sending the `*` wildcard when `conf.origin` was not specified
    has been fixed.
    [#2518](https://github.com/Kong/kong/pull/2518)
  - oauth2: properly check the client application ownership of a
    token before refreshing it.
    [#2461](https://github.com/Kong/kong/pull/2461)

[Back to TOC](#table-of-contents)

## [0.10.2] - 2017/05/01

### Changed

- The Kong DNS resolver now honors the `MAXNS` setting (3) when parsing the
  nameservers specified in `resolv.conf`.
  [#2290](https://github.com/Kong/kong/issues/2290)
- Kong now matches incoming requests via the `$request_uri` property, instead
  of `$uri`, in order to better handle percent-encoded URIS. A more detailed
  explanation will be included in the below "Fixed" section.
  [#2377](https://github.com/Kong/kong/pull/2377)
- Upstream calls do not unconditionally include a trailing `/` anymore. See the
  below "Added" section for more details.
  [#2315](https://github.com/Kong/kong/pull/2315)
- Admin API:
  - The "active targets" endpoint now only return the most recent nonzero
    weight Targets, instead of all nonzero weight targets. This is to provide
    a better picture of the Targets currently in use by the Kong load balancer.
    [#2310](https://github.com/Kong/kong/pull/2310)

### Added

- :fireworks: Plugins can implement a new `rewrite` handler to execute code in
  the Nginx rewrite phase. This phase is executed prior to matching a
  registered Kong API, and prior to any authentication plugin. As such, only
  global plugins (neither tied to an API or Consumer) will execute this phase.
  [#2354](https://github.com/Kong/kong/pull/2354)
- Ability for the client to chose whether the upstream request (Kong <->
  upstream) should contain a trailing slash in its URI. Prior to this change,
  Kong 0.10 would unconditionally append a trailing slash to all upstream
  requests. The added functionality is described in
  [#2211](https://github.com/Kong/kong/issues/2211), and was implemented in
  [#2315](https://github.com/Kong/kong/pull/2315).
- Ability to hide Kong-specific response headers. Two new configuration fields:
  `server_tokens` and `latency_tokens` will respectively toggle whether the
  `Server` and `X-Kong-*-Latency` headers should be sent to downstream clients.
  [#2259](https://github.com/Kong/kong/pull/2259)
- New `cassandra_schema_consensus_timeout` configuration property, to allow for
  Kong to wait for the schema consensus of your Cassandra cluster during
  migrations.
  [#2326](https://github.com/Kong/kong/pull/2326)
- Serf commands executed by a running Kong node are now logged in the Nginx
  error logs with a `DEBUG` level.
  [#2410](https://github.com/Kong/kong/pull/2410)
- Ensure the required shared dictionaries are defined in the Nginx
  configuration. This will prevent custom Nginx templates from potentially
  resulting in a breaking upgrade for users.
  [#2466](https://github.com/Kong/kong/pull/2466)
- Admin API:
  - Target Objects can now be deleted with their ID as well as their name. The
    endpoint becomes: `/upstreams/:name_or_id/targets/:target_or_id`.
    [#2304](https://github.com/Kong/kong/pull/2304)
- Plugins:
  - :fireworks: **New Request termination plugin**. This plugin allows to
    temporarily disable an API and return a pre-configured response status and
    body to your client. Useful for use-cases such as maintenance mode for your
    upstream services. Thanks to [@pauldaustin](https://github.com/pauldaustin)
    for the contribution.
    [#2051](https://github.com/Kong/kong/pull/2051)
  - Logging plugins: The produced logs include two new fields: a `consumer`
    field, which contains the properties of the authenticated Consumer
    (`id`, `custom_id`, and `username`), if any, and a `tries` field, which
    includes the upstream connection successes and failures of the load-
    balancer.
    [#2367](https://github.com/Kong/kong/pull/2367)
    [#2429](https://github.com/Kong/kong/pull/2429)
  - http-log: Now set an upstream HTTP basic access authentication header if
    the configured `conf.http_endpoint` parameter includes an authentication
    section. Thanks [@amir](https://github.com/amir) for the contribution.
    [#2432](https://github.com/Kong/kong/pull/2432)
  - file-log: New `config.reopen` property to close and reopen the log file on
    every request, in order to effectively rotate the logs.
    [#2348](https://github.com/Kong/kong/pull/2348)
  - jwt: Returns `401 Unauthorized` on invalid claims instead of the previous
    `403 Forbidden` status.
    [#2433](https://github.com/Kong/kong/pull/2433)
  - key-auth: Allow setting API key header names with an underscore.
    [#2370](https://github.com/Kong/kong/pull/2370)
  - cors: When `config.credentials = true`, we do not send an ACAO header with
    value `*`. The ACAO header value will be that of the request's `Origin: `
    header.
    [#2451](https://github.com/Kong/kong/pull/2451)

### Fixed

- Upstream connections over TLS now set their Client Hello SNI field. The SNI
  value is taken from the upstream `Host` header value, and thus also depends
  on the `preserve_host` setting of your API. Thanks
  [@konrade](https://github.com/konrade) for the original patch.
  [#2225](https://github.com/Kong/kong/pull/2225)
- Correctly match APIs with percent-encoded URIs in their `uris` property.
  Generally, this change also avoids normalizing (and thus, potentially
  altering) the request URI when trying to match an API's `uris` value. Instead
  of relying on the Nginx `$uri` variable, we now use `$request_uri`.
  [#2377](https://github.com/Kong/kong/pull/2377)
- Handle a routing edge-case under some conditions with the `uris` matching
  rule of APIs that would falsely lead Kong into believing no API was matched
  for what would actually be a valid request.
  [#2343](https://github.com/Kong/kong/pull/2343)
- If no API was configured with a `hosts` matching rule, then the
  `preserve_host` flag would never be honored.
  [#2344](https://github.com/Kong/kong/pull/2344)
- The `X-Forwarded-For` header sent to your upstream services by Kong is not
  set from the Nginx `$proxy_add_x_forwarded_for` variable anymore. Instead,
  Kong uses the `$realip_remote_addr` variable to append the real IP address
  of a client, instead of `$remote_addr`, which can come from a previous proxy
  hop.
  [#2236](https://github.com/Kong/kong/pull/2236)
- CNAME records are now properly being cached by the DNS resolver. This results
  in a performance improvement over previous 0.10 versions.
  [#2303](https://github.com/Kong/kong/pull/2303)
- When using Cassandra, some migrations would not be performed on the same
  coordinator as the one originally chosen. The same migrations would also
  require a response from other replicas in a cluster, but were not waiting
  for a schema consensus beforehand, causing indeterministic failures in the
  migrations, especially if the cluster's inter-nodes communication is slow.
  [#2326](https://github.com/Kong/kong/pull/2326)
- The `cassandra_timeout` configuration property is now correctly taken into
  consideration by Kong.
  [#2326](https://github.com/Kong/kong/pull/2326)
- Correctly trigger plugins configured on the anonymous Consumer for anonymous
  requests (from auth plugins with the new `config.anonymous` parameter).
  [#2424](https://github.com/Kong/kong/pull/2424)
- When multiple auth plugins were configured with the recent `config.anonymous`
  parameter for "OR" authentication, such plugins would override each other's
  results and response headers, causing false negatives.
  [#2222](https://github.com/Kong/kong/pull/2222)
- Ensure the `cassandra_contact_points` property does not contain any port
  information. Those should be specified in `cassandra_port`. Thanks
  [@Vermeille](https://github.com/Vermeille) for the contribution.
  [#2263](https://github.com/Kong/kong/pull/2263)
- Prevent an upstream or legitimate internal error in the load balancing code
  from throwing a Lua-land error as well.
  [#2327](https://github.com/Kong/kong/pull/2327)
- Allow backwards compatibility with custom Nginx configurations that still
  define the `resolver ${{DNS_RESOLVER}}` directive. Vales from the Kong
  `dns_resolver` property will be flattened to a string and appended to the
  directive.
  [#2386](https://github.com/Kong/kong/pull/2386)
- Plugins:
  - hmac: Better handling of invalid base64-encoded signatures. Previously Kong
    would return an HTTP 500 error. We now properly return HTTP 403 Forbidden.
    [#2283](https://github.com/Kong/kong/pull/2283)
- Admin API:
  - Detect conflicts between SNI Objects in the `/snis` and `/certificates`
    endpoint.
    [#2285](https://github.com/Kong/kong/pull/2285)
  - The `/certificates` route used to not return the `total` and `data` JSON
    fields. We now send those fields back instead of a root list of certificate
    objects.
    [#2463](https://github.com/Kong/kong/pull/2463)
  - Endpoints with path parameters like `/xxx_or_id` will now also yield the
    proper result if the `xxx` field is formatted as a UUID. Most notably, this
    fixes a problem for Consumers whose `username` is a UUID, that could not be
    found when requesting `/consumers/{username_as_uuid}`.
    [#2420](https://github.com/Kong/kong/pull/2420)
  - The "active targets" endpoint does not require a trailing slash anymore.
    [#2307](https://github.com/Kong/kong/pull/2307)
  - Upstream Objects can now be deleted properly when using Cassandra.
    [#2404](https://github.com/Kong/kong/pull/2404)

[Back to TOC](#table-of-contents)

## [0.10.1] - 2017/03/27

### Changed

- :warning: Serf has been downgraded to version 0.7 in our distributions,
  although versions up to 0.8.1 are still supported. This fixes a problem when
  automatically detecting the first non-loopback private IP address, which was
  defaulted to `127.0.0.1` in Kong 0.10.0. Greater versions of Serf can still
  be used, but the IP address needs to be manually specified in the
  `cluster_advertise` configuration property.
- :warning: The [CORS Plugin](https://getkong.org/plugins/cors/) parameter
  `config.origin` is now `config.origins`.
  [#2203](https://github.com/Kong/kong/pull/2203)

   :red_circle: **Post-release note (as of 2017/05/12)**: A faulty behavior
   has been observed with this change. Previously, the plugin would send the
   `*` wildcard when `config.origin` was not specified. With this change, the
   plugin **does not** send the `*` wildcard by default anymore. You will need
   to specify it manually when configuring the plugin, with `config.origins=*`.
   This behavior is to be fixed in a future release.

   :white_check_mark: **Update (2017/05/24)**: A fix to this regression has been
   released as part of 0.10.3. See the section of the Changelog related to this
   release for more details.
- Admin API:
  - Disable support for TLS/1.0.
    [#2212](https://github.com/Kong/kong/pull/2212)

### Added

- Admin API:
  - Active targets can be pulled with `GET /upstreams/{name}/targets/active`.
    [#2230](https://github.com/Kong/kong/pull/2230)
  - Provide a convenience endpoint to disable targets at:
    `DELETE /upstreams/{name}/targets/{target}`.
    Under the hood, this creates a new target with `weight = 0` (the
    correct way of disabling targets, which used to cause confusion).
    [#2256](https://github.com/Kong/kong/pull/2256)
- Plugins:
  - cors: Support for configuring multiple Origin domains.
    [#2203](https://github.com/Kong/kong/pull/2203)

### Fixed

- Use an LRU cache for Lua-land entities caching to avoid exhausting the Lua
  VM memory in long-running instances.
  [#2246](https://github.com/Kong/kong/pull/2246)
- Avoid potential deadlocks upon callback errors in the caching module for
  database entities.
  [#2197](https://github.com/Kong/kong/pull/2197)
- Relax multipart MIME type parsing. A space is allowed in between values
  of the Content-Type header.
  [#2215](https://github.com/Kong/kong/pull/2215)
- Admin API:
  - Better handling of non-supported HTTP methods on endpoints of the Admin
    API. In some cases this used to throw an internal error. Calling any
    endpoint with a non-supported HTTP method now always returns `405 Method
    Not Allowed` as expected.
    [#2213](https://github.com/Kong/kong/pull/2213)
- CLI:
  - Better error handling when missing Serf executable.
    [#2218](https://github.com/Kong/kong/pull/2218)
  - Fix a bug in the `kong migrations` command that would prevent it to run
    correctly.
    [#2238](https://github.com/Kong/kong/pull/2238)
  - Trim list values specified in the configuration file.
    [#2206](https://github.com/Kong/kong/pull/2206)
  - Align the default configuration file's values to the actual, hard-coded
    default values to avoid confusion.
    [#2254](https://github.com/Kong/kong/issues/2254)
- Plugins:
  - hmac: Generate an HMAC secret value if none is provided.
    [#2158](https://github.com/Kong/kong/pull/2158)
  - oauth2: Don't try to remove credential values from request bodies if the
    MIME type is multipart, since such attempts would result in an error.
    [#2176](https://github.com/Kong/kong/pull/2176)
  - ldap: This plugin should not be applied to a single Consumer, however, this
    was not properly enforced. It is now impossible to apply this plugin to a
    single Consumer (as per all authentication plugin).
    [#2237](https://github.com/Kong/kong/pull/2237)
  - aws-lambda: Support for `us-west-2` region in schema.
    [#2257](https://github.com/Kong/kong/pull/2257)

[Back to TOC](#table-of-contents)

## [0.10.0] - 2017/03/07

Kong 0.10 is one of most significant releases to this day. It ships with
exciting new features that have been heavily requested for the last few months,
such as load balancing, Cassandra 3.0 compatibility, Websockets support,
internal DNS resolution (A and SRV records without Dnsmasq), and more flexible
matching capabilities for APIs routing.

On top of those new features, this release received a particular attention to
performance, and brings many improvements and refactors that should make it
perform significantly better than any previous version.

### Changed

- :warning: API Objects (as configured via the Admin API) do **not** support
  the `request_host` and `request_uri` fields anymore. The 0.10 migrations
  should upgrade your current API Objects, but make sure to read the new [0.10
  Proxy Guide](https://getkong.org/docs/0.10.x/proxy) to learn the new routing
  capabilities of Kong. On the good side, this means that Kong can now route
  incoming requests according to a combination of Host headers, URIs, and HTTP
  methods.
- :warning: Final slashes in `upstream_url` are no longer allowed.
  [#2115](https://github.com/Kong/kong/pull/2115)
- :warning: The SSL plugin has been removed and dynamic SSL capabilities have
  been added to Kong core, and are configurable via new properties on the API
  entity. See the related PR for a detailed explanation of this change.
  [#1970](https://github.com/Kong/kong/pull/1970)
- :warning: Drop the Dnsmasq dependency. We now internally resolve both A and
  SRV DNS records.
  [#1587](https://github.com/Kong/kong/pull/1587)
- :warning: Dropping support for insecure `TLS/1.0` and defaulting `Upgrade`
  responses to `TLS/1.2`.
  [#2119](https://github.com/Kong/kong/pull/2119)
- Bump the compatible OpenResty version to `1.11.2.1` and `1.11.2.2`. Support
  for OpenResty `1.11.2.2` requires the `--without-luajit-lua52` compilation
  flag.
- Separate Admin API and Proxy error logs. Admin API logs are now written to
  `logs/admin_access.log`.
  [#1782](https://github.com/Kong/kong/pull/1782)
- Auto-generates stronger SHA-256 with RSA encryption SSL certificates.
  [#2117](https://github.com/Kong/kong/pull/2117)

### Added

- :fireworks: Support for Cassandra 3.x.
  [#1709](https://github.com/Kong/kong/pull/1709)
- :fireworks: SRV records resolution.
  [#1587](https://github.com/Kong/kong/pull/1587)
- :fireworks: Load balancing. When an A or SRV record resolves to multiple
  entries, Kong now rotates those upstream targets with a Round-Robin
  algorithm. This is a first step towards implementing more load balancing
  algorithms.
  Another way to specify multiple upstream targets is to use the newly
  introduced `/upstreams` and `/targets` entities of the Admin API.
  [#1587](https://github.com/Kong/kong/pull/1587)
  [#1735](https://github.com/Kong/kong/pull/1735)
- :fireworks: Multiple hosts and paths per API. Kong can now route incoming
  requests to your services based on a combination of Host headers, URIs and
  HTTP methods. See the related PR for a detailed explanation of the new
  properties and capabilities of the new router.
  [#1970](https://github.com/Kong/kong/pull/1970)
- :fireworks: Maintain upstream connection pools which should greatly improve
  performance, especially for HTTPS upstream connections.  We now use HTTP/1.1
  for upstream connections as well as an nginx `upstream` block with a
  configurable`keepalive` directive, thanks to the new `nginx_keepalive`
  configuration property.
  [#1587](https://github.com/Kong/kong/pull/1587)
  [#1827](https://github.com/Kong/kong/pull/1827)
- :fireworks: Websockets support. Kong can now upgrade client connections to
  use the `ws` protocol when `Upgrade: websocket` is present.
  [#1827](https://github.com/Kong/kong/pull/1827)
- Use an in-memory caching strategy for database entities in order to reduce
  CPU load during requests proxying.
  [#1688](https://github.com/Kong/kong/pull/1688)
- Provide negative-caching for missed database entities. This should improve
  performance in some cases.
  [#1914](https://github.com/Kong/kong/pull/1914)
- Support for serving the Admin API over SSL. This introduces new properties in
  the configuration file: `admin_listen_ssl`, `admin_ssl`, `admin_ssl_cert` and
  `admin_ssl_cert_key`.
  [#1706](https://github.com/Kong/kong/pull/1706)
- Support for upstream connection timeouts. APIs now have 3 new fields:
  `upstream_connect_timeout`, `upstream_send_timeout`, `upstream_read_timeout`
  to specify, in milliseconds, a timeout value for requests between Kong and
  your APIs.
  [#2036](https://github.com/Kong/kong/pull/2036)
- Support for clustering key rotation in the underlying Serf process:
  - new `cluster_keyring_file` property in the configuration file.
  - new `kong cluster keys ..` CLI commands that expose the underlying
    `serf keys ..` commands.
  [#2069](https://github.com/Kong/kong/pull/2069)
- Support for `lua_socket_pool_size` property in configuration file.
  [#2109](https://github.com/Kong/kong/pull/2109)
- Plugins:
  - :fireworks: **New AWS Lambda plugin**. Thanks Tim Erickson for his
    collaboration on this new addition.
    [#1777](https://github.com/Kong/kong/pull/1777)
    [#1190](https://github.com/Kong/kong/pull/1190)
  - Anonymous authentication for auth plugins. When such plugins receive the
    `config.anonymous=<consumer_id>` property, even non-authenticated requests
    will be proxied by Kong, with the traditional Consumer headers set to the
    designated anonymous consumer, but also with a `X-Anonymous-Consumer`
    header. Multiple auth plugins will work in a logical `OR` fashion.
    [#1666](https://github.com/Kong/kong/pull/1666) and
    [#2035](https://github.com/Kong/kong/pull/2035)
  - request-transformer: Ability to change the HTTP method of the upstream
    request. [#1635](https://github.com/Kong/kong/pull/1635)
  - jwt: Support for ES256 signatures.
    [#1920](https://github.com/Kong/kong/pull/1920)
  - rate-limiting: Ability to select the Redis database to use via the new
    `config.redis_database` plugin property.
    [#1941](https://github.com/Kong/kong/pull/1941)

### Fixed

- Looking for Serf in known installation paths.
  [#1997](https://github.com/Kong/kong/pull/1997)
- Including port in upstream `Host` header.
  [#2045](https://github.com/Kong/kong/pull/2045)
- Clarify the purpose of the `cluster_listen_rpc` property in
  the configuration file. Thanks Jeremy Monin for the patch.
  [#1860](https://github.com/Kong/kong/pull/1860)
- Admin API:
  - Properly Return JSON responses (instead of HTML) on HTTP 409 Conflict
    when adding Plugins.
    [#2014](https://github.com/Kong/kong/issues/2014)
- CLI:
  - Avoid double-prefixing migration error messages with the database name
    (PostgreSQL/Cassandra).
- Plugins:
  - Fix fault tolerance logic and error reporting in rate-limiting plugins.
  - CORS: Properly return `Access-Control-Allow-Credentials: false` if
    `Access-Control-Allow-Origin: *`.
    [#2104](https://github.com/Kong/kong/pull/2104)
  - key-auth: enforce `key_names` to be proper header names according to Nginx.
    [#2142](https://github.com/Kong/kong/pull/2142)

[Back to TOC](#table-of-contents)

## [0.9.9] - 2017/02/02

### Fixed

- Correctly put Cassandra sockets into the Nginx connection pool for later
  reuse. This greatly improves the performance for rate-limiting and
  response-ratelimiting plugins.
  [f8f5306](https://github.com/Kong/kong/commit/f8f53061207de625a29bbe5d80f1807da468a1bc)
- Correct length of a year in seconds for rate-limiting and
  response-ratelimiting plugins. A year was wrongly assumed to only be 360
  days long.
  [e4fdb2a](https://github.com/Kong/kong/commit/e4fdb2a3af4a5f2bf298c7b6488d88e67288c98b)
- Prevent misinterpretation of the `%` character in proxied URLs encoding.
  Thanks Thomas Jouannic for the patch.
  [#1998](https://github.com/Kong/kong/pull/1998)
  [#2040](https://github.com/Kong/kong/pull/2040)

[Back to TOC](#table-of-contents)

## [0.9.8] - 2017/01/19

### Fixed

- Properly set the admin IP in the Serf script.

### Changed

- Provide negative-caching for missed database entities. This should improve
  performance in some cases.
  [#1914](https://github.com/Kong/kong/pull/1914)

### Fixed

- Plugins:
  - Fix fault tolerance logic and error reporting in rate-limiting plugins.

[Back to TOC](#table-of-contents)

## [0.9.7] - 2016/12/21

### Fixed

- Fixed a performance issue in Cassandra by removing an old workaround that was
  forcing Cassandra to use LuaSocket instead of cosockets.
  [#1916](https://github.com/Kong/kong/pull/1916)
- Fixed an issue that was causing a recursive attempt to stop Kong's services
  when an error was occurring.
  [#1877](https://github.com/Kong/kong/pull/1877)
- Custom plugins are now properly loaded again.
  [#1910](https://github.com/Kong/kong/pull/1910)
- Plugins:
  - Galileo: properly encode empty arrays.
    [#1909](https://github.com/Kong/kong/pull/1909)
  - OAuth 2: implements a missing Postgres migration for `redirect_uri` in
    every OAuth 2 credential. [#1911](https://github.com/Kong/kong/pull/1911)
  - OAuth 2: safely parse the request body even when no data has been sent.
    [#1915](https://github.com/Kong/kong/pull/1915)

[Back to TOC](#table-of-contents)

## [0.9.6] - 2016/11/29

### Fixed

- Resolve support for PostgreSQL SSL connections.
  [#1720](https://github.com/Kong/kong/issues/1720)
- Ensure `kong start` honors the `--conf` flag is a config file already exists
  at one of the default locations (`/etc/kong.conf`, `/etc/kong/kong.conf`).
  [#1681](https://github.com/Kong/kong/pull/1681)
- Obfuscate sensitive properties from the `/` Admin API route which returns
  the current node's configuration.
  [#1650](https://github.com/Kong/kong/pull/1650)

[Back to TOC](#table-of-contents)

## [0.9.5] - 2016/11/07

### Changed

- Dropping support for OpenResty 1.9.15.1 in favor of 1.11.2.1
  [#1797](https://github.com/Kong/kong/pull/1797)

### Fixed

- Fixed an error (introduced in 0.9.4) in the auto-clustering event

[Back to TOC](#table-of-contents)

## [0.9.4] - 2016/11/02

### Fixed

- Fixed the random string generator that was causing some problems, especially
  in Serf for clustering. [#1754](https://github.com/Kong/kong/pull/1754)
- Seed random number generator in CLI.
  [#1641](https://github.com/Kong/kong/pull/1641)
- Reducing log noise in the Admin API.
  [#1781](https://github.com/Kong/kong/pull/1781)
- Fixed the reports lock implementation that was generating a periodic error
  message. [#1783](https://github.com/Kong/kong/pull/1783)

[Back to TOC](#table-of-contents)

## [0.9.3] - 2016/10/07

### Added

- Added support for Serf 0.8. [#1693](https://github.com/Kong/kong/pull/1693)

### Fixed

- Properly invalidate global plugins.
  [#1723](https://github.com/Kong/kong/pull/1723)

[Back to TOC](#table-of-contents)

## [0.9.2] - 2016/09/20

### Fixed

- Correctly report migrations errors. This was caused by an error being thrown
  from the error handler, and superseding the actual error. [#1605]
  (https://github.com/Kong/kong/pull/1605)
- Prevent Kong from silently failing to start. This would be caused by an
  erroneous error handler. [28f5d10]
  (https://github.com/Kong/kong/commit/28f5d10)
- Only report a random number generator seeding error when it is not already
  seeded. [#1613](https://github.com/Kong/kong/pull/1613)
- Reduce intra-cluster noise by not propagating keepalive requests events.
  [#1660](https://github.com/Kong/kong/pull/1660)
- Admin API:
  - Obfuscates sensitive configuration settings from the `/` route.
    [#1650](https://github.com/Kong/kong/pull/1650)
- CLI:
  - Prevent a failed `kong start` to stop an already running Kong node.
    [#1645](https://github.com/Kong/kong/pull/1645)
  - Remove unset configuration placeholders from the nginx configuration
    template. This would occur when no Internet connection would be
    available and would cause Kong to compile an erroneous nginx config.
    [#1606](https://github.com/Kong/kong/pull/1606)
  - Properly count the number of executed migrations.
    [#1649](https://github.com/Kong/kong/pull/1649)
- Plugins:
  - OAuth2: remove the "Kong" mentions in missing `provision_key` error
    messages. [#1633](https://github.com/Kong/kong/pull/1633)
  - OAuth2: allow to correctly delete applications when using Cassandra.
    [#1659](https://github.com/Kong/kong/pull/1659)
  - galileo: provide a default `bodySize` value when `log_bodies=true` but the
    current request/response has no body.
    [#1657](https://github.com/Kong/kong/pull/1657)

[Back to TOC](#table-of-contents)

## [0.9.1] - 2016/09/02

### Added

- Plugins:
  - ACL: allow to retrieve/update/delete an ACL by group name.
    [#1544](https://github.com/Kong/kong/pull/1544)
  - Basic Authentication: allow to retrieve/update/delete a credential by `username`.
    [#1570](https://github.com/Kong/kong/pull/1570)
  - HMAC Authentication: allow to retrieve/update/delete a credential by `username`.
    [#1570](https://github.com/Kong/kong/pull/1570)
  - JWT Authentication: allow to retrieve/update/delete a credential by `key`.
    [#1570](https://github.com/Kong/kong/pull/1570)
  - Key Authentication: allow to retrieve/update/delete a credential by `key`.
    [#1570](https://github.com/Kong/kong/pull/1570)
  - OAuth2 Authentication: allow to retrieve/update/delete a credential by `client_id` and tokens by `access_token`.
    [#1570](https://github.com/Kong/kong/pull/1570)

### Fixed

- Correctly parse configuration file settings containing comments.
  [#1569](https://github.com/Kong/kong/pull/1569)
- Prevent third-party Lua modules (and plugins) to override the seed for random
  number generation. This prevents the creation of conflicting UUIDs.
  [#1558](https://github.com/Kong/kong/pull/1558)
- Use [pgmoon-mashape](https://github.com/Kong/pgmoon) `2.0.0` which
  properly namespaces our fork, avoiding conflicts with other versions of
  pgmoon, such as the one installed by Lapis.
  [#1582](https://github.com/Kong/kong/pull/1582)
- Avoid exposing OpenResty's information on HTTP `4xx` errors.
  [#1567](https://github.com/Kong/kong/pull/1567)
- ulimit with `unlimited` value is now properly handled.
  [#1545](https://github.com/Kong/kong/pull/1545)
- CLI:
  - Stop third-party services (Dnsmasq/Serf) when Kong could not start.
    [#1588](https://github.com/Kong/kong/pull/1588)
  - Prefix database migration errors (such as Postgres' `connection refused`)
    with the database name (`postgres`/`cassandra`) to avoid confusions.
    [#1583](https://github.com/Kong/kong/pull/1583)
- Plugins:
  - galileo: Use `Content-Length` header to get request/response body size when
    `log_bodies` is disabled.
    [#1584](https://github.com/Kong/kong/pull/1584)
- Admin API:
  - Revert the `/plugins/enabled` endpoint's response to be a JSON array, and
    not an Object. [#1529](https://github.com/Kong/kong/pull/1529)

[Back to TOC](#table-of-contents)

## [0.9.0] - 2016/08/18

The main focus of this release is Kong's new CLI. With a simpler configuration file, new settings, environment variables support, new commands as well as a new interpreter, the new CLI gives more power and flexibility to Kong users and allow for an easier integration in your deployment workflow, as well as better testing for developers and plugins authors. Additionally, some new plugins and performance improvements are included as well as the regular bug fixes.

### Changed

- :warning: PostgreSQL is the new default datastore for Kong. If you were using Cassandra and you are upgrading, you need to explicitly set `cassandra` as your `database`.
- :warning: New CLI, with new commands and refined arguments. This new CLI uses the `resty-cli` interpreter (see [lua-resty-cli](https://github.com/openresty/resty-cli)) instead of LuaJIT. As a result, the `resty` executable must be available in your `$PATH` (resty-cli is shipped in the OpenResty bundle) as well as the `bin/kong` executable. Kong does not rely on Luarocks installing the `bin/kong` executable anymore. This change of behavior is taken care of if you are using one of the official Kong packages.
- :warning: Kong uses a new configuration file, with an easier syntax than the previous YAML file.
- New arguments for the CLI, such as verbose, debug and tracing flags. We also avoid requiring the configuration file as an argument to each command as per the previous CLI.
- Customization of the Nginx configuration can now be taken care of using two different approaches: with a custom Nginx configuration template and using `kong start --template <file>`, or by using `kong compile` to generate the Kong Nginx sub-configuration, and `include` it in a custom Nginx instance.
- Plugins:
  - Rate Limiting: the `continue_on_error` property is now called `fault_tolerant`.
  - Response Rate Limiting: the `continue_on_error` property is now called `fault_tolerant`.

### Added

- :fireworks: Support for overriding configuration settings with environment variables.
- :fireworks: Support for SSL connections between Kong and PostgreSQL. [#1425](https://github.com/Kong/kong/pull/1425)
- :fireworks: Ability to apply plugins with more granularity: per-consumer, and global plugins are now possible. [#1403](https://github.com/Kong/kong/pull/1403)
- New `kong check` command: validates a Kong configuration file.
- Better version check for third-party dependencies (OpenResty, Serf, Dnsmasq). [#1307](https://github.com/Kong/kong/pull/1307)
- Ability to configure the validation depth of database SSL certificates from the configuration file. [#1420](https://github.com/Kong/kong/pull/1420)
- `request_host`: internationalized url support; utf-8 domain names through punycode support and paths through %-encoding. [#1300](https://github.com/Kong/kong/issues/1300)
- Implements caching locks when fetching database configuration (APIs, Plugins...) to avoid dog pile effect on cold nodes. [#1402](https://github.com/Kong/kong/pull/1402)
- Plugins:
  - :fireworks: **New bot-detection plugin**: protect your APIs by detecting and rejecting common bots and crawlers. [#1413](https://github.com/Kong/kong/pull/1413)
  - correlation-id: new "tracker" generator, identifying requests per worker and connection. [#1288](https://github.com/Kong/kong/pull/1288)
  - request/response-transformer: ability to add strings including colon characters. [#1353](https://github.com/Kong/kong/pull/1353)
  - rate-limiting: support for new rate-limiting policies (`cluster`, `local` and `redis`), and for a new `limit_by` property to force rate-limiting by `consumer`, `credential` or `ip`.
  - response-rate-limiting: support for new rate-limiting policies (`cluster`, `local` and `redis`), and for a new `limit_by` property to force rate-limiting by `consumer`, `credential` or `ip`.
  - galileo: performance improvements of ALF serialization. ALFs are not discarded when exceeding 20MBs anymore. [#1463](https://github.com/Kong/kong/issues/1463)
  - statsd: new `upstream_stream` latency metric. [#1466](https://github.com/Kong/kong/pull/1466)
  - datadog: new `upstream_stream` latency metric and tagging support for each metric. [#1473](https://github.com/Kong/kong/pull/1473)

### Removed

- We now use [lua-resty-jit-uuid](https://github.com/thibaultCha/lua-resty-jit-uuid) for UUID generation, which is a pure Lua implementation of [RFC 4122](https://www.ietf.org/rfc/rfc4122.txt). As a result, libuuid is not a dependency of Kong anymore.

### Fixed

- Sensitive configuration settings are not printed to stdout anymore. [#1256](https://github.com/Kong/kong/issues/1256)
- Fixed bug that caused nodes to remove themselves from the database when they attempted to join the cluster. [#1437](https://github.com/Kong/kong/pull/1437)
- Plugins:
  - request-size-limiting: use proper constant for MB units while setting the size limit. [#1416](https://github.com/Kong/kong/pull/1416)
  - OAuth2: security and config validation fixes. [#1409](https://github.com/Kong/kong/pull/1409) [#1112](https://github.com/Kong/kong/pull/1112)
  - request/response-transformer: better validation of fields provided without a value. [#1399](https://github.com/Kong/kong/pull/1399)
  - JWT: handle some edge-cases that could result in HTTP 500 errors. [#1362](https://github.com/Kong/kong/pull/1362)

> **internal**
> - new test suite using resty-cli and removing the need to monkey-patch the `ngx` global.
> - custom assertions and new helper methods (`wait_until()`) to gracefully fail in case of timeout.
> - increase atomicity of the testing environment.
> - lighter testing instance, only running 1 worker and not using Dnsmasq by default.

[Back to TOC](#table-of-contents)

## [0.8.3] - 2016/06/01

This release includes some bugfixes:

### Changed

- Switched the log level of the "No nodes found in cluster" warning to `INFO`, that was printed when starting up the first Kong node in a new cluster.
- Kong now requires OpenResty `1.9.7.5`.

### Fixed

- New nodes are now properly registered into the `nodes` table when running on the same machine. [#1281](https://github.com/Kong/kong/pull/1281)
- Fixed a failed error parsing on Postgres. [#1269](https://github.com/Kong/kong/pull/1269)
- Plugins:
  - Response Transformer: Slashes are now encoded properly, and fixed a bug that hang the execution of the plugin. [#1257](https://github.com/Kong/kong/pull/1257) and [#1263](https://github.com/Kong/kong/pull/1263)
  - JWT: If a value for `algorithm` is missing, it's now `HS256` by default. This problem occurred when migrating from older versions of Kong.
  - OAuth 2.0: Fixed a Postgres problem that was preventing an application from being created, and fixed a check on the `redirect_uri` field. [#1264](https://github.com/Kong/kong/pull/1264) and [#1267](https://github.com/Kong/kong/issues/1267)

[Back to TOC](#table-of-contents)

## [0.8.2] - 2016/05/25

This release includes bugfixes and minor updates:

### Added

- Support for a simple slash in `request_path`. [#1227](https://github.com/Kong/kong/pull/1227)
- Plugins:
  - Response Rate Limiting: it now appends usage headers to the upstream requests in the form of `X-Ratelimit-Remaining-{limit_name}` and introduces a new `config.block_on_first_violation` property. [#1235](https://github.com/Kong/kong/pull/1235)

#### Changed

- Plugins:
  - **Mashape Analytics: The plugin is now called "Galileo", and added support for Galileo v3. [#1159](https://github.com/Kong/kong/pull/1159)**

#### Fixed

- Postgres now relies on the `search_path` configured on the database and its default value `$user, public`. [#1196](https://github.com/Kong/kong/issues/1196)
- Kong now properly encodes an empty querystring parameter like `?param=` when proxying the request. [#1210](https://github.com/Kong/kong/pull/1210)
- The configuration now checks that `cluster.ttl_on_failure` is at least 60 seconds. [#1199](https://github.com/Kong/kong/pull/1199)
- Plugins:
  - Loggly: Fixed an issue that was triggering 400 and 500 errors. [#1184](https://github.com/Kong/kong/pull/1184)
  - JWT: The `TYP` value in the header is not optional and case-insensitive. [#1192](https://github.com/Kong/kong/pull/1192)
  - Request Transformer: Fixed a bug when transforming request headers. [#1202](https://github.com/Kong/kong/pull/1202)
  - OAuth 2.0: Multiple redirect URIs are now supported. [#1112](https://github.com/Kong/kong/pull/1112)
  - IP Restriction: Fixed that prevented the plugin for working properly when added on an API. [#1245](https://github.com/Kong/kong/pull/1245)
  - CORS: Fixed an issue when `config.preflight_continue` was enabled. [#1240](https://github.com/Kong/kong/pull/1240)

[Back to TOC](#table-of-contents)

## [0.8.1] - 2016/04/27

This release includes some fixes and minor updates:

### Added

- Adds `X-Forwarded-Host` and `X-Forwarded-Prefix` to the upstream request headers. [#1180](https://github.com/Kong/kong/pull/1180)
- Plugins:
  - Datadog: Added two new metrics, `unique_users` and `request_per_user`, that log the consumer information. [#1179](https://github.com/Kong/kong/pull/1179)

### Fixed

- Fixed a DAO bug that affected full entity updates. [#1163](https://github.com/Kong/kong/pull/1163)
- Fixed a bug when setting the authentication provider in Cassandra.
- Updated the Cassandra driver to v0.5.2.
- Properly enforcing required fields in PUT requests. [#1177](https://github.com/Kong/kong/pull/1177)
- Fixed a bug that prevented to retrieve the hostname of the local machine on certain systems. [#1178](https://github.com/Kong/kong/pull/1178)

[Back to TOC](#table-of-contents)

## [0.8.0] - 2016/04/18

This release includes support for PostgreSQL as Kong's primary datastore!

### Breaking changes

- Remove support for the long deprecated `/consumers/:consumer/keyauth/` and `/consumers/:consumer/basicauth/` routes (deprecated in `0.5.0`). The new routes (available since `0.5.0` too) use the real name of the plugin: `/consumers/:consumer/key-auth` and `/consumers/:consumer/basic-auth`.

### Added

- Support for PostgreSQL 9.4+ as Kong's primary datastore. [#331](https://github.com/Kong/kong/issues/331) [#1054](https://github.com/Kong/kong/issues/1054)
- Configurable Cassandra reading/writing consistency. [#1026](https://github.com/Kong/kong/pull/1026)
- Admin API: including pending and running timers count in the response to `/`. [#992](https://github.com/Kong/kong/pull/992)
- Plugins
  - **New correlation-id plugin**: assign unique identifiers to the requests processed by Kong. Courtesy of [@opyate](https://github.com/opyate). [#1094](https://github.com/Kong/kong/pull/1094)
  - LDAP: add support for LDAP authentication. [#1133](https://github.com/Kong/kong/pull/1133)
  - StatsD: add support for StatsD logging. [#1142](https://github.com/Kong/kong/pull/1142)
  - JWT: add support for RS256 signed tokens thanks to [@kdstew](https://github.com/kdstew)! [#1053](https://github.com/Kong/kong/pull/1053)
  - ACL: appends `X-Consumer-Groups` to the request, so the upstream service can check what groups the consumer belongs to. [#1154](https://github.com/Kong/kong/pull/1154)
  - Galileo (mashape-analytics): increase batch sending timeout to 30s. [#1091](https://github.com/Kong/kong/pull/1091)
- Added `ttl_on_failure` option in the cluster configuration, to configure the TTL of failed nodes. [#1125](https://github.com/Kong/kong/pull/1125)

### Fixed

- Introduce a new `port` option when connecting to your Cassandra cluster instead of using the CQL default (9042). [#1139](https://github.com/Kong/kong/issues/1139)
- Plugins
  - Request/Response Transformer: add missing migrations for upgrades from ` <= 0.5.x`. [#1064](https://github.com/Kong/kong/issues/1064)
  - OAuth2
    - Error responses comply to RFC 6749. [#1017](https://github.com/Kong/kong/issues/1017)
    - Handle multipart requests. [#1067](https://github.com/Kong/kong/issues/1067)
    - Make access_tokens correctly expire. [#1089](https://github.com/Kong/kong/issues/1089)

> **internal**
> - replace globals with singleton pattern thanks to [@mars](https://github.com/mars).
> - fixed resolution mismatches when using deep paths in the path resolver.

[Back to TOC](#table-of-contents)

## [0.7.0] - 2016/02/24

### Breaking changes

Due to the NGINX security fixes (CVE-2016-0742, CVE-2016-0746, CVE-2016-0747), OpenResty was bumped to `1.9.7.3` which is not backwards compatible, and thus requires changes to be made to the `nginx` property of Kong's configuration file. See the [0.7 upgrade path](https://github.com/Kong/kong/blob/master/UPGRADE.md#upgrade-to-07x) for instructions.

However by upgrading the underlying OpenResty version, source installations do not have to patch the NGINX core and use the old `ssl-cert-by-lua` branch of ngx_lua anymore. This will make source installations much easier.

### Added

- Support for OpenResty `1.9.7.*`. This includes NGINX security fixes (CVE-2016-0742, CVE-2016-0746, CVE-2016-0747). [#906](https://github.com/Kong/kong/pull/906)
- Plugins
  - **New Runscope plugin**: Monitor your APIs from Kong with Runscope. Courtesy of [@mansilladev](https://github.com/mansilladev). [#924](https://github.com/Kong/kong/pull/924)
  - Datadog: New `response.size` metric. [#923](https://github.com/Kong/kong/pull/923)
  - Rate-Limiting and Response Rate-Limiting
    - New `config.async` option to asynchronously increment counters to reduce latency at the cost of slightly reducing the accuracy. [#912](https://github.com/Kong/kong/pull/912)
    - New `config.continue_on_error` option to keep proxying requests in case the datastore is unreachable. rate-limiting operations will be disabled until the datastore is responsive again. [#953](https://github.com/Kong/kong/pull/953)
- CLI
  - Perform a simple permission check on the NGINX working directory when starting, to prevent errors during execution. [#939](https://github.com/Kong/kong/pull/939)
- Send 50x errors with the appropriate format. [#927](https://github.com/Kong/kong/pull/927) [#970](https://github.com/Kong/kong/pull/970)

### Fixed

- Plugins
  - OAuth2
    - Better handling of `redirect_uri` (prevent the use of fragments and correctly handle querystrings). Courtesy of [@PGBI](https://github.com/PGBI). [#930](https://github.com/Kong/kong/pull/930)
    - Add `PUT` support to the `/auth2_tokens` route. [#897](https://github.com/Kong/kong/pull/897)
    - Better error message when the `access_token` is missing. [#1003](https://github.com/Kong/kong/pull/1003)
  - IP restriction: Fix an issue that could arise when restarting Kong. Now Kong does not need to be restarted for the ip-restriction configuration to take effect. [#782](https://github.com/Kong/kong/pull/782) [#960](https://github.com/Kong/kong/pull/960)
  - ACL: Properly invalidating entities when assigning a new ACL group. [#996](https://github.com/Kong/kong/pull/996)
  - SSL: Replace shelled out openssl calls with native `ngx.ssl` conversion utilities, which preserve the certificate chain. [#968](https://github.com/Kong/kong/pull/968)
- Avoid user warning on start when the user is not root. [#964](https://github.com/Kong/kong/pull/964)
- Store Serf logs in NGINX working directory to prevent eventual permission issues. [#975](https://github.com/Kong/kong/pull/975)
- Allow plugins configured on a Consumer *without* being configured on an API to run. [#978](https://github.com/Kong/kong/issues/978) [#980](https://github.com/Kong/kong/pull/980)
- Fixed an edge-case where Kong nodes would not be registered in the `nodes` table. [#1008](https://github.com/Kong/kong/pull/1008)

[Back to TOC](#table-of-contents)

## [0.6.1] - 2016/02/03

This release contains tiny bug fixes that were especially annoying for complex Cassandra setups and power users of the Admin API!

### Added

- A `timeout` property for the Cassandra configuration. In ms, this timeout is effective as a connection and a reading timeout. [#937](https://github.com/Kong/kong/pull/937)

### Fixed

- Correctly set the Cassandra SSL certificate in the Nginx configuration while starting Kong. [#921](https://github.com/Kong/kong/pull/921)
- Rename the `user` Cassandra property to `username` (Kong looks for `username`, hence `user` would fail). [#922](https://github.com/Kong/kong/pull/922)
- Allow Cassandra authentication with arbitrary plain text auth providers (such as Instaclustr uses), fixing authentication with them. [#937](https://github.com/Kong/kong/pull/937)
- Admin API
  - Fix the `/plugins/:id` route for `PATCH` method. [#941](https://github.com/Kong/kong/pull/941)
- Plugins
  - HTTP logging: remove the additional `\r\n` at the end of the logging request body. [#926](https://github.com/Kong/kong/pull/926)
  - Galileo: catch occasional internal errors happening when a request was cancelled by the client and fix missing shm for the retry policy. [#931](https://github.com/Kong/kong/pull/931)

[Back to TOC](#table-of-contents)

## [0.6.0] - 2016/01/22

### Breaking changes

 We would recommended to consult the suggested [0.6 upgrade path](https://github.com/Kong/kong/blob/master/UPGRADE.md#upgrade-to-06x) for this release.

- [Serf](https://www.serf.io/) is now a Kong dependency. It allows Kong nodes to communicate between each other opening the way to many features and improvements.
- The configuration file changed. Some properties were renamed, others were moved, and some are new. We would recommend checking out the new default configuration file.
- Drop the Lua 5.1 dependency which was only used by the CLI. The CLI now runs with LuaJIT, which is consistent with other Kong components (Luarocks and OpenResty) already relying on LuaJIT. Make sure the LuaJIT interpreter is included in your `$PATH`. [#799](https://github.com/Kong/kong/pull/799)

### Added

One of the biggest new features of this release is the cluster-awareness added to Kong in [#729](https://github.com/Kong/kong/pull/729), which deserves its own section:

- Each Kong node is now aware of belonging to a cluster through Serf. Nodes automatically join the specified cluster according to the configuration file's settings.
- The datastore cache is not invalidated by expiration time anymore, but following an invalidation strategy between the nodes of a same cluster, leading to improved performance.
- Admin API
  - Expose a `/cache` endpoint for retrieving elements stored in the in-memory cache of a node.
  - Expose a `/cluster` endpoint used to add/remove/list members of the cluster, and also used internally for data propagation.
- CLI
  - New `kong cluster` command for cluster management.
  - New `kong status` command for cluster healthcheck.

Other additions include:

- New Cassandra driver which makes Kong aware of the Cassandra cluster. Kong is now unaffected if one of your Cassandra nodes goes down as long as a replica is available on another node. Load balancing policies also improve the performance along with many other smaller improvements. [#803](https://github.com/Kong/kong/pull/803)
- Admin API
  - A new `total` field in API responses, that counts the total number of entities in the datastore. [#635](https://github.com/Kong/kong/pull/635)
- Configuration
  - Possibility to configure the keyspace replication strategy for Cassandra. It will be taken into account by the migrations when the configured keyspace does not already exist. [#350](https://github.com/Kong/kong/issues/350)
  - Dnsmasq is now optional. You can specify a custom DNS resolver address that Kong will use when resolving hostnames. This can be configured in `kong.yml`. [#625](https://github.com/Kong/kong/pull/625)
- Plugins
  - **New "syslog" plugin**: send logs to local system log. [#698](https://github.com/Kong/kong/pull/698)
  - **New "loggly" plugin**: send logs to Loggly over UDP. [#698](https://github.com/Kong/kong/pull/698)
  - **New "datadog" plugin**: send logs to Datadog server. [#758](https://github.com/Kong/kong/pull/758)
  - OAuth2
    - Add support for `X-Forwarded-Proto` header. [#650](https://github.com/Kong/kong/pull/650)
    - Expose a new `/oauth2_tokens` endpoint with the possibility to retrieve, update or delete OAuth 2.0 access tokens. [#729](https://github.com/Kong/kong/pull/729)
  - JWT
    - Support for base64 encoded secrets. [#838](https://github.com/Kong/kong/pull/838) [#577](https://github.com/Kong/kong/issues/577)
    - Support to configure the claim in which the key is given into the token (not `iss` only anymore). [#838](https://github.com/Kong/kong/pull/838)
  - Request transformer
    - Support for more transformation options: `remove`, `replace`, `add`, `append` motivated by [#393](https://github.com/Kong/kong/pull/393). See [#824](https://github.com/Kong/kong/pull/824)
    - Support JSON body transformation. [#569](https://github.com/Kong/kong/issues/569)
  - Response transformer
    - Support for more transformation options: `remove`, `replace`, `add`, `append` motivated by [#393](https://github.com/Kong/kong/pull/393). See [#822](https://github.com/Kong/kong/pull/822)

### Changed

- As mentioned in the breaking changes section, a new configuration file format and validation. All properties are now documented and commented out with their default values. This allows for a lighter configuration file and more clarity as to what properties relate to. It also catches configuration mistakes. [#633](https://github.com/Kong/kong/pull/633)
- Replace the UUID generator library with a new implementation wrapping lib-uuid, fixing eventual conflicts happening in cases such as described in [#659](https://github.com/Kong/kong/pull/659). See [#695](https://github.com/Kong/kong/pull/695)
- Admin API
  - Increase the maximum body size to 10MB in order to handle configuration requests with heavy payloads. [#700](https://github.com/Kong/kong/pull/700)
  - Disable access logs for the `/status` endpoint.
  - The `/status` endpoint now includes `database` statistics, while the previous stats have been moved to a `server` response field. [#635](https://github.com/Kong/kong/pull/635)

### Fixed

- Behaviors described in [#603](https://github.com/Kong/kong/issues/603) related to the failure of Cassandra nodes thanks to the new driver. [#803](https://github.com/Kong/kong/issues/803)
- Latency headers are now properly included in responses sent to the client. [#708](https://github.com/Kong/kong/pull/708)
- `strip_request_path` does not add a trailing slash to the API's `upstream_url` anymore before proxying. [#675](https://github.com/Kong/kong/issues/675)
- Do not URL decode querystring before proxying the request to the upstream service. [#749](https://github.com/Kong/kong/issues/749)
- Handle cases when the request would be terminated prior to the Kong execution (that is, before ngx_lua reaches the `access_by_lua` context) in cases such as the use of a custom nginx module. [#594](https://github.com/Kong/kong/issues/594)
- Admin API
  - The PUT method now correctly updates boolean fields (such as `strip_request_path`). [#765](https://github.com/Kong/kong/pull/765)
  - The PUT method now correctly resets a plugin configuration. [#720](https://github.com/Kong/kong/pull/720)
  - PATCH correctly set previously unset fields. [#861](https://github.com/Kong/kong/pull/861)
  - In the responses, the `next` link is not being displayed anymore if there are no more entities to be returned. [#635](https://github.com/Kong/kong/pull/635)
  - Prevent the update of `created_at` fields. [#820](https://github.com/Kong/kong/pull/820)
  - Better `request_path` validation for APIs. "/" is not considered a valid path anymore. [#881](https://github.com/Kong/kong/pull/881)
- Plugins
  - Galileo: ensure the `mimeType` value is always a string in ALFs. [#584](https://github.com/Kong/kong/issues/584)
  - JWT: allow to update JWT credentials using the PATCH method. It previously used to reply with `405 Method not allowed` because the PATCH method was not implemented. [#667](https://github.com/Kong/kong/pull/667)
  - Rate limiting: fix a warning when many periods are configured. [#681](https://github.com/Kong/kong/issues/681)
  - Basic Authentication: do not re-hash the password field when updating a credential. [#726](https://github.com/Kong/kong/issues/726)
  - File log: better permissions for on file creation for file-log plugin. [#877](https://github.com/Kong/kong/pull/877)
  - OAuth2
    - Implement correct responses when the OAuth2 challenges are refused. [#737](https://github.com/Kong/kong/issues/737)
    - Handle querystring on `/authorize` and `/token` URLs. [#687](https://github.com/Kong/kong/pull/667)
    - Handle punctuation in scopes on `/authorize` and `/token` endpoints. [#658](https://github.com/Kong/kong/issues/658)

> ***internal***
> - Event bus for local and cluster-wide events propagation. Plans for this event bus is to be widely used among Kong in the future.
> - The Kong Public Lua API (Lua helpers integrated in Kong such as DAO and Admin API helpers) is now documented with [ldoc](http://stevedonovan.github.io/ldoc/).
> - Work has been done to restore the reliability of the CI platforms.
> - Migrations can now execute DML queries (instead of DDL queries only). Handy for migrations implying plugin configuration changes, plugins renamings etc... [#770](https://github.com/Kong/kong/pull/770)

[Back to TOC](#table-of-contents)

## [0.5.4] - 2015/12/03

### Fixed

- Mashape Analytics plugin (renamed Galileo):
  - Improve stability under heavy load. [#757](https://github.com/Kong/kong/issues/757)
  - base64 encode ALF request/response bodies, enabling proper support for Galileo bodies inspection capabilities. [#747](https://github.com/Kong/kong/pull/747)
  - Do not include JSON bodies in ALF `postData.params` field. [#766](https://github.com/Kong/kong/pull/766)

[Back to TOC](#table-of-contents)

## [0.5.3] - 2015/11/16

### Fixed

- Avoids additional URL encoding when proxying to an upstream service. [#691](https://github.com/Kong/kong/pull/691)
- Potential timing comparison bug in HMAC plugin. [#704](https://github.com/Kong/kong/pull/704)

### Added

- The Galileo plugin now supports arbitrary host, port and path values. [#721](https://github.com/Kong/kong/pull/721)

[Back to TOC](#table-of-contents)

## [0.5.2] - 2015/10/21

A few fixes requested by the community!

### Fixed

- Kong properly search the `nginx` in your $PATH variable.
- Plugins:
  - OAuth2: can detect that the originating protocol for a request was HTTPS through the `X-Forwarded-Proto` header and work behind another reverse proxy (load balancer). [#650](https://github.com/Kong/kong/pull/650)
  - HMAC signature: support for `X-Date` header to sign the request for usage in browsers (since the `Date` header is protected). [#641](https://github.com/Kong/kong/issues/641)

[Back to TOC](#table-of-contents)

## [0.5.1] - 2015/10/13

Fixing a few glitches we let out with 0.5.0!

### Added

- Basic Authentication and HMAC Authentication plugins now also send the `X-Credential-Username` to the upstream server.
- Admin API now accept JSON when receiving a CORS request. [#580](https://github.com/Kong/kong/pull/580)
- Add a `WWW-Authenticate` header for HTTP 401 responses for basic-auth and key-auth. [#588](https://github.com/Kong/kong/pull/588)

### Changed

- Protect Kong from POODLE SSL attacks by omitting SSLv3 (CVE-2014-3566). [#563](https://github.com/Kong/kong/pull/563)
- Remove support for key-auth key in body. [#566](https://github.com/Kong/kong/pull/566)

### Fixed

- Plugins
  - HMAC
    - The migration for this plugin is now correctly being run. [#611](https://github.com/Kong/kong/pull/611)
    - Wrong username doesn't return HTTP 500 anymore, but 403. [#602](https://github.com/Kong/kong/pull/602)
  - JWT: `iss` not being found doesn't return HTTP 500 anymore, but 403. [#578](https://github.com/Kong/kong/pull/578)
  - OAuth2: client credentials flow does not include a refresh token anymore. [#562](https://github.com/Kong/kong/issues/562)
- Fix an occasional error when updating a plugin without a config. [#571](https://github.com/Kong/kong/pull/571)

[Back to TOC](#table-of-contents)

## [0.5.0] - 2015/09/25

With new plugins, many improvements and bug fixes, this release comes with breaking changes that will require your attention.

### Breaking changes

Several breaking changes are introduced. You will have to slightly change your configuration file and a migration script will take care of updating your database cluster. **Please follow the instructions in [UPGRADE.md](/UPGRADE.md#update-to-kong-050) for an update without downtime.**
- Many plugins were renamed due to new naming conventions for consistency. [#480](https://github.com/Kong/kong/issues/480)
- In the configuration file, the Cassandra `hosts` property was renamed to `contact_points`. [#513](https://github.com/Kong/kong/issues/513)
- Properties belonging to APIs entities have been renamed for clarity. [#513](https://github.com/Kong/kong/issues/513)
  - `public_dns` -> `request_host`
  - `path` -> `request_path`
  - `strip_path` -> `strip_request_path`
  - `target_url` -> `upstream_url`
- `plugins_configurations` have been renamed to `plugins`, and their `value` property has been renamed to `config` to avoid confusions. [#513](https://github.com/Kong/kong/issues/513)
- The database schema has been updated to handle the separation of plugins outside of the core repository.
- The Key authentication and Basic authentication plugins routes have changed:

```
Old route                             New route
/consumers/:consumer/keyauth       -> /consumers/:consumer/key-auth
/consumers/:consumer/keyauth/:id   -> /consumers/:consumer/key-auth/:id
/consumers/:consumer/basicauth     -> /consumers/:consumer/basic-auth
/consumers/:consumer/basicauth/:id -> /consumers/:consumer/basic-auth/:id
```

The old routes are still maintained but will be removed in upcoming versions. Consider them **deprecated**.

- Admin API
  - The route to retrieve enabled plugins is now under `/plugins/enabled`.
  - The route to retrieve a plugin's configuration schema is now under `/plugins/schema/{plugin name}`.

#### Added

- Plugins
  - **New Response Rate Limiting plugin**: Give a usage quota to your users based on a parameter in your response. [#247](https://github.com/Kong/kong/pull/247)
  - **New ACL (Access Control) plugin**: Configure authorizations for your Consumers. [#225](https://github.com/Kong/kong/issues/225)
  - **New JWT (JSON Web Token) plugin**: Verify and authenticate JWTs. [#519](https://github.com/Kong/kong/issues/519)
  - **New HMAC signature plugin**: Verify and authenticate HMAC signed HTTP requests. [#549](https://github.com/Kong/kong/pull/549)
  - Plugins migrations. Each plugin can now have its own migration scripts if it needs to store data in your cluster. This is a step forward to improve Kong's pluggable architecture. [#443](https://github.com/Kong/kong/pull/443)
  - Basic Authentication: the password field is now sha1 encrypted. [#33](https://github.com/Kong/kong/issues/33)
  - Basic Authentication: now supports credentials in the `Proxy-Authorization` header. [#460](https://github.com/Kong/kong/issues/460)

#### Changed

- Basic Authentication and Key Authentication now require authentication parameters even when the `Expect: 100-continue` header is being sent. [#408](https://github.com/Kong/kong/issues/408)
- Key Auth plugin does not support passing the key in the request payload anymore. [#566](https://github.com/Kong/kong/pull/566)
- APIs' names cannot contain characters from the RFC 3986 reserved list. [#589](https://github.com/Kong/kong/pull/589)

#### Fixed

- Resolver
  - Making a request with a querystring will now correctly match an API's path. [#496](https://github.com/Kong/kong/pull/496)
- Admin API
  - Data associated to a given API/Consumer will correctly be deleted if related Consumer/API is deleted. [#107](https://github.com/Kong/kong/issues/107) [#438](https://github.com/Kong/kong/issues/438) [#504](https://github.com/Kong/kong/issues/504)
  - The `/api/{api_name_or_id}/plugins/{plugin_name_or_id}` changed to `/api/{api_name_or_id}/plugins/{plugin_id}` to avoid requesting the wrong plugin if two are configured for one API. [#482](https://github.com/Kong/kong/pull/482)
  - APIs created without a `name` but with a `request_path` will now have a name which defaults to the set `request_path`. [#547](https://github.com/Kong/kong/issues/547)
- Plugins
  - Mashape Analytics: More robust buffer and better error logging. [#471](https://github.com/Kong/kong/pull/471)
  - Mashape Analytics: Several ALF (API Log Format) serialization fixes. [#515](https://github.com/Kong/kong/pull/515)
  - Oauth2: A response is now returned on `http://kong:8001/consumers/{consumer}/oauth2/{oauth2_id}`. [#469](https://github.com/Kong/kong/issues/469)
  - Oauth2: Saving `authenticated_userid` on Password Grant. [#476](https://github.com/Kong/kong/pull/476)
  - Oauth2: Proper handling of the `/oauth2/authorize` and `/oauth2/token` endpoints in the OAuth 2.0 Plugin when an API with a `path` is being consumed using the `public_dns` instead. [#503](https://github.com/Kong/kong/issues/503)
  - OAuth2: Properly returning `X-Authenticated-UserId` in the `client_credentials` and `password` flows. [#535](https://github.com/Kong/kong/issues/535)
  - Response-Transformer: Properly handling JSON responses that have a charset specified in their `Content-Type` header.

[Back to TOC](#table-of-contents)

## [0.4.2] - 2015/08/10

#### Added

- Cassandra authentication and SSL encryption. [#405](https://github.com/Kong/kong/pull/405)
- `preserve_host` flag on APIs to preserve the Host header when a request is proxied. [#444](https://github.com/Kong/kong/issues/444)
- Added the Resource Owner Password Credentials Grant to the OAuth 2.0 Plugin. [#448](https://github.com/Kong/kong/issues/448)
- Auto-generation of default SSL certificate. [#453](https://github.com/Kong/kong/issues/453)

#### Changed

- Remove `cassandra.port` property in configuration. Ports are specified by having `cassandra.hosts` addresses using the `host:port` notation (RFC 3986). [#457](https://github.com/Kong/kong/pull/457)
- Default SSL certificate is now auto-generated and stored in the `nginx_working_dir`.
- OAuth 2.0 plugin now properly forces HTTPS.

#### Fixed

- Better handling of multi-nodes Cassandra clusters. [#450](https://github.com/Kong/kong/pull/405)
- mashape-analytics plugin: handling of numerical values in querystrings. [#449](https://github.com/Kong/kong/pull/405)
- Path resolver `strip_path` option wrongfully matching the `path` property multiple times in the request URI. [#442](https://github.com/Kong/kong/issues/442)
- File Log Plugin bug that prevented the file creation in some environments. [#461](https://github.com/Kong/kong/issues/461)
- Clean output of the Kong CLI. [#235](https://github.com/Kong/kong/issues/235)

[Back to TOC](#table-of-contents)

## [0.4.1] - 2015/07/23

#### Fixed

- Issues with the Mashape Analytics plugin. [#425](https://github.com/Kong/kong/pull/425)
- Handle hyphens when executing path routing with `strip_path` option enabled. [#431](https://github.com/Kong/kong/pull/431)
- Adding the Client Credentials OAuth 2.0 flow. [#430](https://github.com/Kong/kong/issues/430)
- A bug that prevented "dnsmasq" from being started on some systems, including Debian. [f7da790](https://github.com/Kong/kong/commit/f7da79057ce29c7d1f6d90f4bc160cc3d9c8611f)
- File Log plugin: optimizations by avoiding the buffered I/O layer. [20bb478](https://github.com/Kong/kong/commit/20bb478952846faefec6091905bd852db24a0289)

[Back to TOC](#table-of-contents)

## [0.4.0] - 2015/07/15

#### Added

- Implement wildcard subdomains for APIs' `public_dns`. [#381](https://github.com/Kong/kong/pull/381) [#297](https://github.com/Kong/kong/pull/297)
- Plugins
  - **New OAuth 2.0 plugin.** [#341](https://github.com/Kong/kong/pull/341) [#169](https://github.com/Kong/kong/pull/169)
  - **New Mashape Analytics plugin.** [#360](https://github.com/Kong/kong/pull/360) [#272](https://github.com/Kong/kong/pull/272)
  - **New IP restriction plugin.** [#379](https://github.com/Kong/kong/pull/379)
  - Ratelimiting: support for multiple limits. [#382](https://github.com/Kong/kong/pull/382) [#205](https://github.com/Kong/kong/pull/205)
  - HTTP logging: support for HTTPS endpoint. [#342](https://github.com/Kong/kong/issues/342)
  - Logging plugins: new properties for logs timing. [#351](https://github.com/Kong/kong/issues/351)
  - Key authentication: now auto-generates a key if none is specified. [#48](https://github.com/Kong/kong/pull/48)
- Resolver
  - `path` property now accepts arbitrary depth. [#310](https://github.com/Kong/kong/issues/310)
- Admin API
  - Enable CORS by default. [#371](https://github.com/Kong/kong/pull/371)
  - Expose a new endpoint to get a plugin configuration's schema. [#376](https://github.com/Kong/kong/pull/376) [#309](https://github.com/Kong/kong/pull/309)
  - Expose a new endpoint to retrieve a node's status. [417c137](https://github.com/Kong/kong/commit/417c1376c08d3562bebe0c0816c6b54df045f515)
- CLI
  - `$ kong migrations reset` now asks for confirmation. [#365](https://github.com/Kong/kong/pull/365)

#### Fixed

- Plugins
  - Basic authentication not being executed if added to an API with default configuration. [6d732cd](https://github.com/Kong/kong/commit/6d732cd8b0ec92ef328faa843215d8264f50fb75)
  - SSL plugin configuration parsing. [#353](https://github.com/Kong/kong/pull/353)
  - SSL plugin doesn't accept a `consumer_id` anymore, as this wouldn't make sense. [#372](https://github.com/Kong/kong/pull/372) [#322](https://github.com/Kong/kong/pull/322)
  - Authentication plugins now return `401` when missing credentials. [#375](https://github.com/Kong/kong/pull/375) [#354](https://github.com/Kong/kong/pull/354)
- Admin API
  - Non supported HTTP methods now return `405` instead of `500`. [38f1b7f](https://github.com/Kong/kong/commit/38f1b7fa9f45f60c4130ef5ff9fe2c850a2ba586)
  - Prevent PATCH requests from overriding a plugin's configuration if partially updated. [9a7388d](https://github.com/Kong/kong/commit/9a7388d695c9de105917cde23a684a7d6722a3ca)
- Handle occasionally missing `schema_migrations` table. [#365](https://github.com/Kong/kong/pull/365) [#250](https://github.com/Kong/kong/pull/250)

> **internal**
> - DAO:
>   - Complete refactor. No more need for hard-coded queries. [#346](https://github.com/Kong/kong/pull/346)
> - Schemas:
>   - New `self_check` test for schema definitions. [5bfa7ca](https://github.com/Kong/kong/commit/5bfa7ca13561173161781f872244d1340e4152c1)

[Back to TOC](#table-of-contents)

## [0.3.2] - 2015/06/08

#### Fixed

- Uppercase Cassandra keyspace bug that prevented Kong to work with [kongdb.org](http://kongdb.org/)
- Multipart requests not properly parsed in the admin API. [#344](https://github.com/Kong/kong/issues/344)

[Back to TOC](#table-of-contents)

## [0.3.1] - 2015/06/07

#### Fixed

- Schema migrations are now automatic, which was missing from previous releases. [#303](https://github.com/Kong/kong/issues/303)

[Back to TOC](#table-of-contents)

## [0.3.0] - 2015/06/04

#### Added

- Support for SSL.
- Plugins
  - New HTTP logging plugin. [#226](https://github.com/Kong/kong/issues/226) [#251](https://github.com/Kong/kong/pull/251)
  - New SSL plugin.
  - New request size limiting plugin. [#292](https://github.com/Kong/kong/pull/292)
  - Default logging format improvements. [#226](https://github.com/Kong/kong/issues/226) [#262](https://github.com/Kong/kong/issues/262)
  - File logging now logs to a custom file. [#202](https://github.com/Kong/kong/issues/202)
  - Keyauth plugin now defaults `key_names` to "apikey".
- Admin API
  - RESTful routing. Much nicer Admin API routing. Ex: `/apis/{name_or_id}/plugins`. [#98](https://github.com/Kong/kong/issues/98) [#257](https://github.com/Kong/kong/pull/257)
  - Support `PUT` method for endpoints such as `/apis/`, `/apis/plugins/`, `/consumers/`
  - Support for `application/json` and `x-www-form-urlencoded` Content Types for all `PUT`, `POST` and `PATCH` endpoints by passing a `Content-Type` header. [#236](https://github.com/Kong/kong/pull/236)
- Resolver
  - Support resolving APIs by Path as well as by Header. [#192](https://github.com/Kong/kong/pull/192) [#282](https://github.com/Kong/kong/pull/282)
  - Support for `X-Host-Override` as an alternative to `Host` for browsers. [#203](https://github.com/Kong/kong/issues/203) [#246](https://github.com/Kong/kong/pull/246)
- Auth plugins now send user informations to your upstream services. [#228](https://github.com/Kong/kong/issues/228)
- Invalid `target_url` value are now being caught when creating an API. [#149](https://github.com/Kong/kong/issues/149)

#### Fixed

- Uppercase Cassandra keyspace causing migration failure. [#249](https://github.com/Kong/kong/issues/249)
- Guarantee that ratelimiting won't allow requests in case the atomicity of the counter update is not guaranteed. [#289](https://github.com/Kong/kong/issues/289)

> **internal**
> - Schemas:
>   - New property type: `array`. [#277](https://github.com/Kong/kong/pull/277)
>   - Entities schemas now live in their own files and are starting to be unit tested.
>   - Subfields are handled better: (notify required subfields and auto-vivify is subfield has default values).
> - Way faster unit tests. Not resetting the DB anymore between tests.
> - Improved coverage computation (exclude `vendor/`).
> - Travis now lints `kong/`.
> - Way faster Travis setup.
> - Added a new HTTP client for in-nginx usage, using the cosocket API.
> - Various refactorings.
> - Fix [#196](https://github.com/Kong/kong/issues/196).
> - Disabled ipv6 in resolver.

[Back to TOC](#table-of-contents)

## [0.2.1] - 2015/05/12

This is a maintenance release including several bug fixes and usability improvements.

#### Added
- Support for local DNS resolution. [#194](https://github.com/Kong/kong/pull/194)
- Support for Debian 8 and Ubuntu 15.04.
- DAO
  - Cassandra version bumped to 2.1.5
  - Support for Cassandra downtime. If Cassandra goes down and is brought back up, Kong will not need to restart anymore, statements will be re-prepared on-the-fly. This is part of an ongoing effort from [jbochi/lua-resty-cassandra#47](https://github.com/jbochi/lua-resty-cassandra/pull/47), [#146](https://github.com/Kong/kong/pull/146) and [#187](https://github.com/Kong/kong/pull/187).
Queries effectuated during the downtime will still be lost. [#11](https://github.com/Kong/kong/pull/11)
  - Leverage reused sockets. If the DAO reuses a socket, it will not re-set their keyspace. This should give a small but appreciable performance improvement. [#170](https://github.com/Kong/kong/pull/170)
  - Cascade delete plugins configurations when deleting a Consumer or an API associated with it. [#107](https://github.com/Kong/kong/pull/107)
  - Allow Cassandra hosts listening on different ports than the default. [#185](https://github.com/Kong/kong/pull/185)
- CLI
  - Added a notice log when Kong tries to connect to Cassandra to avoid user confusion. [#168](https://github.com/Kong/kong/pull/168)
  - The CLI now tests if the ports are already being used before starting and warns.
- Admin API
  - `name` is now an optional property for APIs. If none is being specified, the name will be the API `public_dns`. [#181](https://github.com/Kong/kong/pull/181)
- Configuration
  - The memory cache size is now configurable. [#208](https://github.com/Kong/kong/pull/208)

#### Fixed
- Resolver
  - More explicit "API not found" message from the resolver if the Host was not found in the system. "API not found with Host: %s".
  - If multiple hosts headers are being sent, Kong will test them all to see if one of the API is in the system. [#186](https://github.com/Kong/kong/pull/186)
- Admin API: responses now have a new line after the body. [#164](https://github.com/Kong/kong/issues/164)
- DAO: keepalive property is now properly passed when Kong calls `set_keepalive` on Cassandra sockets.
- Multipart dependency throwing error at startup. [#213](https://github.com/Kong/kong/pull/213)

> **internal**
> - Separate Migrations from the DAO factory.
> - Update dev config + Makefile rules (`run` becomes `start`).
> - Introducing an `ngx` stub for unit tests and CLI.
> - Switch many PCRE regexes to using patterns.

[Back to TOC](#table-of-contents)

## [0.2.0-2] - 2015/04/27

First public release of Kong. This version brings a lot of internal improvements as well as more usability and a few additional plugins.

#### Added
- Plugins
  - CORS plugin.
  - Request transformation plugin.
  - NGINX plus monitoring plugin.
- Configuration
  - New properties: `proxy_port` and `api_admin_port`. [#142](https://github.com/Kong/kong/issues/142)
- CLI
  - Better info, help and error messages. [#118](https://github.com/Kong/kong/issues/118) [#124](https://github.com/Kong/kong/issues/124)
  - New commands: `kong reload`, `kong quit`. [#114](https://github.com/Kong/kong/issues/114) Alias of `version`: `kong --version` [#119](https://github.com/Kong/kong/issues/119)
  - `kong restart` simply starts Kong if not previously running + better pid file handling. [#131](https://github.com/Kong/kong/issues/131)
- Package distributions: .rpm, .deb and .pkg for easy installs on most common platforms.

#### Fixed
- Admin API: trailing slash is not necessary anymore for core resources such as `/apis` or `/consumers`.
- Leaner default configuration. [#156](https://github.com/Kong/kong/issues/156)

> **internal**
> - All scripts moved to the CLI as "hidden" commands (`kong db`, `kong config`).
> - More tests as always, and they are structured better. The coverage went down mainly because of plugins which will later move to their own repos. We are all eagerly waiting for that!
> - `src/` was renamed to `kong/` for ease of development
> - All system dependencies versions for package building and travis-ci are now listed in `versions.sh`
> - DAO doesn't need to `:prepare()` prior to run queries. Queries can be prepared at runtime. [#146](https://github.com/Kong/kong/issues/146)

[Back to TOC](#table-of-contents)

## [0.1.1beta-2] - 2015/03/30

#### Fixed

- Wrong behavior of auto-migration in `kong start`.

[Back to TOC](#table-of-contents)

## [0.1.0beta-3] - 2015/03/25

First public beta. Includes caching and better usability.

#### Added
- Required Openresty is now `1.7.10.1`.
- Freshly built CLI, rewritten in Lua
- `kong start` using a new DB keyspace will automatically migrate the schema. [#68](https://github.com/Kong/kong/issues/68)
- Anonymous error reporting on Proxy and API. [#64](https://github.com/Kong/kong/issues/64)
- Configuration
  - Simplified configuration file (unified in `kong.yml`).
  - In configuration, `plugins_installed` was renamed to `plugins_available`. [#59](https://github.com/Kong/kong/issues/59)
  - Order of `plugins_available` doesn't matter anymore. [#17](https://github.com/Kong/kong/issues/17)
  - Better handling of plugins: Kong now detects which plugins are configured and if they are installed on the current machine.
  - `bin/kong` now defaults on `/etc/kong.yml` for config and `/var/logs/kong` for output. [#71](https://github.com/Kong/kong/issues/71)
- Proxy: APIs/Consumers caching with expiration for faster authentication.
- Admin API: Plugins now use plain form parameters for configuration. [#70](https://github.com/Kong/kong/issues/70)
- Keep track of already executed migrations. `rollback` now behaves as expected. [#8](https://github.com/Kong/kong/issues/8)

#### Fixed
- `Server` header now sends Kong. [#57](https://github.com/Kong/kong/issues/57)
- migrations not being executed in order on Linux. This issue wasn't noticed until unit testing the migrations because for now we only have 1 migration file.
- Admin API: Errors responses are now sent as JSON. [#58](https://github.com/Kong/kong/issues/58)

> **internal**
> - We now have code linting and coverage.
> - Faker and Migrations instances don't live in the DAO Factory anymore, they are only used in scripts and tests.
> - `scripts/config.lua` allows environment based configurations. `make dev` generates a `kong.DEVELOPMENT.yml` and `kong_TEST.yml`. Different keyspaces and ports.
> - `spec_helpers.lua` allows tests to not rely on the `Makefile` anymore. Integration tests can run 100% from `busted`.
> - Switch integration testing from [httpbin.org] to [mockbin.com].
> - `core` plugin was renamed to `resolver`.

[Back to TOC](#table-of-contents)

## [0.0.1alpha-1] - 2015/02/25

First version running with Cassandra.

#### Added
- Basic proxying.
- Built-in authentication plugin (api key, HTTP basic).
- Built-in ratelimiting plugin.
- Built-in TCP logging plugin.
- Configuration API (for consumers, apis, plugins).
- CLI `bin/kong` script.
- Database migrations (using `db.lua`).

[Back to TOC](#table-of-contents)

<<<<<<< HEAD
[2.2.0-beta.1]: https://github.com/Kong/kong/compare/2.1.3...2.2.0-beta.1
=======
[2.1.4]: https://github.com/Kong/kong/compare/2.1.3...2.1.4
>>>>>>> 7b9a7439
[2.1.3]: https://github.com/Kong/kong/compare/2.1.2...2.1.3
[2.1.2]: https://github.com/Kong/kong/compare/2.1.1...2.1.2
[2.1.1]: https://github.com/Kong/kong/compare/2.1.0...2.1.1
[2.1.0]: https://github.com/Kong/kong/compare/2.0.5...2.1.0
[2.0.5]: https://github.com/Kong/kong/compare/2.0.4...2.0.5
[2.0.4]: https://github.com/Kong/kong/compare/2.0.3...2.0.4
[2.0.3]: https://github.com/Kong/kong/compare/2.0.2...2.0.3
[2.0.2]: https://github.com/Kong/kong/compare/2.0.1...2.0.2
[2.0.1]: https://github.com/Kong/kong/compare/2.0.0...2.0.1
[2.0.0]: https://github.com/Kong/kong/compare/1.5.0...2.0.0
[1.5.1]: https://github.com/Kong/kong/compare/1.5.0...1.5.1
[1.5.0]: https://github.com/Kong/kong/compare/1.4.3...1.5.0
[1.4.3]: https://github.com/Kong/kong/compare/1.4.2...1.4.3
[1.4.2]: https://github.com/Kong/kong/compare/1.4.1...1.4.2
[1.4.1]: https://github.com/Kong/kong/compare/1.4.0...1.4.1
[1.4.0]: https://github.com/Kong/kong/compare/1.3.0...1.4.0
[1.3.0]: https://github.com/Kong/kong/compare/1.2.2...1.3.0
[1.2.2]: https://github.com/Kong/kong/compare/1.2.1...1.2.2
[1.2.1]: https://github.com/Kong/kong/compare/1.2.0...1.2.1
[1.2.0]: https://github.com/Kong/kong/compare/1.1.2...1.2.0
[1.1.2]: https://github.com/Kong/kong/compare/1.1.1...1.1.2
[1.1.1]: https://github.com/Kong/kong/compare/1.1.0...1.1.1
[1.1.0]: https://github.com/Kong/kong/compare/1.0.3...1.1.0
[1.0.3]: https://github.com/Kong/kong/compare/1.0.2...1.0.3
[1.0.2]: https://github.com/Kong/kong/compare/1.0.1...1.0.2
[1.0.1]: https://github.com/Kong/kong/compare/1.0.0...1.0.1
[1.0.0]: https://github.com/Kong/kong/compare/0.15.0...1.0.0
[0.15.0]: https://github.com/Kong/kong/compare/0.14.1...0.15.0
[0.14.1]: https://github.com/Kong/kong/compare/0.14.0...0.14.1
[0.14.0]: https://github.com/Kong/kong/compare/0.13.1...0.14.0
[0.13.1]: https://github.com/Kong/kong/compare/0.13.0...0.13.1
[0.13.0]: https://github.com/Kong/kong/compare/0.12.3...0.13.0
[0.12.3]: https://github.com/Kong/kong/compare/0.12.2...0.12.3
[0.12.2]: https://github.com/Kong/kong/compare/0.12.1...0.12.2
[0.12.1]: https://github.com/Kong/kong/compare/0.12.0...0.12.1
[0.12.0]: https://github.com/Kong/kong/compare/0.11.2...0.12.0
[0.11.2]: https://github.com/Kong/kong/compare/0.11.1...0.11.2
[0.11.1]: https://github.com/Kong/kong/compare/0.11.0...0.11.1
[0.10.4]: https://github.com/Kong/kong/compare/0.10.3...0.10.4
[0.11.0]: https://github.com/Kong/kong/compare/0.10.3...0.11.0
[0.10.3]: https://github.com/Kong/kong/compare/0.10.2...0.10.3
[0.10.2]: https://github.com/Kong/kong/compare/0.10.1...0.10.2
[0.10.1]: https://github.com/Kong/kong/compare/0.10.0...0.10.1
[0.10.0]: https://github.com/Kong/kong/compare/0.9.9...0.10.0
[0.9.9]: https://github.com/Kong/kong/compare/0.9.8...0.9.9
[0.9.8]: https://github.com/Kong/kong/compare/0.9.7...0.9.8
[0.9.7]: https://github.com/Kong/kong/compare/0.9.6...0.9.7
[0.9.6]: https://github.com/Kong/kong/compare/0.9.5...0.9.6
[0.9.5]: https://github.com/Kong/kong/compare/0.9.4...0.9.5
[0.9.4]: https://github.com/Kong/kong/compare/0.9.3...0.9.4
[0.9.3]: https://github.com/Kong/kong/compare/0.9.2...0.9.3
[0.9.2]: https://github.com/Kong/kong/compare/0.9.1...0.9.2
[0.9.1]: https://github.com/Kong/kong/compare/0.9.0...0.9.1
[0.9.0]: https://github.com/Kong/kong/compare/0.8.3...0.9.0
[0.8.3]: https://github.com/Kong/kong/compare/0.8.2...0.8.3
[0.8.2]: https://github.com/Kong/kong/compare/0.8.1...0.8.2
[0.8.1]: https://github.com/Kong/kong/compare/0.8.0...0.8.1
[0.8.0]: https://github.com/Kong/kong/compare/0.7.0...0.8.0
[0.7.0]: https://github.com/Kong/kong/compare/0.6.1...0.7.0
[0.6.1]: https://github.com/Kong/kong/compare/0.6.0...0.6.1
[0.6.0]: https://github.com/Kong/kong/compare/0.5.4...0.6.0
[0.5.4]: https://github.com/Kong/kong/compare/0.5.3...0.5.4
[0.5.3]: https://github.com/Kong/kong/compare/0.5.2...0.5.3
[0.5.2]: https://github.com/Kong/kong/compare/0.5.1...0.5.2
[0.5.1]: https://github.com/Kong/kong/compare/0.5.0...0.5.1
[0.5.0]: https://github.com/Kong/kong/compare/0.4.2...0.5.0
[0.4.2]: https://github.com/Kong/kong/compare/0.4.1...0.4.2
[0.4.1]: https://github.com/Kong/kong/compare/0.4.0...0.4.1
[0.4.0]: https://github.com/Kong/kong/compare/0.3.2...0.4.0
[0.3.2]: https://github.com/Kong/kong/compare/0.3.1...0.3.2
[0.3.1]: https://github.com/Kong/kong/compare/0.3.0...0.3.1
[0.3.0]: https://github.com/Kong/kong/compare/0.2.1...0.3.0
[0.2.1]: https://github.com/Kong/kong/compare/0.2.0-2...0.2.1
[0.2.0-2]: https://github.com/Kong/kong/compare/0.1.1beta-2...0.2.0-2
[0.1.1beta-2]: https://github.com/Kong/kong/compare/0.1.0beta-3...0.1.1beta-2
[0.1.0beta-3]: https://github.com/Kong/kong/compare/2236374d5624ad98ea21340ca685f7584ec35744...0.1.0beta-3
[0.0.1alpha-1]: https://github.com/Kong/kong/compare/ffd70b3101ba38d9acc776038d124f6e2fccac3c...2236374d5624ad98ea21340ca685f7584ec35744<|MERGE_RESOLUTION|>--- conflicted
+++ resolved
@@ -1,11 +1,8 @@
 # Table of Contents
 
 
-<<<<<<< HEAD
 - [2.2.0-beta.1](#220-beta1)
-=======
 - [2.1.4](#214)
->>>>>>> 7b9a7439
 - [2.1.3](#213)
 - [2.1.2](#212)
 - [2.1.1](#211)
@@ -53,7 +50,6 @@
 - [0.9.9 and prior](#099---20170202)
 
 
-<<<<<<< HEAD
 ## [2.2.0-beta.1]
 
 > Released 2020/10/02
@@ -179,20 +175,17 @@
 - correlation-id: the plugin now generates a correlation-id value by default
   if the correlation id header arrives but is empty.
   [#6358](https://github.com/Kong/kong/pull/6358)
-=======
 ## [2.1.4]
 
 > Released 2020/09/18
 
 This is a patch release in the 2.0 series. Being a patch release, it strictly
 contains bugfixes. The are no new features or breaking changes.
->>>>>>> 7b9a7439
 
 ### Fixes
 
 ##### Core
 
-<<<<<<< HEAD
 - Improve graceful exit of Control Plane and Data Plane nodes in Hybrid Mode.
   [#6306](https://github.com/Kong/kong/pull/6306)
 
@@ -214,7 +207,6 @@
 
 
 [Back to TOC](#table-of-contents)
-=======
 - Fix issue where `kong reload` would occasionally leave stale workers locked
   at 100% CPU.
   [#6300](https://github.com/Kong/kong/pull/6300)
@@ -239,7 +231,6 @@
 - request-transformer: bumped to 1.2.7
   * Fix the construction of the error message when a template throws a Lua error.
     [#26](https://github.com/Kong/kong-plugin-request-transformer/pull/26)
->>>>>>> 7b9a7439
 
 
 ## [2.1.3]
@@ -5525,11 +5516,8 @@
 
 [Back to TOC](#table-of-contents)
 
-<<<<<<< HEAD
 [2.2.0-beta.1]: https://github.com/Kong/kong/compare/2.1.3...2.2.0-beta.1
-=======
 [2.1.4]: https://github.com/Kong/kong/compare/2.1.3...2.1.4
->>>>>>> 7b9a7439
 [2.1.3]: https://github.com/Kong/kong/compare/2.1.2...2.1.3
 [2.1.2]: https://github.com/Kong/kong/compare/2.1.1...2.1.2
 [2.1.1]: https://github.com/Kong/kong/compare/2.1.0...2.1.1
