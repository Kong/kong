# Table of Contents

- [3.2.0](#320)
- [3.1.0](#310)
- [3.0.1](#301)
- [3.0.0](#300)
- [2.8.1](#281)
- [2.8.0](#280)
- [2.7.1](#271)
- [2.7.0](#270)
- [2.6.0](#260)
- [2.5.1](#251)
- [2.5.0](#250)
- [2.4.1](#241)
- [2.4.0](#240)
- [2.3.3](#233)
- [2.3.2](#232)
- [2.3.1](#231)
- [2.3.0](#230)
- [2.2.2](#222)
- [2.2.1](#221)
- [2.2.0](#220)
- [2.1.4](#214)
- [2.1.3](#213)
- [2.1.2](#212)
- [2.1.1](#211)
- [2.1.0](#210)
- [2.0.5](#205)
- [2.0.4](#204)
- [2.0.3](#203)
- [2.0.2](#202)
- [2.0.1](#201)
- [2.0.0](#200)
- [1.5.1](#151)
- [1.5.0](#150)
- [1.4.3](#143)
- [1.4.2](#142)
- [1.4.1](#141)
- [1.4.0](#140)
- [1.3.0](#130)
- [1.2.2](#122)
- [1.2.1](#121)
- [1.2.0](#120)
- [1.1.2](#112)
- [1.1.1](#111)
- [1.1.0](#110)
- [1.0.3](#103)
- [1.0.2](#102)
- [1.0.1](#101)
- [1.0.0](#100)
- [0.15.0](#0150)
- [0.14.1](#0141)
- [0.14.0](#0140---20180705)
- [0.13.1](#0131---20180423)
- [0.13.0](#0130---20180322)
- [0.12.3](#0123---20180312)
- [0.12.2](#0122---20180228)
- [0.12.1](#0121---20180118)
- [0.12.0](#0120---20180116)
- [0.11.2](#0112---20171129)
- [0.11.1](#0111---20171024)
- [0.10.4](#0104---20171024)
- [0.11.0](#0110---20170816)
- [0.10.3](#0103---20170524)
- [0.10.2](#0102---20170501)
- [0.10.1](#0101---20170327)
- [0.10.0](#0100---20170307)
- [0.9.9 and prior](#099---20170202)

## Unreleased

### Additions

#### Core

- Make runloop and init error response content types compliant with Accept header value
  [#10366](https://github.com/Kong/kong/pull/10366)
- Add a new field `updated_at` for core entities ca_certificates, certificates, consumers,
  targets, upstreams, plugins, workspaces, clustering_data_planes and snis.
  [#10400](https://github.com/Kong/kong/pull/10400)
- Allow configuring custom error templates
  [#10374](https://github.com/Kong/kong/pull/10374)
- The maximum number of request headers, response headers, uri args, and post args that are
  parsed by default can now be configured with a new configuration parameters:
  `lua_max_req_headers`, `lua_max_resp_headers`, `lua_max_uri_args` and `lua_max_post_args`
  [#10443](https://github.com/Kong/kong/pull/10443)

#### Admin API

- The `/upstreams/<upstream>/health?balancer_health=1` endpoint always shows the balancer health,
  through a new attribute balancer_health, which always returns HEALTHY or UNHEALTHY (reporting
  the true state of the balancer), even if the overall upstream health status is HEALTHCHECKS_OFF.
  This is useful for debugging.
  [#5885](https://github.com/Kong/kong/pull/5885)

#### Plugins

- **ACME**: acme plugin now supports configuring an `account_key` in `keys` and `key_sets`
  [#9746](https://github.com/Kong/kong/pull/9746)
- **Proxy-Cache**: add `ignore_uri_case` to configuring cache-key uri to be handled as lowercase
  [#10453](https://github.com/Kong/kong/pull/10453)
- **HTTP-Log**: add `application/json; charset=utf-8` option for the `Content-Type` header
  in the http-log plugin, for log collectors that require that character set declaration.
  [#10533](https://github.com/Kong/kong/pull/10533)
<<<<<<< HEAD
- **DataDog**: supports value of `host` to be referenceable.
  [#10484](https://github.com/Kong/kong/pull/10484)
=======
- **Zipkin&Opentelemetry**: convert traceid in http response headers to hex format
  [#10534](https://github.com/Kong/kong/pull/10534)
>>>>>>> 563937ff

#### PDK

- PDK now supports getting plugins' ID with `kong.plugin.get_id`.
  [#9903](https://github.com/Kong/kong/pull/9903)

### Fixes

#### Core

- Fixed an issue where upstream keepalive pool has CRC32 collision.
  [#9856](https://github.com/Kong/kong/pull/9856)
- Fix an issue where control plane does not downgrade config for `aws_lambda` and `zipkin` for older version of data planes.
  [#10346](https://github.com/Kong/kong/pull/10346)
- Fix an issue where control plane does not rename fields correctly for `session` for older version of data planes.
  [#10352](https://github.com/Kong/kong/pull/10352)
- Fix an issue where validation to regex routes may be skipped when the old-fashioned config is used for DB-less Kong.
  [#10348](https://github.com/Kong/kong/pull/10348)
- Fix and issue where tracing may cause unexpected behavior.
  [#10364](https://github.com/Kong/kong/pull/10364)
- Fix an issue where balancer passive healthcheck would use wrong status code when kong changes status code
  from upstream in `header_filter` phase.
  [#10325](https://github.com/Kong/kong/pull/10325)
- Fix an issue where schema validations failing in a nested record did not propagate the error correctly.
  [#10449](https://github.com/Kong/kong/pull/10449)
- Fixed an issue where dangling Unix sockets would prevent Kong from restarting in
  Docker containers if it was not cleanly stopped.
  [#10468](https://github.com/Kong/kong/pull/10468)
- Fix an issue where sorting function for traditional router sources/destinations lead to "invalid order
  function for sorting" error.
  [#10514](https://github.com/Kong/kong/pull/10514)

#### Admin API

- Fix an issue where empty value of URI argument `custom_id` crashes `/consumer`.
  [#10475](https://github.com/Kong/kong/pull/10475)

#### Plugins
- **Request-Transformer**: fix an issue where requests would intermittently
  be proxied with incorrect query parameters.
  [10539](https://github.com/Kong/kong/pull/10539)

### Changed

#### Core

- Postgres TTL cleanup timer will now only run on traditional and control plane nodes that have enabled the Admin API.
  [#10405](https://github.com/Kong/kong/pull/10405)
- Postgres TTL cleanup timer now runs a batch delete loop on each ttl enabled table with a number of 50.000 rows per batch.
  [#10407](https://github.com/Kong/kong/pull/10407)

#### PDK

- `request.get_uri_captures` now returns the unnamed part tagged as an array (for jsonification).
  [#10390](https://github.com/Kong/kong/pull/10390)

#### Plugins

- **Request-Termination**: If the echo option was used, it would not return the uri-captures.
  [#10390](https://github.com/Kong/kong/pull/10390)
- **OpenTelemetry**: add `http_response_header_for_traceid` field in OpenTelemetry plugin.
  The plugin will set the corresponding header in the response
  if the field is specified with a string value.
  [#10379](https://github.com/Kong/kong/pull/10379)

### Dependencies

- Bumped lua-resty-session from 4.0.2 to 4.0.3
  [#10338](https://github.com/Kong/kong/pull/10338)
- Bumped lua-protobuf from 0.3.3 to 0.4.2
  [#10137](https://github.com/Kong/kong/pull/10413)
- Bumped lua-resty-timer-ng from 0.2.3 to 0.2.4
  [#10419](https://github.com/Kong/kong/pull/10419)
- Bumped lua-resty-openssl from 0.8.17 to 0.8.20
  [#10463](https://github.com/Kong/kong/pull/10463)
  [#10476](https://github.com/Kong/kong/pull/10476)
- Bumped lua-resty-http from 0.17.0.beta.1 to 0.17.1
  [#10547](https://github.com/Kong/kong/pull/10547)
- Bumped LuaSec from 1.2.0 to 1.3.1
  [#10528](https://github.com/Kong/kong/pull/10528)

## 3.2.0

### Breaking Changes

#### Plugins

- **JWT**: JWT plugin now denies a request that has different tokens in the jwt token search locations.
  [#9946](https://github.com/Kong/kong/pull/9946)
- **Session**: for sessions to work as expected it is required that all nodes run Kong >= 3.2.x.
  For that reason it is advisable that during upgrades mixed versions of proxy nodes run for
  as little as possible. During that time, the invalid sessions could cause failures and partial downtime.
  All existing sessions are invalidated when upgrading to this version.
  The parameter `idling_timeout` now has a default value of `900`: unless configured differently,
  sessions expire after 900 seconds (15 minutes) of idling.
  The parameter `absolute_timeout` has a default value of `86400`: unless configured differently,
  sessions expire after 86400 seconds (24 hours).
  [#10199](https://github.com/Kong/kong/pull/10199)
- **Proxy Cache**: Add wildcard and parameter match support for content_type
  [#10209](https://github.com/Kong/kong/pull/10209)

### Additions

#### Core

- Expose postgres connection pool configuration.
  [#9603](https://github.com/Kong/kong/pull/9603)
- When `router_flavor` is `traditional_compatible`, verify routes created using the
  Expression router instead of the traditional router to ensure created routes
  are actually compatible.
  [#9987](https://github.com/Kong/kong/pull/9987)
- Nginx charset directive can now be configured with Nginx directive injections
  [#10111](https://github.com/Kong/kong/pull/10111)
- Services upstream TLS config is extended to stream subsystem.
  [#9947](https://github.com/Kong/kong/pull/9947)
- New configuration option `ssl_session_cache_size` to set the Nginx directive `ssl_session_cache`.
  This config defaults to `10m`.
  Thanks [Michael Kotten](https://github.com/michbeck100) for contributing this change.
  [#10021](https://github.com/Kong/kong/pull/10021)

#### Balancer

- Add a new load-balancing `algorithm` option `latency` to the `Upstream` entity.
  This algorithm will choose a target based on the response latency of each target
  from prior requests.
  [#9787](https://github.com/Kong/kong/pull/9787)

#### Plugins

- **Plugin**: add an optional field `instance_name` that identifies a
  particular plugin entity.
  [#10077](https://github.com/Kong/kong/pull/10077)
- **Zipkin**: Add support to set the durations of Kong phases as span tags
  through configuration property `config.phase_duration_flavor`.
  [#9891](https://github.com/Kong/kong/pull/9891)
- **HTTP logging**: Suppport value of `headers` to be referenceable.
  [#9948](https://github.com/Kong/kong/pull/9948)
- **AWS Lambda**: Add `aws_imds_protocol_version` configuration
  parameter that allows the selection of the IMDS protocol version.
  Defaults to `v1`, can be set to `v2` to enable IMDSv2.
  [#9962](https://github.com/Kong/kong/pull/9962)
- **OpenTelemetry**: Support scoping with services, routes and consumers.
  [#10096](https://github.com/Kong/kong/pull/10096)
- **Statsd**: Add `tag_style` configuration
  parameter that allows to send metrics with [tags](https://github.com/prometheus/statsd_exporter#tagging-extensions).
  Defaults to `nil` which means do not add any tags
  to the metrics.
  [#10118](https://github.com/Kong/kong/pull/10118)
- **Session**: now uses lua-resty-session v4.0.0
  [#10199](https://github.com/Kong/kong/pull/10199)

#### Admin API

- In dbless mode, `/config` API endpoint can now flatten all schema validation
  errors to a single array via the optional `flatten_errors` query parameter.
  [#10161](https://github.com/Kong/kong/pull/10161)

#### PDK

- Support for `upstream_status` field in log serializer.
  [#10296](https://github.com/Kong/kong/pull/10296)

### Fixes

#### Core

- Add back Postgres `FLOOR` function when calculating `ttl`, so the returned `ttl` is always a whole integer.
  [#9960](https://github.com/Kong/kong/pull/9960)
- Fix an issue where after a valid declarative configuration is loaded,
  the configuration hash is incorrectly set to the value: `00000000000000000000000000000000`.
  [#9911](https://github.com/Kong/kong/pull/9911)
- Update the batch queues module so that queues no longer grow without bounds if
  their consumers fail to process the entries.  Instead, old batches are now dropped
  and an error is logged.
  [#10247](https://github.com/Kong/kong/pull/10247)
- Fix an issue where 'X-Kong-Upstream-Status' cannot be emitted when response is buffered.
  [#10056](https://github.com/Kong/kong/pull/10056)

#### Plugins

- **Zipkin**: Fix an issue where the global plugin's sample ratio overrides route-specific.
  [#9877](https://github.com/Kong/kong/pull/9877)
- **JWT**: Deny requests that have different tokens in the jwt token search locations. Thanks Jackson 'Che-Chun' Kuo from Latacora for reporting this issue.
  [#9946](https://github.com/Kong/kong/pull/9946)
- **Statsd**: Fix a bug in the StatsD plugin batch queue processing where metrics are published multiple times.
  [#10052](https://github.com/Kong/kong/pull/10052)
- **Datadog**: Fix a bug in the Datadog plugin batch queue processing where metrics are published multiple times.
  [#10044](https://github.com/Kong/kong/pull/10044)
- **OpenTelemetry**: Fix non-compliances to specification:
  - For `http.uri` in spans. The field should be full HTTP URI.
    [#10069](https://github.com/Kong/kong/pull/10069)
  - For `http.status_code`. It should be present on spans for requests that have a status code.
    [#10160](https://github.com/Kong/kong/pull/10160)
  - For `http.flavor`. It should be a string value, not a double.
    [#10160](https://github.com/Kong/kong/pull/10160)
- **OpenTelemetry**: Fix a bug that when getting the trace of other formats, the trace ID reported and propagated could be of incorrect length.
    [#10332](https://github.com/Kong/kong/pull/10332)
- **OAuth2**: `refresh_token_ttl` is now limited between `0` and `100000000` by schema validator. Previously numbers that are too large causes requests to fail.
  [#10068](https://github.com/Kong/kong/pull/10068)

### Changed

#### Core

- Improve error message for invalid JWK entities.
  [#9904](https://github.com/Kong/kong/pull/9904)
- Renamed two configuration properties:
    * `opentelemetry_tracing` => `tracing_instrumentations`
    * `opentelemetry_tracing_sampling_rate` => `tracing_sampling_rate`

  The old `opentelemetry_*` properties are considered deprecated and will be
  fully removed in a future version of Kong.
  [#10122](https://github.com/Kong/kong/pull/10122)
  [#10220](https://github.com/Kong/kong/pull/10220)

#### Hybrid Mode

- Revert the removal of WebSocket protocol support for configuration sync,
  and disable the wRPC protocol.
  [#9921](https://github.com/Kong/kong/pull/9921)

### Dependencies

- Bumped luarocks from 3.9.1 to 3.9.2
  [#9942](https://github.com/Kong/kong/pull/9942)
- Bumped atc-router from 1.0.1 to 1.0.5
  [#9925](https://github.com/Kong/kong/pull/9925)
  [#10143](https://github.com/Kong/kong/pull/10143)
  [#10208](https://github.com/Kong/kong/pull/10208)
- Bumped lua-resty-openssl from 0.8.15 to 0.8.17
  [#9583](https://github.com/Kong/kong/pull/9583)
  [#10144](https://github.com/Kong/kong/pull/10144)
- Bumped lua-kong-nginx-module from 0.5.0 to 0.5.1
  [#10181](https://github.com/Kong/kong/pull/10181)
- Bumped lua-resty-session from 3.10 to 4.0.2
  [#10199](https://github.com/Kong/kong/pull/10199)
  [#10230](https://github.com/Kong/kong/pull/10230)
  [#10308](https://github.com/Kong/kong/pull/10308)
- Bumped OpenSSL from 1.1.1s to 1.1.1t
  [#10266](https://github.com/Kong/kong/pull/10266)
- Bumped lua-resty-timer-ng from 0.2.0 to 0.2.3
  [#10265](https://github.com/Kong/kong/pull/10265)


## 3.1.0

### Breaking Changes

#### Core

- Change the reponse body for a TRACE method from `The upstream server responded with 405`
  to `Method not allowed`, make the reponse to show more clearly that Kong do not support
  TRACE method.
  [#9448](https://github.com/Kong/kong/pull/9448)
- Add `allow_debug_header` Kong conf to allow use of the `Kong-Debug` header for debugging.
  This option defaults to `off`.
  [#10054](https://github.com/Kong/kong/pull/10054)
  [#10125](https://github.com/Kong/kong/pull/10125)


### Additions

#### Core

- Allow `kong.conf` ssl properties to be stored in vaults or environment
  variables. Allow such properties to be configured directly as content
  or base64 encoded content.
  [#9253](https://github.com/Kong/kong/pull/9253)
- Add support for full entity transformations in schemas
  [#9431](https://github.com/Kong/kong/pull/9431)
- Allow schema `map` type field being marked as referenceable.
  [#9611](https://github.com/Kong/kong/pull/9611)
- Add support for dynamically changing the log level
  [#9744](https://github.com/Kong/kong/pull/9744)
- Add `keys` entity to store and manage asymmetric keys.
  [#9737](https://github.com/Kong/kong/pull/9737)
- Add `key-sets` entity to group and manage `keys`
  [#9737](https://github.com/Kong/kong/pull/9737)

#### Plugins

- **Rate-limiting**: The HTTP status code and response body for rate-limited
  requests can now be customized. Thanks, [@utix](https://github.com/utix)!
  [#8930](https://github.com/Kong/kong/pull/8930)
- **Zipkin**: add `response_header_for_traceid` field in Zipkin plugin.
  The plugin will set the corresponding header in the response
  if the field is specified with a string value.
  [#9173](https://github.com/Kong/kong/pull/9173)
- **AWS Lambda**: add `requestContext` field into `awsgateway_compatible` input data
  [#9380](https://github.com/Kong/kong/pull/9380)
- **ACME**: add support for Redis SSL, through configuration properties
  `config.storage_config.redis.ssl`, `config.storage_config.redis.ssl_verify`,
  and `config.storage_config.redis.ssl_server_name`.
  [#9626](https://github.com/Kong/kong/pull/9626)
- **Session**: Add new config `cookie_persistent` that allows browser to persist
  cookies even if browser is closed. This defaults to `false` which means
  cookies are not persistend across browser restarts. Thanks [@tschaume](https://github.com/tschaume)
  for this contribution!
  [#8187](https://github.com/Kong/kong/pull/8187)
- **Response-rate-limiting**: add support for Redis SSL, through configuration properties
  `redis_ssl` (can be set to `true` or `false`), `ssl_verify`, and `ssl_server_name`.
  [#8595](https://github.com/Kong/kong/pull/8595)
  Thanks [@dominikkukacka](https://github.com/dominikkukacka)!
- **OpenTelemetry**: add referenceable attribute to the `headers` field
  that could be stored in vaults.
  [#9611](https://github.com/Kong/kong/pull/9611)
- **HTTP-Log**: Support `http_endpoint` field to be referenceable
  [#9714](https://github.com/Kong/kong/pull/9714)


#### Hybrid Mode

- Data plane node IDs will now persist across restarts.
  [#9067](https://github.com/Kong/kong/pull/9067)
- Add HTTP CONNECT forward proxy support for Hybrid Mode connections. New configuration
  options `cluster_use_proxy`, `proxy_server` and `proxy_server_ssl_verify` are added.
  [#9758](https://github.com/Kong/kong/pull/9758)
  [#9773](https://github.com/Kong/kong/pull/9773)

#### Performance

- Increase the default value of `lua_regex_cache_max_entries`, a warning will be thrown
  when there are too many regex routes and `router_flavor` is `traditional`.
  [#9624](https://github.com/Kong/kong/pull/9624)
- Add batch queue into the Datadog and StatsD plugin to reduce timer usage.
  [#9521](https://github.com/Kong/kong/pull/9521)

#### PDK

- Extend `kong.client.tls.request_client_certificate` to support setting
  the Distinguished Name (DN) list hints of the accepted CA certificates.
  [#9768](https://github.com/Kong/kong/pull/9768)

### Fixes

#### Core

- Fix issue where external plugins crashing with unhandled exceptions
  would cause high CPU utilization after the automatic restart.
  [#9384](https://github.com/Kong/kong/pull/9384)
- Fix issue where Zipkin plugin cannot parse OT baggage headers
  due to invalid OT baggage pattern. [#9280](https://github.com/Kong/kong/pull/9280)
- Add `use_srv_name` options to upstream for balancer.
  [#9430](https://github.com/Kong/kong/pull/9430)
- Fix issue in `header_filter` instrumentation where the span was not
  correctly created.
  [#9434](https://github.com/Kong/kong/pull/9434)
- Fix issue in router building where when field contains an empty table,
  the generated expression is invalid.
  [#9451](https://github.com/Kong/kong/pull/9451)
- Fix issue in router rebuilding where when paths field is invalid,
  the router's mutex is not released properly.
  [#9480](https://github.com/Kong/kong/pull/9480)
- Fixed an issue where `kong docker-start` would fail if `KONG_PREFIX` was set to
  a relative path.
  [#9337](https://github.com/Kong/kong/pull/9337)
- Fixed an issue with error-handling and process cleanup in `kong start`.
  [#9337](https://github.com/Kong/kong/pull/9337)

#### Hybrid Mode

- Fixed a race condition that can cause configuration push events to be dropped
  when the first data-plane connection is established with a control-plane
  worker.
  [#9616](https://github.com/Kong/kong/pull/9616)

#### CLI

- Fix slow CLI performance due to pending timer jobs
  [#9536](https://github.com/Kong/kong/pull/9536)

#### Admin API

- Increase the maximum request argument number from `100` to `1000`,
  and return `400` error if request parameters reach the limitation to
  avoid being truncated.
  [#9510](https://github.com/Kong/kong/pull/9510)
- Paging size parameter is now propogated to next page if specified
  in current request.
  [#9503](https://github.com/Kong/kong/pull/9503)
- Non-normalized prefix route path is now rejected. It will also suggest
  how to write the path in normalized form.
  [#9760](https://github.com/Kong/kong/pull/9760)

#### PDK

- Added support for `kong.request.get_uri_captures`
  (`kong.request.getUriCaptures`)
  [#9512](https://github.com/Kong/kong/pull/9512)
- Fixed parameter type of `kong.service.request.set_raw_body`
  (`kong.service.request.setRawBody`), return type of
  `kong.service.response.get_raw_body`(`kong.service.request.getRawBody`),
  and body parameter type of `kong.response.exit` to bytes. Note that old
  version of go PDK is incompatible after this change.
  [#9526](https://github.com/Kong/kong/pull/9526)
- Vault will not call `semaphore:wait` in `init` or `init_worker` phase.
  [#9851](https://github.com/Kong/kong/pull/9851)

#### Plugins

- Add missing `protocols` field to various plugin schemas.
  [#9525](https://github.com/Kong/kong/pull/9525)
- **AWS Lambda**: Fix an issue that is causing inability to
  read environment variables in ECS environment.
  [#9460](https://github.com/Kong/kong/pull/9460)
- **Request-Transformer**: fix a bug when header renaming will override
  existing header and cause unpredictable result.
  [#9442](https://github.com/Kong/kong/pull/9442)
- **OpenTelemetry**:
  - Fix an issue that the default propagation header
    is not configured to `w3c` correctly.
    [#9457](https://github.com/Kong/kong/pull/9457)
  - Replace the worker-level table cache with
    `BatchQueue` to avoid data race.
    [#9504](https://github.com/Kong/kong/pull/9504)
  - Fix an issue that the `parent_id` is not set
    on the span when propagating w3c traceparent.
    [#9628](https://github.com/Kong/kong/pull/9628)
- **Response-Transformer**: Fix the bug that Response-Transformer plugin
  breaks when receiving an unexcepted body.
  [#9463](https://github.com/Kong/kong/pull/9463)
- **HTTP-Log**: Fix an issue where queue id serialization
  does not include `queue_size` and `flush_timeout`.
  [#9789](https://github.com/Kong/kong/pull/9789)

### Changed

#### Hybrid Mode

- The legacy hybrid configuration protocol has been removed in favor of the wRPC
  protocol introduced in 3.0.
  [#9740](https://github.com/Kong/kong/pull/9740)

### Dependencies

- Bumped openssl from 1.1.1q to 1.1.1s
  [#9674](https://github.com/Kong/kong/pull/9674)
- Bumped atc-router from 1.0.0 to 1.0.1
  [#9558](https://github.com/Kong/kong/pull/9558)
- Bumped lua-resty-openssl from 0.8.10 to 0.8.15
  [#9583](https://github.com/Kong/kong/pull/9583)
  [#9600](https://github.com/Kong/kong/pull/9600)
  [#9675](https://github.com/Kong/kong/pull/9675)
- Bumped lyaml from 6.2.7 to 6.2.8
  [#9607](https://github.com/Kong/kong/pull/9607)
- Bumped lua-resty-acme from 0.8.1 to 0.9.0
  [#9626](https://github.com/Kong/kong/pull/9626)
- Bumped resty.healthcheck from 1.6.1 to 1.6.2
  [#9778](https://github.com/Kong/kong/pull/9778)
- Bumped pgmoon from 1.15.0 to 1.16.0
  [#9815](https://github.com/Kong/kong/pull/9815)


## [3.0.1]

### Fixes

#### Core

- Fix issue where Zipkin plugin cannot parse OT baggage headers
  due to invalid OT baggage pattern. [#9280](https://github.com/Kong/kong/pull/9280)
- Fix issue in `header_filter` instrumentation where the span was not
  correctly created.
  [#9434](https://github.com/Kong/kong/pull/9434)
- Fix issue in router building where when field contains an empty table,
  the generated expression is invalid.
  [#9451](https://github.com/Kong/kong/pull/9451)
- Fix issue in router rebuilding where when paths field is invalid,
  the router's mutex is not released properly.
  [#9480](https://github.com/Kong/kong/pull/9480)
- Fixed an issue where `kong docker-start` would fail if `KONG_PREFIX` was set to
  a relative path.
  [#9337](https://github.com/Kong/kong/pull/9337)
- Fixed an issue with error-handling and process cleanup in `kong start`.
  [#9337](https://github.com/Kong/kong/pull/9337)


## [3.0.0]

> Released 2022/09/12

This major release adds a new router written in Rust and a tracing API
that is compatible with the OpenTelemetry API spec.  Furthermore,
various internal changes have been made to improve Kong's performance
and memory consumption.  As it is a major release, users are advised
to review the list of braking changes to determine whether
configuration changes are needed when upgrading.

### Breaking Changes

#### Deployment

- Blue-green deployment from Kong earlier than `2.1.0` is not supported, upgrade to
  `2.1.0` or later before upgrading to `3.0.0` to have blue-green deployment.
  Thank you [@marc-charpentier]((https://github.com/charpentier)) for reporting issue
  and proposing a pull-request.
  [#8896](https://github.com/Kong/kong/pull/8896)
- Deprecate/stop producing Amazon Linux (1) containers and packages (EOLed December 31, 2020)
  [Kong/docs.konghq.com #3966](https://github.com/Kong/docs.konghq.com/pull/3966)
- Deprecate/stop producing Debian 8 "Jessie" containers and packages (EOLed June 2020)
  [Kong/kong-build-tools #448](https://github.com/Kong/kong-build-tools/pull/448)
  [Kong/kong-distributions #766](https://github.com/Kong/kong-distributions/pull/766)

#### Core


- Kong schema library's `process_auto_fields` function will not any more make a deep
  copy of data that is passed to it when the given context is `"select"`. This was
  done to avoid excessive deep copying of tables where we believe the data most of
  the time comes from a driver like `pgmoon` or `lmdb`. If a custom plugin relied
  on `process_auto_fields` not overriding the given table, it must make its own copy
  before passing it to the function now.
  [#8796](https://github.com/Kong/kong/pull/8796)
- The deprecated `shorthands` field in Kong Plugin or DAO schemas was removed in favor
  or the typed `shorthand_fields`. If your custom schemas still use `shorthands`, you
  need to update them to use `shorthand_fields`.
  [#8815](https://github.com/Kong/kong/pull/8815)
- The support for `legacy = true/false` attribute was removed from Kong schemas and
  Kong field schemas.
  [#8958](https://github.com/Kong/kong/pull/8958)
- The deprecated alias of `Kong.serve_admin_api` was removed. If your custom Nginx
  templates still use it, please change it to `Kong.admin_content`.
  [#8815](https://github.com/Kong/kong/pull/8815)
- The Kong singletons module `"kong.singletons"` was removed in favor of the PDK `kong.*`.
  [#8874](https://github.com/Kong/kong/pull/8874)
- The dataplane config cache was removed. The config persistence is now done automatically with LMDB.
  [#8704](https://github.com/Kong/kong/pull/8704)
- `ngx.ctx.balancer_address` does not exist anymore, please use `ngx.ctx.balancer_data` instead.
  [#9043](https://github.com/Kong/kong/pull/9043)
- We have changed the normalization rules for `route.path`: Kong stores the unnormalized path, but
  regex path always pattern matches with the normalized URI. We used to replace percent-encoding
  in regex path pattern to ensure different forms of URI matches.
  That is no longer supported. Except for reserved characters defined in
  [rfc3986](https://datatracker.ietf.org/doc/html/rfc3986#section-2.2),
  we should write all other characters without percent-encoding.
  [#9024](https://github.com/Kong/kong/pull/9024)
- Kong will no longer use an heuristic to guess whether a `route.path` is a regex pattern. From now 3.0 onwards,
  all regex paths must start with the `"~"` prefix, and all paths that don't start with `"~"` will be considered plain text.
  The migration process should automatically convert the regex paths when upgrading from 2.x to 3.0
  [#9027](https://github.com/Kong/kong/pull/9027)
- Bumping version number (`_format_version`) of declarative configuration to "3.0" for changes on `route.path`.
  Declaritive configuration with older version are upgraded to "3.0" on the fly.
  [#9078](https://github.com/Kong/kong/pull/9078)
- Removed deprecated `config.functions` from serverless-functions plugin's schema,
  please use `config.access` phase instead.
  [#8559](https://github.com/Kong/kong/pull/8559)
- Tags may now contain space characters.
  [#9143](https://github.com/Kong/kong/pull/9143)
- The [Secrets Management](https://docs.konghq.com/gateway/latest/plan-and-deploy/security/secrets-management/)
  feature, which has been in beta since release 2.8.0, is now included as a regular feature.
  [#8871](https://github.com/Kong/kong/pull/8871)
  [#9217](https://github.com/Kong/kong/pull/9217)

#### Admin API

- `POST` requests on Targets endpoint are no longer able to update
  existing entities, they are only able to create new ones.
  [#8596](https://github.com/Kong/kong/pull/8596),
  [#8798](https://github.com/Kong/kong/pull/8798). If you have scripts that use
  `POST` requests to modify Targets, you should change them to `PUT`
  requests to the appropriate endpoints before updating to Kong 3.0.
- Insert and update operations on duplicated Targets returns 409.
  [#8179](https://github.com/Kong/kong/pull/8179),
  [#8768](https://github.com/Kong/kong/pull/8768)
- The list of reported plugins available on the server now returns a table of
  metadata per plugin instead of a boolean `true`.
  [#8810](https://github.com/Kong/kong/pull/8810)

#### PDK

- The `kong.request.get_path()` PDK function now performs path normalization
  on the string that is returned to the caller. The raw, non-normalized version
  of the request path can be fetched via `kong.request.get_raw_path()`.
  [#8823](https://github.com/Kong/kong/pull/8823)
- `pdk.response.set_header()`, `pdk.response.set_headers()`, `pdk.response.exit()` now ignore and emit warnings for manually set `Transfer-Encoding` headers.
  [#8698](https://github.com/Kong/kong/pull/8698)
- The PDK is no longer versioned
  [#8585](https://github.com/Kong/kong/pull/8585)
- The JavaScript PDK now returns `Uint8Array` for `kong.request.getRawBody`,
  `kong.response.getRawBody` and `kong.service.response.getRawBody`. The Python PDK returns `bytes` for `kong.request.get_raw_body`,
  `kong.response.get_raw_body`, `kong.service.response.get_raw_body`. All these funtions used to return strings in the past.
  [#8623](https://github.com/Kong/kong/pull/8623)

#### Plugins

- DAOs in plugins must be listed in an array, so that their loading order is explicit. Loading them in a
  hash-like table is no longer supported.
  [#8988](https://github.com/Kong/kong/pull/8988)
- Plugins MUST now have a valid `PRIORITY` (integer) and `VERSION` ("x.y.z" format)
  field in their `handler.lua` file, otherwise the plugin will fail to load.
  [#8836](https://github.com/Kong/kong/pull/8836)
- The old `kong.plugins.log-serializers.basic` library was removed in favor of the PDK
  function `kong.log.serialize`, please upgrade your plugins to use PDK.
  [#8815](https://github.com/Kong/kong/pull/8815)
- The support for deprecated legacy plugin schemas was removed. If your custom plugins
  still use the old (`0.x era`) schemas, you are now forced to upgrade them.
  [#8815](https://github.com/Kong/kong/pull/8815)
- Some plugins received new priority values.
  This is important for those who run custom plugins as it may affect the sequence your plugins are executed.
  Note that this does not change the order of execution for plugins in a standard kong installation.
  List of plugins and their old and new priority value:
  - `acme` changed from 1007 to 1705
  - `basic-auth` changed from 1001 to 1100
  - `hmac-auth` changed from 1000 to 1030
  - `jwt` changed from 1005 to 1450
  - `key-auth` changed from 1003 to 1250
  - `ldap-auth` changed from 1002 to 1200
  - `oauth2` changed from 1004 to 1400
  - `rate-limiting` changed from 901 to 910
- **HTTP-log**: `headers` field now only takes a single string per header name,
  where it previously took an array of values
  [#6992](https://github.com/Kong/kong/pull/6992)
- **AWS Lambda**: `aws_region` field must be set through either plugin config or environment variables,
  allow both `host` and `aws_region` fields, and always apply SigV4 signature.
  [#8082](https://github.com/Kong/kong/pull/8082)
- **Serverless Functions** Removed deprecated `config.functions`,
  please use `config.access` instead.
  [#8559](https://github.com/Kong/kong/pull/8559)
- **Serverless Functions**: The pre-functions plugin changed priority from `+inf` to `1000000`.
  [#8836](https://github.com/Kong/kong/pull/8836)
- **JWT**: The authenticated JWT is no longer put into the nginx
  context (ngx.ctx.authenticated_jwt_token).  Custom plugins which depend on that
  value being set under that name must be updated to use Kong's shared context
  instead (kong.ctx.shared.authenticated_jwt_token) before upgrading to 3.0
- **Prometheus**: The prometheus metrics have been reworked extensively for 3.0.
  - Latency has been split into 4 different metrics: kong_latency_ms, upstream_latency_ms and request_latency_ms (http) /tcp_session_duration_ms (stream). Buckets details below.
  - Separate out Kong Latency Bucket values and Upstream Latency Bucket values.
  - `consumer_status` removed.
  - `request_count` and `consumer_status` have been merged into just `http_requests_total`. If the `per_consumer` config is set false, the consumer label will be empty.
     If the `per_consumer` config is true, it will be filled.
  - `http_requests_total` has a new label `source`, set to either `exit`, `error` or `service`.
  - New Metric: `node_info`. Single gauge set to 1 that outputs the node's id and kong version.
  - All Memory metrics have a new label `node_id`
  - `nginx_http_current_connections` merged with `nginx_stream_current_connection` into `nginx_current_connections`
  [#8712](https://github.com/Kong/kong/pull/8712)
- **Prometheus**: The plugin doesn't export status codes, latencies, bandwidth and upstream
  healthcheck metrics by default. They can still be turned on manually by setting `status_code_metrics`,
  `latency_metrics`, `bandwidth_metrics` and `upstream_health_metrics` respectively. Enabling those metrics will impact the performance if you have a large volume of Kong entities, we recommend using the [statsd](https://github.com/Kong/kong/tree/master/kong/plugins/statsd) plugin with the push model if that is the case. And now `prometheus` plugin new grafana [dashboard](https://grafana.com/grafana/dashboards/7424-kong-official/) updated
  [#9028](https://github.com/Kong/kong/pull/9028)
- **ACME**: `allow_any_domain` field added. It is default to false and if set to true, the gateway will
  ignore the `domains` field.
  [#9047](https://github.com/Kong/kong/pull/9047)
- **Statsd**:
  - The metric name that is related to the service has been renamed by adding a `service.` prefix. e.g. `kong.service.<service_identifier>.request.count` [#9046](https://github.com/Kong/kong/pull/9046)
  - The metric `kong.<service_identifier>.request.status.<status>` and `kong.<service_identifier>.user.<consumer_identifier>.request.status.<status>` has been renamed to `kong.service.<service_identifier>.status.<status>` and  `kong.service.<service_identifier>.user.<consumer_identifier>.status.<status>` [#9046](https://github.com/Kong/kong/pull/9046)
  - The metric `*.status.<status>.total` from metrics `status_count` and `status_count_per_user` has been removed [#9046](https://github.com/Kong/kong/pull/9046)
- **Proxy-cache**: The plugin does not store the response data in
  `ngx.ctx.proxy_cache_hit` anymore. Logging plugins that need the response data
  must read it from `kong.ctx.shared.proxy_cache_hit` from Kong 3.0 on.
  [#8607](https://github.com/Kong/kong/pull/8607)
- **Rate-limiting**: The default policy is now `local` for all deployment modes.
  [#9344](https://github.com/Kong/kong/pull/9344)
- **Response-rate-limiting**: The default policy is now `local` for all deployment modes.
  [#9344](https://github.com/Kong/kong/pull/9344)

### Deprecations

- The `go_pluginserver_exe` and `go_plugins_dir` directives are no longer supported.
  [#8552](https://github.com/Kong/kong/pull/8552). If you are using
  [Go plugin server](https://github.com/Kong/go-pluginserver), please migrate your plugins to use the
  [Go PDK](https://github.com/Kong/go-pdk) before upgrading.
- The migration helper library (mostly used for Cassandra migrations) is no longer supplied with Kong
  [#8781](https://github.com/Kong/kong/pull/8781)
- The path_handling algorithm `v1` is deprecated and only supported when `router_flavor` config option
  is set to `traditional`.
  [#9290](https://github.com/Kong/kong/pull/9290)

#### Configuration

- The Kong constant `CREDENTIAL_USERNAME` with value of `X-Credential-Username` was
  removed. Kong plugins in general have moved (since [#5516](https://github.com/Kong/kong/pull/5516))
  to use constant `CREDENTIAL_IDENTIFIER` with value of `X-Credential-Identifier` when
  setting  the upstream headers for a credential.
  [#8815](https://github.com/Kong/kong/pull/8815)
- Change the default of `lua_ssl_trusted_certificate` to `system`
  [#8602](https://github.com/Kong/kong/pull/8602) to automatically load trusted CA list from system CA store.
- Remove a warning of `AAAA` being experimental with `dns_order`.
- It is no longer possible to use a .lua format to import a declarative config from the `kong`
  command-line tool, only json and yaml are supported. If your update procedure with kong involves
  executing `kong config db_import config.lua`, please create a `config.json` or `config.yml` and
  use that before upgrading.
  [#8898](https://github.com/Kong/kong/pull/8898)
- We bumped the version number (`_format_version`) of declarative configuration to "3.0" because of changes on `route.path`.
  Declarative configuration with older version shoudl be upgraded to "3.0" on the fly.
  [#9078](https://github.com/Kong/kong/pull/9078)

#### Migrations

- Postgres migrations can now have an `up_f` part like Cassandra
  migrations, designating a function to call.  The `up_f` part is
  invoked after the `up` part has been executed against the database
  for both Postgres and Cassandra.
- A new CLI command, `kong migrations status`, generates the status on a JSON file.

### Dependencies

- Bumped OpenResty from 1.19.9.1 to [1.21.4.1](https://openresty.org/en/changelog-1021004.html)
  [#8850](https://github.com/Kong/kong/pull/8850)
- Bumped pgmoon from 1.13.0 to 1.15.0
  [#8908](https://github.com/Kong/kong/pull/8908)
  [#8429](https://github.com/Kong/kong/pull/8429)
- Bumped OpenSSL from 1.1.1n to 1.1.1q
  [#9074](https://github.com/Kong/kong/pull/9074)
  [#8544](https://github.com/Kong/kong/pull/8544)
  [#8752](https://github.com/Kong/kong/pull/8752)
  [#8994](https://github.com/Kong/kong/pull/8994)
- Bumped resty.openssl from 0.8.8 to 0.8.10
  [#8592](https://github.com/Kong/kong/pull/8592)
  [#8753](https://github.com/Kong/kong/pull/8753)
  [#9023](https://github.com/Kong/kong/pull/9023)
- Bumped inspect from 3.1.2 to 3.1.3
  [#8589](https://github.com/Kong/kong/pull/8589)
- Bumped resty.acme from 0.7.2 to 0.8.1
  [#8680](https://github.com/Kong/kong/pull/8680)
  [#9165](https://github.com/Kong/kong/pull/9165)
- Bumped luarocks from 3.8.0 to 3.9.1
  [#8700](https://github.com/Kong/kong/pull/8700)
  [#9204](https://github.com/Kong/kong/pull/9204)
- Bumped luasec from 1.0.2 to 1.2.0
  [#8754](https://github.com/Kong/kong/pull/8754)
  [#8754](https://github.com/Kong/kong/pull/9205)
- Bumped resty.healthcheck from 1.5.0 to 1.6.1
  [#8755](https://github.com/Kong/kong/pull/8755)
  [#9018](https://github.com/Kong/kong/pull/9018)
  [#9150](https://github.com/Kong/kong/pull/9150)
- Bumped resty.cassandra from 1.5.1 to 1.5.2
  [#8845](https://github.com/Kong/kong/pull/8845)
- Bumped penlight from 1.12.0 to 1.13.1
  [#9206](https://github.com/Kong/kong/pull/9206)
- Bumped lua-resty-mlcache from 2.5.0 to 2.6.0
  [#9287](https://github.com/Kong/kong/pull/9287)

### Additions

#### Performance

- Do not register unnecessary event handlers on Hybrid mode Control Plane
  nodes [#8452](https://github.com/Kong/kong/pull/8452).
- Use the new timer library to improve performance,
  except for the plugin server.
  [#8912](https://github.com/Kong/kong/pull/8912)
- Increased use of caching for DNS queries by activating `additional_section` by default
  [#8895](https://github.com/Kong/kong/pull/8895)
- `pdk.request.get_header` changed to a faster implementation, not to fetch all headers every time it's called
  [#8716](https://github.com/Kong/kong/pull/8716)
- Conditional rebuilding of router, plugins iterator and balancer on DP
  [#8519](https://github.com/Kong/kong/pull/8519),
  [#8671](https://github.com/Kong/kong/pull/8671)
- Made config loading code more cooperative by yielding
  [#8888](https://github.com/Kong/kong/pull/8888)
- Use LuaJIT encoder instead of JSON to serialize values faster in LMDB
  [#8942](https://github.com/Kong/kong/pull/8942)
- Move inflating and JSON decoding non-concurrent, which avoids blocking and makes DP reloads faster
  [#8959](https://github.com/Kong/kong/pull/8959)
- Stop duplication of some events
  [#9082](https://github.com/Kong/kong/pull/9082)
- Improve performance of config hash calculation by using string buffer and tablepool
  [#9073](https://github.com/Kong/kong/pull/9073)
- Reduce cache usage in dbless by not using the kong cache for Routes and Services in LMDB
  [#8972](https://github.com/Kong/kong/pull/8972)


#### Core

- Implemented delayed response in stream mode
  [#6878](https://github.com/Kong/kong/pull/6878)
- Added `cache_key` on target entity for uniqueness detection.
  [#8179](https://github.com/Kong/kong/pull/8179)
- Introduced the tracing API which compatible with OpenTelemetry API spec and
  add build-in instrumentations.
  The tracing API is intend to be used with a external exporter plugin.
  Build-in instrumentation types and sampling rate are configuable through
  `opentelemetry_tracing` and `opentelemetry_tracing_sampling_rate` options.
  [#8724](https://github.com/Kong/kong/pull/8724)
- Added `path`, `uri_capture`, and `query_arg` options to upstream `hash_on`
  for load balancing.
  [#8701](https://github.com/Kong/kong/pull/8701)
- Introduced unix domain socket based `lua-resty-events` to
  replace shared memory based `lua-resty-worker-events`.
  [#8890](https://github.com/Kong/kong/pull/8890)
- Introduced a new router implementation `atc-router`,
  which is written in Rust.
  [#8938](https://github.com/Kong/kong/pull/8938)
- Introduce a new field for entities `table_name` that allows to specify a
  table name. Before the name was deduced by the entity `name` attribute.
  [#9182](https://github.com/Kong/kong/pull/9182)
- Added `headers` on active healthcheck for upstreams.
  [#8255](https://github.com/Kong/kong/pull/8255)
- Target entities using hostnames were resolved when they were not needed. Now
  when a target is removed or updated, the DNS record associated with it is
  removed from the list of hostnames to be resolved.
  [#8497](https://github.com/Kong/kong/pull/8497) [9265](https://github.com/Kong/kong/pull/9265)
- Improved error handling and debugging info in the DNS code
  [#8902](https://github.com/Kong/kong/pull/8902)
- Kong will now attempt to recover from an unclean shutdown by detecting and
  removing dangling unix sockets in the prefix directory
  [#9254](https://github.com/Kong/kong/pull/9254)

#### Admin API

- Added a new API `/timers` to get the timer statistics.
  [#8912](https://github.com/Kong/kong/pull/8912)
  and worker info
  [#8999](https://github.com/Kong/kong/pull/8999)
- `/` endpoint now includes plugin priority
  [#8821](https://github.com/Kong/kong/pull/8821)

#### Hybrid Mode

- Add wRPC protocol support. Now configuration synchronization is over wRPC.
  wRPC is an RPC protocol that encodes with ProtoBuf and transports
  with WebSocket.
  [#8357](https://github.com/Kong/kong/pull/8357)
- To keep compatibility with earlier versions,
  add support for CP to fall back to the previous protocol to support old DP.
  [#8834](https://github.com/Kong/kong/pull/8834)
- Add support to negotiate services supported with wRPC protocol.
  We will support more services than config sync over wRPC in the future.
  [#8926](https://github.com/Kong/kong/pull/8926)
- Declarative config exports happen inside a transaction in Postgres
  [#8586](https://github.com/Kong/kong/pull/8586)

#### Plugins

- Sync all plugin versions to the Kong version
  [#8772](https://github.com/Kong/kong/pull/8772)
- Introduced the new **OpenTelemetry** plugin that export tracing instrumentations
  to any OTLP/HTTP compatible backend.
  `opentelemetry_tracing` configuration should be enabled to collect
  the core tracing spans of Kong.
  [#8826](https://github.com/Kong/kong/pull/8826)
- **Zipkin**: add support for including HTTP path in span name
  through configuration property `http_span_name`.
  [#8150](https://github.com/Kong/kong/pull/8150)
- **Zipkin**: add support for socket connect and send/read timeouts
  through configuration properties `connect_timeout`, `send_timeout`,
  and `read_timeout`. This can help mitigate `ngx.timer` saturation
  when upstream collectors are unavailable or slow.
  [#8735](https://github.com/Kong/kong/pull/8735)
- **AWS-Lambda**: add support for cross account invocation through
  configuration properties `aws_assume_role_arn` and
  `aws_role_session_name`.[#8900](https://github.com/Kong/kong/pull/8900)
  [#8900](https://github.com/Kong/kong/pull/8900)
- **AWS-Lambda**: accept string type `statusCode` as valid return when
  working in proxy integration mode.
  [#8765](https://github.com/Kong/kong/pull/8765)
- **AWS-Lambda**: separate aws credential cache by IAM role ARN
  [#8907](https://github.com/Kong/kong/pull/8907)
- **Statsd**: :fireworks: **Newly open-sourced plugin capabilities**: All capabilities of [Statsd Advanced](https://docs.konghq.com/hub/kong-inc/statsd-advanced/) are now bundled in [Statsd](https://docs.konghq.com/hub/kong-inc/statsd).
  [#9046](https://github.com/Kong/kong/pull/9046)

#### Configuration

- A new configuration item (`openresty_path`) has been added to allow
  developers/operators to specify the OpenResty installation to use when
  running Kong (instead of using the system-installed OpenResty)
  [#8412](https://github.com/Kong/kong/pull/8412)
- Add `ipv6only` to listen options (e.g. `KONG_PROXY_LISTEN`)
  [#9225](https://github.com/Kong/kong/pull/9225)
- Add `so_keepalive` to listen options (e.g. `KONG_PROXY_LISTEN`)
  [#9225](https://github.com/Kong/kong/pull/9225)
- Add LMDB dbless config persistence and removed the JSON based
  config cache for faster startup time
  [#8670](https://github.com/Kong/kong/pull/8670)
- `nginx_events_worker_connections=auto` has a lower bound of 1024
  [#9276](https://github.com/Kong/kong/pull/9276)
- `nginx_main_worker_rlimit_nofile=auto` has a lower bound of 1024
  [#9276](https://github.com/Kong/kong/pull/9276)

#### PDK

- Added new PDK function: `kong.request.get_start_time()`
  [#8688](https://github.com/Kong/kong/pull/8688)
- `kong.db.*.cache_key()` falls back to `.id` if nothing from `cache_key` is found
  [#8553](https://github.com/Kong/kong/pull/8553)

### Fixes

#### Core

- The schema validator now correctly converts `null` from declarative
  configurations to `nil`.
  [#8483](https://github.com/Kong/kong/pull/8483)
- Only reschedule router and plugin iterator timers after finishing previous
  execution, avoiding unnecessary concurrent executions.
  [#8567](https://github.com/Kong/kong/pull/8567)
- External plugins now handle returned JSON with null member correctly.
  [#8611](https://github.com/Kong/kong/pull/8611)
- Fixed an issue where the address of the environ variable could change but the code didn't
  assumed it was fixed after init
  [#8581](https://github.com/Kong/kong/pull/8581)
- Fix issue where the Go plugin server instance would not be updated after
  a restart (e.g., upon a plugin server crash).
  [#8547](https://github.com/Kong/kong/pull/8547)
- Fixed an issue on trying to reschedule the DNS resolving timer when Kong was
  being reloaded.
  [#8702](https://github.com/Kong/kong/pull/8702)
- The private stream API has been rewritten to allow for larger message payloads
  [#8641](https://github.com/Kong/kong/pull/8641)
- Fixed an issue that the client certificate sent to upstream was not updated when calling PATCH Admin API
  [#8934](https://github.com/Kong/kong/pull/8934)
- Fixed an issue where the CP and wRPC modules would cause Kong to crash when calling `export_deflated_reconfigure_payload` without a pcall
  [#8668](https://github.com/Kong/kong/pull/8668)
- Moved all `.proto` files to `/usr/local/kong/include` and ordered by priority.
  [#8914](https://github.com/Kong/kong/pull/8914)
- Fixed an issue that cause unexpected 404 error on creating/updating configs with invalid options
  [#8831](https://github.com/Kong/kong/pull/8831)
- Fixed an issue that causes crashes when calling some PDK APIs
  [#8604](https://github.com/Kong/kong/pull/8604)
- Fixed an issue that cause crashes when go PDK calls return arrays
  [#8891](https://github.com/Kong/kong/pull/8891)
- Plugin servers now shutdowns gracefully when Kong exits
  [#8923](https://github.com/Kong/kong/pull/8923)
- CLI now prompts with `[y/n]` instead of `[Y/n]`, as it does not take `y` as default
  [#9114](https://github.com/Kong/kong/pull/9114)
- Improved the error message when Kong cannot connect to Cassandra on init
  [#8847](https://github.com/Kong/kong/pull/8847)
- Fixed an issue where Vault Subschema wasn't loaded in `off` strategy
  [#9174](https://github.com/Kong/kong/pull/9174)
- The Schema now runs select transformations before process_auto_fields
  [#9049](https://github.com/Kong/kong/pull/9049)
- Fixed an issue where Kong would use too many timers to keep track of upstreams when `worker_consistency`=`eventual`
  [#8694](https://github.com/Kong/kong/pull/8694),
  [#8858](https://github.com/Kong/kong/pull/8858)
- Fixed an issue where it wasn't possible to set target status using only a hostname for targets set only by their hostname
  [#8797](https://github.com/Kong/kong/pull/8797)
- Fixed pagination issue when getting to the second page while iterationg over a foreign key field using the DAO
  [#9255](https://github.com/Kong/kong/pull/9255)
- Fixed an issue where cache entries of some entities were not being properly invalidated after a cascade delete
  [#9261](https://github.com/Kong/kong/pull/9261)
- Running `kong start` when Kong is already running will no longer clobber
  the existing `.kong_env` file [#9254](https://github.com/Kong/kong/pull/9254)


#### Admin API

- Support HTTP/2 when requesting `/status`
  [#8690](https://github.com/Kong/kong/pull/8690)

#### Plugins

- Plugins with colliding priorities have now deterministic sorting based on their name
  [#8957](https://github.com/Kong/kong/pull/8957)
- External Plugins: better handling of the logging when a plugin instance loses the instances_id in an event handler
  [#8652](https://github.com/Kong/kong/pull/8652)
- **ACME**: `auth_method` default value is set to `token`
  [#8565](https://github.com/Kong/kong/pull/8565)
- **ACME**: Added cache for `domains_matcher`
  [#9048](https://github.com/Kong/kong/pull/9048)
- **syslog**: `conf.facility` default value is now set to `user`
  [#8564](https://github.com/Kong/kong/pull/8564)
- **AWS-Lambda**: Removed `proxy_scheme` field from schema
  [#8566](https://github.com/Kong/kong/pull/8566)
- **AWS-Lambda**: Change path from request_uri to upstream_uri, fix uri can not follow the rule defined in the request-transformer configuration
  [#9058](https://github.com/Kong/kong/pull/9058) [#9129](https://github.com/Kong/kong/pull/9129)
- **hmac-auth**: Removed deprecated signature format using `ngx.var.uri`
  [#8558](https://github.com/Kong/kong/pull/8558)
- Remove deprecated `blacklist`/`whitelist` config fields from bot-detection, ip-restriction and ACL plugins.
  [#8560](https://github.com/Kong/kong/pull/8560)
- **Zipkin**: Correct the balancer spans' duration to include the connection time
  from Nginx to the upstream.
  [#8848](https://github.com/Kong/kong/pull/8848)
- **Zipkin**: Correct the calculation of the header filter start time
  [#9230](https://github.com/Kong/kong/pull/9230)
- **Zipkin**: Compatibility with the latest Jaeger header spec, which makes `parent_id` optional
  [#8352](https://github.com/Kong/kong/pull/8352)
- **LDAP-Auth**: Refactored ASN.1 parser using OpenSSL API through FFI.
  [#8663](https://github.com/Kong/kong/pull/8663)
- **Rate-Limiting** and **Response-ratelimiting**: Fix a disordered behaviour caused by `pairs` function
  which may cause Postgres DEADLOCK problem [#8968](https://github.com/Kong/kong/pull/8968)
- **Response-rate-Limiting**: Fix a disordered behaviour caused by `pairs` function
  which may cause Postgres DEADLOCK problem [#8968](https://github.com/Kong/kong/pull/8968)
- **gRPC gateway**: Fix the handling of boolean fields from URI arguments
  [#9180](https://github.com/Kong/kong/pull/9180)
- **Serverless Functions**: Fix problem that could result in a crash
  [#9269](https://github.com/Kong/kong/pull/9269)
- **Azure-functions**: Support working without dummy service
  [#9177](https://github.com/Kong/kong/pull/9177)


#### Clustering

- The cluster listener now uses the value of `admin_error_log` for its log file
  instead of `proxy_error_log` [#8583](https://github.com/Kong/kong/pull/8583)
- Fixed a typo in some business logic that checks the Kong role before setting a
  value in cache at startup [#9060](https://github.com/Kong/kong/pull/9060)
- Fixed DP get zero size config while service with plugin-enabled route is disabled
  [#8816](https://github.com/Kong/kong/pull/8816)
- Localize `config_version` to avoid a race condition from the new yielding config loading code
  [#8188](https://github.com/Kong/kong/pull/8818)

#### PDK

- `kong.response.get_source()` now return an error instead of an exit when plugin throws
  runtime exception on access phase [#8599](https://github.com/Kong/kong/pull/8599)
- `kong.tools.uri.normalize()` now does escaping of reserved and unreserved characters more correctly
  [#8140](https://github.com/Kong/kong/pull/8140)



## [2.8.1]

### Dependencies

- Bumped lua-resty-healthcheck from 1.5.0 to 1.5.1
  [#8584](https://github.com/Kong/kong/pull/8584)
- Bumped `OpenSSL` from 1.1.1l to 1.1.1n
  [#8635](https://github.com/Kong/kong/pull/8635)

### Fixes

#### Core

- Only reschedule router and plugin iterator timers after finishing previous
  execution, avoiding unnecessary concurrent executions.
  [#8634](https://github.com/Kong/kong/pull/8634)
- Implements conditional rebuilding of router, plugins iterator and balancer on
  data planes. This means that DPs will not rebuild router if there were no
  changes in routes or services. Similarly, the plugins iterator will not be
  rebuilt if there were no changes to plugins, and, finally, the balancer will not be
  reinitialized if there are no changes to upstreams or targets.
  [#8639](https://github.com/Kong/kong/pull/8639)


## [2.8.0]

### Deprecations

- The external [go-pluginserver](https://github.com/Kong/go-pluginserver) project
is considered deprecated in favor of the embedded server approach described in
the [docs](https://docs.konghq.com/gateway/2.7.x/reference/external-plugins/).

### Dependencies

- OpenSSL bumped to 1.1.1m
  [#8191](https://github.com/Kong/kong/pull/8191)
- Bumped resty.session from 3.8 to 3.10
  [#8294](https://github.com/Kong/kong/pull/8294)
- Bumped lua-resty-openssl to 0.8.5
  [#8368](https://github.com/Kong/kong/pull/8368)

### Additions

#### Core

- Customizable transparent dynamic TLS SNI name.
  Thanks, [@zhangshuaiNB](https://github.com/zhangshuaiNB)!
  [#8196](https://github.com/Kong/kong/pull/8196)
- Routes now support matching headers with regular expressions
  Thanks, [@vanhtuan0409](https://github.com/vanhtuan0409)!
  [#6079](https://github.com/Kong/kong/pull/6079)

#### Beta

- Secrets Management and Vault support as been introduced as a Beta feature.
  This means it is intended for testing in staging environments. It not intended
  for use in Production environments.
  You can read more about Secrets Management in
  [our docs page](https://docs.konghq.com/gateway/latest/plan-and-deploy/security/secrets-management/backends-overview).
  [#8403](https://github.com/Kong/kong/pull/8403)

#### Performance

- Improved the calculation of declarative configuration hash for big configurations
  The new method is faster and uses less memory
  [#8204](https://github.com/Kong/kong/pull/8204)
- Multiple improvements in the Router. Amongst others:
  - The router builds twice as fast compared to prior Kong versions
  - Failures are cached and discarded faster (negative caching)
  - Routes with header matching are cached
  These changes should be particularly noticeable when rebuilding on db-less environments
  [#8087](https://github.com/Kong/kong/pull/8087)
  [#8010](https://github.com/Kong/kong/pull/8010)
- **Prometheus** plugin export performance is improved, it now has less impact to proxy
  side traffic when being scrapped.
  [#9028](https://github.com/Kong/kong/pull/9028)

#### Plugins

- **Response-ratelimiting**: Redis ACL support,
  and genenarized Redis connection support for usernames.
  Thanks, [@27ascii](https://github.com/27ascii) for the original contribution!
  [#8213](https://github.com/Kong/kong/pull/8213)
- **ACME**: Add rsa_key_size config option
  Thanks, [lodrantl](https://github.com/lodrantl)!
  [#8114](https://github.com/Kong/kong/pull/8114)
- **Prometheus**: Added gauges to track `ngx.timer.running_count()` and
  `ngx.timer.pending_count()`
  [#8387](https://github.com/Kong/kong/pull/8387)

#### Clustering

- `CLUSTERING_MAX_PAYLOAD` is now configurable in kong.conf
  Thanks, [@andrewgkew](https://github.com/andrewgkew)!
  [#8337](https://github.com/Kong/kong/pull/8337)

#### Admin API

- The current declarative configuration hash is now returned by the `status`
  endpoint when Kong node is running in dbless or data-plane mode.
  [#8214](https://github.com/Kong/kong/pull/8214)
  [#8425](https://github.com/Kong/kong/pull/8425)

### Fixes

#### Core

- When the Router encounters an SNI FQDN with a trailing dot (`.`),
  the dot will be ignored, since according to
  [RFC-3546](https://datatracker.ietf.org/doc/html/rfc3546#section-3.1)
  said dot is not part of the hostname.
  [#8269](https://github.com/Kong/kong/pull/8269)
- Fixed a bug in the Router that would not prioritize the routes with
  both a wildcard and a port (`route.*:80`) over wildcard-only routes (`route.*`),
  which have less specificity
  [#8233](https://github.com/Kong/kong/pull/8233)
- The internal DNS client isn't confused by the single-dot (`.`) domain
  which can appear in `/etc/resolv.conf` in special cases like `search .`
  [#8307](https://github.com/Kong/kong/pull/8307)
- Cassandra connector now records migration consistency level.
  Thanks, [@mpenick](https://github.com/mpenick)!
  [#8226](https://github.com/Kong/kong/pull/8226)

#### Balancer

- Targets keep their health status when upstreams are updated.
  [#8394](https://github.com/Kong/kong/pull/8394)
- One debug message which was erroneously using the `error` log level
  has been downgraded to the appropiate `debug` log level.
  [#8410](https://github.com/Kong/kong/pull/8410)

#### Clustering

- Replaced cryptic error message with more useful one when
  there is a failure on SSL when connecting with CP:
  [#8260](https://github.com/Kong/kong/pull/8260)

#### Admin API

- Fix incorrect `next` field in when paginating Upstreams
  [#8249](https://github.com/Kong/kong/pull/8249)

#### PDK

- Phase names are correctly selected when performing phase checks
  [#8208](https://github.com/Kong/kong/pull/8208)
- Fixed a bug in the go-PDK where if `kong.request.getrawbody` was
  big enough to be buffered into a temporary file, it would return an
  an empty string.
  [#8390](https://github.com/Kong/kong/pull/8390)

#### Plugins

- **External Plugins**: Fixed incorrect handling of the Headers Protobuf Structure
  and representation of null values, which provoked an error on init with the go-pdk.
  [#8267](https://github.com/Kong/kong/pull/8267)
- **External Plugins**: Unwrap `ConsumerSpec` and `AuthenticateArgs`.
  Thanks, [@raptium](https://github.com/raptium)!
  [#8280](https://github.com/Kong/kong/pull/8280)
- **External Plugins**: Fixed a problem in the stream subsystem would attempt to load
  HTTP headers.
  [#8414](https://github.com/Kong/kong/pull/8414)
- **CORS**: The CORS plugin does not send the `Vary: Origin` header any more when
  the header `Access-Control-Allow-Origin` is set to `*`.
  Thanks, [@jkla-dr](https://github.com/jkla-dr)!
  [#8401](https://github.com/Kong/kong/pull/8401)
- **AWS-Lambda**: Fixed incorrect behavior when configured to use an http proxy
  and deprecated the `proxy_scheme` config attribute for removal in 3.0
  [#8406](https://github.com/Kong/kong/pull/8406)
- **oauth2**: The plugin clears the `X-Authenticated-UserId` and
  `X-Authenticated-Scope` headers when it configured in logical OR and
  is used in conjunction with another authentication plugin.
  [#8422](https://github.com/Kong/kong/pull/8422)
- **Datadog**: The plugin schema now lists the default values
  for configuration options in a single place instead of in two
  separate places.
  [#8315](https://github.com/Kong/kong/pull/8315)


## [2.7.1]

### Fixes

- Reschedule resolve timer only when the previous one has finished.
  [#8344](https://github.com/Kong/kong/pull/8344)
- Plugins, and any entities implemented with subchemas, now can use the `transformations`
  and `shorthand_fields` properties, which were previously only available for non-subschema entities.
  [#8146](https://github.com/Kong/kong/pull/8146)

## [2.7.0]

### Dependencies

- Bumped `kong-plugin-session` from 0.7.1 to 0.7.2
  [#7910](https://github.com/Kong/kong/pull/7910)
- Bumped `resty.openssl` from 0.7.4 to 0.7.5
  [#7909](https://github.com/Kong/kong/pull/7909)
- Bumped `go-pdk` used in tests from v0.6.0 to v0.7.1 [#7964](https://github.com/Kong/kong/pull/7964)
- Cassandra support is deprecated with 2.7 and will be fully removed with 4.0.

### Additions

#### Configuration

-  Deprecated the `worker_consistency` directive, and changed its default to `eventual`. Future versions of Kong will remove the option and act with `eventual` consistency only.

#### Performance

In this release we continued our work on better performance:

- Improved the plugin iterator performance and JITability
  [#7912](https://github.com/Kong/kong/pull/7912)
  [#7979](https://github.com/Kong/kong/pull/7979)
- Simplified the Kong core context read and writes for better performance
  [#7919](https://github.com/Kong/kong/pull/7919)
- Reduced proxy long tail latency while reloading DB-less config
  [#8133](https://github.com/Kong/kong/pull/8133)

#### Core

- DAOs in plugins must be listed in an array, so that their loading order is explicit. Loading them in a
  hash-like table is now **deprecated**.
  [#7942](https://github.com/Kong/kong/pull/7942)
- Postgres credentials `pg_user` and `pg_password`, and `pg_ro_user` and `pg_ro_password` now support
  automatic secret rotation when used together with
  [Kong Secrets Management](https://docs.konghq.com/gateway/latest/plan-and-deploy/security/secrets-management/)
  vault references.
  [#8967](https://github.com/Kong/kong/pull/8967)

#### PDK

- New functions: `kong.response.get_raw_body` and `kong.response.set_raw_body`
  [#7887](https://github.com/Kong/kong/pull/7877)

#### Plugins

- **IP-Restriction**: response status and message can now be customized
  through configurations `status` and `message`.
  [#7728](https://github.com/Kong/kong/pull/7728)
  Thanks [timmkelley](https://github.com/timmkelley) for the patch!
- **Datadog**: add support for the `distribution` metric type.
  [#6231](https://github.com/Kong/kong/pull/6231)
  Thanks [onematchfox](https://github.com/onematchfox) for the patch!
- **Datadog**: allow service, consumer, and status tags to be customized through
  plugin configurations `service_tag`, `consumer_tag`, and `status_tag`.
  [#6230](https://github.com/Kong/kong/pull/6230)
  Thanks [onematchfox](https://github.com/onematchfox) for the patch!
- **gRPC Gateway** and **gRPC Web**: Now share most of the ProtoBuf definitions.
  Both plugins now share the Timestamp transcoding and included `.proto` files features.
  [#7950](https://github.com/Kong/kong/pull/7950)
- **gRPC Gateway**: processes services and methods defined in imported
  `.proto` files.
  [#8107](https://github.com/Kong/kong/pull/8107)
- **Rate-Limiting**: add support for Redis SSL, through configuration properties
  `redis_ssl` (can be set to `true` or `false`), `ssl_verify`, and `ssl_server_name`.
  [#6737](https://github.com/Kong/kong/pull/6737)
  Thanks [gabeio](https://github.com/gabeio) for the patch!
- **LDAP**: basic authentication header was not parsed correctly when
  the password contained colon (`:`).
  [#7977](https://github.com/Kong/kong/pull/7977)
  Thanks [beldahanit](https://github.com/beldahanit) for reporting the issue!
- Old `BasePlugin` is deprecated and will be removed in a future version of Kong.
  Porting tips in the [documentation](https://docs.konghq.com/gateway-oss/2.3.x/plugin-development/custom-logic/#porting-from-old-baseplugin-style)
- The deprecated **BasePlugin** has been removed. [#7961](https://github.com/Kong/kong/pull/7961)

### Configuration

- Removed the following config options, which had been deprecated in previous versions, in favor of other config names. If you have any of these options in your config you will have to rename them: (removed option -> current option).
  - upstream_keepalive -> nginx_upstream_keepalive + nginx_http_upstream_keepalive
  - nginx_http_upstream_keepalive -> nginx_upstream_keepalive
  - nginx_http_upstream_keepalive_requests -> nginx_upstream_keepalive_requests
  - nginx_http_upstream_keepalive_timeout -> nginx_upstream_keepalive_timeout
  - nginx_http_upstream_directives -> nginx_upstream_directives
  - nginx_http_status_directives -> nginx_status_directives
  - nginx_upstream_keepalive -> upstream_keepalive_pool_size
  - nginx_upstream_keepalive_requests -> upstream_keepalive_max_requests
  - nginx_upstream_keepalive_timeout -> upstream_keepalive_idle_timeout
  - client_max_body_size -> nginx_http_client_max_body_size
  - client_body_buffer_size -> nginx_http_client_max_buffer_size
  - cassandra_consistency -> cassandra_write_consistency / cassandra_read_consistency
  - router_update_frequency -> worker_state_update_frequency
- Removed the nginx_optimizations config option. If you have it in your configuration, please remove it before updating to 3.0.

### Fixes

#### Core

- Balancer caches are now reset on configuration reload.
  [#7924](https://github.com/Kong/kong/pull/7924)
- Configuration reload no longer causes a new DNS-resolving timer to be started.
  [#7943](https://github.com/Kong/kong/pull/7943)
- Fixed problem when bootstrapping multi-node Cassandra clusters, where migrations could attempt
  insertions before schema agreement occurred.
  [#7667](https://github.com/Kong/kong/pull/7667)
- Fixed intermittent botting error which happened when a custom plugin had inter-dependent entity schemas
  on its custom DAO and they were loaded in an incorrect order
  [#7911](https://github.com/Kong/kong/pull/7911)
- Fixed problem when the consistent hash header is not found, the balancer tries to hash a nil value.
  [#8141](https://github.com/Kong/kong/pull/8141)
- Fixed DNS client fails to resolve unexpectedly in `ssl_cert` and `ssl_session_fetch` phases.
  [#8161](https://github.com/Kong/kong/pull/8161)

#### PDK

- `kong.log.inspect` log level is now debug instead of warn. It also renders text
  boxes more cleanly now [#7815](https://github.com/Kong/kong/pull/7815)

#### Plugins

- **Prometheus**: Control Plane does not show Upstream Target health metrics
  [#7992](https://github.com/Kong/kong/pull/7922)


### Dependencies

- Bumped `lua-pack` from 1.0.5 to 2.0.0
  [#8004](https://github.com/Kong/kong/pull/8004)

[Back to TOC](#table-of-contents)


## [2.6.0]

> Release date: 2021/10/04

### Dependencies

- Bumped `openresty` from 1.19.3.2 to [1.19.9.1](https://openresty.org/en/changelog-1019009.html)
  [#7430](https://github.com/Kong/kong/pull/7727)
- Bumped `openssl` from `1.1.1k` to `1.1.1l`
  [7767](https://github.com/Kong/kong/pull/7767)
- Bumped `lua-resty-http` from 0.15 to 0.16.1
  [#7797](https://github.com/kong/kong/pull/7797)
- Bumped `Penlight` to 1.11.0
  [#7736](https://github.com/Kong/kong/pull/7736)
- Bumped `lua-resty-http` from 0.15 to 0.16.1
  [#7797](https://github.com/kong/kong/pull/7797)
- Bumped `lua-protobuf` from 0.3.2 to 0.3.3
  [#7656](https://github.com/Kong/kong/pull/7656)
- Bumped `lua-resty-openssl` from 0.7.3 to 0.7.4
  [#7657](https://github.com/Kong/kong/pull/7657)
- Bumped `lua-resty-acme` from 0.6 to 0.7.1
  [#7658](https://github.com/Kong/kong/pull/7658)
- Bumped `grpcurl` from 1.8.1 to 1.8.2
  [#7659](https://github.com/Kong/kong/pull/7659)
- Bumped `luasec` from 1.0.1 to 1.0.2
  [#7750](https://github.com/Kong/kong/pull/7750)
- Bumped `lua-resty-ipmatcher` to 0.6.1
  [#7703](https://github.com/Kong/kong/pull/7703)
  Thanks [EpicEric](https://github.com/EpicEric) for the patch!

All Kong Gateway OSS plugins will be moved from individual repositories and centralized
into the main Kong Gateway (OSS) repository. We are making a gradual transition. On this
release:

- Moved AWS-Lambda inside the Kong repo
  [#7464](https://github.com/Kong/kong/pull/7464).
- Moved ACME inside the Kong repo
  [#7464](https://github.com/Kong/kong/pull/7464).
- Moved Prometheus inside the Kong repo
  [#7666](https://github.com/Kong/kong/pull/7666).
- Moved Session inside the Kong repo
  [#7738](https://github.com/Kong/kong/pull/7738).
- Moved GRPC-web inside the Kong repo
  [#7782](https://github.com/Kong/kong/pull/7782).
- Moved Serverless functions inside the Kong repo
  [#7792](https://github.com/Kong/kong/pull/7792).

### Additions

#### Core

- New schema entity validator: `mutually_exclusive`. It accepts a list of fields. If more than 1 of those fields
  is set simultaneously, the entity is considered invalid.
  [#7765](https://github.com/Kong/kong/pull/7765)

#### Performance

On this release we've done some special efforts with regards to performance.

There's a new performance workflow which periodically checks new code additions against some
typical scenarios [#7030](https://github.com/Kong/kong/pull/7030) [#7547](https://github.com/Kong/kong/pull/7547)

In addition to that, the following changes were specifically included to improve performance:

- Reduced unnecessary reads of `ngx.var`
  [#7840](https://github.com/Kong/kong/pull/7840)
- Loaded more indexed variables
  [#7849](https://github.com/Kong/kong/pull/7849)
- Optimized table creation in Balancer
  [#7852](https://github.com/Kong/kong/pull/7852)
- Reduce calls to `ngx.update_time`
  [#7853](https://github.com/Kong/kong/pull/7853)
- Use read-only replica for PostgreSQL meta-schema reading
  [#7454](https://github.com/Kong/kong/pull/7454)
- URL escaping detects cases when it's not needed and early-exits
  [#7742](https://github.com/Kong/kong/pull/7742)
- Accelerated variable loading via indexes
  [#7818](https://github.com/Kong/kong/pull/7818)
- Removed unnecessary call to `get_phase` in balancer
  [#7854](https://github.com/Kong/kong/pull/7854)

#### Configuration

- Enable IPV6 on `dns_order` as unsupported experimental feature. Please
  give it a try and report back any issues
  [#7819](https://github.com/Kong/kong/pull/7819).
- The template renderer can now use `os.getenv`
  [#6872](https://github.com/Kong/kong/pull/6872).

#### Hybrid Mode

- Data plane is able to eliminate some unknown fields when Control Plane is using a more modern version
  [#7827](https://github.com/Kong/kong/pull/7827).

#### Admin API

- Added support for the HTTP HEAD method for all Admin API endpoints
  [#7796](https://github.com/Kong/kong/pull/7796)
- Added better support for OPTIONS requests. Previously, the Admin API replied the same on all OPTIONS requests, where as now OPTIONS request will only reply to routes that our Admin API has. Non-existing routes will have a 404 returned. It also adds Allow header to responses, both Allow and Access-Control-Allow-Methods now contain only the methods that the specific API supports. [#7830](https://github.com/Kong/kong/pull/7830)

#### Plugins

- **AWS-Lambda**: The plugin will now try to detect the AWS region by using `AWS_REGION` and
  `AWS_DEFAULT_REGION` environment variables (when not specified with the plugin configuration).
  This allows to specify a 'region' on a per Kong node basis, hence adding the ability to invoke the
  Lamda in the same region where Kong is located.
  [#7765](https://github.com/Kong/kong/pull/7765)
- **Datadog**: `host` and `port` config options can be configured from environment variables
  `KONG_DATADOG_AGENT_HOST` and `KONG_DATADOG_AGENT_PORT`. This allows to set different
  destinations on a per Kong node basis, which makes multi-DC setups easier and in Kubernetes allows to
  run the datadog agents as a daemon-set.
  [#7463](https://github.com/Kong/kong/pull/7463)
  Thanks [rallyben](https://github.com/rallyben) for the patch!
- **Prometheus:** A new metric `data_plane_cluster_cert_expiry_timestamp` is added to expose the Data Plane's cluster_cert expiry timestamp for improved monitoring in Hybrid Mode. [#7800](https://github.com/Kong/kong/pull/7800).

**Request Termination**:

- New `trigger` config option, which makes the plugin only activate for any requests with a header or query parameter
  named like the trigger. This can be a great debugging aid, without impacting actual traffic being processed.
  [#6744](https://github.com/Kong/kong/pull/6744).
- The `request-echo` config option was added. If set, the plugin responds with a copy of the incoming request.
  This eases troubleshooting when Kong is behind one or more other proxies or LB's, especially when combined with
  the new 'trigger' option.
  [#6744](https://github.com/Kong/kong/pull/6744).

**GRPC-Gateway**:

- Fields of type `.google.protobuf.Timestamp` on the gRPC side are now
  transcoded to and from ISO8601 strings in the REST side.
  [#7538](https://github.com/Kong/kong/pull/7538)
- URI arguments like `..?foo.bar=x&foo.baz=y` are interpreted as structured
  fields, equivalent to `{"foo": {"bar": "x", "baz": "y"}}`
  [#7564](https://github.com/Kong/kong/pull/7564)
  Thanks [git-torrent](https://github.com/git-torrent) for the patch!

### Fixes

#### Core

- Balancer retries now correctly set the `:authority` pseudo-header on balancer retries
  [#7725](https://github.com/Kong/kong/pull/7725).
- Healthchecks are now stopped while the Balancer is being recreated
  [#7549](https://github.com/Kong/kong/pull/7549).
- Fixed an issue in which a malformed `Accept` header could cause unexpected HTTP 500
  [#7757](https://github.com/Kong/kong/pull/7757).
- Kong no longer removes `Proxy-Authentication` request header and `Proxy-Authenticate` response header
  [#7724](https://github.com/Kong/kong/pull/7724).
- Fixed an issue where Kong would not sort correctly Routes with both regex and prefix paths
  [#7695](https://github.com/Kong/kong/pull/7695)
  Thanks [jiachinzhao](https://github.com/jiachinzhao) for the patch!

#### Hybrid Mode

- Ensure data plane config thread is terminated gracefully, preventing a semi-deadlocked state
  [#7568](https://github.com/Kong/kong/pull/7568)
  Thanks [flrgh](https://github.com/flrgh) for the patch!
- Older data planes using `aws-lambda`, `grpc-web` or `request-termination` plugins can now talk
  with newer control planes by ignoring new plugin fields.
  [#7881](https://github.com/Kong/kong/pull/7881)

##### CLI

- `kong config parse` no longer crashes when there's a Go plugin server enabled
  [#7589](https://github.com/Kong/kong/pull/7589).

##### Configuration

- Declarative Configuration parser now prints more correct errors when pointing unknown foreign references
  [#7756](https://github.com/Kong/kong/pull/7756).
- YAML anchors in Declarative Configuration are properly processed
  [#7748](https://github.com/Kong/kong/pull/7748).

##### Admin API

- `GET /upstreams/:upstreams/targets/:target` no longer returns 404 when target weight is 0
  [#7758](https://github.com/Kong/kong/pull/7758).

##### PDK

- `kong.response.exit` now uses customized "Content-Length" header when found
  [#7828](https://github.com/Kong/kong/pull/7828).

##### Plugins

- **ACME**: Dots in wildcard domains are escaped
  [#7839](https://github.com/Kong/kong/pull/7839).
- **Prometheus**: Upstream's health info now includes previously missing `subsystem` field
  [#7802](https://github.com/Kong/kong/pull/7802).
- **Proxy-Cache**: Fixed an issue where the plugin would sometimes fetch data from the cache but not return it
  [#7775](https://github.com/Kong/kong/pull/7775)
  Thanks [agile6v](https://github.com/agile6v) for the patch!

[Back to TOC](#table-of-contents)


## [2.5.1]

> Release date: 2021/09/07

This is the first patch release in the 2.5 series. Being a patch release,
it strictly contains bugfixes. There are no new features or breaking changes.

### Dependencies

- Bumped `grpcurl` from 1.8.1 to 1.8.2 [#7659](https://github.com/Kong/kong/pull/7659)
- Bumped `lua-resty-openssl` from 0.7.3 to 0.7.4 [#7657](https://github.com/Kong/kong/pull/7657)
- Bumped `penlight` from 1.10.0 to 1.11.0 [#7736](https://github.com/Kong/kong/pull/7736)
- Bumped `luasec` from 1.0.1 to 1.0.2 [#7750](https://github.com/Kong/kong/pull/7750)
- Bumped `OpenSSL` from 1.1.1k to 1.1.1l [#7767](https://github.com/Kong/kong/pull/7767)

### Fixes

##### Core

- You can now successfully delete workspaces after deleting all entities associated with that workspace.
  Previously, Kong Gateway was not correctly cleaning up parent-child relationships. For example, creating
  an Admin also creates a Consumer and RBAC user. When deleting the Admin, the Consumer and RBAC user are
  also deleted, but accessing the `/workspaces/workspace_name/meta` endpoint would show counts for Consumers
  and RBAC users, which prevented the workspace from being deleted. Now deleting entities correctly updates
  the counts, allowing an empty workspace to be deleted. [#7560](https://github.com/Kong/kong/pull/7560)
- When an upstream event is received from the DAO, `handler.lua` now gets the workspace ID from the request
  and adds it to the upstream entity that will be used in the worker and cluster events. Before this change,
  when posting balancer CRUD events, the workspace ID was lost and the balancer used the default
  workspace ID as a fallback. [#7778](https://github.com/Kong/kong/pull/7778)

##### CLI

- Fixes regression that included an issue where Go plugins prevented CLI commands like `kong config parse`
  or `kong config db_import` from working as expected. [#7589](https://github.com/Kong/kong/pull/7589)

##### CI / Process

- Improves tests reliability. ([#7578](https://github.com/Kong/kong/pull/7578) [#7704](https://github.com/Kong/kong/pull/7704))
- Adds Github Issues template forms. [#7774](https://github.com/Kong/kong/pull/7774)
- Moves "Feature Request" link from Github Issues to Discussions. [#7777](https://github.com/Kong/kong/pull/7777)

##### Admin API

- Kong Gateway now validates workspace names, preventing the use of reserved names on workspaces.
  [#7380](https://github.com/Kong/kong/pull/7380)


[Back to TOC](#table-of-contents)

## [2.5.0]

> Release date: 2021-07-13

This is the final release of Kong 2.5.0, with no breaking changes with respect to the 2.x series.

This release includes Control Plane resiliency to database outages and the new
`declarative_config_string` config option, among other features and fixes.

### Distribution

- :warning: Since 2.4.1, Kong packages are no longer distributed
  through Bintray. Please visit [the installation docs](https://konghq.com/install/#kong-community)
  for more details.

### Dependencies

- Bumped `openresty` from 1.19.3.1 to 1.19.3.2 [#7430](https://github.com/kong/kong/pull/7430)
- Bumped `luasec` from 1.0 to 1.0.1 [#7126](https://github.com/kong/kong/pull/7126)
- Bumped `luarocks` from 3.5.0 to 3.7.0 [#7043](https://github.com/kong/kong/pull/7043)
- Bumped `grpcurl` from 1.8.0 to 1.8.1 [#7128](https://github.com/kong/kong/pull/7128)
- Bumped `penlight` from 1.9.2 to 1.10.0 [#7127](https://github.com/Kong/kong/pull/7127)
- Bumped `lua-resty-dns-client` from 6.0.0 to 6.0.2 [#7539](https://github.com/Kong/kong/pull/7539)
- Bumped `kong-plugin-prometheus` from 1.2 to 1.3 [#7415](https://github.com/Kong/kong/pull/7415)
- Bumped `kong-plugin-zipkin` from 1.3 to 1.4 [#7455](https://github.com/Kong/kong/pull/7455)
- Bumped `lua-resty-openssl` from 0.7.2 to 0.7.3 [#7509](https://github.com/Kong/kong/pull/7509)
- Bumped `lua-resty-healthcheck` from 1.4.1 to 1.4.2 [#7511](https://github.com/Kong/kong/pull/7511)
- Bumped `hmac-auth` from 2.3.0 to 2.4.0 [#7522](https://github.com/Kong/kong/pull/7522)
- Pinned `lua-protobuf` to 0.3.2 (previously unpinned) [#7079](https://github.com/kong/kong/pull/7079)

All Kong Gateway OSS plugins will be moved from individual repositories and centralized
into the main Kong Gateway (OSS) repository. We are making a gradual transition, starting with the
grpc-gateway plugin first:

- Moved grpc-gateway inside the Kong repo. [#7466](https://github.com/Kong/kong/pull/7466)

### Additions

#### Core

- Control Planes can now send updates to new data planes even if the control planes lose connection to the database.
  [#6938](https://github.com/kong/kong/pull/6938)
- Kong now automatically adds `cluster_cert`(`cluster_mtls=shared`) or `cluster_ca_cert`(`cluster_mtls=pki`) into
  `lua_ssl_trusted_certificate` when operating in Hybrid mode. Before, Hybrid mode users needed to configure
  `lua_ssl_trusted_certificate` manually as a requirement for Lua to verify the Control Plane’s certificate.
  See [Starting Data Plane Nodes](https://docs.konghq.com/gateway-oss/2.5.x/hybrid-mode/#starting-data-plane-nodes)
  in the Hybrid Mode guide for more information. [#7044](https://github.com/kong/kong/pull/7044)
- New `declarative_config_string` option allows loading a declarative config directly from a string. See the
  [Loading The Declarative Configuration File](https://docs.konghq.com/2.5.x/db-less-and-declarative-config/#loading-the-declarative-configuration-file)
  section of the DB-less and Declarative Configuration guide for more information.
  [#7379](https://github.com/kong/kong/pull/7379)

#### PDK

- The Kong PDK now accepts tables in the response body for Stream subsystems, just as it does for the HTTP subsystem.
  Before developers had to check the subsystem if they wrote code that used the `exit()` function before calling it,
  because passing the wrong argument type would break the request response.
  [#7082](https://github.com/kong/kong/pull/7082)

#### Plugins

- **hmac-auth**: The HMAC Authentication plugin now includes support for the `@request-target` field in the signature
  string. Before, the plugin used the `request-line` parameter, which contains the HTTP request method, request URI, and
  the HTTP version number. The inclusion of the HTTP version number in the signature caused requests to the same target
  but using different request methods(such as HTTP/2) to have different signatures. The newly added request-target field
  only includes the lowercase request method and request URI when calculating the hash, avoiding those issues.
  See the [HMAC Authentication](https://docs.konghq.com/hub/kong-inc/hmac-auth) documentation for more information.
  [#7037](https://github.com/kong/kong/pull/7037)
- **syslog**: The Syslog plugin now includes facility configuration options, which are a way for the plugin to group
  error messages from different sources. See the description for the facility parameter in the
  [Parameters](https://docs.konghq.com/hub/kong-inc/syslog/#parameters) section of the Syslog documentation for more
  information. [#6081](https://github.com/kong/kong/pull/6081). Thanks, [jideel](https://github.com/jideel)!
- **Prometheus**: The Prometheus plugin now exposes connected data planes' status on the control plane. New metrics include the
  following:  `data_plane_last_seen`, `data_plane_config_hash` and `data_plane_version_compatible`. These
  metrics can be useful for troubleshooting when data planes have inconsistent configurations across the cluster. See the
  [Available metrics](https://docs.konghq.com/hub/kong-inc/prometheus) section of the Prometheus plugin documentation
  for more information. [98](https://github.com/Kong/kong-plugin-prometheus/pull/98)
- **Zipkin**: The Zipkin plugin now includes the following tags: `kong.route`,`kong.service_name` and `kong.route_name`.
  See the [Spans](https://docs.konghq.com/hub/kong-inc/zipkin/#spans) section of the Zipkin plugin documentation for more information.
  [115](https://github.com/Kong/kong-plugin-zipkin/pull/115)

#### Hybrid Mode

- Kong now exposes an upstream health checks endpoint (using the status API) on the data plane for better
  observability. [#7429](https://github.com/Kong/kong/pull/7429)
- Control Planes are now more lenient when checking Data Planes' compatibility in Hybrid mode. See the
  [Version compatibility](https://docs.konghq.com/gateway-oss/2.5.x/hybrid-mode/#version_compatibility)
  section of the Hybrid Mode guide for more information. [#7488](https://github.com/Kong/kong/pull/7488)
- This release starts the groundwork for Hybrid Mode 2.0 Protocol. This code isn't active by default in Kong 2.5,
  but it allows future development. [#7462](https://github.com/Kong/kong/pull/7462)

### Fixes

#### Core

- When using DB-less mode, `select_by_cache_key` now finds entities by using the provided `field` directly
  in ` select_by_key` and does not complete unnecessary cache reads. [#7146](https://github.com/kong/kong/pull/7146)
- Kong can now finish initialization even if a plugin’s `init_worker` handler fails, improving stability.
  [#7099](https://github.com/kong/kong/pull/7099)
- TLS keepalive requests no longer share their context. Before when two calls were made to the same "server+hostname"
  but different routes and using a keepalive connection, plugins that were active in the first call were also sometimes
  (incorrectly) active in the second call. The wrong plugin was active because Kong was passing context in the SSL phase
  to the plugin iterator, creating connection-wide structures in that context, which was then shared between different
  keepalive requests. With this fix, Kong does not pass context to plugin iterators with the `certificate` phase,
  avoiding plugin mixups.[#7102](https://github.com/kong/kong/pull/7102)
- The HTTP status 405 is now handled by Kong's error handler. Before accessing Kong using the TRACE method returned
  a standard NGINX error page because the 405 wasn’t included in the error page settings of the NGINX configuration.
  [#6933](https://github.com/kong/kong/pull/6933).
  Thanks, [yamaken1343](https://github.com/yamaken1343)!
- Custom `ngx.sleep` implementation in `init_worker` phase now invokes `update_time` in order to prevent time-based deadlocks
  [#7532](https://github.com/Kong/kong/pull/7532)
- `Proxy-Authorization` header is removed when it is part of the original request **or** when a plugin sets it to the
  same value as the original request
  [#7533](https://github.com/Kong/kong/pull/7533)
- `HEAD` requests don't provoke an error when a Plugin implements the `response` phase
  [#7535](https://github.com/Kong/kong/pull/7535)

#### Hybrid Mode

- Control planes no longer perform health checks on CRUD upstreams’ and targets’ events.
  [#7085](https://github.com/kong/kong/pull/7085)
- To prevent unnecessary cache flips on data planes, Kong now checks `dao:crud` events more strictly and has
  a new cluster event, `clustering:push_config` for configuration pushes. These updates allow Kong to filter
  invalidation events that do not actually require a database change. Furthermore, the clustering module does
  not subscribe to the generic `invalidations` event, which has a more broad scope than database entity invalidations.
  [#7112](https://github.com/kong/kong/pull/7112)
- Data Planes ignore null fields coming from Control Planes when doing schema validation.
  [#7458](https://github.com/Kong/kong/pull/7458)
- Kong now includes the source in error logs produced by Control Planes.
  [#7494](https://github.com/Kong/kong/pull/7494)
- Data Plane config hash calculation and checking is more consistent now: it is impervious to changes in table iterations,
  hashes are calculated in both CP and DP, and DPs send pings more immediately and with the new hash now
  [#7483](https://github.com/Kong/kong/pull/7483)


#### Balancer

- All targets are returned by the Admin API now, including targets with a `weight=0`, or disabled targets.
  Before disabled targets were not included in the output when users attempted to list all targets. Then
  when users attempted to add the targets again, they received an error message telling them the targets already existed.
  [#7094](https://github.com/kong/kong/pull/7094)
- Upserting existing targets no longer fails.  Before, because of updates made to target configurations since Kong v2.2.0,
  upserting older configurations would fail. This fix allows older configurations to be imported.
  [#7052](https://github.com/kong/kong/pull/7052)
- The last balancer attempt is now correctly logged. Before balancer tries were saved when retrying, which meant the last
  retry state was not saved since there were no more retries. This update saves the failure state so it can be correctly logged.
  [#6972](https://github.com/kong/kong/pull/6972)
- Kong now ensures that the correct upstream event is removed from the queue when updating the balancer state.
  [#7103](https://github.com/kong/kong/pull/7103)

#### CLI

- The `prefix` argument in the `kong stop` command now takes precedence over environment variables, as it does in the `kong start` command.
  [#7080](https://github.com/kong/kong/pull/7080)

#### Configuration

- Declarative configurations now correctly parse custom plugin entities schemas with attributes called "plugins". Before
  when using declarative configurations, users with custom plugins that included a "plugins" field would encounter startup
  exceptions. With this fix, the declarative configuration can now distinguish between plugins schema and custom plugins fields.
  [#7412](https://github.com/kong/kong/pull/7412)
- The stream access log configuration options are now properly separated from the HTTP access log. Before when users
  used Kong with TCP, they couldn’t use a custom log format. With this fix, `proxy_stream_access_log` and `proxy_stream_error_log`
  have been added to differentiate stream access log from the HTTP subsystem. See
  [`proxy_stream_access_log`](https://docs.konghq.com/gateway-oss/2.5.x/configuration/#proxy_stream_access_log)
  and [`proxy_stream_error`](https://docs.konghq.com/gateway-oss/2.5.x/configuration/#proxy_stream_error) in the Configuration
  Property Reference for more information. [#7046](https://github.com/kong/kong/pull/7046)

#### Migrations

- Kong no longer assumes that `/?/init.lua` is in the Lua path when doing migrations. Before, when users created
  a custom plugin in a non-standard location and set `lua_package_path = /usr/local/custom/?.lua`, migrations failed.
  Migrations failed because the Kong core file is `init.lua` and it is required as part of `kong.plugins.<name>.migrations`.
  With this fix, migrations no longer expect `init.lua` to be a part of the path. [#6993](https://github.com/kong/kong/pull/6993)
- Kong no longer emits errors when doing `ALTER COLUMN` operations in Apache Cassandra 4.0.
  [#7490](https://github.com/Kong/kong/pull/7490)

#### PDK

- With this update, `kong.response.get_XXX()` functions now work in the log phase on external plugins. Before
  `kong.response.get_XXX()` functions required data from the response object, which was not accessible in the
  post-log timer used to call log handlers in external plugins. Now these functions work by accessing the required
  data from the set saved at the start of the log phase. See [`kong.response`](https://docs.konghq.com/gateway-oss/{{page.kong_version}}/kong.response)
  in the Plugin Development Kit for more information. [#7048](https://github.com/kong/kong/pull/7048)
- External plugins handle certain error conditions better while the Kong balancer is being refreshed. Before
  when an `instance_id` of an external plugin changed, and the plugin instance attempted to reset and retry,
  it was failing because of a typo in the comparison. [#7153](https://github.com/kong/kong/pull/7153).
  Thanks, [ealogar](https://github.com/ealogar)!
- With this release, `kong.log`'s phase checker now accounts for the existence of the new `response` pseudo-phase.
  Before users may have erroneously received a safe runtime error for using a function out-of-place in the PDK.
  [#7109](https://github.com/kong/kong/pull/7109)
- Kong no longer sandboxes the `string.rep` function. Before `string.rep` was sandboxed to disallow a single operation
  from allocating too much memory. However, a single operation allocating too much memory is no longer an issue
  because in LuaJIT there are no debug hooks and it is trivial to implement a loop to allocate memory on every single iteration.
  Additionally, since the `string` table is global and obtainable by any sandboxed string, its sandboxing provoked issues on global state.
  [#7167](https://github.com/kong/kong/pull/7167)
- The `kong.pdk.node` function can now correctly iterates over all the shared dict metrics. Before this fix,
  users using the `kong.pdk.node` function could not see all shared dict metrics under the Stream subsystem.
  [#7078](https://github.com/kong/kong/pull/7078)

#### Plugins

- All custom plugins that are using the deprecated `BasePlugin` class have to remove this inheritance.
- **LDAP-auth**: The LDAP Authentication schema now includes a default value for the `config.ldap_port` parameter
  that matches the documentation. Before the plugin documentation [Parameters](https://docs.konghq.com/hub/kong-inc/ldap-auth/#parameters)
  section included a reference to a default value for the LDAP port; however, the default value was not included in the plugin schema.
  [#7438](https://github.com/kong/kong/pull/7438)
- **Prometheus**: The Prometheus plugin exporter now attaches subsystem labels to memory stats. Before, the HTTP
  and Stream subsystems were not distinguished, so their metrics were interpreted as duplicate entries by Prometheus.
  https://github.com/Kong/kong-plugin-prometheus/pull/118
- **External Plugins**: the return code 127 (command not found) is detected and appropriate error is returned
  [#7523](https://github.com/Kong/kong/pull/7523)


## [2.4.1]


> Released 2021/05/11

This is a patch release in the 2.4 series. Being a patch release, it
strictly contains bugfixes. There are no new features or breaking changes.

### Distribution

- :warning: Starting with this release, Kong packages are no longer distributed
  through Bintray. Please download from [download.konghq.com](https://download.konghq.com).

### Dependencies

- Bump `luasec` from 1.0.0 to 1.0.1
  [#7126](https://github.com/Kong/kong/pull/7126)
- Bump `prometheus` plugin from 1.2.0 to 1.2.1
  [#7061](https://github.com/Kong/kong/pull/7061)

### Fixes

##### Core

- Ensure healthchecks and balancers are not created on control plane nodes.
  [#7085](https://github.com/Kong/kong/pull/7085)
- Optimize URL normalization code.
  [#7100](https://github.com/Kong/kong/pull/7100)
- Fix issue where control plane nodes would needlessly invalidate and send new
  configuration to data plane nodes.
  [#7112](https://github.com/Kong/kong/pull/7112)
- Ensure HTTP code `405` is handled by Kong's error page.
  [#6933](https://github.com/Kong/kong/pull/6933)
- Ensure errors in plugins `init_worker` do not break Kong's worker initialization.
  [#7099](https://github.com/Kong/kong/pull/7099)
- Fix issue where two subsequent TLS keepalive requests would lead to incorrect
  plugin execution.
  [#7102](https://github.com/Kong/kong/pull/7102)
- Ensure Targets upsert operation behaves similarly to other entities' upsert method.
  [#7052](https://github.com/Kong/kong/pull/7052)
- Ensure failed balancer retry is saved and accounted for in log data.
  [#6972](https://github.com/Kong/kong/pull/6972)


##### CLI

- Ensure `kong start` and `kong stop` prioritize CLI flag `--prefix` over environment
  variable `KONG_PREFIX`.
  [#7080](https://github.com/Kong/kong/pull/7080)

##### Configuration

- Ensure Stream subsystem allows for configuration of access logs format.
  [#7046](https://github.com/Kong/kong/pull/7046)

##### Admin API

- Ensure targets with weight 0 are displayed in the Admin API.
  [#7094](https://github.com/Kong/kong/pull/7094)

##### PDK

- Ensure new `response` phase is accounted for in phase checkers.
  [#7109](https://github.com/Kong/kong/pull/7109)

##### Plugins

- Ensure plugins written in languages other than Lua can use `kong.response.get_*`
  methods - e.g., `kong.response.get_status`.
  [#7048](https://github.com/Kong/kong/pull/7048)
- `hmac-auth`: enable JIT compilation of authorization header regex.
  [#7037](https://github.com/Kong/kong/pull/7037)


[Back to TOC](#table-of-contents)


## [2.4.0]

> Released 2021/04/06

This is the final release of Kong 2.4.0, with no breaking changes with respect to the 2.x series.
This release includes JavaScript PDK, improved CP/DP updates and UTF-8 Tags, amongst other improvements
and fixes.

### Dependencies

- :warning: For Kong 2.4, the required OpenResty version has been bumped to
  [1.19.3.1](http://openresty.org/en/changelog-1019003.html), and the set of
  patches included has changed, including the latest release of
  [lua-kong-nginx-module](https://github.com/Kong/lua-kong-nginx-module).
  If you are installing Kong from one of our distribution
  packages, you are not affected by this change.

**Note:** if you are not using one of our distribution packages and compiling
OpenResty from source, you must still apply Kong's [OpenResty
patches](https://github.com/Kong/kong-build-tools/tree/master/openresty-build-tools/patches)
(and, as highlighted above, compile OpenResty with the new
lua-kong-nginx-module). Our [kong-build-tools](https://github.com/Kong/kong-build-tools)
repository will allow you to do both easily.

- Bump luarocks from 3.4.0 to 3.5.0.
  [#6699](https://github.com/Kong/kong/pull/6699)
- Bump luasec from 0.9 to 1.0.
  [#6814](https://github.com/Kong/kong/pull/6814)
- Bump lua-resty-dns-client from 5.2.1 to 6.0.0.
  [#6999](https://github.com/Kong/kong/pull/6999)
- Bump kong-lapis from 1.8.1.2 to 1.8.3.1.
  [#6925](https://github.com/Kong/kong/pull/6925)
- Bump pgmoon from 1.11.0 to 1.12.0.
  [#6741](https://github.com/Kong/kong/pull/6741)
- Bump lua-resty-openssl from 0.6.9 to 0.7.2.
  [#6967](https://github.com/Kong/kong/pull/6967)
- Bump kong-plugin-zipkin from 1.2 to 1.3.
  [#6936](https://github.com/Kong/kong/pull/6936)
- Bump kong-prometheus-plugin from 1.0 to 1.2.
  [#6958](https://github.com/Kong/kong/pull/6958)
- Bump lua-cassandra from 1.5.0 to 1.5.1
  [#6857](https://github.com/Kong/kong/pull/6857)
- Bump luasyslog from 1.0.0 to 2.0.1
  [#6957](https://github.com/Kong/kong/pull/6957)

### Additions

##### Core

- Relaxed version check between Control Planes and Data Planes, allowing
  Data Planes that are missing minor updates to still connect to the
  Control Plane. Also, now Data Plane is allowed to have a superset of Control
  Plane plugins.
  [6932](https://github.com/Kong/kong/pull/6932)
- Allowed UTF-8 in Tags
  [6784](https://github.com/Kong/kong/pull/6784)
- Added support for Online Certificate Status Protocol responder found in cluster.
  [6887](https://github.com/Kong/kong/pull/6887)

##### PDK

- [JavaScript Plugin Development Kit (PDK)](https://github.com/Kong/kong-js-pdk)
  is released alongside with Kong 2.4. It allows users to write Kong plugins in
  JavaScript and TypeScript.
- Beta release of Protobuf plugin communication protocol, which can be used in
  place of MessagePack to communicate with non-Lua plugins.
  [6941](https://github.com/Kong/kong/pull/6941)
- Enabled `ssl_certificate` phase on plugins with stream module.
  [6873](https://github.com/Kong/kong/pull/6873)

##### Plugins

- Zipkin: support for Jaeger style uber-trace-id headers.
  [101](https://github.com/Kong/kong-plugin-zipkin/pull/101)
  Thanks [nvx](https://github.com/nvx) for the patch!
- Zipkin: support for OT headers.
  [103](https://github.com/Kong/kong-plugin-zipkin/pull/103)
  Thanks [ishg](https://github.com/ishg) for the patch!
- Zipkin: allow insertion of custom tags on the Zipkin request trace.
  [102](https://github.com/Kong/kong-plugin-zipkin/pull/102)
- Zipkin: creation of baggage items on child spans is now possible.
  [98](https://github.com/Kong/kong-plugin-zipkin/pull/98)
  Thanks [Asafb26](https://github.com/Asafb26) for the patch!
- JWT: Add ES384 support
  [6854](https://github.com/Kong/kong/pull/6854)
  Thanks [pariviere](https://github.com/pariviere) for the patch!
- Several plugins: capability to set new log fields, or unset existing fields,
  by executing custom Lua code in the Log phase.
  [6944](https://github.com/Kong/kong/pull/6944)

### Fixes

##### Core

- Changed default values and validation rules for plugins that were not
  well-adjusted for dbless or hybrid modes.
  [6885](https://github.com/Kong/kong/pull/6885)
- Kong 2.4 ensures that all the Core entities are loaded before loading
  any plugins. This fixes an error in which Plugins to could not link to
  or modify Core entities because they would not be loaded yet
  [6880](https://github.com/Kong/kong/pull/6880)
- If needed, `Host` header is now updated between balancer retries, using the
  value configured in the correct upstream entity.
  [6796](https://github.com/Kong/kong/pull/6796)
- Schema validations now log more descriptive error messages when types are
  invalid.
  [6593](https://github.com/Kong/kong/pull/6593)
  Thanks [WALL-E](https://github.com/WALL-E) for the patch!
- Kong now ignores tags in Cassandra when filtering by multiple entities, which
  is the expected behavior and the one already existent when using Postgres
  databases.
  [6931](https://github.com/Kong/kong/pull/6931)
- `Upgrade` header is not cleared anymore when response `Connection` header
  contains `Upgrade`.
  [6929](https://github.com/Kong/kong/pull/6929)
- Accept fully-qualified domain names ending in dots.
  [6864](https://github.com/Kong/kong/pull/6864)
- Kong does not try to warmup upstream names when warming up DNS entries.
  [6891](https://github.com/Kong/kong/pull/6891)
- Migrations order is now guaranteed to be always the same.
  [6901](https://github.com/Kong/kong/pull/6901)
- Buffered responses are disabled on connection upgrades.
  [6902](https://github.com/Kong/kong/pull/6902)
- Make entity relationship traverse-order-independent.
  [6743](https://github.com/Kong/kong/pull/6743)
- The host header is updated between balancer retries.
  [6796](https://github.com/Kong/kong/pull/6796)
- The router prioritizes the route with most matching headers when matching
  headers.
  [6638](https://github.com/Kong/kong/pull/6638)
- Fixed an edge case on multipart/form-data boundary check.
  [6638](https://github.com/Kong/kong/pull/6638)
- Paths are now properly normalized inside Route objects.
  [6976](https://github.com/Kong/kong/pull/6976)
- Do not cache empty upstream name dictionary.
  [7002](https://github.com/Kong/kong/pull/7002)
- Do not assume upstreams do not exist after init phase.
  [7010](https://github.com/Kong/kong/pull/7010)
- Do not overwrite configuration files when running migrations.
  [7017](https://github.com/Kong/kong/pull/7017)

##### PDK

- Now Kong does not leave plugin servers alive after exiting and does not try to
  start them in the unsupported stream subsystem.
  [6849](https://github.com/Kong/kong/pull/6849)
- Go does not cache `kong.log` methods
  [6701](https://github.com/Kong/kong/pull/6701)
- The `response` phase is included on the list of public phases
  [6638](https://github.com/Kong/kong/pull/6638)
- Config file style and options case are now consistent all around.
  [6981](https://github.com/Kong/kong/pull/6981)
- Added right protobuf MacOS path to enable external plugins in Homebrew
  installations.
  [6980](https://github.com/Kong/kong/pull/6980)
- Auto-escape upstream path to avoid proxying errors.
  [6978](https://github.com/Kong/kong/pull/6978)
- Ports are now declared as `Int`.
  [6994](https://github.com/Kong/kong/pull/6994)

##### Plugins

- oauth2: better handling more cases of client invalid token generation.
  [6594](https://github.com/Kong/kong/pull/6594)
  Thanks [jeremyjpj0916](https://github.com/jeremyjpj0916) for the patch!
- Zipkin: the w3c parsing function was returning a non-used extra value, and it
  now early-exits.
  [100](https://github.com/Kong/kong-plugin-zipkin/pull/100)
  Thanks [nvx](https://github.com/nvx) for the patch!
- Zipkin: fixed a bug in which span timestamping could sometimes raise an error.
  [105](https://github.com/Kong/kong-plugin-zipkin/pull/105)
  Thanks [Asafb26](https://github.com/Asafb26) for the patch!

[Back to TOC](#table-of-contents)


## [2.3.3]

> Released 2021/03/05

This is a patch release in the 2.3 series. Being a patch release, it
strictly contains bugfixes. The are no new features or breaking changes.

### Dependencies

- Bump OpenSSL from `1.1.1i` to `1.1.1j`.
  [6859](https://github.com/Kong/kong/pull/6859)

### Fixes

##### Core

- Ensure control plane nodes do not execute healthchecks.
  [6805](https://github.com/Kong/kong/pull/6805)
- Ensure only one worker executes active healthchecks.
  [6844](https://github.com/Kong/kong/pull/6844)
- Declarative config can be now loaded as an inline yaml file by `kong config`
  (previously it was possible only as a yaml string inside json). JSON declarative
  config is now parsed with the `cjson` library, instead of with `libyaml`.
  [6852](https://github.com/Kong/kong/pull/6852)
- When using eventual worker consistency now every Nginx worker deals with its
  upstreams changes, avoiding unnecessary synchronization among workers.
  [6833](https://github.com/Kong/kong/pull/6833)

##### Admin API

- Remove `prng_seed` from the Admin API and add PIDs instead.
  [6842](https://github.com/Kong/kong/pull/6842)

##### PDK

- Ensure `kong.log.serialize` properly calculates reported latencies.
  [6869](https://github.com/Kong/kong/pull/6869)

##### Plugins

- HMAC-Auth: fix issue where the plugin would check if both a username and
  signature were specified, rather than either.
  [6826](https://github.com/Kong/kong/pull/6826)


[Back to TOC](#table-of-contents)


## [2.3.2]

> Released 2021/02/09

This is a patch release in the 2.3 series. Being a patch release, it
strictly contains bugfixes. The are no new features or breaking changes.

### Fixes

##### Core

- Fix an issue where certain incoming URI may make it possible to
  bypass security rules applied on Route objects. This fix make such
  attacks more difficult by always normalizing the incoming request's
  URI before matching against the Router.
  [#6821](https://github.com/Kong/kong/pull/6821)
- Properly validate Lua input in sandbox module.
  [#6765](https://github.com/Kong/kong/pull/6765)
- Mark boolean fields with default values as required.
  [#6785](https://github.com/Kong/kong/pull/6785)


##### CLI

- `kong migrations` now accepts a `-p`/`--prefix` flag.
  [#6819](https://github.com/Kong/kong/pull/6819)

##### Plugins

- JWT: disallow plugin on consumers.
  [#6777](https://github.com/Kong/kong/pull/6777)
- rate-limiting: improve counters accuracy.
  [#6802](https://github.com/Kong/kong/pull/6802)


[Back to TOC](#table-of-contents)


## [2.3.1]

> Released 2021/01/26

This is a patch release in the 2.3 series. Being a patch release, it
strictly contains bugfixes. The are no new features or breaking changes.

### Fixes

##### Core

- lua-resty-dns-client was bumped to 5.2.1, which fixes an issue that could
  lead to a busy loop when renewing addresses.
  [#6760](https://github.com/Kong/kong/pull/6760)
- Fixed an issue that made Kong return HTTP 500 Internal Server Error instead
  of HTTP 502 Bad Gateway on upstream connection errors when using buffered
  proxying. [#6735](https://github.com/Kong/kong/pull/6735)

[Back to TOC](#table-of-contents)


## [2.3.0]

> Released 2021/01/08

This is a new release of Kong, with no breaking changes with respect to the 2.x series,
with **Control Plane/Data Plane version checks**, **UTF-8 names for Routes and Services**,
and **a Plugin Servers**.


### Distributions

- :warning: Support for Centos 6 has been removed, as said distro entered
  EOL on Nov 30.
  [#6641](https://github.com/Kong/kong/pull/6641)

### Dependencies

- Bump kong-plugin-serverless-functions from 1.0 to 2.1.
  [#6715](https://github.com/Kong/kong/pull/6715)
- Bump lua-resty-dns-client from 5.1.0 to 5.2.0.
  [#6711](https://github.com/Kong/kong/pull/6711)
- Bump lua-resty-healthcheck from 1.3.0 to 1.4.0.
  [#6711](https://github.com/Kong/kong/pull/6711)
- Bump OpenSSL from 1.1.1h to 1.1.1i.
  [#6639](https://github.com/Kong/kong/pull/6639)
- Bump `kong-plugin-zipkin` from 1.1 to 1.2.
  [#6576](https://github.com/Kong/kong/pull/6576)
- Bump `kong-plugin-request-transformer` from 1.2 to 1.3.
  [#6542](https://github.com/Kong/kong/pull/6542)

### Additions

##### Core

- Introduce version checks between Control Plane and Data Plane nodes
  in Hybrid Mode. Sync will be stopped if the major/minor version differ
  or if installed plugin versions differ between Control Plane and Data
  Plane nodes.
  [#6612](https://github.com/Kong/kong/pull/6612)
- Kong entities with a `name` field now support utf-8 characters.
  [#6557](https://github.com/Kong/kong/pull/6557)
- The certificates entity now has `cert_alt` and `key_alt` fields, used
  to specify an alternative certificate and key pair.
  [#6536](https://github.com/Kong/kong/pull/6536)
- The go-pluginserver `stderr` and `stdout` are now written into Kong's
  logs.
  [#6503](https://github.com/Kong/kong/pull/6503)
- Introduce support for multiple pluginservers. This feature is
  backwards-compatible with the existing single Go pluginserver.
  [#6600](https://github.com/Kong/kong/pull/6600)

##### PDK

- Introduce a `kong.node.get_hostname` method that returns current's
  node host name.
  [#6613](https://github.com/Kong/kong/pull/6613)
- Introduce a `kong.cluster.get_id` method that returns a unique ID
  for the current Kong cluster. If Kong is running in DB-less mode
  without a cluster ID explicitly defined, then this method returns nil.
  For Hybrid mode, all Control Planes and Data Planes belonging to the
  same cluster returns the same cluster ID. For traditional database
  based deployments, all Kong nodes pointing to the same database will
  also return the same cluster ID.
  [#6576](https://github.com/Kong/kong/pull/6576)
- Introduce a `kong.log.set_serialize_value`, which allows for customizing
  the output of `kong.log.serialize`.
  [#6646](https://github.com/Kong/kong/pull/6646)

##### Plugins

- `http-log`: the plugin now has a `headers` configuration, so that
  custom headers can be specified for the log request.
  [#6449](https://github.com/Kong/kong/pull/6449)
- `key-auth`: the plugin now has two additional boolean configurations:
  * `key_in_header`: if `false`, the plugin will ignore keys passed as
    headers.
  * `key_in_query`: if `false`, the plugin will ignore keys passed as
    query arguments.
  Both default to `true`.
  [#6590](https://github.com/Kong/kong/pull/6590)
- `request-size-limiting`: add new configuration `require_content_length`,
  which causes the plugin to ensure a valid `Content-Length` header exists
  before reading the request body.
  [#6660](https://github.com/Kong/kong/pull/6660)
- `serverless-functions`: introduce a sandboxing capability, and it has been
  *enabled* by default, where only Kong PDK, OpenResty `ngx` APIs, and Lua standard libraries are allowed.
  [#32](https://github.com/Kong/kong-plugin-serverless-functions/pull/32/)

##### Configuration

- `client_max_body_size` and `client_body_buffer_size`, that previously
  hardcoded to 10m, are now configurable through `nginx_admin_client_max_body_size` and `nginx_admin_client_body_buffer_size`.
  [#6597](https://github.com/Kong/kong/pull/6597)
- Kong-generated SSL privates keys now have `600` file system permission.
  [#6509](https://github.com/Kong/kong/pull/6509)
- Properties `ssl_cert`, `ssl_cert_key`, `admin_ssl_cert`,
  `admin_ssl_cert_key`, `status_ssl_cert`, and `status_ssl_cert_key`
  is now an array: previously, only an RSA certificate was generated
  by default; with this change, an ECDSA is also generated. On
  intermediate and modern cipher suites, the ECDSA certificate is set
  as the default fallback certificate; on old cipher suite, the RSA
  certificate remains as the default. On custom certificates, the first
  certificate specified in the array is used.
  [#6509](https://github.com/Kong/kong/pull/6509)
- Kong now runs as a `kong` user if it exists; it said user does not exist
  in the system, the `nobody` user is used, as before.
  [#6421](https://github.com/Kong/kong/pull/6421)

### Fixes

##### Core

- Fix issue where a Go plugin would fail to read kong.ctx.shared values set by Lua plugins.
  [#6490](https://github.com/Kong/kong/pull/6490)
- Properly trigger `dao:delete_by:post` hook.
  [#6567](https://github.com/Kong/kong/pull/6567)
- Fix issue where a route that supports both http and https (and has a hosts and snis match criteria) would fail to proxy http requests, as it does not contain an SNI.
  [#6517](https://github.com/Kong/kong/pull/6517)
- Fix issue where a `nil` request context would lead to errors `attempt to index local 'ctx'` being shown in the logs
- Reduced the number of needed timers to active health check upstreams and to resolve hosts.
- Schemas for full-schema validations are correctly cached now, avoiding memory
  leaks when reloading declarative configurations. [#6713](https://github.com/Kong/kong/pull/6713)
- The schema for the upstream entities now limits the highest configurable
  number of successes and failures to 255, respecting the limits imposed by
  lua-resty-healthcheck. [#6705](https://github.com/Kong/kong/pull/6705)
- Certificates for database connections now are loaded in the right order
  avoiding failures to connect to Postgres databases.
  [#6650](https://github.com/Kong/kong/pull/6650)

##### CLI

- Fix issue where `kong reload -c <config>` would fail.
  [#6664](https://github.com/Kong/kong/pull/6664)
- Fix issue where the Kong configuration cache would get corrupted.
  [#6664](https://github.com/Kong/kong/pull/6664)

##### PDK

- Ensure the log serializer encodes the `tries` field as an array when
  empty, rather than an object.
  [#6632](https://github.com/Kong/kong/pull/6632)

##### Plugins

- request-transformer plugin does not allow `null` in config anymore as they can
  lead to runtime errors. [#6710](https://github.com/Kong/kong/pull/6710)

[Back to TOC](#table-of-contents)


## [2.2.2]

> Released 2021/03/01

This is a patch release in the 2.2 series. Being a patch release, it
strictly contains bugfixes. The are no new features or breaking changes.

### Fixes

##### Plugins

- `serverless-functions`: introduce a sandboxing capability, *enabled* by default,
  where only Kong PDK, OpenResty `ngx` APIs, and some Lua standard libraries are
  allowed. Read the documentation [here](https://docs.konghq.com/hub/kong-inc/serverless-functions/#sandboxing).
  [#32](https://github.com/Kong/kong-plugin-serverless-functions/pull/32/)

[Back to TOC](#table-of-contents)


## [2.2.1]

> Released 2020/12/01

This is a patch release in the 2.2 series. Being a patch release, it
strictly contains bugfixes. The are no new features or breaking changes.

### Fixes

##### Distribution

##### Core

- Fix issue where Kong would fail to start a Go plugin instance with a
  `starting instance: nil` error.
  [#6507](https://github.com/Kong/kong/pull/6507)
- Fix issue where a route that supports both `http` and `https` (and has
  a `hosts` and `snis` match criteria) would fail to proxy `http`
  requests, as it does not contain an SNI.
  [#6517](https://github.com/Kong/kong/pull/6517)
- Fix issue where a Go plugin would fail to read `kong.ctx.shared` values
  set by Lua plugins.
  [#6426](https://github.com/Kong/kong/issues/6426)
- Fix issue where gRPC requests would fail to set the `:authority`
  pseudo-header in upstream requests.
  [#6603](https://github.com/Kong/kong/pull/6603)

##### CLI

- Fix issue where `kong config db_import` and `kong config db_export`
  commands would fail if Go plugins were enabled.
  [#6596](https://github.com/Kong/kong/pull/6596)
  Thanks [daniel-shuy](https://github.com/daniel-shuy) for the patch!

[Back to TOC](#table-of-contents)


## [2.2.0]

> Released 2020/10/23

This is a new major release of Kong, including new features such as **UDP support**,
**Configurable Request and Response Buffering**, **Dynamically Loading of OS
Certificates**, and much more.

### Distributions

- Added support for running Kong as the non-root user kong on distributed systems.


### Dependencies

- :warning: For Kong 2.2, the required OpenResty version has been bumped to
  [1.17.8.2](http://openresty.org/en/changelog-1017008.html), and the
  the set of patches included has changed, including the latest release of
  [lua-kong-nginx-module](https://github.com/Kong/lua-kong-nginx-module).
  If you are installing Kong from one of our distribution
  packages, you are not affected by this change.
- Bump OpenSSL version from `1.1.1g` to `1.1.1h`.
  [#6382](https://github.com/Kong/kong/pull/6382)

**Note:** if you are not using one of our distribution packages and compiling
OpenResty from source, you must still apply Kong's [OpenResty
patches](https://github.com/Kong/kong-build-tools/tree/master/openresty-build-tools/openresty-patches)
(and, as highlighted above, compile OpenResty with the new
lua-kong-nginx-module). Our [kong-build-tools](https://github.com/Kong/kong-build-tools)
repository will allow you to do both easily.

- :warning: Cassandra 2.x support is now deprecated. If you are still
  using Cassandra 2.x with Kong, we recommend you to upgrade, since this
  series of Cassandra is about to be EOL with the upcoming release of
  Cassandra 4.0.

### Additions

##### Core

- :fireworks: **UDP support**: Kong now features support for UDP proxying
  in its stream subsystem. The `"udp"` protocol is now accepted in the `protocols`
  attribute of Routes and the `protocol` attribute of Services.
  Load balancing and logging plugins support UDP as well.
  [#6215](https://github.com/Kong/kong/pull/6215)
- **Configurable Request and Response Buffering**: The buffering of requests
  or responses can now be enabled or disabled on a per-route basis, through
  setting attributes `Route.request_buffering` or `Route.response_buffering`
  to `true` or `false`. Default behavior remains the same: buffering is enabled
  by default for requests and responses.
  [#6057](https://github.com/Kong/kong/pull/6057)
- **Option to Automatically Load OS Certificates**: The configuration
  attribute `lua_ssl_trusted_certificate` was extended to accept a
  comma-separated list of certificate paths, as well as a special `system`
  value, which expands to the "system default" certificates file installed
  by the operating system. This follows a very simple heuristic to try to
  use the most common certificate file in most popular distros.
  [#6342](https://github.com/Kong/kong/pull/6342)
- Consistent-Hashing load balancing algorithm does not require to use the entire
  target history to build the same proxying destinations table on all Kong nodes
  anymore. Now deleted targets are actually removed from the database and the
  targets entities can be manipulated by the Admin API as any other entity.
  [#6336](https://github.com/Kong/kong/pull/6336)
- Add `X-Forwarded-Path` header: if a trusted source provides a
  `X-Forwarded-Path` header, it is proxied as-is. Otherwise, Kong will set
  the content of said header to the request's path.
  [#6251](https://github.com/Kong/kong/pull/6251)
- Hybrid mode synchronization performance improvements: Kong now uses a
  new internal synchronization method to push changes from the Control Plane
  to the Data Plane, drastically reducing the amount of communication between
  nodes during bulk updates.
  [#6293](https://github.com/Kong/kong/pull/6293)
- The `Upstream.client_certificate` attribute can now be used from proxying:
  This allows `client_certificate` setting used for mTLS handshaking with
  the `Upstream` server to be shared easily among different Services.
  However, `Service.client_certificate` will take precedence over
  `Upstream.client_certificate` if both are set simultaneously.
  In previous releases, `Upstream.client_certificate` was only used for
  mTLS in active health checks.
  [#6348](https://github.com/Kong/kong/pull/6348)
- New `shorthand_fields` top-level attribute in schema definitions, which
  deprecates `shorthands` and includes type definitions in addition to the
  shorthand callback.
  [#6364](https://github.com/Kong/kong/pull/6364)
- Hybrid Mode: the table of Data Plane nodes at the Control Plane is now
  cleaned up automatically, according to a delay value configurable via
  the `cluster_data_plane_purge_delay` attribute, set to 14 days by default.
  [#6376](https://github.com/Kong/kong/pull/6376)
- Hybrid Mode: Data Plane nodes now apply only the last config when receiving
  several updates in sequence, improving the performance when large configs are
  in use. [#6299](https://github.com/Kong/kong/pull/6299)

##### Admin API

- Hybrid Mode: new endpoint `/clustering/data-planes` which returns complete
  information about all Data Plane nodes that are connected to the Control
  Plane cluster, regardless of the Control Plane node to which they connected.
  [#6308](https://github.com/Kong/kong/pull/6308)
  * :warning: The `/clustering/status` endpoint is now deprecated, since it
    returns only information about Data Plane nodes directly connected to the
    Control Plane node to which the Admin API request was made, and is
    superseded by `/clustering/data-planes`.
- Admin API responses now honor the `headers` configuration setting for
  including or removing the `Server` header.
  [#6371](https://github.com/Kong/kong/pull/6371)

##### PDK

- New function `kong.request.get_forwarded_prefix`: returns the prefix path
  component of the request's URL that Kong stripped before proxying to upstream,
  respecting the value of `X-Forwarded-Prefix` when it comes from a trusted source.
  [#6251](https://github.com/Kong/kong/pull/6251)
- `kong.response.exit` now honors the `headers` configuration setting for
  including or removing the `Server` header.
  [#6371](https://github.com/Kong/kong/pull/6371)
- `kong.log.serialize` function now can be called using the stream subsystem,
  allowing various logging plugins to work under TCP and TLS proxy modes.
  [#6036](https://github.com/Kong/kong/pull/6036)
- Requests with `multipart/form-data` MIME type now can use the same part name
  multiple times. [#6054](https://github.com/Kong/kong/pull/6054)

##### Plugins

- **New Response Phase**: both Go and Lua pluggins now support a new plugin
  phase called `response` in Lua plugins and `Response` in Go. Using it
  automatically enables response buffering, which allows you to manipulate
  both the response headers and the response body in the same phase.
  This enables support for response handling in Go, where header and body
  filter phases are not available, allowing you to use PDK functions such
  as `kong.Response.GetBody()`, and provides an equivalent simplified
  feature for handling buffered responses from Lua plugins as well.
  [#5991](https://github.com/Kong/kong/pull/5991)
- aws-lambda: bump to version 3.5.0:
  [#6379](https://github.com/Kong/kong/pull/6379)
  * support for 'isBase64Encoded' flag in Lambda function responses
- grpc-web: introduce configuration pass_stripped_path, which, if set to true,
  causes the plugin to pass the stripped request path (see the `strip_path` Route
  attribute) to the upstream gRPC service.
- rate-limiting: Support for rate limiting by path, by setting the
  `limit_by = "path"` configuration attribute.
  Thanks [KongGuide](https://github.com/KongGuide) for the patch!
  [#6286](https://github.com/Kong/kong/pull/6286)
- correlation-id: the plugin now generates a correlation-id value by default
  if the correlation id header arrives but is empty.
  [#6358](https://github.com/Kong/kong/pull/6358)


## [2.1.4]

> Released 2020/09/18

This is a patch release in the 2.0 series. Being a patch release, it strictly
contains bugfixes. The are no new features or breaking changes.

### Fixes

##### Core

- Improve graceful exit of Control Plane and Data Plane nodes in Hybrid Mode.
  [#6306](https://github.com/Kong/kong/pull/6306)

##### Plugins

- datadog, loggly, statsd: fixes for supporting logging TCP/UDP services.
  [#6344](https://github.com/Kong/kong/pull/6344)
- Logging plugins: request and response sizes are now reported
  by the log serializer as number attributes instead of string.
  [#6356](https://github.com/Kong/kong/pull/6356)
- prometheus: Remove unnecessary `WARN` log that was seen in the Kong 2.1
  series.
  [#6258](https://github.com/Kong/kong/pull/6258)
- key-auth: no longer trigger HTTP 400 error when the body cannot be decoded.
  [#6357](https://github.com/Kong/kong/pull/6357)
- aws-lambda: respect `skip_large_bodies` config setting even when not using
  AWS API Gateway compatibility.
  [#6379](https://github.com/Kong/kong/pull/6379)


[Back to TOC](#table-of-contents)
- Fix issue where `kong reload` would occasionally leave stale workers locked
  at 100% CPU.
  [#6300](https://github.com/Kong/kong/pull/6300)
- Hybrid Mode: more informative error message when the Control Plane cannot
  be reached.
  [#6267](https://github.com/Kong/kong/pull/6267)

##### CLI

- `kong hybrid gen_cert` now reports "permission denied" errors correctly
  when it fails to write the certificate files.
  [#6368](https://github.com/Kong/kong/pull/6368)

##### Plugins

- acl: bumped to 3.0.1
  * Fix regression in a scenario where an ACL plugin with a `deny` clause
    was configured for a group that does not exist would cause a HTTP 401
    when an authenticated plugin would match the anonymous consumer. The
    behavior is now restored to that seen in Kong 1.x and 2.0.
    [#6354](https://github.com/Kong/kong/pull/6354)
- request-transformer: bumped to 1.2.7
  * Fix the construction of the error message when a template throws a Lua error.
    [#26](https://github.com/Kong/kong-plugin-request-transformer/pull/26)


## [2.1.3]

> Released 2020/08/19

This is a patch release in the 2.0 series. Being a patch release, it strictly
contains bugfixes. The are no new features or breaking changes.

### Fixes

##### Core

- Fix behavior of `X-Forwarded-Prefix` header with stripped path prefixes:
  the stripped portion of path is now added in `X-Forwarded-Prefix`,
  except if it is `/` or if it is received from a trusted client.
  [#6222](https://github.com/Kong/kong/pull/6222)

##### Migrations

- Avoid creating unnecessary an index for Postgres.
  [#6250](https://github.com/Kong/kong/pull/6250)

##### Admin API

- DB-less: fix concurrency issues with `/config` endpoint. It now waits for
  the configuration to update across workers before returning, and returns
  HTTP 429 on attempts to perform concurrent updates and HTTP 504 in case
  of update timeouts.
  [#6121](https://github.com/Kong/kong/pull/6121)

##### Plugins

- request-transformer: bump from v1.2.5 to v1.2.6
  * Fix an issue where query parameters would get incorrectly URL-encoded.
    [#24](https://github.com/Kong/kong-plugin-request-transformer/pull/24)
- acl: Fix migration of ACLs table for the Kong 2.1 series.
  [#6250](https://github.com/Kong/kong/pull/6250)


## [2.1.2]

> Released 2020/08/13

:white_check_mark: **Update (2020/08/13)**: This release fixed a balancer
bug that may cause incorrect request payloads to be sent to unrelated
upstreams during balancer retries, potentially causing responses for
other requests to be returned. Therefore it is **highly recommended**
that Kong users running versions `2.1.0` and `2.1.1` to upgrade to this
version as soon as possible, or apply mitigation from the
[2.1.0](#210) section below.

### Fixes

##### Core

- Fix a bug that balancer retries causes incorrect requests to be sent to
  subsequent upstream connections of unrelated requests.
  [#6224](https://github.com/Kong/kong/pull/6224)
- Fix an issue where plugins iterator was being built before setting the
  default workspace id, therefore indexing the plugins under the wrong workspace.
  [#6206](https://github.com/Kong/kong/pull/6206)

##### Migrations

- Improve reentrancy of Cassandra migrations.
  [#6206](https://github.com/Kong/kong/pull/6206)

##### PDK

- Make sure the `kong.response.error` PDK function respects gRPC related
  content types.
  [#6214](https://github.com/Kong/kong/pull/6214)


## [2.1.1]

> Released 2020/08/05

:red_circle: **Post-release note (as of 2020/08/13)**: A faulty behavior
has been observed with this change. When Kong proxies using the balancer
and a request to one of the upstream `Target` fails, Kong might send the
same request to another healthy `Target` in a different request later,
causing response for the failed request to be returned.

This bug could be mitigated temporarily by disabling upstream keepalive pools.
It can be achieved by either:

1. In `kong.conf`, set `upstream_keepalive_pool_size=0`, or
2. Setting the environment `KONG_UPSTREAM_KEEPALIVE_POOL_SIZE=0` when starting
   Kong with the CLI.

Then restart/reload the Kong instance.

Thanks Nham Le (@nhamlh) for reporting it in [#6212](https://github.com/Kong/kong/issues/6212).

:white_check_mark: **Update (2020/08/13)**: A fix to this regression has been
released as part of [2.1.2](#212). See the section of the Changelog related to this
release for more details.

### Dependencies

- Bump [lua-multipart](https://github.com/Kong/lua-multipart) to `0.5.9`.
  [#6148](https://github.com/Kong/kong/pull/6148)

### Fixes

##### Core

- No longer reject valid characters (as specified in the RFC 3986) in the `path` attribute of the
  Service entity.
  [#6183](https://github.com/Kong/kong/pull/6183)

##### Migrations

- Fix issue in Cassandra migrations where empty values in some entities would be incorrectly migrated.
  [#6171](https://github.com/Kong/kong/pull/6171)

##### Admin API

- Fix issue where consumed worker memory as reported by the `kong.node.get_memory_stats()` PDK method would be incorrectly reported in kilobytes, rather than bytes, leading to inaccurate values in the `/status` Admin API endpoint (and other users of said PDK method).
  [#6170](https://github.com/Kong/kong/pull/6170)

##### Plugins

- rate-limiting: fix issue where rate-limiting by Service would result in a global limit, rather than per Service.
  [#6157](https://github.com/Kong/kong/pull/6157)
- rate-limiting: fix issue where a TTL would not be set to some Redis keys.
  [#6150](https://github.com/Kong/kong/pull/6150)


[Back to TOC](#table-of-contents)


## [2.1.0]

> Released 2020/07/16

:red_circle: **Post-release note (as of 2020/08/13)**: A faulty behavior
has been observed with this change. When Kong proxies using the balancer
and a request to one of the upstream `Target` fails, Kong might send the
same request to another healthy `Target` in a different request later,
causing response for the failed request to be returned.

This bug could be mitigated temporarily by disabling upstream keepalive pools.
It can be achieved by either:

1. In `kong.conf`, set `upstream_keepalive_pool_size=0`, or
2. Setting the environment `KONG_UPSTREAM_KEEPALIVE_POOL_SIZE=0` when starting
   Kong with the CLI.

Then restart/reload the Kong instance.

Thanks Nham Le (@nhamlh) for reporting it in [#6212](https://github.com/Kong/kong/issues/6212).

:white_check_mark: **Update (2020/08/13)**: A fix to this regression has been
released as part of [2.1.2](#212). See the section of the Changelog related to this
release for more details.

### Distributions

- :gift: Introduce package for Ubuntu 20.04.
  [#6006](https://github.com/Kong/kong/pull/6006)
- Add `ca-certificates` to the Alpine Docker image.
  [#373](https://github.com/Kong/docker-kong/pull/373)
- :warning: The [go-pluginserver](https://github.com/Kong/go-pluginserver) no
  longer ships with Kong packages; users are encouraged to build it along with
  their Go plugins. For more info, check out the [Go Guide](https://docs.konghq.com/latest/go/).

### Dependencies

- :warning: In order to use all Kong features, including the new
  dynamic upstream keepalive behavior, the required OpenResty version is
  [1.15.8.3](http://openresty.org/en/changelog-1015008.html).
  If you are installing Kong from one of our distribution
  packages, this version and all required patches and modules are included.
  If you are building from source, you must apply
  Kong's [OpenResty patches](https://github.com/Kong/kong-build-tools/tree/master/openresty-build-tools/openresty-patches)
  as well as include [lua-kong-nginx-module](https://github.com/Kong/lua-kong-nginx-module).
  Our [kong-build-tools](https://github.com/Kong/kong-build-tools)
  repository allows you to do both easily.
- Bump OpenSSL version from `1.1.1f` to `1.1.1g`.
  [#5820](https://github.com/Kong/kong/pull/5810)
- Bump [lua-resty-dns-client](https://github.com/Kong/lua-resty-dns-client) from `4.1.3`
  to `5.0.1`.
  [#5499](https://github.com/Kong/kong/pull/5499)
- Bump [lyaml](https://github.com/gvvaughan/lyaml) from `0.2.4` to `0.2.5`.
  [#5984](https://github.com/Kong/kong/pull/5984)
- Bump [lua-resty-openssl](https://github.com/fffonion/lua-resty-openssl)
  from `0.6.0` to `0.6.2`.
  [#5941](https://github.com/Kong/kong/pull/5941)

### Changes

##### Core

- Increase maximum allowed payload size in hybrid mode.
  [#5654](https://github.com/Kong/kong/pull/5654)
- Targets now support a weight range of 0-65535.
  [#5871](https://github.com/Kong/kong/pull/5871)

##### Configuration

- :warning: The configuration properties `router_consistency` and
  `router_update_frequency` have been renamed to `worker_consistency` and
  `worker_state_update_frequency`, respectively. The new properties allow for
  configuring the consistency settings of additional internal structures, see
  below for details.
  [#5325](https://github.com/Kong/kong/pull/5325)
- :warning: The `nginx_upstream_keepalive_*` configuration properties have been
  renamed to `upstream_keepalive_*`. This is due to the introduction of dynamic
  upstream keepalive pools, see below for details.
  [#5771](https://github.com/Kong/kong/pull/5771)
- :warning: The default value of `worker_state_update_frequency` (previously
  `router_update_frequency`) was changed from `1` to `5`.
  [#5325](https://github.com/Kong/kong/pull/5325)

##### Plugins

- :warning: Change authentication plugins to standardize on `allow` and
  `deny` as terms for access control. Previous nomenclature is deprecated and
  support will be removed in Kong 3.0.
  * ACL: use `allow` and `deny` instead of `whitelist` and `blacklist`
  * bot-detection: use `allow` and `deny` instead of `whitelist` and `blacklist`
  * ip-restriction: use `allow` and `deny` instead of `whitelist` and `blacklist`
  [#6014](https://github.com/Kong/kong/pull/6014)

### Additions

##### Core

- :fireworks: **Asynchronous upstream updates**: Kong's load balancer is now able to
  update its internal structures asynchronously instead of onto the request/stream
  path.

  This change required the introduction of new configuration properties and the
  deprecation of older ones:
    - New properties:
      * `worker_consistency`
      * `worker_state_update_frequency`
    - Deprecated properties:
      * `router_consistency`
      * `router_update_frequency`

  The new `worker_consistency` property is similar to `router_consistency` and accepts
  either of `strict` (default, synchronous) or `eventual` (asynchronous). Unlike its
  deprecated counterpart, this new property aims at configuring the consistency of *all*
  internal structures of Kong, and not only the router.
  [#5325](https://github.com/Kong/kong/pull/5325)
- :fireworks: **Read-Only Postgres**: Kong users are now able to configure
  a read-only Postgres replica. When configured, Kong will attempt to fulfill
  read operations through the read-only replica instead of the main Postgres
  connection.
  [#5584](https://github.com/Kong/kong/pull/5584)
- Introducing **dynamic upstream keepalive pools**. This change prevents virtual
  host confusion when Kong proxies traffic to virtual services (hosted on the
  same IP/port) over TLS.
  Keepalive pools are now created by the `upstream IP/upstream port/SNI/client
  certificate` tuple instead of `IP/port` only. Users running Kong in front of
  virtual services should consider adjusting their keepalive settings
  appropriately.

  This change required the introduction of new configuration properties and
  the deprecation of older ones:
    - New properties:
        * `upstream_keepalive_pool_size`
        * `upstream_keepalive_max_requests`
        * `upstream_keepalive_idle_timeout`
    - Deprecated properties:
        * `nginx_upstream_keepalive`
        * `nginx_upstream_keepalive_requests`
        * `nginx_upstream_keepalive_timeout`

  Additionally, this change allows for specifying an indefinite amount of max
  requests and idle timeout threshold for upstream keepalive connections, a
  capability that was previously removed by Nginx 1.15.3.
  [#5771](https://github.com/Kong/kong/pull/5771)
- The default certificate for the proxy can now be configured via Admin API
  using the `/certificates` endpoint. A special `*` SNI has been introduced
  which stands for the default certificate.
  [#5404](https://github.com/Kong/kong/pull/5404)
- Add support for PKI in Hybrid Mode mTLS.
  [#5396](https://github.com/Kong/kong/pull/5396)
- Add `X-Forwarded-Prefix` to set of headers forwarded to upstream requests.
  [#5620](https://github.com/Kong/kong/pull/5620)
- Introduce a `_transform` option to declarative configuration, which allows
  importing basicauth credentials with and without hashed passwords. This change
  is only supported in declarative configuration format version `2.1`.
  [#5835](https://github.com/Kong/kong/pull/5835)
- Add capability to define different consistency levels for read and write
  operations in Cassandra. New configuration properties `cassandra_write_consistency`
  and `cassandra_read_consistency` were introduced and the existing
  `cassandra_consistency` property was deprecated.
  Thanks [Abhishekvrshny](https://github.com/Abhishekvrshny) for the patch!
  [#5812](https://github.com/Kong/kong/pull/5812)
- Introduce certificate expiry and CA constraint checks to Hybrid Mode
  certificates (`cluster_cert` and `cluster_ca_cert`).
  [#6000](https://github.com/Kong/kong/pull/6000)
- Introduce new attributes to the Services entity, allowing for customizations
  in TLS verification parameters:
  [#5976](https://github.com/Kong/kong/pull/5976)
  * `tls_verify`: whether TLS verification is enabled while handshaking
    with the upstream Service
  * `tls_verify_depth`: the maximum depth of verification when validating
    upstream Service's TLS certificate
  * `ca_certificates`: the CA trust store to use when validating upstream
    Service's TLS certificate
- Introduce new attribute `client_certificate` in Upstreams entry, used
  for supporting mTLS in active health checks.
  [#5838](https://github.com/Kong/kong/pull/5838)

##### CLI

- Migrations: add a new `--force` flag to `kong migrations bootstrap`.
  [#5635](https://github.com/Kong/kong/pull/5635)

##### Configuration

- Introduce configuration property `db_cache_neg_ttl`, allowing the configuration
  of negative TTL for DB entities.
  Thanks [ealogar](https://github.com/ealogar) for the patch!
  [#5397](https://github.com/Kong/kong/pull/5397)

##### PDK

- Support `kong.response.exit` in Stream (L4) proxy mode.
  [#5524](https://github.com/Kong/kong/pull/5524)
- Introduce `kong.request.get_forwarded_path` method, which returns
  the path component of the request's URL, but also considers
  `X-Forwarded-Prefix` if it comes from a trusted source.
  [#5620](https://github.com/Kong/kong/pull/5620)
- Introduce `kong.response.error` method, that allows PDK users to exit with
  an error while honoring the Accept header or manually forcing a content-type.
  [#5562](https://github.com/Kong/kong/pull/5562)
- Introduce `kong.client.tls` module, which provides the following methods for
  interacting with downstream mTLS:
  * `kong.client.tls.request_client_certificate()`: request client to present its
    client-side certificate to initiate mutual TLS authentication between server
    and client.
  * `kong.client.tls.disable_session_reuse()`: prevent the TLS session for the current
    connection from being reused by disabling session ticket and session ID for
    the current TLS connection.
  * `kong.client.tls.get_full_client_certificate_chain()`: return the PEM encoded
    downstream client certificate chain with the client certificate at the top
    and intermediate certificates (if any) at the bottom.
  [#5890](https://github.com/Kong/kong/pull/5890)
- Introduce `kong.log.serialize` method.
  [#5995](https://github.com/Kong/kong/pull/5995)
- Introduce new methods to the `kong.service` PDK module:
  * `kong.service.set_tls_verify()`: set whether TLS verification is enabled while
    handshaking with the upstream Service
  * `kong.service.set_tls_verify_depth()`: set the maximum depth of verification
    when validating upstream Service's TLS certificate
  * `kong.service.set_tls_verify_store()`: set the CA trust store to use when
    validating upstream Service's TLS certificate

##### Plugins

- :fireworks: **New Plugin**: introduce the [grpc-web plugin](https://github.com/Kong/kong-plugin-grpc-web), allowing clients
  to consume gRPC services via the gRPC-Web protocol.
  [#5607](https://github.com/Kong/kong/pull/5607)
- :fireworks: **New Plugin**: introduce the [grpc-gateway plugin](https://github.com/Kong/kong-plugin-grpc-gateway), allowing
  access to upstream gRPC services through a plain HTTP request.
  [#5939](https://github.com/Kong/kong/pull/5939)
- Go: add getter and setter methods for `kong.ctx.shared`.
  [#5496](https://github.com/Kong/kong/pull/5496/)
- Add `X-Credential-Identifier` header to the following authentication plugins:
  * basic-auth
  * key-auth
  * ldap-auth
  * oauth2
  [#5516](https://github.com/Kong/kong/pull/5516)
- Rate-Limiting: auto-cleanup expired rate-limiting metrics in Postgres.
  [#5498](https://github.com/Kong/kong/pull/5498)
- OAuth2: add ability to persist refresh tokens throughout their life cycle.
  Thanks [amberheilman](https://github.com/amberheilman) for the patch!
  [#5264](https://github.com/Kong/kong/pull/5264)
- IP-Restriction: add support for IPv6.
  [#5640](https://github.com/Kong/kong/pull/5640)
- OAuth2: add support for PKCE.
  Thanks [amberheilman](https://github.com/amberheilman) for the patch!
  [#5268](https://github.com/Kong/kong/pull/5268)
- OAuth2: allow optional hashing of client secrets.
  [#5610](https://github.com/Kong/kong/pull/5610)
- aws-lambda: bump from v3.1.0 to v3.4.0
  * Add `host` configuration to allow for custom Lambda endpoints.
    [#35](https://github.com/Kong/kong-plugin-aws-lambda/pull/35)
- zipkin: bump from 0.2 to 1.1.0
  * Add support for B3 single header
    [#66](https://github.com/Kong/kong-plugin-zipkin/pull/66)
  * Add `traceid_byte_count` config option
    [#74](https://github.com/Kong/kong-plugin-zipkin/pull/74)
  * Add support for W3C header
    [#75](https://github.com/Kong/kong-plugin-zipkin/pull/75)
  * Add new option `header_type`
    [#75](https://github.com/Kong/kong-plugin-zipkin/pull/75)
- serverless-functions: bump from 0.3.1 to 1.0.0
  * Add ability to run functions in each request processing phase.
    [#21](https://github.com/Kong/kong-plugin-serverless-functions/pull/21)
- prometheus: bump from 0.7.1 to 0.9.0
  * Performance: significant improvements in throughput and CPU usage.
    [#79](https://github.com/Kong/kong-plugin-prometheus/pull/79)
  * Expose healthiness of upstreams targets.
    Thanks [carnei-ro](https://github.com/carnei-ro) for the patch!
    [#88](https://github.com/Kong/kong-plugin-prometheus/pull/88)
- rate-limiting: allow rate-limiting by custom header.
  Thanks [carnei-ro](https://github.com/carnei-ro) for the patch!
  [#5969](https://github.com/Kong/kong/pull/5969)
- session: bumped from 2.3.0 to 2.4.0.
  [#5868](https://github.com/Kong/kong/pull/5868)

### Fixes

##### Core

- Fix memory leak when loading a declarative configuration that fails
  schema validation.
  [#5759](https://github.com/Kong/kong/pull/5759)
- Fix migration issue where the index for the `ca_certificates` table would
  fail to be created.
  [#5764](https://github.com/Kong/kong/pull/5764)
- Fix issue where DNS resolution would fail in DB-less mode.
  [#5831](https://github.com/Kong/kong/pull/5831)

##### Admin API

- Disallow `PATCH` on `/upstreams/:upstreams/targets/:targets`

##### Plugins

- Go: fix issue where instances of the same Go plugin applied to different
  Routes would get mixed up.
  [#5597](https://github.com/Kong/kong/pull/5597)
- Strip `Authorization` value from logged headers. Values are now shown as
  `REDACTED`.
  [#5628](https://github.com/Kong/kong/pull/5628).
- ACL: respond with HTTP 401 rather than 403 if credentials are not provided.
  [#5452](https://github.com/Kong/kong/pull/5452)
- ldap-auth: set credential ID upon authentication, allowing subsequent
  plugins (e.g., rate-limiting) to act on said value.
  [#5497](https://github.com/Kong/kong/pull/5497)
- ldap-auth: hash the cache key generated by the plugin.
  [#5497](https://github.com/Kong/kong/pull/5497)
- zipkin: bump from 0.2 to 1.1.0
  * Stopped tagging non-erroneous spans with `error=false`.
    [#63](https://github.com/Kong/kong-plugin-zipkin/pull/63)
  * Changed the structure of `localEndpoint` and `remoteEndpoint`.
    [#63](https://github.com/Kong/kong-plugin-zipkin/pull/63)
  * Store annotation times in microseconds.
    [#71](https://github.com/Kong/kong-plugin-zipkin/pull/71)
  * Prevent an error triggered when timing-related kong variables
    were not present.
    [#71](https://github.com/Kong/kong-plugin-zipkin/pull/71)
- aws-lambda: AWS regions are no longer validated against a hardcoded list; if an
  invalid region name is provided, a proxy Internal Server Error is raised,
  and a DNS resolution error message is logged.
  [#33](https://github.com/Kong/kong-plugin-aws-lambda/pull/33)

[Back to TOC](#table-of-contents)


## [2.0.5]

> Released 2020/06/30

### Dependencies

- Bump OpenSSL version from `1.1.1f` to `1.1.1g`.
  [#5820](https://github.com/Kong/kong/pull/5810)
- Bump [go-pluginserver](https://github.com/Kong/go-pluginserver) from version
  from `0.2.0` to `0.3.2`, leveraging [go-pdk](https://github.com/Kong/go-pdk) `0.3.1`.
  See the [go-pdk changelog](https://github.com/Kong/go-pdk/blob/master/CHANGELOG.md#v031).

### Fixes

##### Core

- Fix a race condition leading to random config fetching failure in DB-less mode.
  [#5833](https://github.com/Kong/kong/pull/5833)
- Fix issue where a respawned worker would not use the existing configuration
  in DB-less mode.
  [#5850](https://github.com/Kong/kong/pull/5850)
- Fix issue where declarative configuration would fail with the error:
  `Cannot serialise table: excessively sparse array`.
  [#5768](https://github.com/Kong/kong/pull/5865)
- Targets now support a weight range of 0-65535.
  [#5871](https://github.com/Kong/kong/pull/5871)
- Make kong.ctx.plugin light-thread safe
  Thanks [tdelaune](https://github.com/tdelaune) for the assistance!
  [#5873](https://github.com/Kong/kong/pull/5873)
- Go: fix issue with Go plugins where the plugin instance would be
  intermittently killed.
  Thanks [primableatom](https://github.com/primableatom) for the patch!
  [#5903](https://github.com/Kong/kong/pull/5903)
- Auto-convert `config.anonymous` from empty string to the `ngx.null` value.
  [#5906](https://github.com/Kong/kong/pull/5906)
- Fix issue where DB-less wouldn't correctly validate input with missing IDs,
  names, or cache key.
  [#5929](https://github.com/Kong/kong/pull/5929)
- Fix issue where a request to the upstream health endpoint would fail with
  HTTP 500 Internal Server Error.
  [#5943](https://github.com/Kong/kong/pull/5943)
- Fix issue where providing a declarative configuration file containing
  fields with explicit null values would result in an error.
  [#5999](https://github.com/Kong/kong/pull/5999)
- Fix issue where the balancer wouldn't be built for all workers.
  [#5931](https://github.com/Kong/kong/pull/5931)
- Fix issue where a declarative configuration file with primary keys specified
  as numbers would result in an error.
  [#6005](https://github.com/Kong/kong/pull/6005)

##### CLI

##### Configuration

- Fix issue where the Postgres password from the Kong configuration file
  would be truncated if it contained a `#` character.
  [#5822](https://github.com/Kong/kong/pull/5822)

##### Admin API

- Fix issue where a `PUT` request on `/upstreams/:upstreams/targets/:targets`
  would result in HTTP 500 Internal Server Error.
  [#6012](https://github.com/Kong/kong/pull/6012)

##### PDK

- Stop request processing flow if body encoding fails.
  [#5829](https://github.com/Kong/kong/pull/5829)
- Ensure `kong.service.set_target()` includes the port number if a non-default
  port is used.
  [#5996](https://github.com/Kong/kong/pull/5996)

##### Plugins

- Go: fix issue where the go-pluginserver would not reload Go plugins'
  configurations.
  Thanks [wopol](https://github.com/wopol) for the patch!
  [#5866](https://github.com/Kong/kong/pull/5866)
- basic-auth: avoid fetching credentials when password is not given.
  Thanks [Abhishekvrshny](https://github.com/Abhishekvrshny) for the patch!
  [#5880](https://github.com/Kong/kong/pull/5880)
- cors: avoid overwriting upstream response `Vary` header; new values are now
  added as additional `Vary` headers.
  Thanks [aldor007](https://github.com/aldor007) for the patch!
  [#5794](https://github.com/Kong/kong/pull/5794)

[Back to TOC](#table-of-contents)


## [2.0.4]

> Released 2020/04/22

### Fixes

##### Core

  - Disable JIT mlcache:get_bulk() on ARM64
    [#5797](https://github.com/Kong/kong/pull/5797)
  - Don't incrementing log counters on unexpected errors
    [#5783](https://github.com/Kong/kong/pull/5783)
  - Invalidate target history at cleanup so balancers stay synced
    [#5775](https://github.com/Kong/kong/pull/5775)
  - Set a log prefix with the upstream name
    [#5773](https://github.com/Kong/kong/pull/5773)
  - Fix memory leaks when loading a declarative config that fails schema validation
    [#5766](https://github.com/Kong/kong/pull/5766)
  - Fix some balancer and cluster_events issues
    [#5804](https://github.com/Kong/kong/pull/5804)

##### Configuration

  - Send declarative config updates to stream subsystem via Unix domain
    [#5786](https://github.com/Kong/kong/pull/5786)
  - Now when using declarative configurations the cache is purged on reload, cleaning any references to removed entries
    [#5769](https://github.com/Kong/kong/pull/5769)


[Back to TOC](#table-of-contents)


## [2.0.3]

> Released 2020/04/06

This is a patch release in the 2.0 series. Being a patch release, it strictly
contains performance improvements and bugfixes. The are no new features or
breaking changes.

### Fixes

##### Core

  - Setting the target weight to 0 does not automatically remove the upstream.
    [#5710](https://github.com/Kong/kong/pull/5710).
  - The plugins iterator is now always fully built, even if the initialization
    of any of them fails.
    [#5692](https://github.com/Kong/kong/pull/5692).
  - Fixed the load of `dns_not_found_ttl` and `dns_error_ttl` configuration
    options.
    [#5684](https://github.com/Kong/kong/pull/5684).
  - Consumers and tags are properly warmed-up from the plugins' perspective,
    i.e. they are loaded to the cache space that plugins access.
    [#5669](https://github.com/Kong/kong/pull/5669).
  - Customized error messages don't affect subsequent default error responses
    now.
    [#5673](https://github.com/Kong/kong/pull/5673).

##### CLI

  - Fixed the `lua_package_path` option precedence over `LUA_PATH` environment
    variable.
    [#5729](https://github.com/Kong/kong/pull/5729).
  - Support to Nginx binary upgrade by correctly handling the `USR2` signal.
    [#5657](https://github.com/Kong/kong/pull/5657).

##### Configuration

  - Fixed the logrotate configuration file with the right line terminators.
    [#243](https://github.com/Kong/kong-build-tools/pull/243).
    Thanks, [WALL-E](https://github.com/WALL-E)

##### Admin API

  - Fixed the `sni is duplicated` error when sending multiple `SNIs` as body
    arguments and an `SNI` on URL that matched one from the body.
    [#5660](https://github.com/Kong/kong/pull/5660).

[Back to TOC](#table-of-contents)


## [2.0.2]

> Released 2020/02/27

This is a patch release in the 2.0 series. Being a patch release, it strictly
contains performance improvements and bugfixes. The are no new features or
breaking changes.

### Fixes

##### Core

  - Fix issue related to race condition in Cassandra select each method
    [#5564](https://github.com/Kong/kong/pull/5564).
    Thanks, [vasuharish](https://github.com/vasuharish)!
  - Fix issue related to running control plane under multiple Nginx workers
    [#5612](https://github.com/Kong/kong/pull/5612).
  - Don't change route paths when marshaling
    [#5587](https://github.com/Kong/kong/pull/5587).
  - Fix propagation of posted health across workers
    [#5539](https://github.com/Kong/kong/pull/5539).
  - Use proper units for timeouts with cassandra
    [#5571](https://github.com/Kong/kong/pull/5571).
  - Fix broken SNI based routing in L4 proxy mode
    [#5533](https://github.com/Kong/kong/pull/5533).

##### Plugins

  - Enable the ACME plugin by default
    [#5555](https://github.com/Kong/kong/pull/5555).
  - Accept consumer username in anonymous field
    [#5552](https://github.com/Kong/kong/pull/5552).

[Back to TOC](#table-of-contents)


## [2.0.1]

> Released 2020/02/04

This is a patch release in the 2.0 series. Being a patch release, it strictly
contains performance improvements and bugfixes. The are no new features or
breaking changes.


### Fixes

##### Core

  - Migrations include the configured Lua path now
    [#5509](https://github.com/Kong/kong/pull/5509).
  - Hop-by-hop headers to not clear upgrade header on upgrade
    [#5495](https://github.com/Kong/kong/pull/5495).
  - Balancers now properly check if a response is produced by an upstream
    [#5493](https://github.com/Kong/kong/pull/5493).
    Thanks, [onematchfox](https://github.com/onematchfox)!
  - Kong correctly logs an error message when the Lua VM cannot allocate memory
    [#5479](https://github.com/Kong/kong/pull/5479)
    Thanks, [pamiel](https://github.com/pamiel)!
  - Schema validations work again in DB-less mode
    [#5464](https://github.com/Kong/kong/pull/5464).

##### Plugins

  - oauth2: handle `Authorization` headers with missing `access_token` correctly.
    [#5514](https://github.com/Kong/kong/pull/5514).
    Thanks, [jeremyjpj0916](https://github.com/jeremyjpj0916)!
  - oauth2: hash oauth2_tokens cache key via the DAO
    [#5507](https://github.com/Kong/kong/pull/5507)


[Back to TOC](#table-of-contents)


## [2.0.0]

> Released 2020/01/20

This is a new major release of Kong, including new features such as **Hybrid
mode**, **Go language support for plugins** and **buffered proxying**, and
much more.

Kong 2.0.0 removes the deprecated service mesh functionality, which was
been retired in favor of [Kuma](https://kuma.io), as Kong continues to
focus on its core gateway capabilities.

Please note that Kong 2.0.0 also removes support for migrating from versions
below 1.0.0. If you are running Kong 0.x versions below 0.14.1, you need to
migrate to 0.14.1 first, and once you are running 0.14.1, you can migrate to
Kong 1.5.0, which includes special provisions for migrating from Kong 0.x,
such as the `kong migrations migrate-apis` command, and then finally to Kong
2.0.0.

### Dependencies

- :warning: The required OpenResty version is
  [1.15.8.2](http://openresty.org/en/changelog-1015008.html), and the
  the set of patches included has changed, including the latest release of
  [lua-kong-nginx-module](https://github.com/Kong/lua-kong-nginx-module).
  If you are installing Kong from one of our distribution
  packages, you are not affected by this change.

**Note:** if you are not using one of our distribution packages and compiling
OpenResty from source, you must still apply Kong's [OpenResty
patches](https://github.com/Kong/kong-build-tools/tree/master/openresty-build-tools/openresty-patches)
(and, as highlighted above, compile OpenResty with the new
lua-kong-nginx-module). Our [kong-build-tools](https://github.com/Kong/kong-build-tools)
repository will allow you to do both easily.

### Packaging

- RPM packages are now signed with our own GPG keys. You can download our public
  key at https://bintray.com/user/downloadSubjectPublicKey?username=kong
- Kong now ships with a systemd unit file

### Additions

##### Core

  - :fireworks: **Hybrid mode** for management of control-plane and
    data-plane nodes. This allows running control-plane nodes using a
    database and have them deliver configuration updates to DB-less
    data-plane nodes.
    [#5294](https://github.com/Kong/kong/pull/5294)
  - :fireworks: **Buffered proxying** - plugins can now request buffered
    reading of the service response (as opposed to the streaming default),
    allowing them to modify headers based on the contents of the body
    [#5234](https://github.com/Kong/kong/pull/5234)
  - The `transformations` in DAO schemas now also support `on_read`,
    allowing for two-way (read/write) data transformations between
    Admin API input/output and database storage.
    [#5100](https://github.com/Kong/kong/pull/5100)
  - Added `threshold` attribute for health checks
    [#5206](https://github.com/Kong/kong/pull/5206)
  - Caches for core entities and plugin-controlled entities (such as
    credentials, etc.) are now separated, protecting the core entities
    from cache eviction caused by plugin behavior.
    [#5114](https://github.com/Kong/kong/pull/5114)
  - Cipher suite was updated to the Mozilla v5 release.
    [#5342](https://github.com/Kong/kong/pull/5342)
  - Better support for using already existing Cassandra keyspaces
    when migrating
    [#5361](https://github.com/Kong/kong/pull/5361)
  - Better log messages when plugin modules fail to load
    [#5357](https://github.com/Kong/kong/pull/5357)
  - `stream_listen` now supports the `backlog` option.
    [#5346](https://github.com/Kong/kong/pull/5346)
  - The internal cache was split into two independent segments,
    `kong.core_cache` and `kong.cache`. The `core_cache` region is
    used by the Kong core to store configuration data that doesn't
    change often. The other region is used to store plugin
    runtime data that is dependent on traffic pattern and user
    behavior. This change should decrease the cache contention
    between Kong core and plugins and result in better performance
    overall.
    - :warning: Note that both structures rely on the already existent
      `mem_cache_size` configuration option to set their size,
      so when upgrading from a previous Kong version, the cache
      memory consumption might double if this value is not adjusted
      [#5114](https://github.com/Kong/kong/pull/5114)

##### CLI

  - `kong config init` now accepts a filename argument
    [#4451](https://github.com/Kong/kong/pull/4451)

##### Configuration

  - :fireworks: **Extended support for Nginx directive injections**
    via Kong configurations, reducing the needs for custom Nginx
    templates. New injection contexts were added: `nginx_main_`,
    `nginx_events` and `nginx_supstream_` (`upstream` in `stream`
    mode).
    [#5390](https://github.com/Kong/kong/pull/5390)
  - Enable `reuseport` option in the listen directive by default
    and allow specifying both `reuseport` and `backlog=N` in the
    listener flags.
    [#5332](https://github.com/Kong/kong/pull/5332)
  - Check existence of `lua_ssl_trusted_certificate` at startup
    [#5345](https://github.com/Kong/kong/pull/5345)

##### Admin API

  - Added `/upstreams/<id>/health?balancer_health=1` attribute for
    detailed information about balancer health based on health
    threshold configuration
    [#5206](https://github.com/Kong/kong/pull/5206)

##### PDK

  - New functions `kong.service.request.enable_buffering`,
    `kong.service.response.get_raw_body` and
    `kong.service.response.get_body` for use with buffered proxying
    [#5315](https://github.com/Kong/kong/pull/5315)

##### Plugins

  - :fireworks: **Go plugin support** - plugins can now be written in
    Go as well as Lua, through the use of an out-of-process Go plugin server.
    [#5326](https://github.com/Kong/kong/pull/5326)
  - The lifecycle of the Plugin Server daemon for Go language support is
    managed by Kong itself.
    [#5366](https://github.com/Kong/kong/pull/5366)
  - :fireworks: **New plugin: ACME** - Let's Encrypt and ACMEv2 integration with Kong
    [#5333](https://github.com/Kong/kong/pull/5333)
  - :fireworks: aws-lambda: bumped version to 3.0.1, with a number of new features!
    [#5083](https://github.com/Kong/kong/pull/5083)
  - :fireworks: prometheus: bumped to version 0.7.0 including major performance improvements
    [#5295](https://github.com/Kong/kong/pull/5295)
  - zipkin: bumped to version 0.2.1
    [#5239](https://github.com/Kong/kong/pull/5239)
  - session: bumped to version 2.2.0, adding `authenticated_groups` support
    [#5108](https://github.com/Kong/kong/pull/5108)
  - rate-limiting: added experimental support for standardized headers based on the
    ongoing [RFC draft](https://tools.ietf.org/html/draft-polli-ratelimit-headers-01)
    [#5335](https://github.com/Kong/kong/pull/5335)
  - rate-limiting: added Retry-After header on HTTP 429 responses
    [#5329](https://github.com/Kong/kong/pull/5329)
  - datadog: report metrics with tags --
    Thanks [mvanholsteijn](https://github.com/mvanholsteijn) for the patch!
    [#5154](https://github.com/Kong/kong/pull/5154)
  - request-size-limiting: added `size_unit` configuration option.
    [#5214](https://github.com/Kong/kong/pull/5214)
  - request-termination: add extra check for `conf.message` before sending
    response back with body object included.
    [#5202](https://github.com/Kong/kong/pull/5202)
  - jwt: add `X-Credential-Identifier` header in response --
    Thanks [davinwang](https://github.com/davinwang) for the patch!
    [#4993](https://github.com/Kong/kong/pull/4993)

### Fixes

##### Core

  - Correct detection of update upon deleting Targets --
    Thanks [pyrl247](https://github.com/pyrl247) for the patch!
  - Fix declarative config loading of entities with abstract records
    [#5343](https://github.com/Kong/kong/pull/5343)
  - Fix sort priority when matching routes by longest prefix
    [#5430](https://github.com/Kong/kong/pull/5430)
  - Detect changes in Routes that happen halfway through a router update
    [#5431](https://github.com/Kong/kong/pull/5431)

##### Admin API

  - Corrected the behavior when overwriting a Service configuration using
    the `url` shorthand
    [#5315](https://github.com/Kong/kong/pull/5315)

##### Core

  - :warning: **Removed Service Mesh support** - That has been deprecated in
    Kong 1.4 and made off-by-default already, and the code is now gone in 2.0.
    For Service Mesh, we now have [Kuma](https://kuma.io), which is something
    designed for Mesh patterns from day one, so we feel at peace with removing
    Kong's native Service Mesh functionality and focus on its core capabilities
    as a gateway.

##### Configuration

  - Routes using `tls` are now supported in stream mode by adding an
    entry in `stream_listen` with the `ssl` keyword enabled.
    [#5346](https://github.com/Kong/kong/pull/5346)
  - As part of service mesh removal, serviceless proxying was removed.
    You can still set `service = null` when creating a route for use with
    serverless plugins such as `aws-lambda`, or `request-termination`.
    [#5353](https://github.com/Kong/kong/pull/5353)
  - Removed the `origins` property which was used for service mesh.
    [#5351](https://github.com/Kong/kong/pull/5351)
  - Removed the `transparent` property which was used for service mesh.
    [#5350](https://github.com/Kong/kong/pull/5350)
  - Removed the `nginx_optimizations` property; the equivalent settings
    can be performed via Nginx directive injections.
    [#5390](https://github.com/Kong/kong/pull/5390)
  - The Nginx directive injection prefixes `nginx_http_upstream_`
    and `nginx_http_status_` were renamed to `nginx_upstream_` and
    `nginx_status_` respectively.
    [#5390](https://github.com/Kong/kong/pull/5390)

##### Plugins

  - Removed the Sidecar Injector plugin which was used for service mesh.
    [#5199](https://github.com/Kong/kong/pull/5199)


[Back to TOC](#table-of-contents)


## [1.5.1]

> Released 2020/02/19

This is a patch release over 1.5.0, fixing a minor issue in the `kong migrations migrate-apis`
command, which assumed execution in a certain order in the migration process. This now
allows the command to be executed prior to running the migrations from 0.x to 1.5.1.

### Fixes

##### CLI

  - Do not assume new fields are already available when running `kong migrations migrate-apis`
    [#5572](https://github.com/Kong/kong/pull/5572)


[Back to TOC](#table-of-contents)


## [1.5.0]

> Released 2020/01/20

Kong 1.5.0 is the last release in the Kong 1.x series, and it was designed to
help Kong 0.x users upgrade out of that series and into more current releases.
Kong 1.5.0 includes two features designed to ease the transition process: the
new `kong migrations migrate-apis` commands, to help users migrate away from
old `apis` entities which were deprecated in Kong 0.13.0 and removed in Kong
1.0.0, and a compatibility flag to provide better router compatibility across
Kong versions.

### Additions

##### Core

  - New `path_handling` attribute in Routes entities, which selects the behavior
    the router will have when combining the Service Path, the Route Path, and
    the Request path into a single path sent to the upstream. This attribute
    accepts two values, `v0` or `v1`, making the router behave as in Kong 0.x or
    Kong 1.x, respectively. [#5360](https://github.com/Kong/kong/pull/5360)

##### CLI

  - New command `kong migrations migrate-apis`, which converts any existing
    `apis` from an old Kong 0.x installation and generates Route, Service and
    Plugin entities with equivalent configurations. The converted routes are
    set to use `path_handling = v0`, to ensure compatibility.
    [#5176](https://github.com/Kong/kong/pull/5176)

### Fixes

##### Core

  - Fixed the routing prioritization that could lead to a match in a lower
    priority path. [#5443](https://github.com/Kong/kong/pull/5443)
  - Changes in router or plugins entities while the rebuild is in progress now
    are treated in the next rebuild, avoiding to build invalid iterators.
    [#5431](https://github.com/Kong/kong/pull/5431)
  - Fixed invalid incorrect calculation of certificate validity period.
    [#5449](https://github.com/Kong/kong/pull/5449) -- Thanks
    [Bevisy](https://github.com/Bevisy) for the patch!


[Back to TOC](#table-of-contents)


## [1.4.3]

> Released 2020/01/09

:warning: This release includes a security fix to address potentially
sensitive information being written to the error log file. This affects
certain uses of the Admin API for DB-less mode, described below.

This is a patch release in the 1.4 series, and as such, strictly contains
bugfixes. There are no new features nor breaking changes.

### Fixes

##### Core

  - Fix the detection of the need for balancer updates
    when deleting targets
    [#5352](https://github.com/kong/kong/issues/5352) --
    Thanks [zeeshen](https://github.com/zeeshen) for the patch!
  - Fix behavior of longest-path criteria when matching routes
    [#5383](https://github.com/kong/kong/issues/5383)
  - Fix incorrect use of cache when using header-based routing
    [#5267](https://github.com/kong/kong/issues/5267) --
    Thanks [marlonfan](https://github.com/marlonfan) for the patch!

##### Admin API

  - Do not make a debugging dump of the declarative config input into
    `error.log` when posting it with `/config` and using `_format_version`
    as a top-level parameter (instead of embedded in the `config` parameter).
    [#5411](https://github.com/kong/kong/issues/5411)
  - Fix incorrect behavior of PUT for /certificates
    [#5321](https://github.com/kong/kong/issues/5321)

##### Plugins

  - acl: fixed an issue where getting ACLs by group failed when multiple
    consumers share the same group
    [#5322](https://github.com/kong/kong/issues/5322)


[Back to TOC](#table-of-contents)


## [1.4.2]

> Released 2019/12/10

This is another patch release in the 1.4 series, and as such, strictly
contains bugfixes. There are no new features nor breaking changes.

### Fixes

##### Core

  - Fixes some corner cases in the balancer behavior
    [#5318](https://github.com/Kong/kong/pull/5318)

##### Plugins

  - http-log: disable queueing when using the default
    settings, to avoid memory consumption issues
    [#5323](https://github.com/Kong/kong/pull/5323)
  - prometheus: restore compatibility with version 0.6.0
    [#5303](https://github.com/Kong/kong/pull/5303)


[Back to TOC](#table-of-contents)


## [1.4.1]

> Released 2019/12/03

This is a patch release in the 1.4 series, and as such, strictly contains
bugfixes. There are no new features nor breaking changes.

### Fixes

##### Core

  - Fixed a memory leak in the balancer
    [#5229](https://github.com/Kong/kong/pull/5229) --
    Thanks [zeeshen](https://github.com/zeeshen) for the patch!
  - Removed arbitrary limit on worker connections.
    [#5148](https://github.com/Kong/kong/pull/5148)
  - Fixed `preserve_host` behavior for gRPC routes
    [#5225](https://github.com/Kong/kong/pull/5225)
  - Fix migrations for ttl for OAuth2 tokens
    [#5253](https://github.com/Kong/kong/pull/5253)
  - Improve handling of errors when creating balancers
    [#5284](https://github.com/Kong/kong/pull/5284)

##### CLI

  - Fixed an issue with `kong config db_export` when reading
    entities that are ttl-enabled and whose ttl value is `null`.
    [#5185](https://github.com/Kong/kong/pull/5185)

##### Admin API

  - Various fixes for Admin API behavior
    [#5174](https://github.com/Kong/kong/pull/5174),
    [#5178](https://github.com/Kong/kong/pull/5178),
    [#5191](https://github.com/Kong/kong/pull/5191),
    [#5186](https://github.com/Kong/kong/pull/5186)

##### Plugins

  - http-log: do not impose a retry delay on successful sends
    [#5282](https://github.com/Kong/kong/pull/5282)


[Back to TOC](#table-of-contents)

## [1.4.0]

> Released on 2019/10/22

### Installation

  - :warning: All Bintray assets have been renamed from `.all.` / `.noarch.` to be
    architecture specific namely `.arm64.` and `.amd64.`

### Additions

##### Core

  - :fireworks: New configuration option `cassandra_refresh_frequency` to set
    the frequency that Kong will check for Cassandra cluster topology changes,
    avoiding restarts when Cassandra nodes are added or removed.
    [#5071](https://github.com/Kong/kong/pull/5071)
  - New `transformations` property in DAO schemas, which allows adding functions
    that run when database rows are inserted or updated.
    [#5047](https://github.com/Kong/kong/pull/5047)
  - The new attribute `hostname` has been added to `upstreams` entities. This
    attribute is used as the `Host` header when proxying requests through Kong
    to servers that are listening on server names that are different from the
    names to which they resolve.
    [#4959](https://github.com/Kong/kong/pull/4959)
  - New status interface has been introduced. It exposes insensitive health,
    metrics and error read-only information from Kong, which can be consumed by
    other services in the infrastructure to monitor Kong's health.
    This removes the requirement of the long-used workaround to monitor Kong's
    health by injecting a custom server block.
    [#4977](https://github.com/Kong/kong/pull/4977)
  - New Admin API response header `X-Kong-Admin-Latency`, reporting the time
    taken by Kong to process an Admin API request.
    [#4966](https://github.com/Kong/kong/pull/4996/files)

##### Configuration

  - :warning: New configuration option `service_mesh` which enables or disables
    the Service Mesh functionality. The Service Mesh is being deprecated and
    will not be available in the next releases of Kong.
    [#5124](https://github.com/Kong/kong/pull/5124)
  - New configuration option `router_update_frequency` that allows setting the
    frequency that router and plugins will be checked for changes. This new
    option avoids performance degradation when Kong routes or plugins are
    frequently changed. [#4897](https://github.com/Kong/kong/pull/4897)

##### Plugins

  - rate-limiting: in addition to consumer, credential, and IP levels, now
    rate-limiting plugin has service-level support. Thanks
    [wuguangkuo](https://github.com/wuguangkuo) for the patch!
    [#5031](https://github.com/Kong/kong/pull/5031)
  - Now rate-limiting `local` policy counters expire using the shared
    dictionary's TTL, avoiding to keep unnecessary counters in memory. Thanks
    [cb372](https://github.com/cb372) for the patch!
    [#5029](https://github.com/Kong/kong/pull/5029)
  - Authentication plugins have support for tags now.
    [#4945](https://github.com/Kong/kong/pull/4945)
  - response-transformer plugin now supports renaming response headers. Thanks
    [aalmazanarbs](https://github.com/aalmazanarbs) for the patch!
    [#5040](https://github.com/Kong/kong/pull/5040)

### Fixes

##### Core

  - :warning: Service Mesh is known to cause HTTPS requests to upstream to
    ignore `proxy_ssl*` directives, so it is being discontinued in the next
    major release of Kong. In this release it is disabled by default, avoiding
    this issue, and it can be enabled as aforementioned in the configuration
    section. [#5124](https://github.com/Kong/kong/pull/5124)
  - Fixed an issue on reporting the proper request method and URL arguments on
    NGINX-produced errors in logging plugins.
    [#5073](https://github.com/Kong/kong/pull/5073)
  - Fixed an issue where targets were not properly updated in all Kong workers
    when they were removed. [#5041](https://github.com/Kong/kong/pull/5041)
  - Deadlocks cases in database access functions when using Postgres and
    cleaning up `cluster_events` in high-changing scenarios were fixed.
    [#5118](https://github.com/Kong/kong/pull/5118)
  - Fixed issues with tag-filtered GETs on Cassandra-backed nodes.
    [#5105](https://github.com/Kong/kong/pull/5105)

##### Configuration

  - Fixed Lua parsing and error handling in declarative configurations.
    [#5019](https://github.com/Kong/kong/pull/5019)
  - Automatically escape any unescaped `#` characters in parsed `KONG_*`
    environment variables. [#5062](https://github.com/Kong/kong/pull/5062)

##### Plugins

  - file-log: creates log file with proper permissions when Kong uses
    declarative config. [#5028](https://github.com/Kong/kong/pull/5028)
  - basic-auth: fixed credentials parsing when using DB-less
    configurations. [#5080](https://github.com/Kong/kong/pull/5080)
  - jwt: plugin handles empty claims and return the correct error message.
    [#5123](https://github.com/Kong/kong/pull/5123)
    Thanks to [@jeremyjpj0916](https://github.com/jeremyjpj0916) for the patch!
  - serverless-functions: Lua code in declarative configurations is validated
    and loaded correctly.
    [#24](https://github.com/Kong/kong-plugin-serverless-functions/pull/24)
  - request-transformer: fixed bug on removing and then adding request headers
    with the same name.
    [#9](https://github.com/Kong/kong-plugin-request-transformer/pull/9)


[Back to TOC](#table-of-contents)

## [1.3.0]

> Released on 2019/08/21

Kong 1.3 is the first version to officially support **gRPC proxying**!

Following our vision for Kong to proxy modern Web services protocols, we are
excited for this newest addition to the family of protocols already supported
by Kong (HTTP(s), WebSockets, and TCP). As we have recently stated in our
latest [Community Call](https://konghq.com/community-call/), more protocols are
to be expected in the future.

Additionally, this release includes several highly-requested features such as
support for upstream **mutual TLS**, **header-based routing** (not only
`Host`), **database export**, and **configurable upstream keepalive
timeouts**.

### Changes

##### Dependencies

- :warning: The required OpenResty version has been bumped to
  [1.15.8.1](http://openresty.org/en/changelog-1015008.html). If you are
  installing Kong from one of our distribution packages, you are not affected
  by this change. See [#4382](https://github.com/Kong/kong/pull/4382).
  With this new version comes a number of improvements:
  1. The new [ngx\_http\_grpc\_module](https://nginx.org/en/docs/http/ngx_http_grpc_module.html).
  2. Configurable of upstream keepalive connections by timeout or number of
     requests.
  3. Support for ARM64 architectures.
  4. LuaJIT GC64 mode for x86_64 architectures, raising the LuaJIT GC-managed
     memory limit from 2GB to 128TB and producing more predictable GC
     performance.
- :warning: From this version on, the new
  [lua-kong-nginx-module](https://github.com/Kong/lua-kong-nginx-module) Nginx
  module is **required** to be built into OpenResty for Kong to function
  properly. This new module allows Kong to support new features such as mutual
  TLS authentication. If you are installing Kong from one of our distribution
  packages, you are not affected by this change.
  [openresty-build-tools#26](https://github.com/Kong/openresty-build-tools/pull/26)

**Note:** if you are not using one of our distribution packages and compiling
OpenResty from source, you must still apply Kong's [OpenResty
patches](https://github.com/kong/openresty-patches) (and, as highlighted above,
compile OpenResty with the new lua-kong-nginx-module). Our new
[openresty-build-tools](https://github.com/Kong/openresty-build-tools)
repository will allow you to do both easily.

##### Core

- :warning: Bugfixes in the router *may, in some edge-cases*, result in
  different Routes being matched. It was reported to us that the router behaved
  incorrectly in some cases when configuring wildcard Hosts and regex paths
  (e.g. [#3094](https://github.com/Kong/kong/issues/3094)). It may be so that
  you are subject to these bugs without realizing it. Please ensure that
  wildcard Hosts and regex paths Routes you have configured are matching as
  expected before upgrading.
  See [9ca4dc0](https://github.com/Kong/kong/commit/9ca4dc09fdb12b340531be8e0f9d1560c48664d5),
  [2683b86](https://github.com/Kong/kong/commit/2683b86c2f7680238e3fe85da224d6f077e3425d), and
  [6a03e1b](https://github.com/Kong/kong/commit/6a03e1bd95594716167ccac840ff3e892ed66215)
  for details.
- Upstream connections are now only kept-alive for 100 requests or 60 seconds
  (idle) by default. Previously, upstream connections were not actively closed
  by Kong. This is a (non-breaking) change in behavior, inherited from Nginx
  1.15, and configurable via new configuration properties (see below).

##### Configuration

- :warning: The `upstream_keepalive` configuration property is deprecated, and
  replaced by the new `nginx_http_upstream_keepalive` property. Its behavior is
  almost identical, but the notable difference is that the latter leverages the
  [injected Nginx
  directives](https://konghq.com/blog/kong-ce-nginx-injected-directives/)
  feature added in Kong 0.14.0.
  In future releases, we will gradually increase support for injected Nginx
  directives. We have high hopes that this will remove the occasional need for
  custom Nginx configuration templates.
  [#4382](https://github.com/Kong/kong/pull/4382)

### Additions

##### Core

- :fireworks: **Native gRPC proxying.** Two new protocol types; `grpc` and
  `grpcs` correspond to gRPC over h2c and gRPC over h2. They can be specified
  on a Route or a Service's `protocol` attribute (e.g. `protocol = grpcs`).
  When an incoming HTTP/2 request matches a Route with a `grpc(s)` protocol,
  the request will be handled by the
  [ngx\_http\_grpc\_module](https://nginx.org/en/docs/http/ngx_http_grpc_module.html),
  and proxied to the upstream Service according to the gRPC protocol
  specifications.  :warning: Note that not all Kong plugins are compatible with
  gRPC requests yet.  [#4801](https://github.com/Kong/kong/pull/4801)
- :fireworks: **Mutual TLS** handshake with upstream services. The Service
  entity now has a new `client_certificate` attribute, which is a foreign key
  to a Certificate entity. If specified, Kong will use the Certificate as a
  client TLS cert during the upstream TLS handshake.
  [#4800](https://github.com/Kong/kong/pull/4800)
- :fireworks: **Route by any request header**. The router now has the ability
  to match Routes by any request header (not only `Host`). The Route entity now
  has a new `headers` attribute, which is a map of headers names and values.
  E.g. `{ "X-Forwarded-Host": ["example.org"], "Version": ["2", "3"] }`.
  [#4758](https://github.com/Kong/kong/pull/4758)
- :fireworks: **Least-connection load-balancing**. A new `algorithm` attribute
  has been added to the Upstream entity. It can be set to `"round-robin"`
  (default), `"consistent-hashing"`, or `"least-connections"`.
  [#4528](https://github.com/Kong/kong/pull/4528)
- A new core entity, "CA Certificates" has been introduced and can be accessed
  via the new `/ca_certificates` Admin API endpoint. CA Certificates entities
  will be used as CA trust store by Kong. Certificates stored by this entity
  need not include their private key.
  [#4798](https://github.com/Kong/kong/pull/4798)
- Healthchecks now use the combination of IP + Port + Hostname when storing
  upstream health information. Previously, only IP + Port were used. This means
  that different virtual hosts served behind the same IP/port will be treated
  differently with regards to their health status. New endpoints were added to
  the Admin API to manually set a Target's health status.
  [#4792](https://github.com/Kong/kong/pull/4792)

##### Configuration

- :fireworks: A new section in the `kong.conf` file describes [injected Nginx
  directives](https://konghq.com/blog/kong-ce-nginx-injected-directives/)
  (added to Kong 0.14.0) and specifies a few default ones.
  In future releases, we will gradually increase support for injected Nginx
  directives. We have high hopes that this will remove the occasional need for
  custom Nginx configuration templates.
  [#4382](https://github.com/Kong/kong/pull/4382)
- :fireworks: New configuration properties allow for controlling the behavior of
  upstream keepalive connections. `nginx_http_upstream_keepalive_requests` and
  `nginx_http_upstream_keepalive_timeout` respectively control the maximum
  number of proxied requests and idle timeout of an upstream connection.
  [#4382](https://github.com/Kong/kong/pull/4382)
- New flags have been added to the `*_listen` properties: `deferred`, `bind`,
  and `reuseport`.
  [#4692](https://github.com/Kong/kong/pull/4692)

##### CLI

- :fireworks: **Database export** via the new `kong config db_export` CLI
  command. This command will export the configuration present in the database
  Kong is connected to (Postgres or Cassandra) as a YAML file following Kong's
  declarative configuration syntax. This file can thus be imported later on
  in a DB-less Kong node or in another database via `kong config db_import`.
  [#4809](https://github.com/Kong/kong/pull/4809)

##### Admin API

- Many endpoints now support more levels of nesting for ease of access.
  For example: `/services/:services/routes/:routes` is now a valid API
  endpoint.
  [#4713](https://github.com/Kong/kong/pull/4713)
- The API now accepts `form-urlencoded` payloads with deeply nested data
  structures. Previously, it was only possible to send such data structures
  via JSON payloads.
  [#4768](https://github.com/Kong/kong/pull/4768)

##### Plugins

- :fireworks: **New bundled plugin**: the [session
  plugin](https://github.com/Kong/kong-plugin-session) is now bundled in Kong.
  It can be used to manage browser sessions for APIs proxied and authenticated
  by Kong.
  [#4685](https://github.com/Kong/kong/pull/4685)
- ldap-auth: A new `config.ldaps` property allows configuring the plugin to
  connect to the LDAP server via TLS. It provides LDAPS support instead of only
  relying on STARTTLS.
  [#4743](https://github.com/Kong/kong/pull/4743)
- jwt-auth: The new `header_names` property accepts an array of header names
  the JWT plugin should inspect when authenticating a request. It defaults to
  `["Authorization"]`.
  [#4757](https://github.com/Kong/kong/pull/4757)
- [azure-functions](https://github.com/Kong/kong-plugin-azure-functions):
  Bumped to 0.4 for minor fixes and performance improvements.
- [kubernetes-sidecar-injector](https://github.com/Kong/kubernetes-sidecar-injector):
  The plugin is now more resilient to Kubernetes schema changes.
- [serverless-functions](https://github.com/Kong/kong-plugin-serverless-functions):
    - Bumped to 0.3 for minor performance improvements.
    - Functions can now have upvalues.
- [prometheus](https://github.com/Kong/kong-plugin-prometheus): Bumped to
  0.4.1 for minor performance improvements.
- cors: add OPTIONS, TRACE and CONNECT to default allowed methods
  [#4899](https://github.com/Kong/kong/pull/4899)
  Thanks to [@eshepelyuk](https://github.com/eshepelyuk) for the patch!

##### PDK

- New function `kong.service.set_tls_cert_key()`. This functions sets the
  client TLS certificate used while handshaking with the upstream service.
  [#4797](https://github.com/Kong/kong/pull/4797)

### Fixes

##### Core

- Fix WebSocket protocol upgrades in some cases due to case-sensitive
  comparisons of the `Upgrade` header.
  [#4780](https://github.com/Kong/kong/pull/4780)
- Router: Fixed a bug causing invalid matches when configuring two or more
  Routes with a plain `hosts` attribute shadowing another Route's wildcard
  `hosts` attribute. Details of the issue can be seen in
  [01b1cb8](https://github.com/Kong/kong/pull/4775/commits/01b1cb871b1d84e5e93c5605665b68c2f38f5a31).
  [#4775](https://github.com/Kong/kong/pull/4775)
- Router: Ensure regex paths always have priority over plain paths. Details of
  the issue can be seen in
  [2683b86](https://github.com/Kong/kong/commit/2683b86c2f7680238e3fe85da224d6f077e3425d).
  [#4775](https://github.com/Kong/kong/pull/4775)
- Cleanup of expired rows in PostgreSQL is now much more efficient thanks to a
  new query plan.
  [#4716](https://github.com/Kong/kong/pull/4716)
- Improved various query plans against Cassandra instances by increasing the
  default page size.
  [#4770](https://github.com/Kong/kong/pull/4770)

##### Plugins

- cors: ensure non-preflight OPTIONS requests can be proxied.
  [#4899](https://github.com/Kong/kong/pull/4899)
  Thanks to [@eshepelyuk](https://github.com/eshepelyuk) for the patch!
- Consumer references in various plugin entities are now
  properly marked as required, avoiding credentials that map to no Consumer.
  [#4879](https://github.com/Kong/kong/pull/4879)
- hmac-auth: Correct the encoding of HTTP/1.0 requests.
  [#4839](https://github.com/Kong/kong/pull/4839)
- oauth2: empty client_id wasn't checked, causing a server error.
  [#4884](https://github.com/Kong/kong/pull/4884)
- response-transformer: preserve empty arrays correctly.
  [#4901](https://github.com/Kong/kong/pull/4901)

##### CLI

- Fixed an issue when running `kong restart` and Kong was not running,
  causing stdout/stderr logging to turn off.
  [#4772](https://github.com/Kong/kong/pull/4772)

##### Admin API

- Ensure PUT works correctly when applied to plugin configurations.
  [#4882](https://github.com/Kong/kong/pull/4882)

##### PDK

- Prevent PDK calls from failing in custom content blocks.
  This fixes a misbehavior affecting the Prometheus plugin.
  [#4904](https://github.com/Kong/kong/pull/4904)
- Ensure `kong.response.add_header` works in the `rewrite` phase.
  [#4888](https://github.com/Kong/kong/pull/4888)

[Back to TOC](#table-of-contents)

## [1.2.2]

> Released on 2019/08/14

:warning: This release includes patches to the NGINX core (1.13.6) fixing
vulnerabilities in the HTTP/2 module (CVE-2019-9511 CVE-2019-9513
CVE-2019-9516).

This is a patch release in the 1.2 series, and as such, strictly contains
bugfixes. There are no new features nor breaking changes.

### Fixes

##### Core

- Case sensitivity fix when clearing the Upgrade header.
  [#4779](https://github.com/kong/kong/issues/4779)

### Performance

##### Core

- Speed up cascade deletes in Cassandra.
  [#4770](https://github.com/kong/kong/pull/4770)

## [1.2.1]

> Released on 2019/06/26

This is a patch release in the 1.2 series, and as such, strictly contains
bugfixes. There are no new features nor breaking changes.

### Fixes

##### Core

- Fix an issue preventing WebSocket connections from being established by
  clients. This issue was introduced in Kong 1.1.2, and would incorrectly clear
  the `Upgrade` response header.
  [#4719](https://github.com/Kong/kong/pull/4719)
- Fix a memory usage growth issue in the `/config` endpoint when configuring
  Upstream entities. This issue was mostly observed by users of the [Kong
  Ingress Controller](https://github.com/Kong/kubernetes-ingress-controller).
  [#4733](https://github.com/Kong/kong/pull/4733)
- Cassandra: ensure serial consistency is `LOCAL_SERIAL` when a
  datacenter-aware load balancing policy is in use. This fixes unavailability
  exceptions sometimes experienced when connecting to a multi-datacenter
  cluster with cross-datacenter connectivity issues.
  [#4734](https://github.com/Kong/kong/pull/4734)
- Schemas: fix an issue in the schema validator that would not allow specifying
  `false` in some schema rules, such a `{ type = "boolean", eq = false }`.
  [#4708](https://github.com/Kong/kong/pull/4708)
  [#4727](https://github.com/Kong/kong/pull/4727)
- Fix an underlying issue with regards to database entities cache keys
  generation.
  [#4717](https://github.com/Kong/kong/pull/4717)

##### Configuration

- Ensure the `cassandra_local_datacenter` configuration property is specified
  when a datacenter-aware Cassandra load balancing policy is in use.
  [#4734](https://github.com/Kong/kong/pull/4734)

##### Plugins

- request-transformer: fix an issue that would prevent adding a body to
  requests without one.
  [Kong/kong-plugin-request-transformer#4](https://github.com/Kong/kong-plugin-request-transformer/pull/4)
- kubernetes-sidecar-injector: fix an issue causing mutating webhook calls to
  fail.
  [Kong/kubernetes-sidecar-injector#9](https://github.com/Kong/kubernetes-sidecar-injector/pull/9)

[Back to TOC](#table-of-contents)

## [1.2.0]

> Released on: 2019/06/07

This release brings **improvements to reduce long latency tails**,
**consolidates declarative configuration support**, and comes with **newly open
sourced plugins** previously only available to Enterprise customers. It also
ships with new features improving observability and usability.

This release includes database migrations. Please take a few minutes to read
the [1.2 Upgrade Path](https://github.com/Kong/kong/blob/master/UPGRADE.md)
for more details regarding changes and migrations before planning to upgrade
your Kong cluster.

### Installation

- :warning: All Bintray repositories have been renamed from
  `kong-community-edition-*` to `kong-*`.
- :warning: All Kong packages have been renamed from `kong-community-edition`
  to `kong`.

For more details about the updated installation, please visit the official docs:
[https://konghq.com/install](https://konghq.com/install/).

### Additions

##### Core

- :fireworks: Support for **wildcard SNI matching**: the
  `ssl_certificate_by_lua` phase and the stream `preread` phase) is now able to
  match a client hello SNI against any registered wildcard SNI. This is
  particularly helpful for deployments serving a certificate for multiple
  subdomains.
  [#4457](https://github.com/Kong/kong/pull/4457)
- :fireworks: **HTTPS Routes can now be matched by SNI**: the `snis` Route
  attribute (previously only available for `tls` Routes) can now be set for
  `https` Routes and is evaluated by the HTTP router.
  [#4633](https://github.com/Kong/kong/pull/4633)
- :fireworks: **Native support for HTTPS redirects**: Routes have a new
  `https_redirect_status_code` attribute specifying the status code to send
  back to the client if a plain text request was sent to an `https` Route.
  [#4424](https://github.com/Kong/kong/pull/4424)
- The loading of declarative configuration is now done atomically, and with a
  safety check to verify that the new configuration fits in memory.
  [#4579](https://github.com/Kong/kong/pull/4579)
- Schema fields can now be marked as immutable.
  [#4381](https://github.com/Kong/kong/pull/4381)
- Support for loading custom DAO strategies from plugins.
  [#4518](https://github.com/Kong/kong/pull/4518)
- Support for IPv6 to `tcp` and `tls` Routes.
  [#4333](https://github.com/Kong/kong/pull/4333)

##### Configuration

- :fireworks: **Asynchronous router updates**: a new configuration property
  `router_consistency` accepts two possible values: `strict` and `eventual`.
  The former is the default setting and makes router rebuilds highly
  consistent between Nginx workers. It can result in long tail latency if
  frequent Routes and Services updates are expected. The latter helps
  preventing long tail latency issues by instructing Kong to rebuild the router
  asynchronously (with eventual consistency between Nginx workers).
  [#4639](https://github.com/Kong/kong/pull/4639)
- :fireworks: **Database cache warmup**: Kong can now preload entities during
  its initialization. A new configuration property (`db_cache_warmup_entities`)
  was introduced, allowing users to specify which entities should be preloaded.
  DB cache warmup allows for ahead-of-time DNS resolution for Services with a
  hostname. This feature reduces first requests latency, improving the overall
  P99 latency tail.
  [#4565](https://github.com/Kong/kong/pull/4565)
- Improved PostgreSQL connection management: two new configuration properties
  have been added: `pg_max_concurrent_queries` sets the maximum number of
  concurrent queries to the database, and `pg_semaphore_timeout` allows for
  tuning the timeout when acquiring access to a database connection. The
  default behavior remains the same, with no concurrency limitation.
  [#4551](https://github.com/Kong/kong/pull/4551)

##### Admin API

- :fireworks: Add declarative configuration **hash checking** avoiding
  reloading if the configuration has not changed. The `/config` endpoint now
  accepts a `check_hash` query argument. Hash checking only happens if this
  argument's value is set to `1`.
  [#4609](https://github.com/Kong/kong/pull/4609)
- :fireworks: Add a **schema validation endpoint for entities**: a new
  endpoint `/schemas/:entity_name/validate` can be used to validate an instance
  of any entity type in Kong without creating the entity itself.
  [#4413](https://github.com/Kong/kong/pull/4413)
- :fireworks: Add **memory statistics** to the `/status` endpoint. The response
  now includes a `memory` field, which contains the `lua_shared_dicts` and
  `workers_lua_vms` fields with statistics on shared dictionaries and workers
  Lua VM memory usage.
  [#4592](https://github.com/Kong/kong/pull/4592)

##### PDK

- New function `kong.node.get_memory_stats()`. This function returns statistics
  on shared dictionaries and workers Lua VM memory usage, and powers the memory
  statistics newly exposed by the `/status` endpoint.
  [#4632](https://github.com/Kong/kong/pull/4632)

##### Plugins

- :fireworks: **Newly open-sourced plugin**: the HTTP [proxy-cache
  plugin](https://github.com/kong/kong-plugin-proxy-cache) (previously only
  available in Enterprise) is now bundled in Kong.
  [#4650](https://github.com/Kong/kong/pull/4650)
- :fireworks: **Newly open-sourced plugin capabilities**: The
  [request-transformer
  plugin](https://github.com/Kong/kong-plugin-request-transformer) now includes
  capabilities previously only available in Enterprise, among which templating
  and variables interpolation.
  [#4658](https://github.com/Kong/kong/pull/4658)
- Logging plugins: log request TLS version, cipher, and verification status.
  [#4581](https://github.com/Kong/kong/pull/4581)
  [#4626](https://github.com/Kong/kong/pull/4626)
- Plugin development: inheriting from `BasePlugin` is now optional. Avoiding
  the inheritance paradigm improves plugins' performance.
  [#4590](https://github.com/Kong/kong/pull/4590)

### Fixes

##### Core

- Active healthchecks: `http` checks are not performed for `tcp` and `tls`
  Services anymore; only `tcp` healthchecks are performed against such
  Services.
  [#4616](https://github.com/Kong/kong/pull/4616)
- Fix an issue where updates in migrations would not correctly populate default
  values.
  [#4635](https://github.com/Kong/kong/pull/4635)
- Improvements in the reentrancy of Cassandra migrations.
  [#4611](https://github.com/Kong/kong/pull/4611)
- Fix an issue causing the PostgreSQL strategy to not bootstrap the schema when
  using a PostgreSQL account with limited permissions.
  [#4506](https://github.com/Kong/kong/pull/4506)

##### CLI

- Fix `kong db_import` to support inserting entities without specifying a UUID
  for their primary key. Entities with a unique identifier (e.g. `name` for
  Services) can have their primary key omitted.
  [#4657](https://github.com/Kong/kong/pull/4657)
- The `kong migrations [up|finish] -f` commands does not run anymore if there
  are no previously executed migrations.
  [#4617](https://github.com/Kong/kong/pull/4617)

##### Plugins

- ldap-auth: ensure TLS connections are reused.
  [#4620](https://github.com/Kong/kong/pull/4620)
- oauth2: ensured access tokens preserve their `token_expiration` value when
  migrating from previous Kong versions.
  [#4572](https://github.com/Kong/kong/pull/4572)

[Back to TOC](#table-of-contents)

## [1.1.2]

> Released on: 2019/04/24

This is a patch release in the 1.0 series. Being a patch release, it strictly
contains bugfixes. The are no new features or breaking changes.

### Fixes

- core: address issue where field type "record" nested values reset on update
  [#4495](https://github.com/Kong/kong/pull/4495)
- core: correctly manage primary keys of type "foreign"
  [#4429](https://github.com/Kong/kong/pull/4429)
- core: declarative config is not parsed on db-mode anymore
  [#4487](https://github.com/Kong/kong/pull/4487)
  [#4509](https://github.com/Kong/kong/pull/4509)
- db-less: Fixed a problem in Kong balancer timing out.
  [#4534](https://github.com/Kong/kong/pull/4534)
- db-less: Accept declarative config directly in JSON requests.
  [#4527](https://github.com/Kong/kong/pull/4527)
- db-less: do not mis-detect mesh mode
  [#4498](https://github.com/Kong/kong/pull/4498)
- db-less: fix crash when field has same name as entity
  [#4478](https://github.com/Kong/kong/pull/4478)
- basic-auth: ignore password if nil on basic auth credential patch
  [#4470](https://github.com/Kong/kong/pull/4470)
- http-log: Simplify queueing mechanism. Fixed a bug where traces were lost
  in some cases.
  [#4510](https://github.com/Kong/kong/pull/4510)
- request-transformer: validate header values in plugin configuration.
  Thanks, [@rune-chan](https://github.com/rune-chan)!
  [#4512](https://github.com/Kong/kong/pull/4512).
- rate-limiting: added index on rate-limiting metrics.
  Thanks, [@mvanholsteijn](https://github.com/mvanholsteijn)!
  [#4486](https://github.com/Kong/kong/pull/4486)

[Back to TOC](#table-of-contents)

## [1.1.1]

> Released on: 2019/03/28

This release contains a fix for 0.14 Kong clusters using Cassandra to safely
migrate to Kong 1.1.

### Fixes

- Ensure the 0.14 -> 1.1 migration path for Cassandra does not corrupt the
  database schema.
  [#4450](https://github.com/Kong/kong/pull/4450)
- Allow the `kong config init` command to run without a pointing to a prefix
  directory.
  [#4451](https://github.com/Kong/kong/pull/4451)

[Back to TOC](#table-of-contents)

## [1.1.0]

> Released on: 2019/03/27

This release introduces new features such as **Declarative
Configuration**, **DB-less Mode**, **Bulk Database Import**, **Tags**, as well
as **Transparent Proxying**. It contains a large number of other features and
fixes, listed below. Also, the Plugin Development kit also saw a minor
updated, bumped to version 1.1.

This release includes database migrations. Please take a few minutes to read
the [1.1 Upgrade Path](https://github.com/Kong/kong/blob/master/UPGRADE.md)
for more details regarding changes and migrations before planning to upgrade
your Kong cluster.

:large_orange_diamond: **Post-release note (as of 2019/03/28):** an issue has
been found when migrating from a 0.14 Kong cluster to 1.1.0 when running on top
of Cassandra. Kong 1.1.1 has been released to address this issue. Kong clusters
running on top of PostgreSQL are not affected by this issue, and can migrate to
1.1.0 or 1.1.1 safely.

### Additions

##### Core

- :fireworks: Kong can now run **without a database**, using in-memory
  storage only. When running Kong in DB-less mode, entities are loaded via a
  **declarative configuration** file, specified either through Kong's
  configuration file, or uploaded via the Admin API.
  [#4315](https://github.com/Kong/kong/pull/4315)
- :fireworks: **Transparent proxying** - the `service` attribute on
  Routes is now optional; a Route without an assigned Service will
  proxy transparently
  [#4286](https://github.com/Kong/kong/pull/4286)
- Support for **tags** in entities
  [#4275](https://github.com/Kong/kong/pull/4275)
  - Every core entity now adds a `tags` field
- New `protocols` field in the Plugin entity, allowing plugin instances
  to be set for specific protocols only (`http`, `https`, `tcp` or `tls`).
  [#4248](https://github.com/Kong/kong/pull/4248)
  - It filters out plugins during execution according to their `protocols` field
  - It throws an error when trying to associate a Plugin to a Route
    which is not compatible, protocols-wise, or to a Service with no
    compatible routes.

##### Configuration

- New option in `kong.conf`: `database=off` to start Kong without
  a database
- New option in `kong.conf`: `declarative_config=kong.yml` to
  load a YAML file using Kong's new [declarative config
  format](https://discuss.konghq.com/t/rfc-kong-native-declarative-config-format/2719)
- New option in `kong.conf`: `pg_schema` to specify Postgres schema
  to be used
- The Stream subsystem now supports Nginx directive injections
  [#4148](https://github.com/Kong/kong/pull/4148)
  - `nginx_stream_*` (or `KONG_NGINX_STREAM_*` environment variables)
    for injecting entries to the `stream` block
  - `nginx_sproxy_*` (or `KONG_NGINX_SPROXY_*` environment variables)
    for injecting entries to the `server` block inside `stream`

##### CLI

- :fireworks: **Bulk database import** using the same declarative
  configuration format as the in-memory mode, using the new command:
  `kong config db_import kong.yml`. This command upserts all
  entities specified in the given `kong.yml` file in bulk
  [#4284](https://github.com/Kong/kong/pull/4284)
- New command: `kong config init` to generate a template `kong.yml`
  file to get you started
- New command: `kong config parse kong.yml` to verify the syntax of
  the `kong.yml` file before using it
- New option `--wait` in `kong quit` to ease graceful termination when using orchestration tools
  [#4201](https://github.com/Kong/kong/pull/4201)

##### Admin API

- New Admin API endpoint: `/config` to replace the configuration of
  Kong entities entirely, replacing it with the contents of a new
  declarative config file
  - When using the new `database=off` configuration option,
    the Admin API endpoints for entities (such as `/routes` and
    `/services`) are read-only, since the configuration can only
    be updated via `/config`
    [#4308](https://github.com/Kong/kong/pull/4308)
- Admin API endpoints now support searching by tag
  (for example, `/consumers?tags=example_tag`)
  - You can search by multiple tags:
     - `/services?tags=serv1,mobile` to search for services matching tags `serv1` and `mobile`
     - `/services?tags=serv1/serv2` to search for services matching tags `serv1` or `serv2`
- New Admin API endpoint `/tags/` for listing entities by tag: `/tags/example_tag`

##### PDK

- New PDK function: `kong.client.get_protocol` for obtaining the protocol
  in use during the current request
  [#4307](https://github.com/Kong/kong/pull/4307)
- New PDK function: `kong.nginx.get_subsystem`, so plugins can detect whether
  they are running on the HTTP or Stream subsystem
  [#4358](https://github.com/Kong/kong/pull/4358)

##### Plugins

- :fireworks: Support for ACL **authenticated groups**, so that authentication plugins
  that use a 3rd party (other than Kong) to store credentials can benefit
  from using a central ACL plugin to do authorization for them
  [#4013](https://github.com/Kong/kong/pull/4013)
- The Kubernetes Sidecar Injection plugin is now bundled into Kong for a smoother K8s experience
  [#4304](https://github.com/Kong/kong/pull/4304)
- aws-lambda: includes AWS China region.
  Thanks [@wubins](https://github.com/wubins) for the patch!
  [#4176](https://github.com/Kong/kong/pull/4176)

### Changes

##### Dependencies

- The required OpenResty version is still 1.13.6.2, but for a full feature set
  including stream routing and Service Mesh abilities with mutual TLS, Kong's
  [openresty-patches](https://github.com/kong/openresty-patches) must be
  applied (those patches are already bundled with our official distribution
  packages). The openresty-patches bundle was updated in Kong 1.1.0 to include
  the `stream_realip_module` as well.
  Kong in HTTP(S) Gateway scenarios does not require these patches.
  [#4163](https://github.com/Kong/kong/pull/4163)
- Service Mesh abilities require at least OpenSSL version 1.1.1. In our
  official distribution packages, OpenSSL has been bumped to 1.1.1b.
  [#4345](https://github.com/Kong/kong/pull/4345),
  [#4440](https://github.com/Kong/kong/pull/4440)

### Fixes

##### Core

- Resolve hostnames properly during initialization of Cassandra contact points
  [#4296](https://github.com/Kong/kong/pull/4296),
  [#4378](https://github.com/Kong/kong/pull/4378)
- Fix health checks for Targets that need two-level DNS resolution
  (e.g. SRV → A → IP) [#4386](https://github.com/Kong/kong/pull/4386)
- Fix serialization of map types in the Cassandra backend
  [#4383](https://github.com/Kong/kong/pull/4383)
- Fix target cleanup and cascade-delete for Targets
  [#4319](https://github.com/Kong/kong/pull/4319)
- Avoid crash when failing to obtain list of Upstreams
  [#4301](https://github.com/Kong/kong/pull/4301)
- Disallow invalid timeout value of 0ms for attributes in Services
  [#4430](https://github.com/Kong/kong/pull/4430)
- DAO fix for foreign fields used as primary keys
  [#4387](https://github.com/Kong/kong/pull/4387)

##### Admin API

- Proper support for `PUT /{entities}/{entity}/plugins/{plugin}`
  [#4288](https://github.com/Kong/kong/pull/4288)
- Fix Admin API inferencing of map types using form-encoded
  [#4368](https://github.com/Kong/kong/pull/4368)
- Accept UUID-like values in `/consumers?custom_id=`
  [#4435](https://github.com/Kong/kong/pull/4435)

##### Plugins

- basic-auth, ldap-auth, key-auth, jwt, hmac-auth: fixed
  status code for unauthorized requests: they now return HTTP 401
  instead of 403
  [#4238](https://github.com/Kong/kong/pull/4238)
- tcp-log: remove spurious trailing carriage return
  Thanks [@cvuillemez](https://github.com/cvuillemez) for the patch!
  [#4158](https://github.com/Kong/kong/pull/4158)
- jwt: fix `typ` handling for supporting JOSE (JSON Object
  Signature and Validation)
  Thanks [@cdimascio](https://github.com/cdimascio) for the patch!
  [#4256](https://github.com/Kong/kong/pull/4256)
- Fixes to the best-effort auto-converter for legacy plugin schemas
  [#4396](https://github.com/Kong/kong/pull/4396)

[Back to TOC](#table-of-contents)

## [1.0.3]

> Released on: 2019/01/31

This is a patch release addressing several regressions introduced some plugins,
and improving the robustness of our migrations and core components.

### Core

- Improve Cassandra schema consensus logic when running migrations.
  [#4233](https://github.com/Kong/kong/pull/4233)
- Ensure Routes that don't have a `regex_priority` (e.g. if it was removed as
  part of a `PATCH`) don't prevent the router from being built.
  [#4255](https://github.com/Kong/kong/pull/4255)
- Reduce rebuild time of the load balancer by retrieving larger sized pages of
  Target entities.
  [#4206](https://github.com/Kong/kong/pull/4206)
- Ensure schema definitions of Arrays and Sets with `default = {}` are
  JSON-encoded as `[]`.
  [#4257](https://github.com/Kong/kong/pull/4257)

##### Plugins

- request-transformer: fix a regression causing the upstream Host header to be
  unconditionally set to that of the client request (effectively, as if the
  Route had `preserve_host` enabled).
  [#4253](https://github.com/Kong/kong/pull/4253)
- cors: fix a regression that prevented regex origins from being matched.
  Regexes such as `(.*[.])?example\.org` can now be used to match all
  sub-domains, while regexes containing `:` will be evaluated against the
  scheme and port of an origin (i.e.
  `^https?://(.*[.])?example\.org(:8000)?$`).
  [#4261](https://github.com/Kong/kong/pull/4261)
- oauth2: fix a runtime error when using a global token against a plugin
  not configured as global (i.e. with `global_credentials = false`).
  [#4262](https://github.com/Kong/kong/pull/4262)

##### Admin API

- Improve performance of the `PUT` method in auth plugins endpoints (e.g.
  `/consumers/:consumers/basic-auth/:basicauth_credentials`) by preventing
  a unnecessary read-before-write.
  [#4206](https://github.com/Kong/kong/pull/4206)

[Back to TOC](#table-of-contents)

## [1.0.2]

> Released on: 2019/01/18

This is a hotfix release mainly addressing an issue when connecting to the
datastore over TLS (Cassandra and PostgreSQL).

### Fixes

##### Core

- Fix an issue that would prevent Kong from starting when connecting to
  its datastore over TLS. [#4214](https://github.com/Kong/kong/pull/4214)
  [#4218](https://github.com/Kong/kong/pull/4218)
- Ensure plugins added via `PUT` get enabled without requiring a restart.
  [#4220](https://github.com/Kong/kong/pull/4220)

##### Plugins

- zipkin
  - Fix a logging failure when DNS is not resolved.
    [kong-plugin-zipkin@a563f51](https://github.com/Kong/kong-plugin-zipkin/commit/a563f513f943ba0a30f3c69373d9092680a8f670)
  - Avoid sending redundant tags.
    [kong-plugin-zipkin/pull/28](https://github.com/Kong/kong-plugin-zipkin/pull/28)
  - Move `run_on` field to top level plugin schema instead of its config.
    [kong-plugin-zipkin/pull/38](https://github.com/Kong/kong-plugin-zipkin/pull/38)

[Back to TOC](#table-of-contents)

## [1.0.1]

> Released on: 2019/01/16

This is a patch release in the 1.0 series. Being a patch release, it strictly
contains performance improvements and bugfixes. The are no new features or
breaking changes.

:red_circle: **Post-release note (as of 2019/01/17)**: A regression has been
observed with this version, preventing Kong from starting when connecting to
its datastore over TLS. Installing this version is discouraged; consider
upgrading to [1.0.2](#102).

### Changes

##### Core

- :rocket: Assorted changes for warmup time improvements over Kong 1.0.0
  [#4138](https://github.com/kong/kong/issues/4138),
  [#4164](https://github.com/kong/kong/issues/4164),
  [#4178](https://github.com/kong/kong/pull/4178),
  [#4179](https://github.com/kong/kong/pull/4179),
  [#4182](https://github.com/kong/kong/pull/4182)

### Fixes

##### Configuration

- Ensure `lua_ssl_verify_depth` works even when `lua_ssl_trusted_certificate`
  is not set
  [#4165](https://github.com/kong/kong/pull/4165).
  Thanks [@rainest](https://github.com/rainest) for the patch.
- Ensure Kong starts when only a `stream` listener is enabled
  [#4195](https://github.com/kong/kong/pull/4195)
- Ensure Postgres works with non-`public` schemas
  [#4198](https://github.com/kong/kong/pull/4198)

##### Core

- Fix an artifact in upstream migrations where `created_at`
  timestamps would occasionally display fractional values
  [#4183](https://github.com/kong/kong/issues/4183),
  [#4204](https://github.com/kong/kong/pull/4204)
- Fixed issue with HTTP/2 support advertisement
  [#4203](https://github.com/kong/kong/pull/4203)

##### Admin API

- Fixed handling of invalid targets in `/upstreams` endpoints
  for health checks
  [#4132](https://github.com/kong/kong/issues/4132),
  [#4205](https://github.com/kong/kong/pull/4205)
- Fixed the `/plugins/schema/:name` endpoint, as it was failing in
  some cases (e.g. the `datadog` plugin) and producing incorrect
  results in others (e.g. `request-transformer`).
  [#4136](https://github.com/kong/kong/issues/4136),
  [#4137](https://github.com/kong/kong/issues/4137)
  [#4151](https://github.com/kong/kong/pull/4151),
  [#4162](https://github.com/kong/kong/pull/4151)

##### Plugins

- Fix PDK memory leaks in `kong.service.response` and `kong.ctx`
  [#4143](https://github.com/kong/kong/pull/4143),
  [#4172](https://github.com/kong/kong/pull/4172)

[Back to TOC](#table-of-contents)

## [1.0.0]

> Released on: 2018/12/18

This is a major release, introducing new features such as **Service Mesh** and
**Stream Routing** support, as well as a **New Migrations** framework. It also
includes version 1.0.0 of the **Plugin Development Kit**. It contains a large
number of other features and fixes, listed below. Also, all plugins included
with Kong 1.0 are updated to use version 1.0 of the PDK.

As usual, major version upgrades require database migrations and changes to the
Nginx configuration file (if you customized the default template). Please take
a few minutes to read the [1.0 Upgrade
Path](https://github.com/Kong/kong/blob/master/UPGRADE.md) for more details
regarding breaking changes and migrations before planning to upgrade your Kong
cluster.

Being a major version, all entities and concepts that were marked as deprecated
in Kong 0.x are now removed in Kong 1.0. The deprecated features are retained
in [Kong 0.15](#0150), the final entry in the Kong 0.x series, which is being
released simultaneously to Kong 1.0.

### Changes

Kong 1.0 includes all breaking changes from 0.15, as well as the removal
of deprecated concepts.

##### Dependencies

- The required OpenResty version is still 1.13.6.2, but for a full feature set
  including stream routing and Service Mesh abilities with mutual TLS, Kong's
  [openresty-patches](https://github.com/kong/openresty-patches) must be
  applied (those patches are already bundled with our official distribution
  packages). Kong in HTTP(S) Gateway scenarios does not require these patches.
- Service Mesh abilities require at least OpenSSL version 1.1.1. In our
  official distribution packages, OpenSSL has been bumped to 1.1.1.
  [#4005](https://github.com/Kong/kong/pull/4005)

##### Configuration

- :warning: The `custom_plugins` directive is removed (deprecated since 0.14.0,
  July 2018). Use `plugins` instead.
- Modifications must be applied to the Nginx configuration. You are not
  affected by this change if you do not use a custom Nginx template. See the
  [1.0 Upgrade Path](https://github.com/Kong/kong/blob/master/UPGRADE.md) for
  a diff of changes to apply.
- The default value for `cassandra_lb_policy` changed from `RoundRobin` to
  `RequestRoundRobin`. This helps reducing the amount of new connections being
  opened during a request when using the Cassandra strategy.
  [#4004](https://github.com/Kong/kong/pull/4004)

##### Core

- :warning: The **API** entity and related concepts such as the `/apis`
  endpoint, are removed (deprecated since 0.13.0, March 2018). Use **Routes**
  and **Services** instead.
- :warning: The **old DAO** implementation is removed, along with the
  **old schema** validation library (`apis` was the last entity using it).
  Use the new schema format instead in custom plugins.
  To ease the transition of plugins, the plugin loader in 1.0 includes
  a _best-effort_ schema auto-translator, which should be sufficient for many
  plugins.
- Timestamps now bear millisecond precision in their decimal part.
  [#3660](https://github.com/Kong/kong/pull/3660)
- The PDK function `kong.request.get_body` will now return `nil, err, mime`
  when the body is valid JSON but neither an object nor an array.
  [#4063](https://github.com/Kong/kong/pull/4063)

##### CLI

- :warning: The new migrations framework (detailed below) has a different usage
  (and subcommands) compared to its predecessor.
  [#3802](https://github.com/Kong/kong/pull/3802)

##### Admin API

- :warning: In the 0.14.x release, Upstreams, Targets, and Plugins were still
  implemented using the old DAO and Admin API. In 0.15.0 and 1.0.0, all core
  entities use the new `kong.db` DAO, and their endpoints have been upgraded to
  the new Admin API (see below for details).
  [#3689](https://github.com/Kong/kong/pull/3689)
  [#3739](https://github.com/Kong/kong/pull/3739)
  [#3778](https://github.com/Kong/kong/pull/3778)

A summary of the changes introduced in the new Admin API:

- Pagination has been included in all "multi-record" endpoints, and pagination
  control fields are different than in 0.14.x.
- Filtering now happens via URL path changes (`/consumers/x/plugins`) instead
  of querystring fields (`/plugins?consumer_id=x`).
- Array values can't be coerced from comma-separated strings anymore. They must
  now be "proper" JSON values on JSON requests, or use a new syntax on
  form-url-encoded or multipart requests.
- Error messages have been been reworked from the ground up to be more
  consistent, precise and informative.
- The `PUT` method has been reimplemented with idempotent behavior and has
  been added to some entities that didn't have it.

For more details about the new Admin API, please visit the official docs:
https://docs.konghq.com/

##### Plugins

- :warning: The `galileo` plugin has been removed (deprecated since 0.13.0).
  [#3960](https://github.com/Kong/kong/pull/3960)
- :warning: Some internal modules that were occasionally used by plugin authors
  before the introduction of the Plugin Development Kit (PDK) in 0.14.0 are now
  removed:
  - The `kong.tools.ip` module was removed. Use `kong.ip` from the PDK instead.
  - The `kong.tools.public` module was removed. Use the various equivalent
    features from the PDK instead.
  - The `kong.tools.responses` module was removed. Please use
    `kong.response.exit` from the PDK instead. You might want to use
    `kong.log.err` to log internal server errors as well.
  - The `kong.api.crud_helpers` module was removed (deprecated since the
    introduction of the new DAO in 0.13.0). Use `kong.api.endpoints` instead
    if you need to customize the auto-generated endpoints.
- All bundled plugins' schemas and custom entities have been updated to the new
  `kong.db` module, and their APIs have been updated to the new Admin API,
  which is described in the above section.
  [#3766](https://github.com/Kong/kong/pull/3766)
  [#3774](https://github.com/Kong/kong/pull/3774)
  [#3778](https://github.com/Kong/kong/pull/3778)
  [#3839](https://github.com/Kong/kong/pull/3839)
- :warning: All plugins migrations have been converted to the new migration
  framework. Custom plugins must use the new migration framework from 0.15
  onwards.

### Additions

##### :fireworks: Service Mesh and Stream Routes

Kong's Service Mesh support resulted in a number of additions to Kong's
configuration, Admin API, and plugins that deserve their own section in
this changelog.

- **Support for TCP & TLS Stream Routes** via the new `stream_listen` config
  option. [#4009](https://github.com/Kong/kong/pull/4009)
- A new `origins` config property allows overriding hosts from Kong.
  [#3679](https://github.com/Kong/kong/pull/3679)
- A `transparent` suffix added to stream listeners allows for setting up a
  dynamic Service Mesh with `iptables`.
  [#3884](https://github.com/Kong/kong/pull/3884)
- Kong instances can now create a shared internal Certificate Authority, which
  is used for Service Mesh TLS traffic.
  [#3906](https://github.com/Kong/kong/pull/3906)
  [#3861](https://github.com/Kong/kong/pull/3861)
- Plugins get a new `run_on` field to control how they behave in a Service Mesh
  environment.
  [#3930](https://github.com/Kong/kong/pull/3930)
  [#4066](https://github.com/Kong/kong/pull/4066)
- There is a new phase called `preread`. This is where stream traffic routing
  is done.

##### Configuration

- A new `dns_valid_ttl` property can be set to forcefully override the TTL
  value of all resolved DNS records.
  [#3730](https://github.com/Kong/kong/pull/3730)
- A new `pg_timeout` property can be set to configure the timeout of PostgreSQL
  connections. [#3808](https://github.com/Kong/kong/pull/3808)
- `upstream_keepalive` can now be disabled when set to 0.
  Thanks [@pryorda](https://github.com/pryorda) for the patch.
  [#3716](https://github.com/Kong/kong/pull/3716)
- The new `transparent` suffix also applies to the `proxy_listen` directive.

##### CLI

- :fireworks: **New migrations framework**. This new implementation supports
  no-downtime, Blue/Green migrations paths that will help sustain Kong 1.0's
  stability. It brings a considerable number of other improvements, such as new
  commands, better support for automation, improved CLI logging, and many
  more. Additionally, this new framework alleviates the old limitation around
  multiple nodes running concurrent migrations. See the related PR for a
  complete list of improvements.
  [#3802](https://github.com/Kong/kong/pull/3802)

##### Core

- :fireworks: **Support for TLS 1.3**. The support for OpenSSL 1.1.1 (bumped in our
  official distribution packages) not only enabled Service Mesh features, but
  also unlocks support for the latest version of the TLS protocol.
- :fireworks: **Support for HTTPS in active healthchecks**.
  [#3815](https://github.com/Kong/kong/pull/3815)
- :fireworks: Improved router rebuilds resiliency by reducing database accesses
  in high concurrency scenarios.
  [#3782](https://github.com/Kong/kong/pull/3782)
- :fireworks: Significant performance improvements in the core's plugins
  runloop. [#3794](https://github.com/Kong/kong/pull/3794)
- PDK improvements:
  - New `kong.node` module. [#3826](https://github.com/Kong/kong/pull/3826)
  - New functions `kong.response.get_path_with_query()` and
    `kong.request.get_start_time()`.
    [#3842](https://github.com/Kong/kong/pull/3842)
  - Getters and setters for Service, Route, Consumer, and Credential.
    [#3916](https://github.com/Kong/kong/pull/3916)
  - `kong.response.get_source()` returns `error` on nginx-produced errors.
    [#4006](https://github.com/Kong/kong/pull/4006)
  - `kong.response.exit()` can be used in the `header_filter` phase, but only
    without a body. [#4039](https://github.com/Kong/kong/pull/4039)
- Schema improvements:
  - New field validators: `distinct`, `ne`, `is_regex`, `contains`, `gt`.
  - Adding a new field which has a default value to a schema no longer requires
    a migration.
    [#3756](https://github.com/Kong/kong/pull/3756)

##### Admin API

- :fireworks: **Routes now have a `name` field (like Services)**.
  [#3764](https://github.com/Kong/kong/pull/3764)
- Multipart parsing support. [#3776](https://github.com/Kong/kong/pull/3776)
- Admin API errors expose the name of the current strategy.
  [#3612](https://github.com/Kong/kong/pull/3612)

##### Plugins

- :fireworks: aws-lambda: **Support for Lambda Proxy Integration** with the new
  `is_proxy_integration` property.
  Thanks [@aloisbarreras](https://github.com/aloisbarreras) for the patch!
  [#3427](https://github.com/Kong/kong/pull/3427/).
- http-log: Support for buffering logging messages in a configurable logging
  queue. [#3604](https://github.com/Kong/kong/pull/3604)
- Most plugins' logic has been rewritten with the PDK instead of using internal
  Kong functions or ngx_lua APIs.

### Fixes

##### Core

- Fix an issue which would insert an extra `/` in the upstream URL when the
  request path was longer than the configured Route's `path` attribute.
  [#3780](https://github.com/kong/kong/pull/3780)
- Ensure better backwards-compatibility between the new DAO and existing core
  runloop code regarding null values.
  [#3772](https://github.com/Kong/kong/pull/3772)
  [#3710](https://github.com/Kong/kong/pull/3710)
- Ensure support for Datastax Enterprise 6.x. Thanks
  [@gchristidis](https://github.com/gchristidis) for the patch!
  [#3873](https://github.com/Kong/kong/pull/3873)
- Various issues with the PostgreSQL DAO strategy were addressed.
- Various issues related to the new schema library bundled with the new DAO
  were addressed.
- PDK improvements:
    - `kong.request.get_path()` and other functions now properly handle cases
      when `$request_uri` is nil.
      [#3842](https://github.com/Kong/kong/pull/3842)

##### Admin API

- Ensure the `/certificates` endpoints properly returns all SNIs configured on
  a given certificate. [#3722](https://github.com/Kong/kong/pull/3722)
- Ensure the `upstreams/:upstream/targets/...` endpoints returns an empty JSON
  array (`[]`) instead of an empty object (`{}`) when no targets exist.
  [#4058](https://github.com/Kong/kong/pull/4058)
- Improved inferring of arguments with `application/x-www-form-urlencoded`.
  [#3770](https://github.com/Kong/kong/pull/3770)
- Fix the handling of defaults values in some cases when using `PATCH`.
  [#3910](https://github.com/Kong/kong/pull/3910)

##### Plugins

- cors:
  - Ensure `Vary: Origin` is set when `config.credentials` is enabled.
    Thanks [@marckhouzam](https://github.com/marckhouzam) for the patch!
    [#3765](https://github.com/Kong/kong/pull/3765)
  - Return HTTP 200 instead of 204 for preflight requests. Thanks
    [@aslafy-z](https://github.com/aslafy-z) for the patch!
    [#4029](https://github.com/Kong/kong/pull/4029)
  - Ensure request origins specified as flat strings are safely validated.
    [#3872](https://github.com/Kong/kong/pull/3872)
- acl: Minor performance improvements by ensuring proper caching of computed
  values.
  [#4040](https://github.com/Kong/kong/pull/4040)
- correlation-id: Prevent an error to be thrown when the access phase was
  skipped, such as on nginx-produced errors.
  [#4006](https://github.com/Kong/kong/issues/4006)
- aws-lambda: When the client uses HTTP/2, strip response headers that are
  disallowed by the protocols.
  [#4032](https://github.com/Kong/kong/pull/4032)
- rate-limiting & response-ratelimiting: Improve efficiency by avoiding
  unnecessary Redis `SELECT` operations.
  [#3973](https://github.com/Kong/kong/pull/3973)

[Back to TOC](#table-of-contents)

## [0.15.0]

> Released on: 2018/12/18

This is the last release in the 0.x series, giving users one last chance to
upgrade while still using some of the options and concepts that were marked as
deprecated in Kong 0.x and were removed in Kong 1.0.

For a list of additions and fixes in Kong 0.15, see the [1.0.0](#100)
changelog. This release includes all new features included in 1.0 (Service
Mesh, Stream Routes and New Migrations), but unlike Kong 1.0, it retains a lot
of the deprecated functionality, like the **API** entity, around. Still, Kong
0.15 does have a number of breaking changes related to functionality that has
changed since version 0.14 (see below).

If you are starting with Kong, we recommend you to use 1.0.0 instead of this
release.

If you are already using Kong 0.14, our recommendation is to plan to move to
1.0 -- see the [1.0 Upgrade
Path](https://github.com/kong/kong/blob/master/UPGRADE.md) document for
details. Upgrading to 0.15.0 is only recommended if you can't do away with the
deprecated features but you need some fixes or new features right now.

### Changes

##### Dependencies

- The required OpenResty version is still 1.13.6.2, but for a full feature set
  including stream routing and Service Mesh abilities with mutual TLS, Kong's
  [openresty-patches](https://github.com/kong/openresty-patches) must be
  applied (those patches are already bundled with our official distribution
  packages). Kong in HTTP(S) Gateway scenarios does not require these patches.
- Service Mesh abilities require at least OpenSSL version 1.1.1. In our
  official distribution packages, OpenSSL has been bumped to 1.1.1.
  [#4005](https://github.com/Kong/kong/pull/4005)

##### Configuration

- The default value for `cassandra_lb_policy` changed from `RoundRobin` to
  `RequestRoundRobin`. This helps reducing the amount of new connections being
  opened during a request when using the Cassandra strategy.
  [#4004](https://github.com/Kong/kong/pull/4004)

##### Core

- Timestamps now bear millisecond precision in their decimal part.
  [#3660](https://github.com/Kong/kong/pull/3660)
- The PDK function `kong.request.get_body` will now return `nil, err, mime`
  when the body is valid JSON but neither an object nor an array.
  [#4063](https://github.com/Kong/kong/pull/4063)

##### CLI

- :warning: The new migrations framework (detailed in the [1.0.0
  changelog](#100)) has a different usage (and subcommands) compared to its
  predecessor.
  [#3802](https://github.com/Kong/kong/pull/3802)

##### Admin API

- :warning: In the 0.14.x release, Upstreams, Targets, and Plugins were still
  implemented using the old DAO and Admin API. In 0.15.0 and 1.0.0, all core
  entities use the new `kong.db` DAO, and their endpoints have been upgraded to
  the new Admin API (see below for details).
  [#3689](https://github.com/Kong/kong/pull/3689)
  [#3739](https://github.com/Kong/kong/pull/3739)
  [#3778](https://github.com/Kong/kong/pull/3778)

A summary of the changes introduced in the new Admin API:

- Pagination has been included in all "multi-record" endpoints, and pagination
  control fields are different than in 0.14.x.
- Filtering now happens via URL path changes (`/consumers/x/plugins`) instead
  of querystring fields (`/plugins?consumer_id=x`).
- Array values can't be coherced from comma-separated strings. They must be
  "proper" JSON values on JSON requests, or use a new syntax on
  form-url-encoded or multipart requests.
- Error messages have been been reworked from the ground up to be more
  consistent, precise and informative.
- The `PUT` method has been reimplemented with idempotent behavior and has
  been added to some entities that didn't have it.

For more details about the new Admin API, please visit the official docs:
https://docs.konghq.com/

##### Plugins

- All bundled plugins' schemas and custom entities have been updated to the new
  `kong.db` module, and their APIs have been updated to the new Admin API,
  which is described in the above section.
  [#3766](https://github.com/Kong/kong/pull/3766)
  [#3774](https://github.com/Kong/kong/pull/3774)
  [#3778](https://github.com/Kong/kong/pull/3778)
  [#3839](https://github.com/Kong/kong/pull/3839)
- :warning: All plugins migrations have been converted to the new migration
  framework. Custom plugins must use the new migration framework from 0.15
  onwards.

### Additions

Kong 0.15.0 contains the same additions as 1.0.0. See the [1.0.0
changelog](#100) for a complete list.

### Fixes

Kong 0.15.0 contains the same fixes as 1.0.0. See the [1.0.0 changelog](#100)
for a complete list.

[Back to TOC](#table-of-contents)

## [0.14.1]

> Released on: 2018/08/21

### Additions

##### Plugins

- jwt: Support for tokens signed with HS384 and HS512.
  Thanks [@kepkin](https://github.com/kepkin) for the patch.
  [#3589](https://github.com/Kong/kong/pull/3589)
- acl: Add a new `hide_groups_header` configuration option. If enabled, this
  option prevents the plugin from injecting the `X-Consumer-Groups` header
  into the upstream request.
  Thanks [@jeremyjpj0916](https://github.com/jeremyjpj0916) for the patch!
  [#3703](https://github.com/Kong/kong/pull/3703)

### Fixes

##### Core

- Prevent some plugins from breaking in subtle ways when manipulating some
  entities and their attributes. An example of such breaking behavior could be
  observed when Kong was wrongly injecting `X-Consumer-Username: userdata:
  NULL` in upstream requests headers, instead of not injecting this header at
  all.
  [#3714](https://github.com/Kong/kong/pull/3714)
- Fix an issue which, in some cases, prevented the use of Kong with Cassandra
  in environments where DNS load-balancing is in effect for contact points
  provided as hostnames (e.g. Kubernetes with `cassandra_contact_points =
  cassandra`).
  [#3693](https://github.com/Kong/kong/pull/3693)
- Fix an issue which prevented the use of UNIX domain sockets in some logging
  plugins, and custom plugins making use of such sockets.
  Thanks [@rucciva](https://github.com/rucciva) for the patch.
  [#3633](https://github.com/Kong/kong/pull/3633)
- Avoid logging false-negative error messages related to worker events.
  [#3692](https://github.com/Kong/kong/pull/3692)

##### CLI

- Database connectivity errors are properly prefixed with the database name
  again (e.g. `[postgres]`).
  [#3648](https://github.com/Kong/kong/pull/3648)

##### Plugins

- zipkin
  - Allow usage of the plugin with the deprecated "API" entity, and introduce
    a new `kong.api` tag.
    [kong-plugin-zipkin/commit/4a645e9](https://github.com/Kong/kong-plugin-zipkin/commit/4a645e940e560f2e50567e0360b5df3b38f74853)
  - Properly report the `kong.credential` tag.
    [kong-plugin-zipkin/commit/c627c36](https://github.com/Kong/kong-plugin-zipkin/commit/c627c36402c9a14cc48011baa773f4ee08efafcf)
  - Ensure the plugin does not throw errors when no Route was matched.
    [kong-plugin-zipkin#19](https://github.com/Kong/kong-plugin-zipkin/issues/19)
- basic-auth: Passwords with whitespaces are not trimmed anymore.
  Thanks [@aloisbarreras](https://github.com/aloisbarreras) for the patch.
  [#3650](https://github.com/Kong/kong/pull/3650)
- hmac-auth: Ensure backward compatibility for clients generating signatures
  without the request's querystring, as is the case for Kong versions prior to
  0.14.0, which broke this behavior. Users of this plugin on previous versions
  of Kong can now safely upgrade to the 0.14 family.
  Thanks [@mlehner616](https://github.com/mlehner616) for the patch!
  [#3699](https://github.com/Kong/kong/pull/3699)
- ldap-auth
    - Set the WWW-Authenticate header authentication scheme accordingly with
      the `conf.header_type` property, which allows browsers to show the
      authentication popup automatically. Thanks
      [@francois-maillard](https://github.com/francois-maillard) for the patch.
      [#3656](https://github.com/Kong/kong/pull/3656)
    - Invalid authentication attempts do not block subsequent valid attempts
      anymore.
      [#3677](https://github.com/Kong/kong/pull/3677)

[Back to TOC](#table-of-contents)

## [0.14.0] - 2018/07/05

This release introduces the first version of the **Plugin Development Kit**: a
Lua SDK, comprised of a set of functions to ease the development of
custom plugins.

Additionally, it contains several major improvements consolidating Kong's
feature set and flexibility, such as the support for `PUT` endpoints on the
Admin API for idempotent workflows, the execution of plugins during
Nginx-produced errors, and the injection of **Nginx directives** without having
to rely on the custom Nginx configuration pattern!

Finally, new bundled plugins allow Kong to better integrate with **Cloud
Native** environments, such as Zipkin and Prometheus.

As usual, major version upgrades require database migrations and changes to the
Nginx configuration file (if you customized the default template). Please take
a few minutes to read the [0.14 Upgrade
Path](https://github.com/Kong/kong/blob/master/UPGRADE.md#upgrade-to-014x) for
more details regarding breaking changes and migrations before planning to
upgrade your Kong cluster.

### Breaking Changes

##### Dependencies

- :warning: The required OpenResty version has been bumped to 1.13.6.2. If you
  are installing Kong from one of our distribution packages, you are not
  affected by this change.
  [#3498](https://github.com/Kong/kong/pull/3498)
- :warning: Support for PostgreSQL 9.4 (deprecated in 0.12.0) is now dropped.
  [#3490](https://github.com/Kong/kong/pull/3490)
- :warning: Support for Cassandra 2.1 (deprecated in 0.12.0) is now dropped.
  [#3490](https://github.com/Kong/kong/pull/3490)

##### Configuration

- :warning: The `server_tokens` and `latency_tokens` configuration properties
  have been removed. Instead, a new `headers` configuration properties replaces
  them and allows for more granular settings of injected headers (e.g.
  `Server`, `Via`, `X-Kong-*-Latency`, etc...).
  [#3300](https://github.com/Kong/kong/pull/3300)
- :warning: New required `lua_shared_dict` entries must be added to the Nginx
  configuration. You are not affected by this change if you do not use a custom
  Nginx template.
  [#3557](https://github.com/Kong/kong/pull/3557)
- :warning: Other important modifications must be applied to the Nginx
  configuration. You are not affected by this change if you do not use a custom
  Nginx template.
  [#3533](https://github.com/Kong/kong/pull/3533)

##### Plugins

- :warning: The Runscope plugin has been dropped, based on the EoL announcement
  made by Runscope about their Traffic Inspector product.
  [#3495](https://github.com/Kong/kong/pull/3495)

##### Admin API

- :warning: The SSL Certificates and SNI entities have moved to the new DAO
  implementation. As such, the `/certificates` and `/snis` endpoints have
  received notable usability improvements, but suffer from a few breaking
  changes.
  [#3386](https://github.com/Kong/kong/pull/3386)
- :warning: The Consumers entity has moved to the new DAO implementation. As
  such, the `/consumers` endpoint has received notable usability improvements,
  but suffers from a few breaking changes.
  [#3437](https://github.com/Kong/kong/pull/3437)

### Changes

##### Configuration

- The default value of `db_cache_ttl` is now `0` (disabled). Now that our level
  of confidence around the new caching mechanism introduced in 0.11.0 is high
  enough, we consider `0` (no TTL) to be an appropriate default for production
  environments, as it offers a smoother cache consumption behavior and reduces
  database pressure.
  [#3492](https://github.com/Kong/kong/pull/3492)

##### Core

- :fireworks: Serve stale data from the database cache when the datastore
  cannot be reached. Such stale items are "resurrected" for `db_resurrect_ttl`
  seconds (see configuration section).
  [#3579](https://github.com/Kong/kong/pull/3579)
- Reduce LRU churning in the database cache against some workloads.
  [#3550](https://github.com/Kong/kong/pull/3550)

### Additions

##### Configuration

- :fireworks: **Support for injecting Nginx directives via configuration
  properties** (in the `kong.conf` file or via environment variables)! This new
  way of customizing the Nginx configuration should render obsolete the old way
  of maintaining a custom Nginx template in most cases!
  [#3530](https://github.com/Kong/kong/pull/3530)
- :fireworks: **Support for selectively disabling bundled plugins**. A new
  `plugins` configuration property is introduced, and is used to specify which
  plugins should be loaded by the node. Custom plugins should now be specified
  in this new property, and the `custom_plugins` property is **deprecated**.
  If desired, Kong administrators can specify a minimal set of plugins to load
  (instead of the default, bundled plugins), and **improve P99 latency**
  thanks to the resulting decrease in database traffic.
  [#3387](https://github.com/Kong/kong/pull/3387)
- The new `headers` configuration property allows for specifying the injection
  of a new header: `X-Kong-Upstream-Status`. When enabled, Kong will inject
  this header containing the HTTP status code of the upstream response in the
  client response. This is particularly useful for clients to distinguish
  upstream statuses upon rewriting of the response by Kong.
  [#3263](https://github.com/Kong/kong/pull/3263)
- A new `db_resurrect_ttl` configuration property can be set to customize
  the amount of time stale data can be resurrected for when it cannot be
  refreshed. Defaults to 30 seconds.
  [#3579](https://github.com/Kong/kong/pull/3579)
- Two new Cassandra load balancing policies are available: `RequestRoundRobin`
  and `RequestDCAwareRoundRobin`. Both policies guarantee that the same peer
  will be reused across several queries during the lifetime of a request, thus
  guaranteeing no new connection will be opened against a peer during this
  request.
  [#3545](https://github.com/Kong/kong/pull/3545)

##### Core

- :fireworks: **Execute plugins on Nginx-produced errors.** Now, when Nginx
  produces a 4xx error (upon invalid requests) or 5xx (upon failure from the
  load balancer to connect to a Service), Kong will execute the response phases
  of its plugins (`header_filter`, `body_filter`, `log`). As such, Kong logging
  plugins are not blind to such Nginx-produced errors anymore, and will start
  properly reporting them. Plugins should be built defensively against cases
  where their `rewrite` or `access` phases were not executed.
  [#3533](https://github.com/Kong/kong/pull/3533)
- :fireworks: **Support for cookie-based load balancing!**
  [#3472](https://github.com/Kong/kong/pull/3472)

##### Plugins

- :fireworks: **Introduction of the Plugin Development Kit!** A set of Lua
  functions and variables that will greatly ease and speed up the task of
  developing custom plugins.
  The Plugin Development Kit (PDK) allows the retrieval and manipulation of the
  request and response objects, as well as interacting with various core
  components (e.g. logging, load balancing, DAO, etc...) without having to rely
  on OpenResty functions, and with the guarantee of their forward-compatibility
  with future versions of Kong.
  [#3556](https://github.com/Kong/kong/pull/3556)
- :fireworks: **New bundled plugin: Zipkin**! This plugin allows Kong to sample
  traces and report them to a running Zipkin instance.
  (See: https://github.com/Kong/kong-plugin-zipkin)
  [#3434](https://github.com/Kong/kong/pull/3434)
- :fireworks: **New bundled plugin: Prometheus**! This plugin allows Kong to
  expose metrics in the Prometheus Exposition format. Available metrics include
  HTTP status codes, latencies histogram, bandwidth, and more...
  (See: https://github.com/Kong/kong-plugin-prometheus)
  [#3547](https://github.com/Kong/kong/pull/3547)
- :fireworks: **New bundled plugin: Azure Functions**! This plugin can be used
  to invoke [Microsoft Azure
  Functions](https://azure.microsoft.com/en-us/services/functions/), similarly
  to the already existing AWS Lambda and OpenWhisk plugins.
  (See: https://github.com/Kong/kong-plugin-azure-functions)
  [#3428](https://github.com/Kong/kong/pull/3428)
- :fireworks: **New bundled plugin: Serverless Functions**! Dynamically run Lua
  without having to write a full-fledged plugin. Lua code snippets can be
  uploaded via the Admin API and be executed during Kong's `access` phase.
  (See: https://github.com/Kong/kong-plugin-serverless-functions)
  [#3551](https://github.com/Kong/kong/pull/3551)
- jwt: Support for limiting the allowed expiration period of JWT tokens. A new
  `config.maximum_expiration` property can be set to indicate the maximum
  number of seconds the `exp` claim may be ahead in the future.
  Thanks [@mvanholsteijn](https://github.com/mvanholsteijn) for the patch!
  [#3331](https://github.com/Kong/kong/pull/3331)
- aws-lambda: Add `us-gov-west-1` to the list of allowed regions.
  [#3529](https://github.com/Kong/kong/pull/3529)

##### Admin API

- :fireworks: Support for `PUT` in new endpoints (e.g. `/services/{id or
  name}`, `/routes/{id}`, `/consumers/{id or username}`), allowing the
  development of idempotent configuration workflows when scripting the Admin
  API.
  [#3416](https://github.com/Kong/kong/pull/3416)
- Support for `PATCH` and `DELETE` on the `/services/{name}`,
  `/consumers/{username}`, and `/snis/{name}` endpoints.
  [#3416](https://github.com/Kong/kong/pull/3416)

### Fixes

##### Configuration

- Properly support IPv6 addresses in `proxy_listen` and `admin_listen`
  configuration properties.
  [#3508](https://github.com/Kong/kong/pull/3508)

##### Core

- IPv6 nameservers with a scope are now ignored by the DNS resolver.
  [#3478](https://github.com/Kong/kong/pull/3478)
- SRV records without a port number now returns the default port instead of
  `0`.
  [#3478](https://github.com/Kong/kong/pull/3478)
- Ensure DNS-based round robin load balancing starts at a randomized position
  to prevent all Nginx workers from starting with the same peer.
  [#3478](https://github.com/Kong/kong/pull/3478)
- Properly report timeouts in passive health checks. Previously, connection
  timeouts were counted as `tcp_failures`, and upstream timeouts were ignored.
  Health check users should ensure that their `timeout` settings reflect their
  intended behavior.
  [#3539](https://github.com/Kong/kong/pull/3539)
- Ensure active health check probe requests send the `Host` header.
  [#3496](https://github.com/Kong/kong/pull/3496)
- Overall, more reliable health checks healthiness counters behavior.
  [#3496](https://github.com/Kong/kong/pull/3496)
- Do not set `Content-Type` headers on HTTP 204 No Content responses.
  [#3351](https://github.com/Kong/kong/pull/3351)
- Ensure the PostgreSQL connector of the new DAO (used by Services, Routes,
  Consumers, and SSL certs/SNIs) is now fully re-entrant and properly behaves
  in busy workloads (e.g. scripting requests to the Admin API).
  [#3423](https://github.com/Kong/kong/pull/3423)
- Properly route HTTP/1.0 requests without a Host header when using the old
  deprecated "API" entity.
  [#3438](https://github.com/Kong/kong/pull/3438)
- Ensure that all Kong-produced errors respect the `headers` configuration
  setting (previously `server_tokens`) and do not include the `Server` header
  if not configured.
  [#3511](https://github.com/Kong/kong/pull/3511)
- Harden an existing Cassandra migration.
  [#3532](https://github.com/Kong/kong/pull/3532)
- Prevent the load balancer from needlessly rebuilding its state when creating
  Targets.
  [#3477](https://github.com/Kong/kong/pull/3477)
- Prevent some harmless error logs to be printed during startup when
  initialization takes more than a few seconds.
  [#3443](https://github.com/Kong/kong/pull/3443)

##### Plugins

- hmac: Ensure that empty request bodies do not pass validation if there is no
  digest header.
  Thanks [@mvanholsteijn](https://github.com/mvanholsteijn) for the patch!
  [#3347](https://github.com/Kong/kong/pull/3347)
- response-transformer: Prevent the plugin from throwing an error when its
  `access` handler did not get a chance to run (e.g. on short-circuited,
  unauthorized requests).
  [#3524](https://github.com/Kong/kong/pull/3524)
- aws-lambda: Ensure logging plugins subsequently run when this plugin
  terminates.
  [#3512](https://github.com/Kong/kong/pull/3512)
- request-termination: Ensure logging plugins subsequently run when this plugin
  terminates.
  [#3513](https://github.com/Kong/kong/pull/3513)

##### Admin API

- Requests to `/healthy` and `/unhealthy` endpoints for upstream health checks
  now properly propagate the new state to other nodes of a Kong cluster.
  [#3464](https://github.com/Kong/kong/pull/3464)
- Do not produce an HTTP 500 error when POST-ing to `/services` with an empty
  `url` argument.
  [#3452](https://github.com/Kong/kong/pull/3452)
- Ensure foreign keys are required when creating child entities (e.g.
  `service.id` when creating a Route). Previously some rows could have an empty
  `service_id` field.
  [#3548](https://github.com/Kong/kong/pull/3548)
- Better type inference in new endpoints (e.g. `/services`, `/routes`,
  `/consumers`) when using `application/x-www-form-urlencoded` MIME type.
  [#3416](https://github.com/Kong/kong/pull/3416)

[Back to TOC](#table-of-contents)

## [0.13.1] - 2018/04/23

This release contains numerous bug fixes and a few convenience features.
Notably, a best-effort/backwards-compatible approach is followed to resolve
`no memory` errors caused by the fragmentation of shared memory between the
core and plugins.

### Added

##### Core

- Cache misses are now stored in a separate shared memory zone from hits if
  such a zone is defined. This reduces cache turnover and can increase the
  cache hit ratio quite considerably.
  Users with a custom Nginx template are advised to define such a zone to
  benefit from this behavior:
  `lua_shared_dict kong_db_cache_miss 12m;`.
- We now ensure that the Cassandra or PostgreSQL instance Kong is connecting
  to falls within the supported version range. Deprecated versions result in
  warning logs. As a reminder, Kong 0.13.x supports Cassandra 2.2+,
  and PostgreSQL 9.5+. Cassandra 2.1 and PostgreSQL 9.4 are supported, but
  deprecated.
  [#3310](https://github.com/Kong/kong/pull/3310)
- HTTP 494 errors thrown by Nginx are now caught by Kong and produce a native,
  Kong-friendly response.
  Thanks [@ti-mo](https://github.com/ti-mo) for the contribution!
  [#3112](https://github.com/Kong/kong/pull/3112)

##### CLI

- Report errors when compiling custom Nginx templates.
  [#3294](https://github.com/Kong/kong/pull/3294)

##### Admin API

- Friendlier behavior of Routes schema validation: PATCH requests can be made
  without specifying all three of `methods`, `hosts`, or `paths` if at least
  one of the three is specified in the body.
  [#3364](https://github.com/Kong/kong/pull/3364)

##### Plugins

- jwt: Support for identity providers using JWKS by ensuring the
  `config.key_claim_name` values is looked for in the token header.
  Thanks [@brycehemme](https://github.com/brycehemme) for the contribution!
  [#3313](https://github.com/Kong/kong/pull/3313)
- basic-auth: Allow specifying empty passwords.
  Thanks [@zhouzhuojie](https://github.com/zhouzhuojie) and
  [@perryao](https://github.com/perryao) for the contributions!
  [#3243](https://github.com/Kong/kong/pull/3243)

### Fixed

##### Core

- Numerous users have reported `no memory` errors which were caused by
  circumstantial memory fragmentation. Such errors, while still possible if
  plugin authors are not careful, should now mostly be addressed.
  [#3311](https://github.com/Kong/kong/pull/3311)

  **If you are using a custom Nginx template, be sure to define the following
  shared memory zones to benefit from these fixes**:

  ```
  lua_shared_dict kong_db_cache_miss 12m;
  lua_shared_dict kong_rate_limiting_counters 12m;
  ```

##### CLI

- Redirect Nginx's stdout and stderr output to `kong start` when
  `nginx_daemon` is enabled (such as when using the Kong Docker image). This
  also prevents growing log files when Nginx redirects logs to `/dev/stdout`
  and `/dev/stderr` but `nginx_daemon` is disabled.
  [#3297](https://github.com/Kong/kong/pull/3297)

##### Admin API

- Set a Service's `port` to `443` when the `url` convenience parameter uses
  the `https://` scheme.
  [#3358](https://github.com/Kong/kong/pull/3358)
- Ensure PATCH requests do not return an error when un-setting foreign key
  fields with JSON `null`.
  [#3355](https://github.com/Kong/kong/pull/3355)
- Ensure the `/plugin/schema/:name` endpoint does not corrupt plugins' schemas.
  [#3348](https://github.com/Kong/kong/pull/3348)
- Properly URL-decode path segments of plugins endpoints accepting spaces
  (e.g. `/consumers/<consumer>/basic-auth/John%20Doe/`).
  [#3250](https://github.com/Kong/kong/pull/3250)
- Properly serialize boolean filtering values when using Cassandra.
  [#3362](https://github.com/Kong/kong/pull/3362)

##### Plugins

- rate-limiting/response-rate-limiting:
  - If defined in the Nginx configuration, will use a dedicated
    `lua_shared_dict` instead of using the `kong_cache` shared memory zone.
    This prevents memory fragmentation issues resulting in `no memory` errors
    observed by numerous users. Users with a custom Nginx template are advised
    to define such a zone to benefit from this fix:
    `lua_shared_dict kong_rate_limiting_counters 12m;`.
    [#3311](https://github.com/Kong/kong/pull/3311)
  - When using the Redis strategy, ensure the correct Redis database is
    selected. This issue could occur when several request and response
    rate-limiting were configured using different Redis databases.
    Thanks [@mengskysama](https://github.com/mengskysama) for the patch!
    [#3293](https://github.com/Kong/kong/pull/3293)
- key-auth: Respect request MIME type when re-encoding the request body
  if both `config.key_in_body` and `config.hide_credentials` are enabled.
  Thanks [@p0pr0ck5](https://github.com/p0pr0ck5) for the patch!
  [#3213](https://github.com/Kong/kong/pull/3213)
- oauth2: Return HTTP 400 on invalid `scope` type.
  Thanks [@Gman98ish](https://github.com/Gman98ish) for the patch!
  [#3206](https://github.com/Kong/kong/pull/3206)
- ldap-auth: Ensure the plugin does not throw errors when configured as a
  global plugin.
  [#3354](https://github.com/Kong/kong/pull/3354)
- hmac-auth: Verify signature against non-normalized (`$request_uri`) request
  line (instead of `$uri`).
  [#3339](https://github.com/Kong/kong/pull/3339)
- aws-lambda: Fix a typo in upstream headers sent to the function. We now
  properly send the `X-Amz-Log-Type` header.
  [#3398](https://github.com/Kong/kong/pull/3398)

[Back to TOC](#table-of-contents)

## [0.13.0] - 2018/03/22

This release introduces two new core entities that will improve the way you
configure Kong: **Routes** & **Services**. Those entities replace the "API"
entity and simplify the setup of non-naive use-cases by providing better
separation of concerns and allowing for plugins to be applied to specific
**endpoints**.

As usual, major version upgrades require database migrations and changes to
the Nginx configuration file (if you customized the default template).
Please take a few minutes to read the [0.13 Upgrade
Path](https://github.com/Kong/kong/blob/master/UPGRADE.md#upgrade-to-013x) for
more details regarding breaking changes and migrations before planning to
upgrade your Kong cluster.

### Breaking Changes

##### Configuration

- :warning: The `proxy_listen` and `admin_listen` configuration values have a
  new syntax. This syntax is more aligned with that of NGINX and is more
  powerful while also simpler. As a result, the following configuration values
  have been removed because superfluous: `ssl`, `admin_ssl`, `http2`,
  `admin_http2`, `proxy_listen_ssl`, and `admin_listen_ssl`.
  [#3147](https://github.com/Kong/kong/pull/3147)

##### Plugins

- :warning: galileo: As part of the Galileo deprecation path, the galileo
  plugin is not enabled by default anymore, although still bundled with 0.13.
  Users are advised to stop using the plugin, but for the time being can keep
  enabling it by adding it to the `custom_plugin` configuration value.
  [#3233](https://github.com/Kong/kong/pull/3233)
- :warning: rate-limiting (Cassandra): The default migration for including
  Routes and Services in plugins will remove and re-create the Cassandra
  rate-limiting counters table. This means that users that were rate-limited
  because of excessive API consumption will be able to consume the API until
  they reach their limit again. There is no such data deletion in PostgreSQL.
  [def201f](https://github.com/Kong/kong/commit/def201f566ccf2dd9b670e2f38e401a0450b1cb5)

### Changes

##### Dependencies

- **Note to Docker users**: The `latest` tag on Docker Hub now points to the
  **alpine** image instead of CentOS. This also applies to the `0.13.0` tag.
- The OpenResty version shipped with our default packages has been bumped to
  `1.13.6.1`. The 0.13.0 release should still be compatible with the OpenResty
  `1.11.2.x` series for the time being.
- Bumped [lua-resty-dns-client](https://github.com/Kong/lua-resty-dns-client)
  to `2.0.0`.
  [#3220](https://github.com/Kong/kong/pull/3220)
- Bumped [lua-resty-http](https://github.com/pintsized/lua-resty-http) to
  `0.12`.
  [#3196](https://github.com/Kong/kong/pull/3196)
- Bumped [lua-multipart](https://github.com/Kong/lua-multipart) to `0.5.5`.
  [#3318](https://github.com/Kong/kong/pull/3318)
- Bumped [lua-resty-healthcheck](https://github.com/Kong/lua-resty-healthcheck)
  to `0.4.0`.
  [#3321](https://github.com/Kong/kong/pull/3321)

### Additions

##### Configuration

- :fireworks: Support for **control-plane** and **data-plane** modes. The new
  syntax of `proxy_listen` and `admin_listen` supports `off`, which
  disables either one of those interfaces. It is now simpler than ever to
  make a Kong node "Proxy only" (data-plane) or "Admin only" (control-plane).
  [#3147](https://github.com/Kong/kong/pull/3147)

##### Core

- :fireworks: This release introduces two new entities: **Routes** and
  **Services**. Those entities will provide a better separation of concerns
  than the "API" entity offers. Routes will define rules for matching a
  client's request (e.g., method, host, path...), and Services will represent
  upstream services (or backends) that Kong should proxy those requests to.
  Plugins can also be added to both Routes and Services, enabling use-cases to
  apply plugins more granularly (e.g., per endpoint).
  Following this addition, the API entity and related Admin API endpoints are
  now deprecated. This release is backwards-compatible with the previous model
  and all of your currently defined APIs and matching rules are still
  supported, although we advise users to migrate to Routes and Services as soon
  as possible.
  [#3224](https://github.com/Kong/kong/pull/3224)

##### Admin API

- :fireworks: New endpoints: `/routes` and `/services` to interact with the new
  core entities. More specific endpoints are also available such as
  `/services/{service id or name}/routes`,
  `/services/{service id or name}/plugins`, and `/routes/{route id}/plugins`.
  [#3224](https://github.com/Kong/kong/pull/3224)
- :fireworks: Our new endpoints (listed above) provide much better responses
  with regards to producing responses for incomplete entities, errors, etc...
  In the future, existing endpoints will gradually be moved to using this new
  Admin API content producer.
  [#3224](https://github.com/Kong/kong/pull/3224)
- :fireworks: Improved argument parsing in form-urlencoded requests to the new
  endpoints as well.
  Kong now expects the following syntaxes for representing
  arrays: `hosts[]=a.com&hosts[]=b.com`, `hosts[1]=a.com&hosts[2]=b.com`, which
  avoid comma-separated arrays and related issues that can arise.
  In the future, existing endpoints will gradually be moved to using this new
  Admin API content parser.
  [#3224](https://github.com/Kong/kong/pull/3224)

##### Plugins

- jwt: `ngx.ctx.authenticated_jwt_token` is available for other plugins to use.
  [#2988](https://github.com/Kong/kong/pull/2988)
- statsd: The fields `host`, `port` and `metrics` are no longer marked as
  "required", since they have a default value.
  [#3209](https://github.com/Kong/kong/pull/3209)

### Fixes

##### Core

- Fix an issue causing nodes in a cluster to use the default health checks
  configuration when the user configured them from another node (event
  propagated via the cluster).
  [#3319](https://github.com/Kong/kong/pull/3319)
- Increase the default load balancer wheel size from 100 to 10.000. This allows
  for a better distribution of the load between Targets in general.
  [#3296](https://github.com/Kong/kong/pull/3296)

##### Admin API

- Fix several issues with application/multipart MIME type parsing of payloads.
  [#3318](https://github.com/Kong/kong/pull/3318)
- Fix several issues with the parsing of health checks configuration values.
  [#3306](https://github.com/Kong/kong/pull/3306)
  [#3321](https://github.com/Kong/kong/pull/3321)

[Back to TOC](#table-of-contents)

## [0.12.3] - 2018/03/12

### Fixed

- Suppress a memory leak in the core introduced in 0.12.2.
  Thanks [@mengskysama](https://github.com/mengskysama) for the report.
  [#3278](https://github.com/Kong/kong/pull/3278)

[Back to TOC](#table-of-contents)

## [0.12.2] - 2018/02/28

### Added

##### Core

- Load balancers now log DNS errors to facilitate debugging.
  [#3177](https://github.com/Kong/kong/pull/3177)
- Reports now can include custom immutable values.
  [#3180](https://github.com/Kong/kong/pull/3180)

##### CLI

- The `kong migrations reset` command has a new `--yes` flag. This flag makes
  the command run non-interactively, and ensures no confirmation prompt will
  occur.
  [#3189](https://github.com/Kong/kong/pull/3189)

##### Admin API

- A new endpoint `/upstreams/:upstream_id/health` will return the health of the
  specified upstream.
  [#3232](https://github.com/Kong/kong/pull/3232)
- The `/` endpoint in the Admin API now exposes the `node_id` field.
  [#3234](https://github.com/Kong/kong/pull/3234)

### Fixed

##### Core

- HTTP/1.0 requests without a Host header are routed instead of being rejected.
  HTTP/1.1 requests without a Host are considered invalid and will still be
  rejected.
  Thanks to [@rainiest](https://github.com/rainest) for the patch!
  [#3216](https://github.com/Kong/kong/pull/3216)
- Fix the load balancer initialization when some Targets would contain
  hostnames.
  [#3187](https://github.com/Kong/kong/pull/3187)
- Fix incomplete handling of errors when initializing DAO objects.
  [637532e](https://github.com/Kong/kong/commit/637532e05d8ed9a921b5de861cc7f463e96c6e04)
- Remove bogus errors in the logs provoked by healthcheckers between the time
  they are unregistered and the time they are garbage-collected
  ([#3207](https://github.com/Kong/kong/pull/3207)) and when receiving an HTTP
  status not tracked by healthy or unhealthy lists
  ([c8eb5ae](https://github.com/Kong/kong/commit/c8eb5ae28147fc02473c05a7b1dbf502fbb64242)).
- Fix soft errors not being handled correctly inside the Kong cache.
  [#3150](https://github.com/Kong/kong/pull/3150)

##### Migrations

- Better handling of already existing Cassandra keyspaces in migrations.
  [#3203](https://github.com/Kong/kong/pull/3203).
  Thanks to [@pamiel](https://github.com/pamiel) for the patch!

##### Admin API

- Ensure `GET /certificates/{uuid}` does not return HTTP 500 when the given
  identifier does not exist.
  Thanks to [@vdesjardins](https://github.com/vdesjardins) for the patch!
  [#3148](https://github.com/Kong/kong/pull/3148)

[Back to TOC](#table-of-contents)

## [0.12.1] - 2018/01/18

This release addresses a few issues encountered with 0.12.0, including one
which would prevent upgrading from a previous version. The [0.12 Upgrade
Path](https://github.com/Kong/kong/blob/master/UPGRADE.md)
is still relevant for upgrading existing clusters to 0.12.1.

### Fixed

- Fix a migration between previous Kong versions and 0.12.0.
  [#3159](https://github.com/Kong/kong/pull/3159)
- Ensure Lua errors are propagated when thrown in the `access` handler by
  plugins.
  [38580ff](https://github.com/Kong/kong/commit/38580ff547cbd4a557829e3ad135cd6a0f821f7c)

[Back to TOC](#table-of-contents)

## [0.12.0] - 2018/01/16

This major release focuses on two new features we are very excited about:
**health checks** and **hash based load balancing**!

We also took this as an opportunity to fix a few prominent issues, sometimes
at the expense of breaking changes but overall improving the flexibility and
usability of Kong! Do keep in mind that this is a major release, and as such,
that we require of you to run the **migrations step**, via the
`kong migrations up` command.

Please take a few minutes to thoroughly read the [0.12 Upgrade
Path](https://github.com/Kong/kong/blob/master/UPGRADE.md#upgrade-to-012x)
for more details regarding breaking changes and migrations before planning to
upgrade your Kong cluster.

### Deprecation notices

Starting with 0.12.0, we are announcing the deprecation of older versions
of our supported databases:

- Support for PostgreSQL 9.4 is deprecated. Users are advised to upgrade to
  9.5+
- Support for Cassandra 2.1 and below is deprecated. Users are advised to
  upgrade to 2.2+

Note that the above deprecated versions are still supported in this release,
but will be dropped in subsequent ones.

### Breaking changes

##### Core

- :warning: The required OpenResty version has been bumped to 1.11.2.5. If you
  are installing Kong from one of our distribution packages, you are not
  affected by this change.
  [#3097](https://github.com/Kong/kong/pull/3097)
- :warning: As Kong now executes subsequent plugins when a request is being
  short-circuited (e.g. HTTP 401 responses from auth plugins), plugins that
  run in the header or body filter phases will be run upon such responses
  from the access phase. We consider this change a big improvement in the
  Kong run-loop as it allows for more flexibility for plugins. However, it is
  unlikely, but possible that some of these plugins (e.g. your custom plugins)
  now run in scenarios where they were not previously expected to run.
  [#3079](https://github.com/Kong/kong/pull/3079)

##### Admin API

- :warning: By default, the Admin API now only listens on the local interface.
  We consider this change to be an improvement in the default security policy
  of Kong. If you are already using Kong, and your Admin API still binds to all
  interfaces, consider updating it as well. You can do so by updating the
  `admin_listen` configuration value, like so: `admin_listen = 127.0.0.1:8001`.
  Thanks [@pduldig-at-tw](https://github.com/pduldig-at-tw) for the suggestion
  and the patch.
  [#3016](https://github.com/Kong/kong/pull/3016)

  :red_circle: **Note to Docker users**: Beware of this change as you may have
  to ensure that your Admin API is reachable via the host's interface.
  You can use the `-e KONG_ADMIN_LISTEN` argument when provisioning your
  container(s) to update this value; for example,
  `-e KONG_ADMIN_LISTEN=0.0.0.0:8001`.

- :warning: To reduce confusion, the `/upstreams/:upstream_name_or_id/targets/`
  has been updated to not show the full list of Targets anymore, but only
  the ones that are currently active in the load balancer. To retrieve the full
  history of Targets, you can now query
  `/upstreams/:upstream_name_or_id/targets/all`. The
  `/upstreams/:upstream_name_or_id/targets/active` endpoint has been removed.
  Thanks [@hbagdi](https://github.com/hbagdi) for tackling this backlog item!
  [#3049](https://github.com/Kong/kong/pull/3049)
- :warning: The `orderlist` property of Upstreams has been removed, along with
  any confusion it may have brought. The balancer is now able to fully function
  without it, yet with the same level of entropy in its load distribution.
  [#2748](https://github.com/Kong/kong/pull/2748)

##### CLI

- :warning: The `$ kong compile` command which was deprecated in 0.11.0 has
  been removed.
  [#3069](https://github.com/Kong/kong/pull/3069)

##### Plugins

- :warning: In logging plugins, the `request.request_uri` field has been
  renamed to `request.url`.
  [#2445](https://github.com/Kong/kong/pull/2445)
  [#3098](https://github.com/Kong/kong/pull/3098)

### Added

##### Core

- :fireworks: Support for **health checks**! Kong can now short-circuit some
  of your upstream Targets (replicas) from its load balancer when it encounters
  too many TCP or HTTP errors. You can configure the number of failures, or the
  HTTP status codes that should be considered invalid, and Kong will monitor
  the failures and successes of proxied requests to each upstream Target. We
  call this feature **passive health checks**.
  Additionally, you can configure **active health checks**, which will make
  Kong perform periodic HTTP test requests to actively monitor the health of
  your upstream services, and pre-emptively short-circuit them.
  Upstream Targets can be manually taken up or down via two new Admin API
  endpoints: `/healthy` and `/unhealthy`.
  [#3096](https://github.com/Kong/kong/pull/3096)
- :fireworks: Support for **hash based load balancing**! Kong now offers
  consistent hashing/sticky sessions load balancing capabilities via the new
  `hash_*` attributes of the Upstream entity. Hashes can be based off client
  IPs, request headers, or Consumers!
  [#2875](https://github.com/Kong/kong/pull/2875)
- :fireworks: Logging plugins now log requests that were short-circuited by
  Kong! (e.g. HTTP 401 responses from auth plugins or HTTP 429 responses from
  rate limiting plugins, etc.) Kong now executes any subsequent plugins once a
  request has been short-circuited. Your plugin must be using the
  `kong.tools.responses` module for this behavior to be respected.
  [#3079](https://github.com/Kong/kong/pull/3079)
- Kong is now compatible with OpenResty up to version 1.13.6.1. Be aware that
  the recommended (and default) version shipped with this release is still
  1.11.2.5.
  [#3070](https://github.com/Kong/kong/pull/3070)

##### CLI

- `$ kong start` now considers the commonly used `/opt/openresty` prefix when
  searching for the `nginx` executable.
  [#3074](https://github.com/Kong/kong/pull/3074)

##### Admin API

- Two new endpoints, `/healthy` and `/unhealthy` can be used to manually bring
  upstream Targets up or down, as part of the new health checks feature of the
  load balancer.
  [#3096](https://github.com/Kong/kong/pull/3096)

##### Plugins

- logging plugins: A new field `upstream_uri` now logs the value of the
  upstream request's path. This is useful to help debugging plugins or setups
  that aim at rewriting a request's URL during proxying.
  Thanks [@shiprabehera](https://github.com/shiprabehera) for the patch!
  [#2445](https://github.com/Kong/kong/pull/2445)
- tcp-log: Support for TLS handshake with the logs recipients for secure
  transmissions of logging data.
  [#3091](https://github.com/Kong/kong/pull/3091)
- jwt: Support for JWTs passed in cookies. Use the new `config.cookie_names`
  property to configure the behavior to your liking.
  Thanks [@mvanholsteijn](https://github.com/mvanholsteijn) for the patch!
  [#2974](https://github.com/Kong/kong/pull/2974)
- oauth2
    - New `config.auth_header_name` property to customize the authorization
      header's name.
      Thanks [@supraja93](https://github.com/supraja93)
      [#2928](https://github.com/Kong/kong/pull/2928)
    - New `config.refresh_ttl` property to customize the TTL of refresh tokens,
      previously hard-coded to 14 days.
      Thanks [@bob983](https://github.com/bob983) for the patch!
      [#2942](https://github.com/Kong/kong/pull/2942)
    - Avoid an error in the logs when trying to retrieve an access token from
      a request without a body.
      Thanks [@WALL-E](https://github.com/WALL-E) for the patch.
      [#3063](https://github.com/Kong/kong/pull/3063)
- ldap: New `config.header_type` property to customize the authorization method
  in the `Authorization` header.
  Thanks [@francois-maillard](https://github.com/francois-maillard) for the
  patch!
  [#2963](https://github.com/Kong/kong/pull/2963)

### Fixed

##### CLI

- Fix a potential vulnerability in which an attacker could read the Kong
  configuration file with insufficient permissions for a short window of time
  while Kong is being started.
  [#3057](https://github.com/Kong/kong/pull/3057)
- Proper log message upon timeout in `$ kong quit`.
  [#3061](https://github.com/Kong/kong/pull/3061)

##### Admin API

- The `/certificates` endpoint now properly supports the `snis` parameter
  in PUT and PATCH requests.
  Thanks [@hbagdi](https://github.com/hbagdi) for the contribution!
  [#3040](https://github.com/Kong/kong/pull/3040)
- Avoid sending the `HTTP/1.1 415 Unsupported Content Type` response when
  receiving a request with a valid `Content-Type`, but with an empty payload.
  [#3077](https://github.com/Kong/kong/pull/3077)

##### Plugins

- basic-auth:
    - Accept passwords containing `:`.
      Thanks [@nico-acidtango](https://github.com/nico-acidtango) for the patch!
      [#3014](https://github.com/Kong/kong/pull/3014)
    - Performance improvements, courtesy of
      [@nico-acidtango](https://github.com/nico-acidtango)
      [#3014](https://github.com/Kong/kong/pull/3014)

[Back to TOC](#table-of-contents)

## [0.11.2] - 2017/11/29

### Added

##### Plugins

- key-auth: New endpoints to manipulate API keys.
  Thanks [@hbagdi](https://github.com/hbagdi) for the contribution.
  [#2955](https://github.com/Kong/kong/pull/2955)
    - `/key-auths/` to paginate through all keys.
    - `/key-auths/:credential_key_or_id/consumer` to retrieve the Consumer
      associated with a key.
- basic-auth: New endpoints to manipulate basic-auth credentials.
  Thanks [@hbagdi](https://github.com/hbagdi) for the contribution.
  [#2998](https://github.com/Kong/kong/pull/2998)
    - `/basic-auths/` to paginate through all basic-auth credentials.
    - `/basic-auths/:credential_username_or_id/consumer` to retrieve the
      Consumer associated with a credential.
- jwt: New endpoints to manipulate JWTs.
  Thanks [@hbagdi](https://github.com/hbagdi) for the contribution.
  [#3003](https://github.com/Kong/kong/pull/3003)
    - `/jwts/` to paginate through all JWTs.
    - `/jwts/:jwt_key_or_id/consumer` to retrieve the Consumer
      associated with a JWT.
- hmac-auth: New endpoints to manipulate hmac-auth credentials.
  Thanks [@hbagdi](https://github.com/hbagdi) for the contribution.
  [#3009](https://github.com/Kong/kong/pull/3009)
    - `/hmac-auths/` to paginate through all hmac-auth credentials.
    - `/hmac-auths/:hmac_username_or_id/consumer` to retrieve the Consumer
      associated with a credential.
- acl: New endpoints to manipulate ACLs.
  Thanks [@hbagdi](https://github.com/hbagdi) for the contribution.
  [#3039](https://github.com/Kong/kong/pull/3039)
    - `/acls/` to paginate through all ACLs.
    - `/acls/:acl_id/consumer` to retrieve the Consumer
      associated with an ACL.

### Fixed

##### Core

- Avoid logging some unharmful error messages related to clustering.
  [#3002](https://github.com/Kong/kong/pull/3002)
- Improve performance and memory footprint when parsing multipart request
  bodies.
  [Kong/lua-multipart#13](https://github.com/Kong/lua-multipart/pull/13)

##### Configuration

- Add a format check for the `admin_listen_ssl` property, ensuring it contains
  a valid port.
  [#3031](https://github.com/Kong/kong/pull/3031)

##### Admin API

- PUT requests with payloads containing non-existing primary keys for entities
  now return HTTP 404 Not Found, instead of HTTP 200 OK without a response
  body.
  [#3007](https://github.com/Kong/kong/pull/3007)
- On the `/` endpoint, ensure `enabled_in_cluster` shows up as an empty JSON
  Array (`[]`), instead of an empty JSON Object (`{}`).
  Thanks [@hbagdi](https://github.com/hbagdi) for the patch!
  [#2982](https://github.com/Kong/kong/issues/2982)

##### Plugins

- hmac-auth: Better parsing of the `Authorization` header to avoid internal
  errors resulting in HTTP 500.
  Thanks [@mvanholsteijn](https://github.com/mvanholsteijn) for the patch!
  [#2996](https://github.com/Kong/kong/pull/2996)
- Improve the performance of the rate-limiting and response-rate-limiting
  plugins when using the Redis policy.
  [#2956](https://github.com/Kong/kong/pull/2956)
- Improve the performance of the response-transformer plugin.
  [#2977](https://github.com/Kong/kong/pull/2977)

## [0.11.1] - 2017/10/24

### Changed

##### Configuration

- Drop the `lua_code_cache` configuration property. This setting has been
  considered harmful since 0.11.0 as it interferes with Kong's internals.
  [#2854](https://github.com/Kong/kong/pull/2854)

### Fixed

##### Core

- DNS: SRV records pointing to an A record are now properly handled by the
  load balancer when `preserve_host` is disabled. Such records used to throw
  Lua errors on the proxy code path.
  [Kong/lua-resty-dns-client#19](https://github.com/Kong/lua-resty-dns-client/pull/19)
- Fixed an edge-case where `preserve_host` would sometimes craft an upstream
  request with a Host header from a previous client request instead of the
  current one.
  [#2832](https://github.com/Kong/kong/pull/2832)
- Ensure APIs with regex URIs are evaluated in the order that they are created.
  [#2924](https://github.com/Kong/kong/pull/2924)
- Fixed a typo that caused the load balancing components to ignore the Upstream
  slots property.
  [#2747](https://github.com/Kong/kong/pull/2747)

##### CLI

- Fixed the verification of self-signed SSL certificates for PostgreSQL and
  Cassandra in the `kong migrations` command. Self-signed SSL certificates are
  now properly verified during migrations according to the
  `lua_ssl_trusted_certificate` configuration property.
  [#2908](https://github.com/Kong/kong/pull/2908)

##### Admin API

- The `/upstream/{upstream}/targets/active` endpoint used to return HTTP
  `405 Method Not Allowed` when called with a trailing slash. Both notations
  (with and without the trailing slash) are now supported.
  [#2884](https://github.com/Kong/kong/pull/2884)

##### Plugins

- bot-detection: Fixed an issue which would prevent the plugin from running and
  result in an HTTP `500` error if configured globally.
  [#2906](https://github.com/Kong/kong/pull/2906)
- ip-restriction: Fixed support for the `0.0.0.0/0` CIDR block. This block is
  now supported and won't trigger an error when used in this plugin's properties.
  [#2918](https://github.com/Kong/kong/pull/2918)

### Added

##### Plugins

- aws-lambda: Added support to forward the client request's HTTP method,
  headers, URI, and body to the Lambda function.
  [#2823](https://github.com/Kong/kong/pull/2823)
- key-auth: New `run_on_preflight` configuration option to control
  authentication on preflight requests.
  [#2857](https://github.com/Kong/kong/pull/2857)
- jwt: New `run_on_preflight` configuration option to control authentication
  on preflight requests.
  [#2857](https://github.com/Kong/kong/pull/2857)

##### Plugin development

- Ensure migrations have valid, unique names to avoid conflicts between custom
  plugins.
  Thanks [@ikogan](https://github.com/ikogan) for the patch!
  [#2821](https://github.com/Kong/kong/pull/2821)

### Improved

##### Migrations & Deployments

- Improve migrations reliability for future major releases.
  [#2869](https://github.com/Kong/kong/pull/2869)

##### Plugins

- Improve the performance of the acl and oauth2 plugins.
  [#2736](https://github.com/Kong/kong/pull/2736)
  [#2806](https://github.com/Kong/kong/pull/2806)

[Back to TOC](#table-of-contents)

## [0.10.4] - 2017/10/24

### Fixed

##### Core

- DNS: SRV records pointing to an A record are now properly handled by the
  load balancer when `preserve_host` is disabled. Such records used to throw
  Lua errors on the proxy code path.
  [Kong/lua-resty-dns-client#19](https://github.com/Kong/lua-resty-dns-client/pull/19)
- HTTP `400` errors thrown by Nginx are now correctly caught by Kong and return
  a native, Kong-friendly response.
  [#2476](https://github.com/Mashape/kong/pull/2476)
- Fix an edge-case where an API with multiple `uris` and `strip_uri = true`
  would not always strip the client URI.
  [#2562](https://github.com/Mashape/kong/issues/2562)
- Fix an issue where Kong would match an API with a shorter URI (from its
  `uris` value) as a prefix instead of a longer, matching prefix from
  another API.
  [#2662](https://github.com/Mashape/kong/issues/2662)
- Fixed a typo that caused the load balancing components to ignore the
  Upstream `slots` property.
  [#2747](https://github.com/Mashape/kong/pull/2747)

##### Configuration

- Octothorpes (`#`) can now be escaped (`\#`) and included in the Kong
  configuration values such as your datastore passwords or usernames.
  [#2411](https://github.com/Mashape/kong/pull/2411)

##### Admin API

- The `data` response field of the `/upstreams/{upstream}/targets/active`
  Admin API endpoint now returns a list (`[]`) instead of an object (`{}`)
  when no active targets are present.
  [#2619](https://github.com/Mashape/kong/pull/2619)

##### Plugins

- datadog: Avoid a runtime error if the plugin is configured as a global plugin
  but the downstream request did not match any configured API.
  Thanks [@kjsteuer](https://github.com/kjsteuer) for the fix!
  [#2702](https://github.com/Mashape/kong/pull/2702)
- ip-restriction: Fixed support for the `0.0.0.0/0` CIDR block. This block is
  now supported and won't trigger an error when used in this plugin's properties.
  [#2918](https://github.com/Mashape/kong/pull/2918)

[Back to TOC](#table-of-contents)

## [0.11.0] - 2017/08/16

The latest and greatest version of Kong features improvements all over the
board for a better and easier integration with your infrastructure!

The highlights of this release are:

- Support for **regex URIs** in routing, one of the oldest requested
  features from the community.
- Support for HTTP/2 traffic from your clients.
- Kong does not depend on Serf anymore, which makes deployment and networking
  requirements **considerably simpler**.
- A better integration with orchestration tools thanks to the support for **non
  FQDNs** in Kong's DNS resolver.

As per usual, our major releases include datastore migrations which are
considered **breaking changes**. Additionally, this release contains numerous
breaking changes to the deployment process and proxying behavior that you
should be familiar with.

We strongly advise that you read this changeset thoroughly, as well as the
[0.11 Upgrade Path](https://github.com/Kong/kong/blob/master/UPGRADE.md#upgrade-to-011x)
if you are planning to upgrade a Kong cluster.

### Breaking changes

##### Configuration

- :warning: Numerous updates were made to the Nginx configuration template.
  If you are using a custom template, you **must** apply those
  modifications. See the [0.11 Upgrade
  Path](https://github.com/Kong/kong/blob/master/UPGRADE.md#upgrade-to-011x)
  for a complete list of changes to apply.

##### Migrations & Deployment

- :warning: Migrations are **not** executed automatically by `kong start`
  anymore. Migrations are now a **manual** process, which must be executed via
  the `kong migrations` command. In practice, this means that you have to run
  `kong migrations up [-c kong.conf]` in one of your nodes **before** starting
  your Kong nodes. This command should be run from a **single** node/container
  to avoid several nodes running migrations concurrently and potentially
  corrupting your database. Once the migrations are up-to-date, it is
  considered safe to start multiple Kong nodes concurrently.
  [#2421](https://github.com/Kong/kong/pull/2421)
- :warning: :fireworks: Serf is **not** a dependency anymore. Kong nodes now
  handle cache invalidation events via a built-in database polling mechanism.
  See the new "Datastore Cache" section of the configuration file which
  contains 3 new documented properties: `db_update_frequency`,
  `db_update_propagation`, and `db_cache_ttl`. If you are using Cassandra, you
  **should** pay a particular attention to the `db_update_propagation` setting,
  as you **should not** use the default value of `0`.
  [#2561](https://github.com/Kong/kong/pull/2561)

##### Core

- :warning: Kong now requires OpenResty `1.11.2.4`. OpenResty's LuaJIT can
  now be built with Lua 5.2 compatibility.
  [#2489](https://github.com/Kong/kong/pull/2489)
  [#2790](https://github.com/Kong/kong/pull/2790)
- :warning: Previously, the `X-Forwarded-*` and `X-Real-IP` headers were
  trusted from any client by default, and forwarded upstream. With the
  introduction of the new `trusted_ips` property (see the below "Added"
  section) and to enforce best security practices, Kong *does not* trust
  any client IP address by default anymore. This will make Kong *not*
  forward incoming `X-Forwarded-*` headers if not coming from configured,
  trusted IP addresses blocks. This setting also affects the API
  `check_https` field, which itself relies on *trusted* `X-Forwarded-Proto`
  headers **only**.
  [#2236](https://github.com/Kong/kong/pull/2236)
- :warning: The API Object property `http_if_terminated` is now set to `false`
  by default. For Kong to evaluate the client `X-Forwarded-Proto` header, you
  must now configure Kong to trust the client IP (see above change), **and**
  you must explicitly set this value to `true`. This affects you if you are
  doing SSL termination somewhere before your requests hit Kong, and if you
  have configured `https_only` on the API, or if you use a plugin that requires
  HTTPS traffic (e.g. OAuth2).
  [#2588](https://github.com/Kong/kong/pull/2588)
- :warning: The internal DNS resolver now honours the `search` and `ndots`
  configuration options of your `resolv.conf` file. Make sure that DNS
  resolution is still consistent in your environment, and consider
  eventually not using FQDNs anymore.
  [#2425](https://github.com/Kong/kong/pull/2425)

##### Admin API

- :warning: As a result of the Serf removal, Kong is now entirely stateless,
  and as such, the `/cluster` endpoint has disappeared.
  [#2561](https://github.com/Kong/kong/pull/2561)
- :warning: The Admin API `/status` endpoint does not return a count of the
  database entities anymore. Instead, it now returns a `database.reachable`
  boolean value, which reflects the state of the connection between Kong
  and the underlying database. Please note that this flag **does not**
  reflect the health of the database itself.
  [#2567](https://github.com/Kong/kong/pull/2567)

##### Plugin development

- :warning: The upstream URI is now determined via the Nginx
  `$upstream_uri` variable. Custom plugins using the `ngx.req.set_uri()`
  API will not be taken into consideration anymore. One must now set the
  `ngx.var.upstream_uri` variable from the Lua land.
  [#2519](https://github.com/Kong/kong/pull/2519)
- :warning: The `hooks.lua` module for custom plugins is dropped, along
  with the `database_cache.lua` module. Database entities caching and
  eviction has been greatly improved to simplify and automate most caching
  use-cases. See the [Plugins Development
  Guide](https://getkong.org/docs/0.11.x/plugin-development/entities-cache/)
  and the [0.11 Upgrade
  Path](https://github.com/Kong/kong/blob/master/UPGRADE.md#upgrade-to-011x)
  for more details.
  [#2561](https://github.com/Kong/kong/pull/2561)
- :warning: To ensure that the order of execution of plugins is still the same
  for vanilla Kong installations, we had to update the `PRIORITY` field of some
  of our bundled plugins. If your custom plugin must run after or before a
  specific bundled plugin, you might have to update your plugin's `PRIORITY`
  field as well. The complete list of plugins and their priorities is available
  on the [Plugins Development
  Guide](https://getkong.org/docs/0.11.x/plugin-development/custom-logic/).
  [#2489](https://github.com/Kong/kong/pull/2489)
  [#2813](https://github.com/Kong/kong/pull/2813)

### Deprecated

##### CLI

- The `kong compile` command has been deprecated. Instead, prefer using
  the new `kong prepare` command.
  [#2706](https://github.com/Kong/kong/pull/2706)

### Changed

##### Core

- Performance around DNS resolution has been greatly improved in some
  cases.
  [#2625](https://github.com/Kong/kong/pull/2425)
- Secret values are now generated with a kernel-level, Cryptographically
  Secure PRNG.
  [#2536](https://github.com/Kong/kong/pull/2536)
- The `.kong_env` file created by Kong in its running prefix is now written
  without world-read permissions.
  [#2611](https://github.com/Kong/kong/pull/2611)

##### Plugin development

- The `marshall_event` function on schemas is now ignored by Kong, and can be
  safely removed as the new cache invalidation mechanism natively handles
  safer events broadcasting.
  [#2561](https://github.com/Kong/kong/pull/2561)

### Added

##### Core

- :fireworks: Support for regex URIs! You can now define regexes in your
  APIs `uris` property. Those regexes can have capturing groups which can
  be extracted by Kong during a request, and accessed later in the plugins
  (useful for URI rewriting). See the [Proxy
  Guide](https://getkong.org/docs/0.11.x/proxy/#using-regexes-in-uris) for
  documentation on how to use regex URIs.
  [#2681](https://github.com/Kong/kong/pull/2681)
- :fireworks: Support for HTTP/2. A new `http2` directive now enables
  HTTP/2 traffic on the `proxy_listen_ssl` address.
  [#2541](https://github.com/Kong/kong/pull/2541)
- :fireworks: Support for the `search` and `ndots` configuration options of
  your `resolv.conf` file.
  [#2425](https://github.com/Kong/kong/pull/2425)
- Kong now forwards new headers to your upstream services:
  `X-Forwarded-Host`, `X-Forwarded-Port`, and `X-Forwarded-Proto`.
  [#2236](https://github.com/Kong/kong/pull/2236)
- Support for the PROXY protocol. If the new `real_ip_header` configuration
  property is set to `real_ip_header = proxy_protocol`, then Kong will
  append the `proxy_protocol` parameter to the Nginx `listen` directive of
  the Kong proxy port.
  [#2236](https://github.com/Kong/kong/pull/2236)
- Support for BDR compatibility in the PostgreSQL migrations.
  Thanks [@AlexBloor](https://github.com/AlexBloor) for the patch!
  [#2672](https://github.com/Kong/kong/pull/2672)

##### Configuration

- Support for DNS nameservers specified in IPv6 format.
  [#2634](https://github.com/Kong/kong/pull/2634)
- A few new DNS configuration properties allow you to tweak the Kong DNS
  resolver, and in particular, how it handles the resolution of different
  record types or the eviction of stale records.
  [#2625](https://github.com/Kong/kong/pull/2625)
- A new `trusted_ips` configuration property allows you to define a list of
  trusted IP address blocks that are known to send trusted `X-Forwarded-*`
  headers. Requests from trusted IPs will make Kong forward those headers
  upstream. Requests from non-trusted IP addresses will make Kong override
  the `X-Forwarded-*` headers with its own values. In addition, this
  property also sets the ngx_http_realip_module `set_real_ip_from`
  directive(s), which makes Kong trust the incoming `X-Real-IP` header as
  well, which is used for operations such as rate-limiting by IP address,
  and that Kong forwards upstream as well.
  [#2236](https://github.com/Kong/kong/pull/2236)
- You can now configure the ngx_http_realip_module from the Kong
  configuration.  In addition to `trusted_ips` which sets the
  `set_real_ip_from` directives(s), two new properties, `real_ip_header`
  and `real_ip_recursive` allow you to configure the ngx_http_realip_module
  directives bearing the same name.
  [#2236](https://github.com/Kong/kong/pull/2236)
- Ability to hide Kong-specific response headers. Two new configuration
  fields: `server_tokens` and `latency_tokens` will respectively toggle
  whether the `Server` and `X-Kong-*-Latency` headers should be sent to
  downstream clients.
  [#2259](https://github.com/Kong/kong/pull/2259)
- New configuration property to tune handling request body data via the
  `client_max_body_size` and `client_body_buffer_size` directives
  (mirroring their Nginx counterparts). Note these settings are only
  defined for proxy requests; request body handling in the Admin API
  remains unchanged.
  [#2602](https://github.com/Kong/kong/pull/2602)
- New `error_default_type` configuration property. This setting is to
  specify a MIME type that will be used as the error response body format
  when Nginx encounters an error, but no `Accept` header was present in the
  request. The default value is `text/plain` for backwards compatibility.
  Thanks [@therealgambo](https://github.com/therealgambo) for the
  contribution!
  [#2500](https://github.com/Kong/kong/pull/2500)
- New `nginx_user` configuration property, which interfaces with the Nginx
  `user` directive.
  Thanks [@depay](https://github.com/depay) for the contribution!
  [#2180](https://github.com/Kong/kong/pull/2180)

##### CLI

- New `kong prepare` command to prepare the Kong running prefix (creating
  log files, SSL certificates, etc...) and allow for Kong to be started via
  the `nginx` binary. This is useful for environments like containers,
  where the foreground process should be the Nginx master process. The
  `kong compile` command has been deprecated as a result of this addition.
  [#2706](https://github.com/Kong/kong/pull/2706)

##### Admin API

- Ability to retrieve plugins added to a Consumer via two new endpoints:
  `/consumers/:username_or_id/plugins/` and
  `/consumers/:username_or_id/plugins/:plugin_id`.
  [#2714](https://github.com/Kong/kong/pull/2714)
- Support for JSON `null` in `PATCH` requests to unset a value on any
  entity.
  [#2700](https://github.com/Kong/kong/pull/2700)

##### Plugins

- jwt: Support for RS512 signed tokens.
  Thanks [@sarraz1](https://github.com/sarraz1) for the patch!
  [#2666](https://github.com/Kong/kong/pull/2666)
- rate-limiting/response-ratelimiting: Optionally hide informative response
  headers.
  [#2087](https://github.com/Kong/kong/pull/2087)
- aws-lambda: Define a custom response status when the upstream
  `X-Amz-Function-Error` header is "Unhandled".
  Thanks [@erran](https://github.com/erran) for the contribution!
  [#2587](https://github.com/Kong/kong/pull/2587)
- aws-lambda: Add new AWS regions that were previously unsupported.
  [#2769](https://github.com/Kong/kong/pull/2769)
- hmac: New option to validate the client-provided SHA-256 of the request
  body.
  Thanks [@vaibhavatul47](https://github.com/vaibhavatul47) for the
  contribution!
  [#2419](https://github.com/Kong/kong/pull/2419)
- hmac: Added support for `enforce_headers` option and added HMAC-SHA256,
  HMAC-SHA384, and HMAC-SHA512 support.
  [#2644](https://github.com/Kong/kong/pull/2644)
- statsd: New metrics and more flexible configuration. Support for
  prefixes, configurable stat type, and added metrics.
  [#2400](https://github.com/Kong/kong/pull/2400)
- datadog: New metrics and more flexible configuration. Support for
  prefixes, configurable stat type, and added metrics.
  [#2394](https://github.com/Kong/kong/pull/2394)

### Fixed

##### Core

- Kong now ensures that your clients URIs are transparently proxied
  upstream.  No percent-encoding/decoding or querystring stripping will
  occur anymore.
  [#2519](https://github.com/Kong/kong/pull/2519)
- Fix an issue where Kong would match an API with a shorter URI (from its
  `uris` value) as a prefix instead of a longer, matching prefix from
  another API.
  [#2662](https://github.com/Kong/kong/issues/2662)
- Fix an edge-case where an API with multiple `uris` and `strip_uri = true`
  would not always strip the client URI.
  [#2562](https://github.com/Kong/kong/issues/2562)
- HTTP `400` errors thrown by Nginx are now correctly caught by Kong and return
  a native, Kong-friendly response.
  [#2476](https://github.com/Kong/kong/pull/2476)

##### Configuration

- Octothorpes (`#`) can now be escaped (`\#`) and included in the Kong
  configuration values such as your datastore passwords or usernames.
  [#2411](https://github.com/Kong/kong/pull/2411)

##### Admin API

- The `data` response field of the `/upstreams/{upstream}/targets/active`
  Admin API endpoint now returns a list (`[]`) instead of an object (`{}`)
  when no active targets are present.
  [#2619](https://github.com/Kong/kong/pull/2619)

##### Plugins

- The `unique` constraint on OAuth2 `client_secrets` has been removed.
  [#2447](https://github.com/Kong/kong/pull/2447)
- The `unique` constraint on JWT Credentials `secrets` has been removed.
  [#2548](https://github.com/Kong/kong/pull/2548)
- oauth2: When requesting a token from `/oauth2/token`, one can now pass the
  `client_id` as a request body parameter, while `client_id:client_secret` is
  passed via the Authorization header. This allows for better integration
  with some OAuth2 flows proposed out there, such as from Cloudflare Apps.
  Thanks [@cedum](https://github.com/cedum) for the patch!
  [#2577](https://github.com/Kong/kong/pull/2577)
- datadog: Avoid a runtime error if the plugin is configured as a global plugin
  but the downstream request did not match any configured API.
  Thanks [@kjsteuer](https://github.com/kjsteuer) for the fix!
  [#2702](https://github.com/Kong/kong/pull/2702)
- Logging plugins: the produced logs `latencies.kong` field used to omit the
  time Kong spent in its Load Balancing logic, which includes DNS resolution
  time. This latency is now included in `latencies.kong`.
  [#2494](https://github.com/Kong/kong/pull/2494)

[Back to TOC](#table-of-contents)

## [0.10.3] - 2017/05/24

### Changed

- We noticed that some distribution packages were not
  building OpenResty against a JITable PCRE library. This
  happened on Ubuntu and RHEL environments where OpenResty was
  built against the system's PCRE installation.
  We now compile OpenResty against a JITable PCRE source for
  those platforms, which should result in significant performance
  improvements in regex matching.
  [Mashape/kong-distributions #9](https://github.com/Kong/kong-distributions/pull/9)
- TLS connections are now handled with a modern list of
  accepted ciphers, as per the Mozilla recommended TLS
  ciphers list.
  See https://wiki.mozilla.org/Security/Server_Side_TLS.
  This behavior is configurable via the newly
  introduced configuration properties described in the
  below "Added" section.
- Plugins:
  - rate-limiting: Performance improvements when using the
    `cluster` policy. The number of round trips to the
    database has been limited to the number of configured
    limits.
    [#2488](https://github.com/Kong/kong/pull/2488)

### Added

- New `ssl_cipher_suite` and `ssl_ciphers` configuration
  properties to configure the desired set of accepted ciphers,
  based on the Mozilla recommended TLS ciphers list.
  [#2555](https://github.com/Kong/kong/pull/2555)
- New `proxy_ssl_certificate` and `proxy_ssl_certificate_key`
  configuration properties. These properties configure the
  Nginx directives bearing the same name, to set client
  certificates to Kong when connecting to your upstream services.
  [#2556](https://github.com/Kong/kong/pull/2556)
- Proxy and Admin API access and error log paths are now
  configurable. Access logs can be entirely disabled if
  desired.
  [#2552](https://github.com/Kong/kong/pull/2552)
- Plugins:
  - Logging plugins: The produced logs include a new `tries`
    field which contains, which includes the upstream
    connection successes and failures of the load-balancer.
    [#2429](https://github.com/Kong/kong/pull/2429)
  - key-auth: Credentials can now be sent in the request body.
    [#2493](https://github.com/Kong/kong/pull/2493)
  - cors: Origins can now be defined as regular expressions.
    [#2482](https://github.com/Kong/kong/pull/2482)

### Fixed

- APIs matching: prioritize APIs with longer `uris` when said
  APIs also define `hosts` and/or `methods` as well. Thanks
  [@leonzz](https://github.com/leonzz) for the patch.
  [#2523](https://github.com/Kong/kong/pull/2523)
- SSL connections to Cassandra can now properly verify the
  certificate in use (when `cassandra_ssl_verify` is enabled).
  [#2531](https://github.com/Kong/kong/pull/2531)
- The DNS resolver no longer sends a A or AAAA DNS queries for SRV
  records. This should improve performance by avoiding unnecessary
  lookups.
  [#2563](https://github.com/Kong/kong/pull/2563) &
  [Mashape/lua-resty-dns-client #12](https://github.com/Kong/lua-resty-dns-client/pull/12)
- Plugins
  - All authentication plugins don't throw an error anymore when
    invalid credentials are given and the `anonymous` user isn't
    configured.
    [#2508](https://github.com/Kong/kong/pull/2508)
  - rate-limiting: Effectively use the desired Redis database when
    the `redis` policy is in use and the `config.redis_database`
    property is set.
    [#2481](https://github.com/Kong/kong/pull/2481)
  - cors: The regression introduced in 0.10.1 regarding not
    sending the `*` wildcard when `conf.origin` was not specified
    has been fixed.
    [#2518](https://github.com/Kong/kong/pull/2518)
  - oauth2: properly check the client application ownership of a
    token before refreshing it.
    [#2461](https://github.com/Kong/kong/pull/2461)

[Back to TOC](#table-of-contents)

## [0.10.2] - 2017/05/01

### Changed

- The Kong DNS resolver now honors the `MAXNS` setting (3) when parsing the
  nameservers specified in `resolv.conf`.
  [#2290](https://github.com/Kong/kong/issues/2290)
- Kong now matches incoming requests via the `$request_uri` property, instead
  of `$uri`, in order to better handle percent-encoded URIS. A more detailed
  explanation will be included in the below "Fixed" section.
  [#2377](https://github.com/Kong/kong/pull/2377)
- Upstream calls do not unconditionally include a trailing `/` anymore. See the
  below "Added" section for more details.
  [#2315](https://github.com/Kong/kong/pull/2315)
- Admin API:
  - The "active targets" endpoint now only return the most recent nonzero
    weight Targets, instead of all nonzero weight targets. This is to provide
    a better picture of the Targets currently in use by the Kong load balancer.
    [#2310](https://github.com/Kong/kong/pull/2310)

### Added

- :fireworks: Plugins can implement a new `rewrite` handler to execute code in
  the Nginx rewrite phase. This phase is executed prior to matching a
  registered Kong API, and prior to any authentication plugin. As such, only
  global plugins (neither tied to an API or Consumer) will execute this phase.
  [#2354](https://github.com/Kong/kong/pull/2354)
- Ability for the client to chose whether the upstream request (Kong <->
  upstream) should contain a trailing slash in its URI. Prior to this change,
  Kong 0.10 would unconditionally append a trailing slash to all upstream
  requests. The added functionality is described in
  [#2211](https://github.com/Kong/kong/issues/2211), and was implemented in
  [#2315](https://github.com/Kong/kong/pull/2315).
- Ability to hide Kong-specific response headers. Two new configuration fields:
  `server_tokens` and `latency_tokens` will respectively toggle whether the
  `Server` and `X-Kong-*-Latency` headers should be sent to downstream clients.
  [#2259](https://github.com/Kong/kong/pull/2259)
- New `cassandra_schema_consensus_timeout` configuration property, to allow for
  Kong to wait for the schema consensus of your Cassandra cluster during
  migrations.
  [#2326](https://github.com/Kong/kong/pull/2326)
- Serf commands executed by a running Kong node are now logged in the Nginx
  error logs with a `DEBUG` level.
  [#2410](https://github.com/Kong/kong/pull/2410)
- Ensure the required shared dictionaries are defined in the Nginx
  configuration. This will prevent custom Nginx templates from potentially
  resulting in a breaking upgrade for users.
  [#2466](https://github.com/Kong/kong/pull/2466)
- Admin API:
  - Target Objects can now be deleted with their ID as well as their name. The
    endpoint becomes: `/upstreams/:name_or_id/targets/:target_or_id`.
    [#2304](https://github.com/Kong/kong/pull/2304)
- Plugins:
  - :fireworks: **New Request termination plugin**. This plugin allows to
    temporarily disable an API and return a pre-configured response status and
    body to your client. Useful for use-cases such as maintenance mode for your
    upstream services. Thanks to [@pauldaustin](https://github.com/pauldaustin)
    for the contribution.
    [#2051](https://github.com/Kong/kong/pull/2051)
  - Logging plugins: The produced logs include two new fields: a `consumer`
    field, which contains the properties of the authenticated Consumer
    (`id`, `custom_id`, and `username`), if any, and a `tries` field, which
    includes the upstream connection successes and failures of the load-
    balancer.
    [#2367](https://github.com/Kong/kong/pull/2367)
    [#2429](https://github.com/Kong/kong/pull/2429)
  - http-log: Now set an upstream HTTP basic access authentication header if
    the configured `conf.http_endpoint` parameter includes an authentication
    section. Thanks [@amir](https://github.com/amir) for the contribution.
    [#2432](https://github.com/Kong/kong/pull/2432)
  - file-log: New `config.reopen` property to close and reopen the log file on
    every request, in order to effectively rotate the logs.
    [#2348](https://github.com/Kong/kong/pull/2348)
  - jwt: Returns `401 Unauthorized` on invalid claims instead of the previous
    `403 Forbidden` status.
    [#2433](https://github.com/Kong/kong/pull/2433)
  - key-auth: Allow setting API key header names with an underscore.
    [#2370](https://github.com/Kong/kong/pull/2370)
  - cors: When `config.credentials = true`, we do not send an ACAO header with
    value `*`. The ACAO header value will be that of the request's `Origin: `
    header.
    [#2451](https://github.com/Kong/kong/pull/2451)

### Fixed

- Upstream connections over TLS now set their Client Hello SNI field. The SNI
  value is taken from the upstream `Host` header value, and thus also depends
  on the `preserve_host` setting of your API. Thanks
  [@konrade](https://github.com/konrade) for the original patch.
  [#2225](https://github.com/Kong/kong/pull/2225)
- Correctly match APIs with percent-encoded URIs in their `uris` property.
  Generally, this change also avoids normalizing (and thus, potentially
  altering) the request URI when trying to match an API's `uris` value. Instead
  of relying on the Nginx `$uri` variable, we now use `$request_uri`.
  [#2377](https://github.com/Kong/kong/pull/2377)
- Handle a routing edge-case under some conditions with the `uris` matching
  rule of APIs that would falsely lead Kong into believing no API was matched
  for what would actually be a valid request.
  [#2343](https://github.com/Kong/kong/pull/2343)
- If no API was configured with a `hosts` matching rule, then the
  `preserve_host` flag would never be honored.
  [#2344](https://github.com/Kong/kong/pull/2344)
- The `X-Forwarded-For` header sent to your upstream services by Kong is not
  set from the Nginx `$proxy_add_x_forwarded_for` variable anymore. Instead,
  Kong uses the `$realip_remote_addr` variable to append the real IP address
  of a client, instead of `$remote_addr`, which can come from a previous proxy
  hop.
  [#2236](https://github.com/Kong/kong/pull/2236)
- CNAME records are now properly being cached by the DNS resolver. This results
  in a performance improvement over previous 0.10 versions.
  [#2303](https://github.com/Kong/kong/pull/2303)
- When using Cassandra, some migrations would not be performed on the same
  coordinator as the one originally chosen. The same migrations would also
  require a response from other replicas in a cluster, but were not waiting
  for a schema consensus beforehand, causing indeterministic failures in the
  migrations, especially if the cluster's inter-nodes communication is slow.
  [#2326](https://github.com/Kong/kong/pull/2326)
- The `cassandra_timeout` configuration property is now correctly taken into
  consideration by Kong.
  [#2326](https://github.com/Kong/kong/pull/2326)
- Correctly trigger plugins configured on the anonymous Consumer for anonymous
  requests (from auth plugins with the new `config.anonymous` parameter).
  [#2424](https://github.com/Kong/kong/pull/2424)
- When multiple auth plugins were configured with the recent `config.anonymous`
  parameter for "OR" authentication, such plugins would override each other's
  results and response headers, causing false negatives.
  [#2222](https://github.com/Kong/kong/pull/2222)
- Ensure the `cassandra_contact_points` property does not contain any port
  information. Those should be specified in `cassandra_port`. Thanks
  [@Vermeille](https://github.com/Vermeille) for the contribution.
  [#2263](https://github.com/Kong/kong/pull/2263)
- Prevent an upstream or legitimate internal error in the load balancing code
  from throwing a Lua-land error as well.
  [#2327](https://github.com/Kong/kong/pull/2327)
- Allow backwards compatibility with custom Nginx configurations that still
  define the `resolver ${{DNS_RESOLVER}}` directive. Vales from the Kong
  `dns_resolver` property will be flattened to a string and appended to the
  directive.
  [#2386](https://github.com/Kong/kong/pull/2386)
- Plugins:
  - hmac: Better handling of invalid base64-encoded signatures. Previously Kong
    would return an HTTP 500 error. We now properly return HTTP 403 Forbidden.
    [#2283](https://github.com/Kong/kong/pull/2283)
- Admin API:
  - Detect conflicts between SNI Objects in the `/snis` and `/certificates`
    endpoint.
    [#2285](https://github.com/Kong/kong/pull/2285)
  - The `/certificates` route used to not return the `total` and `data` JSON
    fields. We now send those fields back instead of a root list of certificate
    objects.
    [#2463](https://github.com/Kong/kong/pull/2463)
  - Endpoints with path parameters like `/xxx_or_id` will now also yield the
    proper result if the `xxx` field is formatted as a UUID. Most notably, this
    fixes a problem for Consumers whose `username` is a UUID, that could not be
    found when requesting `/consumers/{username_as_uuid}`.
    [#2420](https://github.com/Kong/kong/pull/2420)
  - The "active targets" endpoint does not require a trailing slash anymore.
    [#2307](https://github.com/Kong/kong/pull/2307)
  - Upstream Objects can now be deleted properly when using Cassandra.
    [#2404](https://github.com/Kong/kong/pull/2404)

[Back to TOC](#table-of-contents)

## [0.10.1] - 2017/03/27

### Changed

- :warning: Serf has been downgraded to version 0.7 in our distributions,
  although versions up to 0.8.1 are still supported. This fixes a problem when
  automatically detecting the first non-loopback private IP address, which was
  defaulted to `127.0.0.1` in Kong 0.10.0. Greater versions of Serf can still
  be used, but the IP address needs to be manually specified in the
  `cluster_advertise` configuration property.
- :warning: The [CORS Plugin](https://getkong.org/plugins/cors/) parameter
  `config.origin` is now `config.origins`.
  [#2203](https://github.com/Kong/kong/pull/2203)

   :red_circle: **Post-release note (as of 2017/05/12)**: A faulty behavior
   has been observed with this change. Previously, the plugin would send the
   `*` wildcard when `config.origin` was not specified. With this change, the
   plugin **does not** send the `*` wildcard by default anymore. You will need
   to specify it manually when configuring the plugin, with `config.origins=*`.
   This behavior is to be fixed in a future release.

   :white_check_mark: **Update (2017/05/24)**: A fix to this regression has been
   released as part of 0.10.3. See the section of the Changelog related to this
   release for more details.
- Admin API:
  - Disable support for TLS/1.0.
    [#2212](https://github.com/Kong/kong/pull/2212)

### Added

- Admin API:
  - Active targets can be pulled with `GET /upstreams/{name}/targets/active`.
    [#2230](https://github.com/Kong/kong/pull/2230)
  - Provide a convenience endpoint to disable targets at:
    `DELETE /upstreams/{name}/targets/{target}`.
    Under the hood, this creates a new target with `weight = 0` (the
    correct way of disabling targets, which used to cause confusion).
    [#2256](https://github.com/Kong/kong/pull/2256)
- Plugins:
  - cors: Support for configuring multiple Origin domains.
    [#2203](https://github.com/Kong/kong/pull/2203)

### Fixed

- Use an LRU cache for Lua-land entities caching to avoid exhausting the Lua
  VM memory in long-running instances.
  [#2246](https://github.com/Kong/kong/pull/2246)
- Avoid potential deadlocks upon callback errors in the caching module for
  database entities.
  [#2197](https://github.com/Kong/kong/pull/2197)
- Relax multipart MIME type parsing. A space is allowed in between values
  of the Content-Type header.
  [#2215](https://github.com/Kong/kong/pull/2215)
- Admin API:
  - Better handling of non-supported HTTP methods on endpoints of the Admin
    API. In some cases this used to throw an internal error. Calling any
    endpoint with a non-supported HTTP method now always returns `405 Method
    Not Allowed` as expected.
    [#2213](https://github.com/Kong/kong/pull/2213)
- CLI:
  - Better error handling when missing Serf executable.
    [#2218](https://github.com/Kong/kong/pull/2218)
  - Fix a bug in the `kong migrations` command that would prevent it to run
    correctly.
    [#2238](https://github.com/Kong/kong/pull/2238)
  - Trim list values specified in the configuration file.
    [#2206](https://github.com/Kong/kong/pull/2206)
  - Align the default configuration file's values to the actual, hard-coded
    default values to avoid confusion.
    [#2254](https://github.com/Kong/kong/issues/2254)
- Plugins:
  - hmac: Generate an HMAC secret value if none is provided.
    [#2158](https://github.com/Kong/kong/pull/2158)
  - oauth2: Don't try to remove credential values from request bodies if the
    MIME type is multipart, since such attempts would result in an error.
    [#2176](https://github.com/Kong/kong/pull/2176)
  - ldap: This plugin should not be applied to a single Consumer, however, this
    was not properly enforced. It is now impossible to apply this plugin to a
    single Consumer (as per all authentication plugin).
    [#2237](https://github.com/Kong/kong/pull/2237)
  - aws-lambda: Support for `us-west-2` region in schema.
    [#2257](https://github.com/Kong/kong/pull/2257)

[Back to TOC](#table-of-contents)

## [0.10.0] - 2017/03/07

Kong 0.10 is one of most significant releases to this day. It ships with
exciting new features that have been heavily requested for the last few months,
such as load balancing, Cassandra 3.0 compatibility, Websockets support,
internal DNS resolution (A and SRV records without Dnsmasq), and more flexible
matching capabilities for APIs routing.

On top of those new features, this release received a particular attention to
performance, and brings many improvements and refactors that should make it
perform significantly better than any previous version.

### Changed

- :warning: API Objects (as configured via the Admin API) do **not** support
  the `request_host` and `request_uri` fields anymore. The 0.10 migrations
  should upgrade your current API Objects, but make sure to read the new [0.10
  Proxy Guide](https://getkong.org/docs/0.10.x/proxy) to learn the new routing
  capabilities of Kong. On the good side, this means that Kong can now route
  incoming requests according to a combination of Host headers, URIs, and HTTP
  methods.
- :warning: Final slashes in `upstream_url` are no longer allowed.
  [#2115](https://github.com/Kong/kong/pull/2115)
- :warning: The SSL plugin has been removed and dynamic SSL capabilities have
  been added to Kong core, and are configurable via new properties on the API
  entity. See the related PR for a detailed explanation of this change.
  [#1970](https://github.com/Kong/kong/pull/1970)
- :warning: Drop the Dnsmasq dependency. We now internally resolve both A and
  SRV DNS records.
  [#1587](https://github.com/Kong/kong/pull/1587)
- :warning: Dropping support for insecure `TLS/1.0` and defaulting `Upgrade`
  responses to `TLS/1.2`.
  [#2119](https://github.com/Kong/kong/pull/2119)
- Bump the compatible OpenResty version to `1.11.2.1` and `1.11.2.2`. Support
  for OpenResty `1.11.2.2` requires the `--without-luajit-lua52` compilation
  flag.
- Separate Admin API and Proxy error logs. Admin API logs are now written to
  `logs/admin_access.log`.
  [#1782](https://github.com/Kong/kong/pull/1782)
- Auto-generates stronger SHA-256 with RSA encryption SSL certificates.
  [#2117](https://github.com/Kong/kong/pull/2117)

### Added

- :fireworks: Support for Cassandra 3.x.
  [#1709](https://github.com/Kong/kong/pull/1709)
- :fireworks: SRV records resolution.
  [#1587](https://github.com/Kong/kong/pull/1587)
- :fireworks: Load balancing. When an A or SRV record resolves to multiple
  entries, Kong now rotates those upstream targets with a Round-Robin
  algorithm. This is a first step towards implementing more load balancing
  algorithms.
  Another way to specify multiple upstream targets is to use the newly
  introduced `/upstreams` and `/targets` entities of the Admin API.
  [#1587](https://github.com/Kong/kong/pull/1587)
  [#1735](https://github.com/Kong/kong/pull/1735)
- :fireworks: Multiple hosts and paths per API. Kong can now route incoming
  requests to your services based on a combination of Host headers, URIs and
  HTTP methods. See the related PR for a detailed explanation of the new
  properties and capabilities of the new router.
  [#1970](https://github.com/Kong/kong/pull/1970)
- :fireworks: Maintain upstream connection pools which should greatly improve
  performance, especially for HTTPS upstream connections.  We now use HTTP/1.1
  for upstream connections as well as an nginx `upstream` block with a
  configurable`keepalive` directive, thanks to the new `nginx_keepalive`
  configuration property.
  [#1587](https://github.com/Kong/kong/pull/1587)
  [#1827](https://github.com/Kong/kong/pull/1827)
- :fireworks: Websockets support. Kong can now upgrade client connections to
  use the `ws` protocol when `Upgrade: websocket` is present.
  [#1827](https://github.com/Kong/kong/pull/1827)
- Use an in-memory caching strategy for database entities in order to reduce
  CPU load during requests proxying.
  [#1688](https://github.com/Kong/kong/pull/1688)
- Provide negative-caching for missed database entities. This should improve
  performance in some cases.
  [#1914](https://github.com/Kong/kong/pull/1914)
- Support for serving the Admin API over SSL. This introduces new properties in
  the configuration file: `admin_listen_ssl`, `admin_ssl`, `admin_ssl_cert` and
  `admin_ssl_cert_key`.
  [#1706](https://github.com/Kong/kong/pull/1706)
- Support for upstream connection timeouts. APIs now have 3 new fields:
  `upstream_connect_timeout`, `upstream_send_timeout`, `upstream_read_timeout`
  to specify, in milliseconds, a timeout value for requests between Kong and
  your APIs.
  [#2036](https://github.com/Kong/kong/pull/2036)
- Support for clustering key rotation in the underlying Serf process:
  - new `cluster_keyring_file` property in the configuration file.
  - new `kong cluster keys ..` CLI commands that expose the underlying
    `serf keys ..` commands.
  [#2069](https://github.com/Kong/kong/pull/2069)
- Support for `lua_socket_pool_size` property in configuration file.
  [#2109](https://github.com/Kong/kong/pull/2109)
- Plugins:
  - :fireworks: **New AWS Lambda plugin**. Thanks Tim Erickson for his
    collaboration on this new addition.
    [#1777](https://github.com/Kong/kong/pull/1777)
    [#1190](https://github.com/Kong/kong/pull/1190)
  - Anonymous authentication for auth plugins. When such plugins receive the
    `config.anonymous=<consumer_id>` property, even non-authenticated requests
    will be proxied by Kong, with the traditional Consumer headers set to the
    designated anonymous consumer, but also with a `X-Anonymous-Consumer`
    header. Multiple auth plugins will work in a logical `OR` fashion.
    [#1666](https://github.com/Kong/kong/pull/1666) and
    [#2035](https://github.com/Kong/kong/pull/2035)
  - request-transformer: Ability to change the HTTP method of the upstream
    request. [#1635](https://github.com/Kong/kong/pull/1635)
  - jwt: Support for ES256 signatures.
    [#1920](https://github.com/Kong/kong/pull/1920)
  - rate-limiting: Ability to select the Redis database to use via the new
    `config.redis_database` plugin property.
    [#1941](https://github.com/Kong/kong/pull/1941)

### Fixed

- Looking for Serf in known installation paths.
  [#1997](https://github.com/Kong/kong/pull/1997)
- Including port in upstream `Host` header.
  [#2045](https://github.com/Kong/kong/pull/2045)
- Clarify the purpose of the `cluster_listen_rpc` property in
  the configuration file. Thanks Jeremy Monin for the patch.
  [#1860](https://github.com/Kong/kong/pull/1860)
- Admin API:
  - Properly Return JSON responses (instead of HTML) on HTTP 409 Conflict
    when adding Plugins.
    [#2014](https://github.com/Kong/kong/issues/2014)
- CLI:
  - Avoid double-prefixing migration error messages with the database name
    (PostgreSQL/Cassandra).
- Plugins:
  - Fix fault tolerance logic and error reporting in rate-limiting plugins.
  - CORS: Properly return `Access-Control-Allow-Credentials: false` if
    `Access-Control-Allow-Origin: *`.
    [#2104](https://github.com/Kong/kong/pull/2104)
  - key-auth: enforce `key_names` to be proper header names according to Nginx.
    [#2142](https://github.com/Kong/kong/pull/2142)

[Back to TOC](#table-of-contents)

## [0.9.9] - 2017/02/02

### Fixed

- Correctly put Cassandra sockets into the Nginx connection pool for later
  reuse. This greatly improves the performance for rate-limiting and
  response-ratelimiting plugins.
  [f8f5306](https://github.com/Kong/kong/commit/f8f53061207de625a29bbe5d80f1807da468a1bc)
- Correct length of a year in seconds for rate-limiting and
  response-ratelimiting plugins. A year was wrongly assumed to only be 360
  days long.
  [e4fdb2a](https://github.com/Kong/kong/commit/e4fdb2a3af4a5f2bf298c7b6488d88e67288c98b)
- Prevent misinterpretation of the `%` character in proxied URLs encoding.
  Thanks Thomas Jouannic for the patch.
  [#1998](https://github.com/Kong/kong/pull/1998)
  [#2040](https://github.com/Kong/kong/pull/2040)

[Back to TOC](#table-of-contents)

## [0.9.8] - 2017/01/19

### Fixed

- Properly set the admin IP in the Serf script.

### Changed

- Provide negative-caching for missed database entities. This should improve
  performance in some cases.
  [#1914](https://github.com/Kong/kong/pull/1914)

### Fixed

- Plugins:
  - Fix fault tolerance logic and error reporting in rate-limiting plugins.

[Back to TOC](#table-of-contents)

## [0.9.7] - 2016/12/21

### Fixed

- Fixed a performance issue in Cassandra by removing an old workaround that was
  forcing Cassandra to use LuaSocket instead of cosockets.
  [#1916](https://github.com/Kong/kong/pull/1916)
- Fixed an issue that was causing a recursive attempt to stop Kong's services
  when an error was occurring.
  [#1877](https://github.com/Kong/kong/pull/1877)
- Custom plugins are now properly loaded again.
  [#1910](https://github.com/Kong/kong/pull/1910)
- Plugins:
  - Galileo: properly encode empty arrays.
    [#1909](https://github.com/Kong/kong/pull/1909)
  - OAuth 2: implements a missing Postgres migration for `redirect_uri` in
    every OAuth 2 credential. [#1911](https://github.com/Kong/kong/pull/1911)
  - OAuth 2: safely parse the request body even when no data has been sent.
    [#1915](https://github.com/Kong/kong/pull/1915)

[Back to TOC](#table-of-contents)

## [0.9.6] - 2016/11/29

### Fixed

- Resolve support for PostgreSQL SSL connections.
  [#1720](https://github.com/Kong/kong/issues/1720)
- Ensure `kong start` honors the `--conf` flag is a config file already exists
  at one of the default locations (`/etc/kong.conf`, `/etc/kong/kong.conf`).
  [#1681](https://github.com/Kong/kong/pull/1681)
- Obfuscate sensitive properties from the `/` Admin API route which returns
  the current node's configuration.
  [#1650](https://github.com/Kong/kong/pull/1650)

[Back to TOC](#table-of-contents)

## [0.9.5] - 2016/11/07

### Changed

- Dropping support for OpenResty 1.9.15.1 in favor of 1.11.2.1
  [#1797](https://github.com/Kong/kong/pull/1797)

### Fixed

- Fixed an error (introduced in 0.9.4) in the auto-clustering event

[Back to TOC](#table-of-contents)

## [0.9.4] - 2016/11/02

### Fixed

- Fixed the random string generator that was causing some problems, especially
  in Serf for clustering. [#1754](https://github.com/Kong/kong/pull/1754)
- Seed random number generator in CLI.
  [#1641](https://github.com/Kong/kong/pull/1641)
- Reducing log noise in the Admin API.
  [#1781](https://github.com/Kong/kong/pull/1781)
- Fixed the reports lock implementation that was generating a periodic error
  message. [#1783](https://github.com/Kong/kong/pull/1783)

[Back to TOC](#table-of-contents)

## [0.9.3] - 2016/10/07

### Added

- Added support for Serf 0.8. [#1693](https://github.com/Kong/kong/pull/1693)

### Fixed

- Properly invalidate global plugins.
  [#1723](https://github.com/Kong/kong/pull/1723)

[Back to TOC](#table-of-contents)

## [0.9.2] - 2016/09/20

### Fixed

- Correctly report migrations errors. This was caused by an error being thrown
  from the error handler, and superseding the actual error. [#1605]
  (https://github.com/Kong/kong/pull/1605)
- Prevent Kong from silently failing to start. This would be caused by an
  erroneous error handler. [28f5d10]
  (https://github.com/Kong/kong/commit/28f5d10)
- Only report a random number generator seeding error when it is not already
  seeded. [#1613](https://github.com/Kong/kong/pull/1613)
- Reduce intra-cluster noise by not propagating keepalive requests events.
  [#1660](https://github.com/Kong/kong/pull/1660)
- Admin API:
  - Obfuscates sensitive configuration settings from the `/` route.
    [#1650](https://github.com/Kong/kong/pull/1650)
- CLI:
  - Prevent a failed `kong start` to stop an already running Kong node.
    [#1645](https://github.com/Kong/kong/pull/1645)
  - Remove unset configuration placeholders from the nginx configuration
    template. This would occur when no Internet connection would be
    available and would cause Kong to compile an erroneous nginx config.
    [#1606](https://github.com/Kong/kong/pull/1606)
  - Properly count the number of executed migrations.
    [#1649](https://github.com/Kong/kong/pull/1649)
- Plugins:
  - OAuth2: remove the "Kong" mentions in missing `provision_key` error
    messages. [#1633](https://github.com/Kong/kong/pull/1633)
  - OAuth2: allow to correctly delete applications when using Cassandra.
    [#1659](https://github.com/Kong/kong/pull/1659)
  - galileo: provide a default `bodySize` value when `log_bodies=true` but the
    current request/response has no body.
    [#1657](https://github.com/Kong/kong/pull/1657)

[Back to TOC](#table-of-contents)

## [0.9.1] - 2016/09/02

### Added

- Plugins:
  - ACL: allow to retrieve/update/delete an ACL by group name.
    [#1544](https://github.com/Kong/kong/pull/1544)
  - Basic Authentication: allow to retrieve/update/delete a credential by `username`.
    [#1570](https://github.com/Kong/kong/pull/1570)
  - HMAC Authentication: allow to retrieve/update/delete a credential by `username`.
    [#1570](https://github.com/Kong/kong/pull/1570)
  - JWT Authentication: allow to retrieve/update/delete a credential by `key`.
    [#1570](https://github.com/Kong/kong/pull/1570)
  - Key Authentication: allow to retrieve/update/delete a credential by `key`.
    [#1570](https://github.com/Kong/kong/pull/1570)
  - OAuth2 Authentication: allow to retrieve/update/delete a credential by `client_id` and tokens by `access_token`.
    [#1570](https://github.com/Kong/kong/pull/1570)

### Fixed

- Correctly parse configuration file settings containing comments.
  [#1569](https://github.com/Kong/kong/pull/1569)
- Prevent third-party Lua modules (and plugins) to override the seed for random
  number generation. This prevents the creation of conflicting UUIDs.
  [#1558](https://github.com/Kong/kong/pull/1558)
- Use [pgmoon-mashape](https://github.com/Kong/pgmoon) `2.0.0` which
  properly namespaces our fork, avoiding conflicts with other versions of
  pgmoon, such as the one installed by Lapis.
  [#1582](https://github.com/Kong/kong/pull/1582)
- Avoid exposing OpenResty's information on HTTP `4xx` errors.
  [#1567](https://github.com/Kong/kong/pull/1567)
- ulimit with `unlimited` value is now properly handled.
  [#1545](https://github.com/Kong/kong/pull/1545)
- CLI:
  - Stop third-party services (Dnsmasq/Serf) when Kong could not start.
    [#1588](https://github.com/Kong/kong/pull/1588)
  - Prefix database migration errors (such as Postgres' `connection refused`)
    with the database name (`postgres`/`cassandra`) to avoid confusions.
    [#1583](https://github.com/Kong/kong/pull/1583)
- Plugins:
  - galileo: Use `Content-Length` header to get request/response body size when
    `log_bodies` is disabled.
    [#1584](https://github.com/Kong/kong/pull/1584)
- Admin API:
  - Revert the `/plugins/enabled` endpoint's response to be a JSON array, and
    not an Object. [#1529](https://github.com/Kong/kong/pull/1529)

[Back to TOC](#table-of-contents)

## [0.9.0] - 2016/08/18

The main focus of this release is Kong's new CLI. With a simpler configuration file, new settings, environment variables support, new commands as well as a new interpreter, the new CLI gives more power and flexibility to Kong users and allow for an easier integration in your deployment workflow, as well as better testing for developers and plugins authors. Additionally, some new plugins and performance improvements are included as well as the regular bug fixes.

### Changed

- :warning: PostgreSQL is the new default datastore for Kong. If you were using Cassandra and you are upgrading, you need to explicitly set `cassandra` as your `database`.
- :warning: New CLI, with new commands and refined arguments. This new CLI uses the `resty-cli` interpreter (see [lua-resty-cli](https://github.com/openresty/resty-cli)) instead of LuaJIT. As a result, the `resty` executable must be available in your `$PATH` (resty-cli is shipped in the OpenResty bundle) as well as the `bin/kong` executable. Kong does not rely on Luarocks installing the `bin/kong` executable anymore. This change of behavior is taken care of if you are using one of the official Kong packages.
- :warning: Kong uses a new configuration file, with an easier syntax than the previous YAML file.
- New arguments for the CLI, such as verbose, debug and tracing flags. We also avoid requiring the configuration file as an argument to each command as per the previous CLI.
- Customization of the Nginx configuration can now be taken care of using two different approaches: with a custom Nginx configuration template and using `kong start --template <file>`, or by using `kong compile` to generate the Kong Nginx sub-configuration, and `include` it in a custom Nginx instance.
- Plugins:
  - Rate Limiting: the `continue_on_error` property is now called `fault_tolerant`.
  - Response Rate Limiting: the `continue_on_error` property is now called `fault_tolerant`.

### Added

- :fireworks: Support for overriding configuration settings with environment variables.
- :fireworks: Support for SSL connections between Kong and PostgreSQL. [#1425](https://github.com/Kong/kong/pull/1425)
- :fireworks: Ability to apply plugins with more granularity: per-consumer, and global plugins are now possible. [#1403](https://github.com/Kong/kong/pull/1403)
- New `kong check` command: validates a Kong configuration file.
- Better version check for third-party dependencies (OpenResty, Serf, Dnsmasq). [#1307](https://github.com/Kong/kong/pull/1307)
- Ability to configure the validation depth of database SSL certificates from the configuration file. [#1420](https://github.com/Kong/kong/pull/1420)
- `request_host`: internationalized url support; utf-8 domain names through punycode support and paths through %-encoding. [#1300](https://github.com/Kong/kong/issues/1300)
- Implements caching locks when fetching database configuration (APIs, Plugins...) to avoid dog pile effect on cold nodes. [#1402](https://github.com/Kong/kong/pull/1402)
- Plugins:
  - :fireworks: **New bot-detection plugin**: protect your APIs by detecting and rejecting common bots and crawlers. [#1413](https://github.com/Kong/kong/pull/1413)
  - correlation-id: new "tracker" generator, identifying requests per worker and connection. [#1288](https://github.com/Kong/kong/pull/1288)
  - request/response-transformer: ability to add strings including colon characters. [#1353](https://github.com/Kong/kong/pull/1353)
  - rate-limiting: support for new rate-limiting policies (`cluster`, `local` and `redis`), and for a new `limit_by` property to force rate-limiting by `consumer`, `credential` or `ip`.
  - response-rate-limiting: support for new rate-limiting policies (`cluster`, `local` and `redis`), and for a new `limit_by` property to force rate-limiting by `consumer`, `credential` or `ip`.
  - galileo: performance improvements of ALF serialization. ALFs are not discarded when exceeding 20MBs anymore. [#1463](https://github.com/Kong/kong/issues/1463)
  - statsd: new `upstream_stream` latency metric. [#1466](https://github.com/Kong/kong/pull/1466)
  - datadog: new `upstream_stream` latency metric and tagging support for each metric. [#1473](https://github.com/Kong/kong/pull/1473)

### Removed

- We now use [lua-resty-jit-uuid](https://github.com/thibaultCha/lua-resty-jit-uuid) for UUID generation, which is a pure Lua implementation of [RFC 4122](https://www.ietf.org/rfc/rfc4122.txt). As a result, libuuid is not a dependency of Kong anymore.

### Fixed

- Sensitive configuration settings are not printed to stdout anymore. [#1256](https://github.com/Kong/kong/issues/1256)
- Fixed bug that caused nodes to remove themselves from the database when they attempted to join the cluster. [#1437](https://github.com/Kong/kong/pull/1437)
- Plugins:
  - request-size-limiting: use proper constant for MB units while setting the size limit. [#1416](https://github.com/Kong/kong/pull/1416)
  - OAuth2: security and config validation fixes. [#1409](https://github.com/Kong/kong/pull/1409) [#1112](https://github.com/Kong/kong/pull/1112)
  - request/response-transformer: better validation of fields provided without a value. [#1399](https://github.com/Kong/kong/pull/1399)
  - JWT: handle some edge-cases that could result in HTTP 500 errors. [#1362](https://github.com/Kong/kong/pull/1362)

> **internal**
> - new test suite using resty-cli and removing the need to monkey-patch the `ngx` global.
> - custom assertions and new helper methods (`wait_until()`) to gracefully fail in case of timeout.
> - increase atomicity of the testing environment.
> - lighter testing instance, only running 1 worker and not using Dnsmasq by default.

[Back to TOC](#table-of-contents)

## [0.8.3] - 2016/06/01

This release includes some bugfixes:

### Changed

- Switched the log level of the "No nodes found in cluster" warning to `INFO`, that was printed when starting up the first Kong node in a new cluster.
- Kong now requires OpenResty `1.9.7.5`.

### Fixed

- New nodes are now properly registered into the `nodes` table when running on the same machine. [#1281](https://github.com/Kong/kong/pull/1281)
- Fixed a failed error parsing on Postgres. [#1269](https://github.com/Kong/kong/pull/1269)
- Plugins:
  - Response Transformer: Slashes are now encoded properly, and fixed a bug that hang the execution of the plugin. [#1257](https://github.com/Kong/kong/pull/1257) and [#1263](https://github.com/Kong/kong/pull/1263)
  - JWT: If a value for `algorithm` is missing, it's now `HS256` by default. This problem occurred when migrating from older versions of Kong.
  - OAuth 2.0: Fixed a Postgres problem that was preventing an application from being created, and fixed a check on the `redirect_uri` field. [#1264](https://github.com/Kong/kong/pull/1264) and [#1267](https://github.com/Kong/kong/issues/1267)

[Back to TOC](#table-of-contents)

## [0.8.2] - 2016/05/25

This release includes bugfixes and minor updates:

### Added

- Support for a simple slash in `request_path`. [#1227](https://github.com/Kong/kong/pull/1227)
- Plugins:
  - Response Rate Limiting: it now appends usage headers to the upstream requests in the form of `X-Ratelimit-Remaining-{limit_name}` and introduces a new `config.block_on_first_violation` property. [#1235](https://github.com/Kong/kong/pull/1235)

#### Changed

- Plugins:
  - **Mashape Analytics: The plugin is now called "Galileo", and added support for Galileo v3. [#1159](https://github.com/Kong/kong/pull/1159)**

#### Fixed

- Postgres now relies on the `search_path` configured on the database and its default value `$user, public`. [#1196](https://github.com/Kong/kong/issues/1196)
- Kong now properly encodes an empty querystring parameter like `?param=` when proxying the request. [#1210](https://github.com/Kong/kong/pull/1210)
- The configuration now checks that `cluster.ttl_on_failure` is at least 60 seconds. [#1199](https://github.com/Kong/kong/pull/1199)
- Plugins:
  - Loggly: Fixed an issue that was triggering 400 and 500 errors. [#1184](https://github.com/Kong/kong/pull/1184)
  - JWT: The `TYP` value in the header is not optional and case-insensitive. [#1192](https://github.com/Kong/kong/pull/1192)
  - Request Transformer: Fixed a bug when transforming request headers. [#1202](https://github.com/Kong/kong/pull/1202)
  - OAuth 2.0: Multiple redirect URIs are now supported. [#1112](https://github.com/Kong/kong/pull/1112)
  - IP Restriction: Fixed that prevented the plugin for working properly when added on an API. [#1245](https://github.com/Kong/kong/pull/1245)
  - CORS: Fixed an issue when `config.preflight_continue` was enabled. [#1240](https://github.com/Kong/kong/pull/1240)

[Back to TOC](#table-of-contents)

## [0.8.1] - 2016/04/27

This release includes some fixes and minor updates:

### Added

- Adds `X-Forwarded-Host` and `X-Forwarded-Prefix` to the upstream request headers. [#1180](https://github.com/Kong/kong/pull/1180)
- Plugins:
  - Datadog: Added two new metrics, `unique_users` and `request_per_user`, that log the consumer information. [#1179](https://github.com/Kong/kong/pull/1179)

### Fixed

- Fixed a DAO bug that affected full entity updates. [#1163](https://github.com/Kong/kong/pull/1163)
- Fixed a bug when setting the authentication provider in Cassandra.
- Updated the Cassandra driver to v0.5.2.
- Properly enforcing required fields in PUT requests. [#1177](https://github.com/Kong/kong/pull/1177)
- Fixed a bug that prevented to retrieve the hostname of the local machine on certain systems. [#1178](https://github.com/Kong/kong/pull/1178)

[Back to TOC](#table-of-contents)

## [0.8.0] - 2016/04/18

This release includes support for PostgreSQL as Kong's primary datastore!

### Breaking changes

- Remove support for the long deprecated `/consumers/:consumer/keyauth/` and `/consumers/:consumer/basicauth/` routes (deprecated in `0.5.0`). The new routes (available since `0.5.0` too) use the real name of the plugin: `/consumers/:consumer/key-auth` and `/consumers/:consumer/basic-auth`.

### Added

- Support for PostgreSQL 9.4+ as Kong's primary datastore. [#331](https://github.com/Kong/kong/issues/331) [#1054](https://github.com/Kong/kong/issues/1054)
- Configurable Cassandra reading/writing consistency. [#1026](https://github.com/Kong/kong/pull/1026)
- Admin API: including pending and running timers count in the response to `/`. [#992](https://github.com/Kong/kong/pull/992)
- Plugins
  - **New correlation-id plugin**: assign unique identifiers to the requests processed by Kong. Courtesy of [@opyate](https://github.com/opyate). [#1094](https://github.com/Kong/kong/pull/1094)
  - LDAP: add support for LDAP authentication. [#1133](https://github.com/Kong/kong/pull/1133)
  - StatsD: add support for StatsD logging. [#1142](https://github.com/Kong/kong/pull/1142)
  - JWT: add support for RS256 signed tokens thanks to [@kdstew](https://github.com/kdstew)! [#1053](https://github.com/Kong/kong/pull/1053)
  - ACL: appends `X-Consumer-Groups` to the request, so the upstream service can check what groups the consumer belongs to. [#1154](https://github.com/Kong/kong/pull/1154)
  - Galileo (mashape-analytics): increase batch sending timeout to 30s. [#1091](https://github.com/Kong/kong/pull/1091)
- Added `ttl_on_failure` option in the cluster configuration, to configure the TTL of failed nodes. [#1125](https://github.com/Kong/kong/pull/1125)

### Fixed

- Introduce a new `port` option when connecting to your Cassandra cluster instead of using the CQL default (9042). [#1139](https://github.com/Kong/kong/issues/1139)
- Plugins
  - Request/Response Transformer: add missing migrations for upgrades from ` <= 0.5.x`. [#1064](https://github.com/Kong/kong/issues/1064)
  - OAuth2
    - Error responses comply to RFC 6749. [#1017](https://github.com/Kong/kong/issues/1017)
    - Handle multipart requests. [#1067](https://github.com/Kong/kong/issues/1067)
    - Make access_tokens correctly expire. [#1089](https://github.com/Kong/kong/issues/1089)

> **internal**
> - replace globals with singleton pattern thanks to [@mars](https://github.com/mars).
> - fixed resolution mismatches when using deep paths in the path resolver.

[Back to TOC](#table-of-contents)

## [0.7.0] - 2016/02/24

### Breaking changes

Due to the NGINX security fixes (CVE-2016-0742, CVE-2016-0746, CVE-2016-0747), OpenResty was bumped to `1.9.7.3` which is not backwards compatible, and thus requires changes to be made to the `nginx` property of Kong's configuration file. See the [0.7 upgrade path](https://github.com/Kong/kong/blob/master/UPGRADE.md#upgrade-to-07x) for instructions.

However by upgrading the underlying OpenResty version, source installations do not have to patch the NGINX core and use the old `ssl-cert-by-lua` branch of ngx_lua anymore. This will make source installations much easier.

### Added

- Support for OpenResty `1.9.7.*`. This includes NGINX security fixes (CVE-2016-0742, CVE-2016-0746, CVE-2016-0747). [#906](https://github.com/Kong/kong/pull/906)
- Plugins
  - **New Runscope plugin**: Monitor your APIs from Kong with Runscope. Courtesy of [@mansilladev](https://github.com/mansilladev). [#924](https://github.com/Kong/kong/pull/924)
  - Datadog: New `response.size` metric. [#923](https://github.com/Kong/kong/pull/923)
  - Rate-Limiting and Response Rate-Limiting
    - New `config.async` option to asynchronously increment counters to reduce latency at the cost of slightly reducing the accuracy. [#912](https://github.com/Kong/kong/pull/912)
    - New `config.continue_on_error` option to keep proxying requests in case the datastore is unreachable. rate-limiting operations will be disabled until the datastore is responsive again. [#953](https://github.com/Kong/kong/pull/953)
- CLI
  - Perform a simple permission check on the NGINX working directory when starting, to prevent errors during execution. [#939](https://github.com/Kong/kong/pull/939)
- Send 50x errors with the appropriate format. [#927](https://github.com/Kong/kong/pull/927) [#970](https://github.com/Kong/kong/pull/970)

### Fixed

- Plugins
  - OAuth2
    - Better handling of `redirect_uri` (prevent the use of fragments and correctly handle querystrings). Courtesy of [@PGBI](https://github.com/PGBI). [#930](https://github.com/Kong/kong/pull/930)
    - Add `PUT` support to the `/auth2_tokens` route. [#897](https://github.com/Kong/kong/pull/897)
    - Better error message when the `access_token` is missing. [#1003](https://github.com/Kong/kong/pull/1003)
  - IP restriction: Fix an issue that could arise when restarting Kong. Now Kong does not need to be restarted for the ip-restriction configuration to take effect. [#782](https://github.com/Kong/kong/pull/782) [#960](https://github.com/Kong/kong/pull/960)
  - ACL: Properly invalidating entities when assigning a new ACL group. [#996](https://github.com/Kong/kong/pull/996)
  - SSL: Replace shelled out openssl calls with native `ngx.ssl` conversion utilities, which preserve the certificate chain. [#968](https://github.com/Kong/kong/pull/968)
- Avoid user warning on start when the user is not root. [#964](https://github.com/Kong/kong/pull/964)
- Store Serf logs in NGINX working directory to prevent eventual permission issues. [#975](https://github.com/Kong/kong/pull/975)
- Allow plugins configured on a Consumer *without* being configured on an API to run. [#978](https://github.com/Kong/kong/issues/978) [#980](https://github.com/Kong/kong/pull/980)
- Fixed an edge-case where Kong nodes would not be registered in the `nodes` table. [#1008](https://github.com/Kong/kong/pull/1008)

[Back to TOC](#table-of-contents)

## [0.6.1] - 2016/02/03

This release contains tiny bug fixes that were especially annoying for complex Cassandra setups and power users of the Admin API!

### Added

- A `timeout` property for the Cassandra configuration. In ms, this timeout is effective as a connection and a reading timeout. [#937](https://github.com/Kong/kong/pull/937)

### Fixed

- Correctly set the Cassandra SSL certificate in the Nginx configuration while starting Kong. [#921](https://github.com/Kong/kong/pull/921)
- Rename the `user` Cassandra property to `username` (Kong looks for `username`, hence `user` would fail). [#922](https://github.com/Kong/kong/pull/922)
- Allow Cassandra authentication with arbitrary plain text auth providers (such as Instaclustr uses), fixing authentication with them. [#937](https://github.com/Kong/kong/pull/937)
- Admin API
  - Fix the `/plugins/:id` route for `PATCH` method. [#941](https://github.com/Kong/kong/pull/941)
- Plugins
  - HTTP logging: remove the additional `\r\n` at the end of the logging request body. [#926](https://github.com/Kong/kong/pull/926)
  - Galileo: catch occasional internal errors happening when a request was cancelled by the client and fix missing shm for the retry policy. [#931](https://github.com/Kong/kong/pull/931)

[Back to TOC](#table-of-contents)

## [0.6.0] - 2016/01/22

### Breaking changes

 We would recommended to consult the suggested [0.6 upgrade path](https://github.com/Kong/kong/blob/master/UPGRADE.md#upgrade-to-06x) for this release.

- [Serf](https://www.serf.io/) is now a Kong dependency. It allows Kong nodes to communicate between each other opening the way to many features and improvements.
- The configuration file changed. Some properties were renamed, others were moved, and some are new. We would recommend checking out the new default configuration file.
- Drop the Lua 5.1 dependency which was only used by the CLI. The CLI now runs with LuaJIT, which is consistent with other Kong components (Luarocks and OpenResty) already relying on LuaJIT. Make sure the LuaJIT interpreter is included in your `$PATH`. [#799](https://github.com/Kong/kong/pull/799)

### Added

One of the biggest new features of this release is the cluster-awareness added to Kong in [#729](https://github.com/Kong/kong/pull/729), which deserves its own section:

- Each Kong node is now aware of belonging to a cluster through Serf. Nodes automatically join the specified cluster according to the configuration file's settings.
- The datastore cache is not invalidated by expiration time anymore, but following an invalidation strategy between the nodes of a same cluster, leading to improved performance.
- Admin API
  - Expose a `/cache` endpoint for retrieving elements stored in the in-memory cache of a node.
  - Expose a `/cluster` endpoint used to add/remove/list members of the cluster, and also used internally for data propagation.
- CLI
  - New `kong cluster` command for cluster management.
  - New `kong status` command for cluster healthcheck.

Other additions include:

- New Cassandra driver which makes Kong aware of the Cassandra cluster. Kong is now unaffected if one of your Cassandra nodes goes down as long as a replica is available on another node. Load balancing policies also improve the performance along with many other smaller improvements. [#803](https://github.com/Kong/kong/pull/803)
- Admin API
  - A new `total` field in API responses, that counts the total number of entities in the datastore. [#635](https://github.com/Kong/kong/pull/635)
- Configuration
  - Possibility to configure the keyspace replication strategy for Cassandra. It will be taken into account by the migrations when the configured keyspace does not already exist. [#350](https://github.com/Kong/kong/issues/350)
  - Dnsmasq is now optional. You can specify a custom DNS resolver address that Kong will use when resolving hostnames. This can be configured in `kong.yml`. [#625](https://github.com/Kong/kong/pull/625)
- Plugins
  - **New "syslog" plugin**: send logs to local system log. [#698](https://github.com/Kong/kong/pull/698)
  - **New "loggly" plugin**: send logs to Loggly over UDP. [#698](https://github.com/Kong/kong/pull/698)
  - **New "datadog" plugin**: send logs to Datadog server. [#758](https://github.com/Kong/kong/pull/758)
  - OAuth2
    - Add support for `X-Forwarded-Proto` header. [#650](https://github.com/Kong/kong/pull/650)
    - Expose a new `/oauth2_tokens` endpoint with the possibility to retrieve, update or delete OAuth 2.0 access tokens. [#729](https://github.com/Kong/kong/pull/729)
  - JWT
    - Support for base64 encoded secrets. [#838](https://github.com/Kong/kong/pull/838) [#577](https://github.com/Kong/kong/issues/577)
    - Support to configure the claim in which the key is given into the token (not `iss` only anymore). [#838](https://github.com/Kong/kong/pull/838)
  - Request transformer
    - Support for more transformation options: `remove`, `replace`, `add`, `append` motivated by [#393](https://github.com/Kong/kong/pull/393). See [#824](https://github.com/Kong/kong/pull/824)
    - Support JSON body transformation. [#569](https://github.com/Kong/kong/issues/569)
  - Response transformer
    - Support for more transformation options: `remove`, `replace`, `add`, `append` motivated by [#393](https://github.com/Kong/kong/pull/393). See [#822](https://github.com/Kong/kong/pull/822)

### Changed

- As mentioned in the breaking changes section, a new configuration file format and validation. All properties are now documented and commented out with their default values. This allows for a lighter configuration file and more clarity as to what properties relate to. It also catches configuration mistakes. [#633](https://github.com/Kong/kong/pull/633)
- Replace the UUID generator library with a new implementation wrapping lib-uuid, fixing eventual conflicts happening in cases such as described in [#659](https://github.com/Kong/kong/pull/659). See [#695](https://github.com/Kong/kong/pull/695)
- Admin API
  - Increase the maximum body size to 10MB in order to handle configuration requests with heavy payloads. [#700](https://github.com/Kong/kong/pull/700)
  - Disable access logs for the `/status` endpoint.
  - The `/status` endpoint now includes `database` statistics, while the previous stats have been moved to a `server` response field. [#635](https://github.com/Kong/kong/pull/635)

### Fixed

- Behaviors described in [#603](https://github.com/Kong/kong/issues/603) related to the failure of Cassandra nodes thanks to the new driver. [#803](https://github.com/Kong/kong/issues/803)
- Latency headers are now properly included in responses sent to the client. [#708](https://github.com/Kong/kong/pull/708)
- `strip_request_path` does not add a trailing slash to the API's `upstream_url` anymore before proxying. [#675](https://github.com/Kong/kong/issues/675)
- Do not URL decode querystring before proxying the request to the upstream service. [#749](https://github.com/Kong/kong/issues/749)
- Handle cases when the request would be terminated prior to the Kong execution (that is, before ngx_lua reaches the `access_by_lua` context) in cases such as the use of a custom nginx module. [#594](https://github.com/Kong/kong/issues/594)
- Admin API
  - The PUT method now correctly updates boolean fields (such as `strip_request_path`). [#765](https://github.com/Kong/kong/pull/765)
  - The PUT method now correctly resets a plugin configuration. [#720](https://github.com/Kong/kong/pull/720)
  - PATCH correctly set previously unset fields. [#861](https://github.com/Kong/kong/pull/861)
  - In the responses, the `next` link is not being displayed anymore if there are no more entities to be returned. [#635](https://github.com/Kong/kong/pull/635)
  - Prevent the update of `created_at` fields. [#820](https://github.com/Kong/kong/pull/820)
  - Better `request_path` validation for APIs. "/" is not considered a valid path anymore. [#881](https://github.com/Kong/kong/pull/881)
- Plugins
  - Galileo: ensure the `mimeType` value is always a string in ALFs. [#584](https://github.com/Kong/kong/issues/584)
  - JWT: allow to update JWT credentials using the PATCH method. It previously used to reply with `405 Method not allowed` because the PATCH method was not implemented. [#667](https://github.com/Kong/kong/pull/667)
  - Rate limiting: fix a warning when many periods are configured. [#681](https://github.com/Kong/kong/issues/681)
  - Basic Authentication: do not re-hash the password field when updating a credential. [#726](https://github.com/Kong/kong/issues/726)
  - File log: better permissions for on file creation for file-log plugin. [#877](https://github.com/Kong/kong/pull/877)
  - OAuth2
    - Implement correct responses when the OAuth2 challenges are refused. [#737](https://github.com/Kong/kong/issues/737)
    - Handle querystring on `/authorize` and `/token` URLs. [#687](https://github.com/Kong/kong/pull/667)
    - Handle punctuation in scopes on `/authorize` and `/token` endpoints. [#658](https://github.com/Kong/kong/issues/658)

> ***internal***
> - Event bus for local and cluster-wide events propagation. Plans for this event bus is to be widely used among Kong in the future.
> - The Kong Public Lua API (Lua helpers integrated in Kong such as DAO and Admin API helpers) is now documented with [ldoc](http://stevedonovan.github.io/ldoc/).
> - Work has been done to restore the reliability of the CI platforms.
> - Migrations can now execute DML queries (instead of DDL queries only). Handy for migrations implying plugin configuration changes, plugins renamings etc... [#770](https://github.com/Kong/kong/pull/770)

[Back to TOC](#table-of-contents)

## [0.5.4] - 2015/12/03

### Fixed

- Mashape Analytics plugin (renamed Galileo):
  - Improve stability under heavy load. [#757](https://github.com/Kong/kong/issues/757)
  - base64 encode ALF request/response bodies, enabling proper support for Galileo bodies inspection capabilities. [#747](https://github.com/Kong/kong/pull/747)
  - Do not include JSON bodies in ALF `postData.params` field. [#766](https://github.com/Kong/kong/pull/766)

[Back to TOC](#table-of-contents)

## [0.5.3] - 2015/11/16

### Fixed

- Avoids additional URL encoding when proxying to an upstream service. [#691](https://github.com/Kong/kong/pull/691)
- Potential timing comparison bug in HMAC plugin. [#704](https://github.com/Kong/kong/pull/704)

### Added

- The Galileo plugin now supports arbitrary host, port and path values. [#721](https://github.com/Kong/kong/pull/721)

[Back to TOC](#table-of-contents)

## [0.5.2] - 2015/10/21

A few fixes requested by the community!

### Fixed

- Kong properly search the `nginx` in your $PATH variable.
- Plugins:
  - OAuth2: can detect that the originating protocol for a request was HTTPS through the `X-Forwarded-Proto` header and work behind another reverse proxy (load balancer). [#650](https://github.com/Kong/kong/pull/650)
  - HMAC signature: support for `X-Date` header to sign the request for usage in browsers (since the `Date` header is protected). [#641](https://github.com/Kong/kong/issues/641)

[Back to TOC](#table-of-contents)

## [0.5.1] - 2015/10/13

Fixing a few glitches we let out with 0.5.0!

### Added

- Basic Authentication and HMAC Authentication plugins now also send the `X-Credential-Username` to the upstream server.
- Admin API now accept JSON when receiving a CORS request. [#580](https://github.com/Kong/kong/pull/580)
- Add a `WWW-Authenticate` header for HTTP 401 responses for basic-auth and key-auth. [#588](https://github.com/Kong/kong/pull/588)

### Changed

- Protect Kong from POODLE SSL attacks by omitting SSLv3 (CVE-2014-3566). [#563](https://github.com/Kong/kong/pull/563)
- Remove support for key-auth key in body. [#566](https://github.com/Kong/kong/pull/566)

### Fixed

- Plugins
  - HMAC
    - The migration for this plugin is now correctly being run. [#611](https://github.com/Kong/kong/pull/611)
    - Wrong username doesn't return HTTP 500 anymore, but 403. [#602](https://github.com/Kong/kong/pull/602)
  - JWT: `iss` not being found doesn't return HTTP 500 anymore, but 403. [#578](https://github.com/Kong/kong/pull/578)
  - OAuth2: client credentials flow does not include a refresh token anymore. [#562](https://github.com/Kong/kong/issues/562)
- Fix an occasional error when updating a plugin without a config. [#571](https://github.com/Kong/kong/pull/571)

[Back to TOC](#table-of-contents)

## [0.5.0] - 2015/09/25

With new plugins, many improvements and bug fixes, this release comes with breaking changes that will require your attention.

### Breaking changes

Several breaking changes are introduced. You will have to slightly change your configuration file and a migration script will take care of updating your database cluster. **Please follow the instructions in [UPGRADE.md](/UPGRADE.md#update-to-kong-050) for an update without downtime.**
- Many plugins were renamed due to new naming conventions for consistency. [#480](https://github.com/Kong/kong/issues/480)
- In the configuration file, the Cassandra `hosts` property was renamed to `contact_points`. [#513](https://github.com/Kong/kong/issues/513)
- Properties belonging to APIs entities have been renamed for clarity. [#513](https://github.com/Kong/kong/issues/513)
  - `public_dns` -> `request_host`
  - `path` -> `request_path`
  - `strip_path` -> `strip_request_path`
  - `target_url` -> `upstream_url`
- `plugins_configurations` have been renamed to `plugins`, and their `value` property has been renamed to `config` to avoid confusions. [#513](https://github.com/Kong/kong/issues/513)
- The database schema has been updated to handle the separation of plugins outside of the core repository.
- The Key authentication and Basic authentication plugins routes have changed:

```
Old route                             New route
/consumers/:consumer/keyauth       -> /consumers/:consumer/key-auth
/consumers/:consumer/keyauth/:id   -> /consumers/:consumer/key-auth/:id
/consumers/:consumer/basicauth     -> /consumers/:consumer/basic-auth
/consumers/:consumer/basicauth/:id -> /consumers/:consumer/basic-auth/:id
```

The old routes are still maintained but will be removed in upcoming versions. Consider them **deprecated**.

- Admin API
  - The route to retrieve enabled plugins is now under `/plugins/enabled`.
  - The route to retrieve a plugin's configuration schema is now under `/plugins/schema/{plugin name}`.

#### Added

- Plugins
  - **New Response Rate Limiting plugin**: Give a usage quota to your users based on a parameter in your response. [#247](https://github.com/Kong/kong/pull/247)
  - **New ACL (Access Control) plugin**: Configure authorizations for your Consumers. [#225](https://github.com/Kong/kong/issues/225)
  - **New JWT (JSON Web Token) plugin**: Verify and authenticate JWTs. [#519](https://github.com/Kong/kong/issues/519)
  - **New HMAC signature plugin**: Verify and authenticate HMAC signed HTTP requests. [#549](https://github.com/Kong/kong/pull/549)
  - Plugins migrations. Each plugin can now have its own migration scripts if it needs to store data in your cluster. This is a step forward to improve Kong's pluggable architecture. [#443](https://github.com/Kong/kong/pull/443)
  - Basic Authentication: the password field is now sha1 encrypted. [#33](https://github.com/Kong/kong/issues/33)
  - Basic Authentication: now supports credentials in the `Proxy-Authorization` header. [#460](https://github.com/Kong/kong/issues/460)

#### Changed

- Basic Authentication and Key Authentication now require authentication parameters even when the `Expect: 100-continue` header is being sent. [#408](https://github.com/Kong/kong/issues/408)
- Key Auth plugin does not support passing the key in the request payload anymore. [#566](https://github.com/Kong/kong/pull/566)
- APIs' names cannot contain characters from the RFC 3986 reserved list. [#589](https://github.com/Kong/kong/pull/589)

#### Fixed

- Resolver
  - Making a request with a querystring will now correctly match an API's path. [#496](https://github.com/Kong/kong/pull/496)
- Admin API
  - Data associated to a given API/Consumer will correctly be deleted if related Consumer/API is deleted. [#107](https://github.com/Kong/kong/issues/107) [#438](https://github.com/Kong/kong/issues/438) [#504](https://github.com/Kong/kong/issues/504)
  - The `/api/{api_name_or_id}/plugins/{plugin_name_or_id}` changed to `/api/{api_name_or_id}/plugins/{plugin_id}` to avoid requesting the wrong plugin if two are configured for one API. [#482](https://github.com/Kong/kong/pull/482)
  - APIs created without a `name` but with a `request_path` will now have a name which defaults to the set `request_path`. [#547](https://github.com/Kong/kong/issues/547)
- Plugins
  - Mashape Analytics: More robust buffer and better error logging. [#471](https://github.com/Kong/kong/pull/471)
  - Mashape Analytics: Several ALF (API Log Format) serialization fixes. [#515](https://github.com/Kong/kong/pull/515)
  - Oauth2: A response is now returned on `http://kong:8001/consumers/{consumer}/oauth2/{oauth2_id}`. [#469](https://github.com/Kong/kong/issues/469)
  - Oauth2: Saving `authenticated_userid` on Password Grant. [#476](https://github.com/Kong/kong/pull/476)
  - Oauth2: Proper handling of the `/oauth2/authorize` and `/oauth2/token` endpoints in the OAuth 2.0 Plugin when an API with a `path` is being consumed using the `public_dns` instead. [#503](https://github.com/Kong/kong/issues/503)
  - OAuth2: Properly returning `X-Authenticated-UserId` in the `client_credentials` and `password` flows. [#535](https://github.com/Kong/kong/issues/535)
  - Response-Transformer: Properly handling JSON responses that have a charset specified in their `Content-Type` header.

[Back to TOC](#table-of-contents)

## [0.4.2] - 2015/08/10

#### Added

- Cassandra authentication and SSL encryption. [#405](https://github.com/Kong/kong/pull/405)
- `preserve_host` flag on APIs to preserve the Host header when a request is proxied. [#444](https://github.com/Kong/kong/issues/444)
- Added the Resource Owner Password Credentials Grant to the OAuth 2.0 Plugin. [#448](https://github.com/Kong/kong/issues/448)
- Auto-generation of default SSL certificate. [#453](https://github.com/Kong/kong/issues/453)

#### Changed

- Remove `cassandra.port` property in configuration. Ports are specified by having `cassandra.hosts` addresses using the `host:port` notation (RFC 3986). [#457](https://github.com/Kong/kong/pull/457)
- Default SSL certificate is now auto-generated and stored in the `nginx_working_dir`.
- OAuth 2.0 plugin now properly forces HTTPS.

#### Fixed

- Better handling of multi-nodes Cassandra clusters. [#450](https://github.com/Kong/kong/pull/405)
- mashape-analytics plugin: handling of numerical values in querystrings. [#449](https://github.com/Kong/kong/pull/405)
- Path resolver `strip_path` option wrongfully matching the `path` property multiple times in the request URI. [#442](https://github.com/Kong/kong/issues/442)
- File Log Plugin bug that prevented the file creation in some environments. [#461](https://github.com/Kong/kong/issues/461)
- Clean output of the Kong CLI. [#235](https://github.com/Kong/kong/issues/235)

[Back to TOC](#table-of-contents)

## [0.4.1] - 2015/07/23

#### Fixed

- Issues with the Mashape Analytics plugin. [#425](https://github.com/Kong/kong/pull/425)
- Handle hyphens when executing path routing with `strip_path` option enabled. [#431](https://github.com/Kong/kong/pull/431)
- Adding the Client Credentials OAuth 2.0 flow. [#430](https://github.com/Kong/kong/issues/430)
- A bug that prevented "dnsmasq" from being started on some systems, including Debian. [f7da790](https://github.com/Kong/kong/commit/f7da79057ce29c7d1f6d90f4bc160cc3d9c8611f)
- File Log plugin: optimizations by avoiding the buffered I/O layer. [20bb478](https://github.com/Kong/kong/commit/20bb478952846faefec6091905bd852db24a0289)

[Back to TOC](#table-of-contents)

## [0.4.0] - 2015/07/15

#### Added

- Implement wildcard subdomains for APIs' `public_dns`. [#381](https://github.com/Kong/kong/pull/381) [#297](https://github.com/Kong/kong/pull/297)
- Plugins
  - **New OAuth 2.0 plugin.** [#341](https://github.com/Kong/kong/pull/341) [#169](https://github.com/Kong/kong/pull/169)
  - **New Mashape Analytics plugin.** [#360](https://github.com/Kong/kong/pull/360) [#272](https://github.com/Kong/kong/pull/272)
  - **New IP restriction plugin.** [#379](https://github.com/Kong/kong/pull/379)
  - Ratelimiting: support for multiple limits. [#382](https://github.com/Kong/kong/pull/382) [#205](https://github.com/Kong/kong/pull/205)
  - HTTP logging: support for HTTPS endpoint. [#342](https://github.com/Kong/kong/issues/342)
  - Logging plugins: new properties for logs timing. [#351](https://github.com/Kong/kong/issues/351)
  - Key authentication: now auto-generates a key if none is specified. [#48](https://github.com/Kong/kong/pull/48)
- Resolver
  - `path` property now accepts arbitrary depth. [#310](https://github.com/Kong/kong/issues/310)
- Admin API
  - Enable CORS by default. [#371](https://github.com/Kong/kong/pull/371)
  - Expose a new endpoint to get a plugin configuration's schema. [#376](https://github.com/Kong/kong/pull/376) [#309](https://github.com/Kong/kong/pull/309)
  - Expose a new endpoint to retrieve a node's status. [417c137](https://github.com/Kong/kong/commit/417c1376c08d3562bebe0c0816c6b54df045f515)
- CLI
  - `$ kong migrations reset` now asks for confirmation. [#365](https://github.com/Kong/kong/pull/365)

#### Fixed

- Plugins
  - Basic authentication not being executed if added to an API with default configuration. [6d732cd](https://github.com/Kong/kong/commit/6d732cd8b0ec92ef328faa843215d8264f50fb75)
  - SSL plugin configuration parsing. [#353](https://github.com/Kong/kong/pull/353)
  - SSL plugin doesn't accept a `consumer_id` anymore, as this wouldn't make sense. [#372](https://github.com/Kong/kong/pull/372) [#322](https://github.com/Kong/kong/pull/322)
  - Authentication plugins now return `401` when missing credentials. [#375](https://github.com/Kong/kong/pull/375) [#354](https://github.com/Kong/kong/pull/354)
- Admin API
  - Non supported HTTP methods now return `405` instead of `500`. [38f1b7f](https://github.com/Kong/kong/commit/38f1b7fa9f45f60c4130ef5ff9fe2c850a2ba586)
  - Prevent PATCH requests from overriding a plugin's configuration if partially updated. [9a7388d](https://github.com/Kong/kong/commit/9a7388d695c9de105917cde23a684a7d6722a3ca)
- Handle occasionally missing `schema_migrations` table. [#365](https://github.com/Kong/kong/pull/365) [#250](https://github.com/Kong/kong/pull/250)

> **internal**
> - DAO:
>   - Complete refactor. No more need for hard-coded queries. [#346](https://github.com/Kong/kong/pull/346)
> - Schemas:
>   - New `self_check` test for schema definitions. [5bfa7ca](https://github.com/Kong/kong/commit/5bfa7ca13561173161781f872244d1340e4152c1)

[Back to TOC](#table-of-contents)

## [0.3.2] - 2015/06/08

#### Fixed

- Uppercase Cassandra keyspace bug that prevented Kong to work with [kongdb.org](http://kongdb.org/)
- Multipart requests not properly parsed in the admin API. [#344](https://github.com/Kong/kong/issues/344)

[Back to TOC](#table-of-contents)

## [0.3.1] - 2015/06/07

#### Fixed

- Schema migrations are now automatic, which was missing from previous releases. [#303](https://github.com/Kong/kong/issues/303)

[Back to TOC](#table-of-contents)

## [0.3.0] - 2015/06/04

#### Added

- Support for SSL.
- Plugins
  - New HTTP logging plugin. [#226](https://github.com/Kong/kong/issues/226) [#251](https://github.com/Kong/kong/pull/251)
  - New SSL plugin.
  - New request size limiting plugin. [#292](https://github.com/Kong/kong/pull/292)
  - Default logging format improvements. [#226](https://github.com/Kong/kong/issues/226) [#262](https://github.com/Kong/kong/issues/262)
  - File logging now logs to a custom file. [#202](https://github.com/Kong/kong/issues/202)
  - Keyauth plugin now defaults `key_names` to "apikey".
- Admin API
  - RESTful routing. Much nicer Admin API routing. Ex: `/apis/{name_or_id}/plugins`. [#98](https://github.com/Kong/kong/issues/98) [#257](https://github.com/Kong/kong/pull/257)
  - Support `PUT` method for endpoints such as `/apis/`, `/apis/plugins/`, `/consumers/`
  - Support for `application/json` and `x-www-form-urlencoded` Content Types for all `PUT`, `POST` and `PATCH` endpoints by passing a `Content-Type` header. [#236](https://github.com/Kong/kong/pull/236)
- Resolver
  - Support resolving APIs by Path as well as by Header. [#192](https://github.com/Kong/kong/pull/192) [#282](https://github.com/Kong/kong/pull/282)
  - Support for `X-Host-Override` as an alternative to `Host` for browsers. [#203](https://github.com/Kong/kong/issues/203) [#246](https://github.com/Kong/kong/pull/246)
- Auth plugins now send user informations to your upstream services. [#228](https://github.com/Kong/kong/issues/228)
- Invalid `target_url` value are now being caught when creating an API. [#149](https://github.com/Kong/kong/issues/149)

#### Fixed

- Uppercase Cassandra keyspace causing migration failure. [#249](https://github.com/Kong/kong/issues/249)
- Guarantee that ratelimiting won't allow requests in case the atomicity of the counter update is not guaranteed. [#289](https://github.com/Kong/kong/issues/289)

> **internal**
> - Schemas:
>   - New property type: `array`. [#277](https://github.com/Kong/kong/pull/277)
>   - Entities schemas now live in their own files and are starting to be unit tested.
>   - Subfields are handled better: (notify required subfields and auto-vivify is subfield has default values).
> - Way faster unit tests. Not resetting the DB anymore between tests.
> - Improved coverage computation (exclude `vendor/`).
> - Travis now lints `kong/`.
> - Way faster Travis setup.
> - Added a new HTTP client for in-nginx usage, using the cosocket API.
> - Various refactorings.
> - Fix [#196](https://github.com/Kong/kong/issues/196).
> - Disabled ipv6 in resolver.

[Back to TOC](#table-of-contents)

## [0.2.1] - 2015/05/12

This is a maintenance release including several bug fixes and usability improvements.

#### Added
- Support for local DNS resolution. [#194](https://github.com/Kong/kong/pull/194)
- Support for Debian 8 and Ubuntu 15.04.
- DAO
  - Cassandra version bumped to 2.1.5
  - Support for Cassandra downtime. If Cassandra goes down and is brought back up, Kong will not need to restart anymore, statements will be re-prepared on-the-fly. This is part of an ongoing effort from [jbochi/lua-resty-cassandra#47](https://github.com/jbochi/lua-resty-cassandra/pull/47), [#146](https://github.com/Kong/kong/pull/146) and [#187](https://github.com/Kong/kong/pull/187).
Queries effectuated during the downtime will still be lost. [#11](https://github.com/Kong/kong/pull/11)
  - Leverage reused sockets. If the DAO reuses a socket, it will not re-set their keyspace. This should give a small but appreciable performance improvement. [#170](https://github.com/Kong/kong/pull/170)
  - Cascade delete plugins configurations when deleting a Consumer or an API associated with it. [#107](https://github.com/Kong/kong/pull/107)
  - Allow Cassandra hosts listening on different ports than the default. [#185](https://github.com/Kong/kong/pull/185)
- CLI
  - Added a notice log when Kong tries to connect to Cassandra to avoid user confusion. [#168](https://github.com/Kong/kong/pull/168)
  - The CLI now tests if the ports are already being used before starting and warns.
- Admin API
  - `name` is now an optional property for APIs. If none is being specified, the name will be the API `public_dns`. [#181](https://github.com/Kong/kong/pull/181)
- Configuration
  - The memory cache size is now configurable. [#208](https://github.com/Kong/kong/pull/208)

#### Fixed
- Resolver
  - More explicit "API not found" message from the resolver if the Host was not found in the system. "API not found with Host: %s".
  - If multiple hosts headers are being sent, Kong will test them all to see if one of the API is in the system. [#186](https://github.com/Kong/kong/pull/186)
- Admin API: responses now have a new line after the body. [#164](https://github.com/Kong/kong/issues/164)
- DAO: keepalive property is now properly passed when Kong calls `set_keepalive` on Cassandra sockets.
- Multipart dependency throwing error at startup. [#213](https://github.com/Kong/kong/pull/213)

> **internal**
> - Separate Migrations from the DAO factory.
> - Update dev config + Makefile rules (`run` becomes `start`).
> - Introducing an `ngx` stub for unit tests and CLI.
> - Switch many PCRE regexes to using patterns.

[Back to TOC](#table-of-contents)

## [0.2.0-2] - 2015/04/27

First public release of Kong. This version brings a lot of internal improvements as well as more usability and a few additional plugins.

#### Added
- Plugins
  - CORS plugin.
  - Request transformation plugin.
  - NGINX plus monitoring plugin.
- Configuration
  - New properties: `proxy_port` and `api_admin_port`. [#142](https://github.com/Kong/kong/issues/142)
- CLI
  - Better info, help and error messages. [#118](https://github.com/Kong/kong/issues/118) [#124](https://github.com/Kong/kong/issues/124)
  - New commands: `kong reload`, `kong quit`. [#114](https://github.com/Kong/kong/issues/114) Alias of `version`: `kong --version` [#119](https://github.com/Kong/kong/issues/119)
  - `kong restart` simply starts Kong if not previously running + better pid file handling. [#131](https://github.com/Kong/kong/issues/131)
- Package distributions: .rpm, .deb and .pkg for easy installs on most common platforms.

#### Fixed
- Admin API: trailing slash is not necessary anymore for core resources such as `/apis` or `/consumers`.
- Leaner default configuration. [#156](https://github.com/Kong/kong/issues/156)

> **internal**
> - All scripts moved to the CLI as "hidden" commands (`kong db`, `kong config`).
> - More tests as always, and they are structured better. The coverage went down mainly because of plugins which will later move to their own repos. We are all eagerly waiting for that!
> - `src/` was renamed to `kong/` for ease of development
> - All system dependencies versions for package building and travis-ci are now listed in `versions.sh`
> - DAO doesn't need to `:prepare()` prior to run queries. Queries can be prepared at runtime. [#146](https://github.com/Kong/kong/issues/146)

[Back to TOC](#table-of-contents)

## [0.1.1beta-2] - 2015/03/30

#### Fixed

- Wrong behavior of auto-migration in `kong start`.

[Back to TOC](#table-of-contents)

## [0.1.0beta-3] - 2015/03/25

First public beta. Includes caching and better usability.

#### Added
- Required Openresty is now `1.7.10.1`.
- Freshly built CLI, rewritten in Lua
- `kong start` using a new DB keyspace will automatically migrate the schema. [#68](https://github.com/Kong/kong/issues/68)
- Anonymous error reporting on Proxy and API. [#64](https://github.com/Kong/kong/issues/64)
- Configuration
  - Simplified configuration file (unified in `kong.yml`).
  - In configuration, `plugins_installed` was renamed to `plugins_available`. [#59](https://github.com/Kong/kong/issues/59)
  - Order of `plugins_available` doesn't matter anymore. [#17](https://github.com/Kong/kong/issues/17)
  - Better handling of plugins: Kong now detects which plugins are configured and if they are installed on the current machine.
  - `bin/kong` now defaults on `/etc/kong.yml` for config and `/var/logs/kong` for output. [#71](https://github.com/Kong/kong/issues/71)
- Proxy: APIs/Consumers caching with expiration for faster authentication.
- Admin API: Plugins now use plain form parameters for configuration. [#70](https://github.com/Kong/kong/issues/70)
- Keep track of already executed migrations. `rollback` now behaves as expected. [#8](https://github.com/Kong/kong/issues/8)

#### Fixed
- `Server` header now sends Kong. [#57](https://github.com/Kong/kong/issues/57)
- migrations not being executed in order on Linux. This issue wasn't noticed until unit testing the migrations because for now we only have 1 migration file.
- Admin API: Errors responses are now sent as JSON. [#58](https://github.com/Kong/kong/issues/58)

> **internal**
> - We now have code linting and coverage.
> - Faker and Migrations instances don't live in the DAO Factory anymore, they are only used in scripts and tests.
> - `scripts/config.lua` allows environment based configurations. `make dev` generates a `kong.DEVELOPMENT.yml` and `kong_TEST.yml`. Different keyspaces and ports.
> - `spec_helpers.lua` allows tests to not rely on the `Makefile` anymore. Integration tests can run 100% from `busted`.
> - Switch integration testing from [httpbin.org] to [mockbin.com].
> - `core` plugin was renamed to `resolver`.

[Back to TOC](#table-of-contents)

## [0.0.1alpha-1] - 2015/02/25

First version running with Cassandra.

#### Added
- Basic proxying.
- Built-in authentication plugin (api key, HTTP basic).
- Built-in ratelimiting plugin.
- Built-in TCP logging plugin.
- Configuration API (for consumers, apis, plugins).
- CLI `bin/kong` script.
- Database migrations (using `db.lua`).

[Back to TOC](#table-of-contents)

[3.2.0]: https://github.com/Kong/kong/compare/3.1.0...3.2.0
[3.1.0]: https://github.com/Kong/kong/compare/3.0.1...3.1.0
[3.0.1]: https://github.com/Kong/kong/compare/3.0.0...3.0.1
[3.0.0]: https://github.com/Kong/kong/compare/2.8.1...3.0.0
[2.8.1]: https://github.com/Kong/kong/compare/2.8.0...2.8.1
[2.8.0]: https://github.com/Kong/kong/compare/2.7.0...2.8.0
[2.7.1]: https://github.com/Kong/kong/compare/2.7.0...2.7.1
[2.7.0]: https://github.com/Kong/kong/compare/2.6.0...2.7.0
[2.6.0]: https://github.com/Kong/kong/compare/2.5.1...2.6.0
[2.5.1]: https://github.com/Kong/kong/compare/2.5.0...2.5.1
[2.5.0]: https://github.com/Kong/kong/compare/2.4.1...2.5.0
[2.4.1]: https://github.com/Kong/kong/compare/2.4.0...2.4.1
[2.4.0]: https://github.com/Kong/kong/compare/2.3.3...2.4.0
[2.3.3]: https://github.com/Kong/kong/compare/2.3.2...2.3.3
[2.3.2]: https://github.com/Kong/kong/compare/2.3.1...2.3.2
[2.3.1]: https://github.com/Kong/kong/compare/2.3.0...2.3.1
[2.3.0]: https://github.com/Kong/kong/compare/2.2.0...2.3.0
[2.2.2]: https://github.com/Kong/kong/compare/2.2.1...2.2.2
[2.2.1]: https://github.com/Kong/kong/compare/2.2.0...2.2.1
[2.2.0]: https://github.com/Kong/kong/compare/2.1.3...2.2.0
[2.1.4]: https://github.com/Kong/kong/compare/2.1.3...2.1.4
[2.1.3]: https://github.com/Kong/kong/compare/2.1.2...2.1.3
[2.1.2]: https://github.com/Kong/kong/compare/2.1.1...2.1.2
[2.1.1]: https://github.com/Kong/kong/compare/2.1.0...2.1.1
[2.1.0]: https://github.com/Kong/kong/compare/2.0.5...2.1.0
[2.0.5]: https://github.com/Kong/kong/compare/2.0.4...2.0.5
[2.0.4]: https://github.com/Kong/kong/compare/2.0.3...2.0.4
[2.0.3]: https://github.com/Kong/kong/compare/2.0.2...2.0.3
[2.0.2]: https://github.com/Kong/kong/compare/2.0.1...2.0.2
[2.0.1]: https://github.com/Kong/kong/compare/2.0.0...2.0.1
[2.0.0]: https://github.com/Kong/kong/compare/1.5.0...2.0.0
[1.5.1]: https://github.com/Kong/kong/compare/1.5.0...1.5.1
[1.5.0]: https://github.com/Kong/kong/compare/1.4.3...1.5.0
[1.4.3]: https://github.com/Kong/kong/compare/1.4.2...1.4.3
[1.4.2]: https://github.com/Kong/kong/compare/1.4.1...1.4.2
[1.4.1]: https://github.com/Kong/kong/compare/1.4.0...1.4.1
[1.4.0]: https://github.com/Kong/kong/compare/1.3.0...1.4.0
[1.3.0]: https://github.com/Kong/kong/compare/1.2.2...1.3.0
[1.2.2]: https://github.com/Kong/kong/compare/1.2.1...1.2.2
[1.2.1]: https://github.com/Kong/kong/compare/1.2.0...1.2.1
[1.2.0]: https://github.com/Kong/kong/compare/1.1.2...1.2.0
[1.1.2]: https://github.com/Kong/kong/compare/1.1.1...1.1.2
[1.1.1]: https://github.com/Kong/kong/compare/1.1.0...1.1.1
[1.1.0]: https://github.com/Kong/kong/compare/1.0.3...1.1.0
[1.0.3]: https://github.com/Kong/kong/compare/1.0.2...1.0.3
[1.0.2]: https://github.com/Kong/kong/compare/1.0.1...1.0.2
[1.0.1]: https://github.com/Kong/kong/compare/1.0.0...1.0.1
[1.0.0]: https://github.com/Kong/kong/compare/0.15.0...1.0.0
[0.15.0]: https://github.com/Kong/kong/compare/0.14.1...0.15.0
[0.14.1]: https://github.com/Kong/kong/compare/0.14.0...0.14.1
[0.14.0]: https://github.com/Kong/kong/compare/0.13.1...0.14.0
[0.13.1]: https://github.com/Kong/kong/compare/0.13.0...0.13.1
[0.13.0]: https://github.com/Kong/kong/compare/0.12.3...0.13.0
[0.12.3]: https://github.com/Kong/kong/compare/0.12.2...0.12.3
[0.12.2]: https://github.com/Kong/kong/compare/0.12.1...0.12.2
[0.12.1]: https://github.com/Kong/kong/compare/0.12.0...0.12.1
[0.12.0]: https://github.com/Kong/kong/compare/0.11.2...0.12.0
[0.11.2]: https://github.com/Kong/kong/compare/0.11.1...0.11.2
[0.11.1]: https://github.com/Kong/kong/compare/0.11.0...0.11.1
[0.10.4]: https://github.com/Kong/kong/compare/0.10.3...0.10.4
[0.11.0]: https://github.com/Kong/kong/compare/0.10.3...0.11.0
[0.10.3]: https://github.com/Kong/kong/compare/0.10.2...0.10.3
[0.10.2]: https://github.com/Kong/kong/compare/0.10.1...0.10.2
[0.10.1]: https://github.com/Kong/kong/compare/0.10.0...0.10.1
[0.10.0]: https://github.com/Kong/kong/compare/0.9.9...0.10.0
[0.9.9]: https://github.com/Kong/kong/compare/0.9.8...0.9.9
[0.9.8]: https://github.com/Kong/kong/compare/0.9.7...0.9.8
[0.9.7]: https://github.com/Kong/kong/compare/0.9.6...0.9.7
[0.9.6]: https://github.com/Kong/kong/compare/0.9.5...0.9.6
[0.9.5]: https://github.com/Kong/kong/compare/0.9.4...0.9.5
[0.9.4]: https://github.com/Kong/kong/compare/0.9.3...0.9.4
[0.9.3]: https://github.com/Kong/kong/compare/0.9.2...0.9.3
[0.9.2]: https://github.com/Kong/kong/compare/0.9.1...0.9.2
[0.9.1]: https://github.com/Kong/kong/compare/0.9.0...0.9.1
[0.9.0]: https://github.com/Kong/kong/compare/0.8.3...0.9.0
[0.8.3]: https://github.com/Kong/kong/compare/0.8.2...0.8.3
[0.8.2]: https://github.com/Kong/kong/compare/0.8.1...0.8.2
[0.8.1]: https://github.com/Kong/kong/compare/0.8.0...0.8.1
[0.8.0]: https://github.com/Kong/kong/compare/0.7.0...0.8.0
[0.7.0]: https://github.com/Kong/kong/compare/0.6.1...0.7.0
[0.6.1]: https://github.com/Kong/kong/compare/0.6.0...0.6.1
[0.6.0]: https://github.com/Kong/kong/compare/0.5.4...0.6.0
[0.5.4]: https://github.com/Kong/kong/compare/0.5.3...0.5.4
[0.5.3]: https://github.com/Kong/kong/compare/0.5.2...0.5.3
[0.5.2]: https://github.com/Kong/kong/compare/0.5.1...0.5.2
[0.5.1]: https://github.com/Kong/kong/compare/0.5.0...0.5.1
[0.5.0]: https://github.com/Kong/kong/compare/0.4.2...0.5.0
[0.4.2]: https://github.com/Kong/kong/compare/0.4.1...0.4.2
[0.4.1]: https://github.com/Kong/kong/compare/0.4.0...0.4.1
[0.4.0]: https://github.com/Kong/kong/compare/0.3.2...0.4.0
[0.3.2]: https://github.com/Kong/kong/compare/0.3.1...0.3.2
[0.3.1]: https://github.com/Kong/kong/compare/0.3.0...0.3.1
[0.3.0]: https://github.com/Kong/kong/compare/0.2.1...0.3.0
[0.2.1]: https://github.com/Kong/kong/compare/0.2.0-2...0.2.1
[0.2.0-2]: https://github.com/Kong/kong/compare/0.1.1beta-2...0.2.0-2
[0.1.1beta-2]: https://github.com/Kong/kong/compare/0.1.0beta-3...0.1.1beta-2
[0.1.0beta-3]: https://github.com/Kong/kong/compare/2236374d5624ad98ea21340ca685f7584ec35744...0.1.0beta-3
[0.0.1alpha-1]: https://github.com/Kong/kong/compare/ffd70b3101ba38d9acc776038d124f6e2fccac3c...2236374d5624ad98ea21340ca685f7584ec35744<|MERGE_RESOLUTION|>--- conflicted
+++ resolved
@@ -102,13 +102,10 @@
 - **HTTP-Log**: add `application/json; charset=utf-8` option for the `Content-Type` header
   in the http-log plugin, for log collectors that require that character set declaration.
   [#10533](https://github.com/Kong/kong/pull/10533)
-<<<<<<< HEAD
 - **DataDog**: supports value of `host` to be referenceable.
   [#10484](https://github.com/Kong/kong/pull/10484)
-=======
 - **Zipkin&Opentelemetry**: convert traceid in http response headers to hex format
   [#10534](https://github.com/Kong/kong/pull/10534)
->>>>>>> 563937ff
 
 #### PDK
 
