# Table of Contents

- [3.1.0](#310)
- [3.0.1](#301)
- [3.0.0](#300)
- [2.8.1](#281)
- [2.8.0](#280)
- [2.7.1](#271)
- [2.7.0](#270)
- [2.6.0](#260)
- [2.5.1](#251)
- [2.5.0](#250)
- [2.4.1](#241)
- [2.4.0](#240)
- [2.3.3](#233)
- [2.3.2](#232)
- [2.3.1](#231)
- [2.3.0](#230)
- [2.2.2](#222)
- [2.2.1](#221)
- [2.2.0](#220)
- [2.1.4](#214)
- [2.1.3](#213)
- [2.1.2](#212)
- [2.1.1](#211)
- [2.1.0](#210)
- [2.0.5](#205)
- [2.0.4](#204)
- [2.0.3](#203)
- [2.0.2](#202)
- [2.0.1](#201)
- [2.0.0](#200)
- [1.5.1](#151)
- [1.5.0](#150)
- [1.4.3](#143)
- [1.4.2](#142)
- [1.4.1](#141)
- [1.4.0](#140)
- [1.3.0](#130)
- [1.2.2](#122)
- [1.2.1](#121)
- [1.2.0](#120)
- [1.1.2](#112)
- [1.1.1](#111)
- [1.1.0](#110)
- [1.0.3](#103)
- [1.0.2](#102)
- [1.0.1](#101)
- [1.0.0](#100)
- [0.15.0](#0150)
- [0.14.1](#0141)
- [0.14.0](#0140---20180705)
- [0.13.1](#0131---20180423)
- [0.13.0](#0130---20180322)
- [0.12.3](#0123---20180312)
- [0.12.2](#0122---20180228)
- [0.12.1](#0121---20180118)
- [0.12.0](#0120---20180116)
- [0.11.2](#0112---20171129)
- [0.11.1](#0111---20171024)
- [0.10.4](#0104---20171024)
- [0.11.0](#0110---20170816)
- [0.10.3](#0103---20170524)
- [0.10.2](#0102---20170501)
- [0.10.1](#0101---20170327)
- [0.10.0](#0100---20170307)
- [0.9.9 and prior](#099---20170202)

## Unreleased

### Breaking Changes

#### Plugins

- **JWT**: JWT plugin now denies a request that has different tokens in the jwt token search locations.
  [#9946](https://github.com/Kong/kong/pull/9946)
- **Session**: for sessions to work as expected it is required that all nodes run Kong >= 3.2.x.
  For that reason it is advisable that during upgrades mixed versions of proxy nodes run for
  as little as possible. During that time, the invalid sessions could cause failures and partial downtime.
  All existing sessions are invalidated when upgrading to this version.
  [#10199](https://github.com/Kong/kong/pull/10199)

### Additions

#### Core

- When `router_flavor` is `traditional_compatible`, verify routes created using the
  Expression router instead of the traditional router to ensure created routes
  are actually compatible.
  [#9987](https://github.com/Kong/kong/pull/9987)

#### Plugins

- Nginx charset directive can now be configured with Nginx directive injections
  [#10111](https://github.com/Kong/kong/pull/10111)
- Services upstream TLS config is extended to stream subsystem.
  [#9947](https://github.com/Kong/kong/pull/9947)
- New configuration option `ssl_session_cache_size` to set the Nginx directive `ssl_session_cache`.
  This config defaults to `10m`.
  Thanks [Michael Kotten](https://github.com/michbeck100) for contributing this change.
  [#10021](https://github.com/Kong/kong/pull/10021)
- **Plugin**: add an optional field `instance_name` that identifies a
  particular plugin entity.
  [#10077](https://github.com/Kong/kong/pull/10077)
- **Zipkin**: Add support to set the durations of Kong phases as span tags
  through configuration property `config.phase_duration_flavor`.
  [#9891](https://github.com/Kong/kong/pull/9891)
- **HTTP logging**: Suppport value of `headers` to be referenceable.
  [#9948](https://github.com/Kong/kong/pull/9948)
- **AWS Lambda**: Add `aws_imds_protocol_version` configuration
  parameter that allows the selection of the IMDS protocol version.
  Defaults to `v1`, can be set to `v2` to enable IMDSv2.
  [#9962](https://github.com/Kong/kong/pull/9962)
- **OpenTelemetry**: Support scoping with services, routes and consumers.
  [#10096](https://github.com/Kong/kong/pull/10096)
- **Statsd**: Add `tag_style` configuration
  parameter that allows to send metrics with [tags](https://github.com/prometheus/statsd_exporter#tagging-extensions).
  Defaults to `nil` which means do not add any tags
  to the metrics.
  [#10118](https://github.com/Kong/kong/pull/10118)
- **Session**: now uses lua-resty-session v4.0.0
  [#10199](https://github.com/Kong/kong/pull/10199)

#### Admin API

- In dbless mode, `/config` API endpoint can now flatten all schema validation
  errors to a single array via the optional `flatten_errors` query parameter.
  [#10161](https://github.com/Kong/kong/pull/10161)

#### Balancer

- Add a new load-balancing `algorithm` option `latency` to the `Upstream` entity.
  This algorithm will choose a target based on the response latency of each target
  from prior requests.
  [#9787](https://github.com/Kong/kong/pull/9787)
- **OIDC**: Fix a bug where it was not possible to specify an anonymous consumer by name.
  [#4377](https://github.com/Kong/kong-ee/pull/4377)
- **Session**: now uses lua-resty-session v4.0.0
  [#10199](https://github.com/Kong/kong/pull/10199)

#### Admin API

- In dbless mode, `/config` API endpoint can now flatten all schema validation
  errors to a single array via the optional `flatten_errors` query parameter.
  [#10161](https://github.com/Kong/kong/pull/10161)

### Fixes

#### Core

- Add back Postgres `FLOOR` function when calculating `ttl`, so the returned `ttl` is always a whole integer.
  [#9960](https://github.com/Kong/kong/pull/9960)
- Expose postgres connection pool configuration
  [#9603](https://github.com/Kong/kong/pull/9603)
- **Template**: Do not add default charset to the `Content-Type` response header when upstream response doesn't contain it.
  [#9905](https://github.com/Kong/kong/pull/9905)
- Fix an issue where after a valid declarative configuration is loaded,
  the configuration hash is incorrectly set to the value: `00000000000000000000000000000000`.
  [#9911](https://github.com/Kong/kong/pull/9911)
- Update the batch queues module so that queues no longer grow without bounds if
  their consumers fail to process the entries.  Instead, old batches are now dropped
  and an error is logged.
  [#10247](https://github.com/Kong/kong/pull/10247)
- Fix an issue where 'X-Kong-Upstream-Status' cannot be emitted when response is buffered.
  [#10056](https://github.com/Kong/kong/pull/10056)
- Update the batch queues module so that queues no longer grow without bounds if
  their consumers fail to process the entries.  Instead, old batches are now dropped
  and an error is logged.
  [#10247](https://github.com/Kong/kong/pull/10247)

#### Plugins

- **Zipkin**: Fix an issue where the global plugin's sample ratio overrides route-specific.
  [#9877](https://github.com/Kong/kong/pull/9877)
- **JWT**: Deny requests that have different tokens in the jwt token search locations. Thanks Jackson 'Che-Chun' Kuo from Latacora for reporting this issue.
  [#9946](https://github.com/Kong/kong/pull/9946)
- **Statsd**: Fix a bug in the StatsD plugin batch queue processing where metrics are published multiple times.
  [#10052](https://github.com/Kong/kong/pull/10052)
- **Datadog**: Fix a bug in the Datadog plugin batch queue processing where metrics are published multiple times.
  [#10044](https://github.com/Kong/kong/pull/10044)
- **OpenTelemetry**: Fix non-compliances to specification:
  - For `http.uri` in spans. The field should be full HTTP URI.
    [#10036](https://github.com/Kong/kong/pull/10036)
  - For `http.status_code`. It should be present on spans for requests that have a status code.
    [#10160](https://github.com/Kong/kong/pull/10160)
  - For `http.flavor`. It should be a string value, not a double.
    [#10160](https://github.com/Kong/kong/pull/10160)
- **OAuth2**: `refresh_token_ttl` is now limited between `0` and `100000000` by schema validator. Previously numbers that are too large causes requests to fail.
  [#10068](https://github.com/Kong/kong/pull/10068)
- **OIDC**: Fix a bug where it was not possible to specify an anonymous consumer by name.
  [#4377](https://github.com/Kong/kong-ee/pull/4377)

### Changed

#### Hybrid Mode

- Revert the removal of WebSocket protocol support for configuration sync,
  and disable the wRPC protocol.
  [#9921](https://github.com/Kong/kong/pull/9921)

- **Rate Limiting Advanced**: Adds support for username+password authentication mechanism when connecting to a redis cluster.
  [#4333](https://github.com/Kong/kong-ee/pull/4333)


### Changed

#### Hybrid Mode

- Revert the removal of WebSocket protocol support for configuration sync,
  and disable the wRPC protocol.
  [#9921](https://github.com/Kong/kong/pull/9921)


### Dependencies

- Bumped luarocks from 3.9.1 to 3.9.2
  [#9942](https://github.com/Kong/kong/pull/9942)
- Bumped atc-router from 1.0.1 to 1.0.5
  [#9925](https://github.com/Kong/kong/pull/9925)
  [#10143](https://github.com/Kong/kong/pull/10143)
  [#10208](https://github.com/Kong/kong/pull/10208)
- Bumped lua-resty-openssl from 0.8.15 to 0.8.17
  [#9583](https://github.com/Kong/kong/pull/9583)
  [#10144](https://github.com/Kong/kong/pull/10144)
- Bumped lua-kong-nginx-module from 0.5.0 to 0.5.1
  [#10181](https://github.com/Kong/kong/pull/10181)
- Bumped lua-resty-session from 3.10 to 4.0.0
  [#10199](https://github.com/Kong/kong/pull/10199)
  [#10230](https://github.com/Kong/kong/pull/10230)
<<<<<<< HEAD
=======

#### Core

- Improve error message for invalid jwk entries.
  [#9904](https://github.com/Kong/kong/pull/9904)

>>>>>>> 94a31c64

## 3.1.0

### Breaking Changes

#### Core

- Change the reponse body for a TRACE method from `The upstream server responded with 405`
  to `Method not allowed`, make the reponse to show more clearly that Kong do not support
  TRACE method.
  [#9448](https://github.com/Kong/kong/pull/9448)
- Add `allow_debug_header` Kong conf to allow use of the `Kong-Debug` header for debugging.
  This option defaults to `off`.
  [#10054](https://github.com/Kong/kong/pull/10054)
  [#10125](https://github.com/Kong/kong/pull/10125)


### Additions

#### Core

- Allow `kong.conf` ssl properties to be stored in vaults or environment
  variables. Allow such properties to be configured directly as content
  or base64 encoded content.
  [#9253](https://github.com/Kong/kong/pull/9253)
- Add support for full entity transformations in schemas
  [#9431](https://github.com/Kong/kong/pull/9431)
- Allow schema `map` type field being marked as referenceable.
  [#9611](https://github.com/Kong/kong/pull/9611)
- Add support for dynamically changing the log level
  [#9744](https://github.com/Kong/kong/pull/9744)
- Add `keys` entity to store and manage asymmetric keys.
  [#9737](https://github.com/Kong/kong/pull/9737)
- Add `key-sets` entity to group and manage `keys`
  [#9737](https://github.com/Kong/kong/pull/9737)

#### Plugins

- **Rate-limiting**: The HTTP status code and response body for rate-limited
  requests can now be customized. Thanks, [@utix](https://github.com/utix)!
  [#8930](https://github.com/Kong/kong/pull/8930)
- **Zipkin**: add `response_header_for_traceid` field in Zipkin plugin.
  The plugin will set the corresponding header in the response
  if the field is specified with a string value.
  [#9173](https://github.com/Kong/kong/pull/9173)
- **AWS Lambda**: add `requestContext` field into `awsgateway_compatible` input data
  [#9380](https://github.com/Kong/kong/pull/9380)
- **ACME**: add support for Redis SSL, through configuration properties
  `config.storage_config.redis.ssl`, `config.storage_config.redis.ssl_verify`,
  and `config.storage_config.redis.ssl_server_name`.
  [#9626](https://github.com/Kong/kong/pull/9626)
- **Session**: Add new config `cookie_persistent` that allows browser to persist
  cookies even if browser is closed. This defaults to `false` which means
  cookies are not persistend across browser restarts. Thanks [@tschaume](https://github.com/tschaume)
  for this contribution!
  [#8187](https://github.com/Kong/kong/pull/8187)
- **Forward Proxy**: `x_headers` field added. This field indicates how the plugin handles the headers
  `X-Real-IP`, `X-Forwarded-For`, `X-Forwarded-Proto`, `X-Forwarded-Host`, and `X-Forwarded-Port`.

  The field should be set to one of the below and is default to "append":
  - "append": append information of this hop to those headers;
  - "transparent": leave those headers unchanged, as if we were not a proxy;
  - "delete": remove all those headers, as if we were the originating client.

  Note that all options respect the trusted IP setting, and will ignore last hop headers if they are not from clients with trusted IPs.
  [#3582](https://github.com/Kong/kong-ee/pull/3582)
- **Response-rate-limiting**: add support for Redis SSL, through configuration properties
  `redis_ssl` (can be set to `true` or `false`), `ssl_verify`, and `ssl_server_name`.
  [#8595](https://github.com/Kong/kong/pull/8595)
  Thanks [@dominikkukacka](https://github.com/dominikkukacka)!
- **OpenTelemetry**: add referenceable attribute to the `headers` field
  that could be stored in vaults.
  [#9611](https://github.com/Kong/kong/pull/9611)
- **HTTP-Log**: Support `http_endpoint` field to be referenceable
  [#9714](https://github.com/Kong/kong/pull/9714)


#### Hybrid Mode

- Data plane node IDs will now persist across restarts.
  [#9067](https://github.com/Kong/kong/pull/9067)
- Add HTTP CONNECT forward proxy support for Hybrid Mode connections. New configuration
  options `cluster_use_proxy`, `proxy_server` and `proxy_server_ssl_verify` are added.
  [#9758](https://github.com/Kong/kong/pull/9758)
  [#9773](https://github.com/Kong/kong/pull/9773)

#### Performance

- Increase the default value of `lua_regex_cache_max_entries`, a warning will be thrown
  when there are too many regex routes and `router_flavor` is `traditional`.
  [#9624](https://github.com/Kong/kong/pull/9624)
- Add batch queue into the Datadog and StatsD plugin to reduce timer usage.
  [#9521](https://github.com/Kong/kong/pull/9521)

#### PDK

- Extend `kong.client.tls.request_client_certificate` to support setting
  the Distinguished Name (DN) list hints of the accepted CA certificates.
  [#9768](https://github.com/Kong/kong/pull/9768)

#### Plugins

- **Zipkin**: add `response_header_for_traceid` field in Zipkin plugin.
  The plugin will set the corresponding header in the response
  if the field is specified with a string value.
  [#9173](https://github.com/Kong/kong/pull/9173)
- **AWS Lambda**: add `requestContext` field into `awsgateway_compatible` input data
  [#9380](https://github.com/Kong/kong/pull/9380)
- **Forward Proxy**: `x_headers` field added. This field indicates how the plugin handles the headers
  `X-Real-IP`, `X-Forwarded-For`, `X-Forwarded-Proto`, `X-Forwarded-Host`, and `X-Forwarded-Port`.

  The field should be set to one of the below and is default to "append":
  - "append": append information of this hop to those headers;
  - "transparent": leave those headers unchanged, as if we were not a proxy;
  - "delete": remove all those headers, as if we were the originating client.

  Note that all options respect the trusted IP setting, and will ignore last hop headers if they are not from clients with trusted IPs.
  [#3582](https://github.com/Kong/kong-ee/pull/3582)
- **Rate-limiting-advanced**: The HTTP status code and response body can now be customized. Cherry-picked from
  [kong/kong#8930](https://github.com/Kong/kong/pull/8930)
  [FT-3495](https://konghq.atlassian.net/browse/FT-3495)

### Fixes

#### Core

- Fix issue where external plugins crashing with unhandled exceptions
  would cause high CPU utilization after the automatic restart.
  [#9384](https://github.com/Kong/kong/pull/9384)
- Fix issue where Zipkin plugin cannot parse OT baggage headers
  due to invalid OT baggage pattern. [#9280](https://github.com/Kong/kong/pull/9280)
- Add `use_srv_name` options to upstream for balancer.
  [#9430](https://github.com/Kong/kong/pull/9430)
- Fix issue in `header_filter` instrumentation where the span was not
  correctly created.
  [#9434](https://github.com/Kong/kong/pull/9434)
- Fix issue in router building where when field contains an empty table,
  the generated expression is invalid.
  [#9451](https://github.com/Kong/kong/pull/9451)
- Fix issue in router rebuilding where when paths field is invalid,
  the router's mutex is not released properly.
  [#9480](https://github.com/Kong/kong/pull/9480)
- Fixed an issue where `kong docker-start` would fail if `KONG_PREFIX` was set to
  a relative path.
  [#9337](https://github.com/Kong/kong/pull/9337)
- Fixed an issue with error-handling and process cleanup in `kong start`.
  [#9337](https://github.com/Kong/kong/pull/9337)

#### Hybrid Mode

- Fixed a race condition that can cause configuration push events to be dropped
  when the first data-plane connection is established with a control-plane
  worker.
  [#9616](https://github.com/Kong/kong/pull/9616)
- Data planes can now fetch fallback configuration when starting if the control plane
  is not avaliable.
  [#3954](https://github.com/Kong/kong-ee/pull/3954)

#### CLI

- Fix slow CLI performance due to pending timer jobs
  [#9536](https://github.com/Kong/kong/pull/9536)

#### Admin API

- Increase the maximum request argument number from `100` to `1000`,
  and return `400` error if request parameters reach the limitation to
  avoid being truncated.
  [#9510](https://github.com/Kong/kong/pull/9510)
- RBAC token hash value is not updated when modifying the user. Making
  the user unable to authenticate if the token was ever updated after
  creation.
  [#3935](https://github.com/Kong/kong-ee/pull/3935)
- Paging size parameter is now propogated to next page if specified
  in current request.
  [#9503](https://github.com/Kong/kong/pull/9503)
- Non-normalized prefix route path is now rejected. It will also suggest
  how to write the path in normalized form.
  [#9760](https://github.com/Kong/kong/pull/9760)

#### PDK

- Added support for `kong.request.get_uri_captures`
  (`kong.request.getUriCaptures`)
  [#9512](https://github.com/Kong/kong/pull/9512)
- Fixed parameter type of `kong.service.request.set_raw_body`
  (`kong.service.request.setRawBody`), return type of
  `kong.service.response.get_raw_body`(`kong.service.request.getRawBody`),
  and body parameter type of `kong.response.exit` to bytes. Note that old
  version of go PDK is incompatible after this change.
  [#9526](https://github.com/Kong/kong/pull/9526)
- Vault will not call `semaphore:wait` in `init` or `init_worker` phase.
  [#9851](https://github.com/Kong/kong/pull/9851)

#### Plugins

- Add missing `protocols` field to various plugin schemas.
  [#9525](https://github.com/Kong/kong/pull/9525)
- **AWS Lambda**: Fix an issue that is causing inability to
  read environment variables in ECS environment.
  [#9460](https://github.com/Kong/kong/pull/9460)
- **Request-Transformer**: fix a bug when header renaming will override
  existing header and cause unpredictable result.
  [#9442](https://github.com/Kong/kong/pull/9442)
- **OpenTelemetry**:
  - Fix an issue that the default propagation header
    is not configured to `w3c` correctly.
    [#9457](https://github.com/Kong/kong/pull/9457)
  - Replace the worker-level table cache with
    `BatchQueue` to avoid data race.
    [#9504](https://github.com/Kong/kong/pull/9504)
  - Fix an issue that the `parent_id` is not set
    on the span when propagating w3c traceparent.
    [#9628](https://github.com/Kong/kong/pull/9628)
- **Response-Transformer**: Fix the bug that Response-Transformer plugin
  breaks when receiving an unexcepted body.
  [#9463](https://github.com/Kong/kong/pull/9463)
- **HTTP-Log**: Fix an issue where queue id serialization
  does not include `queue_size` and `flush_timeout`.
  [#9789](https://github.com/Kong/kong/pull/9789)

### Changed

#### Hybrid Mode

- The legacy hybrid configuration protocol has been removed in favor of the wRPC
  protocol introduced in 3.0.
  [#9740](https://github.com/Kong/kong/pull/9740)

### Dependencies

- Bumped openssl from 1.1.1q to 1.1.1s
  [#9674](https://github.com/Kong/kong/pull/9674)
- Bumped atc-router from 1.0.0 to 1.0.1
  [#9558](https://github.com/Kong/kong/pull/9558)
- Bumped lua-resty-openssl from 0.8.10 to 0.8.15
  [#9583](https://github.com/Kong/kong/pull/9583)
  [#9600](https://github.com/Kong/kong/pull/9600)
  [#9675](https://github.com/Kong/kong/pull/9675)
- Bumped lyaml from 6.2.7 to 6.2.8
  [#9607](https://github.com/Kong/kong/pull/9607)
- Bumped lua-resty-acme from 0.8.1 to 0.9.0
  [#9626](https://github.com/Kong/kong/pull/9626)
- Bumped resty.healthcheck from 1.6.1 to 1.6.2
  [#9778](https://github.com/Kong/kong/pull/9778)
- Bumped pgmoon from 1.15.0 to 1.16.0
  [#9815](https://github.com/Kong/kong/pull/9815)


## [3.0.1]

### Fixes

#### Core

- Fix issue where Zipkin plugin cannot parse OT baggage headers
  due to invalid OT baggage pattern. [#9280](https://github.com/Kong/kong/pull/9280)
- Fix issue in `header_filter` instrumentation where the span was not
  correctly created.
  [#9434](https://github.com/Kong/kong/pull/9434)
- Fix issue in router building where when field contains an empty table,
  the generated expression is invalid.
  [#9451](https://github.com/Kong/kong/pull/9451)
- Fix issue in router rebuilding where when paths field is invalid,
  the router's mutex is not released properly.
  [#9480](https://github.com/Kong/kong/pull/9480)
- Fixed an issue where `kong docker-start` would fail if `KONG_PREFIX` was set to
  a relative path.
  [#9337](https://github.com/Kong/kong/pull/9337)
- Fixed an issue with error-handling and process cleanup in `kong start`.
  [#9337](https://github.com/Kong/kong/pull/9337)


## [3.0.0]

> Released 2022/09/12

This major release adds a new router written in Rust and a tracing API
that is compatible with the OpenTelemetry API spec.  Furthermore,
various internal changes have been made to improve Kong's performance
and memory consumption.  As it is a major release, users are advised
to review the list of braking changes to determine whether
configuration changes are needed when upgrading.

### Breaking Changes

#### Deployment

- Blue-green deployment from Kong earlier than `2.1.0` is not supported, upgrade to
  `2.1.0` or later before upgrading to `3.0.0` to have blue-green deployment.
  Thank you [@marc-charpentier]((https://github.com/charpentier)) for reporting issue
  and proposing a pull-request.
  [#8896](https://github.com/Kong/kong/pull/8896)
- Deprecate/stop producing Amazon Linux (1) containers and packages (EOLed December 31, 2020)
  [Kong/docs.konghq.com #3966](https://github.com/Kong/docs.konghq.com/pull/3966)
- Deprecate/stop producing Debian 8 "Jessie" containers and packages (EOLed June 2020)
  [Kong/kong-build-tools #448](https://github.com/Kong/kong-build-tools/pull/448)
  [Kong/kong-distributions #766](https://github.com/Kong/kong-distributions/pull/766)

#### Core


- Kong schema library's `process_auto_fields` function will not any more make a deep
  copy of data that is passed to it when the given context is `"select"`. This was
  done to avoid excessive deep copying of tables where we believe the data most of
  the time comes from a driver like `pgmoon` or `lmdb`. If a custom plugin relied
  on `process_auto_fields` not overriding the given table, it must make its own copy
  before passing it to the function now.
  [#8796](https://github.com/Kong/kong/pull/8796)
- The deprecated `shorthands` field in Kong Plugin or DAO schemas was removed in favor
  or the typed `shorthand_fields`. If your custom schemas still use `shorthands`, you
  need to update them to use `shorthand_fields`.
  [#8815](https://github.com/Kong/kong/pull/8815)
- The support for `legacy = true/false` attribute was removed from Kong schemas and
  Kong field schemas.
  [#8958](https://github.com/Kong/kong/pull/8958)
- The deprecated alias of `Kong.serve_admin_api` was removed. If your custom Nginx
  templates still use it, please change it to `Kong.admin_content`.
  [#8815](https://github.com/Kong/kong/pull/8815)
- The Kong singletons module `"kong.singletons"` was removed in favor of the PDK `kong.*`.
  [#8874](https://github.com/Kong/kong/pull/8874)
- The dataplane config cache was removed. The config persistence is now done automatically with LMDB.
  [#8704](https://github.com/Kong/kong/pull/8704)
- `ngx.ctx.balancer_address` does not exist anymore, please use `ngx.ctx.balancer_data` instead.
  [#9043](https://github.com/Kong/kong/pull/9043)
- We have changed the normalization rules for `route.path`: Kong stores the unnormalized path, but
  regex path always pattern matches with the normalized URI. We used to replace percent-encoding
  in regex path pattern to ensure different forms of URI matches.
  That is no longer supported. Except for reserved characters defined in
  [rfc3986](https://datatracker.ietf.org/doc/html/rfc3986#section-2.2),
  we should write all other characters without percent-encoding.
  [#9024](https://github.com/Kong/kong/pull/9024)
- Kong will no longer use an heuristic to guess whether a `route.path` is a regex pattern. From now 3.0 onwards,
  all regex paths must start with the `"~"` prefix, and all paths that don't start with `"~"` will be considered plain text.
  The migration process should automatically convert the regex paths when upgrading from 2.x to 3.0
  [#9027](https://github.com/Kong/kong/pull/9027)
- Bumping version number (`_format_version`) of declarative configuration to "3.0" for changes on `route.path`.
  Declaritive configuration with older version are upgraded to "3.0" on the fly.
  [#9078](https://github.com/Kong/kong/pull/9078)
- Removed deprecated `config.functions` from serverless-functions plugin's schema,
  please use `config.access` phase instead.
  [#8559](https://github.com/Kong/kong/pull/8559)
- Tags may now contain space characters.
  [#9143](https://github.com/Kong/kong/pull/9143)
- The [Secrets Management](https://docs.konghq.com/gateway/latest/plan-and-deploy/security/secrets-management/)
  feature, which has been in beta since release 2.8.0, is now included as a regular feature.
  [#8871](https://github.com/Kong/kong/pull/8871)
  [#9217](https://github.com/Kong/kong/pull/9217)

#### Admin API

- `POST` requests on Targets endpoint are no longer able to update
  existing entities, they are only able to create new ones.
  [#8596](https://github.com/Kong/kong/pull/8596),
  [#8798](https://github.com/Kong/kong/pull/8798). If you have scripts that use
  `POST` requests to modify Targets, you should change them to `PUT`
  requests to the appropriate endpoints before updating to Kong 3.0.
- Insert and update operations on duplicated Targets returns 409.
  [#8179](https://github.com/Kong/kong/pull/8179),
  [#8768](https://github.com/Kong/kong/pull/8768)
- The list of reported plugins available on the server now returns a table of
  metadata per plugin instead of a boolean `true`.
  [#8810](https://github.com/Kong/kong/pull/8810)

#### PDK

- The `kong.request.get_path()` PDK function now performs path normalization
  on the string that is returned to the caller. The raw, non-normalized version
  of the request path can be fetched via `kong.request.get_raw_path()`.
  [#8823](https://github.com/Kong/kong/pull/8823)
- `pdk.response.set_header()`, `pdk.response.set_headers()`, `pdk.response.exit()` now ignore and emit warnings for manually set `Transfer-Encoding` headers.
  [#8698](https://github.com/Kong/kong/pull/8698)
- The PDK is no longer versioned
  [#8585](https://github.com/Kong/kong/pull/8585)
- The JavaScript PDK now returns `Uint8Array` for `kong.request.getRawBody`,
  `kong.response.getRawBody` and `kong.service.response.getRawBody`. The Python PDK returns `bytes` for `kong.request.get_raw_body`,
  `kong.response.get_raw_body`, `kong.service.response.get_raw_body`. All these funtions used to return strings in the past.
  [#8623](https://github.com/Kong/kong/pull/8623)

#### Plugins

- DAOs in plugins must be listed in an array, so that their loading order is explicit. Loading them in a
  hash-like table is no longer supported.
  [#8988](https://github.com/Kong/kong/pull/8988)
- Plugins MUST now have a valid `PRIORITY` (integer) and `VERSION` ("x.y.z" format)
  field in their `handler.lua` file, otherwise the plugin will fail to load.
  [#8836](https://github.com/Kong/kong/pull/8836)
- The old `kong.plugins.log-serializers.basic` library was removed in favor of the PDK
  function `kong.log.serialize`, please upgrade your plugins to use PDK.
  [#8815](https://github.com/Kong/kong/pull/8815)
- The support for deprecated legacy plugin schemas was removed. If your custom plugins
  still use the old (`0.x era`) schemas, you are now forced to upgrade them.
  [#8815](https://github.com/Kong/kong/pull/8815)
- Some plugins received new priority values.
  This is important for those who run custom plugins as it may affect the sequence your plugins are executed.
  Note that this does not change the order of execution for plugins in a standard kong installation.
  List of plugins and their old and new priority value:
  - `acme` changed from 1007 to 1705
  - `basic-auth` changed from 1001 to 1100
  - `hmac-auth` changed from 1000 to 1030
  - `jwt` changed from 1005 to 1450
  - `key-auth` changed from 1003 to 1250
  - `ldap-auth` changed from 1002 to 1200
  - `oauth2` changed from 1004 to 1400
  - `rate-limiting` changed from 901 to 910
- **HTTP-log**: `headers` field now only takes a single string per header name,
  where it previously took an array of values
  [#6992](https://github.com/Kong/kong/pull/6992)
- **AWS Lambda**: `aws_region` field must be set through either plugin config or environment variables,
  allow both `host` and `aws_region` fields, and always apply SigV4 signature.
  [#8082](https://github.com/Kong/kong/pull/8082)
- **Serverless Functions** Removed deprecated `config.functions`,
  please use `config.access` instead.
  [#8559](https://github.com/Kong/kong/pull/8559)
- **Serverless Functions**: The pre-functions plugin changed priority from `+inf` to `1000000`.
  [#8836](https://github.com/Kong/kong/pull/8836)
- **JWT**: The authenticated JWT is no longer put into the nginx
  context (ngx.ctx.authenticated_jwt_token).  Custom plugins which depend on that
  value being set under that name must be updated to use Kong's shared context
  instead (kong.ctx.shared.authenticated_jwt_token) before upgrading to 3.0
- **Prometheus**: The prometheus metrics have been reworked extensively for 3.0.
  - Latency has been split into 4 different metrics: kong_latency_ms, upstream_latency_ms and request_latency_ms (http) /tcp_session_duration_ms (stream). Buckets details below.
  - Separate out Kong Latency Bucket values and Upstream Latency Bucket values.
  - `consumer_status` removed.
  - `request_count` and `consumer_status` have been merged into just `http_requests_total`. If the `per_consumer` config is set false, the consumer label will be empty.
     If the `per_consumer` config is true, it will be filled.
  - `http_requests_total` has a new label `source`, set to either `exit`, `error` or `service`.
  - New Metric: `node_info`. Single gauge set to 1 that outputs the node's id and kong version.
  - All Memory metrics have a new label `node_id`
  - `nginx_http_current_connections` merged with `nginx_stream_current_connection` into `nginx_current_connections`
  [#8712](https://github.com/Kong/kong/pull/8712)
- **Prometheus**: The plugin doesn't export status codes, latencies, bandwidth and upstream
  healthcheck metrics by default. They can still be turned on manually by setting `status_code_metrics`,
  `latency_metrics`, `bandwidth_metrics` and `upstream_health_metrics` respectively. Enabling those metrics will impact the performance if you have a large volume of Kong entities, we recommend using the [statsd](https://github.com/Kong/kong/tree/master/kong/plugins/statsd) plugin with the push model if that is the case. And now `prometheus` plugin new grafana [dashboard](https://grafana.com/grafana/dashboards/7424-kong-official/) updated
  [#9028](https://github.com/Kong/kong/pull/9028)
- **ACME**: `allow_any_domain` field added. It is default to false and if set to true, the gateway will
  ignore the `domains` field.
  [#9047](https://github.com/Kong/kong/pull/9047)
- **Statsd**:
  - The metric name that is related to the service has been renamed by adding a `service.` prefix. e.g. `kong.service.<service_identifier>.request.count` [#9046](https://github.com/Kong/kong/pull/9046)
  - The metric `kong.<service_identifier>.request.status.<status>` and `kong.<service_identifier>.user.<consumer_identifier>.request.status.<status>` has been renamed to `kong.service.<service_identifier>.status.<status>` and  `kong.service.<service_identifier>.user.<consumer_identifier>.status.<status>` [#9046](https://github.com/Kong/kong/pull/9046)
  - The metric `*.status.<status>.total` from metrics `status_count` and `status_count_per_user` has been removed [#9046](https://github.com/Kong/kong/pull/9046)
- **Proxy-cache**: The plugin does not store the response data in
  `ngx.ctx.proxy_cache_hit` anymore. Logging plugins that need the response data
  must read it from `kong.ctx.shared.proxy_cache_hit` from Kong 3.0 on.
  [#8607](https://github.com/Kong/kong/pull/8607)
- **Rate-limiting**: The default policy is now `local` for all deployment modes.
  [#9344](https://github.com/Kong/kong/pull/9344)
- **Response-rate-limiting**: The default policy is now `local` for all deployment modes.
  [#9344](https://github.com/Kong/kong/pull/9344)

### Deprecations

- The `go_pluginserver_exe` and `go_plugins_dir` directives are no longer supported.
  [#8552](https://github.com/Kong/kong/pull/8552). If you are using
  [Go plugin server](https://github.com/Kong/go-pluginserver), please migrate your plugins to use the
  [Go PDK](https://github.com/Kong/go-pdk) before upgrading.
- The migration helper library (mostly used for Cassandra migrations) is no longer supplied with Kong
  [#8781](https://github.com/Kong/kong/pull/8781)
- The path_handling algorithm `v1` is deprecated and only supported when `router_flavor` config option
  is set to `traditional`.
  [#9290](https://github.com/Kong/kong/pull/9290)

#### Configuration

- The Kong constant `CREDENTIAL_USERNAME` with value of `X-Credential-Username` was
  removed. Kong plugins in general have moved (since [#5516](https://github.com/Kong/kong/pull/5516))
  to use constant `CREDENTIAL_IDENTIFIER` with value of `X-Credential-Identifier` when
  setting  the upstream headers for a credential.
  [#8815](https://github.com/Kong/kong/pull/8815)
- Change the default of `lua_ssl_trusted_certificate` to `system`
  [#8602](https://github.com/Kong/kong/pull/8602) to automatically load trusted CA list from system CA store.
- Remove a warning of `AAAA` being experimental with `dns_order`.
- It is no longer possible to use a .lua format to import a declarative config from the `kong`
  command-line tool, only json and yaml are supported. If your update procedure with kong involves
  executing `kong config db_import config.lua`, please create a `config.json` or `config.yml` and
  use that before upgrading.
  [#8898](https://github.com/Kong/kong/pull/8898)
- We bumped the version number (`_format_version`) of declarative configuration to "3.0" because of changes on `route.path`.
  Declarative configuration with older version shoudl be upgraded to "3.0" on the fly.
  [#9078](https://github.com/Kong/kong/pull/9078)

#### Migrations

- Postgres migrations can now have an `up_f` part like Cassandra
  migrations, designating a function to call.  The `up_f` part is
  invoked after the `up` part has been executed against the database
  for both Postgres and Cassandra.
- A new CLI command, `kong migrations status`, generates the status on a JSON file.

### Dependencies

- Bumped OpenResty from 1.19.9.1 to [1.21.4.1](https://openresty.org/en/changelog-1021004.html)
  [#8850](https://github.com/Kong/kong/pull/8850)
- Bumped pgmoon from 1.13.0 to 1.15.0
  [#8908](https://github.com/Kong/kong/pull/8908)
  [#8429](https://github.com/Kong/kong/pull/8429)
- Bumped OpenSSL from 1.1.1n to 1.1.1q
  [#9074](https://github.com/Kong/kong/pull/9074)
  [#8544](https://github.com/Kong/kong/pull/8544)
  [#8752](https://github.com/Kong/kong/pull/8752)
  [#8994](https://github.com/Kong/kong/pull/8994)
- Bumped resty.openssl from 0.8.8 to 0.8.10
  [#8592](https://github.com/Kong/kong/pull/8592)
  [#8753](https://github.com/Kong/kong/pull/8753)
  [#9023](https://github.com/Kong/kong/pull/9023)
- Bumped inspect from 3.1.2 to 3.1.3
  [#8589](https://github.com/Kong/kong/pull/8589)
- Bumped resty.acme from 0.7.2 to 0.8.1
  [#8680](https://github.com/Kong/kong/pull/8680)
  [#9165](https://github.com/Kong/kong/pull/9165)
- Bumped luarocks from 3.8.0 to 3.9.1
  [#8700](https://github.com/Kong/kong/pull/8700)
  [#9204](https://github.com/Kong/kong/pull/9204)
- Bumped luasec from 1.0.2 to 1.2.0
  [#8754](https://github.com/Kong/kong/pull/8754)
  [#8754](https://github.com/Kong/kong/pull/9205)
- Bumped resty.healthcheck from 1.5.0 to 1.6.1
  [#8755](https://github.com/Kong/kong/pull/8755)
  [#9018](https://github.com/Kong/kong/pull/9018)
  [#9150](https://github.com/Kong/kong/pull/9150)
- Bumped resty.cassandra from 1.5.1 to 1.5.2
  [#8845](https://github.com/Kong/kong/pull/8845)
- Bumped penlight from 1.12.0 to 1.13.1
  [#9206](https://github.com/Kong/kong/pull/9206)
- Bumped lua-resty-mlcache from 2.5.0 to 2.6.0
  [#9287](https://github.com/Kong/kong/pull/9287)

### Additions

#### Performance

- Do not register unnecessary event handlers on Hybrid mode Control Plane
  nodes [#8452](https://github.com/Kong/kong/pull/8452).
- Use the new timer library to improve performance,
  except for the plugin server.
  [#8912](https://github.com/Kong/kong/pull/8912)
- Increased use of caching for DNS queries by activating `additional_section` by default
  [#8895](https://github.com/Kong/kong/pull/8895)
- `pdk.request.get_header` changed to a faster implementation, not to fetch all headers every time it's called
  [#8716](https://github.com/Kong/kong/pull/8716)
- Conditional rebuilding of router, plugins iterator and balancer on DP
  [#8519](https://github.com/Kong/kong/pull/8519),
  [#8671](https://github.com/Kong/kong/pull/8671)
- Made config loading code more cooperative by yielding
  [#8888](https://github.com/Kong/kong/pull/8888)
- Use LuaJIT encoder instead of JSON to serialize values faster in LMDB
  [#8942](https://github.com/Kong/kong/pull/8942)
- Move inflating and JSON decoding non-concurrent, which avoids blocking and makes DP reloads faster
  [#8959](https://github.com/Kong/kong/pull/8959)
- Stop duplication of some events
  [#9082](https://github.com/Kong/kong/pull/9082)
- Improve performance of config hash calculation by using string buffer and tablepool
  [#9073](https://github.com/Kong/kong/pull/9073)
- Reduce cache usage in dbless by not using the kong cache for Routes and Services in LMDB
  [#8972](https://github.com/Kong/kong/pull/8972)


#### Core

- Implemented delayed response in stream mode
  [#6878](https://github.com/Kong/kong/pull/6878)
- Added `cache_key` on target entity for uniqueness detection.
  [#8179](https://github.com/Kong/kong/pull/8179)
- Introduced the tracing API which compatible with OpenTelemetry API spec and
  add build-in instrumentations.
  The tracing API is intend to be used with a external exporter plugin.
  Build-in instrumentation types and sampling rate are configuable through
  `opentelemetry_tracing` and `opentelemetry_tracing_sampling_rate` options.
  [#8724](https://github.com/Kong/kong/pull/8724)
- Added `path`, `uri_capture`, and `query_arg` options to upstream `hash_on`
  for load balancing.
  [#8701](https://github.com/Kong/kong/pull/8701)
- Introduced unix domain socket based `lua-resty-events` to
  replace shared memory based `lua-resty-worker-events`.
  [#8890](https://github.com/Kong/kong/pull/8890)
- Introduced a new router implementation `atc-router`,
  which is written in Rust.
  [#8938](https://github.com/Kong/kong/pull/8938)
- Introduce a new field for entities `table_name` that allows to specify a
  table name. Before the name was deduced by the entity `name` attribute.
  [#9182](https://github.com/Kong/kong/pull/9182)
- Added `headers` on active healthcheck for upstreams.
  [#8255](https://github.com/Kong/kong/pull/8255)
- Target entities using hostnames were resolved when they were not needed. Now
  when a target is removed or updated, the DNS record associated with it is
  removed from the list of hostnames to be resolved.
  [#8497](https://github.com/Kong/kong/pull/8497) [9265](https://github.com/Kong/kong/pull/9265)
- Improved error handling and debugging info in the DNS code
  [#8902](https://github.com/Kong/kong/pull/8902)
- Kong will now attempt to recover from an unclean shutdown by detecting and
  removing dangling unix sockets in the prefix directory
  [#9254](https://github.com/Kong/kong/pull/9254)

#### Admin API

- Added a new API `/timers` to get the timer statistics.
  [#8912](https://github.com/Kong/kong/pull/8912)
  and worker info
  [#8999](https://github.com/Kong/kong/pull/8999)
- `/` endpoint now includes plugin priority
  [#8821](https://github.com/Kong/kong/pull/8821)

#### Hybrid Mode

- Add wRPC protocol support. Now configuration synchronization is over wRPC.
  wRPC is an RPC protocol that encodes with ProtoBuf and transports
  with WebSocket.
  [#8357](https://github.com/Kong/kong/pull/8357)
- To keep compatibility with earlier versions,
  add support for CP to fall back to the previous protocol to support old DP.
  [#8834](https://github.com/Kong/kong/pull/8834)
- Add support to negotiate services supported with wRPC protocol.
  We will support more services than config sync over wRPC in the future.
  [#8926](https://github.com/Kong/kong/pull/8926)
- Declarative config exports happen inside a transaction in Postgres
  [#8586](https://github.com/Kong/kong/pull/8586)

#### Plugins

- Sync all plugin versions to the Kong version
  [#8772](https://github.com/Kong/kong/pull/8772)
- Introduced the new **OpenTelemetry** plugin that export tracing instrumentations
  to any OTLP/HTTP compatible backend.
  `opentelemetry_tracing` configuration should be enabled to collect
  the core tracing spans of Kong.
  [#8826](https://github.com/Kong/kong/pull/8826)
- **Zipkin**: add support for including HTTP path in span name
  through configuration property `http_span_name`.
  [#8150](https://github.com/Kong/kong/pull/8150)
- **Zipkin**: add support for socket connect and send/read timeouts
  through configuration properties `connect_timeout`, `send_timeout`,
  and `read_timeout`. This can help mitigate `ngx.timer` saturation
  when upstream collectors are unavailable or slow.
  [#8735](https://github.com/Kong/kong/pull/8735)
- **AWS-Lambda**: add support for cross account invocation through
  configuration properties `aws_assume_role_arn` and
  `aws_role_session_name`.[#8900](https://github.com/Kong/kong/pull/8900)
  [#8900](https://github.com/Kong/kong/pull/8900)
- **AWS-Lambda**: accept string type `statusCode` as valid return when
  working in proxy integration mode.
  [#8765](https://github.com/Kong/kong/pull/8765)
- **AWS-Lambda**: separate aws credential cache by IAM role ARN
  [#8907](https://github.com/Kong/kong/pull/8907)
- **Statsd**: :fireworks: **Newly open-sourced plugin capabilities**: All capabilities of [Statsd Advanced](https://docs.konghq.com/hub/kong-inc/statsd-advanced/) are now bundled in [Statsd](https://docs.konghq.com/hub/kong-inc/statsd).
  [#9046](https://github.com/Kong/kong/pull/9046)

#### Configuration

- A new configuration item (`openresty_path`) has been added to allow
  developers/operators to specify the OpenResty installation to use when
  running Kong (instead of using the system-installed OpenResty)
  [#8412](https://github.com/Kong/kong/pull/8412)
- Add `ipv6only` to listen options (e.g. `KONG_PROXY_LISTEN`)
  [#9225](https://github.com/Kong/kong/pull/9225)
- Add `so_keepalive` to listen options (e.g. `KONG_PROXY_LISTEN`)
  [#9225](https://github.com/Kong/kong/pull/9225)
- Add LMDB dbless config persistence and removed the JSON based
  config cache for faster startup time
  [#8670](https://github.com/Kong/kong/pull/8670)
- `nginx_events_worker_connections=auto` has a lower bound of 1024
  [#9276](https://github.com/Kong/kong/pull/9276)
- `nginx_main_worker_rlimit_nofile=auto` has a lower bound of 1024
  [#9276](https://github.com/Kong/kong/pull/9276)

#### PDK

- Added new PDK function: `kong.request.get_start_time()`
  [#8688](https://github.com/Kong/kong/pull/8688)
- `kong.db.*.cache_key()` falls back to `.id` if nothing from `cache_key` is found
  [#8553](https://github.com/Kong/kong/pull/8553)

### Fixes

#### Core

- The schema validator now correctly converts `null` from declarative
  configurations to `nil`.
  [#8483](https://github.com/Kong/kong/pull/8483)
- Only reschedule router and plugin iterator timers after finishing previous
  execution, avoiding unnecessary concurrent executions.
  [#8567](https://github.com/Kong/kong/pull/8567)
- External plugins now handle returned JSON with null member correctly.
  [#8611](https://github.com/Kong/kong/pull/8611)
- Fixed an issue where the address of the environ variable could change but the code didn't
  assumed it was fixed after init
  [#8581](https://github.com/Kong/kong/pull/8581)
- Fix issue where the Go plugin server instance would not be updated after
  a restart (e.g., upon a plugin server crash).
  [#8547](https://github.com/Kong/kong/pull/8547)
- Fixed an issue on trying to reschedule the DNS resolving timer when Kong was
  being reloaded.
  [#8702](https://github.com/Kong/kong/pull/8702)
- The private stream API has been rewritten to allow for larger message payloads
  [#8641](https://github.com/Kong/kong/pull/8641)
- Fixed an issue that the client certificate sent to upstream was not updated when calling PATCH Admin API
  [#8934](https://github.com/Kong/kong/pull/8934)
- Fixed an issue where the CP and wRPC modules would cause Kong to crash when calling `export_deflated_reconfigure_payload` without a pcall
  [#8668](https://github.com/Kong/kong/pull/8668)
- Moved all `.proto` files to `/usr/local/kong/include` and ordered by priority.
  [#8914](https://github.com/Kong/kong/pull/8914)
- Fixed an issue that cause unexpected 404 error on creating/updating configs with invalid options
  [#8831](https://github.com/Kong/kong/pull/8831)
- Fixed an issue that causes crashes when calling some PDK APIs
  [#8604](https://github.com/Kong/kong/pull/8604)
- Fixed an issue that cause crashes when go PDK calls return arrays
  [#8891](https://github.com/Kong/kong/pull/8891)
- Plugin servers now shutdowns gracefully when Kong exits
  [#8923](https://github.com/Kong/kong/pull/8923)
- CLI now prompts with `[y/n]` instead of `[Y/n]`, as it does not take `y` as default
  [#9114](https://github.com/Kong/kong/pull/9114)
- Improved the error message when Kong cannot connect to Cassandra on init
  [#8847](https://github.com/Kong/kong/pull/8847)
- Fixed an issue where Vault Subschema wasn't loaded in `off` strategy
  [#9174](https://github.com/Kong/kong/pull/9174)
- The Schema now runs select transformations before process_auto_fields
  [#9049](https://github.com/Kong/kong/pull/9049)
- Fixed an issue where Kong would use too many timers to keep track of upstreams when `worker_consistency`=`eventual`
  [#8694](https://github.com/Kong/kong/pull/8694),
  [#8858](https://github.com/Kong/kong/pull/8858)
- Fixed an issue where it wasn't possible to set target status using only a hostname for targets set only by their hostname
  [#8797](https://github.com/Kong/kong/pull/8797)
- Fixed pagination issue when getting to the second page while iterationg over a foreign key field using the DAO
  [#9255](https://github.com/Kong/kong/pull/9255)
- Fixed an issue where cache entries of some entities were not being properly invalidated after a cascade delete
  [#9261](https://github.com/Kong/kong/pull/9261)
- Running `kong start` when Kong is already running will no longer clobber
  the existing `.kong_env` file [#9254](https://github.com/Kong/kong/pull/9254)


#### Admin API

- Support HTTP/2 when requesting `/status`
  [#8690](https://github.com/Kong/kong/pull/8690)

#### Plugins

- Plugins with colliding priorities have now deterministic sorting based on their name
  [#8957](https://github.com/Kong/kong/pull/8957)
- External Plugins: better handling of the logging when a plugin instance loses the instances_id in an event handler
  [#8652](https://github.com/Kong/kong/pull/8652)
- **ACME**: `auth_method` default value is set to `token`
  [#8565](https://github.com/Kong/kong/pull/8565)
- **ACME**: Added cache for `domains_matcher`
  [#9048](https://github.com/Kong/kong/pull/9048)
- **syslog**: `conf.facility` default value is now set to `user`
  [#8564](https://github.com/Kong/kong/pull/8564)
- **AWS-Lambda**: Removed `proxy_scheme` field from schema
  [#8566](https://github.com/Kong/kong/pull/8566)
- **AWS-Lambda**: Change path from request_uri to upstream_uri, fix uri can not follow the rule defined in the request-transformer configuration
  [#9058](https://github.com/Kong/kong/pull/9058) [#9129](https://github.com/Kong/kong/pull/9129)
- **hmac-auth**: Removed deprecated signature format using `ngx.var.uri`
  [#8558](https://github.com/Kong/kong/pull/8558)
- Remove deprecated `blacklist`/`whitelist` config fields from bot-detection, ip-restriction and ACL plugins.
  [#8560](https://github.com/Kong/kong/pull/8560)
- **Zipkin**: Correct the balancer spans' duration to include the connection time
  from Nginx to the upstream.
  [#8848](https://github.com/Kong/kong/pull/8848)
- **Zipkin**: Correct the calculation of the header filter start time
  [#9230](https://github.com/Kong/kong/pull/9230)
- **Zipkin**: Compatibility with the latest Jaeger header spec, which makes `parent_id` optional
  [#8352](https://github.com/Kong/kong/pull/8352)
- **LDAP-Auth**: Refactored ASN.1 parser using OpenSSL API through FFI.
  [#8663](https://github.com/Kong/kong/pull/8663)
- **Rate-Limiting** and **Response-ratelimiting**: Fix a disordered behaviour caused by `pairs` function
  which may cause Postgres DEADLOCK problem [#8968](https://github.com/Kong/kong/pull/8968)
- **Response-rate-Limiting**: Fix a disordered behaviour caused by `pairs` function
  which may cause Postgres DEADLOCK problem [#8968](https://github.com/Kong/kong/pull/8968)
- **gRPC gateway**: Fix the handling of boolean fields from URI arguments
  [#9180](https://github.com/Kong/kong/pull/9180)
- **Serverless Functions**: Fix problem that could result in a crash
  [#9269](https://github.com/Kong/kong/pull/9269)
- **Azure-functions**: Support working without dummy service
  [#9177](https://github.com/Kong/kong/pull/9177)


#### Clustering

- The cluster listener now uses the value of `admin_error_log` for its log file
  instead of `proxy_error_log` [#8583](https://github.com/Kong/kong/pull/8583)
- Fixed a typo in some business logic that checks the Kong role before setting a
  value in cache at startup [#9060](https://github.com/Kong/kong/pull/9060)
- Fixed DP get zero size config while service with plugin-enabled route is disabled
  [#8816](https://github.com/Kong/kong/pull/8816)
- Localize `config_version` to avoid a race condition from the new yielding config loading code
  [#8188](https://github.com/Kong/kong/pull/8818)

#### PDK

- `kong.response.get_source()` now return an error instead of an exit when plugin throws
  runtime exception on access phase [#8599](https://github.com/Kong/kong/pull/8599)
- `kong.tools.uri.normalize()` now does escaping of reserved and unreserved characters more correctly
  [#8140](https://github.com/Kong/kong/pull/8140)



## [2.8.1]

### Dependencies

- Bumped lua-resty-healthcheck from 1.5.0 to 1.5.1
  [#8584](https://github.com/Kong/kong/pull/8584)
- Bumped `OpenSSL` from 1.1.1l to 1.1.1n
  [#8635](https://github.com/Kong/kong/pull/8635)

### Fixes

#### Core

- Only reschedule router and plugin iterator timers after finishing previous
  execution, avoiding unnecessary concurrent executions.
  [#8634](https://github.com/Kong/kong/pull/8634)
- Implements conditional rebuilding of router, plugins iterator and balancer on
  data planes. This means that DPs will not rebuild router if there were no
  changes in routes or services. Similarly, the plugins iterator will not be
  rebuilt if there were no changes to plugins, and, finally, the balancer will not be
  reinitialized if there are no changes to upstreams or targets.
  [#8639](https://github.com/Kong/kong/pull/8639)


## [2.8.0]

### Deprecations

- The external [go-pluginserver](https://github.com/Kong/go-pluginserver) project
is considered deprecated in favor of the embedded server approach described in
the [docs](https://docs.konghq.com/gateway/2.7.x/reference/external-plugins/).

### Dependencies

- OpenSSL bumped to 1.1.1m
  [#8191](https://github.com/Kong/kong/pull/8191)
- Bumped resty.session from 3.8 to 3.10
  [#8294](https://github.com/Kong/kong/pull/8294)
- Bumped lua-resty-openssl to 0.8.5
  [#8368](https://github.com/Kong/kong/pull/8368)

### Additions

#### Core

- Customizable transparent dynamic TLS SNI name.
  Thanks, [@zhangshuaiNB](https://github.com/zhangshuaiNB)!
  [#8196](https://github.com/Kong/kong/pull/8196)
- Routes now support matching headers with regular expressions
  Thanks, [@vanhtuan0409](https://github.com/vanhtuan0409)!
  [#6079](https://github.com/Kong/kong/pull/6079)

#### Beta

- Secrets Management and Vault support as been introduced as a Beta feature.
  This means it is intended for testing in staging environments. It not intended
  for use in Production environments.
  You can read more about Secrets Management in
  [our docs page](https://docs.konghq.com/gateway/latest/plan-and-deploy/security/secrets-management/backends-overview).
  [#8403](https://github.com/Kong/kong/pull/8403)

#### Performance

- Improved the calculation of declarative configuration hash for big configurations
  The new method is faster and uses less memory
  [#8204](https://github.com/Kong/kong/pull/8204)
- Multiple improvements in the Router. Amongst others:
  - The router builds twice as fast compared to prior Kong versions
  - Failures are cached and discarded faster (negative caching)
  - Routes with header matching are cached
  These changes should be particularly noticeable when rebuilding on db-less environments
  [#8087](https://github.com/Kong/kong/pull/8087)
  [#8010](https://github.com/Kong/kong/pull/8010)
- **Prometheus** plugin export performance is improved, it now has less impact to proxy
  side traffic when being scrapped.
  [#9028](https://github.com/Kong/kong/pull/9028)

#### Plugins

- **Response-ratelimiting**: Redis ACL support,
  and genenarized Redis connection support for usernames.
  Thanks, [@27ascii](https://github.com/27ascii) for the original contribution!
  [#8213](https://github.com/Kong/kong/pull/8213)
- **ACME**: Add rsa_key_size config option
  Thanks, [lodrantl](https://github.com/lodrantl)!
  [#8114](https://github.com/Kong/kong/pull/8114)
- **Prometheus**: Added gauges to track `ngx.timer.running_count()` and
  `ngx.timer.pending_count()`
  [#8387](https://github.com/Kong/kong/pull/8387)

#### Clustering

- `CLUSTERING_MAX_PAYLOAD` is now configurable in kong.conf
  Thanks, [@andrewgkew](https://github.com/andrewgkew)!
  [#8337](https://github.com/Kong/kong/pull/8337)

#### Admin API

- The current declarative configuration hash is now returned by the `status`
  endpoint when Kong node is running in dbless or data-plane mode.
  [#8214](https://github.com/Kong/kong/pull/8214)
  [#8425](https://github.com/Kong/kong/pull/8425)

### Fixes

#### Core

- When the Router encounters an SNI FQDN with a trailing dot (`.`),
  the dot will be ignored, since according to
  [RFC-3546](https://datatracker.ietf.org/doc/html/rfc3546#section-3.1)
  said dot is not part of the hostname.
  [#8269](https://github.com/Kong/kong/pull/8269)
- Fixed a bug in the Router that would not prioritize the routes with
  both a wildcard and a port (`route.*:80`) over wildcard-only routes (`route.*`),
  which have less specificity
  [#8233](https://github.com/Kong/kong/pull/8233)
- The internal DNS client isn't confused by the single-dot (`.`) domain
  which can appear in `/etc/resolv.conf` in special cases like `search .`
  [#8307](https://github.com/Kong/kong/pull/8307)
- Cassandra connector now records migration consistency level.
  Thanks, [@mpenick](https://github.com/mpenick)!
  [#8226](https://github.com/Kong/kong/pull/8226)

#### Balancer

- Targets keep their health status when upstreams are updated.
  [#8394](https://github.com/Kong/kong/pull/8394)
- One debug message which was erroneously using the `error` log level
  has been downgraded to the appropiate `debug` log level.
  [#8410](https://github.com/Kong/kong/pull/8410)

#### Clustering

- Replaced cryptic error message with more useful one when
  there is a failure on SSL when connecting with CP:
  [#8260](https://github.com/Kong/kong/pull/8260)

#### Admin API

- Fix incorrect `next` field in when paginating Upstreams
  [#8249](https://github.com/Kong/kong/pull/8249)

#### PDK

- Phase names are correctly selected when performing phase checks
  [#8208](https://github.com/Kong/kong/pull/8208)
- Fixed a bug in the go-PDK where if `kong.request.getrawbody` was
  big enough to be buffered into a temporary file, it would return an
  an empty string.
  [#8390](https://github.com/Kong/kong/pull/8390)

#### Plugins

- **External Plugins**: Fixed incorrect handling of the Headers Protobuf Structure
  and representation of null values, which provoked an error on init with the go-pdk.
  [#8267](https://github.com/Kong/kong/pull/8267)
- **External Plugins**: Unwrap `ConsumerSpec` and `AuthenticateArgs`.
  Thanks, [@raptium](https://github.com/raptium)!
  [#8280](https://github.com/Kong/kong/pull/8280)
- **External Plugins**: Fixed a problem in the stream subsystem would attempt to load
  HTTP headers.
  [#8414](https://github.com/Kong/kong/pull/8414)
- **CORS**: The CORS plugin does not send the `Vary: Origin` header any more when
  the header `Access-Control-Allow-Origin` is set to `*`.
  Thanks, [@jkla-dr](https://github.com/jkla-dr)!
  [#8401](https://github.com/Kong/kong/pull/8401)
- **AWS-Lambda**: Fixed incorrect behavior when configured to use an http proxy
  and deprecated the `proxy_scheme` config attribute for removal in 3.0
  [#8406](https://github.com/Kong/kong/pull/8406)
- **oauth2**: The plugin clears the `X-Authenticated-UserId` and
  `X-Authenticated-Scope` headers when it configured in logical OR and
  is used in conjunction with another authentication plugin.
  [#8422](https://github.com/Kong/kong/pull/8422)
- **Datadog**: The plugin schema now lists the default values
  for configuration options in a single place instead of in two
  separate places.
  [#8315](https://github.com/Kong/kong/pull/8315)


## [2.7.1]

### Fixes

- Reschedule resolve timer only when the previous one has finished.
  [#8344](https://github.com/Kong/kong/pull/8344)
- Plugins, and any entities implemented with subchemas, now can use the `transformations`
  and `shorthand_fields` properties, which were previously only available for non-subschema entities.
  [#8146](https://github.com/Kong/kong/pull/8146)

## [2.7.0]

### Dependencies

- Bumped `kong-plugin-session` from 0.7.1 to 0.7.2
  [#7910](https://github.com/Kong/kong/pull/7910)
- Bumped `resty.openssl` from 0.7.4 to 0.7.5
  [#7909](https://github.com/Kong/kong/pull/7909)
- Bumped `go-pdk` used in tests from v0.6.0 to v0.7.1 [#7964](https://github.com/Kong/kong/pull/7964)
- Cassandra support is deprecated with 2.7 and will be fully removed with 4.0.

### Additions

#### Configuration

-  Deprecated the `worker_consistency` directive, and changed its default to `eventual`. Future versions of Kong will remove the option and act with `eventual` consistency only.

#### Performance

In this release we continued our work on better performance:

- Improved the plugin iterator performance and JITability
  [#7912](https://github.com/Kong/kong/pull/7912)
  [#7979](https://github.com/Kong/kong/pull/7979)
- Simplified the Kong core context read and writes for better performance
  [#7919](https://github.com/Kong/kong/pull/7919)
- Reduced proxy long tail latency while reloading DB-less config
  [#8133](https://github.com/Kong/kong/pull/8133)

#### Core

- DAOs in plugins must be listed in an array, so that their loading order is explicit. Loading them in a
  hash-like table is now **deprecated**.
  [#7942](https://github.com/Kong/kong/pull/7942)
- Postgres credentials `pg_user` and `pg_password`, and `pg_ro_user` and `pg_ro_password` now support
  automatic secret rotation when used together with
  [Kong Secrets Management](https://docs.konghq.com/gateway/latest/plan-and-deploy/security/secrets-management/)
  vault references.
  [#8967](https://github.com/Kong/kong/pull/8967)

#### PDK

- New functions: `kong.response.get_raw_body` and `kong.response.set_raw_body`
  [#7887](https://github.com/Kong/kong/pull/7877)

#### Plugins

- **IP-Restriction**: response status and message can now be customized
  through configurations `status` and `message`.
  [#7728](https://github.com/Kong/kong/pull/7728)
  Thanks [timmkelley](https://github.com/timmkelley) for the patch!
- **Datadog**: add support for the `distribution` metric type.
  [#6231](https://github.com/Kong/kong/pull/6231)
  Thanks [onematchfox](https://github.com/onematchfox) for the patch!
- **Datadog**: allow service, consumer, and status tags to be customized through
  plugin configurations `service_tag`, `consumer_tag`, and `status_tag`.
  [#6230](https://github.com/Kong/kong/pull/6230)
  Thanks [onematchfox](https://github.com/onematchfox) for the patch!
- **gRPC Gateway** and **gRPC Web**: Now share most of the ProtoBuf definitions.
  Both plugins now share the Timestamp transcoding and included `.proto` files features.
  [#7950](https://github.com/Kong/kong/pull/7950)
- **gRPC Gateway**: processes services and methods defined in imported
  `.proto` files.
  [#8107](https://github.com/Kong/kong/pull/8107)
- **Rate-Limiting**: add support for Redis SSL, through configuration properties
  `redis_ssl` (can be set to `true` or `false`), `ssl_verify`, and `ssl_server_name`.
  [#6737](https://github.com/Kong/kong/pull/6737)
  Thanks [gabeio](https://github.com/gabeio) for the patch!
- **LDAP**: basic authentication header was not parsed correctly when
  the password contained colon (`:`).
  [#7977](https://github.com/Kong/kong/pull/7977)
  Thanks [beldahanit](https://github.com/beldahanit) for reporting the issue!
- Old `BasePlugin` is deprecated and will be removed in a future version of Kong.
  Porting tips in the [documentation](https://docs.konghq.com/gateway-oss/2.3.x/plugin-development/custom-logic/#porting-from-old-baseplugin-style)
- The deprecated **BasePlugin** has been removed. [#7961](https://github.com/Kong/kong/pull/7961)

### Configuration

- Removed the following config options, which had been deprecated in previous versions, in favor of other config names. If you have any of these options in your config you will have to rename them: (removed option -> current option).
  - upstream_keepalive -> nginx_upstream_keepalive + nginx_http_upstream_keepalive
  - nginx_http_upstream_keepalive -> nginx_upstream_keepalive
  - nginx_http_upstream_keepalive_requests -> nginx_upstream_keepalive_requests
  - nginx_http_upstream_keepalive_timeout -> nginx_upstream_keepalive_timeout
  - nginx_http_upstream_directives -> nginx_upstream_directives
  - nginx_http_status_directives -> nginx_status_directives
  - nginx_upstream_keepalive -> upstream_keepalive_pool_size
  - nginx_upstream_keepalive_requests -> upstream_keepalive_max_requests
  - nginx_upstream_keepalive_timeout -> upstream_keepalive_idle_timeout
  - client_max_body_size -> nginx_http_client_max_body_size
  - client_body_buffer_size -> nginx_http_client_max_buffer_size
  - cassandra_consistency -> cassandra_write_consistency / cassandra_read_consistency
  - router_update_frequency -> worker_state_update_frequency
- Removed the nginx_optimizations config option. If you have it in your configuration, please remove it before updating to 3.0.

### Fixes

#### Core

- Balancer caches are now reset on configuration reload.
  [#7924](https://github.com/Kong/kong/pull/7924)
- Configuration reload no longer causes a new DNS-resolving timer to be started.
  [#7943](https://github.com/Kong/kong/pull/7943)
- Fixed problem when bootstrapping multi-node Cassandra clusters, where migrations could attempt
  insertions before schema agreement occurred.
  [#7667](https://github.com/Kong/kong/pull/7667)
- Fixed intermittent botting error which happened when a custom plugin had inter-dependent entity schemas
  on its custom DAO and they were loaded in an incorrect order
  [#7911](https://github.com/Kong/kong/pull/7911)
- Fixed problem when the consistent hash header is not found, the balancer tries to hash a nil value.
  [#8141](https://github.com/Kong/kong/pull/8141)
- Fixed DNS client fails to resolve unexpectedly in `ssl_cert` and `ssl_session_fetch` phases.
  [#8161](https://github.com/Kong/kong/pull/8161)

#### PDK

- `kong.log.inspect` log level is now debug instead of warn. It also renders text
  boxes more cleanly now [#7815](https://github.com/Kong/kong/pull/7815)

#### Plugins

- **Prometheus**: Control Plane does not show Upstream Target health metrics
  [#7992](https://github.com/Kong/kong/pull/7922)


### Dependencies

- Bumped `lua-pack` from 1.0.5 to 2.0.0
  [#8004](https://github.com/Kong/kong/pull/8004)

[Back to TOC](#table-of-contents)


## [2.6.0]

> Release date: 2021/10/04

### Dependencies

- Bumped `openresty` from 1.19.3.2 to [1.19.9.1](https://openresty.org/en/changelog-1019009.html)
  [#7430](https://github.com/Kong/kong/pull/7727)
- Bumped `openssl` from `1.1.1k` to `1.1.1l`
  [7767](https://github.com/Kong/kong/pull/7767)
- Bumped `lua-resty-http` from 0.15 to 0.16.1
  [#7797](https://github.com/kong/kong/pull/7797)
- Bumped `Penlight` to 1.11.0
  [#7736](https://github.com/Kong/kong/pull/7736)
- Bumped `lua-resty-http` from 0.15 to 0.16.1
  [#7797](https://github.com/kong/kong/pull/7797)
- Bumped `lua-protobuf` from 0.3.2 to 0.3.3
  [#7656](https://github.com/Kong/kong/pull/7656)
- Bumped `lua-resty-openssl` from 0.7.3 to 0.7.4
  [#7657](https://github.com/Kong/kong/pull/7657)
- Bumped `lua-resty-acme` from 0.6 to 0.7.1
  [#7658](https://github.com/Kong/kong/pull/7658)
- Bumped `grpcurl` from 1.8.1 to 1.8.2
  [#7659](https://github.com/Kong/kong/pull/7659)
- Bumped `luasec` from 1.0.1 to 1.0.2
  [#7750](https://github.com/Kong/kong/pull/7750)
- Bumped `lua-resty-ipmatcher` to 0.6.1
  [#7703](https://github.com/Kong/kong/pull/7703)
  Thanks [EpicEric](https://github.com/EpicEric) for the patch!

All Kong Gateway OSS plugins will be moved from individual repositories and centralized
into the main Kong Gateway (OSS) repository. We are making a gradual transition. On this
release:

- Moved AWS-Lambda inside the Kong repo
  [#7464](https://github.com/Kong/kong/pull/7464).
- Moved ACME inside the Kong repo
  [#7464](https://github.com/Kong/kong/pull/7464).
- Moved Prometheus inside the Kong repo
  [#7666](https://github.com/Kong/kong/pull/7666).
- Moved Session inside the Kong repo
  [#7738](https://github.com/Kong/kong/pull/7738).
- Moved GRPC-web inside the Kong repo
  [#7782](https://github.com/Kong/kong/pull/7782).
- Moved Serverless functions inside the Kong repo
  [#7792](https://github.com/Kong/kong/pull/7792).

### Additions

#### Core

- New schema entity validator: `mutually_exclusive`. It accepts a list of fields. If more than 1 of those fields
  is set simultaneously, the entity is considered invalid.
  [#7765](https://github.com/Kong/kong/pull/7765)

#### Performance

On this release we've done some special efforts with regards to performance.

There's a new performance workflow which periodically checks new code additions against some
typical scenarios [#7030](https://github.com/Kong/kong/pull/7030) [#7547](https://github.com/Kong/kong/pull/7547)

In addition to that, the following changes were specifically included to improve performance:

- Reduced unnecessary reads of `ngx.var`
  [#7840](https://github.com/Kong/kong/pull/7840)
- Loaded more indexed variables
  [#7849](https://github.com/Kong/kong/pull/7849)
- Optimized table creation in Balancer
  [#7852](https://github.com/Kong/kong/pull/7852)
- Reduce calls to `ngx.update_time`
  [#7853](https://github.com/Kong/kong/pull/7853)
- Use read-only replica for PostgreSQL meta-schema reading
  [#7454](https://github.com/Kong/kong/pull/7454)
- URL escaping detects cases when it's not needed and early-exits
  [#7742](https://github.com/Kong/kong/pull/7742)
- Accelerated variable loading via indexes
  [#7818](https://github.com/Kong/kong/pull/7818)
- Removed unnecessary call to `get_phase` in balancer
  [#7854](https://github.com/Kong/kong/pull/7854)

#### Configuration

- Enable IPV6 on `dns_order` as unsupported experimental feature. Please
  give it a try and report back any issues
  [#7819](https://github.com/Kong/kong/pull/7819).
- The template renderer can now use `os.getenv`
  [#6872](https://github.com/Kong/kong/pull/6872).

#### Hybrid Mode

- Data plane is able to eliminate some unknown fields when Control Plane is using a more modern version
  [#7827](https://github.com/Kong/kong/pull/7827).

#### Admin API

- Added support for the HTTP HEAD method for all Admin API endpoints
  [#7796](https://github.com/Kong/kong/pull/7796)
- Added better support for OPTIONS requests. Previously, the Admin API replied the same on all OPTIONS requests, where as now OPTIONS request will only reply to routes that our Admin API has. Non-existing routes will have a 404 returned. It also adds Allow header to responses, both Allow and Access-Control-Allow-Methods now contain only the methods that the specific API supports. [#7830](https://github.com/Kong/kong/pull/7830)

#### Plugins

- **AWS-Lambda**: The plugin will now try to detect the AWS region by using `AWS_REGION` and
  `AWS_DEFAULT_REGION` environment variables (when not specified with the plugin configuration).
  This allows to specify a 'region' on a per Kong node basis, hence adding the ability to invoke the
  Lamda in the same region where Kong is located.
  [#7765](https://github.com/Kong/kong/pull/7765)
- **Datadog**: `host` and `port` config options can be configured from environment variables
  `KONG_DATADOG_AGENT_HOST` and `KONG_DATADOG_AGENT_PORT`. This allows to set different
  destinations on a per Kong node basis, which makes multi-DC setups easier and in Kubernetes allows to
  run the datadog agents as a daemon-set.
  [#7463](https://github.com/Kong/kong/pull/7463)
  Thanks [rallyben](https://github.com/rallyben) for the patch!
- **Prometheus:** A new metric `data_plane_cluster_cert_expiry_timestamp` is added to expose the Data Plane's cluster_cert expiry timestamp for improved monitoring in Hybrid Mode. [#7800](https://github.com/Kong/kong/pull/7800).

**Request Termination**:

- New `trigger` config option, which makes the plugin only activate for any requests with a header or query parameter
  named like the trigger. This can be a great debugging aid, without impacting actual traffic being processed.
  [#6744](https://github.com/Kong/kong/pull/6744).
- The `request-echo` config option was added. If set, the plugin responds with a copy of the incoming request.
  This eases troubleshooting when Kong is behind one or more other proxies or LB's, especially when combined with
  the new 'trigger' option.
  [#6744](https://github.com/Kong/kong/pull/6744).

**GRPC-Gateway**:

- Fields of type `.google.protobuf.Timestamp` on the gRPC side are now
  transcoded to and from ISO8601 strings in the REST side.
  [#7538](https://github.com/Kong/kong/pull/7538)
- URI arguments like `..?foo.bar=x&foo.baz=y` are interpreted as structured
  fields, equivalent to `{"foo": {"bar": "x", "baz": "y"}}`
  [#7564](https://github.com/Kong/kong/pull/7564)
  Thanks [git-torrent](https://github.com/git-torrent) for the patch!

### Fixes

#### Core

- Balancer retries now correctly set the `:authority` pseudo-header on balancer retries
  [#7725](https://github.com/Kong/kong/pull/7725).
- Healthchecks are now stopped while the Balancer is being recreated
  [#7549](https://github.com/Kong/kong/pull/7549).
- Fixed an issue in which a malformed `Accept` header could cause unexpected HTTP 500
  [#7757](https://github.com/Kong/kong/pull/7757).
- Kong no longer removes `Proxy-Authentication` request header and `Proxy-Authenticate` response header
  [#7724](https://github.com/Kong/kong/pull/7724).
- Fixed an issue where Kong would not sort correctly Routes with both regex and prefix paths
  [#7695](https://github.com/Kong/kong/pull/7695)
  Thanks [jiachinzhao](https://github.com/jiachinzhao) for the patch!

#### Hybrid Mode

- Ensure data plane config thread is terminated gracefully, preventing a semi-deadlocked state
  [#7568](https://github.com/Kong/kong/pull/7568)
  Thanks [flrgh](https://github.com/flrgh) for the patch!
- Older data planes using `aws-lambda`, `grpc-web` or `request-termination` plugins can now talk
  with newer control planes by ignoring new plugin fields.
  [#7881](https://github.com/Kong/kong/pull/7881)

##### CLI

- `kong config parse` no longer crashes when there's a Go plugin server enabled
  [#7589](https://github.com/Kong/kong/pull/7589).

##### Configuration

- Declarative Configuration parser now prints more correct errors when pointing unknown foreign references
  [#7756](https://github.com/Kong/kong/pull/7756).
- YAML anchors in Declarative Configuration are properly processed
  [#7748](https://github.com/Kong/kong/pull/7748).

##### Admin API

- `GET /upstreams/:upstreams/targets/:target` no longer returns 404 when target weight is 0
  [#7758](https://github.com/Kong/kong/pull/7758).

##### PDK

- `kong.response.exit` now uses customized "Content-Length" header when found
  [#7828](https://github.com/Kong/kong/pull/7828).

##### Plugins

- **ACME**: Dots in wildcard domains are escaped
  [#7839](https://github.com/Kong/kong/pull/7839).
- **Prometheus**: Upstream's health info now includes previously missing `subsystem` field
  [#7802](https://github.com/Kong/kong/pull/7802).
- **Proxy-Cache**: Fixed an issue where the plugin would sometimes fetch data from the cache but not return it
  [#7775](https://github.com/Kong/kong/pull/7775)
  Thanks [agile6v](https://github.com/agile6v) for the patch!

[Back to TOC](#table-of-contents)


## [2.5.1]

> Release date: 2021/09/07

This is the first patch release in the 2.5 series. Being a patch release,
it strictly contains bugfixes. There are no new features or breaking changes.

### Dependencies

- Bumped `grpcurl` from 1.8.1 to 1.8.2 [#7659](https://github.com/Kong/kong/pull/7659)
- Bumped `lua-resty-openssl` from 0.7.3 to 0.7.4 [#7657](https://github.com/Kong/kong/pull/7657)
- Bumped `penlight` from 1.10.0 to 1.11.0 [#7736](https://github.com/Kong/kong/pull/7736)
- Bumped `luasec` from 1.0.1 to 1.0.2 [#7750](https://github.com/Kong/kong/pull/7750)
- Bumped `OpenSSL` from 1.1.1k to 1.1.1l [#7767](https://github.com/Kong/kong/pull/7767)

### Fixes

##### Core

- You can now successfully delete workspaces after deleting all entities associated with that workspace.
  Previously, Kong Gateway was not correctly cleaning up parent-child relationships. For example, creating
  an Admin also creates a Consumer and RBAC user. When deleting the Admin, the Consumer and RBAC user are
  also deleted, but accessing the `/workspaces/workspace_name/meta` endpoint would show counts for Consumers
  and RBAC users, which prevented the workspace from being deleted. Now deleting entities correctly updates
  the counts, allowing an empty workspace to be deleted. [#7560](https://github.com/Kong/kong/pull/7560)
- When an upstream event is received from the DAO, `handler.lua` now gets the workspace ID from the request
  and adds it to the upstream entity that will be used in the worker and cluster events. Before this change,
  when posting balancer CRUD events, the workspace ID was lost and the balancer used the default
  workspace ID as a fallback. [#7778](https://github.com/Kong/kong/pull/7778)

##### CLI

- Fixes regression that included an issue where Go plugins prevented CLI commands like `kong config parse`
  or `kong config db_import` from working as expected. [#7589](https://github.com/Kong/kong/pull/7589)

##### CI / Process

- Improves tests reliability. ([#7578](https://github.com/Kong/kong/pull/7578) [#7704](https://github.com/Kong/kong/pull/7704))
- Adds Github Issues template forms. [#7774](https://github.com/Kong/kong/pull/7774)
- Moves "Feature Request" link from Github Issues to Discussions. [#7777](https://github.com/Kong/kong/pull/7777)

##### Admin API

- Kong Gateway now validates workspace names, preventing the use of reserved names on workspaces.
  [#7380](https://github.com/Kong/kong/pull/7380)


[Back to TOC](#table-of-contents)

## [2.5.0]

> Release date: 2021-07-13

This is the final release of Kong 2.5.0, with no breaking changes with respect to the 2.x series.

This release includes Control Plane resiliency to database outages and the new
`declarative_config_string` config option, among other features and fixes.

### Distribution

- :warning: Since 2.4.1, Kong packages are no longer distributed
  through Bintray. Please visit [the installation docs](https://konghq.com/install/#kong-community)
  for more details.

### Dependencies

- Bumped `openresty` from 1.19.3.1 to 1.19.3.2 [#7430](https://github.com/kong/kong/pull/7430)
- Bumped `luasec` from 1.0 to 1.0.1 [#7126](https://github.com/kong/kong/pull/7126)
- Bumped `luarocks` from 3.5.0 to 3.7.0 [#7043](https://github.com/kong/kong/pull/7043)
- Bumped `grpcurl` from 1.8.0 to 1.8.1 [#7128](https://github.com/kong/kong/pull/7128)
- Bumped `penlight` from 1.9.2 to 1.10.0 [#7127](https://github.com/Kong/kong/pull/7127)
- Bumped `lua-resty-dns-client` from 6.0.0 to 6.0.2 [#7539](https://github.com/Kong/kong/pull/7539)
- Bumped `kong-plugin-prometheus` from 1.2 to 1.3 [#7415](https://github.com/Kong/kong/pull/7415)
- Bumped `kong-plugin-zipkin` from 1.3 to 1.4 [#7455](https://github.com/Kong/kong/pull/7455)
- Bumped `lua-resty-openssl` from 0.7.2 to 0.7.3 [#7509](https://github.com/Kong/kong/pull/7509)
- Bumped `lua-resty-healthcheck` from 1.4.1 to 1.4.2 [#7511](https://github.com/Kong/kong/pull/7511)
- Bumped `hmac-auth` from 2.3.0 to 2.4.0 [#7522](https://github.com/Kong/kong/pull/7522)
- Pinned `lua-protobuf` to 0.3.2 (previously unpinned) [#7079](https://github.com/kong/kong/pull/7079)

All Kong Gateway OSS plugins will be moved from individual repositories and centralized
into the main Kong Gateway (OSS) repository. We are making a gradual transition, starting with the
grpc-gateway plugin first:

- Moved grpc-gateway inside the Kong repo. [#7466](https://github.com/Kong/kong/pull/7466)

### Additions

#### Core

- Control Planes can now send updates to new data planes even if the control planes lose connection to the database.
  [#6938](https://github.com/kong/kong/pull/6938)
- Kong now automatically adds `cluster_cert`(`cluster_mtls=shared`) or `cluster_ca_cert`(`cluster_mtls=pki`) into
  `lua_ssl_trusted_certificate` when operating in Hybrid mode. Before, Hybrid mode users needed to configure
  `lua_ssl_trusted_certificate` manually as a requirement for Lua to verify the Control Plane’s certificate.
  See [Starting Data Plane Nodes](https://docs.konghq.com/gateway-oss/2.5.x/hybrid-mode/#starting-data-plane-nodes)
  in the Hybrid Mode guide for more information. [#7044](https://github.com/kong/kong/pull/7044)
- New `declarative_config_string` option allows loading a declarative config directly from a string. See the
  [Loading The Declarative Configuration File](https://docs.konghq.com/2.5.x/db-less-and-declarative-config/#loading-the-declarative-configuration-file)
  section of the DB-less and Declarative Configuration guide for more information.
  [#7379](https://github.com/kong/kong/pull/7379)

#### PDK

- The Kong PDK now accepts tables in the response body for Stream subsystems, just as it does for the HTTP subsystem.
  Before developers had to check the subsystem if they wrote code that used the `exit()` function before calling it,
  because passing the wrong argument type would break the request response.
  [#7082](https://github.com/kong/kong/pull/7082)

#### Plugins

- **hmac-auth**: The HMAC Authentication plugin now includes support for the `@request-target` field in the signature
  string. Before, the plugin used the `request-line` parameter, which contains the HTTP request method, request URI, and
  the HTTP version number. The inclusion of the HTTP version number in the signature caused requests to the same target
  but using different request methods(such as HTTP/2) to have different signatures. The newly added request-target field
  only includes the lowercase request method and request URI when calculating the hash, avoiding those issues.
  See the [HMAC Authentication](https://docs.konghq.com/hub/kong-inc/hmac-auth) documentation for more information.
  [#7037](https://github.com/kong/kong/pull/7037)
- **syslog**: The Syslog plugin now includes facility configuration options, which are a way for the plugin to group
  error messages from different sources. See the description for the facility parameter in the
  [Parameters](https://docs.konghq.com/hub/kong-inc/syslog/#parameters) section of the Syslog documentation for more
  information. [#6081](https://github.com/kong/kong/pull/6081). Thanks, [jideel](https://github.com/jideel)!
- **Prometheus**: The Prometheus plugin now exposes connected data planes' status on the control plane. New metrics include the
  following:  `data_plane_last_seen`, `data_plane_config_hash` and `data_plane_version_compatible`. These
  metrics can be useful for troubleshooting when data planes have inconsistent configurations across the cluster. See the
  [Available metrics](https://docs.konghq.com/hub/kong-inc/prometheus) section of the Prometheus plugin documentation
  for more information. [98](https://github.com/Kong/kong-plugin-prometheus/pull/98)
- **Zipkin**: The Zipkin plugin now includes the following tags: `kong.route`,`kong.service_name` and `kong.route_name`.
  See the [Spans](https://docs.konghq.com/hub/kong-inc/zipkin/#spans) section of the Zipkin plugin documentation for more information.
  [115](https://github.com/Kong/kong-plugin-zipkin/pull/115)

#### Hybrid Mode

- Kong now exposes an upstream health checks endpoint (using the status API) on the data plane for better
  observability. [#7429](https://github.com/Kong/kong/pull/7429)
- Control Planes are now more lenient when checking Data Planes' compatibility in Hybrid mode. See the
  [Version compatibility](https://docs.konghq.com/gateway-oss/2.5.x/hybrid-mode/#version_compatibility)
  section of the Hybrid Mode guide for more information. [#7488](https://github.com/Kong/kong/pull/7488)
- This release starts the groundwork for Hybrid Mode 2.0 Protocol. This code isn't active by default in Kong 2.5,
  but it allows future development. [#7462](https://github.com/Kong/kong/pull/7462)

### Fixes

#### Core

- When using DB-less mode, `select_by_cache_key` now finds entities by using the provided `field` directly
  in ` select_by_key` and does not complete unnecessary cache reads. [#7146](https://github.com/kong/kong/pull/7146)
- Kong can now finish initialization even if a plugin’s `init_worker` handler fails, improving stability.
  [#7099](https://github.com/kong/kong/pull/7099)
- TLS keepalive requests no longer share their context. Before when two calls were made to the same "server+hostname"
  but different routes and using a keepalive connection, plugins that were active in the first call were also sometimes
  (incorrectly) active in the second call. The wrong plugin was active because Kong was passing context in the SSL phase
  to the plugin iterator, creating connection-wide structures in that context, which was then shared between different
  keepalive requests. With this fix, Kong does not pass context to plugin iterators with the `certificate` phase,
  avoiding plugin mixups.[#7102](https://github.com/kong/kong/pull/7102)
- The HTTP status 405 is now handled by Kong's error handler. Before accessing Kong using the TRACE method returned
  a standard NGINX error page because the 405 wasn’t included in the error page settings of the NGINX configuration.
  [#6933](https://github.com/kong/kong/pull/6933).
  Thanks, [yamaken1343](https://github.com/yamaken1343)!
- Custom `ngx.sleep` implementation in `init_worker` phase now invokes `update_time` in order to prevent time-based deadlocks
  [#7532](https://github.com/Kong/kong/pull/7532)
- `Proxy-Authorization` header is removed when it is part of the original request **or** when a plugin sets it to the
  same value as the original request
  [#7533](https://github.com/Kong/kong/pull/7533)
- `HEAD` requests don't provoke an error when a Plugin implements the `response` phase
  [#7535](https://github.com/Kong/kong/pull/7535)

#### Hybrid Mode

- Control planes no longer perform health checks on CRUD upstreams’ and targets’ events.
  [#7085](https://github.com/kong/kong/pull/7085)
- To prevent unnecessary cache flips on data planes, Kong now checks `dao:crud` events more strictly and has
  a new cluster event, `clustering:push_config` for configuration pushes. These updates allow Kong to filter
  invalidation events that do not actually require a database change. Furthermore, the clustering module does
  not subscribe to the generic `invalidations` event, which has a more broad scope than database entity invalidations.
  [#7112](https://github.com/kong/kong/pull/7112)
- Data Planes ignore null fields coming from Control Planes when doing schema validation.
  [#7458](https://github.com/Kong/kong/pull/7458)
- Kong now includes the source in error logs produced by Control Planes.
  [#7494](https://github.com/Kong/kong/pull/7494)
- Data Plane config hash calculation and checking is more consistent now: it is impervious to changes in table iterations,
  hashes are calculated in both CP and DP, and DPs send pings more immediately and with the new hash now
  [#7483](https://github.com/Kong/kong/pull/7483)


#### Balancer

- All targets are returned by the Admin API now, including targets with a `weight=0`, or disabled targets.
  Before disabled targets were not included in the output when users attempted to list all targets. Then
  when users attempted to add the targets again, they received an error message telling them the targets already existed.
  [#7094](https://github.com/kong/kong/pull/7094)
- Upserting existing targets no longer fails.  Before, because of updates made to target configurations since Kong v2.2.0,
  upserting older configurations would fail. This fix allows older configurations to be imported.
  [#7052](https://github.com/kong/kong/pull/7052)
- The last balancer attempt is now correctly logged. Before balancer tries were saved when retrying, which meant the last
  retry state was not saved since there were no more retries. This update saves the failure state so it can be correctly logged.
  [#6972](https://github.com/kong/kong/pull/6972)
- Kong now ensures that the correct upstream event is removed from the queue when updating the balancer state.
  [#7103](https://github.com/kong/kong/pull/7103)

#### CLI

- The `prefix` argument in the `kong stop` command now takes precedence over environment variables, as it does in the `kong start` command.
  [#7080](https://github.com/kong/kong/pull/7080)

#### Configuration

- Declarative configurations now correctly parse custom plugin entities schemas with attributes called "plugins". Before
  when using declarative configurations, users with custom plugins that included a "plugins" field would encounter startup
  exceptions. With this fix, the declarative configuration can now distinguish between plugins schema and custom plugins fields.
  [#7412](https://github.com/kong/kong/pull/7412)
- The stream access log configuration options are now properly separated from the HTTP access log. Before when users
  used Kong with TCP, they couldn’t use a custom log format. With this fix, `proxy_stream_access_log` and `proxy_stream_error_log`
  have been added to differentiate stream access log from the HTTP subsystem. See
  [`proxy_stream_access_log`](https://docs.konghq.com/gateway-oss/2.5.x/configuration/#proxy_stream_access_log)
  and [`proxy_stream_error`](https://docs.konghq.com/gateway-oss/2.5.x/configuration/#proxy_stream_error) in the Configuration
  Property Reference for more information. [#7046](https://github.com/kong/kong/pull/7046)

#### Migrations

- Kong no longer assumes that `/?/init.lua` is in the Lua path when doing migrations. Before, when users created
  a custom plugin in a non-standard location and set `lua_package_path = /usr/local/custom/?.lua`, migrations failed.
  Migrations failed because the Kong core file is `init.lua` and it is required as part of `kong.plugins.<name>.migrations`.
  With this fix, migrations no longer expect `init.lua` to be a part of the path. [#6993](https://github.com/kong/kong/pull/6993)
- Kong no longer emits errors when doing `ALTER COLUMN` operations in Apache Cassandra 4.0.
  [#7490](https://github.com/Kong/kong/pull/7490)

#### PDK

- With this update, `kong.response.get_XXX()` functions now work in the log phase on external plugins. Before
  `kong.response.get_XXX()` functions required data from the response object, which was not accessible in the
  post-log timer used to call log handlers in external plugins. Now these functions work by accessing the required
  data from the set saved at the start of the log phase. See [`kong.response`](https://docs.konghq.com/gateway-oss/{{page.kong_version}}/kong.response)
  in the Plugin Development Kit for more information. [#7048](https://github.com/kong/kong/pull/7048)
- External plugins handle certain error conditions better while the Kong balancer is being refreshed. Before
  when an `instance_id` of an external plugin changed, and the plugin instance attempted to reset and retry,
  it was failing because of a typo in the comparison. [#7153](https://github.com/kong/kong/pull/7153).
  Thanks, [ealogar](https://github.com/ealogar)!
- With this release, `kong.log`'s phase checker now accounts for the existence of the new `response` pseudo-phase.
  Before users may have erroneously received a safe runtime error for using a function out-of-place in the PDK.
  [#7109](https://github.com/kong/kong/pull/7109)
- Kong no longer sandboxes the `string.rep` function. Before `string.rep` was sandboxed to disallow a single operation
  from allocating too much memory. However, a single operation allocating too much memory is no longer an issue
  because in LuaJIT there are no debug hooks and it is trivial to implement a loop to allocate memory on every single iteration.
  Additionally, since the `string` table is global and obtainable by any sandboxed string, its sandboxing provoked issues on global state.
  [#7167](https://github.com/kong/kong/pull/7167)
- The `kong.pdk.node` function can now correctly iterates over all the shared dict metrics. Before this fix,
  users using the `kong.pdk.node` function could not see all shared dict metrics under the Stream subsystem.
  [#7078](https://github.com/kong/kong/pull/7078)

#### Plugins

- All custom plugins that are using the deprecated `BasePlugin` class have to remove this inheritance.
- **LDAP-auth**: The LDAP Authentication schema now includes a default value for the `config.ldap_port` parameter
  that matches the documentation. Before the plugin documentation [Parameters](https://docs.konghq.com/hub/kong-inc/ldap-auth/#parameters)
  section included a reference to a default value for the LDAP port; however, the default value was not included in the plugin schema.
  [#7438](https://github.com/kong/kong/pull/7438)
- **Prometheus**: The Prometheus plugin exporter now attaches subsystem labels to memory stats. Before, the HTTP
  and Stream subsystems were not distinguished, so their metrics were interpreted as duplicate entries by Prometheus.
  https://github.com/Kong/kong-plugin-prometheus/pull/118
- **External Plugins**: the return code 127 (command not found) is detected and appropriate error is returned
  [#7523](https://github.com/Kong/kong/pull/7523)


## [2.4.1]


> Released 2021/05/11

This is a patch release in the 2.4 series. Being a patch release, it
strictly contains bugfixes. There are no new features or breaking changes.

### Distribution

- :warning: Starting with this release, Kong packages are no longer distributed
  through Bintray. Please download from [download.konghq.com](https://download.konghq.com).

### Dependencies

- Bump `luasec` from 1.0.0 to 1.0.1
  [#7126](https://github.com/Kong/kong/pull/7126)
- Bump `prometheus` plugin from 1.2.0 to 1.2.1
  [#7061](https://github.com/Kong/kong/pull/7061)

### Fixes

##### Core

- Ensure healthchecks and balancers are not created on control plane nodes.
  [#7085](https://github.com/Kong/kong/pull/7085)
- Optimize URL normalization code.
  [#7100](https://github.com/Kong/kong/pull/7100)
- Fix issue where control plane nodes would needlessly invalidate and send new
  configuration to data plane nodes.
  [#7112](https://github.com/Kong/kong/pull/7112)
- Ensure HTTP code `405` is handled by Kong's error page.
  [#6933](https://github.com/Kong/kong/pull/6933)
- Ensure errors in plugins `init_worker` do not break Kong's worker initialization.
  [#7099](https://github.com/Kong/kong/pull/7099)
- Fix issue where two subsequent TLS keepalive requests would lead to incorrect
  plugin execution.
  [#7102](https://github.com/Kong/kong/pull/7102)
- Ensure Targets upsert operation behaves similarly to other entities' upsert method.
  [#7052](https://github.com/Kong/kong/pull/7052)
- Ensure failed balancer retry is saved and accounted for in log data.
  [#6972](https://github.com/Kong/kong/pull/6972)


##### CLI

- Ensure `kong start` and `kong stop` prioritize CLI flag `--prefix` over environment
  variable `KONG_PREFIX`.
  [#7080](https://github.com/Kong/kong/pull/7080)

##### Configuration

- Ensure Stream subsystem allows for configuration of access logs format.
  [#7046](https://github.com/Kong/kong/pull/7046)

##### Admin API

- Ensure targets with weight 0 are displayed in the Admin API.
  [#7094](https://github.com/Kong/kong/pull/7094)

##### PDK

- Ensure new `response` phase is accounted for in phase checkers.
  [#7109](https://github.com/Kong/kong/pull/7109)

##### Plugins

- Ensure plugins written in languages other than Lua can use `kong.response.get_*`
  methods - e.g., `kong.response.get_status`.
  [#7048](https://github.com/Kong/kong/pull/7048)
- `hmac-auth`: enable JIT compilation of authorization header regex.
  [#7037](https://github.com/Kong/kong/pull/7037)


[Back to TOC](#table-of-contents)


## [2.4.0]

> Released 2021/04/06

This is the final release of Kong 2.4.0, with no breaking changes with respect to the 2.x series.
This release includes JavaScript PDK, improved CP/DP updates and UTF-8 Tags, amongst other improvements
and fixes.

### Dependencies

- :warning: For Kong 2.4, the required OpenResty version has been bumped to
  [1.19.3.1](http://openresty.org/en/changelog-1019003.html), and the set of
  patches included has changed, including the latest release of
  [lua-kong-nginx-module](https://github.com/Kong/lua-kong-nginx-module).
  If you are installing Kong from one of our distribution
  packages, you are not affected by this change.

**Note:** if you are not using one of our distribution packages and compiling
OpenResty from source, you must still apply Kong's [OpenResty
patches](https://github.com/Kong/kong-build-tools/tree/master/openresty-build-tools/patches)
(and, as highlighted above, compile OpenResty with the new
lua-kong-nginx-module). Our [kong-build-tools](https://github.com/Kong/kong-build-tools)
repository will allow you to do both easily.

- Bump luarocks from 3.4.0 to 3.5.0.
  [#6699](https://github.com/Kong/kong/pull/6699)
- Bump luasec from 0.9 to 1.0.
  [#6814](https://github.com/Kong/kong/pull/6814)
- Bump lua-resty-dns-client from 5.2.1 to 6.0.0.
  [#6999](https://github.com/Kong/kong/pull/6999)
- Bump kong-lapis from 1.8.1.2 to 1.8.3.1.
  [#6925](https://github.com/Kong/kong/pull/6925)
- Bump pgmoon from 1.11.0 to 1.12.0.
  [#6741](https://github.com/Kong/kong/pull/6741)
- Bump lua-resty-openssl from 0.6.9 to 0.7.2.
  [#6967](https://github.com/Kong/kong/pull/6967)
- Bump kong-plugin-zipkin from 1.2 to 1.3.
  [#6936](https://github.com/Kong/kong/pull/6936)
- Bump kong-prometheus-plugin from 1.0 to 1.2.
  [#6958](https://github.com/Kong/kong/pull/6958)
- Bump lua-cassandra from 1.5.0 to 1.5.1
  [#6857](https://github.com/Kong/kong/pull/6857)
- Bump luasyslog from 1.0.0 to 2.0.1
  [#6957](https://github.com/Kong/kong/pull/6957)

### Additions

##### Core

- Relaxed version check between Control Planes and Data Planes, allowing
  Data Planes that are missing minor updates to still connect to the
  Control Plane. Also, now Data Plane is allowed to have a superset of Control
  Plane plugins.
  [6932](https://github.com/Kong/kong/pull/6932)
- Allowed UTF-8 in Tags
  [6784](https://github.com/Kong/kong/pull/6784)
- Added support for Online Certificate Status Protocol responder found in cluster.
  [6887](https://github.com/Kong/kong/pull/6887)

##### PDK

- [JavaScript Plugin Development Kit (PDK)](https://github.com/Kong/kong-js-pdk)
  is released alongside with Kong 2.4. It allows users to write Kong plugins in
  JavaScript and TypeScript.
- Beta release of Protobuf plugin communication protocol, which can be used in
  place of MessagePack to communicate with non-Lua plugins.
  [6941](https://github.com/Kong/kong/pull/6941)
- Enabled `ssl_certificate` phase on plugins with stream module.
  [6873](https://github.com/Kong/kong/pull/6873)

##### Plugins

- Zipkin: support for Jaeger style uber-trace-id headers.
  [101](https://github.com/Kong/kong-plugin-zipkin/pull/101)
  Thanks [nvx](https://github.com/nvx) for the patch!
- Zipkin: support for OT headers.
  [103](https://github.com/Kong/kong-plugin-zipkin/pull/103)
  Thanks [ishg](https://github.com/ishg) for the patch!
- Zipkin: allow insertion of custom tags on the Zipkin request trace.
  [102](https://github.com/Kong/kong-plugin-zipkin/pull/102)
- Zipkin: creation of baggage items on child spans is now possible.
  [98](https://github.com/Kong/kong-plugin-zipkin/pull/98)
  Thanks [Asafb26](https://github.com/Asafb26) for the patch!
- JWT: Add ES384 support
  [6854](https://github.com/Kong/kong/pull/6854)
  Thanks [pariviere](https://github.com/pariviere) for the patch!
- Several plugins: capability to set new log fields, or unset existing fields,
  by executing custom Lua code in the Log phase.
  [6944](https://github.com/Kong/kong/pull/6944)

### Fixes

##### Core

- Changed default values and validation rules for plugins that were not
  well-adjusted for dbless or hybrid modes.
  [6885](https://github.com/Kong/kong/pull/6885)
- Kong 2.4 ensures that all the Core entities are loaded before loading
  any plugins. This fixes an error in which Plugins to could not link to
  or modify Core entities because they would not be loaded yet
  [6880](https://github.com/Kong/kong/pull/6880)
- If needed, `Host` header is now updated between balancer retries, using the
  value configured in the correct upstream entity.
  [6796](https://github.com/Kong/kong/pull/6796)
- Schema validations now log more descriptive error messages when types are
  invalid.
  [6593](https://github.com/Kong/kong/pull/6593)
  Thanks [WALL-E](https://github.com/WALL-E) for the patch!
- Kong now ignores tags in Cassandra when filtering by multiple entities, which
  is the expected behavior and the one already existent when using Postgres
  databases.
  [6931](https://github.com/Kong/kong/pull/6931)
- `Upgrade` header is not cleared anymore when response `Connection` header
  contains `Upgrade`.
  [6929](https://github.com/Kong/kong/pull/6929)
- Accept fully-qualified domain names ending in dots.
  [6864](https://github.com/Kong/kong/pull/6864)
- Kong does not try to warmup upstream names when warming up DNS entries.
  [6891](https://github.com/Kong/kong/pull/6891)
- Migrations order is now guaranteed to be always the same.
  [6901](https://github.com/Kong/kong/pull/6901)
- Buffered responses are disabled on connection upgrades.
  [6902](https://github.com/Kong/kong/pull/6902)
- Make entity relationship traverse-order-independent.
  [6743](https://github.com/Kong/kong/pull/6743)
- The host header is updated between balancer retries.
  [6796](https://github.com/Kong/kong/pull/6796)
- The router prioritizes the route with most matching headers when matching
  headers.
  [6638](https://github.com/Kong/kong/pull/6638)
- Fixed an edge case on multipart/form-data boundary check.
  [6638](https://github.com/Kong/kong/pull/6638)
- Paths are now properly normalized inside Route objects.
  [6976](https://github.com/Kong/kong/pull/6976)
- Do not cache empty upstream name dictionary.
  [7002](https://github.com/Kong/kong/pull/7002)
- Do not assume upstreams do not exist after init phase.
  [7010](https://github.com/Kong/kong/pull/7010)
- Do not overwrite configuration files when running migrations.
  [7017](https://github.com/Kong/kong/pull/7017)

##### PDK

- Now Kong does not leave plugin servers alive after exiting and does not try to
  start them in the unsupported stream subsystem.
  [6849](https://github.com/Kong/kong/pull/6849)
- Go does not cache `kong.log` methods
  [6701](https://github.com/Kong/kong/pull/6701)
- The `response` phase is included on the list of public phases
  [6638](https://github.com/Kong/kong/pull/6638)
- Config file style and options case are now consistent all around.
  [6981](https://github.com/Kong/kong/pull/6981)
- Added right protobuf MacOS path to enable external plugins in Homebrew
  installations.
  [6980](https://github.com/Kong/kong/pull/6980)
- Auto-escape upstream path to avoid proxying errors.
  [6978](https://github.com/Kong/kong/pull/6978)
- Ports are now declared as `Int`.
  [6994](https://github.com/Kong/kong/pull/6994)

##### Plugins

- oauth2: better handling more cases of client invalid token generation.
  [6594](https://github.com/Kong/kong/pull/6594)
  Thanks [jeremyjpj0916](https://github.com/jeremyjpj0916) for the patch!
- Zipkin: the w3c parsing function was returning a non-used extra value, and it
  now early-exits.
  [100](https://github.com/Kong/kong-plugin-zipkin/pull/100)
  Thanks [nvx](https://github.com/nvx) for the patch!
- Zipkin: fixed a bug in which span timestamping could sometimes raise an error.
  [105](https://github.com/Kong/kong-plugin-zipkin/pull/105)
  Thanks [Asafb26](https://github.com/Asafb26) for the patch!

[Back to TOC](#table-of-contents)


## [2.3.3]

> Released 2021/03/05

This is a patch release in the 2.3 series. Being a patch release, it
strictly contains bugfixes. The are no new features or breaking changes.

### Dependencies

- Bump OpenSSL from `1.1.1i` to `1.1.1j`.
  [6859](https://github.com/Kong/kong/pull/6859)

### Fixes

##### Core

- Ensure control plane nodes do not execute healthchecks.
  [6805](https://github.com/Kong/kong/pull/6805)
- Ensure only one worker executes active healthchecks.
  [6844](https://github.com/Kong/kong/pull/6844)
- Declarative config can be now loaded as an inline yaml file by `kong config`
  (previously it was possible only as a yaml string inside json). JSON declarative
  config is now parsed with the `cjson` library, instead of with `libyaml`.
  [6852](https://github.com/Kong/kong/pull/6852)
- When using eventual worker consistency now every Nginx worker deals with its
  upstreams changes, avoiding unnecessary synchronization among workers.
  [6833](https://github.com/Kong/kong/pull/6833)

##### Admin API

- Remove `prng_seed` from the Admin API and add PIDs instead.
  [6842](https://github.com/Kong/kong/pull/6842)

##### PDK

- Ensure `kong.log.serialize` properly calculates reported latencies.
  [6869](https://github.com/Kong/kong/pull/6869)

##### Plugins

- HMAC-Auth: fix issue where the plugin would check if both a username and
  signature were specified, rather than either.
  [6826](https://github.com/Kong/kong/pull/6826)


[Back to TOC](#table-of-contents)


## [2.3.2]

> Released 2021/02/09

This is a patch release in the 2.3 series. Being a patch release, it
strictly contains bugfixes. The are no new features or breaking changes.

### Fixes

##### Core

- Fix an issue where certain incoming URI may make it possible to
  bypass security rules applied on Route objects. This fix make such
  attacks more difficult by always normalizing the incoming request's
  URI before matching against the Router.
  [#6821](https://github.com/Kong/kong/pull/6821)
- Properly validate Lua input in sandbox module.
  [#6765](https://github.com/Kong/kong/pull/6765)
- Mark boolean fields with default values as required.
  [#6785](https://github.com/Kong/kong/pull/6785)


##### CLI

- `kong migrations` now accepts a `-p`/`--prefix` flag.
  [#6819](https://github.com/Kong/kong/pull/6819)

##### Plugins

- JWT: disallow plugin on consumers.
  [#6777](https://github.com/Kong/kong/pull/6777)
- rate-limiting: improve counters accuracy.
  [#6802](https://github.com/Kong/kong/pull/6802)


[Back to TOC](#table-of-contents)


## [2.3.1]

> Released 2021/01/26

This is a patch release in the 2.3 series. Being a patch release, it
strictly contains bugfixes. The are no new features or breaking changes.

### Fixes

##### Core

- lua-resty-dns-client was bumped to 5.2.1, which fixes an issue that could
  lead to a busy loop when renewing addresses.
  [#6760](https://github.com/Kong/kong/pull/6760)
- Fixed an issue that made Kong return HTTP 500 Internal Server Error instead
  of HTTP 502 Bad Gateway on upstream connection errors when using buffered
  proxying. [#6735](https://github.com/Kong/kong/pull/6735)

[Back to TOC](#table-of-contents)


## [2.3.0]

> Released 2021/01/08

This is a new release of Kong, with no breaking changes with respect to the 2.x series,
with **Control Plane/Data Plane version checks**, **UTF-8 names for Routes and Services**,
and **a Plugin Servers**.


### Distributions

- :warning: Support for Centos 6 has been removed, as said distro entered
  EOL on Nov 30.
  [#6641](https://github.com/Kong/kong/pull/6641)

### Dependencies

- Bump kong-plugin-serverless-functions from 1.0 to 2.1.
  [#6715](https://github.com/Kong/kong/pull/6715)
- Bump lua-resty-dns-client from 5.1.0 to 5.2.0.
  [#6711](https://github.com/Kong/kong/pull/6711)
- Bump lua-resty-healthcheck from 1.3.0 to 1.4.0.
  [#6711](https://github.com/Kong/kong/pull/6711)
- Bump OpenSSL from 1.1.1h to 1.1.1i.
  [#6639](https://github.com/Kong/kong/pull/6639)
- Bump `kong-plugin-zipkin` from 1.1 to 1.2.
  [#6576](https://github.com/Kong/kong/pull/6576)
- Bump `kong-plugin-request-transformer` from 1.2 to 1.3.
  [#6542](https://github.com/Kong/kong/pull/6542)

### Additions

##### Core

- Introduce version checks between Control Plane and Data Plane nodes
  in Hybrid Mode. Sync will be stopped if the major/minor version differ
  or if installed plugin versions differ between Control Plane and Data
  Plane nodes.
  [#6612](https://github.com/Kong/kong/pull/6612)
- Kong entities with a `name` field now support utf-8 characters.
  [#6557](https://github.com/Kong/kong/pull/6557)
- The certificates entity now has `cert_alt` and `key_alt` fields, used
  to specify an alternative certificate and key pair.
  [#6536](https://github.com/Kong/kong/pull/6536)
- The go-pluginserver `stderr` and `stdout` are now written into Kong's
  logs.
  [#6503](https://github.com/Kong/kong/pull/6503)
- Introduce support for multiple pluginservers. This feature is
  backwards-compatible with the existing single Go pluginserver.
  [#6600](https://github.com/Kong/kong/pull/6600)

##### PDK

- Introduce a `kong.node.get_hostname` method that returns current's
  node host name.
  [#6613](https://github.com/Kong/kong/pull/6613)
- Introduce a `kong.cluster.get_id` method that returns a unique ID
  for the current Kong cluster. If Kong is running in DB-less mode
  without a cluster ID explicitly defined, then this method returns nil.
  For Hybrid mode, all Control Planes and Data Planes belonging to the
  same cluster returns the same cluster ID. For traditional database
  based deployments, all Kong nodes pointing to the same database will
  also return the same cluster ID.
  [#6576](https://github.com/Kong/kong/pull/6576)
- Introduce a `kong.log.set_serialize_value`, which allows for customizing
  the output of `kong.log.serialize`.
  [#6646](https://github.com/Kong/kong/pull/6646)

##### Plugins

- `http-log`: the plugin now has a `headers` configuration, so that
  custom headers can be specified for the log request.
  [#6449](https://github.com/Kong/kong/pull/6449)
- `key-auth`: the plugin now has two additional boolean configurations:
  * `key_in_header`: if `false`, the plugin will ignore keys passed as
    headers.
  * `key_in_query`: if `false`, the plugin will ignore keys passed as
    query arguments.
  Both default to `true`.
  [#6590](https://github.com/Kong/kong/pull/6590)
- `request-size-limiting`: add new configuration `require_content_length`,
  which causes the plugin to ensure a valid `Content-Length` header exists
  before reading the request body.
  [#6660](https://github.com/Kong/kong/pull/6660)
- `serverless-functions`: introduce a sandboxing capability, and it has been
  *enabled* by default, where only Kong PDK, OpenResty `ngx` APIs, and Lua standard libraries are allowed.
  [#32](https://github.com/Kong/kong-plugin-serverless-functions/pull/32/)

##### Configuration

- `client_max_body_size` and `client_body_buffer_size`, that previously
  hardcoded to 10m, are now configurable through `nginx_admin_client_max_body_size` and `nginx_admin_client_body_buffer_size`.
  [#6597](https://github.com/Kong/kong/pull/6597)
- Kong-generated SSL privates keys now have `600` file system permission.
  [#6509](https://github.com/Kong/kong/pull/6509)
- Properties `ssl_cert`, `ssl_cert_key`, `admin_ssl_cert`,
  `admin_ssl_cert_key`, `status_ssl_cert`, and `status_ssl_cert_key`
  is now an array: previously, only an RSA certificate was generated
  by default; with this change, an ECDSA is also generated. On
  intermediate and modern cipher suites, the ECDSA certificate is set
  as the default fallback certificate; on old cipher suite, the RSA
  certificate remains as the default. On custom certificates, the first
  certificate specified in the array is used.
  [#6509](https://github.com/Kong/kong/pull/6509)
- Kong now runs as a `kong` user if it exists; it said user does not exist
  in the system, the `nobody` user is used, as before.
  [#6421](https://github.com/Kong/kong/pull/6421)

### Fixes

##### Core

- Fix issue where a Go plugin would fail to read kong.ctx.shared values set by Lua plugins.
  [#6490](https://github.com/Kong/kong/pull/6490)
- Properly trigger `dao:delete_by:post` hook.
  [#6567](https://github.com/Kong/kong/pull/6567)
- Fix issue where a route that supports both http and https (and has a hosts and snis match criteria) would fail to proxy http requests, as it does not contain an SNI.
  [#6517](https://github.com/Kong/kong/pull/6517)
- Fix issue where a `nil` request context would lead to errors `attempt to index local 'ctx'` being shown in the logs
- Reduced the number of needed timers to active health check upstreams and to resolve hosts.
- Schemas for full-schema validations are correctly cached now, avoiding memory
  leaks when reloading declarative configurations. [#6713](https://github.com/Kong/kong/pull/6713)
- The schema for the upstream entities now limits the highest configurable
  number of successes and failures to 255, respecting the limits imposed by
  lua-resty-healthcheck. [#6705](https://github.com/Kong/kong/pull/6705)
- Certificates for database connections now are loaded in the right order
  avoiding failures to connect to Postgres databases.
  [#6650](https://github.com/Kong/kong/pull/6650)

##### CLI

- Fix issue where `kong reload -c <config>` would fail.
  [#6664](https://github.com/Kong/kong/pull/6664)
- Fix issue where the Kong configuration cache would get corrupted.
  [#6664](https://github.com/Kong/kong/pull/6664)

##### PDK

- Ensure the log serializer encodes the `tries` field as an array when
  empty, rather than an object.
  [#6632](https://github.com/Kong/kong/pull/6632)

##### Plugins

- request-transformer plugin does not allow `null` in config anymore as they can
  lead to runtime errors. [#6710](https://github.com/Kong/kong/pull/6710)

[Back to TOC](#table-of-contents)


## [2.2.2]

> Released 2021/03/01

This is a patch release in the 2.2 series. Being a patch release, it
strictly contains bugfixes. The are no new features or breaking changes.

### Fixes

##### Plugins

- `serverless-functions`: introduce a sandboxing capability, *enabled* by default,
  where only Kong PDK, OpenResty `ngx` APIs, and some Lua standard libraries are
  allowed. Read the documentation [here](https://docs.konghq.com/hub/kong-inc/serverless-functions/#sandboxing).
  [#32](https://github.com/Kong/kong-plugin-serverless-functions/pull/32/)

[Back to TOC](#table-of-contents)


## [2.2.1]

> Released 2020/12/01

This is a patch release in the 2.2 series. Being a patch release, it
strictly contains bugfixes. The are no new features or breaking changes.

### Fixes

##### Distribution

##### Core

- Fix issue where Kong would fail to start a Go plugin instance with a
  `starting instance: nil` error.
  [#6507](https://github.com/Kong/kong/pull/6507)
- Fix issue where a route that supports both `http` and `https` (and has
  a `hosts` and `snis` match criteria) would fail to proxy `http`
  requests, as it does not contain an SNI.
  [#6517](https://github.com/Kong/kong/pull/6517)
- Fix issue where a Go plugin would fail to read `kong.ctx.shared` values
  set by Lua plugins.
  [#6426](https://github.com/Kong/kong/issues/6426)
- Fix issue where gRPC requests would fail to set the `:authority`
  pseudo-header in upstream requests.
  [#6603](https://github.com/Kong/kong/pull/6603)

##### CLI

- Fix issue where `kong config db_import` and `kong config db_export`
  commands would fail if Go plugins were enabled.
  [#6596](https://github.com/Kong/kong/pull/6596)
  Thanks [daniel-shuy](https://github.com/daniel-shuy) for the patch!

[Back to TOC](#table-of-contents)


## [2.2.0]

> Released 2020/10/23

This is a new major release of Kong, including new features such as **UDP support**,
**Configurable Request and Response Buffering**, **Dynamically Loading of OS
Certificates**, and much more.

### Distributions

- Added support for running Kong as the non-root user kong on distributed systems.


### Dependencies

- :warning: For Kong 2.2, the required OpenResty version has been bumped to
  [1.17.8.2](http://openresty.org/en/changelog-1017008.html), and the
  the set of patches included has changed, including the latest release of
  [lua-kong-nginx-module](https://github.com/Kong/lua-kong-nginx-module).
  If you are installing Kong from one of our distribution
  packages, you are not affected by this change.
- Bump OpenSSL version from `1.1.1g` to `1.1.1h`.
  [#6382](https://github.com/Kong/kong/pull/6382)

**Note:** if you are not using one of our distribution packages and compiling
OpenResty from source, you must still apply Kong's [OpenResty
patches](https://github.com/Kong/kong-build-tools/tree/master/openresty-build-tools/openresty-patches)
(and, as highlighted above, compile OpenResty with the new
lua-kong-nginx-module). Our [kong-build-tools](https://github.com/Kong/kong-build-tools)
repository will allow you to do both easily.

- :warning: Cassandra 2.x support is now deprecated. If you are still
  using Cassandra 2.x with Kong, we recommend you to upgrade, since this
  series of Cassandra is about to be EOL with the upcoming release of
  Cassandra 4.0.

### Additions

##### Core

- :fireworks: **UDP support**: Kong now features support for UDP proxying
  in its stream subsystem. The `"udp"` protocol is now accepted in the `protocols`
  attribute of Routes and the `protocol` attribute of Services.
  Load balancing and logging plugins support UDP as well.
  [#6215](https://github.com/Kong/kong/pull/6215)
- **Configurable Request and Response Buffering**: The buffering of requests
  or responses can now be enabled or disabled on a per-route basis, through
  setting attributes `Route.request_buffering` or `Route.response_buffering`
  to `true` or `false`. Default behavior remains the same: buffering is enabled
  by default for requests and responses.
  [#6057](https://github.com/Kong/kong/pull/6057)
- **Option to Automatically Load OS Certificates**: The configuration
  attribute `lua_ssl_trusted_certificate` was extended to accept a
  comma-separated list of certificate paths, as well as a special `system`
  value, which expands to the "system default" certificates file installed
  by the operating system. This follows a very simple heuristic to try to
  use the most common certificate file in most popular distros.
  [#6342](https://github.com/Kong/kong/pull/6342)
- Consistent-Hashing load balancing algorithm does not require to use the entire
  target history to build the same proxying destinations table on all Kong nodes
  anymore. Now deleted targets are actually removed from the database and the
  targets entities can be manipulated by the Admin API as any other entity.
  [#6336](https://github.com/Kong/kong/pull/6336)
- Add `X-Forwarded-Path` header: if a trusted source provides a
  `X-Forwarded-Path` header, it is proxied as-is. Otherwise, Kong will set
  the content of said header to the request's path.
  [#6251](https://github.com/Kong/kong/pull/6251)
- Hybrid mode synchronization performance improvements: Kong now uses a
  new internal synchronization method to push changes from the Control Plane
  to the Data Plane, drastically reducing the amount of communication between
  nodes during bulk updates.
  [#6293](https://github.com/Kong/kong/pull/6293)
- The `Upstream.client_certificate` attribute can now be used from proxying:
  This allows `client_certificate` setting used for mTLS handshaking with
  the `Upstream` server to be shared easily among different Services.
  However, `Service.client_certificate` will take precedence over
  `Upstream.client_certificate` if both are set simultaneously.
  In previous releases, `Upstream.client_certificate` was only used for
  mTLS in active health checks.
  [#6348](https://github.com/Kong/kong/pull/6348)
- New `shorthand_fields` top-level attribute in schema definitions, which
  deprecates `shorthands` and includes type definitions in addition to the
  shorthand callback.
  [#6364](https://github.com/Kong/kong/pull/6364)
- Hybrid Mode: the table of Data Plane nodes at the Control Plane is now
  cleaned up automatically, according to a delay value configurable via
  the `cluster_data_plane_purge_delay` attribute, set to 14 days by default.
  [#6376](https://github.com/Kong/kong/pull/6376)
- Hybrid Mode: Data Plane nodes now apply only the last config when receiving
  several updates in sequence, improving the performance when large configs are
  in use. [#6299](https://github.com/Kong/kong/pull/6299)

##### Admin API

- Hybrid Mode: new endpoint `/clustering/data-planes` which returns complete
  information about all Data Plane nodes that are connected to the Control
  Plane cluster, regardless of the Control Plane node to which they connected.
  [#6308](https://github.com/Kong/kong/pull/6308)
  * :warning: The `/clustering/status` endpoint is now deprecated, since it
    returns only information about Data Plane nodes directly connected to the
    Control Plane node to which the Admin API request was made, and is
    superseded by `/clustering/data-planes`.
- Admin API responses now honor the `headers` configuration setting for
  including or removing the `Server` header.
  [#6371](https://github.com/Kong/kong/pull/6371)

##### PDK

- New function `kong.request.get_forwarded_prefix`: returns the prefix path
  component of the request's URL that Kong stripped before proxying to upstream,
  respecting the value of `X-Forwarded-Prefix` when it comes from a trusted source.
  [#6251](https://github.com/Kong/kong/pull/6251)
- `kong.response.exit` now honors the `headers` configuration setting for
  including or removing the `Server` header.
  [#6371](https://github.com/Kong/kong/pull/6371)
- `kong.log.serialize` function now can be called using the stream subsystem,
  allowing various logging plugins to work under TCP and TLS proxy modes.
  [#6036](https://github.com/Kong/kong/pull/6036)
- Requests with `multipart/form-data` MIME type now can use the same part name
  multiple times. [#6054](https://github.com/Kong/kong/pull/6054)

##### Plugins

- **New Response Phase**: both Go and Lua pluggins now support a new plugin
  phase called `response` in Lua plugins and `Response` in Go. Using it
  automatically enables response buffering, which allows you to manipulate
  both the response headers and the response body in the same phase.
  This enables support for response handling in Go, where header and body
  filter phases are not available, allowing you to use PDK functions such
  as `kong.Response.GetBody()`, and provides an equivalent simplified
  feature for handling buffered responses from Lua plugins as well.
  [#5991](https://github.com/Kong/kong/pull/5991)
- aws-lambda: bump to version 3.5.0:
  [#6379](https://github.com/Kong/kong/pull/6379)
  * support for 'isBase64Encoded' flag in Lambda function responses
- grpc-web: introduce configuration pass_stripped_path, which, if set to true,
  causes the plugin to pass the stripped request path (see the `strip_path` Route
  attribute) to the upstream gRPC service.
- rate-limiting: Support for rate limiting by path, by setting the
  `limit_by = "path"` configuration attribute.
  Thanks [KongGuide](https://github.com/KongGuide) for the patch!
  [#6286](https://github.com/Kong/kong/pull/6286)
- correlation-id: the plugin now generates a correlation-id value by default
  if the correlation id header arrives but is empty.
  [#6358](https://github.com/Kong/kong/pull/6358)


## [2.1.4]

> Released 2020/09/18

This is a patch release in the 2.0 series. Being a patch release, it strictly
contains bugfixes. The are no new features or breaking changes.

### Fixes

##### Core

- Improve graceful exit of Control Plane and Data Plane nodes in Hybrid Mode.
  [#6306](https://github.com/Kong/kong/pull/6306)

##### Plugins

- datadog, loggly, statsd: fixes for supporting logging TCP/UDP services.
  [#6344](https://github.com/Kong/kong/pull/6344)
- Logging plugins: request and response sizes are now reported
  by the log serializer as number attributes instead of string.
  [#6356](https://github.com/Kong/kong/pull/6356)
- prometheus: Remove unnecessary `WARN` log that was seen in the Kong 2.1
  series.
  [#6258](https://github.com/Kong/kong/pull/6258)
- key-auth: no longer trigger HTTP 400 error when the body cannot be decoded.
  [#6357](https://github.com/Kong/kong/pull/6357)
- aws-lambda: respect `skip_large_bodies` config setting even when not using
  AWS API Gateway compatibility.
  [#6379](https://github.com/Kong/kong/pull/6379)


[Back to TOC](#table-of-contents)
- Fix issue where `kong reload` would occasionally leave stale workers locked
  at 100% CPU.
  [#6300](https://github.com/Kong/kong/pull/6300)
- Hybrid Mode: more informative error message when the Control Plane cannot
  be reached.
  [#6267](https://github.com/Kong/kong/pull/6267)

##### CLI

- `kong hybrid gen_cert` now reports "permission denied" errors correctly
  when it fails to write the certificate files.
  [#6368](https://github.com/Kong/kong/pull/6368)

##### Plugins

- acl: bumped to 3.0.1
  * Fix regression in a scenario where an ACL plugin with a `deny` clause
    was configured for a group that does not exist would cause a HTTP 401
    when an authenticated plugin would match the anonymous consumer. The
    behavior is now restored to that seen in Kong 1.x and 2.0.
    [#6354](https://github.com/Kong/kong/pull/6354)
- request-transformer: bumped to 1.2.7
  * Fix the construction of the error message when a template throws a Lua error.
    [#26](https://github.com/Kong/kong-plugin-request-transformer/pull/26)


## [2.1.3]

> Released 2020/08/19

This is a patch release in the 2.0 series. Being a patch release, it strictly
contains bugfixes. The are no new features or breaking changes.

### Fixes

##### Core

- Fix behavior of `X-Forwarded-Prefix` header with stripped path prefixes:
  the stripped portion of path is now added in `X-Forwarded-Prefix`,
  except if it is `/` or if it is received from a trusted client.
  [#6222](https://github.com/Kong/kong/pull/6222)

##### Migrations

- Avoid creating unnecessary an index for Postgres.
  [#6250](https://github.com/Kong/kong/pull/6250)

##### Admin API

- DB-less: fix concurrency issues with `/config` endpoint. It now waits for
  the configuration to update across workers before returning, and returns
  HTTP 429 on attempts to perform concurrent updates and HTTP 504 in case
  of update timeouts.
  [#6121](https://github.com/Kong/kong/pull/6121)

##### Plugins

- request-transformer: bump from v1.2.5 to v1.2.6
  * Fix an issue where query parameters would get incorrectly URL-encoded.
    [#24](https://github.com/Kong/kong-plugin-request-transformer/pull/24)
- acl: Fix migration of ACLs table for the Kong 2.1 series.
  [#6250](https://github.com/Kong/kong/pull/6250)


## [2.1.2]

> Released 2020/08/13

:white_check_mark: **Update (2020/08/13)**: This release fixed a balancer
bug that may cause incorrect request payloads to be sent to unrelated
upstreams during balancer retries, potentially causing responses for
other requests to be returned. Therefore it is **highly recommended**
that Kong users running versions `2.1.0` and `2.1.1` to upgrade to this
version as soon as possible, or apply mitigation from the
[2.1.0](#210) section below.

### Fixes

##### Core

- Fix a bug that balancer retries causes incorrect requests to be sent to
  subsequent upstream connections of unrelated requests.
  [#6224](https://github.com/Kong/kong/pull/6224)
- Fix an issue where plugins iterator was being built before setting the
  default workspace id, therefore indexing the plugins under the wrong workspace.
  [#6206](https://github.com/Kong/kong/pull/6206)

##### Migrations

- Improve reentrancy of Cassandra migrations.
  [#6206](https://github.com/Kong/kong/pull/6206)

##### PDK

- Make sure the `kong.response.error` PDK function respects gRPC related
  content types.
  [#6214](https://github.com/Kong/kong/pull/6214)


## [2.1.1]

> Released 2020/08/05

:red_circle: **Post-release note (as of 2020/08/13)**: A faulty behavior
has been observed with this change. When Kong proxies using the balancer
and a request to one of the upstream `Target` fails, Kong might send the
same request to another healthy `Target` in a different request later,
causing response for the failed request to be returned.

This bug could be mitigated temporarily by disabling upstream keepalive pools.
It can be achieved by either:

1. In `kong.conf`, set `upstream_keepalive_pool_size=0`, or
2. Setting the environment `KONG_UPSTREAM_KEEPALIVE_POOL_SIZE=0` when starting
   Kong with the CLI.

Then restart/reload the Kong instance.

Thanks Nham Le (@nhamlh) for reporting it in [#6212](https://github.com/Kong/kong/issues/6212).

:white_check_mark: **Update (2020/08/13)**: A fix to this regression has been
released as part of [2.1.2](#212). See the section of the Changelog related to this
release for more details.

### Dependencies

- Bump [lua-multipart](https://github.com/Kong/lua-multipart) to `0.5.9`.
  [#6148](https://github.com/Kong/kong/pull/6148)

### Fixes

##### Core

- No longer reject valid characters (as specified in the RFC 3986) in the `path` attribute of the
  Service entity.
  [#6183](https://github.com/Kong/kong/pull/6183)

##### Migrations

- Fix issue in Cassandra migrations where empty values in some entities would be incorrectly migrated.
  [#6171](https://github.com/Kong/kong/pull/6171)

##### Admin API

- Fix issue where consumed worker memory as reported by the `kong.node.get_memory_stats()` PDK method would be incorrectly reported in kilobytes, rather than bytes, leading to inaccurate values in the `/status` Admin API endpoint (and other users of said PDK method).
  [#6170](https://github.com/Kong/kong/pull/6170)

##### Plugins

- rate-limiting: fix issue where rate-limiting by Service would result in a global limit, rather than per Service.
  [#6157](https://github.com/Kong/kong/pull/6157)
- rate-limiting: fix issue where a TTL would not be set to some Redis keys.
  [#6150](https://github.com/Kong/kong/pull/6150)


[Back to TOC](#table-of-contents)


## [2.1.0]

> Released 2020/07/16

:red_circle: **Post-release note (as of 2020/08/13)**: A faulty behavior
has been observed with this change. When Kong proxies using the balancer
and a request to one of the upstream `Target` fails, Kong might send the
same request to another healthy `Target` in a different request later,
causing response for the failed request to be returned.

This bug could be mitigated temporarily by disabling upstream keepalive pools.
It can be achieved by either:

1. In `kong.conf`, set `upstream_keepalive_pool_size=0`, or
2. Setting the environment `KONG_UPSTREAM_KEEPALIVE_POOL_SIZE=0` when starting
   Kong with the CLI.

Then restart/reload the Kong instance.

Thanks Nham Le (@nhamlh) for reporting it in [#6212](https://github.com/Kong/kong/issues/6212).

:white_check_mark: **Update (2020/08/13)**: A fix to this regression has been
released as part of [2.1.2](#212). See the section of the Changelog related to this
release for more details.

### Distributions

- :gift: Introduce package for Ubuntu 20.04.
  [#6006](https://github.com/Kong/kong/pull/6006)
- Add `ca-certificates` to the Alpine Docker image.
  [#373](https://github.com/Kong/docker-kong/pull/373)
- :warning: The [go-pluginserver](https://github.com/Kong/go-pluginserver) no
  longer ships with Kong packages; users are encouraged to build it along with
  their Go plugins. For more info, check out the [Go Guide](https://docs.konghq.com/latest/go/).

### Dependencies

- :warning: In order to use all Kong features, including the new
  dynamic upstream keepalive behavior, the required OpenResty version is
  [1.15.8.3](http://openresty.org/en/changelog-1015008.html).
  If you are installing Kong from one of our distribution
  packages, this version and all required patches and modules are included.
  If you are building from source, you must apply
  Kong's [OpenResty patches](https://github.com/Kong/kong-build-tools/tree/master/openresty-build-tools/openresty-patches)
  as well as include [lua-kong-nginx-module](https://github.com/Kong/lua-kong-nginx-module).
  Our [kong-build-tools](https://github.com/Kong/kong-build-tools)
  repository allows you to do both easily.
- Bump OpenSSL version from `1.1.1f` to `1.1.1g`.
  [#5820](https://github.com/Kong/kong/pull/5810)
- Bump [lua-resty-dns-client](https://github.com/Kong/lua-resty-dns-client) from `4.1.3`
  to `5.0.1`.
  [#5499](https://github.com/Kong/kong/pull/5499)
- Bump [lyaml](https://github.com/gvvaughan/lyaml) from `0.2.4` to `0.2.5`.
  [#5984](https://github.com/Kong/kong/pull/5984)
- Bump [lua-resty-openssl](https://github.com/fffonion/lua-resty-openssl)
  from `0.6.0` to `0.6.2`.
  [#5941](https://github.com/Kong/kong/pull/5941)

### Changes

##### Core

- Increase maximum allowed payload size in hybrid mode.
  [#5654](https://github.com/Kong/kong/pull/5654)
- Targets now support a weight range of 0-65535.
  [#5871](https://github.com/Kong/kong/pull/5871)

##### Configuration

- :warning: The configuration properties `router_consistency` and
  `router_update_frequency` have been renamed to `worker_consistency` and
  `worker_state_update_frequency`, respectively. The new properties allow for
  configuring the consistency settings of additional internal structures, see
  below for details.
  [#5325](https://github.com/Kong/kong/pull/5325)
- :warning: The `nginx_upstream_keepalive_*` configuration properties have been
  renamed to `upstream_keepalive_*`. This is due to the introduction of dynamic
  upstream keepalive pools, see below for details.
  [#5771](https://github.com/Kong/kong/pull/5771)
- :warning: The default value of `worker_state_update_frequency` (previously
  `router_update_frequency`) was changed from `1` to `5`.
  [#5325](https://github.com/Kong/kong/pull/5325)

##### Plugins

- :warning: Change authentication plugins to standardize on `allow` and
  `deny` as terms for access control. Previous nomenclature is deprecated and
  support will be removed in Kong 3.0.
  * ACL: use `allow` and `deny` instead of `whitelist` and `blacklist`
  * bot-detection: use `allow` and `deny` instead of `whitelist` and `blacklist`
  * ip-restriction: use `allow` and `deny` instead of `whitelist` and `blacklist`
  [#6014](https://github.com/Kong/kong/pull/6014)

### Additions

##### Core

- :fireworks: **Asynchronous upstream updates**: Kong's load balancer is now able to
  update its internal structures asynchronously instead of onto the request/stream
  path.

  This change required the introduction of new configuration properties and the
  deprecation of older ones:
    - New properties:
      * `worker_consistency`
      * `worker_state_update_frequency`
    - Deprecated properties:
      * `router_consistency`
      * `router_update_frequency`

  The new `worker_consistency` property is similar to `router_consistency` and accepts
  either of `strict` (default, synchronous) or `eventual` (asynchronous). Unlike its
  deprecated counterpart, this new property aims at configuring the consistency of *all*
  internal structures of Kong, and not only the router.
  [#5325](https://github.com/Kong/kong/pull/5325)
- :fireworks: **Read-Only Postgres**: Kong users are now able to configure
  a read-only Postgres replica. When configured, Kong will attempt to fulfill
  read operations through the read-only replica instead of the main Postgres
  connection.
  [#5584](https://github.com/Kong/kong/pull/5584)
- Introducing **dynamic upstream keepalive pools**. This change prevents virtual
  host confusion when Kong proxies traffic to virtual services (hosted on the
  same IP/port) over TLS.
  Keepalive pools are now created by the `upstream IP/upstream port/SNI/client
  certificate` tuple instead of `IP/port` only. Users running Kong in front of
  virtual services should consider adjusting their keepalive settings
  appropriately.

  This change required the introduction of new configuration properties and
  the deprecation of older ones:
    - New properties:
        * `upstream_keepalive_pool_size`
        * `upstream_keepalive_max_requests`
        * `upstream_keepalive_idle_timeout`
    - Deprecated properties:
        * `nginx_upstream_keepalive`
        * `nginx_upstream_keepalive_requests`
        * `nginx_upstream_keepalive_timeout`

  Additionally, this change allows for specifying an indefinite amount of max
  requests and idle timeout threshold for upstream keepalive connections, a
  capability that was previously removed by Nginx 1.15.3.
  [#5771](https://github.com/Kong/kong/pull/5771)
- The default certificate for the proxy can now be configured via Admin API
  using the `/certificates` endpoint. A special `*` SNI has been introduced
  which stands for the default certificate.
  [#5404](https://github.com/Kong/kong/pull/5404)
- Add support for PKI in Hybrid Mode mTLS.
  [#5396](https://github.com/Kong/kong/pull/5396)
- Add `X-Forwarded-Prefix` to set of headers forwarded to upstream requests.
  [#5620](https://github.com/Kong/kong/pull/5620)
- Introduce a `_transform` option to declarative configuration, which allows
  importing basicauth credentials with and without hashed passwords. This change
  is only supported in declarative configuration format version `2.1`.
  [#5835](https://github.com/Kong/kong/pull/5835)
- Add capability to define different consistency levels for read and write
  operations in Cassandra. New configuration properties `cassandra_write_consistency`
  and `cassandra_read_consistency` were introduced and the existing
  `cassandra_consistency` property was deprecated.
  Thanks [Abhishekvrshny](https://github.com/Abhishekvrshny) for the patch!
  [#5812](https://github.com/Kong/kong/pull/5812)
- Introduce certificate expiry and CA constraint checks to Hybrid Mode
  certificates (`cluster_cert` and `cluster_ca_cert`).
  [#6000](https://github.com/Kong/kong/pull/6000)
- Introduce new attributes to the Services entity, allowing for customizations
  in TLS verification parameters:
  [#5976](https://github.com/Kong/kong/pull/5976)
  * `tls_verify`: whether TLS verification is enabled while handshaking
    with the upstream Service
  * `tls_verify_depth`: the maximum depth of verification when validating
    upstream Service's TLS certificate
  * `ca_certificates`: the CA trust store to use when validating upstream
    Service's TLS certificate
- Introduce new attribute `client_certificate` in Upstreams entry, used
  for supporting mTLS in active health checks.
  [#5838](https://github.com/Kong/kong/pull/5838)

##### CLI

- Migrations: add a new `--force` flag to `kong migrations bootstrap`.
  [#5635](https://github.com/Kong/kong/pull/5635)

##### Configuration

- Introduce configuration property `db_cache_neg_ttl`, allowing the configuration
  of negative TTL for DB entities.
  Thanks [ealogar](https://github.com/ealogar) for the patch!
  [#5397](https://github.com/Kong/kong/pull/5397)

##### PDK

- Support `kong.response.exit` in Stream (L4) proxy mode.
  [#5524](https://github.com/Kong/kong/pull/5524)
- Introduce `kong.request.get_forwarded_path` method, which returns
  the path component of the request's URL, but also considers
  `X-Forwarded-Prefix` if it comes from a trusted source.
  [#5620](https://github.com/Kong/kong/pull/5620)
- Introduce `kong.response.error` method, that allows PDK users to exit with
  an error while honoring the Accept header or manually forcing a content-type.
  [#5562](https://github.com/Kong/kong/pull/5562)
- Introduce `kong.client.tls` module, which provides the following methods for
  interacting with downstream mTLS:
  * `kong.client.tls.request_client_certificate()`: request client to present its
    client-side certificate to initiate mutual TLS authentication between server
    and client.
  * `kong.client.tls.disable_session_reuse()`: prevent the TLS session for the current
    connection from being reused by disabling session ticket and session ID for
    the current TLS connection.
  * `kong.client.tls.get_full_client_certificate_chain()`: return the PEM encoded
    downstream client certificate chain with the client certificate at the top
    and intermediate certificates (if any) at the bottom.
  [#5890](https://github.com/Kong/kong/pull/5890)
- Introduce `kong.log.serialize` method.
  [#5995](https://github.com/Kong/kong/pull/5995)
- Introduce new methods to the `kong.service` PDK module:
  * `kong.service.set_tls_verify()`: set whether TLS verification is enabled while
    handshaking with the upstream Service
  * `kong.service.set_tls_verify_depth()`: set the maximum depth of verification
    when validating upstream Service's TLS certificate
  * `kong.service.set_tls_verify_store()`: set the CA trust store to use when
    validating upstream Service's TLS certificate

##### Plugins

- :fireworks: **New Plugin**: introduce the [grpc-web plugin](https://github.com/Kong/kong-plugin-grpc-web), allowing clients
  to consume gRPC services via the gRPC-Web protocol.
  [#5607](https://github.com/Kong/kong/pull/5607)
- :fireworks: **New Plugin**: introduce the [grpc-gateway plugin](https://github.com/Kong/kong-plugin-grpc-gateway), allowing
  access to upstream gRPC services through a plain HTTP request.
  [#5939](https://github.com/Kong/kong/pull/5939)
- Go: add getter and setter methods for `kong.ctx.shared`.
  [#5496](https://github.com/Kong/kong/pull/5496/)
- Add `X-Credential-Identifier` header to the following authentication plugins:
  * basic-auth
  * key-auth
  * ldap-auth
  * oauth2
  [#5516](https://github.com/Kong/kong/pull/5516)
- Rate-Limiting: auto-cleanup expired rate-limiting metrics in Postgres.
  [#5498](https://github.com/Kong/kong/pull/5498)
- OAuth2: add ability to persist refresh tokens throughout their life cycle.
  Thanks [amberheilman](https://github.com/amberheilman) for the patch!
  [#5264](https://github.com/Kong/kong/pull/5264)
- IP-Restriction: add support for IPv6.
  [#5640](https://github.com/Kong/kong/pull/5640)
- OAuth2: add support for PKCE.
  Thanks [amberheilman](https://github.com/amberheilman) for the patch!
  [#5268](https://github.com/Kong/kong/pull/5268)
- OAuth2: allow optional hashing of client secrets.
  [#5610](https://github.com/Kong/kong/pull/5610)
- aws-lambda: bump from v3.1.0 to v3.4.0
  * Add `host` configuration to allow for custom Lambda endpoints.
    [#35](https://github.com/Kong/kong-plugin-aws-lambda/pull/35)
- zipkin: bump from 0.2 to 1.1.0
  * Add support for B3 single header
    [#66](https://github.com/Kong/kong-plugin-zipkin/pull/66)
  * Add `traceid_byte_count` config option
    [#74](https://github.com/Kong/kong-plugin-zipkin/pull/74)
  * Add support for W3C header
    [#75](https://github.com/Kong/kong-plugin-zipkin/pull/75)
  * Add new option `header_type`
    [#75](https://github.com/Kong/kong-plugin-zipkin/pull/75)
- serverless-functions: bump from 0.3.1 to 1.0.0
  * Add ability to run functions in each request processing phase.
    [#21](https://github.com/Kong/kong-plugin-serverless-functions/pull/21)
- prometheus: bump from 0.7.1 to 0.9.0
  * Performance: significant improvements in throughput and CPU usage.
    [#79](https://github.com/Kong/kong-plugin-prometheus/pull/79)
  * Expose healthiness of upstreams targets.
    Thanks [carnei-ro](https://github.com/carnei-ro) for the patch!
    [#88](https://github.com/Kong/kong-plugin-prometheus/pull/88)
- rate-limiting: allow rate-limiting by custom header.
  Thanks [carnei-ro](https://github.com/carnei-ro) for the patch!
  [#5969](https://github.com/Kong/kong/pull/5969)
- session: bumped from 2.3.0 to 2.4.0.
  [#5868](https://github.com/Kong/kong/pull/5868)

### Fixes

##### Core

- Fix memory leak when loading a declarative configuration that fails
  schema validation.
  [#5759](https://github.com/Kong/kong/pull/5759)
- Fix migration issue where the index for the `ca_certificates` table would
  fail to be created.
  [#5764](https://github.com/Kong/kong/pull/5764)
- Fix issue where DNS resolution would fail in DB-less mode.
  [#5831](https://github.com/Kong/kong/pull/5831)

##### Admin API

- Disallow `PATCH` on `/upstreams/:upstreams/targets/:targets`

##### Plugins

- Go: fix issue where instances of the same Go plugin applied to different
  Routes would get mixed up.
  [#5597](https://github.com/Kong/kong/pull/5597)
- Strip `Authorization` value from logged headers. Values are now shown as
  `REDACTED`.
  [#5628](https://github.com/Kong/kong/pull/5628).
- ACL: respond with HTTP 401 rather than 403 if credentials are not provided.
  [#5452](https://github.com/Kong/kong/pull/5452)
- ldap-auth: set credential ID upon authentication, allowing subsequent
  plugins (e.g., rate-limiting) to act on said value.
  [#5497](https://github.com/Kong/kong/pull/5497)
- ldap-auth: hash the cache key generated by the plugin.
  [#5497](https://github.com/Kong/kong/pull/5497)
- zipkin: bump from 0.2 to 1.1.0
  * Stopped tagging non-erroneous spans with `error=false`.
    [#63](https://github.com/Kong/kong-plugin-zipkin/pull/63)
  * Changed the structure of `localEndpoint` and `remoteEndpoint`.
    [#63](https://github.com/Kong/kong-plugin-zipkin/pull/63)
  * Store annotation times in microseconds.
    [#71](https://github.com/Kong/kong-plugin-zipkin/pull/71)
  * Prevent an error triggered when timing-related kong variables
    were not present.
    [#71](https://github.com/Kong/kong-plugin-zipkin/pull/71)
- aws-lambda: AWS regions are no longer validated against a hardcoded list; if an
  invalid region name is provided, a proxy Internal Server Error is raised,
  and a DNS resolution error message is logged.
  [#33](https://github.com/Kong/kong-plugin-aws-lambda/pull/33)

[Back to TOC](#table-of-contents)


## [2.0.5]

> Released 2020/06/30

### Dependencies

- Bump OpenSSL version from `1.1.1f` to `1.1.1g`.
  [#5820](https://github.com/Kong/kong/pull/5810)
- Bump [go-pluginserver](https://github.com/Kong/go-pluginserver) from version
  from `0.2.0` to `0.3.2`, leveraging [go-pdk](https://github.com/Kong/go-pdk) `0.3.1`.
  See the [go-pdk changelog](https://github.com/Kong/go-pdk/blob/master/CHANGELOG.md#v031).

### Fixes

##### Core

- Fix a race condition leading to random config fetching failure in DB-less mode.
  [#5833](https://github.com/Kong/kong/pull/5833)
- Fix issue where a respawned worker would not use the existing configuration
  in DB-less mode.
  [#5850](https://github.com/Kong/kong/pull/5850)
- Fix issue where declarative configuration would fail with the error:
  `Cannot serialise table: excessively sparse array`.
  [#5768](https://github.com/Kong/kong/pull/5865)
- Targets now support a weight range of 0-65535.
  [#5871](https://github.com/Kong/kong/pull/5871)
- Make kong.ctx.plugin light-thread safe
  Thanks [tdelaune](https://github.com/tdelaune) for the assistance!
  [#5873](https://github.com/Kong/kong/pull/5873)
- Go: fix issue with Go plugins where the plugin instance would be
  intermittently killed.
  Thanks [primableatom](https://github.com/primableatom) for the patch!
  [#5903](https://github.com/Kong/kong/pull/5903)
- Auto-convert `config.anonymous` from empty string to the `ngx.null` value.
  [#5906](https://github.com/Kong/kong/pull/5906)
- Fix issue where DB-less wouldn't correctly validate input with missing IDs,
  names, or cache key.
  [#5929](https://github.com/Kong/kong/pull/5929)
- Fix issue where a request to the upstream health endpoint would fail with
  HTTP 500 Internal Server Error.
  [#5943](https://github.com/Kong/kong/pull/5943)
- Fix issue where providing a declarative configuration file containing
  fields with explicit null values would result in an error.
  [#5999](https://github.com/Kong/kong/pull/5999)
- Fix issue where the balancer wouldn't be built for all workers.
  [#5931](https://github.com/Kong/kong/pull/5931)
- Fix issue where a declarative configuration file with primary keys specified
  as numbers would result in an error.
  [#6005](https://github.com/Kong/kong/pull/6005)

##### CLI

##### Configuration

- Fix issue where the Postgres password from the Kong configuration file
  would be truncated if it contained a `#` character.
  [#5822](https://github.com/Kong/kong/pull/5822)

##### Admin API

- Fix issue where a `PUT` request on `/upstreams/:upstreams/targets/:targets`
  would result in HTTP 500 Internal Server Error.
  [#6012](https://github.com/Kong/kong/pull/6012)

##### PDK

- Stop request processing flow if body encoding fails.
  [#5829](https://github.com/Kong/kong/pull/5829)
- Ensure `kong.service.set_target()` includes the port number if a non-default
  port is used.
  [#5996](https://github.com/Kong/kong/pull/5996)

##### Plugins

- Go: fix issue where the go-pluginserver would not reload Go plugins'
  configurations.
  Thanks [wopol](https://github.com/wopol) for the patch!
  [#5866](https://github.com/Kong/kong/pull/5866)
- basic-auth: avoid fetching credentials when password is not given.
  Thanks [Abhishekvrshny](https://github.com/Abhishekvrshny) for the patch!
  [#5880](https://github.com/Kong/kong/pull/5880)
- cors: avoid overwriting upstream response `Vary` header; new values are now
  added as additional `Vary` headers.
  Thanks [aldor007](https://github.com/aldor007) for the patch!
  [#5794](https://github.com/Kong/kong/pull/5794)

[Back to TOC](#table-of-contents)


## [2.0.4]

> Released 2020/04/22

### Fixes

##### Core

  - Disable JIT mlcache:get_bulk() on ARM64
    [#5797](https://github.com/Kong/kong/pull/5797)
  - Don't incrementing log counters on unexpected errors
    [#5783](https://github.com/Kong/kong/pull/5783)
  - Invalidate target history at cleanup so balancers stay synced
    [#5775](https://github.com/Kong/kong/pull/5775)
  - Set a log prefix with the upstream name
    [#5773](https://github.com/Kong/kong/pull/5773)
  - Fix memory leaks when loading a declarative config that fails schema validation
    [#5766](https://github.com/Kong/kong/pull/5766)
  - Fix some balancer and cluster_events issues
    [#5804](https://github.com/Kong/kong/pull/5804)

##### Configuration

  - Send declarative config updates to stream subsystem via Unix domain
    [#5786](https://github.com/Kong/kong/pull/5786)
  - Now when using declarative configurations the cache is purged on reload, cleaning any references to removed entries
    [#5769](https://github.com/Kong/kong/pull/5769)


[Back to TOC](#table-of-contents)


## [2.0.3]

> Released 2020/04/06

This is a patch release in the 2.0 series. Being a patch release, it strictly
contains performance improvements and bugfixes. The are no new features or
breaking changes.

### Fixes

##### Core

  - Setting the target weight to 0 does not automatically remove the upstream.
    [#5710](https://github.com/Kong/kong/pull/5710).
  - The plugins iterator is now always fully built, even if the initialization
    of any of them fails.
    [#5692](https://github.com/Kong/kong/pull/5692).
  - Fixed the load of `dns_not_found_ttl` and `dns_error_ttl` configuration
    options.
    [#5684](https://github.com/Kong/kong/pull/5684).
  - Consumers and tags are properly warmed-up from the plugins' perspective,
    i.e. they are loaded to the cache space that plugins access.
    [#5669](https://github.com/Kong/kong/pull/5669).
  - Customized error messages don't affect subsequent default error responses
    now.
    [#5673](https://github.com/Kong/kong/pull/5673).

##### CLI

  - Fixed the `lua_package_path` option precedence over `LUA_PATH` environment
    variable.
    [#5729](https://github.com/Kong/kong/pull/5729).
  - Support to Nginx binary upgrade by correctly handling the `USR2` signal.
    [#5657](https://github.com/Kong/kong/pull/5657).

##### Configuration

  - Fixed the logrotate configuration file with the right line terminators.
    [#243](https://github.com/Kong/kong-build-tools/pull/243).
    Thanks, [WALL-E](https://github.com/WALL-E)

##### Admin API

  - Fixed the `sni is duplicated` error when sending multiple `SNIs` as body
    arguments and an `SNI` on URL that matched one from the body.
    [#5660](https://github.com/Kong/kong/pull/5660).

[Back to TOC](#table-of-contents)


## [2.0.2]

> Released 2020/02/27

This is a patch release in the 2.0 series. Being a patch release, it strictly
contains performance improvements and bugfixes. The are no new features or
breaking changes.

### Fixes

##### Core

  - Fix issue related to race condition in Cassandra select each method
    [#5564](https://github.com/Kong/kong/pull/5564).
    Thanks, [vasuharish](https://github.com/vasuharish)!
  - Fix issue related to running control plane under multiple Nginx workers
    [#5612](https://github.com/Kong/kong/pull/5612).
  - Don't change route paths when marshaling
    [#5587](https://github.com/Kong/kong/pull/5587).
  - Fix propagation of posted health across workers
    [#5539](https://github.com/Kong/kong/pull/5539).
  - Use proper units for timeouts with cassandra
    [#5571](https://github.com/Kong/kong/pull/5571).
  - Fix broken SNI based routing in L4 proxy mode
    [#5533](https://github.com/Kong/kong/pull/5533).

##### Plugins

  - Enable the ACME plugin by default
    [#5555](https://github.com/Kong/kong/pull/5555).
  - Accept consumer username in anonymous field
    [#5552](https://github.com/Kong/kong/pull/5552).

[Back to TOC](#table-of-contents)


## [2.0.1]

> Released 2020/02/04

This is a patch release in the 2.0 series. Being a patch release, it strictly
contains performance improvements and bugfixes. The are no new features or
breaking changes.


### Fixes

##### Core

  - Migrations include the configured Lua path now
    [#5509](https://github.com/Kong/kong/pull/5509).
  - Hop-by-hop headers to not clear upgrade header on upgrade
    [#5495](https://github.com/Kong/kong/pull/5495).
  - Balancers now properly check if a response is produced by an upstream
    [#5493](https://github.com/Kong/kong/pull/5493).
    Thanks, [onematchfox](https://github.com/onematchfox)!
  - Kong correctly logs an error message when the Lua VM cannot allocate memory
    [#5479](https://github.com/Kong/kong/pull/5479)
    Thanks, [pamiel](https://github.com/pamiel)!
  - Schema validations work again in DB-less mode
    [#5464](https://github.com/Kong/kong/pull/5464).

##### Plugins

  - oauth2: handle `Authorization` headers with missing `access_token` correctly.
    [#5514](https://github.com/Kong/kong/pull/5514).
    Thanks, [jeremyjpj0916](https://github.com/jeremyjpj0916)!
  - oauth2: hash oauth2_tokens cache key via the DAO
    [#5507](https://github.com/Kong/kong/pull/5507)


[Back to TOC](#table-of-contents)


## [2.0.0]

> Released 2020/01/20

This is a new major release of Kong, including new features such as **Hybrid
mode**, **Go language support for plugins** and **buffered proxying**, and
much more.

Kong 2.0.0 removes the deprecated service mesh functionality, which was
been retired in favor of [Kuma](https://kuma.io), as Kong continues to
focus on its core gateway capabilities.

Please note that Kong 2.0.0 also removes support for migrating from versions
below 1.0.0. If you are running Kong 0.x versions below 0.14.1, you need to
migrate to 0.14.1 first, and once you are running 0.14.1, you can migrate to
Kong 1.5.0, which includes special provisions for migrating from Kong 0.x,
such as the `kong migrations migrate-apis` command, and then finally to Kong
2.0.0.

### Dependencies

- :warning: The required OpenResty version is
  [1.15.8.2](http://openresty.org/en/changelog-1015008.html), and the
  the set of patches included has changed, including the latest release of
  [lua-kong-nginx-module](https://github.com/Kong/lua-kong-nginx-module).
  If you are installing Kong from one of our distribution
  packages, you are not affected by this change.

**Note:** if you are not using one of our distribution packages and compiling
OpenResty from source, you must still apply Kong's [OpenResty
patches](https://github.com/Kong/kong-build-tools/tree/master/openresty-build-tools/openresty-patches)
(and, as highlighted above, compile OpenResty with the new
lua-kong-nginx-module). Our [kong-build-tools](https://github.com/Kong/kong-build-tools)
repository will allow you to do both easily.

### Packaging

- RPM packages are now signed with our own GPG keys. You can download our public
  key at https://bintray.com/user/downloadSubjectPublicKey?username=kong
- Kong now ships with a systemd unit file

### Additions

##### Core

  - :fireworks: **Hybrid mode** for management of control-plane and
    data-plane nodes. This allows running control-plane nodes using a
    database and have them deliver configuration updates to DB-less
    data-plane nodes.
    [#5294](https://github.com/Kong/kong/pull/5294)
  - :fireworks: **Buffered proxying** - plugins can now request buffered
    reading of the service response (as opposed to the streaming default),
    allowing them to modify headers based on the contents of the body
    [#5234](https://github.com/Kong/kong/pull/5234)
  - The `transformations` in DAO schemas now also support `on_read`,
    allowing for two-way (read/write) data transformations between
    Admin API input/output and database storage.
    [#5100](https://github.com/Kong/kong/pull/5100)
  - Added `threshold` attribute for health checks
    [#5206](https://github.com/Kong/kong/pull/5206)
  - Caches for core entities and plugin-controlled entities (such as
    credentials, etc.) are now separated, protecting the core entities
    from cache eviction caused by plugin behavior.
    [#5114](https://github.com/Kong/kong/pull/5114)
  - Cipher suite was updated to the Mozilla v5 release.
    [#5342](https://github.com/Kong/kong/pull/5342)
  - Better support for using already existing Cassandra keyspaces
    when migrating
    [#5361](https://github.com/Kong/kong/pull/5361)
  - Better log messages when plugin modules fail to load
    [#5357](https://github.com/Kong/kong/pull/5357)
  - `stream_listen` now supports the `backlog` option.
    [#5346](https://github.com/Kong/kong/pull/5346)
  - The internal cache was split into two independent segments,
    `kong.core_cache` and `kong.cache`. The `core_cache` region is
    used by the Kong core to store configuration data that doesn't
    change often. The other region is used to store plugin
    runtime data that is dependent on traffic pattern and user
    behavior. This change should decrease the cache contention
    between Kong core and plugins and result in better performance
    overall.
    - :warning: Note that both structures rely on the already existent
      `mem_cache_size` configuration option to set their size,
      so when upgrading from a previous Kong version, the cache
      memory consumption might double if this value is not adjusted
      [#5114](https://github.com/Kong/kong/pull/5114)

##### CLI

  - `kong config init` now accepts a filename argument
    [#4451](https://github.com/Kong/kong/pull/4451)

##### Configuration

  - :fireworks: **Extended support for Nginx directive injections**
    via Kong configurations, reducing the needs for custom Nginx
    templates. New injection contexts were added: `nginx_main_`,
    `nginx_events` and `nginx_supstream_` (`upstream` in `stream`
    mode).
    [#5390](https://github.com/Kong/kong/pull/5390)
  - Enable `reuseport` option in the listen directive by default
    and allow specifying both `reuseport` and `backlog=N` in the
    listener flags.
    [#5332](https://github.com/Kong/kong/pull/5332)
  - Check existence of `lua_ssl_trusted_certificate` at startup
    [#5345](https://github.com/Kong/kong/pull/5345)

##### Admin API

  - Added `/upstreams/<id>/health?balancer_health=1` attribute for
    detailed information about balancer health based on health
    threshold configuration
    [#5206](https://github.com/Kong/kong/pull/5206)

##### PDK

  - New functions `kong.service.request.enable_buffering`,
    `kong.service.response.get_raw_body` and
    `kong.service.response.get_body` for use with buffered proxying
    [#5315](https://github.com/Kong/kong/pull/5315)

##### Plugins

  - :fireworks: **Go plugin support** - plugins can now be written in
    Go as well as Lua, through the use of an out-of-process Go plugin server.
    [#5326](https://github.com/Kong/kong/pull/5326)
  - The lifecycle of the Plugin Server daemon for Go language support is
    managed by Kong itself.
    [#5366](https://github.com/Kong/kong/pull/5366)
  - :fireworks: **New plugin: ACME** - Let's Encrypt and ACMEv2 integration with Kong
    [#5333](https://github.com/Kong/kong/pull/5333)
  - :fireworks: aws-lambda: bumped version to 3.0.1, with a number of new features!
    [#5083](https://github.com/Kong/kong/pull/5083)
  - :fireworks: prometheus: bumped to version 0.7.0 including major performance improvements
    [#5295](https://github.com/Kong/kong/pull/5295)
  - zipkin: bumped to version 0.2.1
    [#5239](https://github.com/Kong/kong/pull/5239)
  - session: bumped to version 2.2.0, adding `authenticated_groups` support
    [#5108](https://github.com/Kong/kong/pull/5108)
  - rate-limiting: added experimental support for standardized headers based on the
    ongoing [RFC draft](https://tools.ietf.org/html/draft-polli-ratelimit-headers-01)
    [#5335](https://github.com/Kong/kong/pull/5335)
  - rate-limiting: added Retry-After header on HTTP 429 responses
    [#5329](https://github.com/Kong/kong/pull/5329)
  - datadog: report metrics with tags --
    Thanks [mvanholsteijn](https://github.com/mvanholsteijn) for the patch!
    [#5154](https://github.com/Kong/kong/pull/5154)
  - request-size-limiting: added `size_unit` configuration option.
    [#5214](https://github.com/Kong/kong/pull/5214)
  - request-termination: add extra check for `conf.message` before sending
    response back with body object included.
    [#5202](https://github.com/Kong/kong/pull/5202)
  - jwt: add `X-Credential-Identifier` header in response --
    Thanks [davinwang](https://github.com/davinwang) for the patch!
    [#4993](https://github.com/Kong/kong/pull/4993)

### Fixes

##### Core

  - Correct detection of update upon deleting Targets --
    Thanks [pyrl247](https://github.com/pyrl247) for the patch!
  - Fix declarative config loading of entities with abstract records
    [#5343](https://github.com/Kong/kong/pull/5343)
  - Fix sort priority when matching routes by longest prefix
    [#5430](https://github.com/Kong/kong/pull/5430)
  - Detect changes in Routes that happen halfway through a router update
    [#5431](https://github.com/Kong/kong/pull/5431)

##### Admin API

  - Corrected the behavior when overwriting a Service configuration using
    the `url` shorthand
    [#5315](https://github.com/Kong/kong/pull/5315)

##### Core

  - :warning: **Removed Service Mesh support** - That has been deprecated in
    Kong 1.4 and made off-by-default already, and the code is now gone in 2.0.
    For Service Mesh, we now have [Kuma](https://kuma.io), which is something
    designed for Mesh patterns from day one, so we feel at peace with removing
    Kong's native Service Mesh functionality and focus on its core capabilities
    as a gateway.

##### Configuration

  - Routes using `tls` are now supported in stream mode by adding an
    entry in `stream_listen` with the `ssl` keyword enabled.
    [#5346](https://github.com/Kong/kong/pull/5346)
  - As part of service mesh removal, serviceless proxying was removed.
    You can still set `service = null` when creating a route for use with
    serverless plugins such as `aws-lambda`, or `request-termination`.
    [#5353](https://github.com/Kong/kong/pull/5353)
  - Removed the `origins` property which was used for service mesh.
    [#5351](https://github.com/Kong/kong/pull/5351)
  - Removed the `transparent` property which was used for service mesh.
    [#5350](https://github.com/Kong/kong/pull/5350)
  - Removed the `nginx_optimizations` property; the equivalent settings
    can be performed via Nginx directive injections.
    [#5390](https://github.com/Kong/kong/pull/5390)
  - The Nginx directive injection prefixes `nginx_http_upstream_`
    and `nginx_http_status_` were renamed to `nginx_upstream_` and
    `nginx_status_` respectively.
    [#5390](https://github.com/Kong/kong/pull/5390)

##### Plugins

  - Removed the Sidecar Injector plugin which was used for service mesh.
    [#5199](https://github.com/Kong/kong/pull/5199)


[Back to TOC](#table-of-contents)


## [1.5.1]

> Released 2020/02/19

This is a patch release over 1.5.0, fixing a minor issue in the `kong migrations migrate-apis`
command, which assumed execution in a certain order in the migration process. This now
allows the command to be executed prior to running the migrations from 0.x to 1.5.1.

### Fixes

##### CLI

  - Do not assume new fields are already available when running `kong migrations migrate-apis`
    [#5572](https://github.com/Kong/kong/pull/5572)


[Back to TOC](#table-of-contents)


## [1.5.0]

> Released 2020/01/20

Kong 1.5.0 is the last release in the Kong 1.x series, and it was designed to
help Kong 0.x users upgrade out of that series and into more current releases.
Kong 1.5.0 includes two features designed to ease the transition process: the
new `kong migrations migrate-apis` commands, to help users migrate away from
old `apis` entities which were deprecated in Kong 0.13.0 and removed in Kong
1.0.0, and a compatibility flag to provide better router compatibility across
Kong versions.

### Additions

##### Core

  - New `path_handling` attribute in Routes entities, which selects the behavior
    the router will have when combining the Service Path, the Route Path, and
    the Request path into a single path sent to the upstream. This attribute
    accepts two values, `v0` or `v1`, making the router behave as in Kong 0.x or
    Kong 1.x, respectively. [#5360](https://github.com/Kong/kong/pull/5360)

##### CLI

  - New command `kong migrations migrate-apis`, which converts any existing
    `apis` from an old Kong 0.x installation and generates Route, Service and
    Plugin entities with equivalent configurations. The converted routes are
    set to use `path_handling = v0`, to ensure compatibility.
    [#5176](https://github.com/Kong/kong/pull/5176)

### Fixes

##### Core

  - Fixed the routing prioritization that could lead to a match in a lower
    priority path. [#5443](https://github.com/Kong/kong/pull/5443)
  - Changes in router or plugins entities while the rebuild is in progress now
    are treated in the next rebuild, avoiding to build invalid iterators.
    [#5431](https://github.com/Kong/kong/pull/5431)
  - Fixed invalid incorrect calculation of certificate validity period.
    [#5449](https://github.com/Kong/kong/pull/5449) -- Thanks
    [Bevisy](https://github.com/Bevisy) for the patch!


[Back to TOC](#table-of-contents)


## [1.4.3]

> Released 2020/01/09

:warning: This release includes a security fix to address potentially
sensitive information being written to the error log file. This affects
certain uses of the Admin API for DB-less mode, described below.

This is a patch release in the 1.4 series, and as such, strictly contains
bugfixes. There are no new features nor breaking changes.

### Fixes

##### Core

  - Fix the detection of the need for balancer updates
    when deleting targets
    [#5352](https://github.com/kong/kong/issues/5352) --
    Thanks [zeeshen](https://github.com/zeeshen) for the patch!
  - Fix behavior of longest-path criteria when matching routes
    [#5383](https://github.com/kong/kong/issues/5383)
  - Fix incorrect use of cache when using header-based routing
    [#5267](https://github.com/kong/kong/issues/5267) --
    Thanks [marlonfan](https://github.com/marlonfan) for the patch!

##### Admin API

  - Do not make a debugging dump of the declarative config input into
    `error.log` when posting it with `/config` and using `_format_version`
    as a top-level parameter (instead of embedded in the `config` parameter).
    [#5411](https://github.com/kong/kong/issues/5411)
  - Fix incorrect behavior of PUT for /certificates
    [#5321](https://github.com/kong/kong/issues/5321)

##### Plugins

  - acl: fixed an issue where getting ACLs by group failed when multiple
    consumers share the same group
    [#5322](https://github.com/kong/kong/issues/5322)


[Back to TOC](#table-of-contents)


## [1.4.2]

> Released 2019/12/10

This is another patch release in the 1.4 series, and as such, strictly
contains bugfixes. There are no new features nor breaking changes.

### Fixes

##### Core

  - Fixes some corner cases in the balancer behavior
    [#5318](https://github.com/Kong/kong/pull/5318)

##### Plugins

  - http-log: disable queueing when using the default
    settings, to avoid memory consumption issues
    [#5323](https://github.com/Kong/kong/pull/5323)
  - prometheus: restore compatibility with version 0.6.0
    [#5303](https://github.com/Kong/kong/pull/5303)


[Back to TOC](#table-of-contents)


## [1.4.1]

> Released 2019/12/03

This is a patch release in the 1.4 series, and as such, strictly contains
bugfixes. There are no new features nor breaking changes.

### Fixes

##### Core

  - Fixed a memory leak in the balancer
    [#5229](https://github.com/Kong/kong/pull/5229) --
    Thanks [zeeshen](https://github.com/zeeshen) for the patch!
  - Removed arbitrary limit on worker connections.
    [#5148](https://github.com/Kong/kong/pull/5148)
  - Fixed `preserve_host` behavior for gRPC routes
    [#5225](https://github.com/Kong/kong/pull/5225)
  - Fix migrations for ttl for OAuth2 tokens
    [#5253](https://github.com/Kong/kong/pull/5253)
  - Improve handling of errors when creating balancers
    [#5284](https://github.com/Kong/kong/pull/5284)

##### CLI

  - Fixed an issue with `kong config db_export` when reading
    entities that are ttl-enabled and whose ttl value is `null`.
    [#5185](https://github.com/Kong/kong/pull/5185)

##### Admin API

  - Various fixes for Admin API behavior
    [#5174](https://github.com/Kong/kong/pull/5174),
    [#5178](https://github.com/Kong/kong/pull/5178),
    [#5191](https://github.com/Kong/kong/pull/5191),
    [#5186](https://github.com/Kong/kong/pull/5186)

##### Plugins

  - http-log: do not impose a retry delay on successful sends
    [#5282](https://github.com/Kong/kong/pull/5282)


[Back to TOC](#table-of-contents)

## [1.4.0]

> Released on 2019/10/22

### Installation

  - :warning: All Bintray assets have been renamed from `.all.` / `.noarch.` to be
    architecture specific namely `.arm64.` and `.amd64.`

### Additions

##### Core

  - :fireworks: New configuration option `cassandra_refresh_frequency` to set
    the frequency that Kong will check for Cassandra cluster topology changes,
    avoiding restarts when Cassandra nodes are added or removed.
    [#5071](https://github.com/Kong/kong/pull/5071)
  - New `transformations` property in DAO schemas, which allows adding functions
    that run when database rows are inserted or updated.
    [#5047](https://github.com/Kong/kong/pull/5047)
  - The new attribute `hostname` has been added to `upstreams` entities. This
    attribute is used as the `Host` header when proxying requests through Kong
    to servers that are listening on server names that are different from the
    names to which they resolve.
    [#4959](https://github.com/Kong/kong/pull/4959)
  - New status interface has been introduced. It exposes insensitive health,
    metrics and error read-only information from Kong, which can be consumed by
    other services in the infrastructure to monitor Kong's health.
    This removes the requirement of the long-used workaround to monitor Kong's
    health by injecting a custom server block.
    [#4977](https://github.com/Kong/kong/pull/4977)
  - New Admin API response header `X-Kong-Admin-Latency`, reporting the time
    taken by Kong to process an Admin API request.
    [#4966](https://github.com/Kong/kong/pull/4996/files)

##### Configuration

  - :warning: New configuration option `service_mesh` which enables or disables
    the Service Mesh functionality. The Service Mesh is being deprecated and
    will not be available in the next releases of Kong.
    [#5124](https://github.com/Kong/kong/pull/5124)
  - New configuration option `router_update_frequency` that allows setting the
    frequency that router and plugins will be checked for changes. This new
    option avoids performance degradation when Kong routes or plugins are
    frequently changed. [#4897](https://github.com/Kong/kong/pull/4897)

##### Plugins

  - rate-limiting: in addition to consumer, credential, and IP levels, now
    rate-limiting plugin has service-level support. Thanks
    [wuguangkuo](https://github.com/wuguangkuo) for the patch!
    [#5031](https://github.com/Kong/kong/pull/5031)
  - Now rate-limiting `local` policy counters expire using the shared
    dictionary's TTL, avoiding to keep unnecessary counters in memory. Thanks
    [cb372](https://github.com/cb372) for the patch!
    [#5029](https://github.com/Kong/kong/pull/5029)
  - Authentication plugins have support for tags now.
    [#4945](https://github.com/Kong/kong/pull/4945)
  - response-transformer plugin now supports renaming response headers. Thanks
    [aalmazanarbs](https://github.com/aalmazanarbs) for the patch!
    [#5040](https://github.com/Kong/kong/pull/5040)

### Fixes

##### Core

  - :warning: Service Mesh is known to cause HTTPS requests to upstream to
    ignore `proxy_ssl*` directives, so it is being discontinued in the next
    major release of Kong. In this release it is disabled by default, avoiding
    this issue, and it can be enabled as aforementioned in the configuration
    section. [#5124](https://github.com/Kong/kong/pull/5124)
  - Fixed an issue on reporting the proper request method and URL arguments on
    NGINX-produced errors in logging plugins.
    [#5073](https://github.com/Kong/kong/pull/5073)
  - Fixed an issue where targets were not properly updated in all Kong workers
    when they were removed. [#5041](https://github.com/Kong/kong/pull/5041)
  - Deadlocks cases in database access functions when using Postgres and
    cleaning up `cluster_events` in high-changing scenarios were fixed.
    [#5118](https://github.com/Kong/kong/pull/5118)
  - Fixed issues with tag-filtered GETs on Cassandra-backed nodes.
    [#5105](https://github.com/Kong/kong/pull/5105)

##### Configuration

  - Fixed Lua parsing and error handling in declarative configurations.
    [#5019](https://github.com/Kong/kong/pull/5019)
  - Automatically escape any unescaped `#` characters in parsed `KONG_*`
    environment variables. [#5062](https://github.com/Kong/kong/pull/5062)

##### Plugins

  - file-log: creates log file with proper permissions when Kong uses
    declarative config. [#5028](https://github.com/Kong/kong/pull/5028)
  - basic-auth: fixed credentials parsing when using DB-less
    configurations. [#5080](https://github.com/Kong/kong/pull/5080)
  - jwt: plugin handles empty claims and return the correct error message.
    [#5123](https://github.com/Kong/kong/pull/5123)
    Thanks to [@jeremyjpj0916](https://github.com/jeremyjpj0916) for the patch!
  - serverless-functions: Lua code in declarative configurations is validated
    and loaded correctly.
    [#24](https://github.com/Kong/kong-plugin-serverless-functions/pull/24)
  - request-transformer: fixed bug on removing and then adding request headers
    with the same name.
    [#9](https://github.com/Kong/kong-plugin-request-transformer/pull/9)


[Back to TOC](#table-of-contents)

## [1.3.0]

> Released on 2019/08/21

Kong 1.3 is the first version to officially support **gRPC proxying**!

Following our vision for Kong to proxy modern Web services protocols, we are
excited for this newest addition to the family of protocols already supported
by Kong (HTTP(s), WebSockets, and TCP). As we have recently stated in our
latest [Community Call](https://konghq.com/community-call/), more protocols are
to be expected in the future.

Additionally, this release includes several highly-requested features such as
support for upstream **mutual TLS**, **header-based routing** (not only
`Host`), **database export**, and **configurable upstream keepalive
timeouts**.

### Changes

##### Dependencies

- :warning: The required OpenResty version has been bumped to
  [1.15.8.1](http://openresty.org/en/changelog-1015008.html). If you are
  installing Kong from one of our distribution packages, you are not affected
  by this change. See [#4382](https://github.com/Kong/kong/pull/4382).
  With this new version comes a number of improvements:
  1. The new [ngx\_http\_grpc\_module](https://nginx.org/en/docs/http/ngx_http_grpc_module.html).
  2. Configurable of upstream keepalive connections by timeout or number of
     requests.
  3. Support for ARM64 architectures.
  4. LuaJIT GC64 mode for x86_64 architectures, raising the LuaJIT GC-managed
     memory limit from 2GB to 128TB and producing more predictable GC
     performance.
- :warning: From this version on, the new
  [lua-kong-nginx-module](https://github.com/Kong/lua-kong-nginx-module) Nginx
  module is **required** to be built into OpenResty for Kong to function
  properly. This new module allows Kong to support new features such as mutual
  TLS authentication. If you are installing Kong from one of our distribution
  packages, you are not affected by this change.
  [openresty-build-tools#26](https://github.com/Kong/openresty-build-tools/pull/26)

**Note:** if you are not using one of our distribution packages and compiling
OpenResty from source, you must still apply Kong's [OpenResty
patches](https://github.com/kong/openresty-patches) (and, as highlighted above,
compile OpenResty with the new lua-kong-nginx-module). Our new
[openresty-build-tools](https://github.com/Kong/openresty-build-tools)
repository will allow you to do both easily.

##### Core

- :warning: Bugfixes in the router *may, in some edge-cases*, result in
  different Routes being matched. It was reported to us that the router behaved
  incorrectly in some cases when configuring wildcard Hosts and regex paths
  (e.g. [#3094](https://github.com/Kong/kong/issues/3094)). It may be so that
  you are subject to these bugs without realizing it. Please ensure that
  wildcard Hosts and regex paths Routes you have configured are matching as
  expected before upgrading.
  See [9ca4dc0](https://github.com/Kong/kong/commit/9ca4dc09fdb12b340531be8e0f9d1560c48664d5),
  [2683b86](https://github.com/Kong/kong/commit/2683b86c2f7680238e3fe85da224d6f077e3425d), and
  [6a03e1b](https://github.com/Kong/kong/commit/6a03e1bd95594716167ccac840ff3e892ed66215)
  for details.
- Upstream connections are now only kept-alive for 100 requests or 60 seconds
  (idle) by default. Previously, upstream connections were not actively closed
  by Kong. This is a (non-breaking) change in behavior, inherited from Nginx
  1.15, and configurable via new configuration properties (see below).

##### Configuration

- :warning: The `upstream_keepalive` configuration property is deprecated, and
  replaced by the new `nginx_http_upstream_keepalive` property. Its behavior is
  almost identical, but the notable difference is that the latter leverages the
  [injected Nginx
  directives](https://konghq.com/blog/kong-ce-nginx-injected-directives/)
  feature added in Kong 0.14.0.
  In future releases, we will gradually increase support for injected Nginx
  directives. We have high hopes that this will remove the occasional need for
  custom Nginx configuration templates.
  [#4382](https://github.com/Kong/kong/pull/4382)

### Additions

##### Core

- :fireworks: **Native gRPC proxying.** Two new protocol types; `grpc` and
  `grpcs` correspond to gRPC over h2c and gRPC over h2. They can be specified
  on a Route or a Service's `protocol` attribute (e.g. `protocol = grpcs`).
  When an incoming HTTP/2 request matches a Route with a `grpc(s)` protocol,
  the request will be handled by the
  [ngx\_http\_grpc\_module](https://nginx.org/en/docs/http/ngx_http_grpc_module.html),
  and proxied to the upstream Service according to the gRPC protocol
  specifications.  :warning: Note that not all Kong plugins are compatible with
  gRPC requests yet.  [#4801](https://github.com/Kong/kong/pull/4801)
- :fireworks: **Mutual TLS** handshake with upstream services. The Service
  entity now has a new `client_certificate` attribute, which is a foreign key
  to a Certificate entity. If specified, Kong will use the Certificate as a
  client TLS cert during the upstream TLS handshake.
  [#4800](https://github.com/Kong/kong/pull/4800)
- :fireworks: **Route by any request header**. The router now has the ability
  to match Routes by any request header (not only `Host`). The Route entity now
  has a new `headers` attribute, which is a map of headers names and values.
  E.g. `{ "X-Forwarded-Host": ["example.org"], "Version": ["2", "3"] }`.
  [#4758](https://github.com/Kong/kong/pull/4758)
- :fireworks: **Least-connection load-balancing**. A new `algorithm` attribute
  has been added to the Upstream entity. It can be set to `"round-robin"`
  (default), `"consistent-hashing"`, or `"least-connections"`.
  [#4528](https://github.com/Kong/kong/pull/4528)
- A new core entity, "CA Certificates" has been introduced and can be accessed
  via the new `/ca_certificates` Admin API endpoint. CA Certificates entities
  will be used as CA trust store by Kong. Certificates stored by this entity
  need not include their private key.
  [#4798](https://github.com/Kong/kong/pull/4798)
- Healthchecks now use the combination of IP + Port + Hostname when storing
  upstream health information. Previously, only IP + Port were used. This means
  that different virtual hosts served behind the same IP/port will be treated
  differently with regards to their health status. New endpoints were added to
  the Admin API to manually set a Target's health status.
  [#4792](https://github.com/Kong/kong/pull/4792)

##### Configuration

- :fireworks: A new section in the `kong.conf` file describes [injected Nginx
  directives](https://konghq.com/blog/kong-ce-nginx-injected-directives/)
  (added to Kong 0.14.0) and specifies a few default ones.
  In future releases, we will gradually increase support for injected Nginx
  directives. We have high hopes that this will remove the occasional need for
  custom Nginx configuration templates.
  [#4382](https://github.com/Kong/kong/pull/4382)
- :fireworks: New configuration properties allow for controlling the behavior of
  upstream keepalive connections. `nginx_http_upstream_keepalive_requests` and
  `nginx_http_upstream_keepalive_timeout` respectively control the maximum
  number of proxied requests and idle timeout of an upstream connection.
  [#4382](https://github.com/Kong/kong/pull/4382)
- New flags have been added to the `*_listen` properties: `deferred`, `bind`,
  and `reuseport`.
  [#4692](https://github.com/Kong/kong/pull/4692)

##### CLI

- :fireworks: **Database export** via the new `kong config db_export` CLI
  command. This command will export the configuration present in the database
  Kong is connected to (Postgres or Cassandra) as a YAML file following Kong's
  declarative configuration syntax. This file can thus be imported later on
  in a DB-less Kong node or in another database via `kong config db_import`.
  [#4809](https://github.com/Kong/kong/pull/4809)

##### Admin API

- Many endpoints now support more levels of nesting for ease of access.
  For example: `/services/:services/routes/:routes` is now a valid API
  endpoint.
  [#4713](https://github.com/Kong/kong/pull/4713)
- The API now accepts `form-urlencoded` payloads with deeply nested data
  structures. Previously, it was only possible to send such data structures
  via JSON payloads.
  [#4768](https://github.com/Kong/kong/pull/4768)

##### Plugins

- :fireworks: **New bundled plugin**: the [session
  plugin](https://github.com/Kong/kong-plugin-session) is now bundled in Kong.
  It can be used to manage browser sessions for APIs proxied and authenticated
  by Kong.
  [#4685](https://github.com/Kong/kong/pull/4685)
- ldap-auth: A new `config.ldaps` property allows configuring the plugin to
  connect to the LDAP server via TLS. It provides LDAPS support instead of only
  relying on STARTTLS.
  [#4743](https://github.com/Kong/kong/pull/4743)
- jwt-auth: The new `header_names` property accepts an array of header names
  the JWT plugin should inspect when authenticating a request. It defaults to
  `["Authorization"]`.
  [#4757](https://github.com/Kong/kong/pull/4757)
- [azure-functions](https://github.com/Kong/kong-plugin-azure-functions):
  Bumped to 0.4 for minor fixes and performance improvements.
- [kubernetes-sidecar-injector](https://github.com/Kong/kubernetes-sidecar-injector):
  The plugin is now more resilient to Kubernetes schema changes.
- [serverless-functions](https://github.com/Kong/kong-plugin-serverless-functions):
    - Bumped to 0.3 for minor performance improvements.
    - Functions can now have upvalues.
- [prometheus](https://github.com/Kong/kong-plugin-prometheus): Bumped to
  0.4.1 for minor performance improvements.
- cors: add OPTIONS, TRACE and CONNECT to default allowed methods
  [#4899](https://github.com/Kong/kong/pull/4899)
  Thanks to [@eshepelyuk](https://github.com/eshepelyuk) for the patch!

##### PDK

- New function `kong.service.set_tls_cert_key()`. This functions sets the
  client TLS certificate used while handshaking with the upstream service.
  [#4797](https://github.com/Kong/kong/pull/4797)

### Fixes

##### Core

- Fix WebSocket protocol upgrades in some cases due to case-sensitive
  comparisons of the `Upgrade` header.
  [#4780](https://github.com/Kong/kong/pull/4780)
- Router: Fixed a bug causing invalid matches when configuring two or more
  Routes with a plain `hosts` attribute shadowing another Route's wildcard
  `hosts` attribute. Details of the issue can be seen in
  [01b1cb8](https://github.com/Kong/kong/pull/4775/commits/01b1cb871b1d84e5e93c5605665b68c2f38f5a31).
  [#4775](https://github.com/Kong/kong/pull/4775)
- Router: Ensure regex paths always have priority over plain paths. Details of
  the issue can be seen in
  [2683b86](https://github.com/Kong/kong/commit/2683b86c2f7680238e3fe85da224d6f077e3425d).
  [#4775](https://github.com/Kong/kong/pull/4775)
- Cleanup of expired rows in PostgreSQL is now much more efficient thanks to a
  new query plan.
  [#4716](https://github.com/Kong/kong/pull/4716)
- Improved various query plans against Cassandra instances by increasing the
  default page size.
  [#4770](https://github.com/Kong/kong/pull/4770)

##### Plugins

- cors: ensure non-preflight OPTIONS requests can be proxied.
  [#4899](https://github.com/Kong/kong/pull/4899)
  Thanks to [@eshepelyuk](https://github.com/eshepelyuk) for the patch!
- Consumer references in various plugin entities are now
  properly marked as required, avoiding credentials that map to no Consumer.
  [#4879](https://github.com/Kong/kong/pull/4879)
- hmac-auth: Correct the encoding of HTTP/1.0 requests.
  [#4839](https://github.com/Kong/kong/pull/4839)
- oauth2: empty client_id wasn't checked, causing a server error.
  [#4884](https://github.com/Kong/kong/pull/4884)
- response-transformer: preserve empty arrays correctly.
  [#4901](https://github.com/Kong/kong/pull/4901)

##### CLI

- Fixed an issue when running `kong restart` and Kong was not running,
  causing stdout/stderr logging to turn off.
  [#4772](https://github.com/Kong/kong/pull/4772)

##### Admin API

- Ensure PUT works correctly when applied to plugin configurations.
  [#4882](https://github.com/Kong/kong/pull/4882)

##### PDK

- Prevent PDK calls from failing in custom content blocks.
  This fixes a misbehavior affecting the Prometheus plugin.
  [#4904](https://github.com/Kong/kong/pull/4904)
- Ensure `kong.response.add_header` works in the `rewrite` phase.
  [#4888](https://github.com/Kong/kong/pull/4888)

[Back to TOC](#table-of-contents)

## [1.2.2]

> Released on 2019/08/14

:warning: This release includes patches to the NGINX core (1.13.6) fixing
vulnerabilities in the HTTP/2 module (CVE-2019-9511 CVE-2019-9513
CVE-2019-9516).

This is a patch release in the 1.2 series, and as such, strictly contains
bugfixes. There are no new features nor breaking changes.

### Fixes

##### Core

- Case sensitivity fix when clearing the Upgrade header.
  [#4779](https://github.com/kong/kong/issues/4779)

### Performance

##### Core

- Speed up cascade deletes in Cassandra.
  [#4770](https://github.com/kong/kong/pull/4770)

## [1.2.1]

> Released on 2019/06/26

This is a patch release in the 1.2 series, and as such, strictly contains
bugfixes. There are no new features nor breaking changes.

### Fixes

##### Core

- Fix an issue preventing WebSocket connections from being established by
  clients. This issue was introduced in Kong 1.1.2, and would incorrectly clear
  the `Upgrade` response header.
  [#4719](https://github.com/Kong/kong/pull/4719)
- Fix a memory usage growth issue in the `/config` endpoint when configuring
  Upstream entities. This issue was mostly observed by users of the [Kong
  Ingress Controller](https://github.com/Kong/kubernetes-ingress-controller).
  [#4733](https://github.com/Kong/kong/pull/4733)
- Cassandra: ensure serial consistency is `LOCAL_SERIAL` when a
  datacenter-aware load balancing policy is in use. This fixes unavailability
  exceptions sometimes experienced when connecting to a multi-datacenter
  cluster with cross-datacenter connectivity issues.
  [#4734](https://github.com/Kong/kong/pull/4734)
- Schemas: fix an issue in the schema validator that would not allow specifying
  `false` in some schema rules, such a `{ type = "boolean", eq = false }`.
  [#4708](https://github.com/Kong/kong/pull/4708)
  [#4727](https://github.com/Kong/kong/pull/4727)
- Fix an underlying issue with regards to database entities cache keys
  generation.
  [#4717](https://github.com/Kong/kong/pull/4717)

##### Configuration

- Ensure the `cassandra_local_datacenter` configuration property is specified
  when a datacenter-aware Cassandra load balancing policy is in use.
  [#4734](https://github.com/Kong/kong/pull/4734)

##### Plugins

- request-transformer: fix an issue that would prevent adding a body to
  requests without one.
  [Kong/kong-plugin-request-transformer#4](https://github.com/Kong/kong-plugin-request-transformer/pull/4)
- kubernetes-sidecar-injector: fix an issue causing mutating webhook calls to
  fail.
  [Kong/kubernetes-sidecar-injector#9](https://github.com/Kong/kubernetes-sidecar-injector/pull/9)

[Back to TOC](#table-of-contents)

## [1.2.0]

> Released on: 2019/06/07

This release brings **improvements to reduce long latency tails**,
**consolidates declarative configuration support**, and comes with **newly open
sourced plugins** previously only available to Enterprise customers. It also
ships with new features improving observability and usability.

This release includes database migrations. Please take a few minutes to read
the [1.2 Upgrade Path](https://github.com/Kong/kong/blob/master/UPGRADE.md)
for more details regarding changes and migrations before planning to upgrade
your Kong cluster.

### Installation

- :warning: All Bintray repositories have been renamed from
  `kong-community-edition-*` to `kong-*`.
- :warning: All Kong packages have been renamed from `kong-community-edition`
  to `kong`.

For more details about the updated installation, please visit the official docs:
[https://konghq.com/install](https://konghq.com/install/).

### Additions

##### Core

- :fireworks: Support for **wildcard SNI matching**: the
  `ssl_certificate_by_lua` phase and the stream `preread` phase) is now able to
  match a client hello SNI against any registered wildcard SNI. This is
  particularly helpful for deployments serving a certificate for multiple
  subdomains.
  [#4457](https://github.com/Kong/kong/pull/4457)
- :fireworks: **HTTPS Routes can now be matched by SNI**: the `snis` Route
  attribute (previously only available for `tls` Routes) can now be set for
  `https` Routes and is evaluated by the HTTP router.
  [#4633](https://github.com/Kong/kong/pull/4633)
- :fireworks: **Native support for HTTPS redirects**: Routes have a new
  `https_redirect_status_code` attribute specifying the status code to send
  back to the client if a plain text request was sent to an `https` Route.
  [#4424](https://github.com/Kong/kong/pull/4424)
- The loading of declarative configuration is now done atomically, and with a
  safety check to verify that the new configuration fits in memory.
  [#4579](https://github.com/Kong/kong/pull/4579)
- Schema fields can now be marked as immutable.
  [#4381](https://github.com/Kong/kong/pull/4381)
- Support for loading custom DAO strategies from plugins.
  [#4518](https://github.com/Kong/kong/pull/4518)
- Support for IPv6 to `tcp` and `tls` Routes.
  [#4333](https://github.com/Kong/kong/pull/4333)

##### Configuration

- :fireworks: **Asynchronous router updates**: a new configuration property
  `router_consistency` accepts two possible values: `strict` and `eventual`.
  The former is the default setting and makes router rebuilds highly
  consistent between Nginx workers. It can result in long tail latency if
  frequent Routes and Services updates are expected. The latter helps
  preventing long tail latency issues by instructing Kong to rebuild the router
  asynchronously (with eventual consistency between Nginx workers).
  [#4639](https://github.com/Kong/kong/pull/4639)
- :fireworks: **Database cache warmup**: Kong can now preload entities during
  its initialization. A new configuration property (`db_cache_warmup_entities`)
  was introduced, allowing users to specify which entities should be preloaded.
  DB cache warmup allows for ahead-of-time DNS resolution for Services with a
  hostname. This feature reduces first requests latency, improving the overall
  P99 latency tail.
  [#4565](https://github.com/Kong/kong/pull/4565)
- Improved PostgreSQL connection management: two new configuration properties
  have been added: `pg_max_concurrent_queries` sets the maximum number of
  concurrent queries to the database, and `pg_semaphore_timeout` allows for
  tuning the timeout when acquiring access to a database connection. The
  default behavior remains the same, with no concurrency limitation.
  [#4551](https://github.com/Kong/kong/pull/4551)

##### Admin API

- :fireworks: Add declarative configuration **hash checking** avoiding
  reloading if the configuration has not changed. The `/config` endpoint now
  accepts a `check_hash` query argument. Hash checking only happens if this
  argument's value is set to `1`.
  [#4609](https://github.com/Kong/kong/pull/4609)
- :fireworks: Add a **schema validation endpoint for entities**: a new
  endpoint `/schemas/:entity_name/validate` can be used to validate an instance
  of any entity type in Kong without creating the entity itself.
  [#4413](https://github.com/Kong/kong/pull/4413)
- :fireworks: Add **memory statistics** to the `/status` endpoint. The response
  now includes a `memory` field, which contains the `lua_shared_dicts` and
  `workers_lua_vms` fields with statistics on shared dictionaries and workers
  Lua VM memory usage.
  [#4592](https://github.com/Kong/kong/pull/4592)

##### PDK

- New function `kong.node.get_memory_stats()`. This function returns statistics
  on shared dictionaries and workers Lua VM memory usage, and powers the memory
  statistics newly exposed by the `/status` endpoint.
  [#4632](https://github.com/Kong/kong/pull/4632)

##### Plugins

- :fireworks: **Newly open-sourced plugin**: the HTTP [proxy-cache
  plugin](https://github.com/kong/kong-plugin-proxy-cache) (previously only
  available in Enterprise) is now bundled in Kong.
  [#4650](https://github.com/Kong/kong/pull/4650)
- :fireworks: **Newly open-sourced plugin capabilities**: The
  [request-transformer
  plugin](https://github.com/Kong/kong-plugin-request-transformer) now includes
  capabilities previously only available in Enterprise, among which templating
  and variables interpolation.
  [#4658](https://github.com/Kong/kong/pull/4658)
- Logging plugins: log request TLS version, cipher, and verification status.
  [#4581](https://github.com/Kong/kong/pull/4581)
  [#4626](https://github.com/Kong/kong/pull/4626)
- Plugin development: inheriting from `BasePlugin` is now optional. Avoiding
  the inheritance paradigm improves plugins' performance.
  [#4590](https://github.com/Kong/kong/pull/4590)

### Fixes

##### Core

- Active healthchecks: `http` checks are not performed for `tcp` and `tls`
  Services anymore; only `tcp` healthchecks are performed against such
  Services.
  [#4616](https://github.com/Kong/kong/pull/4616)
- Fix an issue where updates in migrations would not correctly populate default
  values.
  [#4635](https://github.com/Kong/kong/pull/4635)
- Improvements in the reentrancy of Cassandra migrations.
  [#4611](https://github.com/Kong/kong/pull/4611)
- Fix an issue causing the PostgreSQL strategy to not bootstrap the schema when
  using a PostgreSQL account with limited permissions.
  [#4506](https://github.com/Kong/kong/pull/4506)

##### CLI

- Fix `kong db_import` to support inserting entities without specifying a UUID
  for their primary key. Entities with a unique identifier (e.g. `name` for
  Services) can have their primary key omitted.
  [#4657](https://github.com/Kong/kong/pull/4657)
- The `kong migrations [up|finish] -f` commands does not run anymore if there
  are no previously executed migrations.
  [#4617](https://github.com/Kong/kong/pull/4617)

##### Plugins

- ldap-auth: ensure TLS connections are reused.
  [#4620](https://github.com/Kong/kong/pull/4620)
- oauth2: ensured access tokens preserve their `token_expiration` value when
  migrating from previous Kong versions.
  [#4572](https://github.com/Kong/kong/pull/4572)

[Back to TOC](#table-of-contents)

## [1.1.2]

> Released on: 2019/04/24

This is a patch release in the 1.0 series. Being a patch release, it strictly
contains bugfixes. The are no new features or breaking changes.

### Fixes

- core: address issue where field type "record" nested values reset on update
  [#4495](https://github.com/Kong/kong/pull/4495)
- core: correctly manage primary keys of type "foreign"
  [#4429](https://github.com/Kong/kong/pull/4429)
- core: declarative config is not parsed on db-mode anymore
  [#4487](https://github.com/Kong/kong/pull/4487)
  [#4509](https://github.com/Kong/kong/pull/4509)
- db-less: Fixed a problem in Kong balancer timing out.
  [#4534](https://github.com/Kong/kong/pull/4534)
- db-less: Accept declarative config directly in JSON requests.
  [#4527](https://github.com/Kong/kong/pull/4527)
- db-less: do not mis-detect mesh mode
  [#4498](https://github.com/Kong/kong/pull/4498)
- db-less: fix crash when field has same name as entity
  [#4478](https://github.com/Kong/kong/pull/4478)
- basic-auth: ignore password if nil on basic auth credential patch
  [#4470](https://github.com/Kong/kong/pull/4470)
- http-log: Simplify queueing mechanism. Fixed a bug where traces were lost
  in some cases.
  [#4510](https://github.com/Kong/kong/pull/4510)
- request-transformer: validate header values in plugin configuration.
  Thanks, [@rune-chan](https://github.com/rune-chan)!
  [#4512](https://github.com/Kong/kong/pull/4512).
- rate-limiting: added index on rate-limiting metrics.
  Thanks, [@mvanholsteijn](https://github.com/mvanholsteijn)!
  [#4486](https://github.com/Kong/kong/pull/4486)

[Back to TOC](#table-of-contents)

## [1.1.1]

> Released on: 2019/03/28

This release contains a fix for 0.14 Kong clusters using Cassandra to safely
migrate to Kong 1.1.

### Fixes

- Ensure the 0.14 -> 1.1 migration path for Cassandra does not corrupt the
  database schema.
  [#4450](https://github.com/Kong/kong/pull/4450)
- Allow the `kong config init` command to run without a pointing to a prefix
  directory.
  [#4451](https://github.com/Kong/kong/pull/4451)

[Back to TOC](#table-of-contents)

## [1.1.0]

> Released on: 2019/03/27

This release introduces new features such as **Declarative
Configuration**, **DB-less Mode**, **Bulk Database Import**, **Tags**, as well
as **Transparent Proxying**. It contains a large number of other features and
fixes, listed below. Also, the Plugin Development kit also saw a minor
updated, bumped to version 1.1.

This release includes database migrations. Please take a few minutes to read
the [1.1 Upgrade Path](https://github.com/Kong/kong/blob/master/UPGRADE.md)
for more details regarding changes and migrations before planning to upgrade
your Kong cluster.

:large_orange_diamond: **Post-release note (as of 2019/03/28):** an issue has
been found when migrating from a 0.14 Kong cluster to 1.1.0 when running on top
of Cassandra. Kong 1.1.1 has been released to address this issue. Kong clusters
running on top of PostgreSQL are not affected by this issue, and can migrate to
1.1.0 or 1.1.1 safely.

### Additions

##### Core

- :fireworks: Kong can now run **without a database**, using in-memory
  storage only. When running Kong in DB-less mode, entities are loaded via a
  **declarative configuration** file, specified either through Kong's
  configuration file, or uploaded via the Admin API.
  [#4315](https://github.com/Kong/kong/pull/4315)
- :fireworks: **Transparent proxying** - the `service` attribute on
  Routes is now optional; a Route without an assigned Service will
  proxy transparently
  [#4286](https://github.com/Kong/kong/pull/4286)
- Support for **tags** in entities
  [#4275](https://github.com/Kong/kong/pull/4275)
  - Every core entity now adds a `tags` field
- New `protocols` field in the Plugin entity, allowing plugin instances
  to be set for specific protocols only (`http`, `https`, `tcp` or `tls`).
  [#4248](https://github.com/Kong/kong/pull/4248)
  - It filters out plugins during execution according to their `protocols` field
  - It throws an error when trying to associate a Plugin to a Route
    which is not compatible, protocols-wise, or to a Service with no
    compatible routes.

##### Configuration

- New option in `kong.conf`: `database=off` to start Kong without
  a database
- New option in `kong.conf`: `declarative_config=kong.yml` to
  load a YAML file using Kong's new [declarative config
  format](https://discuss.konghq.com/t/rfc-kong-native-declarative-config-format/2719)
- New option in `kong.conf`: `pg_schema` to specify Postgres schema
  to be used
- The Stream subsystem now supports Nginx directive injections
  [#4148](https://github.com/Kong/kong/pull/4148)
  - `nginx_stream_*` (or `KONG_NGINX_STREAM_*` environment variables)
    for injecting entries to the `stream` block
  - `nginx_sproxy_*` (or `KONG_NGINX_SPROXY_*` environment variables)
    for injecting entries to the `server` block inside `stream`

##### CLI

- :fireworks: **Bulk database import** using the same declarative
  configuration format as the in-memory mode, using the new command:
  `kong config db_import kong.yml`. This command upserts all
  entities specified in the given `kong.yml` file in bulk
  [#4284](https://github.com/Kong/kong/pull/4284)
- New command: `kong config init` to generate a template `kong.yml`
  file to get you started
- New command: `kong config parse kong.yml` to verify the syntax of
  the `kong.yml` file before using it
- New option `--wait` in `kong quit` to ease graceful termination when using orchestration tools
  [#4201](https://github.com/Kong/kong/pull/4201)

##### Admin API

- New Admin API endpoint: `/config` to replace the configuration of
  Kong entities entirely, replacing it with the contents of a new
  declarative config file
  - When using the new `database=off` configuration option,
    the Admin API endpoints for entities (such as `/routes` and
    `/services`) are read-only, since the configuration can only
    be updated via `/config`
    [#4308](https://github.com/Kong/kong/pull/4308)
- Admin API endpoints now support searching by tag
  (for example, `/consumers?tags=example_tag`)
  - You can search by multiple tags:
     - `/services?tags=serv1,mobile` to search for services matching tags `serv1` and `mobile`
     - `/services?tags=serv1/serv2` to search for services matching tags `serv1` or `serv2`
- New Admin API endpoint `/tags/` for listing entities by tag: `/tags/example_tag`

##### PDK

- New PDK function: `kong.client.get_protocol` for obtaining the protocol
  in use during the current request
  [#4307](https://github.com/Kong/kong/pull/4307)
- New PDK function: `kong.nginx.get_subsystem`, so plugins can detect whether
  they are running on the HTTP or Stream subsystem
  [#4358](https://github.com/Kong/kong/pull/4358)

##### Plugins

- :fireworks: Support for ACL **authenticated groups**, so that authentication plugins
  that use a 3rd party (other than Kong) to store credentials can benefit
  from using a central ACL plugin to do authorization for them
  [#4013](https://github.com/Kong/kong/pull/4013)
- The Kubernetes Sidecar Injection plugin is now bundled into Kong for a smoother K8s experience
  [#4304](https://github.com/Kong/kong/pull/4304)
- aws-lambda: includes AWS China region.
  Thanks [@wubins](https://github.com/wubins) for the patch!
  [#4176](https://github.com/Kong/kong/pull/4176)

### Changes

##### Dependencies

- The required OpenResty version is still 1.13.6.2, but for a full feature set
  including stream routing and Service Mesh abilities with mutual TLS, Kong's
  [openresty-patches](https://github.com/kong/openresty-patches) must be
  applied (those patches are already bundled with our official distribution
  packages). The openresty-patches bundle was updated in Kong 1.1.0 to include
  the `stream_realip_module` as well.
  Kong in HTTP(S) Gateway scenarios does not require these patches.
  [#4163](https://github.com/Kong/kong/pull/4163)
- Service Mesh abilities require at least OpenSSL version 1.1.1. In our
  official distribution packages, OpenSSL has been bumped to 1.1.1b.
  [#4345](https://github.com/Kong/kong/pull/4345),
  [#4440](https://github.com/Kong/kong/pull/4440)

### Fixes

##### Core

- Resolve hostnames properly during initialization of Cassandra contact points
  [#4296](https://github.com/Kong/kong/pull/4296),
  [#4378](https://github.com/Kong/kong/pull/4378)
- Fix health checks for Targets that need two-level DNS resolution
  (e.g. SRV → A → IP) [#4386](https://github.com/Kong/kong/pull/4386)
- Fix serialization of map types in the Cassandra backend
  [#4383](https://github.com/Kong/kong/pull/4383)
- Fix target cleanup and cascade-delete for Targets
  [#4319](https://github.com/Kong/kong/pull/4319)
- Avoid crash when failing to obtain list of Upstreams
  [#4301](https://github.com/Kong/kong/pull/4301)
- Disallow invalid timeout value of 0ms for attributes in Services
  [#4430](https://github.com/Kong/kong/pull/4430)
- DAO fix for foreign fields used as primary keys
  [#4387](https://github.com/Kong/kong/pull/4387)

##### Admin API

- Proper support for `PUT /{entities}/{entity}/plugins/{plugin}`
  [#4288](https://github.com/Kong/kong/pull/4288)
- Fix Admin API inferencing of map types using form-encoded
  [#4368](https://github.com/Kong/kong/pull/4368)
- Accept UUID-like values in `/consumers?custom_id=`
  [#4435](https://github.com/Kong/kong/pull/4435)

##### Plugins

- basic-auth, ldap-auth, key-auth, jwt, hmac-auth: fixed
  status code for unauthorized requests: they now return HTTP 401
  instead of 403
  [#4238](https://github.com/Kong/kong/pull/4238)
- tcp-log: remove spurious trailing carriage return
  Thanks [@cvuillemez](https://github.com/cvuillemez) for the patch!
  [#4158](https://github.com/Kong/kong/pull/4158)
- jwt: fix `typ` handling for supporting JOSE (JSON Object
  Signature and Validation)
  Thanks [@cdimascio](https://github.com/cdimascio) for the patch!
  [#4256](https://github.com/Kong/kong/pull/4256)
- Fixes to the best-effort auto-converter for legacy plugin schemas
  [#4396](https://github.com/Kong/kong/pull/4396)

[Back to TOC](#table-of-contents)

## [1.0.3]

> Released on: 2019/01/31

This is a patch release addressing several regressions introduced some plugins,
and improving the robustness of our migrations and core components.

### Core

- Improve Cassandra schema consensus logic when running migrations.
  [#4233](https://github.com/Kong/kong/pull/4233)
- Ensure Routes that don't have a `regex_priority` (e.g. if it was removed as
  part of a `PATCH`) don't prevent the router from being built.
  [#4255](https://github.com/Kong/kong/pull/4255)
- Reduce rebuild time of the load balancer by retrieving larger sized pages of
  Target entities.
  [#4206](https://github.com/Kong/kong/pull/4206)
- Ensure schema definitions of Arrays and Sets with `default = {}` are
  JSON-encoded as `[]`.
  [#4257](https://github.com/Kong/kong/pull/4257)

##### Plugins

- request-transformer: fix a regression causing the upstream Host header to be
  unconditionally set to that of the client request (effectively, as if the
  Route had `preserve_host` enabled).
  [#4253](https://github.com/Kong/kong/pull/4253)
- cors: fix a regression that prevented regex origins from being matched.
  Regexes such as `(.*[.])?example\.org` can now be used to match all
  sub-domains, while regexes containing `:` will be evaluated against the
  scheme and port of an origin (i.e.
  `^https?://(.*[.])?example\.org(:8000)?$`).
  [#4261](https://github.com/Kong/kong/pull/4261)
- oauth2: fix a runtime error when using a global token against a plugin
  not configured as global (i.e. with `global_credentials = false`).
  [#4262](https://github.com/Kong/kong/pull/4262)

##### Admin API

- Improve performance of the `PUT` method in auth plugins endpoints (e.g.
  `/consumers/:consumers/basic-auth/:basicauth_credentials`) by preventing
  a unnecessary read-before-write.
  [#4206](https://github.com/Kong/kong/pull/4206)

[Back to TOC](#table-of-contents)

## [1.0.2]

> Released on: 2019/01/18

This is a hotfix release mainly addressing an issue when connecting to the
datastore over TLS (Cassandra and PostgreSQL).

### Fixes

##### Core

- Fix an issue that would prevent Kong from starting when connecting to
  its datastore over TLS. [#4214](https://github.com/Kong/kong/pull/4214)
  [#4218](https://github.com/Kong/kong/pull/4218)
- Ensure plugins added via `PUT` get enabled without requiring a restart.
  [#4220](https://github.com/Kong/kong/pull/4220)

##### Plugins

- zipkin
  - Fix a logging failure when DNS is not resolved.
    [kong-plugin-zipkin@a563f51](https://github.com/Kong/kong-plugin-zipkin/commit/a563f513f943ba0a30f3c69373d9092680a8f670)
  - Avoid sending redundant tags.
    [kong-plugin-zipkin/pull/28](https://github.com/Kong/kong-plugin-zipkin/pull/28)
  - Move `run_on` field to top level plugin schema instead of its config.
    [kong-plugin-zipkin/pull/38](https://github.com/Kong/kong-plugin-zipkin/pull/38)

[Back to TOC](#table-of-contents)

## [1.0.1]

> Released on: 2019/01/16

This is a patch release in the 1.0 series. Being a patch release, it strictly
contains performance improvements and bugfixes. The are no new features or
breaking changes.

:red_circle: **Post-release note (as of 2019/01/17)**: A regression has been
observed with this version, preventing Kong from starting when connecting to
its datastore over TLS. Installing this version is discouraged; consider
upgrading to [1.0.2](#102).

### Changes

##### Core

- :rocket: Assorted changes for warmup time improvements over Kong 1.0.0
  [#4138](https://github.com/kong/kong/issues/4138),
  [#4164](https://github.com/kong/kong/issues/4164),
  [#4178](https://github.com/kong/kong/pull/4178),
  [#4179](https://github.com/kong/kong/pull/4179),
  [#4182](https://github.com/kong/kong/pull/4182)

### Fixes

##### Configuration

- Ensure `lua_ssl_verify_depth` works even when `lua_ssl_trusted_certificate`
  is not set
  [#4165](https://github.com/kong/kong/pull/4165).
  Thanks [@rainest](https://github.com/rainest) for the patch.
- Ensure Kong starts when only a `stream` listener is enabled
  [#4195](https://github.com/kong/kong/pull/4195)
- Ensure Postgres works with non-`public` schemas
  [#4198](https://github.com/kong/kong/pull/4198)

##### Core

- Fix an artifact in upstream migrations where `created_at`
  timestamps would occasionally display fractional values
  [#4183](https://github.com/kong/kong/issues/4183),
  [#4204](https://github.com/kong/kong/pull/4204)
- Fixed issue with HTTP/2 support advertisement
  [#4203](https://github.com/kong/kong/pull/4203)

##### Admin API

- Fixed handling of invalid targets in `/upstreams` endpoints
  for health checks
  [#4132](https://github.com/kong/kong/issues/4132),
  [#4205](https://github.com/kong/kong/pull/4205)
- Fixed the `/plugins/schema/:name` endpoint, as it was failing in
  some cases (e.g. the `datadog` plugin) and producing incorrect
  results in others (e.g. `request-transformer`).
  [#4136](https://github.com/kong/kong/issues/4136),
  [#4137](https://github.com/kong/kong/issues/4137)
  [#4151](https://github.com/kong/kong/pull/4151),
  [#4162](https://github.com/kong/kong/pull/4151)

##### Plugins

- Fix PDK memory leaks in `kong.service.response` and `kong.ctx`
  [#4143](https://github.com/kong/kong/pull/4143),
  [#4172](https://github.com/kong/kong/pull/4172)

[Back to TOC](#table-of-contents)

## [1.0.0]

> Released on: 2018/12/18

This is a major release, introducing new features such as **Service Mesh** and
**Stream Routing** support, as well as a **New Migrations** framework. It also
includes version 1.0.0 of the **Plugin Development Kit**. It contains a large
number of other features and fixes, listed below. Also, all plugins included
with Kong 1.0 are updated to use version 1.0 of the PDK.

As usual, major version upgrades require database migrations and changes to the
Nginx configuration file (if you customized the default template). Please take
a few minutes to read the [1.0 Upgrade
Path](https://github.com/Kong/kong/blob/master/UPGRADE.md) for more details
regarding breaking changes and migrations before planning to upgrade your Kong
cluster.

Being a major version, all entities and concepts that were marked as deprecated
in Kong 0.x are now removed in Kong 1.0. The deprecated features are retained
in [Kong 0.15](#0150), the final entry in the Kong 0.x series, which is being
released simultaneously to Kong 1.0.

### Changes

Kong 1.0 includes all breaking changes from 0.15, as well as the removal
of deprecated concepts.

##### Dependencies

- The required OpenResty version is still 1.13.6.2, but for a full feature set
  including stream routing and Service Mesh abilities with mutual TLS, Kong's
  [openresty-patches](https://github.com/kong/openresty-patches) must be
  applied (those patches are already bundled with our official distribution
  packages). Kong in HTTP(S) Gateway scenarios does not require these patches.
- Service Mesh abilities require at least OpenSSL version 1.1.1. In our
  official distribution packages, OpenSSL has been bumped to 1.1.1.
  [#4005](https://github.com/Kong/kong/pull/4005)

##### Configuration

- :warning: The `custom_plugins` directive is removed (deprecated since 0.14.0,
  July 2018). Use `plugins` instead.
- Modifications must be applied to the Nginx configuration. You are not
  affected by this change if you do not use a custom Nginx template. See the
  [1.0 Upgrade Path](https://github.com/Kong/kong/blob/master/UPGRADE.md) for
  a diff of changes to apply.
- The default value for `cassandra_lb_policy` changed from `RoundRobin` to
  `RequestRoundRobin`. This helps reducing the amount of new connections being
  opened during a request when using the Cassandra strategy.
  [#4004](https://github.com/Kong/kong/pull/4004)

##### Core

- :warning: The **API** entity and related concepts such as the `/apis`
  endpoint, are removed (deprecated since 0.13.0, March 2018). Use **Routes**
  and **Services** instead.
- :warning: The **old DAO** implementation is removed, along with the
  **old schema** validation library (`apis` was the last entity using it).
  Use the new schema format instead in custom plugins.
  To ease the transition of plugins, the plugin loader in 1.0 includes
  a _best-effort_ schema auto-translator, which should be sufficient for many
  plugins.
- Timestamps now bear millisecond precision in their decimal part.
  [#3660](https://github.com/Kong/kong/pull/3660)
- The PDK function `kong.request.get_body` will now return `nil, err, mime`
  when the body is valid JSON but neither an object nor an array.
  [#4063](https://github.com/Kong/kong/pull/4063)

##### CLI

- :warning: The new migrations framework (detailed below) has a different usage
  (and subcommands) compared to its predecessor.
  [#3802](https://github.com/Kong/kong/pull/3802)

##### Admin API

- :warning: In the 0.14.x release, Upstreams, Targets, and Plugins were still
  implemented using the old DAO and Admin API. In 0.15.0 and 1.0.0, all core
  entities use the new `kong.db` DAO, and their endpoints have been upgraded to
  the new Admin API (see below for details).
  [#3689](https://github.com/Kong/kong/pull/3689)
  [#3739](https://github.com/Kong/kong/pull/3739)
  [#3778](https://github.com/Kong/kong/pull/3778)

A summary of the changes introduced in the new Admin API:

- Pagination has been included in all "multi-record" endpoints, and pagination
  control fields are different than in 0.14.x.
- Filtering now happens via URL path changes (`/consumers/x/plugins`) instead
  of querystring fields (`/plugins?consumer_id=x`).
- Array values can't be coerced from comma-separated strings anymore. They must
  now be "proper" JSON values on JSON requests, or use a new syntax on
  form-url-encoded or multipart requests.
- Error messages have been been reworked from the ground up to be more
  consistent, precise and informative.
- The `PUT` method has been reimplemented with idempotent behavior and has
  been added to some entities that didn't have it.

For more details about the new Admin API, please visit the official docs:
https://docs.konghq.com/

##### Plugins

- :warning: The `galileo` plugin has been removed (deprecated since 0.13.0).
  [#3960](https://github.com/Kong/kong/pull/3960)
- :warning: Some internal modules that were occasionally used by plugin authors
  before the introduction of the Plugin Development Kit (PDK) in 0.14.0 are now
  removed:
  - The `kong.tools.ip` module was removed. Use `kong.ip` from the PDK instead.
  - The `kong.tools.public` module was removed. Use the various equivalent
    features from the PDK instead.
  - The `kong.tools.responses` module was removed. Please use
    `kong.response.exit` from the PDK instead. You might want to use
    `kong.log.err` to log internal server errors as well.
  - The `kong.api.crud_helpers` module was removed (deprecated since the
    introduction of the new DAO in 0.13.0). Use `kong.api.endpoints` instead
    if you need to customize the auto-generated endpoints.
- All bundled plugins' schemas and custom entities have been updated to the new
  `kong.db` module, and their APIs have been updated to the new Admin API,
  which is described in the above section.
  [#3766](https://github.com/Kong/kong/pull/3766)
  [#3774](https://github.com/Kong/kong/pull/3774)
  [#3778](https://github.com/Kong/kong/pull/3778)
  [#3839](https://github.com/Kong/kong/pull/3839)
- :warning: All plugins migrations have been converted to the new migration
  framework. Custom plugins must use the new migration framework from 0.15
  onwards.

### Additions

##### :fireworks: Service Mesh and Stream Routes

Kong's Service Mesh support resulted in a number of additions to Kong's
configuration, Admin API, and plugins that deserve their own section in
this changelog.

- **Support for TCP & TLS Stream Routes** via the new `stream_listen` config
  option. [#4009](https://github.com/Kong/kong/pull/4009)
- A new `origins` config property allows overriding hosts from Kong.
  [#3679](https://github.com/Kong/kong/pull/3679)
- A `transparent` suffix added to stream listeners allows for setting up a
  dynamic Service Mesh with `iptables`.
  [#3884](https://github.com/Kong/kong/pull/3884)
- Kong instances can now create a shared internal Certificate Authority, which
  is used for Service Mesh TLS traffic.
  [#3906](https://github.com/Kong/kong/pull/3906)
  [#3861](https://github.com/Kong/kong/pull/3861)
- Plugins get a new `run_on` field to control how they behave in a Service Mesh
  environment.
  [#3930](https://github.com/Kong/kong/pull/3930)
  [#4066](https://github.com/Kong/kong/pull/4066)
- There is a new phase called `preread`. This is where stream traffic routing
  is done.

##### Configuration

- A new `dns_valid_ttl` property can be set to forcefully override the TTL
  value of all resolved DNS records.
  [#3730](https://github.com/Kong/kong/pull/3730)
- A new `pg_timeout` property can be set to configure the timeout of PostgreSQL
  connections. [#3808](https://github.com/Kong/kong/pull/3808)
- `upstream_keepalive` can now be disabled when set to 0.
  Thanks [@pryorda](https://github.com/pryorda) for the patch.
  [#3716](https://github.com/Kong/kong/pull/3716)
- The new `transparent` suffix also applies to the `proxy_listen` directive.

##### CLI

- :fireworks: **New migrations framework**. This new implementation supports
  no-downtime, Blue/Green migrations paths that will help sustain Kong 1.0's
  stability. It brings a considerable number of other improvements, such as new
  commands, better support for automation, improved CLI logging, and many
  more. Additionally, this new framework alleviates the old limitation around
  multiple nodes running concurrent migrations. See the related PR for a
  complete list of improvements.
  [#3802](https://github.com/Kong/kong/pull/3802)

##### Core

- :fireworks: **Support for TLS 1.3**. The support for OpenSSL 1.1.1 (bumped in our
  official distribution packages) not only enabled Service Mesh features, but
  also unlocks support for the latest version of the TLS protocol.
- :fireworks: **Support for HTTPS in active healthchecks**.
  [#3815](https://github.com/Kong/kong/pull/3815)
- :fireworks: Improved router rebuilds resiliency by reducing database accesses
  in high concurrency scenarios.
  [#3782](https://github.com/Kong/kong/pull/3782)
- :fireworks: Significant performance improvements in the core's plugins
  runloop. [#3794](https://github.com/Kong/kong/pull/3794)
- PDK improvements:
  - New `kong.node` module. [#3826](https://github.com/Kong/kong/pull/3826)
  - New functions `kong.response.get_path_with_query()` and
    `kong.request.get_start_time()`.
    [#3842](https://github.com/Kong/kong/pull/3842)
  - Getters and setters for Service, Route, Consumer, and Credential.
    [#3916](https://github.com/Kong/kong/pull/3916)
  - `kong.response.get_source()` returns `error` on nginx-produced errors.
    [#4006](https://github.com/Kong/kong/pull/4006)
  - `kong.response.exit()` can be used in the `header_filter` phase, but only
    without a body. [#4039](https://github.com/Kong/kong/pull/4039)
- Schema improvements:
  - New field validators: `distinct`, `ne`, `is_regex`, `contains`, `gt`.
  - Adding a new field which has a default value to a schema no longer requires
    a migration.
    [#3756](https://github.com/Kong/kong/pull/3756)

##### Admin API

- :fireworks: **Routes now have a `name` field (like Services)**.
  [#3764](https://github.com/Kong/kong/pull/3764)
- Multipart parsing support. [#3776](https://github.com/Kong/kong/pull/3776)
- Admin API errors expose the name of the current strategy.
  [#3612](https://github.com/Kong/kong/pull/3612)

##### Plugins

- :fireworks: aws-lambda: **Support for Lambda Proxy Integration** with the new
  `is_proxy_integration` property.
  Thanks [@aloisbarreras](https://github.com/aloisbarreras) for the patch!
  [#3427](https://github.com/Kong/kong/pull/3427/).
- http-log: Support for buffering logging messages in a configurable logging
  queue. [#3604](https://github.com/Kong/kong/pull/3604)
- Most plugins' logic has been rewritten with the PDK instead of using internal
  Kong functions or ngx_lua APIs.

### Fixes

##### Core

- Fix an issue which would insert an extra `/` in the upstream URL when the
  request path was longer than the configured Route's `path` attribute.
  [#3780](https://github.com/kong/kong/pull/3780)
- Ensure better backwards-compatibility between the new DAO and existing core
  runloop code regarding null values.
  [#3772](https://github.com/Kong/kong/pull/3772)
  [#3710](https://github.com/Kong/kong/pull/3710)
- Ensure support for Datastax Enterprise 6.x. Thanks
  [@gchristidis](https://github.com/gchristidis) for the patch!
  [#3873](https://github.com/Kong/kong/pull/3873)
- Various issues with the PostgreSQL DAO strategy were addressed.
- Various issues related to the new schema library bundled with the new DAO
  were addressed.
- PDK improvements:
    - `kong.request.get_path()` and other functions now properly handle cases
      when `$request_uri` is nil.
      [#3842](https://github.com/Kong/kong/pull/3842)

##### Admin API

- Ensure the `/certificates` endpoints properly returns all SNIs configured on
  a given certificate. [#3722](https://github.com/Kong/kong/pull/3722)
- Ensure the `upstreams/:upstream/targets/...` endpoints returns an empty JSON
  array (`[]`) instead of an empty object (`{}`) when no targets exist.
  [#4058](https://github.com/Kong/kong/pull/4058)
- Improved inferring of arguments with `application/x-www-form-urlencoded`.
  [#3770](https://github.com/Kong/kong/pull/3770)
- Fix the handling of defaults values in some cases when using `PATCH`.
  [#3910](https://github.com/Kong/kong/pull/3910)

##### Plugins

- cors:
  - Ensure `Vary: Origin` is set when `config.credentials` is enabled.
    Thanks [@marckhouzam](https://github.com/marckhouzam) for the patch!
    [#3765](https://github.com/Kong/kong/pull/3765)
  - Return HTTP 200 instead of 204 for preflight requests. Thanks
    [@aslafy-z](https://github.com/aslafy-z) for the patch!
    [#4029](https://github.com/Kong/kong/pull/4029)
  - Ensure request origins specified as flat strings are safely validated.
    [#3872](https://github.com/Kong/kong/pull/3872)
- acl: Minor performance improvements by ensuring proper caching of computed
  values.
  [#4040](https://github.com/Kong/kong/pull/4040)
- correlation-id: Prevent an error to be thrown when the access phase was
  skipped, such as on nginx-produced errors.
  [#4006](https://github.com/Kong/kong/issues/4006)
- aws-lambda: When the client uses HTTP/2, strip response headers that are
  disallowed by the protocols.
  [#4032](https://github.com/Kong/kong/pull/4032)
- rate-limiting & response-ratelimiting: Improve efficiency by avoiding
  unnecessary Redis `SELECT` operations.
  [#3973](https://github.com/Kong/kong/pull/3973)

[Back to TOC](#table-of-contents)

## [0.15.0]

> Released on: 2018/12/18

This is the last release in the 0.x series, giving users one last chance to
upgrade while still using some of the options and concepts that were marked as
deprecated in Kong 0.x and were removed in Kong 1.0.

For a list of additions and fixes in Kong 0.15, see the [1.0.0](#100)
changelog. This release includes all new features included in 1.0 (Service
Mesh, Stream Routes and New Migrations), but unlike Kong 1.0, it retains a lot
of the deprecated functionality, like the **API** entity, around. Still, Kong
0.15 does have a number of breaking changes related to functionality that has
changed since version 0.14 (see below).

If you are starting with Kong, we recommend you to use 1.0.0 instead of this
release.

If you are already using Kong 0.14, our recommendation is to plan to move to
1.0 -- see the [1.0 Upgrade
Path](https://github.com/kong/kong/blob/master/UPGRADE.md) document for
details. Upgrading to 0.15.0 is only recommended if you can't do away with the
deprecated features but you need some fixes or new features right now.

### Changes

##### Dependencies

- The required OpenResty version is still 1.13.6.2, but for a full feature set
  including stream routing and Service Mesh abilities with mutual TLS, Kong's
  [openresty-patches](https://github.com/kong/openresty-patches) must be
  applied (those patches are already bundled with our official distribution
  packages). Kong in HTTP(S) Gateway scenarios does not require these patches.
- Service Mesh abilities require at least OpenSSL version 1.1.1. In our
  official distribution packages, OpenSSL has been bumped to 1.1.1.
  [#4005](https://github.com/Kong/kong/pull/4005)

##### Configuration

- The default value for `cassandra_lb_policy` changed from `RoundRobin` to
  `RequestRoundRobin`. This helps reducing the amount of new connections being
  opened during a request when using the Cassandra strategy.
  [#4004](https://github.com/Kong/kong/pull/4004)

##### Core

- Timestamps now bear millisecond precision in their decimal part.
  [#3660](https://github.com/Kong/kong/pull/3660)
- The PDK function `kong.request.get_body` will now return `nil, err, mime`
  when the body is valid JSON but neither an object nor an array.
  [#4063](https://github.com/Kong/kong/pull/4063)

##### CLI

- :warning: The new migrations framework (detailed in the [1.0.0
  changelog](#100)) has a different usage (and subcommands) compared to its
  predecessor.
  [#3802](https://github.com/Kong/kong/pull/3802)

##### Admin API

- :warning: In the 0.14.x release, Upstreams, Targets, and Plugins were still
  implemented using the old DAO and Admin API. In 0.15.0 and 1.0.0, all core
  entities use the new `kong.db` DAO, and their endpoints have been upgraded to
  the new Admin API (see below for details).
  [#3689](https://github.com/Kong/kong/pull/3689)
  [#3739](https://github.com/Kong/kong/pull/3739)
  [#3778](https://github.com/Kong/kong/pull/3778)

A summary of the changes introduced in the new Admin API:

- Pagination has been included in all "multi-record" endpoints, and pagination
  control fields are different than in 0.14.x.
- Filtering now happens via URL path changes (`/consumers/x/plugins`) instead
  of querystring fields (`/plugins?consumer_id=x`).
- Array values can't be coherced from comma-separated strings. They must be
  "proper" JSON values on JSON requests, or use a new syntax on
  form-url-encoded or multipart requests.
- Error messages have been been reworked from the ground up to be more
  consistent, precise and informative.
- The `PUT` method has been reimplemented with idempotent behavior and has
  been added to some entities that didn't have it.

For more details about the new Admin API, please visit the official docs:
https://docs.konghq.com/

##### Plugins

- All bundled plugins' schemas and custom entities have been updated to the new
  `kong.db` module, and their APIs have been updated to the new Admin API,
  which is described in the above section.
  [#3766](https://github.com/Kong/kong/pull/3766)
  [#3774](https://github.com/Kong/kong/pull/3774)
  [#3778](https://github.com/Kong/kong/pull/3778)
  [#3839](https://github.com/Kong/kong/pull/3839)
- :warning: All plugins migrations have been converted to the new migration
  framework. Custom plugins must use the new migration framework from 0.15
  onwards.

### Additions

Kong 0.15.0 contains the same additions as 1.0.0. See the [1.0.0
changelog](#100) for a complete list.

### Fixes

Kong 0.15.0 contains the same fixes as 1.0.0. See the [1.0.0 changelog](#100)
for a complete list.

[Back to TOC](#table-of-contents)

## [0.14.1]

> Released on: 2018/08/21

### Additions

##### Plugins

- jwt: Support for tokens signed with HS384 and HS512.
  Thanks [@kepkin](https://github.com/kepkin) for the patch.
  [#3589](https://github.com/Kong/kong/pull/3589)
- acl: Add a new `hide_groups_header` configuration option. If enabled, this
  option prevents the plugin from injecting the `X-Consumer-Groups` header
  into the upstream request.
  Thanks [@jeremyjpj0916](https://github.com/jeremyjpj0916) for the patch!
  [#3703](https://github.com/Kong/kong/pull/3703)

### Fixes

##### Core

- Prevent some plugins from breaking in subtle ways when manipulating some
  entities and their attributes. An example of such breaking behavior could be
  observed when Kong was wrongly injecting `X-Consumer-Username: userdata:
  NULL` in upstream requests headers, instead of not injecting this header at
  all.
  [#3714](https://github.com/Kong/kong/pull/3714)
- Fix an issue which, in some cases, prevented the use of Kong with Cassandra
  in environments where DNS load-balancing is in effect for contact points
  provided as hostnames (e.g. Kubernetes with `cassandra_contact_points =
  cassandra`).
  [#3693](https://github.com/Kong/kong/pull/3693)
- Fix an issue which prevented the use of UNIX domain sockets in some logging
  plugins, and custom plugins making use of such sockets.
  Thanks [@rucciva](https://github.com/rucciva) for the patch.
  [#3633](https://github.com/Kong/kong/pull/3633)
- Avoid logging false-negative error messages related to worker events.
  [#3692](https://github.com/Kong/kong/pull/3692)

##### CLI

- Database connectivity errors are properly prefixed with the database name
  again (e.g. `[postgres]`).
  [#3648](https://github.com/Kong/kong/pull/3648)

##### Plugins

- zipkin
  - Allow usage of the plugin with the deprecated "API" entity, and introduce
    a new `kong.api` tag.
    [kong-plugin-zipkin/commit/4a645e9](https://github.com/Kong/kong-plugin-zipkin/commit/4a645e940e560f2e50567e0360b5df3b38f74853)
  - Properly report the `kong.credential` tag.
    [kong-plugin-zipkin/commit/c627c36](https://github.com/Kong/kong-plugin-zipkin/commit/c627c36402c9a14cc48011baa773f4ee08efafcf)
  - Ensure the plugin does not throw errors when no Route was matched.
    [kong-plugin-zipkin#19](https://github.com/Kong/kong-plugin-zipkin/issues/19)
- basic-auth: Passwords with whitespaces are not trimmed anymore.
  Thanks [@aloisbarreras](https://github.com/aloisbarreras) for the patch.
  [#3650](https://github.com/Kong/kong/pull/3650)
- hmac-auth: Ensure backward compatibility for clients generating signatures
  without the request's querystring, as is the case for Kong versions prior to
  0.14.0, which broke this behavior. Users of this plugin on previous versions
  of Kong can now safely upgrade to the 0.14 family.
  Thanks [@mlehner616](https://github.com/mlehner616) for the patch!
  [#3699](https://github.com/Kong/kong/pull/3699)
- ldap-auth
    - Set the WWW-Authenticate header authentication scheme accordingly with
      the `conf.header_type` property, which allows browsers to show the
      authentication popup automatically. Thanks
      [@francois-maillard](https://github.com/francois-maillard) for the patch.
      [#3656](https://github.com/Kong/kong/pull/3656)
    - Invalid authentication attempts do not block subsequent valid attempts
      anymore.
      [#3677](https://github.com/Kong/kong/pull/3677)

[Back to TOC](#table-of-contents)

## [0.14.0] - 2018/07/05

This release introduces the first version of the **Plugin Development Kit**: a
Lua SDK, comprised of a set of functions to ease the development of
custom plugins.

Additionally, it contains several major improvements consolidating Kong's
feature set and flexibility, such as the support for `PUT` endpoints on the
Admin API for idempotent workflows, the execution of plugins during
Nginx-produced errors, and the injection of **Nginx directives** without having
to rely on the custom Nginx configuration pattern!

Finally, new bundled plugins allow Kong to better integrate with **Cloud
Native** environments, such as Zipkin and Prometheus.

As usual, major version upgrades require database migrations and changes to the
Nginx configuration file (if you customized the default template). Please take
a few minutes to read the [0.14 Upgrade
Path](https://github.com/Kong/kong/blob/master/UPGRADE.md#upgrade-to-014x) for
more details regarding breaking changes and migrations before planning to
upgrade your Kong cluster.

### Breaking Changes

##### Dependencies

- :warning: The required OpenResty version has been bumped to 1.13.6.2. If you
  are installing Kong from one of our distribution packages, you are not
  affected by this change.
  [#3498](https://github.com/Kong/kong/pull/3498)
- :warning: Support for PostgreSQL 9.4 (deprecated in 0.12.0) is now dropped.
  [#3490](https://github.com/Kong/kong/pull/3490)
- :warning: Support for Cassandra 2.1 (deprecated in 0.12.0) is now dropped.
  [#3490](https://github.com/Kong/kong/pull/3490)

##### Configuration

- :warning: The `server_tokens` and `latency_tokens` configuration properties
  have been removed. Instead, a new `headers` configuration properties replaces
  them and allows for more granular settings of injected headers (e.g.
  `Server`, `Via`, `X-Kong-*-Latency`, etc...).
  [#3300](https://github.com/Kong/kong/pull/3300)
- :warning: New required `lua_shared_dict` entries must be added to the Nginx
  configuration. You are not affected by this change if you do not use a custom
  Nginx template.
  [#3557](https://github.com/Kong/kong/pull/3557)
- :warning: Other important modifications must be applied to the Nginx
  configuration. You are not affected by this change if you do not use a custom
  Nginx template.
  [#3533](https://github.com/Kong/kong/pull/3533)

##### Plugins

- :warning: The Runscope plugin has been dropped, based on the EoL announcement
  made by Runscope about their Traffic Inspector product.
  [#3495](https://github.com/Kong/kong/pull/3495)

##### Admin API

- :warning: The SSL Certificates and SNI entities have moved to the new DAO
  implementation. As such, the `/certificates` and `/snis` endpoints have
  received notable usability improvements, but suffer from a few breaking
  changes.
  [#3386](https://github.com/Kong/kong/pull/3386)
- :warning: The Consumers entity has moved to the new DAO implementation. As
  such, the `/consumers` endpoint has received notable usability improvements,
  but suffers from a few breaking changes.
  [#3437](https://github.com/Kong/kong/pull/3437)

### Changes

##### Configuration

- The default value of `db_cache_ttl` is now `0` (disabled). Now that our level
  of confidence around the new caching mechanism introduced in 0.11.0 is high
  enough, we consider `0` (no TTL) to be an appropriate default for production
  environments, as it offers a smoother cache consumption behavior and reduces
  database pressure.
  [#3492](https://github.com/Kong/kong/pull/3492)

##### Core

- :fireworks: Serve stale data from the database cache when the datastore
  cannot be reached. Such stale items are "resurrected" for `db_resurrect_ttl`
  seconds (see configuration section).
  [#3579](https://github.com/Kong/kong/pull/3579)
- Reduce LRU churning in the database cache against some workloads.
  [#3550](https://github.com/Kong/kong/pull/3550)

### Additions

##### Configuration

- :fireworks: **Support for injecting Nginx directives via configuration
  properties** (in the `kong.conf` file or via environment variables)! This new
  way of customizing the Nginx configuration should render obsolete the old way
  of maintaining a custom Nginx template in most cases!
  [#3530](https://github.com/Kong/kong/pull/3530)
- :fireworks: **Support for selectively disabling bundled plugins**. A new
  `plugins` configuration property is introduced, and is used to specify which
  plugins should be loaded by the node. Custom plugins should now be specified
  in this new property, and the `custom_plugins` property is **deprecated**.
  If desired, Kong administrators can specify a minimal set of plugins to load
  (instead of the default, bundled plugins), and **improve P99 latency**
  thanks to the resulting decrease in database traffic.
  [#3387](https://github.com/Kong/kong/pull/3387)
- The new `headers` configuration property allows for specifying the injection
  of a new header: `X-Kong-Upstream-Status`. When enabled, Kong will inject
  this header containing the HTTP status code of the upstream response in the
  client response. This is particularly useful for clients to distinguish
  upstream statuses upon rewriting of the response by Kong.
  [#3263](https://github.com/Kong/kong/pull/3263)
- A new `db_resurrect_ttl` configuration property can be set to customize
  the amount of time stale data can be resurrected for when it cannot be
  refreshed. Defaults to 30 seconds.
  [#3579](https://github.com/Kong/kong/pull/3579)
- Two new Cassandra load balancing policies are available: `RequestRoundRobin`
  and `RequestDCAwareRoundRobin`. Both policies guarantee that the same peer
  will be reused across several queries during the lifetime of a request, thus
  guaranteeing no new connection will be opened against a peer during this
  request.
  [#3545](https://github.com/Kong/kong/pull/3545)

##### Core

- :fireworks: **Execute plugins on Nginx-produced errors.** Now, when Nginx
  produces a 4xx error (upon invalid requests) or 5xx (upon failure from the
  load balancer to connect to a Service), Kong will execute the response phases
  of its plugins (`header_filter`, `body_filter`, `log`). As such, Kong logging
  plugins are not blind to such Nginx-produced errors anymore, and will start
  properly reporting them. Plugins should be built defensively against cases
  where their `rewrite` or `access` phases were not executed.
  [#3533](https://github.com/Kong/kong/pull/3533)
- :fireworks: **Support for cookie-based load balancing!**
  [#3472](https://github.com/Kong/kong/pull/3472)

##### Plugins

- :fireworks: **Introduction of the Plugin Development Kit!** A set of Lua
  functions and variables that will greatly ease and speed up the task of
  developing custom plugins.
  The Plugin Development Kit (PDK) allows the retrieval and manipulation of the
  request and response objects, as well as interacting with various core
  components (e.g. logging, load balancing, DAO, etc...) without having to rely
  on OpenResty functions, and with the guarantee of their forward-compatibility
  with future versions of Kong.
  [#3556](https://github.com/Kong/kong/pull/3556)
- :fireworks: **New bundled plugin: Zipkin**! This plugin allows Kong to sample
  traces and report them to a running Zipkin instance.
  (See: https://github.com/Kong/kong-plugin-zipkin)
  [#3434](https://github.com/Kong/kong/pull/3434)
- :fireworks: **New bundled plugin: Prometheus**! This plugin allows Kong to
  expose metrics in the Prometheus Exposition format. Available metrics include
  HTTP status codes, latencies histogram, bandwidth, and more...
  (See: https://github.com/Kong/kong-plugin-prometheus)
  [#3547](https://github.com/Kong/kong/pull/3547)
- :fireworks: **New bundled plugin: Azure Functions**! This plugin can be used
  to invoke [Microsoft Azure
  Functions](https://azure.microsoft.com/en-us/services/functions/), similarly
  to the already existing AWS Lambda and OpenWhisk plugins.
  (See: https://github.com/Kong/kong-plugin-azure-functions)
  [#3428](https://github.com/Kong/kong/pull/3428)
- :fireworks: **New bundled plugin: Serverless Functions**! Dynamically run Lua
  without having to write a full-fledged plugin. Lua code snippets can be
  uploaded via the Admin API and be executed during Kong's `access` phase.
  (See: https://github.com/Kong/kong-plugin-serverless-functions)
  [#3551](https://github.com/Kong/kong/pull/3551)
- jwt: Support for limiting the allowed expiration period of JWT tokens. A new
  `config.maximum_expiration` property can be set to indicate the maximum
  number of seconds the `exp` claim may be ahead in the future.
  Thanks [@mvanholsteijn](https://github.com/mvanholsteijn) for the patch!
  [#3331](https://github.com/Kong/kong/pull/3331)
- aws-lambda: Add `us-gov-west-1` to the list of allowed regions.
  [#3529](https://github.com/Kong/kong/pull/3529)

##### Admin API

- :fireworks: Support for `PUT` in new endpoints (e.g. `/services/{id or
  name}`, `/routes/{id}`, `/consumers/{id or username}`), allowing the
  development of idempotent configuration workflows when scripting the Admin
  API.
  [#3416](https://github.com/Kong/kong/pull/3416)
- Support for `PATCH` and `DELETE` on the `/services/{name}`,
  `/consumers/{username}`, and `/snis/{name}` endpoints.
  [#3416](https://github.com/Kong/kong/pull/3416)

### Fixes

##### Configuration

- Properly support IPv6 addresses in `proxy_listen` and `admin_listen`
  configuration properties.
  [#3508](https://github.com/Kong/kong/pull/3508)

##### Core

- IPv6 nameservers with a scope are now ignored by the DNS resolver.
  [#3478](https://github.com/Kong/kong/pull/3478)
- SRV records without a port number now returns the default port instead of
  `0`.
  [#3478](https://github.com/Kong/kong/pull/3478)
- Ensure DNS-based round robin load balancing starts at a randomized position
  to prevent all Nginx workers from starting with the same peer.
  [#3478](https://github.com/Kong/kong/pull/3478)
- Properly report timeouts in passive health checks. Previously, connection
  timeouts were counted as `tcp_failures`, and upstream timeouts were ignored.
  Health check users should ensure that their `timeout` settings reflect their
  intended behavior.
  [#3539](https://github.com/Kong/kong/pull/3539)
- Ensure active health check probe requests send the `Host` header.
  [#3496](https://github.com/Kong/kong/pull/3496)
- Overall, more reliable health checks healthiness counters behavior.
  [#3496](https://github.com/Kong/kong/pull/3496)
- Do not set `Content-Type` headers on HTTP 204 No Content responses.
  [#3351](https://github.com/Kong/kong/pull/3351)
- Ensure the PostgreSQL connector of the new DAO (used by Services, Routes,
  Consumers, and SSL certs/SNIs) is now fully re-entrant and properly behaves
  in busy workloads (e.g. scripting requests to the Admin API).
  [#3423](https://github.com/Kong/kong/pull/3423)
- Properly route HTTP/1.0 requests without a Host header when using the old
  deprecated "API" entity.
  [#3438](https://github.com/Kong/kong/pull/3438)
- Ensure that all Kong-produced errors respect the `headers` configuration
  setting (previously `server_tokens`) and do not include the `Server` header
  if not configured.
  [#3511](https://github.com/Kong/kong/pull/3511)
- Harden an existing Cassandra migration.
  [#3532](https://github.com/Kong/kong/pull/3532)
- Prevent the load balancer from needlessly rebuilding its state when creating
  Targets.
  [#3477](https://github.com/Kong/kong/pull/3477)
- Prevent some harmless error logs to be printed during startup when
  initialization takes more than a few seconds.
  [#3443](https://github.com/Kong/kong/pull/3443)

##### Plugins

- hmac: Ensure that empty request bodies do not pass validation if there is no
  digest header.
  Thanks [@mvanholsteijn](https://github.com/mvanholsteijn) for the patch!
  [#3347](https://github.com/Kong/kong/pull/3347)
- response-transformer: Prevent the plugin from throwing an error when its
  `access` handler did not get a chance to run (e.g. on short-circuited,
  unauthorized requests).
  [#3524](https://github.com/Kong/kong/pull/3524)
- aws-lambda: Ensure logging plugins subsequently run when this plugin
  terminates.
  [#3512](https://github.com/Kong/kong/pull/3512)
- request-termination: Ensure logging plugins subsequently run when this plugin
  terminates.
  [#3513](https://github.com/Kong/kong/pull/3513)

##### Admin API

- Requests to `/healthy` and `/unhealthy` endpoints for upstream health checks
  now properly propagate the new state to other nodes of a Kong cluster.
  [#3464](https://github.com/Kong/kong/pull/3464)
- Do not produce an HTTP 500 error when POST-ing to `/services` with an empty
  `url` argument.
  [#3452](https://github.com/Kong/kong/pull/3452)
- Ensure foreign keys are required when creating child entities (e.g.
  `service.id` when creating a Route). Previously some rows could have an empty
  `service_id` field.
  [#3548](https://github.com/Kong/kong/pull/3548)
- Better type inference in new endpoints (e.g. `/services`, `/routes`,
  `/consumers`) when using `application/x-www-form-urlencoded` MIME type.
  [#3416](https://github.com/Kong/kong/pull/3416)

[Back to TOC](#table-of-contents)

## [0.13.1] - 2018/04/23

This release contains numerous bug fixes and a few convenience features.
Notably, a best-effort/backwards-compatible approach is followed to resolve
`no memory` errors caused by the fragmentation of shared memory between the
core and plugins.

### Added

##### Core

- Cache misses are now stored in a separate shared memory zone from hits if
  such a zone is defined. This reduces cache turnover and can increase the
  cache hit ratio quite considerably.
  Users with a custom Nginx template are advised to define such a zone to
  benefit from this behavior:
  `lua_shared_dict kong_db_cache_miss 12m;`.
- We now ensure that the Cassandra or PostgreSQL instance Kong is connecting
  to falls within the supported version range. Deprecated versions result in
  warning logs. As a reminder, Kong 0.13.x supports Cassandra 2.2+,
  and PostgreSQL 9.5+. Cassandra 2.1 and PostgreSQL 9.4 are supported, but
  deprecated.
  [#3310](https://github.com/Kong/kong/pull/3310)
- HTTP 494 errors thrown by Nginx are now caught by Kong and produce a native,
  Kong-friendly response.
  Thanks [@ti-mo](https://github.com/ti-mo) for the contribution!
  [#3112](https://github.com/Kong/kong/pull/3112)

##### CLI

- Report errors when compiling custom Nginx templates.
  [#3294](https://github.com/Kong/kong/pull/3294)

##### Admin API

- Friendlier behavior of Routes schema validation: PATCH requests can be made
  without specifying all three of `methods`, `hosts`, or `paths` if at least
  one of the three is specified in the body.
  [#3364](https://github.com/Kong/kong/pull/3364)

##### Plugins

- jwt: Support for identity providers using JWKS by ensuring the
  `config.key_claim_name` values is looked for in the token header.
  Thanks [@brycehemme](https://github.com/brycehemme) for the contribution!
  [#3313](https://github.com/Kong/kong/pull/3313)
- basic-auth: Allow specifying empty passwords.
  Thanks [@zhouzhuojie](https://github.com/zhouzhuojie) and
  [@perryao](https://github.com/perryao) for the contributions!
  [#3243](https://github.com/Kong/kong/pull/3243)

### Fixed

##### Core

- Numerous users have reported `no memory` errors which were caused by
  circumstantial memory fragmentation. Such errors, while still possible if
  plugin authors are not careful, should now mostly be addressed.
  [#3311](https://github.com/Kong/kong/pull/3311)

  **If you are using a custom Nginx template, be sure to define the following
  shared memory zones to benefit from these fixes**:

  ```
  lua_shared_dict kong_db_cache_miss 12m;
  lua_shared_dict kong_rate_limiting_counters 12m;
  ```

##### CLI

- Redirect Nginx's stdout and stderr output to `kong start` when
  `nginx_daemon` is enabled (such as when using the Kong Docker image). This
  also prevents growing log files when Nginx redirects logs to `/dev/stdout`
  and `/dev/stderr` but `nginx_daemon` is disabled.
  [#3297](https://github.com/Kong/kong/pull/3297)

##### Admin API

- Set a Service's `port` to `443` when the `url` convenience parameter uses
  the `https://` scheme.
  [#3358](https://github.com/Kong/kong/pull/3358)
- Ensure PATCH requests do not return an error when un-setting foreign key
  fields with JSON `null`.
  [#3355](https://github.com/Kong/kong/pull/3355)
- Ensure the `/plugin/schema/:name` endpoint does not corrupt plugins' schemas.
  [#3348](https://github.com/Kong/kong/pull/3348)
- Properly URL-decode path segments of plugins endpoints accepting spaces
  (e.g. `/consumers/<consumer>/basic-auth/John%20Doe/`).
  [#3250](https://github.com/Kong/kong/pull/3250)
- Properly serialize boolean filtering values when using Cassandra.
  [#3362](https://github.com/Kong/kong/pull/3362)

##### Plugins

- rate-limiting/response-rate-limiting:
  - If defined in the Nginx configuration, will use a dedicated
    `lua_shared_dict` instead of using the `kong_cache` shared memory zone.
    This prevents memory fragmentation issues resulting in `no memory` errors
    observed by numerous users. Users with a custom Nginx template are advised
    to define such a zone to benefit from this fix:
    `lua_shared_dict kong_rate_limiting_counters 12m;`.
    [#3311](https://github.com/Kong/kong/pull/3311)
  - When using the Redis strategy, ensure the correct Redis database is
    selected. This issue could occur when several request and response
    rate-limiting were configured using different Redis databases.
    Thanks [@mengskysama](https://github.com/mengskysama) for the patch!
    [#3293](https://github.com/Kong/kong/pull/3293)
- key-auth: Respect request MIME type when re-encoding the request body
  if both `config.key_in_body` and `config.hide_credentials` are enabled.
  Thanks [@p0pr0ck5](https://github.com/p0pr0ck5) for the patch!
  [#3213](https://github.com/Kong/kong/pull/3213)
- oauth2: Return HTTP 400 on invalid `scope` type.
  Thanks [@Gman98ish](https://github.com/Gman98ish) for the patch!
  [#3206](https://github.com/Kong/kong/pull/3206)
- ldap-auth: Ensure the plugin does not throw errors when configured as a
  global plugin.
  [#3354](https://github.com/Kong/kong/pull/3354)
- hmac-auth: Verify signature against non-normalized (`$request_uri`) request
  line (instead of `$uri`).
  [#3339](https://github.com/Kong/kong/pull/3339)
- aws-lambda: Fix a typo in upstream headers sent to the function. We now
  properly send the `X-Amz-Log-Type` header.
  [#3398](https://github.com/Kong/kong/pull/3398)

[Back to TOC](#table-of-contents)

## [0.13.0] - 2018/03/22

This release introduces two new core entities that will improve the way you
configure Kong: **Routes** & **Services**. Those entities replace the "API"
entity and simplify the setup of non-naive use-cases by providing better
separation of concerns and allowing for plugins to be applied to specific
**endpoints**.

As usual, major version upgrades require database migrations and changes to
the Nginx configuration file (if you customized the default template).
Please take a few minutes to read the [0.13 Upgrade
Path](https://github.com/Kong/kong/blob/master/UPGRADE.md#upgrade-to-013x) for
more details regarding breaking changes and migrations before planning to
upgrade your Kong cluster.

### Breaking Changes

##### Configuration

- :warning: The `proxy_listen` and `admin_listen` configuration values have a
  new syntax. This syntax is more aligned with that of NGINX and is more
  powerful while also simpler. As a result, the following configuration values
  have been removed because superfluous: `ssl`, `admin_ssl`, `http2`,
  `admin_http2`, `proxy_listen_ssl`, and `admin_listen_ssl`.
  [#3147](https://github.com/Kong/kong/pull/3147)

##### Plugins

- :warning: galileo: As part of the Galileo deprecation path, the galileo
  plugin is not enabled by default anymore, although still bundled with 0.13.
  Users are advised to stop using the plugin, but for the time being can keep
  enabling it by adding it to the `custom_plugin` configuration value.
  [#3233](https://github.com/Kong/kong/pull/3233)
- :warning: rate-limiting (Cassandra): The default migration for including
  Routes and Services in plugins will remove and re-create the Cassandra
  rate-limiting counters table. This means that users that were rate-limited
  because of excessive API consumption will be able to consume the API until
  they reach their limit again. There is no such data deletion in PostgreSQL.
  [def201f](https://github.com/Kong/kong/commit/def201f566ccf2dd9b670e2f38e401a0450b1cb5)

### Changes

##### Dependencies

- **Note to Docker users**: The `latest` tag on Docker Hub now points to the
  **alpine** image instead of CentOS. This also applies to the `0.13.0` tag.
- The OpenResty version shipped with our default packages has been bumped to
  `1.13.6.1`. The 0.13.0 release should still be compatible with the OpenResty
  `1.11.2.x` series for the time being.
- Bumped [lua-resty-dns-client](https://github.com/Kong/lua-resty-dns-client)
  to `2.0.0`.
  [#3220](https://github.com/Kong/kong/pull/3220)
- Bumped [lua-resty-http](https://github.com/pintsized/lua-resty-http) to
  `0.12`.
  [#3196](https://github.com/Kong/kong/pull/3196)
- Bumped [lua-multipart](https://github.com/Kong/lua-multipart) to `0.5.5`.
  [#3318](https://github.com/Kong/kong/pull/3318)
- Bumped [lua-resty-healthcheck](https://github.com/Kong/lua-resty-healthcheck)
  to `0.4.0`.
  [#3321](https://github.com/Kong/kong/pull/3321)

### Additions

##### Configuration

- :fireworks: Support for **control-plane** and **data-plane** modes. The new
  syntax of `proxy_listen` and `admin_listen` supports `off`, which
  disables either one of those interfaces. It is now simpler than ever to
  make a Kong node "Proxy only" (data-plane) or "Admin only" (control-plane).
  [#3147](https://github.com/Kong/kong/pull/3147)

##### Core

- :fireworks: This release introduces two new entities: **Routes** and
  **Services**. Those entities will provide a better separation of concerns
  than the "API" entity offers. Routes will define rules for matching a
  client's request (e.g., method, host, path...), and Services will represent
  upstream services (or backends) that Kong should proxy those requests to.
  Plugins can also be added to both Routes and Services, enabling use-cases to
  apply plugins more granularly (e.g., per endpoint).
  Following this addition, the API entity and related Admin API endpoints are
  now deprecated. This release is backwards-compatible with the previous model
  and all of your currently defined APIs and matching rules are still
  supported, although we advise users to migrate to Routes and Services as soon
  as possible.
  [#3224](https://github.com/Kong/kong/pull/3224)

##### Admin API

- :fireworks: New endpoints: `/routes` and `/services` to interact with the new
  core entities. More specific endpoints are also available such as
  `/services/{service id or name}/routes`,
  `/services/{service id or name}/plugins`, and `/routes/{route id}/plugins`.
  [#3224](https://github.com/Kong/kong/pull/3224)
- :fireworks: Our new endpoints (listed above) provide much better responses
  with regards to producing responses for incomplete entities, errors, etc...
  In the future, existing endpoints will gradually be moved to using this new
  Admin API content producer.
  [#3224](https://github.com/Kong/kong/pull/3224)
- :fireworks: Improved argument parsing in form-urlencoded requests to the new
  endpoints as well.
  Kong now expects the following syntaxes for representing
  arrays: `hosts[]=a.com&hosts[]=b.com`, `hosts[1]=a.com&hosts[2]=b.com`, which
  avoid comma-separated arrays and related issues that can arise.
  In the future, existing endpoints will gradually be moved to using this new
  Admin API content parser.
  [#3224](https://github.com/Kong/kong/pull/3224)

##### Plugins

- jwt: `ngx.ctx.authenticated_jwt_token` is available for other plugins to use.
  [#2988](https://github.com/Kong/kong/pull/2988)
- statsd: The fields `host`, `port` and `metrics` are no longer marked as
  "required", since they have a default value.
  [#3209](https://github.com/Kong/kong/pull/3209)

### Fixes

##### Core

- Fix an issue causing nodes in a cluster to use the default health checks
  configuration when the user configured them from another node (event
  propagated via the cluster).
  [#3319](https://github.com/Kong/kong/pull/3319)
- Increase the default load balancer wheel size from 100 to 10.000. This allows
  for a better distribution of the load between Targets in general.
  [#3296](https://github.com/Kong/kong/pull/3296)

##### Admin API

- Fix several issues with application/multipart MIME type parsing of payloads.
  [#3318](https://github.com/Kong/kong/pull/3318)
- Fix several issues with the parsing of health checks configuration values.
  [#3306](https://github.com/Kong/kong/pull/3306)
  [#3321](https://github.com/Kong/kong/pull/3321)

[Back to TOC](#table-of-contents)

## [0.12.3] - 2018/03/12

### Fixed

- Suppress a memory leak in the core introduced in 0.12.2.
  Thanks [@mengskysama](https://github.com/mengskysama) for the report.
  [#3278](https://github.com/Kong/kong/pull/3278)

[Back to TOC](#table-of-contents)

## [0.12.2] - 2018/02/28

### Added

##### Core

- Load balancers now log DNS errors to facilitate debugging.
  [#3177](https://github.com/Kong/kong/pull/3177)
- Reports now can include custom immutable values.
  [#3180](https://github.com/Kong/kong/pull/3180)

##### CLI

- The `kong migrations reset` command has a new `--yes` flag. This flag makes
  the command run non-interactively, and ensures no confirmation prompt will
  occur.
  [#3189](https://github.com/Kong/kong/pull/3189)

##### Admin API

- A new endpoint `/upstreams/:upstream_id/health` will return the health of the
  specified upstream.
  [#3232](https://github.com/Kong/kong/pull/3232)
- The `/` endpoint in the Admin API now exposes the `node_id` field.
  [#3234](https://github.com/Kong/kong/pull/3234)

### Fixed

##### Core

- HTTP/1.0 requests without a Host header are routed instead of being rejected.
  HTTP/1.1 requests without a Host are considered invalid and will still be
  rejected.
  Thanks to [@rainiest](https://github.com/rainest) for the patch!
  [#3216](https://github.com/Kong/kong/pull/3216)
- Fix the load balancer initialization when some Targets would contain
  hostnames.
  [#3187](https://github.com/Kong/kong/pull/3187)
- Fix incomplete handling of errors when initializing DAO objects.
  [637532e](https://github.com/Kong/kong/commit/637532e05d8ed9a921b5de861cc7f463e96c6e04)
- Remove bogus errors in the logs provoked by healthcheckers between the time
  they are unregistered and the time they are garbage-collected
  ([#3207](https://github.com/Kong/kong/pull/3207)) and when receiving an HTTP
  status not tracked by healthy or unhealthy lists
  ([c8eb5ae](https://github.com/Kong/kong/commit/c8eb5ae28147fc02473c05a7b1dbf502fbb64242)).
- Fix soft errors not being handled correctly inside the Kong cache.
  [#3150](https://github.com/Kong/kong/pull/3150)

##### Migrations

- Better handling of already existing Cassandra keyspaces in migrations.
  [#3203](https://github.com/Kong/kong/pull/3203).
  Thanks to [@pamiel](https://github.com/pamiel) for the patch!

##### Admin API

- Ensure `GET /certificates/{uuid}` does not return HTTP 500 when the given
  identifier does not exist.
  Thanks to [@vdesjardins](https://github.com/vdesjardins) for the patch!
  [#3148](https://github.com/Kong/kong/pull/3148)

[Back to TOC](#table-of-contents)

## [0.12.1] - 2018/01/18

This release addresses a few issues encountered with 0.12.0, including one
which would prevent upgrading from a previous version. The [0.12 Upgrade
Path](https://github.com/Kong/kong/blob/master/UPGRADE.md)
is still relevant for upgrading existing clusters to 0.12.1.

### Fixed

- Fix a migration between previous Kong versions and 0.12.0.
  [#3159](https://github.com/Kong/kong/pull/3159)
- Ensure Lua errors are propagated when thrown in the `access` handler by
  plugins.
  [38580ff](https://github.com/Kong/kong/commit/38580ff547cbd4a557829e3ad135cd6a0f821f7c)

[Back to TOC](#table-of-contents)

## [0.12.0] - 2018/01/16

This major release focuses on two new features we are very excited about:
**health checks** and **hash based load balancing**!

We also took this as an opportunity to fix a few prominent issues, sometimes
at the expense of breaking changes but overall improving the flexibility and
usability of Kong! Do keep in mind that this is a major release, and as such,
that we require of you to run the **migrations step**, via the
`kong migrations up` command.

Please take a few minutes to thoroughly read the [0.12 Upgrade
Path](https://github.com/Kong/kong/blob/master/UPGRADE.md#upgrade-to-012x)
for more details regarding breaking changes and migrations before planning to
upgrade your Kong cluster.

### Deprecation notices

Starting with 0.12.0, we are announcing the deprecation of older versions
of our supported databases:

- Support for PostgreSQL 9.4 is deprecated. Users are advised to upgrade to
  9.5+
- Support for Cassandra 2.1 and below is deprecated. Users are advised to
  upgrade to 2.2+

Note that the above deprecated versions are still supported in this release,
but will be dropped in subsequent ones.

### Breaking changes

##### Core

- :warning: The required OpenResty version has been bumped to 1.11.2.5. If you
  are installing Kong from one of our distribution packages, you are not
  affected by this change.
  [#3097](https://github.com/Kong/kong/pull/3097)
- :warning: As Kong now executes subsequent plugins when a request is being
  short-circuited (e.g. HTTP 401 responses from auth plugins), plugins that
  run in the header or body filter phases will be run upon such responses
  from the access phase. We consider this change a big improvement in the
  Kong run-loop as it allows for more flexibility for plugins. However, it is
  unlikely, but possible that some of these plugins (e.g. your custom plugins)
  now run in scenarios where they were not previously expected to run.
  [#3079](https://github.com/Kong/kong/pull/3079)

##### Admin API

- :warning: By default, the Admin API now only listens on the local interface.
  We consider this change to be an improvement in the default security policy
  of Kong. If you are already using Kong, and your Admin API still binds to all
  interfaces, consider updating it as well. You can do so by updating the
  `admin_listen` configuration value, like so: `admin_listen = 127.0.0.1:8001`.
  Thanks [@pduldig-at-tw](https://github.com/pduldig-at-tw) for the suggestion
  and the patch.
  [#3016](https://github.com/Kong/kong/pull/3016)

  :red_circle: **Note to Docker users**: Beware of this change as you may have
  to ensure that your Admin API is reachable via the host's interface.
  You can use the `-e KONG_ADMIN_LISTEN` argument when provisioning your
  container(s) to update this value; for example,
  `-e KONG_ADMIN_LISTEN=0.0.0.0:8001`.

- :warning: To reduce confusion, the `/upstreams/:upstream_name_or_id/targets/`
  has been updated to not show the full list of Targets anymore, but only
  the ones that are currently active in the load balancer. To retrieve the full
  history of Targets, you can now query
  `/upstreams/:upstream_name_or_id/targets/all`. The
  `/upstreams/:upstream_name_or_id/targets/active` endpoint has been removed.
  Thanks [@hbagdi](https://github.com/hbagdi) for tackling this backlog item!
  [#3049](https://github.com/Kong/kong/pull/3049)
- :warning: The `orderlist` property of Upstreams has been removed, along with
  any confusion it may have brought. The balancer is now able to fully function
  without it, yet with the same level of entropy in its load distribution.
  [#2748](https://github.com/Kong/kong/pull/2748)

##### CLI

- :warning: The `$ kong compile` command which was deprecated in 0.11.0 has
  been removed.
  [#3069](https://github.com/Kong/kong/pull/3069)

##### Plugins

- :warning: In logging plugins, the `request.request_uri` field has been
  renamed to `request.url`.
  [#2445](https://github.com/Kong/kong/pull/2445)
  [#3098](https://github.com/Kong/kong/pull/3098)

### Added

##### Core

- :fireworks: Support for **health checks**! Kong can now short-circuit some
  of your upstream Targets (replicas) from its load balancer when it encounters
  too many TCP or HTTP errors. You can configure the number of failures, or the
  HTTP status codes that should be considered invalid, and Kong will monitor
  the failures and successes of proxied requests to each upstream Target. We
  call this feature **passive health checks**.
  Additionally, you can configure **active health checks**, which will make
  Kong perform periodic HTTP test requests to actively monitor the health of
  your upstream services, and pre-emptively short-circuit them.
  Upstream Targets can be manually taken up or down via two new Admin API
  endpoints: `/healthy` and `/unhealthy`.
  [#3096](https://github.com/Kong/kong/pull/3096)
- :fireworks: Support for **hash based load balancing**! Kong now offers
  consistent hashing/sticky sessions load balancing capabilities via the new
  `hash_*` attributes of the Upstream entity. Hashes can be based off client
  IPs, request headers, or Consumers!
  [#2875](https://github.com/Kong/kong/pull/2875)
- :fireworks: Logging plugins now log requests that were short-circuited by
  Kong! (e.g. HTTP 401 responses from auth plugins or HTTP 429 responses from
  rate limiting plugins, etc.) Kong now executes any subsequent plugins once a
  request has been short-circuited. Your plugin must be using the
  `kong.tools.responses` module for this behavior to be respected.
  [#3079](https://github.com/Kong/kong/pull/3079)
- Kong is now compatible with OpenResty up to version 1.13.6.1. Be aware that
  the recommended (and default) version shipped with this release is still
  1.11.2.5.
  [#3070](https://github.com/Kong/kong/pull/3070)

##### CLI

- `$ kong start` now considers the commonly used `/opt/openresty` prefix when
  searching for the `nginx` executable.
  [#3074](https://github.com/Kong/kong/pull/3074)

##### Admin API

- Two new endpoints, `/healthy` and `/unhealthy` can be used to manually bring
  upstream Targets up or down, as part of the new health checks feature of the
  load balancer.
  [#3096](https://github.com/Kong/kong/pull/3096)

##### Plugins

- logging plugins: A new field `upstream_uri` now logs the value of the
  upstream request's path. This is useful to help debugging plugins or setups
  that aim at rewriting a request's URL during proxying.
  Thanks [@shiprabehera](https://github.com/shiprabehera) for the patch!
  [#2445](https://github.com/Kong/kong/pull/2445)
- tcp-log: Support for TLS handshake with the logs recipients for secure
  transmissions of logging data.
  [#3091](https://github.com/Kong/kong/pull/3091)
- jwt: Support for JWTs passed in cookies. Use the new `config.cookie_names`
  property to configure the behavior to your liking.
  Thanks [@mvanholsteijn](https://github.com/mvanholsteijn) for the patch!
  [#2974](https://github.com/Kong/kong/pull/2974)
- oauth2
    - New `config.auth_header_name` property to customize the authorization
      header's name.
      Thanks [@supraja93](https://github.com/supraja93)
      [#2928](https://github.com/Kong/kong/pull/2928)
    - New `config.refresh_ttl` property to customize the TTL of refresh tokens,
      previously hard-coded to 14 days.
      Thanks [@bob983](https://github.com/bob983) for the patch!
      [#2942](https://github.com/Kong/kong/pull/2942)
    - Avoid an error in the logs when trying to retrieve an access token from
      a request without a body.
      Thanks [@WALL-E](https://github.com/WALL-E) for the patch.
      [#3063](https://github.com/Kong/kong/pull/3063)
- ldap: New `config.header_type` property to customize the authorization method
  in the `Authorization` header.
  Thanks [@francois-maillard](https://github.com/francois-maillard) for the
  patch!
  [#2963](https://github.com/Kong/kong/pull/2963)

### Fixed

##### CLI

- Fix a potential vulnerability in which an attacker could read the Kong
  configuration file with insufficient permissions for a short window of time
  while Kong is being started.
  [#3057](https://github.com/Kong/kong/pull/3057)
- Proper log message upon timeout in `$ kong quit`.
  [#3061](https://github.com/Kong/kong/pull/3061)

##### Admin API

- The `/certificates` endpoint now properly supports the `snis` parameter
  in PUT and PATCH requests.
  Thanks [@hbagdi](https://github.com/hbagdi) for the contribution!
  [#3040](https://github.com/Kong/kong/pull/3040)
- Avoid sending the `HTTP/1.1 415 Unsupported Content Type` response when
  receiving a request with a valid `Content-Type`, but with an empty payload.
  [#3077](https://github.com/Kong/kong/pull/3077)

##### Plugins

- basic-auth:
    - Accept passwords containing `:`.
      Thanks [@nico-acidtango](https://github.com/nico-acidtango) for the patch!
      [#3014](https://github.com/Kong/kong/pull/3014)
    - Performance improvements, courtesy of
      [@nico-acidtango](https://github.com/nico-acidtango)
      [#3014](https://github.com/Kong/kong/pull/3014)

[Back to TOC](#table-of-contents)

## [0.11.2] - 2017/11/29

### Added

##### Plugins

- key-auth: New endpoints to manipulate API keys.
  Thanks [@hbagdi](https://github.com/hbagdi) for the contribution.
  [#2955](https://github.com/Kong/kong/pull/2955)
    - `/key-auths/` to paginate through all keys.
    - `/key-auths/:credential_key_or_id/consumer` to retrieve the Consumer
      associated with a key.
- basic-auth: New endpoints to manipulate basic-auth credentials.
  Thanks [@hbagdi](https://github.com/hbagdi) for the contribution.
  [#2998](https://github.com/Kong/kong/pull/2998)
    - `/basic-auths/` to paginate through all basic-auth credentials.
    - `/basic-auths/:credential_username_or_id/consumer` to retrieve the
      Consumer associated with a credential.
- jwt: New endpoints to manipulate JWTs.
  Thanks [@hbagdi](https://github.com/hbagdi) for the contribution.
  [#3003](https://github.com/Kong/kong/pull/3003)
    - `/jwts/` to paginate through all JWTs.
    - `/jwts/:jwt_key_or_id/consumer` to retrieve the Consumer
      associated with a JWT.
- hmac-auth: New endpoints to manipulate hmac-auth credentials.
  Thanks [@hbagdi](https://github.com/hbagdi) for the contribution.
  [#3009](https://github.com/Kong/kong/pull/3009)
    - `/hmac-auths/` to paginate through all hmac-auth credentials.
    - `/hmac-auths/:hmac_username_or_id/consumer` to retrieve the Consumer
      associated with a credential.
- acl: New endpoints to manipulate ACLs.
  Thanks [@hbagdi](https://github.com/hbagdi) for the contribution.
  [#3039](https://github.com/Kong/kong/pull/3039)
    - `/acls/` to paginate through all ACLs.
    - `/acls/:acl_id/consumer` to retrieve the Consumer
      associated with an ACL.

### Fixed

##### Core

- Avoid logging some unharmful error messages related to clustering.
  [#3002](https://github.com/Kong/kong/pull/3002)
- Improve performance and memory footprint when parsing multipart request
  bodies.
  [Kong/lua-multipart#13](https://github.com/Kong/lua-multipart/pull/13)

##### Configuration

- Add a format check for the `admin_listen_ssl` property, ensuring it contains
  a valid port.
  [#3031](https://github.com/Kong/kong/pull/3031)

##### Admin API

- PUT requests with payloads containing non-existing primary keys for entities
  now return HTTP 404 Not Found, instead of HTTP 200 OK without a response
  body.
  [#3007](https://github.com/Kong/kong/pull/3007)
- On the `/` endpoint, ensure `enabled_in_cluster` shows up as an empty JSON
  Array (`[]`), instead of an empty JSON Object (`{}`).
  Thanks [@hbagdi](https://github.com/hbagdi) for the patch!
  [#2982](https://github.com/Kong/kong/issues/2982)

##### Plugins

- hmac-auth: Better parsing of the `Authorization` header to avoid internal
  errors resulting in HTTP 500.
  Thanks [@mvanholsteijn](https://github.com/mvanholsteijn) for the patch!
  [#2996](https://github.com/Kong/kong/pull/2996)
- Improve the performance of the rate-limiting and response-rate-limiting
  plugins when using the Redis policy.
  [#2956](https://github.com/Kong/kong/pull/2956)
- Improve the performance of the response-transformer plugin.
  [#2977](https://github.com/Kong/kong/pull/2977)

## [0.11.1] - 2017/10/24

### Changed

##### Configuration

- Drop the `lua_code_cache` configuration property. This setting has been
  considered harmful since 0.11.0 as it interferes with Kong's internals.
  [#2854](https://github.com/Kong/kong/pull/2854)

### Fixed

##### Core

- DNS: SRV records pointing to an A record are now properly handled by the
  load balancer when `preserve_host` is disabled. Such records used to throw
  Lua errors on the proxy code path.
  [Kong/lua-resty-dns-client#19](https://github.com/Kong/lua-resty-dns-client/pull/19)
- Fixed an edge-case where `preserve_host` would sometimes craft an upstream
  request with a Host header from a previous client request instead of the
  current one.
  [#2832](https://github.com/Kong/kong/pull/2832)
- Ensure APIs with regex URIs are evaluated in the order that they are created.
  [#2924](https://github.com/Kong/kong/pull/2924)
- Fixed a typo that caused the load balancing components to ignore the Upstream
  slots property.
  [#2747](https://github.com/Kong/kong/pull/2747)

##### CLI

- Fixed the verification of self-signed SSL certificates for PostgreSQL and
  Cassandra in the `kong migrations` command. Self-signed SSL certificates are
  now properly verified during migrations according to the
  `lua_ssl_trusted_certificate` configuration property.
  [#2908](https://github.com/Kong/kong/pull/2908)

##### Admin API

- The `/upstream/{upstream}/targets/active` endpoint used to return HTTP
  `405 Method Not Allowed` when called with a trailing slash. Both notations
  (with and without the trailing slash) are now supported.
  [#2884](https://github.com/Kong/kong/pull/2884)

##### Plugins

- bot-detection: Fixed an issue which would prevent the plugin from running and
  result in an HTTP `500` error if configured globally.
  [#2906](https://github.com/Kong/kong/pull/2906)
- ip-restriction: Fixed support for the `0.0.0.0/0` CIDR block. This block is
  now supported and won't trigger an error when used in this plugin's properties.
  [#2918](https://github.com/Kong/kong/pull/2918)

### Added

##### Plugins

- aws-lambda: Added support to forward the client request's HTTP method,
  headers, URI, and body to the Lambda function.
  [#2823](https://github.com/Kong/kong/pull/2823)
- key-auth: New `run_on_preflight` configuration option to control
  authentication on preflight requests.
  [#2857](https://github.com/Kong/kong/pull/2857)
- jwt: New `run_on_preflight` configuration option to control authentication
  on preflight requests.
  [#2857](https://github.com/Kong/kong/pull/2857)

##### Plugin development

- Ensure migrations have valid, unique names to avoid conflicts between custom
  plugins.
  Thanks [@ikogan](https://github.com/ikogan) for the patch!
  [#2821](https://github.com/Kong/kong/pull/2821)

### Improved

##### Migrations & Deployments

- Improve migrations reliability for future major releases.
  [#2869](https://github.com/Kong/kong/pull/2869)

##### Plugins

- Improve the performance of the acl and oauth2 plugins.
  [#2736](https://github.com/Kong/kong/pull/2736)
  [#2806](https://github.com/Kong/kong/pull/2806)

[Back to TOC](#table-of-contents)

## [0.10.4] - 2017/10/24

### Fixed

##### Core

- DNS: SRV records pointing to an A record are now properly handled by the
  load balancer when `preserve_host` is disabled. Such records used to throw
  Lua errors on the proxy code path.
  [Kong/lua-resty-dns-client#19](https://github.com/Kong/lua-resty-dns-client/pull/19)
- HTTP `400` errors thrown by Nginx are now correctly caught by Kong and return
  a native, Kong-friendly response.
  [#2476](https://github.com/Mashape/kong/pull/2476)
- Fix an edge-case where an API with multiple `uris` and `strip_uri = true`
  would not always strip the client URI.
  [#2562](https://github.com/Mashape/kong/issues/2562)
- Fix an issue where Kong would match an API with a shorter URI (from its
  `uris` value) as a prefix instead of a longer, matching prefix from
  another API.
  [#2662](https://github.com/Mashape/kong/issues/2662)
- Fixed a typo that caused the load balancing components to ignore the
  Upstream `slots` property.
  [#2747](https://github.com/Mashape/kong/pull/2747)

##### Configuration

- Octothorpes (`#`) can now be escaped (`\#`) and included in the Kong
  configuration values such as your datastore passwords or usernames.
  [#2411](https://github.com/Mashape/kong/pull/2411)

##### Admin API

- The `data` response field of the `/upstreams/{upstream}/targets/active`
  Admin API endpoint now returns a list (`[]`) instead of an object (`{}`)
  when no active targets are present.
  [#2619](https://github.com/Mashape/kong/pull/2619)

##### Plugins

- datadog: Avoid a runtime error if the plugin is configured as a global plugin
  but the downstream request did not match any configured API.
  Thanks [@kjsteuer](https://github.com/kjsteuer) for the fix!
  [#2702](https://github.com/Mashape/kong/pull/2702)
- ip-restriction: Fixed support for the `0.0.0.0/0` CIDR block. This block is
  now supported and won't trigger an error when used in this plugin's properties.
  [#2918](https://github.com/Mashape/kong/pull/2918)

[Back to TOC](#table-of-contents)

## [0.11.0] - 2017/08/16

The latest and greatest version of Kong features improvements all over the
board for a better and easier integration with your infrastructure!

The highlights of this release are:

- Support for **regex URIs** in routing, one of the oldest requested
  features from the community.
- Support for HTTP/2 traffic from your clients.
- Kong does not depend on Serf anymore, which makes deployment and networking
  requirements **considerably simpler**.
- A better integration with orchestration tools thanks to the support for **non
  FQDNs** in Kong's DNS resolver.

As per usual, our major releases include datastore migrations which are
considered **breaking changes**. Additionally, this release contains numerous
breaking changes to the deployment process and proxying behavior that you
should be familiar with.

We strongly advise that you read this changeset thoroughly, as well as the
[0.11 Upgrade Path](https://github.com/Kong/kong/blob/master/UPGRADE.md#upgrade-to-011x)
if you are planning to upgrade a Kong cluster.

### Breaking changes

##### Configuration

- :warning: Numerous updates were made to the Nginx configuration template.
  If you are using a custom template, you **must** apply those
  modifications. See the [0.11 Upgrade
  Path](https://github.com/Kong/kong/blob/master/UPGRADE.md#upgrade-to-011x)
  for a complete list of changes to apply.

##### Migrations & Deployment

- :warning: Migrations are **not** executed automatically by `kong start`
  anymore. Migrations are now a **manual** process, which must be executed via
  the `kong migrations` command. In practice, this means that you have to run
  `kong migrations up [-c kong.conf]` in one of your nodes **before** starting
  your Kong nodes. This command should be run from a **single** node/container
  to avoid several nodes running migrations concurrently and potentially
  corrupting your database. Once the migrations are up-to-date, it is
  considered safe to start multiple Kong nodes concurrently.
  [#2421](https://github.com/Kong/kong/pull/2421)
- :warning: :fireworks: Serf is **not** a dependency anymore. Kong nodes now
  handle cache invalidation events via a built-in database polling mechanism.
  See the new "Datastore Cache" section of the configuration file which
  contains 3 new documented properties: `db_update_frequency`,
  `db_update_propagation`, and `db_cache_ttl`. If you are using Cassandra, you
  **should** pay a particular attention to the `db_update_propagation` setting,
  as you **should not** use the default value of `0`.
  [#2561](https://github.com/Kong/kong/pull/2561)

##### Core

- :warning: Kong now requires OpenResty `1.11.2.4`. OpenResty's LuaJIT can
  now be built with Lua 5.2 compatibility.
  [#2489](https://github.com/Kong/kong/pull/2489)
  [#2790](https://github.com/Kong/kong/pull/2790)
- :warning: Previously, the `X-Forwarded-*` and `X-Real-IP` headers were
  trusted from any client by default, and forwarded upstream. With the
  introduction of the new `trusted_ips` property (see the below "Added"
  section) and to enforce best security practices, Kong *does not* trust
  any client IP address by default anymore. This will make Kong *not*
  forward incoming `X-Forwarded-*` headers if not coming from configured,
  trusted IP addresses blocks. This setting also affects the API
  `check_https` field, which itself relies on *trusted* `X-Forwarded-Proto`
  headers **only**.
  [#2236](https://github.com/Kong/kong/pull/2236)
- :warning: The API Object property `http_if_terminated` is now set to `false`
  by default. For Kong to evaluate the client `X-Forwarded-Proto` header, you
  must now configure Kong to trust the client IP (see above change), **and**
  you must explicitly set this value to `true`. This affects you if you are
  doing SSL termination somewhere before your requests hit Kong, and if you
  have configured `https_only` on the API, or if you use a plugin that requires
  HTTPS traffic (e.g. OAuth2).
  [#2588](https://github.com/Kong/kong/pull/2588)
- :warning: The internal DNS resolver now honours the `search` and `ndots`
  configuration options of your `resolv.conf` file. Make sure that DNS
  resolution is still consistent in your environment, and consider
  eventually not using FQDNs anymore.
  [#2425](https://github.com/Kong/kong/pull/2425)

##### Admin API

- :warning: As a result of the Serf removal, Kong is now entirely stateless,
  and as such, the `/cluster` endpoint has disappeared.
  [#2561](https://github.com/Kong/kong/pull/2561)
- :warning: The Admin API `/status` endpoint does not return a count of the
  database entities anymore. Instead, it now returns a `database.reachable`
  boolean value, which reflects the state of the connection between Kong
  and the underlying database. Please note that this flag **does not**
  reflect the health of the database itself.
  [#2567](https://github.com/Kong/kong/pull/2567)

##### Plugin development

- :warning: The upstream URI is now determined via the Nginx
  `$upstream_uri` variable. Custom plugins using the `ngx.req.set_uri()`
  API will not be taken into consideration anymore. One must now set the
  `ngx.var.upstream_uri` variable from the Lua land.
  [#2519](https://github.com/Kong/kong/pull/2519)
- :warning: The `hooks.lua` module for custom plugins is dropped, along
  with the `database_cache.lua` module. Database entities caching and
  eviction has been greatly improved to simplify and automate most caching
  use-cases. See the [Plugins Development
  Guide](https://getkong.org/docs/0.11.x/plugin-development/entities-cache/)
  and the [0.11 Upgrade
  Path](https://github.com/Kong/kong/blob/master/UPGRADE.md#upgrade-to-011x)
  for more details.
  [#2561](https://github.com/Kong/kong/pull/2561)
- :warning: To ensure that the order of execution of plugins is still the same
  for vanilla Kong installations, we had to update the `PRIORITY` field of some
  of our bundled plugins. If your custom plugin must run after or before a
  specific bundled plugin, you might have to update your plugin's `PRIORITY`
  field as well. The complete list of plugins and their priorities is available
  on the [Plugins Development
  Guide](https://getkong.org/docs/0.11.x/plugin-development/custom-logic/).
  [#2489](https://github.com/Kong/kong/pull/2489)
  [#2813](https://github.com/Kong/kong/pull/2813)

### Deprecated

##### CLI

- The `kong compile` command has been deprecated. Instead, prefer using
  the new `kong prepare` command.
  [#2706](https://github.com/Kong/kong/pull/2706)

### Changed

##### Core

- Performance around DNS resolution has been greatly improved in some
  cases.
  [#2625](https://github.com/Kong/kong/pull/2425)
- Secret values are now generated with a kernel-level, Cryptographically
  Secure PRNG.
  [#2536](https://github.com/Kong/kong/pull/2536)
- The `.kong_env` file created by Kong in its running prefix is now written
  without world-read permissions.
  [#2611](https://github.com/Kong/kong/pull/2611)

##### Plugin development

- The `marshall_event` function on schemas is now ignored by Kong, and can be
  safely removed as the new cache invalidation mechanism natively handles
  safer events broadcasting.
  [#2561](https://github.com/Kong/kong/pull/2561)

### Added

##### Core

- :fireworks: Support for regex URIs! You can now define regexes in your
  APIs `uris` property. Those regexes can have capturing groups which can
  be extracted by Kong during a request, and accessed later in the plugins
  (useful for URI rewriting). See the [Proxy
  Guide](https://getkong.org/docs/0.11.x/proxy/#using-regexes-in-uris) for
  documentation on how to use regex URIs.
  [#2681](https://github.com/Kong/kong/pull/2681)
- :fireworks: Support for HTTP/2. A new `http2` directive now enables
  HTTP/2 traffic on the `proxy_listen_ssl` address.
  [#2541](https://github.com/Kong/kong/pull/2541)
- :fireworks: Support for the `search` and `ndots` configuration options of
  your `resolv.conf` file.
  [#2425](https://github.com/Kong/kong/pull/2425)
- Kong now forwards new headers to your upstream services:
  `X-Forwarded-Host`, `X-Forwarded-Port`, and `X-Forwarded-Proto`.
  [#2236](https://github.com/Kong/kong/pull/2236)
- Support for the PROXY protocol. If the new `real_ip_header` configuration
  property is set to `real_ip_header = proxy_protocol`, then Kong will
  append the `proxy_protocol` parameter to the Nginx `listen` directive of
  the Kong proxy port.
  [#2236](https://github.com/Kong/kong/pull/2236)
- Support for BDR compatibility in the PostgreSQL migrations.
  Thanks [@AlexBloor](https://github.com/AlexBloor) for the patch!
  [#2672](https://github.com/Kong/kong/pull/2672)

##### Configuration

- Support for DNS nameservers specified in IPv6 format.
  [#2634](https://github.com/Kong/kong/pull/2634)
- A few new DNS configuration properties allow you to tweak the Kong DNS
  resolver, and in particular, how it handles the resolution of different
  record types or the eviction of stale records.
  [#2625](https://github.com/Kong/kong/pull/2625)
- A new `trusted_ips` configuration property allows you to define a list of
  trusted IP address blocks that are known to send trusted `X-Forwarded-*`
  headers. Requests from trusted IPs will make Kong forward those headers
  upstream. Requests from non-trusted IP addresses will make Kong override
  the `X-Forwarded-*` headers with its own values. In addition, this
  property also sets the ngx_http_realip_module `set_real_ip_from`
  directive(s), which makes Kong trust the incoming `X-Real-IP` header as
  well, which is used for operations such as rate-limiting by IP address,
  and that Kong forwards upstream as well.
  [#2236](https://github.com/Kong/kong/pull/2236)
- You can now configure the ngx_http_realip_module from the Kong
  configuration.  In addition to `trusted_ips` which sets the
  `set_real_ip_from` directives(s), two new properties, `real_ip_header`
  and `real_ip_recursive` allow you to configure the ngx_http_realip_module
  directives bearing the same name.
  [#2236](https://github.com/Kong/kong/pull/2236)
- Ability to hide Kong-specific response headers. Two new configuration
  fields: `server_tokens` and `latency_tokens` will respectively toggle
  whether the `Server` and `X-Kong-*-Latency` headers should be sent to
  downstream clients.
  [#2259](https://github.com/Kong/kong/pull/2259)
- New configuration property to tune handling request body data via the
  `client_max_body_size` and `client_body_buffer_size` directives
  (mirroring their Nginx counterparts). Note these settings are only
  defined for proxy requests; request body handling in the Admin API
  remains unchanged.
  [#2602](https://github.com/Kong/kong/pull/2602)
- New `error_default_type` configuration property. This setting is to
  specify a MIME type that will be used as the error response body format
  when Nginx encounters an error, but no `Accept` header was present in the
  request. The default value is `text/plain` for backwards compatibility.
  Thanks [@therealgambo](https://github.com/therealgambo) for the
  contribution!
  [#2500](https://github.com/Kong/kong/pull/2500)
- New `nginx_user` configuration property, which interfaces with the Nginx
  `user` directive.
  Thanks [@depay](https://github.com/depay) for the contribution!
  [#2180](https://github.com/Kong/kong/pull/2180)

##### CLI

- New `kong prepare` command to prepare the Kong running prefix (creating
  log files, SSL certificates, etc...) and allow for Kong to be started via
  the `nginx` binary. This is useful for environments like containers,
  where the foreground process should be the Nginx master process. The
  `kong compile` command has been deprecated as a result of this addition.
  [#2706](https://github.com/Kong/kong/pull/2706)

##### Admin API

- Ability to retrieve plugins added to a Consumer via two new endpoints:
  `/consumers/:username_or_id/plugins/` and
  `/consumers/:username_or_id/plugins/:plugin_id`.
  [#2714](https://github.com/Kong/kong/pull/2714)
- Support for JSON `null` in `PATCH` requests to unset a value on any
  entity.
  [#2700](https://github.com/Kong/kong/pull/2700)

##### Plugins

- jwt: Support for RS512 signed tokens.
  Thanks [@sarraz1](https://github.com/sarraz1) for the patch!
  [#2666](https://github.com/Kong/kong/pull/2666)
- rate-limiting/response-ratelimiting: Optionally hide informative response
  headers.
  [#2087](https://github.com/Kong/kong/pull/2087)
- aws-lambda: Define a custom response status when the upstream
  `X-Amz-Function-Error` header is "Unhandled".
  Thanks [@erran](https://github.com/erran) for the contribution!
  [#2587](https://github.com/Kong/kong/pull/2587)
- aws-lambda: Add new AWS regions that were previously unsupported.
  [#2769](https://github.com/Kong/kong/pull/2769)
- hmac: New option to validate the client-provided SHA-256 of the request
  body.
  Thanks [@vaibhavatul47](https://github.com/vaibhavatul47) for the
  contribution!
  [#2419](https://github.com/Kong/kong/pull/2419)
- hmac: Added support for `enforce_headers` option and added HMAC-SHA256,
  HMAC-SHA384, and HMAC-SHA512 support.
  [#2644](https://github.com/Kong/kong/pull/2644)
- statsd: New metrics and more flexible configuration. Support for
  prefixes, configurable stat type, and added metrics.
  [#2400](https://github.com/Kong/kong/pull/2400)
- datadog: New metrics and more flexible configuration. Support for
  prefixes, configurable stat type, and added metrics.
  [#2394](https://github.com/Kong/kong/pull/2394)

### Fixed

##### Core

- Kong now ensures that your clients URIs are transparently proxied
  upstream.  No percent-encoding/decoding or querystring stripping will
  occur anymore.
  [#2519](https://github.com/Kong/kong/pull/2519)
- Fix an issue where Kong would match an API with a shorter URI (from its
  `uris` value) as a prefix instead of a longer, matching prefix from
  another API.
  [#2662](https://github.com/Kong/kong/issues/2662)
- Fix an edge-case where an API with multiple `uris` and `strip_uri = true`
  would not always strip the client URI.
  [#2562](https://github.com/Kong/kong/issues/2562)
- HTTP `400` errors thrown by Nginx are now correctly caught by Kong and return
  a native, Kong-friendly response.
  [#2476](https://github.com/Kong/kong/pull/2476)

##### Configuration

- Octothorpes (`#`) can now be escaped (`\#`) and included in the Kong
  configuration values such as your datastore passwords or usernames.
  [#2411](https://github.com/Kong/kong/pull/2411)

##### Admin API

- The `data` response field of the `/upstreams/{upstream}/targets/active`
  Admin API endpoint now returns a list (`[]`) instead of an object (`{}`)
  when no active targets are present.
  [#2619](https://github.com/Kong/kong/pull/2619)

##### Plugins

- The `unique` constraint on OAuth2 `client_secrets` has been removed.
  [#2447](https://github.com/Kong/kong/pull/2447)
- The `unique` constraint on JWT Credentials `secrets` has been removed.
  [#2548](https://github.com/Kong/kong/pull/2548)
- oauth2: When requesting a token from `/oauth2/token`, one can now pass the
  `client_id` as a request body parameter, while `client_id:client_secret` is
  passed via the Authorization header. This allows for better integration
  with some OAuth2 flows proposed out there, such as from Cloudflare Apps.
  Thanks [@cedum](https://github.com/cedum) for the patch!
  [#2577](https://github.com/Kong/kong/pull/2577)
- datadog: Avoid a runtime error if the plugin is configured as a global plugin
  but the downstream request did not match any configured API.
  Thanks [@kjsteuer](https://github.com/kjsteuer) for the fix!
  [#2702](https://github.com/Kong/kong/pull/2702)
- Logging plugins: the produced logs `latencies.kong` field used to omit the
  time Kong spent in its Load Balancing logic, which includes DNS resolution
  time. This latency is now included in `latencies.kong`.
  [#2494](https://github.com/Kong/kong/pull/2494)

[Back to TOC](#table-of-contents)

## [0.10.3] - 2017/05/24

### Changed

- We noticed that some distribution packages were not
  building OpenResty against a JITable PCRE library. This
  happened on Ubuntu and RHEL environments where OpenResty was
  built against the system's PCRE installation.
  We now compile OpenResty against a JITable PCRE source for
  those platforms, which should result in significant performance
  improvements in regex matching.
  [Mashape/kong-distributions #9](https://github.com/Kong/kong-distributions/pull/9)
- TLS connections are now handled with a modern list of
  accepted ciphers, as per the Mozilla recommended TLS
  ciphers list.
  See https://wiki.mozilla.org/Security/Server_Side_TLS.
  This behavior is configurable via the newly
  introduced configuration properties described in the
  below "Added" section.
- Plugins:
  - rate-limiting: Performance improvements when using the
    `cluster` policy. The number of round trips to the
    database has been limited to the number of configured
    limits.
    [#2488](https://github.com/Kong/kong/pull/2488)

### Added

- New `ssl_cipher_suite` and `ssl_ciphers` configuration
  properties to configure the desired set of accepted ciphers,
  based on the Mozilla recommended TLS ciphers list.
  [#2555](https://github.com/Kong/kong/pull/2555)
- New `proxy_ssl_certificate` and `proxy_ssl_certificate_key`
  configuration properties. These properties configure the
  Nginx directives bearing the same name, to set client
  certificates to Kong when connecting to your upstream services.
  [#2556](https://github.com/Kong/kong/pull/2556)
- Proxy and Admin API access and error log paths are now
  configurable. Access logs can be entirely disabled if
  desired.
  [#2552](https://github.com/Kong/kong/pull/2552)
- Plugins:
  - Logging plugins: The produced logs include a new `tries`
    field which contains, which includes the upstream
    connection successes and failures of the load-balancer.
    [#2429](https://github.com/Kong/kong/pull/2429)
  - key-auth: Credentials can now be sent in the request body.
    [#2493](https://github.com/Kong/kong/pull/2493)
  - cors: Origins can now be defined as regular expressions.
    [#2482](https://github.com/Kong/kong/pull/2482)

### Fixed

- APIs matching: prioritize APIs with longer `uris` when said
  APIs also define `hosts` and/or `methods` as well. Thanks
  [@leonzz](https://github.com/leonzz) for the patch.
  [#2523](https://github.com/Kong/kong/pull/2523)
- SSL connections to Cassandra can now properly verify the
  certificate in use (when `cassandra_ssl_verify` is enabled).
  [#2531](https://github.com/Kong/kong/pull/2531)
- The DNS resolver no longer sends a A or AAAA DNS queries for SRV
  records. This should improve performance by avoiding unnecessary
  lookups.
  [#2563](https://github.com/Kong/kong/pull/2563) &
  [Mashape/lua-resty-dns-client #12](https://github.com/Kong/lua-resty-dns-client/pull/12)
- Plugins
  - All authentication plugins don't throw an error anymore when
    invalid credentials are given and the `anonymous` user isn't
    configured.
    [#2508](https://github.com/Kong/kong/pull/2508)
  - rate-limiting: Effectively use the desired Redis database when
    the `redis` policy is in use and the `config.redis_database`
    property is set.
    [#2481](https://github.com/Kong/kong/pull/2481)
  - cors: The regression introduced in 0.10.1 regarding not
    sending the `*` wildcard when `conf.origin` was not specified
    has been fixed.
    [#2518](https://github.com/Kong/kong/pull/2518)
  - oauth2: properly check the client application ownership of a
    token before refreshing it.
    [#2461](https://github.com/Kong/kong/pull/2461)

[Back to TOC](#table-of-contents)

## [0.10.2] - 2017/05/01

### Changed

- The Kong DNS resolver now honors the `MAXNS` setting (3) when parsing the
  nameservers specified in `resolv.conf`.
  [#2290](https://github.com/Kong/kong/issues/2290)
- Kong now matches incoming requests via the `$request_uri` property, instead
  of `$uri`, in order to better handle percent-encoded URIS. A more detailed
  explanation will be included in the below "Fixed" section.
  [#2377](https://github.com/Kong/kong/pull/2377)
- Upstream calls do not unconditionally include a trailing `/` anymore. See the
  below "Added" section for more details.
  [#2315](https://github.com/Kong/kong/pull/2315)
- Admin API:
  - The "active targets" endpoint now only return the most recent nonzero
    weight Targets, instead of all nonzero weight targets. This is to provide
    a better picture of the Targets currently in use by the Kong load balancer.
    [#2310](https://github.com/Kong/kong/pull/2310)

### Added

- :fireworks: Plugins can implement a new `rewrite` handler to execute code in
  the Nginx rewrite phase. This phase is executed prior to matching a
  registered Kong API, and prior to any authentication plugin. As such, only
  global plugins (neither tied to an API or Consumer) will execute this phase.
  [#2354](https://github.com/Kong/kong/pull/2354)
- Ability for the client to chose whether the upstream request (Kong <->
  upstream) should contain a trailing slash in its URI. Prior to this change,
  Kong 0.10 would unconditionally append a trailing slash to all upstream
  requests. The added functionality is described in
  [#2211](https://github.com/Kong/kong/issues/2211), and was implemented in
  [#2315](https://github.com/Kong/kong/pull/2315).
- Ability to hide Kong-specific response headers. Two new configuration fields:
  `server_tokens` and `latency_tokens` will respectively toggle whether the
  `Server` and `X-Kong-*-Latency` headers should be sent to downstream clients.
  [#2259](https://github.com/Kong/kong/pull/2259)
- New `cassandra_schema_consensus_timeout` configuration property, to allow for
  Kong to wait for the schema consensus of your Cassandra cluster during
  migrations.
  [#2326](https://github.com/Kong/kong/pull/2326)
- Serf commands executed by a running Kong node are now logged in the Nginx
  error logs with a `DEBUG` level.
  [#2410](https://github.com/Kong/kong/pull/2410)
- Ensure the required shared dictionaries are defined in the Nginx
  configuration. This will prevent custom Nginx templates from potentially
  resulting in a breaking upgrade for users.
  [#2466](https://github.com/Kong/kong/pull/2466)
- Admin API:
  - Target Objects can now be deleted with their ID as well as their name. The
    endpoint becomes: `/upstreams/:name_or_id/targets/:target_or_id`.
    [#2304](https://github.com/Kong/kong/pull/2304)
- Plugins:
  - :fireworks: **New Request termination plugin**. This plugin allows to
    temporarily disable an API and return a pre-configured response status and
    body to your client. Useful for use-cases such as maintenance mode for your
    upstream services. Thanks to [@pauldaustin](https://github.com/pauldaustin)
    for the contribution.
    [#2051](https://github.com/Kong/kong/pull/2051)
  - Logging plugins: The produced logs include two new fields: a `consumer`
    field, which contains the properties of the authenticated Consumer
    (`id`, `custom_id`, and `username`), if any, and a `tries` field, which
    includes the upstream connection successes and failures of the load-
    balancer.
    [#2367](https://github.com/Kong/kong/pull/2367)
    [#2429](https://github.com/Kong/kong/pull/2429)
  - http-log: Now set an upstream HTTP basic access authentication header if
    the configured `conf.http_endpoint` parameter includes an authentication
    section. Thanks [@amir](https://github.com/amir) for the contribution.
    [#2432](https://github.com/Kong/kong/pull/2432)
  - file-log: New `config.reopen` property to close and reopen the log file on
    every request, in order to effectively rotate the logs.
    [#2348](https://github.com/Kong/kong/pull/2348)
  - jwt: Returns `401 Unauthorized` on invalid claims instead of the previous
    `403 Forbidden` status.
    [#2433](https://github.com/Kong/kong/pull/2433)
  - key-auth: Allow setting API key header names with an underscore.
    [#2370](https://github.com/Kong/kong/pull/2370)
  - cors: When `config.credentials = true`, we do not send an ACAO header with
    value `*`. The ACAO header value will be that of the request's `Origin: `
    header.
    [#2451](https://github.com/Kong/kong/pull/2451)

### Fixed

- Upstream connections over TLS now set their Client Hello SNI field. The SNI
  value is taken from the upstream `Host` header value, and thus also depends
  on the `preserve_host` setting of your API. Thanks
  [@konrade](https://github.com/konrade) for the original patch.
  [#2225](https://github.com/Kong/kong/pull/2225)
- Correctly match APIs with percent-encoded URIs in their `uris` property.
  Generally, this change also avoids normalizing (and thus, potentially
  altering) the request URI when trying to match an API's `uris` value. Instead
  of relying on the Nginx `$uri` variable, we now use `$request_uri`.
  [#2377](https://github.com/Kong/kong/pull/2377)
- Handle a routing edge-case under some conditions with the `uris` matching
  rule of APIs that would falsely lead Kong into believing no API was matched
  for what would actually be a valid request.
  [#2343](https://github.com/Kong/kong/pull/2343)
- If no API was configured with a `hosts` matching rule, then the
  `preserve_host` flag would never be honored.
  [#2344](https://github.com/Kong/kong/pull/2344)
- The `X-Forwarded-For` header sent to your upstream services by Kong is not
  set from the Nginx `$proxy_add_x_forwarded_for` variable anymore. Instead,
  Kong uses the `$realip_remote_addr` variable to append the real IP address
  of a client, instead of `$remote_addr`, which can come from a previous proxy
  hop.
  [#2236](https://github.com/Kong/kong/pull/2236)
- CNAME records are now properly being cached by the DNS resolver. This results
  in a performance improvement over previous 0.10 versions.
  [#2303](https://github.com/Kong/kong/pull/2303)
- When using Cassandra, some migrations would not be performed on the same
  coordinator as the one originally chosen. The same migrations would also
  require a response from other replicas in a cluster, but were not waiting
  for a schema consensus beforehand, causing indeterministic failures in the
  migrations, especially if the cluster's inter-nodes communication is slow.
  [#2326](https://github.com/Kong/kong/pull/2326)
- The `cassandra_timeout` configuration property is now correctly taken into
  consideration by Kong.
  [#2326](https://github.com/Kong/kong/pull/2326)
- Correctly trigger plugins configured on the anonymous Consumer for anonymous
  requests (from auth plugins with the new `config.anonymous` parameter).
  [#2424](https://github.com/Kong/kong/pull/2424)
- When multiple auth plugins were configured with the recent `config.anonymous`
  parameter for "OR" authentication, such plugins would override each other's
  results and response headers, causing false negatives.
  [#2222](https://github.com/Kong/kong/pull/2222)
- Ensure the `cassandra_contact_points` property does not contain any port
  information. Those should be specified in `cassandra_port`. Thanks
  [@Vermeille](https://github.com/Vermeille) for the contribution.
  [#2263](https://github.com/Kong/kong/pull/2263)
- Prevent an upstream or legitimate internal error in the load balancing code
  from throwing a Lua-land error as well.
  [#2327](https://github.com/Kong/kong/pull/2327)
- Allow backwards compatibility with custom Nginx configurations that still
  define the `resolver ${{DNS_RESOLVER}}` directive. Vales from the Kong
  `dns_resolver` property will be flattened to a string and appended to the
  directive.
  [#2386](https://github.com/Kong/kong/pull/2386)
- Plugins:
  - hmac: Better handling of invalid base64-encoded signatures. Previously Kong
    would return an HTTP 500 error. We now properly return HTTP 403 Forbidden.
    [#2283](https://github.com/Kong/kong/pull/2283)
- Admin API:
  - Detect conflicts between SNI Objects in the `/snis` and `/certificates`
    endpoint.
    [#2285](https://github.com/Kong/kong/pull/2285)
  - The `/certificates` route used to not return the `total` and `data` JSON
    fields. We now send those fields back instead of a root list of certificate
    objects.
    [#2463](https://github.com/Kong/kong/pull/2463)
  - Endpoints with path parameters like `/xxx_or_id` will now also yield the
    proper result if the `xxx` field is formatted as a UUID. Most notably, this
    fixes a problem for Consumers whose `username` is a UUID, that could not be
    found when requesting `/consumers/{username_as_uuid}`.
    [#2420](https://github.com/Kong/kong/pull/2420)
  - The "active targets" endpoint does not require a trailing slash anymore.
    [#2307](https://github.com/Kong/kong/pull/2307)
  - Upstream Objects can now be deleted properly when using Cassandra.
    [#2404](https://github.com/Kong/kong/pull/2404)

[Back to TOC](#table-of-contents)

## [0.10.1] - 2017/03/27

### Changed

- :warning: Serf has been downgraded to version 0.7 in our distributions,
  although versions up to 0.8.1 are still supported. This fixes a problem when
  automatically detecting the first non-loopback private IP address, which was
  defaulted to `127.0.0.1` in Kong 0.10.0. Greater versions of Serf can still
  be used, but the IP address needs to be manually specified in the
  `cluster_advertise` configuration property.
- :warning: The [CORS Plugin](https://getkong.org/plugins/cors/) parameter
  `config.origin` is now `config.origins`.
  [#2203](https://github.com/Kong/kong/pull/2203)

   :red_circle: **Post-release note (as of 2017/05/12)**: A faulty behavior
   has been observed with this change. Previously, the plugin would send the
   `*` wildcard when `config.origin` was not specified. With this change, the
   plugin **does not** send the `*` wildcard by default anymore. You will need
   to specify it manually when configuring the plugin, with `config.origins=*`.
   This behavior is to be fixed in a future release.

   :white_check_mark: **Update (2017/05/24)**: A fix to this regression has been
   released as part of 0.10.3. See the section of the Changelog related to this
   release for more details.
- Admin API:
  - Disable support for TLS/1.0.
    [#2212](https://github.com/Kong/kong/pull/2212)

### Added

- Admin API:
  - Active targets can be pulled with `GET /upstreams/{name}/targets/active`.
    [#2230](https://github.com/Kong/kong/pull/2230)
  - Provide a convenience endpoint to disable targets at:
    `DELETE /upstreams/{name}/targets/{target}`.
    Under the hood, this creates a new target with `weight = 0` (the
    correct way of disabling targets, which used to cause confusion).
    [#2256](https://github.com/Kong/kong/pull/2256)
- Plugins:
  - cors: Support for configuring multiple Origin domains.
    [#2203](https://github.com/Kong/kong/pull/2203)

### Fixed

- Use an LRU cache for Lua-land entities caching to avoid exhausting the Lua
  VM memory in long-running instances.
  [#2246](https://github.com/Kong/kong/pull/2246)
- Avoid potential deadlocks upon callback errors in the caching module for
  database entities.
  [#2197](https://github.com/Kong/kong/pull/2197)
- Relax multipart MIME type parsing. A space is allowed in between values
  of the Content-Type header.
  [#2215](https://github.com/Kong/kong/pull/2215)
- Admin API:
  - Better handling of non-supported HTTP methods on endpoints of the Admin
    API. In some cases this used to throw an internal error. Calling any
    endpoint with a non-supported HTTP method now always returns `405 Method
    Not Allowed` as expected.
    [#2213](https://github.com/Kong/kong/pull/2213)
- CLI:
  - Better error handling when missing Serf executable.
    [#2218](https://github.com/Kong/kong/pull/2218)
  - Fix a bug in the `kong migrations` command that would prevent it to run
    correctly.
    [#2238](https://github.com/Kong/kong/pull/2238)
  - Trim list values specified in the configuration file.
    [#2206](https://github.com/Kong/kong/pull/2206)
  - Align the default configuration file's values to the actual, hard-coded
    default values to avoid confusion.
    [#2254](https://github.com/Kong/kong/issues/2254)
- Plugins:
  - hmac: Generate an HMAC secret value if none is provided.
    [#2158](https://github.com/Kong/kong/pull/2158)
  - oauth2: Don't try to remove credential values from request bodies if the
    MIME type is multipart, since such attempts would result in an error.
    [#2176](https://github.com/Kong/kong/pull/2176)
  - ldap: This plugin should not be applied to a single Consumer, however, this
    was not properly enforced. It is now impossible to apply this plugin to a
    single Consumer (as per all authentication plugin).
    [#2237](https://github.com/Kong/kong/pull/2237)
  - aws-lambda: Support for `us-west-2` region in schema.
    [#2257](https://github.com/Kong/kong/pull/2257)

[Back to TOC](#table-of-contents)

## [0.10.0] - 2017/03/07

Kong 0.10 is one of most significant releases to this day. It ships with
exciting new features that have been heavily requested for the last few months,
such as load balancing, Cassandra 3.0 compatibility, Websockets support,
internal DNS resolution (A and SRV records without Dnsmasq), and more flexible
matching capabilities for APIs routing.

On top of those new features, this release received a particular attention to
performance, and brings many improvements and refactors that should make it
perform significantly better than any previous version.

### Changed

- :warning: API Objects (as configured via the Admin API) do **not** support
  the `request_host` and `request_uri` fields anymore. The 0.10 migrations
  should upgrade your current API Objects, but make sure to read the new [0.10
  Proxy Guide](https://getkong.org/docs/0.10.x/proxy) to learn the new routing
  capabilities of Kong. On the good side, this means that Kong can now route
  incoming requests according to a combination of Host headers, URIs, and HTTP
  methods.
- :warning: Final slashes in `upstream_url` are no longer allowed.
  [#2115](https://github.com/Kong/kong/pull/2115)
- :warning: The SSL plugin has been removed and dynamic SSL capabilities have
  been added to Kong core, and are configurable via new properties on the API
  entity. See the related PR for a detailed explanation of this change.
  [#1970](https://github.com/Kong/kong/pull/1970)
- :warning: Drop the Dnsmasq dependency. We now internally resolve both A and
  SRV DNS records.
  [#1587](https://github.com/Kong/kong/pull/1587)
- :warning: Dropping support for insecure `TLS/1.0` and defaulting `Upgrade`
  responses to `TLS/1.2`.
  [#2119](https://github.com/Kong/kong/pull/2119)
- Bump the compatible OpenResty version to `1.11.2.1` and `1.11.2.2`. Support
  for OpenResty `1.11.2.2` requires the `--without-luajit-lua52` compilation
  flag.
- Separate Admin API and Proxy error logs. Admin API logs are now written to
  `logs/admin_access.log`.
  [#1782](https://github.com/Kong/kong/pull/1782)
- Auto-generates stronger SHA-256 with RSA encryption SSL certificates.
  [#2117](https://github.com/Kong/kong/pull/2117)

### Added

- :fireworks: Support for Cassandra 3.x.
  [#1709](https://github.com/Kong/kong/pull/1709)
- :fireworks: SRV records resolution.
  [#1587](https://github.com/Kong/kong/pull/1587)
- :fireworks: Load balancing. When an A or SRV record resolves to multiple
  entries, Kong now rotates those upstream targets with a Round-Robin
  algorithm. This is a first step towards implementing more load balancing
  algorithms.
  Another way to specify multiple upstream targets is to use the newly
  introduced `/upstreams` and `/targets` entities of the Admin API.
  [#1587](https://github.com/Kong/kong/pull/1587)
  [#1735](https://github.com/Kong/kong/pull/1735)
- :fireworks: Multiple hosts and paths per API. Kong can now route incoming
  requests to your services based on a combination of Host headers, URIs and
  HTTP methods. See the related PR for a detailed explanation of the new
  properties and capabilities of the new router.
  [#1970](https://github.com/Kong/kong/pull/1970)
- :fireworks: Maintain upstream connection pools which should greatly improve
  performance, especially for HTTPS upstream connections.  We now use HTTP/1.1
  for upstream connections as well as an nginx `upstream` block with a
  configurable`keepalive` directive, thanks to the new `nginx_keepalive`
  configuration property.
  [#1587](https://github.com/Kong/kong/pull/1587)
  [#1827](https://github.com/Kong/kong/pull/1827)
- :fireworks: Websockets support. Kong can now upgrade client connections to
  use the `ws` protocol when `Upgrade: websocket` is present.
  [#1827](https://github.com/Kong/kong/pull/1827)
- Use an in-memory caching strategy for database entities in order to reduce
  CPU load during requests proxying.
  [#1688](https://github.com/Kong/kong/pull/1688)
- Provide negative-caching for missed database entities. This should improve
  performance in some cases.
  [#1914](https://github.com/Kong/kong/pull/1914)
- Support for serving the Admin API over SSL. This introduces new properties in
  the configuration file: `admin_listen_ssl`, `admin_ssl`, `admin_ssl_cert` and
  `admin_ssl_cert_key`.
  [#1706](https://github.com/Kong/kong/pull/1706)
- Support for upstream connection timeouts. APIs now have 3 new fields:
  `upstream_connect_timeout`, `upstream_send_timeout`, `upstream_read_timeout`
  to specify, in milliseconds, a timeout value for requests between Kong and
  your APIs.
  [#2036](https://github.com/Kong/kong/pull/2036)
- Support for clustering key rotation in the underlying Serf process:
  - new `cluster_keyring_file` property in the configuration file.
  - new `kong cluster keys ..` CLI commands that expose the underlying
    `serf keys ..` commands.
  [#2069](https://github.com/Kong/kong/pull/2069)
- Support for `lua_socket_pool_size` property in configuration file.
  [#2109](https://github.com/Kong/kong/pull/2109)
- Plugins:
  - :fireworks: **New AWS Lambda plugin**. Thanks Tim Erickson for his
    collaboration on this new addition.
    [#1777](https://github.com/Kong/kong/pull/1777)
    [#1190](https://github.com/Kong/kong/pull/1190)
  - Anonymous authentication for auth plugins. When such plugins receive the
    `config.anonymous=<consumer_id>` property, even non-authenticated requests
    will be proxied by Kong, with the traditional Consumer headers set to the
    designated anonymous consumer, but also with a `X-Anonymous-Consumer`
    header. Multiple auth plugins will work in a logical `OR` fashion.
    [#1666](https://github.com/Kong/kong/pull/1666) and
    [#2035](https://github.com/Kong/kong/pull/2035)
  - request-transformer: Ability to change the HTTP method of the upstream
    request. [#1635](https://github.com/Kong/kong/pull/1635)
  - jwt: Support for ES256 signatures.
    [#1920](https://github.com/Kong/kong/pull/1920)
  - rate-limiting: Ability to select the Redis database to use via the new
    `config.redis_database` plugin property.
    [#1941](https://github.com/Kong/kong/pull/1941)

### Fixed

- Looking for Serf in known installation paths.
  [#1997](https://github.com/Kong/kong/pull/1997)
- Including port in upstream `Host` header.
  [#2045](https://github.com/Kong/kong/pull/2045)
- Clarify the purpose of the `cluster_listen_rpc` property in
  the configuration file. Thanks Jeremy Monin for the patch.
  [#1860](https://github.com/Kong/kong/pull/1860)
- Admin API:
  - Properly Return JSON responses (instead of HTML) on HTTP 409 Conflict
    when adding Plugins.
    [#2014](https://github.com/Kong/kong/issues/2014)
- CLI:
  - Avoid double-prefixing migration error messages with the database name
    (PostgreSQL/Cassandra).
- Plugins:
  - Fix fault tolerance logic and error reporting in rate-limiting plugins.
  - CORS: Properly return `Access-Control-Allow-Credentials: false` if
    `Access-Control-Allow-Origin: *`.
    [#2104](https://github.com/Kong/kong/pull/2104)
  - key-auth: enforce `key_names` to be proper header names according to Nginx.
    [#2142](https://github.com/Kong/kong/pull/2142)

[Back to TOC](#table-of-contents)

## [0.9.9] - 2017/02/02

### Fixed

- Correctly put Cassandra sockets into the Nginx connection pool for later
  reuse. This greatly improves the performance for rate-limiting and
  response-ratelimiting plugins.
  [f8f5306](https://github.com/Kong/kong/commit/f8f53061207de625a29bbe5d80f1807da468a1bc)
- Correct length of a year in seconds for rate-limiting and
  response-ratelimiting plugins. A year was wrongly assumed to only be 360
  days long.
  [e4fdb2a](https://github.com/Kong/kong/commit/e4fdb2a3af4a5f2bf298c7b6488d88e67288c98b)
- Prevent misinterpretation of the `%` character in proxied URLs encoding.
  Thanks Thomas Jouannic for the patch.
  [#1998](https://github.com/Kong/kong/pull/1998)
  [#2040](https://github.com/Kong/kong/pull/2040)

[Back to TOC](#table-of-contents)

## [0.9.8] - 2017/01/19

### Fixed

- Properly set the admin IP in the Serf script.

### Changed

- Provide negative-caching for missed database entities. This should improve
  performance in some cases.
  [#1914](https://github.com/Kong/kong/pull/1914)

### Fixed

- Plugins:
  - Fix fault tolerance logic and error reporting in rate-limiting plugins.

[Back to TOC](#table-of-contents)

## [0.9.7] - 2016/12/21

### Fixed

- Fixed a performance issue in Cassandra by removing an old workaround that was
  forcing Cassandra to use LuaSocket instead of cosockets.
  [#1916](https://github.com/Kong/kong/pull/1916)
- Fixed an issue that was causing a recursive attempt to stop Kong's services
  when an error was occurring.
  [#1877](https://github.com/Kong/kong/pull/1877)
- Custom plugins are now properly loaded again.
  [#1910](https://github.com/Kong/kong/pull/1910)
- Plugins:
  - Galileo: properly encode empty arrays.
    [#1909](https://github.com/Kong/kong/pull/1909)
  - OAuth 2: implements a missing Postgres migration for `redirect_uri` in
    every OAuth 2 credential. [#1911](https://github.com/Kong/kong/pull/1911)
  - OAuth 2: safely parse the request body even when no data has been sent.
    [#1915](https://github.com/Kong/kong/pull/1915)

[Back to TOC](#table-of-contents)

## [0.9.6] - 2016/11/29

### Fixed

- Resolve support for PostgreSQL SSL connections.
  [#1720](https://github.com/Kong/kong/issues/1720)
- Ensure `kong start` honors the `--conf` flag is a config file already exists
  at one of the default locations (`/etc/kong.conf`, `/etc/kong/kong.conf`).
  [#1681](https://github.com/Kong/kong/pull/1681)
- Obfuscate sensitive properties from the `/` Admin API route which returns
  the current node's configuration.
  [#1650](https://github.com/Kong/kong/pull/1650)

[Back to TOC](#table-of-contents)

## [0.9.5] - 2016/11/07

### Changed

- Dropping support for OpenResty 1.9.15.1 in favor of 1.11.2.1
  [#1797](https://github.com/Kong/kong/pull/1797)

### Fixed

- Fixed an error (introduced in 0.9.4) in the auto-clustering event

[Back to TOC](#table-of-contents)

## [0.9.4] - 2016/11/02

### Fixed

- Fixed the random string generator that was causing some problems, especially
  in Serf for clustering. [#1754](https://github.com/Kong/kong/pull/1754)
- Seed random number generator in CLI.
  [#1641](https://github.com/Kong/kong/pull/1641)
- Reducing log noise in the Admin API.
  [#1781](https://github.com/Kong/kong/pull/1781)
- Fixed the reports lock implementation that was generating a periodic error
  message. [#1783](https://github.com/Kong/kong/pull/1783)

[Back to TOC](#table-of-contents)

## [0.9.3] - 2016/10/07

### Added

- Added support for Serf 0.8. [#1693](https://github.com/Kong/kong/pull/1693)

### Fixed

- Properly invalidate global plugins.
  [#1723](https://github.com/Kong/kong/pull/1723)

[Back to TOC](#table-of-contents)

## [0.9.2] - 2016/09/20

### Fixed

- Correctly report migrations errors. This was caused by an error being thrown
  from the error handler, and superseding the actual error. [#1605]
  (https://github.com/Kong/kong/pull/1605)
- Prevent Kong from silently failing to start. This would be caused by an
  erroneous error handler. [28f5d10]
  (https://github.com/Kong/kong/commit/28f5d10)
- Only report a random number generator seeding error when it is not already
  seeded. [#1613](https://github.com/Kong/kong/pull/1613)
- Reduce intra-cluster noise by not propagating keepalive requests events.
  [#1660](https://github.com/Kong/kong/pull/1660)
- Admin API:
  - Obfuscates sensitive configuration settings from the `/` route.
    [#1650](https://github.com/Kong/kong/pull/1650)
- CLI:
  - Prevent a failed `kong start` to stop an already running Kong node.
    [#1645](https://github.com/Kong/kong/pull/1645)
  - Remove unset configuration placeholders from the nginx configuration
    template. This would occur when no Internet connection would be
    available and would cause Kong to compile an erroneous nginx config.
    [#1606](https://github.com/Kong/kong/pull/1606)
  - Properly count the number of executed migrations.
    [#1649](https://github.com/Kong/kong/pull/1649)
- Plugins:
  - OAuth2: remove the "Kong" mentions in missing `provision_key` error
    messages. [#1633](https://github.com/Kong/kong/pull/1633)
  - OAuth2: allow to correctly delete applications when using Cassandra.
    [#1659](https://github.com/Kong/kong/pull/1659)
  - galileo: provide a default `bodySize` value when `log_bodies=true` but the
    current request/response has no body.
    [#1657](https://github.com/Kong/kong/pull/1657)

[Back to TOC](#table-of-contents)

## [0.9.1] - 2016/09/02

### Added

- Plugins:
  - ACL: allow to retrieve/update/delete an ACL by group name.
    [#1544](https://github.com/Kong/kong/pull/1544)
  - Basic Authentication: allow to retrieve/update/delete a credential by `username`.
    [#1570](https://github.com/Kong/kong/pull/1570)
  - HMAC Authentication: allow to retrieve/update/delete a credential by `username`.
    [#1570](https://github.com/Kong/kong/pull/1570)
  - JWT Authentication: allow to retrieve/update/delete a credential by `key`.
    [#1570](https://github.com/Kong/kong/pull/1570)
  - Key Authentication: allow to retrieve/update/delete a credential by `key`.
    [#1570](https://github.com/Kong/kong/pull/1570)
  - OAuth2 Authentication: allow to retrieve/update/delete a credential by `client_id` and tokens by `access_token`.
    [#1570](https://github.com/Kong/kong/pull/1570)

### Fixed

- Correctly parse configuration file settings containing comments.
  [#1569](https://github.com/Kong/kong/pull/1569)
- Prevent third-party Lua modules (and plugins) to override the seed for random
  number generation. This prevents the creation of conflicting UUIDs.
  [#1558](https://github.com/Kong/kong/pull/1558)
- Use [pgmoon-mashape](https://github.com/Kong/pgmoon) `2.0.0` which
  properly namespaces our fork, avoiding conflicts with other versions of
  pgmoon, such as the one installed by Lapis.
  [#1582](https://github.com/Kong/kong/pull/1582)
- Avoid exposing OpenResty's information on HTTP `4xx` errors.
  [#1567](https://github.com/Kong/kong/pull/1567)
- ulimit with `unlimited` value is now properly handled.
  [#1545](https://github.com/Kong/kong/pull/1545)
- CLI:
  - Stop third-party services (Dnsmasq/Serf) when Kong could not start.
    [#1588](https://github.com/Kong/kong/pull/1588)
  - Prefix database migration errors (such as Postgres' `connection refused`)
    with the database name (`postgres`/`cassandra`) to avoid confusions.
    [#1583](https://github.com/Kong/kong/pull/1583)
- Plugins:
  - galileo: Use `Content-Length` header to get request/response body size when
    `log_bodies` is disabled.
    [#1584](https://github.com/Kong/kong/pull/1584)
- Admin API:
  - Revert the `/plugins/enabled` endpoint's response to be a JSON array, and
    not an Object. [#1529](https://github.com/Kong/kong/pull/1529)

[Back to TOC](#table-of-contents)

## [0.9.0] - 2016/08/18

The main focus of this release is Kong's new CLI. With a simpler configuration file, new settings, environment variables support, new commands as well as a new interpreter, the new CLI gives more power and flexibility to Kong users and allow for an easier integration in your deployment workflow, as well as better testing for developers and plugins authors. Additionally, some new plugins and performance improvements are included as well as the regular bug fixes.

### Changed

- :warning: PostgreSQL is the new default datastore for Kong. If you were using Cassandra and you are upgrading, you need to explicitly set `cassandra` as your `database`.
- :warning: New CLI, with new commands and refined arguments. This new CLI uses the `resty-cli` interpreter (see [lua-resty-cli](https://github.com/openresty/resty-cli)) instead of LuaJIT. As a result, the `resty` executable must be available in your `$PATH` (resty-cli is shipped in the OpenResty bundle) as well as the `bin/kong` executable. Kong does not rely on Luarocks installing the `bin/kong` executable anymore. This change of behavior is taken care of if you are using one of the official Kong packages.
- :warning: Kong uses a new configuration file, with an easier syntax than the previous YAML file.
- New arguments for the CLI, such as verbose, debug and tracing flags. We also avoid requiring the configuration file as an argument to each command as per the previous CLI.
- Customization of the Nginx configuration can now be taken care of using two different approaches: with a custom Nginx configuration template and using `kong start --template <file>`, or by using `kong compile` to generate the Kong Nginx sub-configuration, and `include` it in a custom Nginx instance.
- Plugins:
  - Rate Limiting: the `continue_on_error` property is now called `fault_tolerant`.
  - Response Rate Limiting: the `continue_on_error` property is now called `fault_tolerant`.

### Added

- :fireworks: Support for overriding configuration settings with environment variables.
- :fireworks: Support for SSL connections between Kong and PostgreSQL. [#1425](https://github.com/Kong/kong/pull/1425)
- :fireworks: Ability to apply plugins with more granularity: per-consumer, and global plugins are now possible. [#1403](https://github.com/Kong/kong/pull/1403)
- New `kong check` command: validates a Kong configuration file.
- Better version check for third-party dependencies (OpenResty, Serf, Dnsmasq). [#1307](https://github.com/Kong/kong/pull/1307)
- Ability to configure the validation depth of database SSL certificates from the configuration file. [#1420](https://github.com/Kong/kong/pull/1420)
- `request_host`: internationalized url support; utf-8 domain names through punycode support and paths through %-encoding. [#1300](https://github.com/Kong/kong/issues/1300)
- Implements caching locks when fetching database configuration (APIs, Plugins...) to avoid dog pile effect on cold nodes. [#1402](https://github.com/Kong/kong/pull/1402)
- Plugins:
  - :fireworks: **New bot-detection plugin**: protect your APIs by detecting and rejecting common bots and crawlers. [#1413](https://github.com/Kong/kong/pull/1413)
  - correlation-id: new "tracker" generator, identifying requests per worker and connection. [#1288](https://github.com/Kong/kong/pull/1288)
  - request/response-transformer: ability to add strings including colon characters. [#1353](https://github.com/Kong/kong/pull/1353)
  - rate-limiting: support for new rate-limiting policies (`cluster`, `local` and `redis`), and for a new `limit_by` property to force rate-limiting by `consumer`, `credential` or `ip`.
  - response-rate-limiting: support for new rate-limiting policies (`cluster`, `local` and `redis`), and for a new `limit_by` property to force rate-limiting by `consumer`, `credential` or `ip`.
  - galileo: performance improvements of ALF serialization. ALFs are not discarded when exceeding 20MBs anymore. [#1463](https://github.com/Kong/kong/issues/1463)
  - statsd: new `upstream_stream` latency metric. [#1466](https://github.com/Kong/kong/pull/1466)
  - datadog: new `upstream_stream` latency metric and tagging support for each metric. [#1473](https://github.com/Kong/kong/pull/1473)

### Removed

- We now use [lua-resty-jit-uuid](https://github.com/thibaultCha/lua-resty-jit-uuid) for UUID generation, which is a pure Lua implementation of [RFC 4122](https://www.ietf.org/rfc/rfc4122.txt). As a result, libuuid is not a dependency of Kong anymore.

### Fixed

- Sensitive configuration settings are not printed to stdout anymore. [#1256](https://github.com/Kong/kong/issues/1256)
- Fixed bug that caused nodes to remove themselves from the database when they attempted to join the cluster. [#1437](https://github.com/Kong/kong/pull/1437)
- Plugins:
  - request-size-limiting: use proper constant for MB units while setting the size limit. [#1416](https://github.com/Kong/kong/pull/1416)
  - OAuth2: security and config validation fixes. [#1409](https://github.com/Kong/kong/pull/1409) [#1112](https://github.com/Kong/kong/pull/1112)
  - request/response-transformer: better validation of fields provided without a value. [#1399](https://github.com/Kong/kong/pull/1399)
  - JWT: handle some edge-cases that could result in HTTP 500 errors. [#1362](https://github.com/Kong/kong/pull/1362)

> **internal**
> - new test suite using resty-cli and removing the need to monkey-patch the `ngx` global.
> - custom assertions and new helper methods (`wait_until()`) to gracefully fail in case of timeout.
> - increase atomicity of the testing environment.
> - lighter testing instance, only running 1 worker and not using Dnsmasq by default.

[Back to TOC](#table-of-contents)

## [0.8.3] - 2016/06/01

This release includes some bugfixes:

### Changed

- Switched the log level of the "No nodes found in cluster" warning to `INFO`, that was printed when starting up the first Kong node in a new cluster.
- Kong now requires OpenResty `1.9.7.5`.

### Fixed

- New nodes are now properly registered into the `nodes` table when running on the same machine. [#1281](https://github.com/Kong/kong/pull/1281)
- Fixed a failed error parsing on Postgres. [#1269](https://github.com/Kong/kong/pull/1269)
- Plugins:
  - Response Transformer: Slashes are now encoded properly, and fixed a bug that hang the execution of the plugin. [#1257](https://github.com/Kong/kong/pull/1257) and [#1263](https://github.com/Kong/kong/pull/1263)
  - JWT: If a value for `algorithm` is missing, it's now `HS256` by default. This problem occurred when migrating from older versions of Kong.
  - OAuth 2.0: Fixed a Postgres problem that was preventing an application from being created, and fixed a check on the `redirect_uri` field. [#1264](https://github.com/Kong/kong/pull/1264) and [#1267](https://github.com/Kong/kong/issues/1267)

[Back to TOC](#table-of-contents)

## [0.8.2] - 2016/05/25

This release includes bugfixes and minor updates:

### Added

- Support for a simple slash in `request_path`. [#1227](https://github.com/Kong/kong/pull/1227)
- Plugins:
  - Response Rate Limiting: it now appends usage headers to the upstream requests in the form of `X-Ratelimit-Remaining-{limit_name}` and introduces a new `config.block_on_first_violation` property. [#1235](https://github.com/Kong/kong/pull/1235)

#### Changed

- Plugins:
  - **Mashape Analytics: The plugin is now called "Galileo", and added support for Galileo v3. [#1159](https://github.com/Kong/kong/pull/1159)**

#### Fixed

- Postgres now relies on the `search_path` configured on the database and its default value `$user, public`. [#1196](https://github.com/Kong/kong/issues/1196)
- Kong now properly encodes an empty querystring parameter like `?param=` when proxying the request. [#1210](https://github.com/Kong/kong/pull/1210)
- The configuration now checks that `cluster.ttl_on_failure` is at least 60 seconds. [#1199](https://github.com/Kong/kong/pull/1199)
- Plugins:
  - Loggly: Fixed an issue that was triggering 400 and 500 errors. [#1184](https://github.com/Kong/kong/pull/1184)
  - JWT: The `TYP` value in the header is not optional and case-insensitive. [#1192](https://github.com/Kong/kong/pull/1192)
  - Request Transformer: Fixed a bug when transforming request headers. [#1202](https://github.com/Kong/kong/pull/1202)
  - OAuth 2.0: Multiple redirect URIs are now supported. [#1112](https://github.com/Kong/kong/pull/1112)
  - IP Restriction: Fixed that prevented the plugin for working properly when added on an API. [#1245](https://github.com/Kong/kong/pull/1245)
  - CORS: Fixed an issue when `config.preflight_continue` was enabled. [#1240](https://github.com/Kong/kong/pull/1240)

[Back to TOC](#table-of-contents)

## [0.8.1] - 2016/04/27

This release includes some fixes and minor updates:

### Added

- Adds `X-Forwarded-Host` and `X-Forwarded-Prefix` to the upstream request headers. [#1180](https://github.com/Kong/kong/pull/1180)
- Plugins:
  - Datadog: Added two new metrics, `unique_users` and `request_per_user`, that log the consumer information. [#1179](https://github.com/Kong/kong/pull/1179)

### Fixed

- Fixed a DAO bug that affected full entity updates. [#1163](https://github.com/Kong/kong/pull/1163)
- Fixed a bug when setting the authentication provider in Cassandra.
- Updated the Cassandra driver to v0.5.2.
- Properly enforcing required fields in PUT requests. [#1177](https://github.com/Kong/kong/pull/1177)
- Fixed a bug that prevented to retrieve the hostname of the local machine on certain systems. [#1178](https://github.com/Kong/kong/pull/1178)

[Back to TOC](#table-of-contents)

## [0.8.0] - 2016/04/18

This release includes support for PostgreSQL as Kong's primary datastore!

### Breaking changes

- Remove support for the long deprecated `/consumers/:consumer/keyauth/` and `/consumers/:consumer/basicauth/` routes (deprecated in `0.5.0`). The new routes (available since `0.5.0` too) use the real name of the plugin: `/consumers/:consumer/key-auth` and `/consumers/:consumer/basic-auth`.

### Added

- Support for PostgreSQL 9.4+ as Kong's primary datastore. [#331](https://github.com/Kong/kong/issues/331) [#1054](https://github.com/Kong/kong/issues/1054)
- Configurable Cassandra reading/writing consistency. [#1026](https://github.com/Kong/kong/pull/1026)
- Admin API: including pending and running timers count in the response to `/`. [#992](https://github.com/Kong/kong/pull/992)
- Plugins
  - **New correlation-id plugin**: assign unique identifiers to the requests processed by Kong. Courtesy of [@opyate](https://github.com/opyate). [#1094](https://github.com/Kong/kong/pull/1094)
  - LDAP: add support for LDAP authentication. [#1133](https://github.com/Kong/kong/pull/1133)
  - StatsD: add support for StatsD logging. [#1142](https://github.com/Kong/kong/pull/1142)
  - JWT: add support for RS256 signed tokens thanks to [@kdstew](https://github.com/kdstew)! [#1053](https://github.com/Kong/kong/pull/1053)
  - ACL: appends `X-Consumer-Groups` to the request, so the upstream service can check what groups the consumer belongs to. [#1154](https://github.com/Kong/kong/pull/1154)
  - Galileo (mashape-analytics): increase batch sending timeout to 30s. [#1091](https://github.com/Kong/kong/pull/1091)
- Added `ttl_on_failure` option in the cluster configuration, to configure the TTL of failed nodes. [#1125](https://github.com/Kong/kong/pull/1125)

### Fixed

- Introduce a new `port` option when connecting to your Cassandra cluster instead of using the CQL default (9042). [#1139](https://github.com/Kong/kong/issues/1139)
- Plugins
  - Request/Response Transformer: add missing migrations for upgrades from ` <= 0.5.x`. [#1064](https://github.com/Kong/kong/issues/1064)
  - OAuth2
    - Error responses comply to RFC 6749. [#1017](https://github.com/Kong/kong/issues/1017)
    - Handle multipart requests. [#1067](https://github.com/Kong/kong/issues/1067)
    - Make access_tokens correctly expire. [#1089](https://github.com/Kong/kong/issues/1089)

> **internal**
> - replace globals with singleton pattern thanks to [@mars](https://github.com/mars).
> - fixed resolution mismatches when using deep paths in the path resolver.

[Back to TOC](#table-of-contents)

## [0.7.0] - 2016/02/24

### Breaking changes

Due to the NGINX security fixes (CVE-2016-0742, CVE-2016-0746, CVE-2016-0747), OpenResty was bumped to `1.9.7.3` which is not backwards compatible, and thus requires changes to be made to the `nginx` property of Kong's configuration file. See the [0.7 upgrade path](https://github.com/Kong/kong/blob/master/UPGRADE.md#upgrade-to-07x) for instructions.

However by upgrading the underlying OpenResty version, source installations do not have to patch the NGINX core and use the old `ssl-cert-by-lua` branch of ngx_lua anymore. This will make source installations much easier.

### Added

- Support for OpenResty `1.9.7.*`. This includes NGINX security fixes (CVE-2016-0742, CVE-2016-0746, CVE-2016-0747). [#906](https://github.com/Kong/kong/pull/906)
- Plugins
  - **New Runscope plugin**: Monitor your APIs from Kong with Runscope. Courtesy of [@mansilladev](https://github.com/mansilladev). [#924](https://github.com/Kong/kong/pull/924)
  - Datadog: New `response.size` metric. [#923](https://github.com/Kong/kong/pull/923)
  - Rate-Limiting and Response Rate-Limiting
    - New `config.async` option to asynchronously increment counters to reduce latency at the cost of slightly reducing the accuracy. [#912](https://github.com/Kong/kong/pull/912)
    - New `config.continue_on_error` option to keep proxying requests in case the datastore is unreachable. rate-limiting operations will be disabled until the datastore is responsive again. [#953](https://github.com/Kong/kong/pull/953)
- CLI
  - Perform a simple permission check on the NGINX working directory when starting, to prevent errors during execution. [#939](https://github.com/Kong/kong/pull/939)
- Send 50x errors with the appropriate format. [#927](https://github.com/Kong/kong/pull/927) [#970](https://github.com/Kong/kong/pull/970)

### Fixed

- Plugins
  - OAuth2
    - Better handling of `redirect_uri` (prevent the use of fragments and correctly handle querystrings). Courtesy of [@PGBI](https://github.com/PGBI). [#930](https://github.com/Kong/kong/pull/930)
    - Add `PUT` support to the `/auth2_tokens` route. [#897](https://github.com/Kong/kong/pull/897)
    - Better error message when the `access_token` is missing. [#1003](https://github.com/Kong/kong/pull/1003)
  - IP restriction: Fix an issue that could arise when restarting Kong. Now Kong does not need to be restarted for the ip-restriction configuration to take effect. [#782](https://github.com/Kong/kong/pull/782) [#960](https://github.com/Kong/kong/pull/960)
  - ACL: Properly invalidating entities when assigning a new ACL group. [#996](https://github.com/Kong/kong/pull/996)
  - SSL: Replace shelled out openssl calls with native `ngx.ssl` conversion utilities, which preserve the certificate chain. [#968](https://github.com/Kong/kong/pull/968)
- Avoid user warning on start when the user is not root. [#964](https://github.com/Kong/kong/pull/964)
- Store Serf logs in NGINX working directory to prevent eventual permission issues. [#975](https://github.com/Kong/kong/pull/975)
- Allow plugins configured on a Consumer *without* being configured on an API to run. [#978](https://github.com/Kong/kong/issues/978) [#980](https://github.com/Kong/kong/pull/980)
- Fixed an edge-case where Kong nodes would not be registered in the `nodes` table. [#1008](https://github.com/Kong/kong/pull/1008)

[Back to TOC](#table-of-contents)

## [0.6.1] - 2016/02/03

This release contains tiny bug fixes that were especially annoying for complex Cassandra setups and power users of the Admin API!

### Added

- A `timeout` property for the Cassandra configuration. In ms, this timeout is effective as a connection and a reading timeout. [#937](https://github.com/Kong/kong/pull/937)

### Fixed

- Correctly set the Cassandra SSL certificate in the Nginx configuration while starting Kong. [#921](https://github.com/Kong/kong/pull/921)
- Rename the `user` Cassandra property to `username` (Kong looks for `username`, hence `user` would fail). [#922](https://github.com/Kong/kong/pull/922)
- Allow Cassandra authentication with arbitrary plain text auth providers (such as Instaclustr uses), fixing authentication with them. [#937](https://github.com/Kong/kong/pull/937)
- Admin API
  - Fix the `/plugins/:id` route for `PATCH` method. [#941](https://github.com/Kong/kong/pull/941)
- Plugins
  - HTTP logging: remove the additional `\r\n` at the end of the logging request body. [#926](https://github.com/Kong/kong/pull/926)
  - Galileo: catch occasional internal errors happening when a request was cancelled by the client and fix missing shm for the retry policy. [#931](https://github.com/Kong/kong/pull/931)

[Back to TOC](#table-of-contents)

## [0.6.0] - 2016/01/22

### Breaking changes

 We would recommended to consult the suggested [0.6 upgrade path](https://github.com/Kong/kong/blob/master/UPGRADE.md#upgrade-to-06x) for this release.

- [Serf](https://www.serf.io/) is now a Kong dependency. It allows Kong nodes to communicate between each other opening the way to many features and improvements.
- The configuration file changed. Some properties were renamed, others were moved, and some are new. We would recommend checking out the new default configuration file.
- Drop the Lua 5.1 dependency which was only used by the CLI. The CLI now runs with LuaJIT, which is consistent with other Kong components (Luarocks and OpenResty) already relying on LuaJIT. Make sure the LuaJIT interpreter is included in your `$PATH`. [#799](https://github.com/Kong/kong/pull/799)

### Added

One of the biggest new features of this release is the cluster-awareness added to Kong in [#729](https://github.com/Kong/kong/pull/729), which deserves its own section:

- Each Kong node is now aware of belonging to a cluster through Serf. Nodes automatically join the specified cluster according to the configuration file's settings.
- The datastore cache is not invalidated by expiration time anymore, but following an invalidation strategy between the nodes of a same cluster, leading to improved performance.
- Admin API
  - Expose a `/cache` endpoint for retrieving elements stored in the in-memory cache of a node.
  - Expose a `/cluster` endpoint used to add/remove/list members of the cluster, and also used internally for data propagation.
- CLI
  - New `kong cluster` command for cluster management.
  - New `kong status` command for cluster healthcheck.

Other additions include:

- New Cassandra driver which makes Kong aware of the Cassandra cluster. Kong is now unaffected if one of your Cassandra nodes goes down as long as a replica is available on another node. Load balancing policies also improve the performance along with many other smaller improvements. [#803](https://github.com/Kong/kong/pull/803)
- Admin API
  - A new `total` field in API responses, that counts the total number of entities in the datastore. [#635](https://github.com/Kong/kong/pull/635)
- Configuration
  - Possibility to configure the keyspace replication strategy for Cassandra. It will be taken into account by the migrations when the configured keyspace does not already exist. [#350](https://github.com/Kong/kong/issues/350)
  - Dnsmasq is now optional. You can specify a custom DNS resolver address that Kong will use when resolving hostnames. This can be configured in `kong.yml`. [#625](https://github.com/Kong/kong/pull/625)
- Plugins
  - **New "syslog" plugin**: send logs to local system log. [#698](https://github.com/Kong/kong/pull/698)
  - **New "loggly" plugin**: send logs to Loggly over UDP. [#698](https://github.com/Kong/kong/pull/698)
  - **New "datadog" plugin**: send logs to Datadog server. [#758](https://github.com/Kong/kong/pull/758)
  - OAuth2
    - Add support for `X-Forwarded-Proto` header. [#650](https://github.com/Kong/kong/pull/650)
    - Expose a new `/oauth2_tokens` endpoint with the possibility to retrieve, update or delete OAuth 2.0 access tokens. [#729](https://github.com/Kong/kong/pull/729)
  - JWT
    - Support for base64 encoded secrets. [#838](https://github.com/Kong/kong/pull/838) [#577](https://github.com/Kong/kong/issues/577)
    - Support to configure the claim in which the key is given into the token (not `iss` only anymore). [#838](https://github.com/Kong/kong/pull/838)
  - Request transformer
    - Support for more transformation options: `remove`, `replace`, `add`, `append` motivated by [#393](https://github.com/Kong/kong/pull/393). See [#824](https://github.com/Kong/kong/pull/824)
    - Support JSON body transformation. [#569](https://github.com/Kong/kong/issues/569)
  - Response transformer
    - Support for more transformation options: `remove`, `replace`, `add`, `append` motivated by [#393](https://github.com/Kong/kong/pull/393). See [#822](https://github.com/Kong/kong/pull/822)

### Changed

- As mentioned in the breaking changes section, a new configuration file format and validation. All properties are now documented and commented out with their default values. This allows for a lighter configuration file and more clarity as to what properties relate to. It also catches configuration mistakes. [#633](https://github.com/Kong/kong/pull/633)
- Replace the UUID generator library with a new implementation wrapping lib-uuid, fixing eventual conflicts happening in cases such as described in [#659](https://github.com/Kong/kong/pull/659). See [#695](https://github.com/Kong/kong/pull/695)
- Admin API
  - Increase the maximum body size to 10MB in order to handle configuration requests with heavy payloads. [#700](https://github.com/Kong/kong/pull/700)
  - Disable access logs for the `/status` endpoint.
  - The `/status` endpoint now includes `database` statistics, while the previous stats have been moved to a `server` response field. [#635](https://github.com/Kong/kong/pull/635)

### Fixed

- Behaviors described in [#603](https://github.com/Kong/kong/issues/603) related to the failure of Cassandra nodes thanks to the new driver. [#803](https://github.com/Kong/kong/issues/803)
- Latency headers are now properly included in responses sent to the client. [#708](https://github.com/Kong/kong/pull/708)
- `strip_request_path` does not add a trailing slash to the API's `upstream_url` anymore before proxying. [#675](https://github.com/Kong/kong/issues/675)
- Do not URL decode querystring before proxying the request to the upstream service. [#749](https://github.com/Kong/kong/issues/749)
- Handle cases when the request would be terminated prior to the Kong execution (that is, before ngx_lua reaches the `access_by_lua` context) in cases such as the use of a custom nginx module. [#594](https://github.com/Kong/kong/issues/594)
- Admin API
  - The PUT method now correctly updates boolean fields (such as `strip_request_path`). [#765](https://github.com/Kong/kong/pull/765)
  - The PUT method now correctly resets a plugin configuration. [#720](https://github.com/Kong/kong/pull/720)
  - PATCH correctly set previously unset fields. [#861](https://github.com/Kong/kong/pull/861)
  - In the responses, the `next` link is not being displayed anymore if there are no more entities to be returned. [#635](https://github.com/Kong/kong/pull/635)
  - Prevent the update of `created_at` fields. [#820](https://github.com/Kong/kong/pull/820)
  - Better `request_path` validation for APIs. "/" is not considered a valid path anymore. [#881](https://github.com/Kong/kong/pull/881)
- Plugins
  - Galileo: ensure the `mimeType` value is always a string in ALFs. [#584](https://github.com/Kong/kong/issues/584)
  - JWT: allow to update JWT credentials using the PATCH method. It previously used to reply with `405 Method not allowed` because the PATCH method was not implemented. [#667](https://github.com/Kong/kong/pull/667)
  - Rate limiting: fix a warning when many periods are configured. [#681](https://github.com/Kong/kong/issues/681)
  - Basic Authentication: do not re-hash the password field when updating a credential. [#726](https://github.com/Kong/kong/issues/726)
  - File log: better permissions for on file creation for file-log plugin. [#877](https://github.com/Kong/kong/pull/877)
  - OAuth2
    - Implement correct responses when the OAuth2 challenges are refused. [#737](https://github.com/Kong/kong/issues/737)
    - Handle querystring on `/authorize` and `/token` URLs. [#687](https://github.com/Kong/kong/pull/667)
    - Handle punctuation in scopes on `/authorize` and `/token` endpoints. [#658](https://github.com/Kong/kong/issues/658)

> ***internal***
> - Event bus for local and cluster-wide events propagation. Plans for this event bus is to be widely used among Kong in the future.
> - The Kong Public Lua API (Lua helpers integrated in Kong such as DAO and Admin API helpers) is now documented with [ldoc](http://stevedonovan.github.io/ldoc/).
> - Work has been done to restore the reliability of the CI platforms.
> - Migrations can now execute DML queries (instead of DDL queries only). Handy for migrations implying plugin configuration changes, plugins renamings etc... [#770](https://github.com/Kong/kong/pull/770)

[Back to TOC](#table-of-contents)

## [0.5.4] - 2015/12/03

### Fixed

- Mashape Analytics plugin (renamed Galileo):
  - Improve stability under heavy load. [#757](https://github.com/Kong/kong/issues/757)
  - base64 encode ALF request/response bodies, enabling proper support for Galileo bodies inspection capabilities. [#747](https://github.com/Kong/kong/pull/747)
  - Do not include JSON bodies in ALF `postData.params` field. [#766](https://github.com/Kong/kong/pull/766)

[Back to TOC](#table-of-contents)

## [0.5.3] - 2015/11/16

### Fixed

- Avoids additional URL encoding when proxying to an upstream service. [#691](https://github.com/Kong/kong/pull/691)
- Potential timing comparison bug in HMAC plugin. [#704](https://github.com/Kong/kong/pull/704)

### Added

- The Galileo plugin now supports arbitrary host, port and path values. [#721](https://github.com/Kong/kong/pull/721)

[Back to TOC](#table-of-contents)

## [0.5.2] - 2015/10/21

A few fixes requested by the community!

### Fixed

- Kong properly search the `nginx` in your $PATH variable.
- Plugins:
  - OAuth2: can detect that the originating protocol for a request was HTTPS through the `X-Forwarded-Proto` header and work behind another reverse proxy (load balancer). [#650](https://github.com/Kong/kong/pull/650)
  - HMAC signature: support for `X-Date` header to sign the request for usage in browsers (since the `Date` header is protected). [#641](https://github.com/Kong/kong/issues/641)

[Back to TOC](#table-of-contents)

## [0.5.1] - 2015/10/13

Fixing a few glitches we let out with 0.5.0!

### Added

- Basic Authentication and HMAC Authentication plugins now also send the `X-Credential-Username` to the upstream server.
- Admin API now accept JSON when receiving a CORS request. [#580](https://github.com/Kong/kong/pull/580)
- Add a `WWW-Authenticate` header for HTTP 401 responses for basic-auth and key-auth. [#588](https://github.com/Kong/kong/pull/588)

### Changed

- Protect Kong from POODLE SSL attacks by omitting SSLv3 (CVE-2014-3566). [#563](https://github.com/Kong/kong/pull/563)
- Remove support for key-auth key in body. [#566](https://github.com/Kong/kong/pull/566)

### Fixed

- Plugins
  - HMAC
    - The migration for this plugin is now correctly being run. [#611](https://github.com/Kong/kong/pull/611)
    - Wrong username doesn't return HTTP 500 anymore, but 403. [#602](https://github.com/Kong/kong/pull/602)
  - JWT: `iss` not being found doesn't return HTTP 500 anymore, but 403. [#578](https://github.com/Kong/kong/pull/578)
  - OAuth2: client credentials flow does not include a refresh token anymore. [#562](https://github.com/Kong/kong/issues/562)
- Fix an occasional error when updating a plugin without a config. [#571](https://github.com/Kong/kong/pull/571)

[Back to TOC](#table-of-contents)

## [0.5.0] - 2015/09/25

With new plugins, many improvements and bug fixes, this release comes with breaking changes that will require your attention.

### Breaking changes

Several breaking changes are introduced. You will have to slightly change your configuration file and a migration script will take care of updating your database cluster. **Please follow the instructions in [UPGRADE.md](/UPGRADE.md#update-to-kong-050) for an update without downtime.**
- Many plugins were renamed due to new naming conventions for consistency. [#480](https://github.com/Kong/kong/issues/480)
- In the configuration file, the Cassandra `hosts` property was renamed to `contact_points`. [#513](https://github.com/Kong/kong/issues/513)
- Properties belonging to APIs entities have been renamed for clarity. [#513](https://github.com/Kong/kong/issues/513)
  - `public_dns` -> `request_host`
  - `path` -> `request_path`
  - `strip_path` -> `strip_request_path`
  - `target_url` -> `upstream_url`
- `plugins_configurations` have been renamed to `plugins`, and their `value` property has been renamed to `config` to avoid confusions. [#513](https://github.com/Kong/kong/issues/513)
- The database schema has been updated to handle the separation of plugins outside of the core repository.
- The Key authentication and Basic authentication plugins routes have changed:

```
Old route                             New route
/consumers/:consumer/keyauth       -> /consumers/:consumer/key-auth
/consumers/:consumer/keyauth/:id   -> /consumers/:consumer/key-auth/:id
/consumers/:consumer/basicauth     -> /consumers/:consumer/basic-auth
/consumers/:consumer/basicauth/:id -> /consumers/:consumer/basic-auth/:id
```

The old routes are still maintained but will be removed in upcoming versions. Consider them **deprecated**.

- Admin API
  - The route to retrieve enabled plugins is now under `/plugins/enabled`.
  - The route to retrieve a plugin's configuration schema is now under `/plugins/schema/{plugin name}`.

#### Added

- Plugins
  - **New Response Rate Limiting plugin**: Give a usage quota to your users based on a parameter in your response. [#247](https://github.com/Kong/kong/pull/247)
  - **New ACL (Access Control) plugin**: Configure authorizations for your Consumers. [#225](https://github.com/Kong/kong/issues/225)
  - **New JWT (JSON Web Token) plugin**: Verify and authenticate JWTs. [#519](https://github.com/Kong/kong/issues/519)
  - **New HMAC signature plugin**: Verify and authenticate HMAC signed HTTP requests. [#549](https://github.com/Kong/kong/pull/549)
  - Plugins migrations. Each plugin can now have its own migration scripts if it needs to store data in your cluster. This is a step forward to improve Kong's pluggable architecture. [#443](https://github.com/Kong/kong/pull/443)
  - Basic Authentication: the password field is now sha1 encrypted. [#33](https://github.com/Kong/kong/issues/33)
  - Basic Authentication: now supports credentials in the `Proxy-Authorization` header. [#460](https://github.com/Kong/kong/issues/460)

#### Changed

- Basic Authentication and Key Authentication now require authentication parameters even when the `Expect: 100-continue` header is being sent. [#408](https://github.com/Kong/kong/issues/408)
- Key Auth plugin does not support passing the key in the request payload anymore. [#566](https://github.com/Kong/kong/pull/566)
- APIs' names cannot contain characters from the RFC 3986 reserved list. [#589](https://github.com/Kong/kong/pull/589)

#### Fixed

- Resolver
  - Making a request with a querystring will now correctly match an API's path. [#496](https://github.com/Kong/kong/pull/496)
- Admin API
  - Data associated to a given API/Consumer will correctly be deleted if related Consumer/API is deleted. [#107](https://github.com/Kong/kong/issues/107) [#438](https://github.com/Kong/kong/issues/438) [#504](https://github.com/Kong/kong/issues/504)
  - The `/api/{api_name_or_id}/plugins/{plugin_name_or_id}` changed to `/api/{api_name_or_id}/plugins/{plugin_id}` to avoid requesting the wrong plugin if two are configured for one API. [#482](https://github.com/Kong/kong/pull/482)
  - APIs created without a `name` but with a `request_path` will now have a name which defaults to the set `request_path`. [#547](https://github.com/Kong/kong/issues/547)
- Plugins
  - Mashape Analytics: More robust buffer and better error logging. [#471](https://github.com/Kong/kong/pull/471)
  - Mashape Analytics: Several ALF (API Log Format) serialization fixes. [#515](https://github.com/Kong/kong/pull/515)
  - Oauth2: A response is now returned on `http://kong:8001/consumers/{consumer}/oauth2/{oauth2_id}`. [#469](https://github.com/Kong/kong/issues/469)
  - Oauth2: Saving `authenticated_userid` on Password Grant. [#476](https://github.com/Kong/kong/pull/476)
  - Oauth2: Proper handling of the `/oauth2/authorize` and `/oauth2/token` endpoints in the OAuth 2.0 Plugin when an API with a `path` is being consumed using the `public_dns` instead. [#503](https://github.com/Kong/kong/issues/503)
  - OAuth2: Properly returning `X-Authenticated-UserId` in the `client_credentials` and `password` flows. [#535](https://github.com/Kong/kong/issues/535)
  - Response-Transformer: Properly handling JSON responses that have a charset specified in their `Content-Type` header.

[Back to TOC](#table-of-contents)

## [0.4.2] - 2015/08/10

#### Added

- Cassandra authentication and SSL encryption. [#405](https://github.com/Kong/kong/pull/405)
- `preserve_host` flag on APIs to preserve the Host header when a request is proxied. [#444](https://github.com/Kong/kong/issues/444)
- Added the Resource Owner Password Credentials Grant to the OAuth 2.0 Plugin. [#448](https://github.com/Kong/kong/issues/448)
- Auto-generation of default SSL certificate. [#453](https://github.com/Kong/kong/issues/453)

#### Changed

- Remove `cassandra.port` property in configuration. Ports are specified by having `cassandra.hosts` addresses using the `host:port` notation (RFC 3986). [#457](https://github.com/Kong/kong/pull/457)
- Default SSL certificate is now auto-generated and stored in the `nginx_working_dir`.
- OAuth 2.0 plugin now properly forces HTTPS.

#### Fixed

- Better handling of multi-nodes Cassandra clusters. [#450](https://github.com/Kong/kong/pull/405)
- mashape-analytics plugin: handling of numerical values in querystrings. [#449](https://github.com/Kong/kong/pull/405)
- Path resolver `strip_path` option wrongfully matching the `path` property multiple times in the request URI. [#442](https://github.com/Kong/kong/issues/442)
- File Log Plugin bug that prevented the file creation in some environments. [#461](https://github.com/Kong/kong/issues/461)
- Clean output of the Kong CLI. [#235](https://github.com/Kong/kong/issues/235)

[Back to TOC](#table-of-contents)

## [0.4.1] - 2015/07/23

#### Fixed

- Issues with the Mashape Analytics plugin. [#425](https://github.com/Kong/kong/pull/425)
- Handle hyphens when executing path routing with `strip_path` option enabled. [#431](https://github.com/Kong/kong/pull/431)
- Adding the Client Credentials OAuth 2.0 flow. [#430](https://github.com/Kong/kong/issues/430)
- A bug that prevented "dnsmasq" from being started on some systems, including Debian. [f7da790](https://github.com/Kong/kong/commit/f7da79057ce29c7d1f6d90f4bc160cc3d9c8611f)
- File Log plugin: optimizations by avoiding the buffered I/O layer. [20bb478](https://github.com/Kong/kong/commit/20bb478952846faefec6091905bd852db24a0289)

[Back to TOC](#table-of-contents)

## [0.4.0] - 2015/07/15

#### Added

- Implement wildcard subdomains for APIs' `public_dns`. [#381](https://github.com/Kong/kong/pull/381) [#297](https://github.com/Kong/kong/pull/297)
- Plugins
  - **New OAuth 2.0 plugin.** [#341](https://github.com/Kong/kong/pull/341) [#169](https://github.com/Kong/kong/pull/169)
  - **New Mashape Analytics plugin.** [#360](https://github.com/Kong/kong/pull/360) [#272](https://github.com/Kong/kong/pull/272)
  - **New IP restriction plugin.** [#379](https://github.com/Kong/kong/pull/379)
  - Ratelimiting: support for multiple limits. [#382](https://github.com/Kong/kong/pull/382) [#205](https://github.com/Kong/kong/pull/205)
  - HTTP logging: support for HTTPS endpoint. [#342](https://github.com/Kong/kong/issues/342)
  - Logging plugins: new properties for logs timing. [#351](https://github.com/Kong/kong/issues/351)
  - Key authentication: now auto-generates a key if none is specified. [#48](https://github.com/Kong/kong/pull/48)
- Resolver
  - `path` property now accepts arbitrary depth. [#310](https://github.com/Kong/kong/issues/310)
- Admin API
  - Enable CORS by default. [#371](https://github.com/Kong/kong/pull/371)
  - Expose a new endpoint to get a plugin configuration's schema. [#376](https://github.com/Kong/kong/pull/376) [#309](https://github.com/Kong/kong/pull/309)
  - Expose a new endpoint to retrieve a node's status. [417c137](https://github.com/Kong/kong/commit/417c1376c08d3562bebe0c0816c6b54df045f515)
- CLI
  - `$ kong migrations reset` now asks for confirmation. [#365](https://github.com/Kong/kong/pull/365)

#### Fixed

- Plugins
  - Basic authentication not being executed if added to an API with default configuration. [6d732cd](https://github.com/Kong/kong/commit/6d732cd8b0ec92ef328faa843215d8264f50fb75)
  - SSL plugin configuration parsing. [#353](https://github.com/Kong/kong/pull/353)
  - SSL plugin doesn't accept a `consumer_id` anymore, as this wouldn't make sense. [#372](https://github.com/Kong/kong/pull/372) [#322](https://github.com/Kong/kong/pull/322)
  - Authentication plugins now return `401` when missing credentials. [#375](https://github.com/Kong/kong/pull/375) [#354](https://github.com/Kong/kong/pull/354)
- Admin API
  - Non supported HTTP methods now return `405` instead of `500`. [38f1b7f](https://github.com/Kong/kong/commit/38f1b7fa9f45f60c4130ef5ff9fe2c850a2ba586)
  - Prevent PATCH requests from overriding a plugin's configuration if partially updated. [9a7388d](https://github.com/Kong/kong/commit/9a7388d695c9de105917cde23a684a7d6722a3ca)
- Handle occasionally missing `schema_migrations` table. [#365](https://github.com/Kong/kong/pull/365) [#250](https://github.com/Kong/kong/pull/250)

> **internal**
> - DAO:
>   - Complete refactor. No more need for hard-coded queries. [#346](https://github.com/Kong/kong/pull/346)
> - Schemas:
>   - New `self_check` test for schema definitions. [5bfa7ca](https://github.com/Kong/kong/commit/5bfa7ca13561173161781f872244d1340e4152c1)

[Back to TOC](#table-of-contents)

## [0.3.2] - 2015/06/08

#### Fixed

- Uppercase Cassandra keyspace bug that prevented Kong to work with [kongdb.org](http://kongdb.org/)
- Multipart requests not properly parsed in the admin API. [#344](https://github.com/Kong/kong/issues/344)

[Back to TOC](#table-of-contents)

## [0.3.1] - 2015/06/07

#### Fixed

- Schema migrations are now automatic, which was missing from previous releases. [#303](https://github.com/Kong/kong/issues/303)

[Back to TOC](#table-of-contents)

## [0.3.0] - 2015/06/04

#### Added

- Support for SSL.
- Plugins
  - New HTTP logging plugin. [#226](https://github.com/Kong/kong/issues/226) [#251](https://github.com/Kong/kong/pull/251)
  - New SSL plugin.
  - New request size limiting plugin. [#292](https://github.com/Kong/kong/pull/292)
  - Default logging format improvements. [#226](https://github.com/Kong/kong/issues/226) [#262](https://github.com/Kong/kong/issues/262)
  - File logging now logs to a custom file. [#202](https://github.com/Kong/kong/issues/202)
  - Keyauth plugin now defaults `key_names` to "apikey".
- Admin API
  - RESTful routing. Much nicer Admin API routing. Ex: `/apis/{name_or_id}/plugins`. [#98](https://github.com/Kong/kong/issues/98) [#257](https://github.com/Kong/kong/pull/257)
  - Support `PUT` method for endpoints such as `/apis/`, `/apis/plugins/`, `/consumers/`
  - Support for `application/json` and `x-www-form-urlencoded` Content Types for all `PUT`, `POST` and `PATCH` endpoints by passing a `Content-Type` header. [#236](https://github.com/Kong/kong/pull/236)
- Resolver
  - Support resolving APIs by Path as well as by Header. [#192](https://github.com/Kong/kong/pull/192) [#282](https://github.com/Kong/kong/pull/282)
  - Support for `X-Host-Override` as an alternative to `Host` for browsers. [#203](https://github.com/Kong/kong/issues/203) [#246](https://github.com/Kong/kong/pull/246)
- Auth plugins now send user informations to your upstream services. [#228](https://github.com/Kong/kong/issues/228)
- Invalid `target_url` value are now being caught when creating an API. [#149](https://github.com/Kong/kong/issues/149)

#### Fixed

- Uppercase Cassandra keyspace causing migration failure. [#249](https://github.com/Kong/kong/issues/249)
- Guarantee that ratelimiting won't allow requests in case the atomicity of the counter update is not guaranteed. [#289](https://github.com/Kong/kong/issues/289)

> **internal**
> - Schemas:
>   - New property type: `array`. [#277](https://github.com/Kong/kong/pull/277)
>   - Entities schemas now live in their own files and are starting to be unit tested.
>   - Subfields are handled better: (notify required subfields and auto-vivify is subfield has default values).
> - Way faster unit tests. Not resetting the DB anymore between tests.
> - Improved coverage computation (exclude `vendor/`).
> - Travis now lints `kong/`.
> - Way faster Travis setup.
> - Added a new HTTP client for in-nginx usage, using the cosocket API.
> - Various refactorings.
> - Fix [#196](https://github.com/Kong/kong/issues/196).
> - Disabled ipv6 in resolver.

[Back to TOC](#table-of-contents)

## [0.2.1] - 2015/05/12

This is a maintenance release including several bug fixes and usability improvements.

#### Added
- Support for local DNS resolution. [#194](https://github.com/Kong/kong/pull/194)
- Support for Debian 8 and Ubuntu 15.04.
- DAO
  - Cassandra version bumped to 2.1.5
  - Support for Cassandra downtime. If Cassandra goes down and is brought back up, Kong will not need to restart anymore, statements will be re-prepared on-the-fly. This is part of an ongoing effort from [jbochi/lua-resty-cassandra#47](https://github.com/jbochi/lua-resty-cassandra/pull/47), [#146](https://github.com/Kong/kong/pull/146) and [#187](https://github.com/Kong/kong/pull/187).
Queries effectuated during the downtime will still be lost. [#11](https://github.com/Kong/kong/pull/11)
  - Leverage reused sockets. If the DAO reuses a socket, it will not re-set their keyspace. This should give a small but appreciable performance improvement. [#170](https://github.com/Kong/kong/pull/170)
  - Cascade delete plugins configurations when deleting a Consumer or an API associated with it. [#107](https://github.com/Kong/kong/pull/107)
  - Allow Cassandra hosts listening on different ports than the default. [#185](https://github.com/Kong/kong/pull/185)
- CLI
  - Added a notice log when Kong tries to connect to Cassandra to avoid user confusion. [#168](https://github.com/Kong/kong/pull/168)
  - The CLI now tests if the ports are already being used before starting and warns.
- Admin API
  - `name` is now an optional property for APIs. If none is being specified, the name will be the API `public_dns`. [#181](https://github.com/Kong/kong/pull/181)
- Configuration
  - The memory cache size is now configurable. [#208](https://github.com/Kong/kong/pull/208)

#### Fixed
- Resolver
  - More explicit "API not found" message from the resolver if the Host was not found in the system. "API not found with Host: %s".
  - If multiple hosts headers are being sent, Kong will test them all to see if one of the API is in the system. [#186](https://github.com/Kong/kong/pull/186)
- Admin API: responses now have a new line after the body. [#164](https://github.com/Kong/kong/issues/164)
- DAO: keepalive property is now properly passed when Kong calls `set_keepalive` on Cassandra sockets.
- Multipart dependency throwing error at startup. [#213](https://github.com/Kong/kong/pull/213)

> **internal**
> - Separate Migrations from the DAO factory.
> - Update dev config + Makefile rules (`run` becomes `start`).
> - Introducing an `ngx` stub for unit tests and CLI.
> - Switch many PCRE regexes to using patterns.

[Back to TOC](#table-of-contents)

## [0.2.0-2] - 2015/04/27

First public release of Kong. This version brings a lot of internal improvements as well as more usability and a few additional plugins.

#### Added
- Plugins
  - CORS plugin.
  - Request transformation plugin.
  - NGINX plus monitoring plugin.
- Configuration
  - New properties: `proxy_port` and `api_admin_port`. [#142](https://github.com/Kong/kong/issues/142)
- CLI
  - Better info, help and error messages. [#118](https://github.com/Kong/kong/issues/118) [#124](https://github.com/Kong/kong/issues/124)
  - New commands: `kong reload`, `kong quit`. [#114](https://github.com/Kong/kong/issues/114) Alias of `version`: `kong --version` [#119](https://github.com/Kong/kong/issues/119)
  - `kong restart` simply starts Kong if not previously running + better pid file handling. [#131](https://github.com/Kong/kong/issues/131)
- Package distributions: .rpm, .deb and .pkg for easy installs on most common platforms.

#### Fixed
- Admin API: trailing slash is not necessary anymore for core resources such as `/apis` or `/consumers`.
- Leaner default configuration. [#156](https://github.com/Kong/kong/issues/156)

> **internal**
> - All scripts moved to the CLI as "hidden" commands (`kong db`, `kong config`).
> - More tests as always, and they are structured better. The coverage went down mainly because of plugins which will later move to their own repos. We are all eagerly waiting for that!
> - `src/` was renamed to `kong/` for ease of development
> - All system dependencies versions for package building and travis-ci are now listed in `versions.sh`
> - DAO doesn't need to `:prepare()` prior to run queries. Queries can be prepared at runtime. [#146](https://github.com/Kong/kong/issues/146)

[Back to TOC](#table-of-contents)

## [0.1.1beta-2] - 2015/03/30

#### Fixed

- Wrong behavior of auto-migration in `kong start`.

[Back to TOC](#table-of-contents)

## [0.1.0beta-3] - 2015/03/25

First public beta. Includes caching and better usability.

#### Added
- Required Openresty is now `1.7.10.1`.
- Freshly built CLI, rewritten in Lua
- `kong start` using a new DB keyspace will automatically migrate the schema. [#68](https://github.com/Kong/kong/issues/68)
- Anonymous error reporting on Proxy and API. [#64](https://github.com/Kong/kong/issues/64)
- Configuration
  - Simplified configuration file (unified in `kong.yml`).
  - In configuration, `plugins_installed` was renamed to `plugins_available`. [#59](https://github.com/Kong/kong/issues/59)
  - Order of `plugins_available` doesn't matter anymore. [#17](https://github.com/Kong/kong/issues/17)
  - Better handling of plugins: Kong now detects which plugins are configured and if they are installed on the current machine.
  - `bin/kong` now defaults on `/etc/kong.yml` for config and `/var/logs/kong` for output. [#71](https://github.com/Kong/kong/issues/71)
- Proxy: APIs/Consumers caching with expiration for faster authentication.
- Admin API: Plugins now use plain form parameters for configuration. [#70](https://github.com/Kong/kong/issues/70)
- Keep track of already executed migrations. `rollback` now behaves as expected. [#8](https://github.com/Kong/kong/issues/8)

#### Fixed
- `Server` header now sends Kong. [#57](https://github.com/Kong/kong/issues/57)
- migrations not being executed in order on Linux. This issue wasn't noticed until unit testing the migrations because for now we only have 1 migration file.
- Admin API: Errors responses are now sent as JSON. [#58](https://github.com/Kong/kong/issues/58)

> **internal**
> - We now have code linting and coverage.
> - Faker and Migrations instances don't live in the DAO Factory anymore, they are only used in scripts and tests.
> - `scripts/config.lua` allows environment based configurations. `make dev` generates a `kong.DEVELOPMENT.yml` and `kong_TEST.yml`. Different keyspaces and ports.
> - `spec_helpers.lua` allows tests to not rely on the `Makefile` anymore. Integration tests can run 100% from `busted`.
> - Switch integration testing from [httpbin.org] to [mockbin.com].
> - `core` plugin was renamed to `resolver`.

[Back to TOC](#table-of-contents)

## [0.0.1alpha-1] - 2015/02/25

First version running with Cassandra.

#### Added
- Basic proxying.
- Built-in authentication plugin (api key, HTTP basic).
- Built-in ratelimiting plugin.
- Built-in TCP logging plugin.
- Configuration API (for consumers, apis, plugins).
- CLI `bin/kong` script.
- Database migrations (using `db.lua`).

[Back to TOC](#table-of-contents)

[3.1.0]: https://github.com/Kong/kong/compare/3.0.1...3.1.0
[3.0.1]: https://github.com/Kong/kong/compare/3.0.0...3.0.1
[3.0.0]: https://github.com/Kong/kong/compare/2.8.1...3.0.0
[2.8.1]: https://github.com/Kong/kong/compare/2.8.0...2.8.1
[2.8.0]: https://github.com/Kong/kong/compare/2.7.0...2.8.0
[2.7.1]: https://github.com/Kong/kong/compare/2.7.0...2.7.1
[2.7.0]: https://github.com/Kong/kong/compare/2.6.0...2.7.0
[2.6.0]: https://github.com/Kong/kong/compare/2.5.1...2.6.0
[2.5.1]: https://github.com/Kong/kong/compare/2.5.0...2.5.1
[2.5.0]: https://github.com/Kong/kong/compare/2.4.1...2.5.0
[2.4.1]: https://github.com/Kong/kong/compare/2.4.0...2.4.1
[2.4.0]: https://github.com/Kong/kong/compare/2.3.3...2.4.0
[2.3.3]: https://github.com/Kong/kong/compare/2.3.2...2.3.3
[2.3.2]: https://github.com/Kong/kong/compare/2.3.1...2.3.2
[2.3.1]: https://github.com/Kong/kong/compare/2.3.0...2.3.1
[2.3.0]: https://github.com/Kong/kong/compare/2.2.0...2.3.0
[2.2.2]: https://github.com/Kong/kong/compare/2.2.1...2.2.2
[2.2.1]: https://github.com/Kong/kong/compare/2.2.0...2.2.1
[2.2.0]: https://github.com/Kong/kong/compare/2.1.3...2.2.0
[2.1.4]: https://github.com/Kong/kong/compare/2.1.3...2.1.4
[2.1.3]: https://github.com/Kong/kong/compare/2.1.2...2.1.3
[2.1.2]: https://github.com/Kong/kong/compare/2.1.1...2.1.2
[2.1.1]: https://github.com/Kong/kong/compare/2.1.0...2.1.1
[2.1.0]: https://github.com/Kong/kong/compare/2.0.5...2.1.0
[2.0.5]: https://github.com/Kong/kong/compare/2.0.4...2.0.5
[2.0.4]: https://github.com/Kong/kong/compare/2.0.3...2.0.4
[2.0.3]: https://github.com/Kong/kong/compare/2.0.2...2.0.3
[2.0.2]: https://github.com/Kong/kong/compare/2.0.1...2.0.2
[2.0.1]: https://github.com/Kong/kong/compare/2.0.0...2.0.1
[2.0.0]: https://github.com/Kong/kong/compare/1.5.0...2.0.0
[1.5.1]: https://github.com/Kong/kong/compare/1.5.0...1.5.1
[1.5.0]: https://github.com/Kong/kong/compare/1.4.3...1.5.0
[1.4.3]: https://github.com/Kong/kong/compare/1.4.2...1.4.3
[1.4.2]: https://github.com/Kong/kong/compare/1.4.1...1.4.2
[1.4.1]: https://github.com/Kong/kong/compare/1.4.0...1.4.1
[1.4.0]: https://github.com/Kong/kong/compare/1.3.0...1.4.0
[1.3.0]: https://github.com/Kong/kong/compare/1.2.2...1.3.0
[1.2.2]: https://github.com/Kong/kong/compare/1.2.1...1.2.2
[1.2.1]: https://github.com/Kong/kong/compare/1.2.0...1.2.1
[1.2.0]: https://github.com/Kong/kong/compare/1.1.2...1.2.0
[1.1.2]: https://github.com/Kong/kong/compare/1.1.1...1.1.2
[1.1.1]: https://github.com/Kong/kong/compare/1.1.0...1.1.1
[1.1.0]: https://github.com/Kong/kong/compare/1.0.3...1.1.0
[1.0.3]: https://github.com/Kong/kong/compare/1.0.2...1.0.3
[1.0.2]: https://github.com/Kong/kong/compare/1.0.1...1.0.2
[1.0.1]: https://github.com/Kong/kong/compare/1.0.0...1.0.1
[1.0.0]: https://github.com/Kong/kong/compare/0.15.0...1.0.0
[0.15.0]: https://github.com/Kong/kong/compare/0.14.1...0.15.0
[0.14.1]: https://github.com/Kong/kong/compare/0.14.0...0.14.1
[0.14.0]: https://github.com/Kong/kong/compare/0.13.1...0.14.0
[0.13.1]: https://github.com/Kong/kong/compare/0.13.0...0.13.1
[0.13.0]: https://github.com/Kong/kong/compare/0.12.3...0.13.0
[0.12.3]: https://github.com/Kong/kong/compare/0.12.2...0.12.3
[0.12.2]: https://github.com/Kong/kong/compare/0.12.1...0.12.2
[0.12.1]: https://github.com/Kong/kong/compare/0.12.0...0.12.1
[0.12.0]: https://github.com/Kong/kong/compare/0.11.2...0.12.0
[0.11.2]: https://github.com/Kong/kong/compare/0.11.1...0.11.2
[0.11.1]: https://github.com/Kong/kong/compare/0.11.0...0.11.1
[0.10.4]: https://github.com/Kong/kong/compare/0.10.3...0.10.4
[0.11.0]: https://github.com/Kong/kong/compare/0.10.3...0.11.0
[0.10.3]: https://github.com/Kong/kong/compare/0.10.2...0.10.3
[0.10.2]: https://github.com/Kong/kong/compare/0.10.1...0.10.2
[0.10.1]: https://github.com/Kong/kong/compare/0.10.0...0.10.1
[0.10.0]: https://github.com/Kong/kong/compare/0.9.9...0.10.0
[0.9.9]: https://github.com/Kong/kong/compare/0.9.8...0.9.9
[0.9.8]: https://github.com/Kong/kong/compare/0.9.7...0.9.8
[0.9.7]: https://github.com/Kong/kong/compare/0.9.6...0.9.7
[0.9.6]: https://github.com/Kong/kong/compare/0.9.5...0.9.6
[0.9.5]: https://github.com/Kong/kong/compare/0.9.4...0.9.5
[0.9.4]: https://github.com/Kong/kong/compare/0.9.3...0.9.4
[0.9.3]: https://github.com/Kong/kong/compare/0.9.2...0.9.3
[0.9.2]: https://github.com/Kong/kong/compare/0.9.1...0.9.2
[0.9.1]: https://github.com/Kong/kong/compare/0.9.0...0.9.1
[0.9.0]: https://github.com/Kong/kong/compare/0.8.3...0.9.0
[0.8.3]: https://github.com/Kong/kong/compare/0.8.2...0.8.3
[0.8.2]: https://github.com/Kong/kong/compare/0.8.1...0.8.2
[0.8.1]: https://github.com/Kong/kong/compare/0.8.0...0.8.1
[0.8.0]: https://github.com/Kong/kong/compare/0.7.0...0.8.0
[0.7.0]: https://github.com/Kong/kong/compare/0.6.1...0.7.0
[0.6.1]: https://github.com/Kong/kong/compare/0.6.0...0.6.1
[0.6.0]: https://github.com/Kong/kong/compare/0.5.4...0.6.0
[0.5.4]: https://github.com/Kong/kong/compare/0.5.3...0.5.4
[0.5.3]: https://github.com/Kong/kong/compare/0.5.2...0.5.3
[0.5.2]: https://github.com/Kong/kong/compare/0.5.1...0.5.2
[0.5.1]: https://github.com/Kong/kong/compare/0.5.0...0.5.1
[0.5.0]: https://github.com/Kong/kong/compare/0.4.2...0.5.0
[0.4.2]: https://github.com/Kong/kong/compare/0.4.1...0.4.2
[0.4.1]: https://github.com/Kong/kong/compare/0.4.0...0.4.1
[0.4.0]: https://github.com/Kong/kong/compare/0.3.2...0.4.0
[0.3.2]: https://github.com/Kong/kong/compare/0.3.1...0.3.2
[0.3.1]: https://github.com/Kong/kong/compare/0.3.0...0.3.1
[0.3.0]: https://github.com/Kong/kong/compare/0.2.1...0.3.0
[0.2.1]: https://github.com/Kong/kong/compare/0.2.0-2...0.2.1
[0.2.0-2]: https://github.com/Kong/kong/compare/0.1.1beta-2...0.2.0-2
[0.1.1beta-2]: https://github.com/Kong/kong/compare/0.1.0beta-3...0.1.1beta-2
[0.1.0beta-3]: https://github.com/Kong/kong/compare/2236374d5624ad98ea21340ca685f7584ec35744...0.1.0beta-3
[0.0.1alpha-1]: https://github.com/Kong/kong/compare/ffd70b3101ba38d9acc776038d124f6e2fccac3c...2236374d5624ad98ea21340ca685f7584ec35744<|MERGE_RESOLUTION|>--- conflicted
+++ resolved
@@ -227,15 +227,11 @@
 - Bumped lua-resty-session from 3.10 to 4.0.0
   [#10199](https://github.com/Kong/kong/pull/10199)
   [#10230](https://github.com/Kong/kong/pull/10230)
-<<<<<<< HEAD
-=======
 
 #### Core
 
 - Improve error message for invalid jwk entries.
   [#9904](https://github.com/Kong/kong/pull/9904)
-
->>>>>>> 94a31c64
 
 ## 3.1.0
 
