--- conflicted
+++ resolved
@@ -105,18 +105,16 @@
 - The cluster listener now uses the value of `admin_error_log` for its log file
   instead of `proxy_error_log` [8583](https://github.com/Kong/kong/pull/8583)
 
-<<<<<<< HEAD
 #### Admin API
 
 - Insert and update operations on target entities are done using the PUT HTTP
   method now. [#8596](https://github.com/Kong/kong/pull/8596)
-=======
+
 ### Additions
 
 #### Performance
 - Do not register unnecessary event handlers on Hybrid mode Control Plane
 nodes [#8452](https://github.com/Kong/kong/pull/8452).
->>>>>>> 69832154
 
 ## [2.8.0]
 
