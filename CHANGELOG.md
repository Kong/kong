# Table of Contents

- [3.3.0](#330)
- [3.2.0](#320)
- [3.1.0](#310)
- [3.0.1](#301)
- [3.0.0](#300)
- [Previous releases](#previous-releases)


## Unreleased

### Breaking Changes

- :warning: Alpine packages and Docker images based on Alpine are no longer supported
  [#10926](https://github.com/Kong/kong/pull/10926)
- :warning: Cassandra as a datastore for Kong is no longer supported
  [#10931](https://github.com/Kong/kong/pull/10931)
- Ubuntu 18.04 artifacts are no longer supported as it's EOL
- AmazonLinux 2022 artifacts are renamed to AmazonLinux 2023 according to AWS's decision

#### Core

- '/schemas' endpoint returns additional information about cross-field validation as part of the schema. This should help tools that use the Admin API to perform better client-side validation.

#### Plugins

- Validation for queue related parameters has been
  improved. `max_batch_size`, `max_entries` and `max_bytes` are now
  `integer`s instead of `number`s.  `initial_retry_delay` and
  `max_retry_delay` must now be `number`s greater than 0.001
  (seconds).
  [#10840](https://github.com/Kong/kong/pull/10840)

### Additions

#### Core

- Enable `expressions` and `traditional_compatible` router flavor in stream subsystem.
  [#11071](https://github.com/Kong/kong/pull/11071)

#### Admin API

#### Kong Manager
- First release of the Kong Manager Open Source Edition.
  [#11131](https://github.com/Kong/kong/pull/11131)

#### Status API

#### Plugins

- **OpenTelemetry**: Support AWS X-Ray propagation header
  The field `header_type`now accepts the `aws` value to handle this specific
  propagation header.
  [11075](https://github.com/Kong/kong/pull/11075)
- **Opentelemetry**: Support the `endpoint` parameter as referenceable.
  [#11220](https://github.com/Kong/kong/pull/11220)
- **Ip-Restriction**: Add TCP support to the plugin.
  Thanks [@scrudge](https://github.com/scrudge) for contributing this change.
  [#10245](https://github.com/Kong/kong/pull/10245)

#### PDK

#### Performance

- In dbless mode, the declarative schema is now fully initialized at startup
  instead of on-demand in the request path. This is most evident in decreased
  response latency when updating configuration via the `/config` API endpoint.
  [#10932](https://github.com/Kong/kong/pull/10932)
- The Prometheus plugin has been optimized to reduce proxy latency impacts during scraping.
  [#10949](https://github.com/Kong/kong/pull/10949)
  [#11040](https://github.com/Kong/kong/pull/11040)
  [#11065](https://github.com/Kong/kong/pull/11065)

### Fixes

#### Core

- Declarative config now performs proper uniqueness checks against its inputs:
  previously, it would silently drop entries with conflicting primary/endpoint
  keys, or accept conflicting unique fields silently.
  [#11199](https://github.com/Kong/kong/pull/11199)
- Fixed a bug that causes `POST /config?flatten_errors=1` to throw an exception
  and return a 500 error under certain circumstances.
  [#10896](https://github.com/Kong/kong/pull/10896)
- Fix a bug when worker consuming dynamic log level setting event and using a wrong reference for notice logging
  [#10897](https://github.com/Kong/kong/pull/10897)
- Added a `User=` specification to the systemd unit definition so that
  Kong can be controlled by systemd again.
  [#11066](https://github.com/Kong/kong/pull/11066)
- Fix a bug that caused sampling rate to be applied to individual spans producing split traces.
  [#11135](https://github.com/Kong/kong/pull/11135)
- Fix a bug that caused the router to fail in `traditional_compatible` mode when a route with multiple paths and no service was created.
  [#11158](https://github.com/Kong/kong/pull/11158)
- Fix an issue where the router of flavor `expressions` can not work correctly
  when `route.protocols` is set to `grpc` or `grpcs`.
  [#11082](https://github.com/Kong/kong/pull/11082)
- Fix an issue where the router of flavor `expressions` can not configure https redirection.
  [#11166](https://github.com/Kong/kong/pull/11166)
<<<<<<< HEAD
- Make `kong vault get` CLI command work in dbless mode by injecting the necessary directives into the kong cli nginx.conf.
  [#11127](https://github.com/Kong/kong/pull/11127)
  [#11291](https://github.com/Kong/kong/pull/11291)
=======
- Added new span attribute `net.peer.name` if balancer_data.hostname is available.
  Thanks [@backjo](https://github.com/backjo) for contributing this change.
  [#10723](https://github.com/Kong/kong/pull/10729)
- Make `kong vault get` CLI command work in dbless mode by injecting the necessary directives into the kong cli nginx.conf.
  [#11127](https://github.com/Kong/kong/pull/11127)
  [#11291](https://github.com/Kong/kong/pull/11291)
- Fix an issue where a crashing Go plugin server process would cause subsequent
  requests proxied through Kong to execute Go plugins with inconsistent configurations.
  The issue only affects scenarios where the same Go plugin is applied to different Route
  or Service entities.
  [#11306](https://github.com/Kong/kong/pull/11306)
>>>>>>> 32528da4

#### Admin API

- Fix an issue where `/schemas/plugins/validate` endpoint fails to validate valid plugin configuration
  when the key of `custom_fields_by_lua` contains dot character(s).
  [#11091](https://github.com/Kong/kong/pull/11091)

#### Plugins

- **Response Transformer**: fix an issue that plugin does not transform the response body while upstream returns a Content-Type with +json suffix at subtype.
  [#10656](https://github.com/Kong/kong/pull/10656)
- **grpc-gateway**: Fixed an issue that empty (all default value) messages can not be unframed correctly.
  [#10836](https://github.com/Kong/kong/pull/10836)
- **ACME**: Fixed sanity test can't work with "kong" storage in Hybrid mode
  [#10852](https://github.com/Kong/kong/pull/10852)
- **rate-limiting**: Fixed an issue that impact the accuracy with the `redis` policy.
  Thanks [@giovanibrioni](https://github.com/giovanibrioni) for contributing this change.
  [#10559](https://github.com/Kong/kong/pull/10559)
- **Zipkin**: Fixed an issue that traces not being generated correctly when instrumentations are enabled.
  [#10983](https://github.com/Kong/kong/pull/10983)

#### PDK

### Changed

#### Core

- Tracing: new attribute `http.route` added to http request spans.
  [#10981](https://github.com/Kong/kong/pull/10981)
- The default value of `lmdb_map_size` config has been bumped to `2048m`
  from `128m` to accommodate most commonly deployed config sizes in DB-less
  and Hybrid mode.
  [#11047](https://github.com/Kong/kong/pull/11047)
- The default value of `cluster_max_payload` config has been bumped to `16m`
  from `4m` to accommodate most commonly deployed config sizes in Hybrid mode.
  [#11090](https://github.com/Kong/kong/pull/11090)
- Remove kong branding from kong HTML error template.
  [#11150](https://github.com/Kong/kong/pull/11150)

#### Status API

- Remove the database information from the status API when operating in dbless
  mode or data plane.
  [#10995](https://github.com/Kong/kong/pull/10995)

#### PDK

#### Plugins

### Dependencies

- Bumped lua-resty-openssl from 0.8.20 to 0.8.23
  [#10837](https://github.com/Kong/kong/pull/10837)
  [#11099](https://github.com/Kong/kong/pull/11099)
- Bumped kong-lapis from 1.8.3.1 to 1.14.0.2
  [#10841](https://github.com/Kong/kong/pull/10841)
- Bumped lua-resty-events from 0.1.4 to 0.2.0
  [#10883](https://github.com/Kong/kong/pull/10883)
  [#11083](https://github.com/Kong/kong/pull/11083)
  [#11214](https://github.com/Kong/kong/pull/11214)
- Bumped lua-resty-session from 4.0.3 to 4.0.4
  [#11011](https://github.com/Kong/kong/pull/11011)
- Bumped OpenSSL from 1.1.1t to 3.1.1
  [#10180](https://github.com/Kong/kong/pull/10180)
  [#11140](https://github.com/Kong/kong/pull/11140)
- Bumped pgmoon from 1.16.0 to 1.16.2 (Kong's fork)
  [#11181](https://github.com/Kong/kong/pull/11181)
  [#11229](https://github.com/Kong/kong/pull/11229)
- Bumped atc-router from 1.0.5 to 1.2.0
  [#10100](https://github.com/Kong/kong/pull/10100)
  [#11071](https://github.com/Kong/kong/pull/11071)
- Bumped lua-resty-lmdb from 1.1.0 to 1.3.0
  [#11227](https://github.com/Kong/kong/pull/11227)

## 3.3.0

### Breaking Changes

#### Core

- The `traditional_compatible` router mode has been made more compatible with the
  behavior of `traditional` mode by splitting routes with multiple paths into
  multiple atc routes with separate priorities.  Since the introduction of the new
  router in Kong Gateway 3.0, `traditional_compatible` mode assigned only one priority
  to each route, even if different prefix path lengths and regular expressions
  were mixed in a route. This was not how multiple paths were handled in the
  `traditional` router and the behavior has now been changed so that a separate
  priority value is assigned to each path in a route.
  [#10615](https://github.com/Kong/kong/pull/10615)

#### Plugins

- **http-log, statsd, opentelemetry, datadog**: The queueing system
  has been reworked, causing some plugin parameters to not function as expected
  anymore. If you use queues on these plugin, new parameters must be configured.
  The module `kong.tools.batch_queue` has been renamed to `kong.tools.queue` in
  the process and the API was changed.  If your custom plugin uses queues, it must
  be updated to use the new API.
  See
  [this blog post](https://konghq.com/blog/product-releases/reworked-plugin-queues-in-kong-gateway-3-3)
  for a tour of the new queues and how they are parametrized.
  [#10172](https://github.com/Kong/kong/pull/10172)
- **http-log**: If the log server responds with a 3xx HTTP status code, the
  plugin will consider it to be an error and retry according to the retry
  configuration.  Previously, 3xx status codes would be interpreted as success,
  causing the log entries to be dropped.
  [#10172](https://github.com/Kong/kong/pull/10172)
- **Serverless Functions**: `kong.cache` now points to a cache instance that is dedicated to the
  Serverless Functions plugins: it does not provide access to the global kong cache. Access to
  certain fields in kong.configuration has also been restricted.
  [#10417](https://github.com/Kong/kong/pull/10417)
- **Zipkin**: The zipkin plugin now uses queues for internal
  buffering.  The standard queue parameter set is available to
  control queuing behavior.
  [#10753](https://github.com/Kong/kong/pull/10753)
- Tracing: tracing_sampling_rate defaults to 0.01 (trace one of every 100 requests) instead of the previous 1
  (trace all requests). Tracing all requests is inappropriate for most production systems
  [#10774](https://github.com/Kong/kong/pull/10774)

### Additions

#### Core

- Make runloop and init error response content types compliant with Accept header value
  [#10366](https://github.com/Kong/kong/pull/10366)
- Add a new field `updated_at` for core entities ca_certificates, certificates, consumers,
  targets, upstreams, plugins, workspaces, clustering_data_planes and snis.
  [#10400](https://github.com/Kong/kong/pull/10400)
- Allow configuring custom error templates
  [#10374](https://github.com/Kong/kong/pull/10374)
- The maximum number of request headers, response headers, uri args, and post args that are
  parsed by default can now be configured with a new configuration parameters:
  `lua_max_req_headers`, `lua_max_resp_headers`, `lua_max_uri_args` and `lua_max_post_args`
  [#10443](https://github.com/Kong/kong/pull/10443)
- Allow configuring Labels for data planes to provide metadata information.
  Labels are only compatible with hybrid mode deployments with Kong Konnect (SaaS)
  [#10471](https://github.com/Kong/kong/pull/10471)
- Add Postgres triggers on the core entites and entities in bundled plugins to delete the
  expired rows in an efficient and timely manner.
  [#10389](https://github.com/Kong/kong/pull/10389)
- Support for configurable Node IDs
  [#10385](https://github.com/Kong/kong/pull/10385)
- Request and response buffering options are now enabled for incoming HTTP 2.0 requests too.
  Thanks [@PidgeyBE](https://github.com/PidgeyBE) for contributing this change.
  [#10595](https://github.com/Kong/kong/pull/10595)
  [#10204](https://github.com/Kong/kong/pull/10204)
- Add `KONG_UPSTREAM_DNS_TIME` to `kong.ctx` so that we can record the time it takes for DNS
  resolution when Kong proxies to upstream.
  [#10355](https://github.com/Kong/kong/pull/10355)
- Tracing: rename spans to simplify filtering on tracing backends.
  [#10577](https://github.com/Kong/kong/pull/10577)
- Support timeout for dynamic log level
  [#10288](https://github.com/Kong/kong/pull/10288)
- Added new span attribute `http.client_ip` to capture the client IP when behind a proxy.
  Thanks [@backjo](https://github.com/backjo) for this contribution!
  [#10723](https://github.com/Kong/kong/pull/10723)

#### Admin API

- The `/upstreams/<upstream>/health?balancer_health=1` endpoint always shows the balancer health,
  through a new attribute balancer_health, which always returns HEALTHY or UNHEALTHY (reporting
  the true state of the balancer), even if the overall upstream health status is HEALTHCHECKS_OFF.
  This is useful for debugging.
  [#5885](https://github.com/Kong/kong/pull/5885)

#### Status API

- The `status_listen` server has been enhanced with the addition of the
  `/status/ready` API for monitoring Kong's health.
  This endpoint provides a `200` response upon receiving a `GET` request,
  but only if a valid, non-empty configuration is loaded and Kong is
  prepared to process user requests.
  Load balancers frequently utilize this functionality to ascertain
  Kong's availability to distribute incoming requests.
  [#10610](https://github.com/Kong/kong/pull/10610)
  [#10787](https://github.com/Kong/kong/pull/10787)

#### Plugins

- **ACME**: acme plugin now supports configuring an `account_key` in `keys` and `key_sets`
  [#9746](https://github.com/Kong/kong/pull/9746)
- **Proxy-Cache**: add `ignore_uri_case` to configuring cache-key uri to be handled as lowercase
  [#10453](https://github.com/Kong/kong/pull/10453)
- **HTTP-Log**: add `application/json; charset=utf-8` option for the `Content-Type` header
  in the http-log plugin, for log collectors that require that character set declaration.
  [#10533](https://github.com/Kong/kong/pull/10533)
- **DataDog**: supports value of `host` to be referenceable.
  [#10484](https://github.com/Kong/kong/pull/10484)
- **Zipkin&Opentelemetry**: convert traceid in http response headers to hex format
  [#10534](https://github.com/Kong/kong/pull/10534)
- **ACME**: acme plugin now supports configuring `namespace` for redis storage
  which is default to empty string for backward compatibility.
  [#10562](https://github.com/Kong/kong/pull/10562)
- **AWS Lambda**: add a new field `disable_https` to support scheme config on lambda service api endpoint
  [#9799](https://github.com/Kong/kong/pull/9799)
- **OpenTelemetry**: spans are now correctly correlated in downstream Datadog traces.
  [10531](https://github.com/Kong/kong/pull/10531)
- **OpenTelemetry**: add `header_type` field in OpenTelemetry plugin.
  Previously, the `header_type` was hardcoded to `preserve`, now it can be set to one of the
  following values: `preserve`, `ignore`, `b3`, `b3-single`, `w3c`, `jaeger`, `ot`.
  [#10620](https://github.com/Kong/kong/pull/10620)

#### PDK

- PDK now supports getting plugins' ID with `kong.plugin.get_id`.
  [#9903](https://github.com/Kong/kong/pull/9903)

### Fixes

#### Core

- Fixed an issue where upstream keepalive pool has CRC32 collision.
  [#9856](https://github.com/Kong/kong/pull/9856)
- Fix an issue where control plane does not downgrade config for `aws_lambda` and `zipkin` for older version of data planes.
  [#10346](https://github.com/Kong/kong/pull/10346)
- Fix an issue where control plane does not rename fields correctly for `session` for older version of data planes.
  [#10352](https://github.com/Kong/kong/pull/10352)
- Fix an issue where validation to regex routes may be skipped when the old-fashioned config is used for DB-less Kong.
  [#10348](https://github.com/Kong/kong/pull/10348)
- Fix and issue where tracing may cause unexpected behavior.
  [#10364](https://github.com/Kong/kong/pull/10364)
- Fix an issue where balancer passive healthcheck would use wrong status code when kong changes status code
  from upstream in `header_filter` phase.
  [#10325](https://github.com/Kong/kong/pull/10325)
  [#10592](https://github.com/Kong/kong/pull/10592)
- Fix an issue where schema validations failing in a nested record did not propagate the error correctly.
  [#10449](https://github.com/Kong/kong/pull/10449)
- Fixed an issue where dangling Unix sockets would prevent Kong from restarting in
  Docker containers if it was not cleanly stopped.
  [#10468](https://github.com/Kong/kong/pull/10468)
- Fix an issue where sorting function for traditional router sources/destinations lead to "invalid order
  function for sorting" error.
  [#10514](https://github.com/Kong/kong/pull/10514)
- Fix the UDP socket leak caused by frequent DNS queries.
  [#10691](https://github.com/Kong/kong/pull/10691)
- Fix a typo of mlcache option `shm_set_tries`.
  [#10712](https://github.com/Kong/kong/pull/10712)
- Fix an issue where slow start up of Go plugin server causes dead lock.
  [#10561](https://github.com/Kong/kong/pull/10561)
- Tracing: fix an issue that caused the `sampled` flag of incoming propagation
  headers to be handled incorrectly and only affect some spans.
  [#10655](https://github.com/Kong/kong/pull/10655)
- Tracing: fix an issue that was preventing `http_client` spans to be created for OpenResty HTTP client requests.
  [#10680](https://github.com/Kong/kong/pull/10680)
- Tracing: fix an approximation issue that resulted in reduced precision of the balancer span start and end times.
  [#10681](https://github.com/Kong/kong/pull/10681)
- Tracing: tracing_sampling_rate defaults to 0.01 (trace one of every 100 requests) instead of the previous 1
  (trace all requests). Tracing all requests is inappropriate for most production systems
  [#10774](https://github.com/Kong/kong/pull/10774)
- Fix issue when stopping a Kong could error out if using Vault references
  [#10775](https://github.com/Kong/kong/pull/10775)
- Fix issue where Vault configuration stayed sticky and cached even when configurations were changed.
  [#10776](https://github.com/Kong/kong/pull/10776)
- Backported the openresty `ngx.print` chunk encoding buffer double free bug fix that
  leads to the corruption of chunk-encoded response data.
  [#10816](https://github.com/Kong/kong/pull/10816)
  [#10824](https://github.com/Kong/kong/pull/10824)


#### Admin API

- Fix an issue where empty value of URI argument `custom_id` crashes `/consumer`.
  [#10475](https://github.com/Kong/kong/pull/10475)

#### Plugins

- **Request-Transformer**: fix an issue where requests would intermittently
  be proxied with incorrect query parameters.
  [10539](https://github.com/Kong/kong/pull/10539)
- **Request Transformer**: honor value of untrusted_lua configuration parameter
  [#10327](https://github.com/Kong/kong/pull/10327)
- **OAuth2**: fix an issue that OAuth2 token was being cached to nil while access to the wrong service first.
  [#10522](https://github.com/Kong/kong/pull/10522)
- **OpenTelemetry**: fix an issue that reconfigure of OpenTelemetry does not take effect.
  [#10172](https://github.com/Kong/kong/pull/10172)
- **OpenTelemetry**: fix an issue that caused spans to be propagated incorrectly
  resulting in a wrong hierarchy being rendered on tracing backends.
  [#10663](https://github.com/Kong/kong/pull/10663)
- **gRPC gateway**: `null` in the JSON payload caused an uncaught exception to be thrown during pb.encode.
  [#10687](https://github.com/Kong/kong/pull/10687)
- **Oauth2**: prevent an authorization code created by one plugin instance to be exchanged for an access token by a different plugin instance.
  [#10011](https://github.com/Kong/kong/pull/10011)
- **gRPC gateway**: fixed an issue that empty arrays in JSON are incorrectly encoded as `"{}"`; they are
now encoded as `"[]"` to comply with standard.
  [#10790](https://github.com/Kong/kong/pull/10790)

#### PDK

- Fixed an issue for tracing PDK where sample rate does not work.
  [#10485](https://github.com/Kong/kong/pull/10485)

### Changed

#### Core

- Postgres TTL cleanup timer will now only run on traditional and control plane nodes that have enabled the Admin API.
  [#10405](https://github.com/Kong/kong/pull/10405)
- Postgres TTL cleanup timer now runs a batch delete loop on each ttl enabled table with a number of 50.000 rows per batch.
  [#10407](https://github.com/Kong/kong/pull/10407)
- Postgres TTL cleanup timer now runs every 5 minutes instead of every 60 seconds.
  [#10389](https://github.com/Kong/kong/pull/10389)
- Postgres TTL cleanup timer now deletes expired rows based on database server-side timestamp to avoid potential
  problems caused by the difference of clock time between Kong and database server.
  [#10389](https://github.com/Kong/kong/pull/10389)

#### PDK

- `request.get_uri_captures` now returns the unnamed part tagged as an array (for jsonification).
  [#10390](https://github.com/Kong/kong/pull/10390)

#### Plugins

- **Request-Termination**: If the echo option was used, it would not return the uri-captures.
  [#10390](https://github.com/Kong/kong/pull/10390)
- **OpenTelemetry**: add `http_response_header_for_traceid` field in OpenTelemetry plugin.
  The plugin will set the corresponding header in the response
  if the field is specified with a string value.
  [#10379](https://github.com/Kong/kong/pull/10379)

### Dependencies

- Bumped lua-resty-session from 4.0.2 to 4.0.3
  [#10338](https://github.com/Kong/kong/pull/10338)
- Bumped lua-protobuf from 0.3.3 to 0.5.0
  [#10137](https://github.com/Kong/kong/pull/10413)
  [#10790](https://github.com/Kong/kong/pull/10790)
- Bumped lua-resty-timer-ng from 0.2.3 to 0.2.5
  [#10419](https://github.com/Kong/kong/pull/10419)
  [#10664](https://github.com/Kong/kong/pull/10664)
- Bumped lua-resty-openssl from 0.8.17 to 0.8.20
  [#10463](https://github.com/Kong/kong/pull/10463)
  [#10476](https://github.com/Kong/kong/pull/10476)
- Bumped lua-resty-http from 0.17.0.beta.1 to 0.17.1
  [#10547](https://github.com/Kong/kong/pull/10547)
- Bumped LuaSec from 1.2.0 to 1.3.1
  [#10528](https://github.com/Kong/kong/pull/10528)
- Bumped lua-resty-acme from 0.10.1 to 0.11.0
  [#10562](https://github.com/Kong/kong/pull/10562)
- Bumped lua-resty-events from 0.1.3 to 0.1.4
  [#10634](https://github.com/Kong/kong/pull/10634)
- Bumped lua-kong-nginx-module from 0.5.1 to 0.6.0
  [#10288](https://github.com/Kong/kong/pull/10288)
- Bumped lua-resty-lmdb from 1.0.0 to 1.1.0
  [#10766](https://github.com/Kong/kong/pull/10766)

## 3.2.0

### Breaking Changes

#### Plugins

- **JWT**: JWT plugin now denies a request that has different tokens in the jwt token search locations.
  [#9946](https://github.com/Kong/kong/pull/9946)
- **Session**: for sessions to work as expected it is required that all nodes run Kong >= 3.2.x.
  For that reason it is advisable that during upgrades mixed versions of proxy nodes run for
  as little as possible. During that time, the invalid sessions could cause failures and partial downtime.
  All existing sessions are invalidated when upgrading to this version.
  The parameter `idling_timeout` now has a default value of `900`: unless configured differently,
  sessions expire after 900 seconds (15 minutes) of idling.
  The parameter `absolute_timeout` has a default value of `86400`: unless configured differently,
  sessions expire after 86400 seconds (24 hours).
  [#10199](https://github.com/Kong/kong/pull/10199)
- **Proxy Cache**: Add wildcard and parameter match support for content_type
  [#10209](https://github.com/Kong/kong/pull/10209)

### Additions

#### Core

- Expose postgres connection pool configuration.
  [#9603](https://github.com/Kong/kong/pull/9603)
- When `router_flavor` is `traditional_compatible`, verify routes created using the
  Expression router instead of the traditional router to ensure created routes
  are actually compatible.
  [#9987](https://github.com/Kong/kong/pull/9987)
- Nginx charset directive can now be configured with Nginx directive injections
  [#10111](https://github.com/Kong/kong/pull/10111)
- Services upstream TLS config is extended to stream subsystem.
  [#9947](https://github.com/Kong/kong/pull/9947)
- New configuration option `ssl_session_cache_size` to set the Nginx directive `ssl_session_cache`.
  This config defaults to `10m`.
  Thanks [Michael Kotten](https://github.com/michbeck100) for contributing this change.
  [#10021](https://github.com/Kong/kong/pull/10021)

#### Balancer

- Add a new load-balancing `algorithm` option `latency` to the `Upstream` entity.
  This algorithm will choose a target based on the response latency of each target
  from prior requests.
  [#9787](https://github.com/Kong/kong/pull/9787)

#### Plugins

- **Plugin**: add an optional field `instance_name` that identifies a
  particular plugin entity.
  [#10077](https://github.com/Kong/kong/pull/10077)
- **Zipkin**: Add support to set the durations of Kong phases as span tags
  through configuration property `config.phase_duration_flavor`.
  [#9891](https://github.com/Kong/kong/pull/9891)
- **HTTP logging**: Suppport value of `headers` to be referenceable.
  [#9948](https://github.com/Kong/kong/pull/9948)
- **AWS Lambda**: Add `aws_imds_protocol_version` configuration
  parameter that allows the selection of the IMDS protocol version.
  Defaults to `v1`, can be set to `v2` to enable IMDSv2.
  [#9962](https://github.com/Kong/kong/pull/9962)
- **OpenTelemetry**: Support scoping with services, routes and consumers.
  [#10096](https://github.com/Kong/kong/pull/10096)
- **Statsd**: Add `tag_style` configuration
  parameter that allows to send metrics with [tags](https://github.com/prometheus/statsd_exporter#tagging-extensions).
  Defaults to `nil` which means do not add any tags
  to the metrics.
  [#10118](https://github.com/Kong/kong/pull/10118)
- **Session**: now uses lua-resty-session v4.0.0
  [#10199](https://github.com/Kong/kong/pull/10199)

#### Admin API

- In dbless mode, `/config` API endpoint can now flatten entity-related schema
  validation errors to a single array via the optional `flatten_errors` query
  parameter. Non-entity errors remain unchanged in this mode.
  [#10161](https://github.com/Kong/kong/pull/10161)
  [#10256](https://github.com/Kong/kong/pull/10256)

#### PDK

- Support for `upstream_status` field in log serializer.
  [#10296](https://github.com/Kong/kong/pull/10296)

### Fixes

#### Core

- Add back Postgres `FLOOR` function when calculating `ttl`, so the returned `ttl` is always a whole integer.
  [#9960](https://github.com/Kong/kong/pull/9960)
- Fix an issue where after a valid declarative configuration is loaded,
  the configuration hash is incorrectly set to the value: `00000000000000000000000000000000`.
  [#9911](https://github.com/Kong/kong/pull/9911)
- Update the batch queues module so that queues no longer grow without bounds if
  their consumers fail to process the entries.  Instead, old batches are now dropped
  and an error is logged.
  [#10247](https://github.com/Kong/kong/pull/10247)
- Fix an issue where 'X-Kong-Upstream-Status' cannot be emitted when response is buffered.
  [#10056](https://github.com/Kong/kong/pull/10056)

#### Plugins

- **Zipkin**: Fix an issue where the global plugin's sample ratio overrides route-specific.
  [#9877](https://github.com/Kong/kong/pull/9877)
- **JWT**: Deny requests that have different tokens in the jwt token search locations. Thanks Jackson 'Che-Chun' Kuo from Latacora for reporting this issue.
  [#9946](https://github.com/Kong/kong/pull/9946)
- **Statsd**: Fix a bug in the StatsD plugin batch queue processing where metrics are published multiple times.
  [#10052](https://github.com/Kong/kong/pull/10052)
- **Datadog**: Fix a bug in the Datadog plugin batch queue processing where metrics are published multiple times.
  [#10044](https://github.com/Kong/kong/pull/10044)
- **OpenTelemetry**: Fix non-compliances to specification:
  - For `http.uri` in spans. The field should be full HTTP URI.
    [#10069](https://github.com/Kong/kong/pull/10069)
  - For `http.status_code`. It should be present on spans for requests that have a status code.
    [#10160](https://github.com/Kong/kong/pull/10160)
  - For `http.flavor`. It should be a string value, not a double.
    [#10160](https://github.com/Kong/kong/pull/10160)
- **OpenTelemetry**: Fix a bug that when getting the trace of other formats, the trace ID reported and propagated could be of incorrect length.
    [#10332](https://github.com/Kong/kong/pull/10332)
- **OAuth2**: `refresh_token_ttl` is now limited between `0` and `100000000` by schema validator. Previously numbers that are too large causes requests to fail.
  [#10068](https://github.com/Kong/kong/pull/10068)

### Changed

#### Core

- Improve error message for invalid JWK entities.
  [#9904](https://github.com/Kong/kong/pull/9904)
- Renamed two configuration properties:
    * `opentelemetry_tracing` => `tracing_instrumentations`
    * `opentelemetry_tracing_sampling_rate` => `tracing_sampling_rate`

  The old `opentelemetry_*` properties are considered deprecated and will be
  fully removed in a future version of Kong.
  [#10122](https://github.com/Kong/kong/pull/10122)
  [#10220](https://github.com/Kong/kong/pull/10220)

#### Hybrid Mode

- Revert the removal of WebSocket protocol support for configuration sync,
  and disable the wRPC protocol.
  [#9921](https://github.com/Kong/kong/pull/9921)

### Dependencies

- Bumped luarocks from 3.9.1 to 3.9.2
  [#9942](https://github.com/Kong/kong/pull/9942)
- Bumped atc-router from 1.0.1 to 1.0.5
  [#9925](https://github.com/Kong/kong/pull/9925)
  [#10143](https://github.com/Kong/kong/pull/10143)
  [#10208](https://github.com/Kong/kong/pull/10208)
- Bumped lua-resty-openssl from 0.8.15 to 0.8.17
  [#9583](https://github.com/Kong/kong/pull/9583)
  [#10144](https://github.com/Kong/kong/pull/10144)
- Bumped lua-kong-nginx-module from 0.5.0 to 0.5.1
  [#10181](https://github.com/Kong/kong/pull/10181)
- Bumped lua-resty-session from 3.10 to 4.0.2
  [#10199](https://github.com/Kong/kong/pull/10199)
  [#10230](https://github.com/Kong/kong/pull/10230)
  [#10308](https://github.com/Kong/kong/pull/10308)
- Bumped OpenSSL from 1.1.1s to 1.1.1t
  [#10266](https://github.com/Kong/kong/pull/10266)
- Bumped lua-resty-timer-ng from 0.2.0 to 0.2.3
  [#10265](https://github.com/Kong/kong/pull/10265)


## 3.1.0

### Breaking Changes

#### Core

- Change the reponse body for a TRACE method from `The upstream server responded with 405`
  to `Method not allowed`, make the reponse to show more clearly that Kong do not support
  TRACE method.
  [#9448](https://github.com/Kong/kong/pull/9448)
- Add `allow_debug_header` Kong conf to allow use of the `Kong-Debug` header for debugging.
  This option defaults to `off`.
  [#10054](https://github.com/Kong/kong/pull/10054)
  [#10125](https://github.com/Kong/kong/pull/10125)


### Additions

#### Core

- Allow `kong.conf` ssl properties to be stored in vaults or environment
  variables. Allow such properties to be configured directly as content
  or base64 encoded content.
  [#9253](https://github.com/Kong/kong/pull/9253)
- Add support for full entity transformations in schemas
  [#9431](https://github.com/Kong/kong/pull/9431)
- Allow schema `map` type field being marked as referenceable.
  [#9611](https://github.com/Kong/kong/pull/9611)
- Add support for dynamically changing the log level
  [#9744](https://github.com/Kong/kong/pull/9744)
- Add `keys` entity to store and manage asymmetric keys.
  [#9737](https://github.com/Kong/kong/pull/9737)
- Add `key-sets` entity to group and manage `keys`
  [#9737](https://github.com/Kong/kong/pull/9737)

#### Plugins

- **Rate-limiting**: The HTTP status code and response body for rate-limited
  requests can now be customized. Thanks, [@utix](https://github.com/utix)!
  [#8930](https://github.com/Kong/kong/pull/8930)
- **Zipkin**: add `response_header_for_traceid` field in Zipkin plugin.
  The plugin will set the corresponding header in the response
  if the field is specified with a string value.
  [#9173](https://github.com/Kong/kong/pull/9173)
- **AWS Lambda**: add `requestContext` field into `awsgateway_compatible` input data
  [#9380](https://github.com/Kong/kong/pull/9380)
- **ACME**: add support for Redis SSL, through configuration properties
  `config.storage_config.redis.ssl`, `config.storage_config.redis.ssl_verify`,
  and `config.storage_config.redis.ssl_server_name`.
  [#9626](https://github.com/Kong/kong/pull/9626)
- **Session**: Add new config `cookie_persistent` that allows browser to persist
  cookies even if browser is closed. This defaults to `false` which means
  cookies are not persistend across browser restarts. Thanks [@tschaume](https://github.com/tschaume)
  for this contribution!
  [#8187](https://github.com/Kong/kong/pull/8187)
- **Response-rate-limiting**: add support for Redis SSL, through configuration properties
  `redis_ssl` (can be set to `true` or `false`), `ssl_verify`, and `ssl_server_name`.
  [#8595](https://github.com/Kong/kong/pull/8595)
  Thanks [@dominikkukacka](https://github.com/dominikkukacka)!
- **OpenTelemetry**: add referenceable attribute to the `headers` field
  that could be stored in vaults.
  [#9611](https://github.com/Kong/kong/pull/9611)
- **HTTP-Log**: Support `http_endpoint` field to be referenceable
  [#9714](https://github.com/Kong/kong/pull/9714)
- **rate-limiting**: Add a new configuration `sync_rate` to the `redis` policy,
  which synchronizes metrics to redis periodically instead of on every request.
  [#9538](https://github.com/Kong/kong/pull/9538)


#### Hybrid Mode

- Data plane node IDs will now persist across restarts.
  [#9067](https://github.com/Kong/kong/pull/9067)
- Add HTTP CONNECT forward proxy support for Hybrid Mode connections. New configuration
  options `cluster_use_proxy`, `proxy_server` and `proxy_server_ssl_verify` are added.
  [#9758](https://github.com/Kong/kong/pull/9758)
  [#9773](https://github.com/Kong/kong/pull/9773)

#### Performance

- Increase the default value of `lua_regex_cache_max_entries`, a warning will be thrown
  when there are too many regex routes and `router_flavor` is `traditional`.
  [#9624](https://github.com/Kong/kong/pull/9624)
- Add batch queue into the Datadog and StatsD plugin to reduce timer usage.
  [#9521](https://github.com/Kong/kong/pull/9521)

#### PDK

- Extend `kong.client.tls.request_client_certificate` to support setting
  the Distinguished Name (DN) list hints of the accepted CA certificates.
  [#9768](https://github.com/Kong/kong/pull/9768)

### Fixes

#### Core

- Fix issue where external plugins crashing with unhandled exceptions
  would cause high CPU utilization after the automatic restart.
  [#9384](https://github.com/Kong/kong/pull/9384)
- Fix issue where Zipkin plugin cannot parse OT baggage headers
  due to invalid OT baggage pattern. [#9280](https://github.com/Kong/kong/pull/9280)
- Add `use_srv_name` options to upstream for balancer.
  [#9430](https://github.com/Kong/kong/pull/9430)
- Fix issue in `header_filter` instrumentation where the span was not
  correctly created.
  [#9434](https://github.com/Kong/kong/pull/9434)
- Fix issue in router building where when field contains an empty table,
  the generated expression is invalid.
  [#9451](https://github.com/Kong/kong/pull/9451)
- Fix issue in router rebuilding where when paths field is invalid,
  the router's mutex is not released properly.
  [#9480](https://github.com/Kong/kong/pull/9480)
- Fixed an issue where `kong docker-start` would fail if `KONG_PREFIX` was set to
  a relative path.
  [#9337](https://github.com/Kong/kong/pull/9337)
- Fixed an issue with error-handling and process cleanup in `kong start`.
  [#9337](https://github.com/Kong/kong/pull/9337)

#### Hybrid Mode

- Fixed a race condition that can cause configuration push events to be dropped
  when the first data-plane connection is established with a control-plane
  worker.
  [#9616](https://github.com/Kong/kong/pull/9616)

#### CLI

- Fix slow CLI performance due to pending timer jobs
  [#9536](https://github.com/Kong/kong/pull/9536)

#### Admin API

- Increase the maximum request argument number from `100` to `1000`,
  and return `400` error if request parameters reach the limitation to
  avoid being truncated.
  [#9510](https://github.com/Kong/kong/pull/9510)
- Paging size parameter is now propogated to next page if specified
  in current request.
  [#9503](https://github.com/Kong/kong/pull/9503)
- Non-normalized prefix route path is now rejected. It will also suggest
  how to write the path in normalized form.
  [#9760](https://github.com/Kong/kong/pull/9760)

#### PDK

- Added support for `kong.request.get_uri_captures`
  (`kong.request.getUriCaptures`)
  [#9512](https://github.com/Kong/kong/pull/9512)
- Fixed parameter type of `kong.service.request.set_raw_body`
  (`kong.service.request.setRawBody`), return type of
  `kong.service.response.get_raw_body`(`kong.service.request.getRawBody`),
  and body parameter type of `kong.response.exit` to bytes. Note that old
  version of go PDK is incompatible after this change.
  [#9526](https://github.com/Kong/kong/pull/9526)
- Vault will not call `semaphore:wait` in `init` or `init_worker` phase.
  [#9851](https://github.com/Kong/kong/pull/9851)

#### Plugins

- Add missing `protocols` field to various plugin schemas.
  [#9525](https://github.com/Kong/kong/pull/9525)
- **AWS Lambda**: Fix an issue that is causing inability to
  read environment variables in ECS environment.
  [#9460](https://github.com/Kong/kong/pull/9460)
- **Request-Transformer**: fix a bug when header renaming will override
  existing header and cause unpredictable result.
  [#9442](https://github.com/Kong/kong/pull/9442)
- **OpenTelemetry**:
  - Fix an issue that the default propagation header
    is not configured to `w3c` correctly.
    [#9457](https://github.com/Kong/kong/pull/9457)
  - Replace the worker-level table cache with
    `BatchQueue` to avoid data race.
    [#9504](https://github.com/Kong/kong/pull/9504)
  - Fix an issue that the `parent_id` is not set
    on the span when propagating w3c traceparent.
    [#9628](https://github.com/Kong/kong/pull/9628)
- **Response-Transformer**: Fix the bug that Response-Transformer plugin
  breaks when receiving an unexcepted body.
  [#9463](https://github.com/Kong/kong/pull/9463)
- **HTTP-Log**: Fix an issue where queue id serialization
  does not include `queue_size` and `flush_timeout`.
  [#9789](https://github.com/Kong/kong/pull/9789)

### Changed

#### Hybrid Mode

- The legacy hybrid configuration protocol has been removed in favor of the wRPC
  protocol introduced in 3.0.
  [#9740](https://github.com/Kong/kong/pull/9740)

### Dependencies

- Bumped openssl from 1.1.1q to 1.1.1s
  [#9674](https://github.com/Kong/kong/pull/9674)
- Bumped atc-router from 1.0.0 to 1.0.1
  [#9558](https://github.com/Kong/kong/pull/9558)
- Bumped lua-resty-openssl from 0.8.10 to 0.8.15
  [#9583](https://github.com/Kong/kong/pull/9583)
  [#9600](https://github.com/Kong/kong/pull/9600)
  [#9675](https://github.com/Kong/kong/pull/9675)
- Bumped lyaml from 6.2.7 to 6.2.8
  [#9607](https://github.com/Kong/kong/pull/9607)
- Bumped lua-resty-acme from 0.8.1 to 0.9.0
  [#9626](https://github.com/Kong/kong/pull/9626)
- Bumped resty.healthcheck from 1.6.1 to 1.6.2
  [#9778](https://github.com/Kong/kong/pull/9778)
- Bumped pgmoon from 1.15.0 to 1.16.0
  [#9815](https://github.com/Kong/kong/pull/9815)


## [3.0.1]

### Fixes

#### Core

- Fix issue where Zipkin plugin cannot parse OT baggage headers
  due to invalid OT baggage pattern. [#9280](https://github.com/Kong/kong/pull/9280)
- Fix issue in `header_filter` instrumentation where the span was not
  correctly created.
  [#9434](https://github.com/Kong/kong/pull/9434)
- Fix issue in router building where when field contains an empty table,
  the generated expression is invalid.
  [#9451](https://github.com/Kong/kong/pull/9451)
- Fix issue in router rebuilding where when paths field is invalid,
  the router's mutex is not released properly.
  [#9480](https://github.com/Kong/kong/pull/9480)
- Fixed an issue where `kong docker-start` would fail if `KONG_PREFIX` was set to
  a relative path.
  [#9337](https://github.com/Kong/kong/pull/9337)
- Fixed an issue with error-handling and process cleanup in `kong start`.
  [#9337](https://github.com/Kong/kong/pull/9337)


## [3.0.0]

> Released 2022/09/12

This major release adds a new router written in Rust and a tracing API
that is compatible with the OpenTelemetry API spec.  Furthermore,
various internal changes have been made to improve Kong's performance
and memory consumption.  As it is a major release, users are advised
to review the list of braking changes to determine whether
configuration changes are needed when upgrading.

### Breaking Changes

#### Deployment

- Blue-green deployment from Kong earlier than `2.1.0` is not supported, upgrade to
  `2.1.0` or later before upgrading to `3.0.0` to have blue-green deployment.
  Thank you [@marc-charpentier]((https://github.com/charpentier)) for reporting issue
  and proposing a pull-request.
  [#8896](https://github.com/Kong/kong/pull/8896)
- Deprecate/stop producing Amazon Linux (1) containers and packages (EOLed December 31, 2020)
  [Kong/docs.konghq.com #3966](https://github.com/Kong/docs.konghq.com/pull/3966)
- Deprecate/stop producing Debian 8 "Jessie" containers and packages (EOLed June 2020)
  [Kong/kong-build-tools #448](https://github.com/Kong/kong-build-tools/pull/448)
  [Kong/kong-distributions #766](https://github.com/Kong/kong-distributions/pull/766)

#### Core


- Kong schema library's `process_auto_fields` function will not any more make a deep
  copy of data that is passed to it when the given context is `"select"`. This was
  done to avoid excessive deep copying of tables where we believe the data most of
  the time comes from a driver like `pgmoon` or `lmdb`. If a custom plugin relied
  on `process_auto_fields` not overriding the given table, it must make its own copy
  before passing it to the function now.
  [#8796](https://github.com/Kong/kong/pull/8796)
- The deprecated `shorthands` field in Kong Plugin or DAO schemas was removed in favor
  or the typed `shorthand_fields`. If your custom schemas still use `shorthands`, you
  need to update them to use `shorthand_fields`.
  [#8815](https://github.com/Kong/kong/pull/8815)
- The support for `legacy = true/false` attribute was removed from Kong schemas and
  Kong field schemas.
  [#8958](https://github.com/Kong/kong/pull/8958)
- The deprecated alias of `Kong.serve_admin_api` was removed. If your custom Nginx
  templates still use it, please change it to `Kong.admin_content`.
  [#8815](https://github.com/Kong/kong/pull/8815)
- The Kong singletons module `"kong.singletons"` was removed in favor of the PDK `kong.*`.
  [#8874](https://github.com/Kong/kong/pull/8874)
- The dataplane config cache was removed. The config persistence is now done automatically with LMDB.
  [#8704](https://github.com/Kong/kong/pull/8704)
- `ngx.ctx.balancer_address` does not exist anymore, please use `ngx.ctx.balancer_data` instead.
  [#9043](https://github.com/Kong/kong/pull/9043)
- We have changed the normalization rules for `route.path`: Kong stores the unnormalized path, but
  regex path always pattern matches with the normalized URI. We used to replace percent-encoding
  in regex path pattern to ensure different forms of URI matches.
  That is no longer supported. Except for reserved characters defined in
  [rfc3986](https://datatracker.ietf.org/doc/html/rfc3986#section-2.2),
  we should write all other characters without percent-encoding.
  [#9024](https://github.com/Kong/kong/pull/9024)
- Kong will no longer use an heuristic to guess whether a `route.path` is a regex pattern. From now 3.0 onwards,
  all regex paths must start with the `"~"` prefix, and all paths that don't start with `"~"` will be considered plain text.
  The migration process should automatically convert the regex paths when upgrading from 2.x to 3.0
  [#9027](https://github.com/Kong/kong/pull/9027)
- Bumping version number (`_format_version`) of declarative configuration to "3.0" for changes on `route.path`.
  Declaritive configuration with older version are upgraded to "3.0" on the fly.
  [#9078](https://github.com/Kong/kong/pull/9078)
- Removed deprecated `config.functions` from serverless-functions plugin's schema,
  please use `config.access` phase instead.
  [#8559](https://github.com/Kong/kong/pull/8559)
- Tags may now contain space characters.
  [#9143](https://github.com/Kong/kong/pull/9143)
- The [Secrets Management](https://docs.konghq.com/gateway/latest/plan-and-deploy/security/secrets-management/)
  feature, which has been in beta since release 2.8.0, is now included as a regular feature.
  [#8871](https://github.com/Kong/kong/pull/8871)
  [#9217](https://github.com/Kong/kong/pull/9217)

#### Admin API

- `POST` requests on Targets endpoint are no longer able to update
  existing entities, they are only able to create new ones.
  [#8596](https://github.com/Kong/kong/pull/8596),
  [#8798](https://github.com/Kong/kong/pull/8798). If you have scripts that use
  `POST` requests to modify Targets, you should change them to `PUT`
  requests to the appropriate endpoints before updating to Kong 3.0.
- Insert and update operations on duplicated Targets returns 409.
  [#8179](https://github.com/Kong/kong/pull/8179),
  [#8768](https://github.com/Kong/kong/pull/8768)
- The list of reported plugins available on the server now returns a table of
  metadata per plugin instead of a boolean `true`.
  [#8810](https://github.com/Kong/kong/pull/8810)

#### PDK

- The `kong.request.get_path()` PDK function now performs path normalization
  on the string that is returned to the caller. The raw, non-normalized version
  of the request path can be fetched via `kong.request.get_raw_path()`.
  [#8823](https://github.com/Kong/kong/pull/8823)
- `pdk.response.set_header()`, `pdk.response.set_headers()`, `pdk.response.exit()` now ignore and emit warnings for manually set `Transfer-Encoding` headers.
  [#8698](https://github.com/Kong/kong/pull/8698)
- The PDK is no longer versioned
  [#8585](https://github.com/Kong/kong/pull/8585)
- The JavaScript PDK now returns `Uint8Array` for `kong.request.getRawBody`,
  `kong.response.getRawBody` and `kong.service.response.getRawBody`. The Python PDK returns `bytes` for `kong.request.get_raw_body`,
  `kong.response.get_raw_body`, `kong.service.response.get_raw_body`. All these funtions used to return strings in the past.
  [#8623](https://github.com/Kong/kong/pull/8623)

#### Plugins

- DAOs in plugins must be listed in an array, so that their loading order is explicit. Loading them in a
  hash-like table is no longer supported.
  [#8988](https://github.com/Kong/kong/pull/8988)
- Plugins MUST now have a valid `PRIORITY` (integer) and `VERSION` ("x.y.z" format)
  field in their `handler.lua` file, otherwise the plugin will fail to load.
  [#8836](https://github.com/Kong/kong/pull/8836)
- The old `kong.plugins.log-serializers.basic` library was removed in favor of the PDK
  function `kong.log.serialize`, please upgrade your plugins to use PDK.
  [#8815](https://github.com/Kong/kong/pull/8815)
- The support for deprecated legacy plugin schemas was removed. If your custom plugins
  still use the old (`0.x era`) schemas, you are now forced to upgrade them.
  [#8815](https://github.com/Kong/kong/pull/8815)
- Some plugins received new priority values.
  This is important for those who run custom plugins as it may affect the sequence your plugins are executed.
  Note that this does not change the order of execution for plugins in a standard kong installation.
  List of plugins and their old and new priority value:
  - `acme` changed from 1007 to 1705
  - `basic-auth` changed from 1001 to 1100
  - `hmac-auth` changed from 1000 to 1030
  - `jwt` changed from 1005 to 1450
  - `key-auth` changed from 1003 to 1250
  - `ldap-auth` changed from 1002 to 1200
  - `oauth2` changed from 1004 to 1400
  - `rate-limiting` changed from 901 to 910
- **HTTP-log**: `headers` field now only takes a single string per header name,
  where it previously took an array of values
  [#6992](https://github.com/Kong/kong/pull/6992)
- **AWS Lambda**: `aws_region` field must be set through either plugin config or environment variables,
  allow both `host` and `aws_region` fields, and always apply SigV4 signature.
  [#8082](https://github.com/Kong/kong/pull/8082)
- **Serverless Functions** Removed deprecated `config.functions`,
  please use `config.access` instead.
  [#8559](https://github.com/Kong/kong/pull/8559)
- **Serverless Functions**: The pre-functions plugin changed priority from `+inf` to `1000000`.
  [#8836](https://github.com/Kong/kong/pull/8836)
- **JWT**: The authenticated JWT is no longer put into the nginx
  context (ngx.ctx.authenticated_jwt_token).  Custom plugins which depend on that
  value being set under that name must be updated to use Kong's shared context
  instead (kong.ctx.shared.authenticated_jwt_token) before upgrading to 3.0
- **Prometheus**: The prometheus metrics have been reworked extensively for 3.0.
  - Latency has been split into 4 different metrics: kong_latency_ms, upstream_latency_ms and request_latency_ms (http) /tcp_session_duration_ms (stream). Buckets details below.
  - Separate out Kong Latency Bucket values and Upstream Latency Bucket values.
  - `consumer_status` removed.
  - `request_count` and `consumer_status` have been merged into just `http_requests_total`. If the `per_consumer` config is set false, the consumer label will be empty.
     If the `per_consumer` config is true, it will be filled.
  - `http_requests_total` has a new label `source`, set to either `exit`, `error` or `service`.
  - New Metric: `node_info`. Single gauge set to 1 that outputs the node's id and kong version.
  - All Memory metrics have a new label `node_id`
  - `nginx_http_current_connections` merged with `nginx_stream_current_connection` into `nginx_current_connections`
  [#8712](https://github.com/Kong/kong/pull/8712)
- **Prometheus**: The plugin doesn't export status codes, latencies, bandwidth and upstream
  healthcheck metrics by default. They can still be turned on manually by setting `status_code_metrics`,
  `latency_metrics`, `bandwidth_metrics` and `upstream_health_metrics` respectively. Enabling those metrics will impact the performance if you have a large volume of Kong entities, we recommend using the [statsd](https://github.com/Kong/kong/tree/master/kong/plugins/statsd) plugin with the push model if that is the case. And now `prometheus` plugin new grafana [dashboard](https://grafana.com/grafana/dashboards/7424-kong-official/) updated
  [#9028](https://github.com/Kong/kong/pull/9028)
- **ACME**: `allow_any_domain` field added. It is default to false and if set to true, the gateway will
  ignore the `domains` field.
  [#9047](https://github.com/Kong/kong/pull/9047)
- **Statsd**:
  - The metric name that is related to the service has been renamed by adding a `service.` prefix. e.g. `kong.service.<service_identifier>.request.count` [#9046](https://github.com/Kong/kong/pull/9046)
  - The metric `kong.<service_identifier>.request.status.<status>` and `kong.<service_identifier>.user.<consumer_identifier>.request.status.<status>` has been renamed to `kong.service.<service_identifier>.status.<status>` and  `kong.service.<service_identifier>.user.<consumer_identifier>.status.<status>` [#9046](https://github.com/Kong/kong/pull/9046)
  - The metric `*.status.<status>.total` from metrics `status_count` and `status_count_per_user` has been removed [#9046](https://github.com/Kong/kong/pull/9046)
- **Proxy-cache**: The plugin does not store the response data in
  `ngx.ctx.proxy_cache_hit` anymore. Logging plugins that need the response data
  must read it from `kong.ctx.shared.proxy_cache_hit` from Kong 3.0 on.
  [#8607](https://github.com/Kong/kong/pull/8607)
- **Rate-limiting**: The default policy is now `local` for all deployment modes.
  [#9344](https://github.com/Kong/kong/pull/9344)
- **Response-rate-limiting**: The default policy is now `local` for all deployment modes.
  [#9344](https://github.com/Kong/kong/pull/9344)

### Deprecations

- The `go_pluginserver_exe` and `go_plugins_dir` directives are no longer supported.
  [#8552](https://github.com/Kong/kong/pull/8552). If you are using
  [Go plugin server](https://github.com/Kong/go-pluginserver), please migrate your plugins to use the
  [Go PDK](https://github.com/Kong/go-pdk) before upgrading.
- The migration helper library (mostly used for Cassandra migrations) is no longer supplied with Kong
  [#8781](https://github.com/Kong/kong/pull/8781)
- The path_handling algorithm `v1` is deprecated and only supported when `router_flavor` config option
  is set to `traditional`.
  [#9290](https://github.com/Kong/kong/pull/9290)

#### Configuration

- The Kong constant `CREDENTIAL_USERNAME` with value of `X-Credential-Username` was
  removed. Kong plugins in general have moved (since [#5516](https://github.com/Kong/kong/pull/5516))
  to use constant `CREDENTIAL_IDENTIFIER` with value of `X-Credential-Identifier` when
  setting  the upstream headers for a credential.
  [#8815](https://github.com/Kong/kong/pull/8815)
- Change the default of `lua_ssl_trusted_certificate` to `system`
  [#8602](https://github.com/Kong/kong/pull/8602) to automatically load trusted CA list from system CA store.
- Remove a warning of `AAAA` being experimental with `dns_order`.
- It is no longer possible to use a .lua format to import a declarative config from the `kong`
  command-line tool, only json and yaml are supported. If your update procedure with kong involves
  executing `kong config db_import config.lua`, please create a `config.json` or `config.yml` and
  use that before upgrading.
  [#8898](https://github.com/Kong/kong/pull/8898)
- We bumped the version number (`_format_version`) of declarative configuration to "3.0" because of changes on `route.path`.
  Declarative configuration with older version shoudl be upgraded to "3.0" on the fly.
  [#9078](https://github.com/Kong/kong/pull/9078)

#### Migrations

- Postgres migrations can now have an `up_f` part like Cassandra
  migrations, designating a function to call.  The `up_f` part is
  invoked after the `up` part has been executed against the database
  for both Postgres and Cassandra.
- A new CLI command, `kong migrations status`, generates the status on a JSON file.

### Dependencies

- Bumped OpenResty from 1.19.9.1 to [1.21.4.1](https://openresty.org/en/changelog-1021004.html)
  [#8850](https://github.com/Kong/kong/pull/8850)
- Bumped pgmoon from 1.13.0 to 1.15.0
  [#8908](https://github.com/Kong/kong/pull/8908)
  [#8429](https://github.com/Kong/kong/pull/8429)
- Bumped OpenSSL from 1.1.1n to 1.1.1q
  [#9074](https://github.com/Kong/kong/pull/9074)
  [#8544](https://github.com/Kong/kong/pull/8544)
  [#8752](https://github.com/Kong/kong/pull/8752)
  [#8994](https://github.com/Kong/kong/pull/8994)
- Bumped resty.openssl from 0.8.8 to 0.8.10
  [#8592](https://github.com/Kong/kong/pull/8592)
  [#8753](https://github.com/Kong/kong/pull/8753)
  [#9023](https://github.com/Kong/kong/pull/9023)
- Bumped inspect from 3.1.2 to 3.1.3
  [#8589](https://github.com/Kong/kong/pull/8589)
- Bumped resty.acme from 0.7.2 to 0.8.1
  [#8680](https://github.com/Kong/kong/pull/8680)
  [#9165](https://github.com/Kong/kong/pull/9165)
- Bumped luarocks from 3.8.0 to 3.9.1
  [#8700](https://github.com/Kong/kong/pull/8700)
  [#9204](https://github.com/Kong/kong/pull/9204)
- Bumped luasec from 1.0.2 to 1.2.0
  [#8754](https://github.com/Kong/kong/pull/8754)
  [#8754](https://github.com/Kong/kong/pull/9205)
- Bumped resty.healthcheck from 1.5.0 to 1.6.1
  [#8755](https://github.com/Kong/kong/pull/8755)
  [#9018](https://github.com/Kong/kong/pull/9018)
  [#9150](https://github.com/Kong/kong/pull/9150)
- Bumped resty.cassandra from 1.5.1 to 1.5.2
  [#8845](https://github.com/Kong/kong/pull/8845)
- Bumped penlight from 1.12.0 to 1.13.1
  [#9206](https://github.com/Kong/kong/pull/9206)
- Bumped lua-resty-mlcache from 2.5.0 to 2.6.0
  [#9287](https://github.com/Kong/kong/pull/9287)

### Additions

#### Performance

- Do not register unnecessary event handlers on Hybrid mode Control Plane
  nodes [#8452](https://github.com/Kong/kong/pull/8452).
- Use the new timer library to improve performance,
  except for the plugin server.
  [#8912](https://github.com/Kong/kong/pull/8912)
- Increased use of caching for DNS queries by activating `additional_section` by default
  [#8895](https://github.com/Kong/kong/pull/8895)
- `pdk.request.get_header` changed to a faster implementation, not to fetch all headers every time it's called
  [#8716](https://github.com/Kong/kong/pull/8716)
- Conditional rebuilding of router, plugins iterator and balancer on DP
  [#8519](https://github.com/Kong/kong/pull/8519),
  [#8671](https://github.com/Kong/kong/pull/8671)
- Made config loading code more cooperative by yielding
  [#8888](https://github.com/Kong/kong/pull/8888)
- Use LuaJIT encoder instead of JSON to serialize values faster in LMDB
  [#8942](https://github.com/Kong/kong/pull/8942)
- Move inflating and JSON decoding non-concurrent, which avoids blocking and makes DP reloads faster
  [#8959](https://github.com/Kong/kong/pull/8959)
- Stop duplication of some events
  [#9082](https://github.com/Kong/kong/pull/9082)
- Improve performance of config hash calculation by using string buffer and tablepool
  [#9073](https://github.com/Kong/kong/pull/9073)
- Reduce cache usage in dbless by not using the kong cache for Routes and Services in LMDB
  [#8972](https://github.com/Kong/kong/pull/8972)


#### Core

- Implemented delayed response in stream mode
  [#6878](https://github.com/Kong/kong/pull/6878)
- Added `cache_key` on target entity for uniqueness detection.
  [#8179](https://github.com/Kong/kong/pull/8179)
- Introduced the tracing API which compatible with OpenTelemetry API spec and
  add build-in instrumentations.
  The tracing API is intend to be used with a external exporter plugin.
  Build-in instrumentation types and sampling rate are configuable through
  `opentelemetry_tracing` and `opentelemetry_tracing_sampling_rate` options.
  [#8724](https://github.com/Kong/kong/pull/8724)
- Added `path`, `uri_capture`, and `query_arg` options to upstream `hash_on`
  for load balancing.
  [#8701](https://github.com/Kong/kong/pull/8701)
- Introduced unix domain socket based `lua-resty-events` to
  replace shared memory based `lua-resty-worker-events`.
  [#8890](https://github.com/Kong/kong/pull/8890)
- Introduced a new router implementation `atc-router`,
  which is written in Rust.
  [#8938](https://github.com/Kong/kong/pull/8938)
- Introduce a new field for entities `table_name` that allows to specify a
  table name. Before the name was deduced by the entity `name` attribute.
  [#9182](https://github.com/Kong/kong/pull/9182)
- Added `headers` on active healthcheck for upstreams.
  [#8255](https://github.com/Kong/kong/pull/8255)
- Target entities using hostnames were resolved when they were not needed. Now
  when a target is removed or updated, the DNS record associated with it is
  removed from the list of hostnames to be resolved.
  [#8497](https://github.com/Kong/kong/pull/8497) [9265](https://github.com/Kong/kong/pull/9265)
- Improved error handling and debugging info in the DNS code
  [#8902](https://github.com/Kong/kong/pull/8902)
- Kong will now attempt to recover from an unclean shutdown by detecting and
  removing dangling unix sockets in the prefix directory
  [#9254](https://github.com/Kong/kong/pull/9254)

#### Admin API

- Added a new API `/timers` to get the timer statistics.
  [#8912](https://github.com/Kong/kong/pull/8912)
  and worker info
  [#8999](https://github.com/Kong/kong/pull/8999)
- `/` endpoint now includes plugin priority
  [#8821](https://github.com/Kong/kong/pull/8821)

#### Hybrid Mode

- Add wRPC protocol support. Now configuration synchronization is over wRPC.
  wRPC is an RPC protocol that encodes with ProtoBuf and transports
  with WebSocket.
  [#8357](https://github.com/Kong/kong/pull/8357)
- To keep compatibility with earlier versions,
  add support for CP to fall back to the previous protocol to support old DP.
  [#8834](https://github.com/Kong/kong/pull/8834)
- Add support to negotiate services supported with wRPC protocol.
  We will support more services than config sync over wRPC in the future.
  [#8926](https://github.com/Kong/kong/pull/8926)
- Declarative config exports happen inside a transaction in Postgres
  [#8586](https://github.com/Kong/kong/pull/8586)

#### Plugins

- Sync all plugin versions to the Kong version
  [#8772](https://github.com/Kong/kong/pull/8772)
- Introduced the new **OpenTelemetry** plugin that export tracing instrumentations
  to any OTLP/HTTP compatible backend.
  `opentelemetry_tracing` configuration should be enabled to collect
  the core tracing spans of Kong.
  [#8826](https://github.com/Kong/kong/pull/8826)
- **Zipkin**: add support for including HTTP path in span name
  through configuration property `http_span_name`.
  [#8150](https://github.com/Kong/kong/pull/8150)
- **Zipkin**: add support for socket connect and send/read timeouts
  through configuration properties `connect_timeout`, `send_timeout`,
  and `read_timeout`. This can help mitigate `ngx.timer` saturation
  when upstream collectors are unavailable or slow.
  [#8735](https://github.com/Kong/kong/pull/8735)
- **AWS-Lambda**: add support for cross account invocation through
  configuration properties `aws_assume_role_arn` and
  `aws_role_session_name`.[#8900](https://github.com/Kong/kong/pull/8900)
  [#8900](https://github.com/Kong/kong/pull/8900)
- **AWS-Lambda**: accept string type `statusCode` as valid return when
  working in proxy integration mode.
  [#8765](https://github.com/Kong/kong/pull/8765)
- **AWS-Lambda**: separate aws credential cache by IAM role ARN
  [#8907](https://github.com/Kong/kong/pull/8907)
- **Statsd**: :fireworks: **Newly open-sourced plugin capabilities**: All capabilities of [Statsd Advanced](https://docs.konghq.com/hub/kong-inc/statsd-advanced/) are now bundled in [Statsd](https://docs.konghq.com/hub/kong-inc/statsd).
  [#9046](https://github.com/Kong/kong/pull/9046)

#### Configuration

- A new configuration item (`openresty_path`) has been added to allow
  developers/operators to specify the OpenResty installation to use when
  running Kong (instead of using the system-installed OpenResty)
  [#8412](https://github.com/Kong/kong/pull/8412)
- Add `ipv6only` to listen options (e.g. `KONG_PROXY_LISTEN`)
  [#9225](https://github.com/Kong/kong/pull/9225)
- Add `so_keepalive` to listen options (e.g. `KONG_PROXY_LISTEN`)
  [#9225](https://github.com/Kong/kong/pull/9225)
- Add LMDB dbless config persistence and removed the JSON based
  config cache for faster startup time
  [#8670](https://github.com/Kong/kong/pull/8670)
- `nginx_events_worker_connections=auto` has a lower bound of 1024
  [#9276](https://github.com/Kong/kong/pull/9276)
- `nginx_main_worker_rlimit_nofile=auto` has a lower bound of 1024
  [#9276](https://github.com/Kong/kong/pull/9276)

#### PDK

- Added new PDK function: `kong.request.get_start_time()`
  [#8688](https://github.com/Kong/kong/pull/8688)
- `kong.db.*.cache_key()` falls back to `.id` if nothing from `cache_key` is found
  [#8553](https://github.com/Kong/kong/pull/8553)

### Fixes

#### Core

- The schema validator now correctly converts `null` from declarative
  configurations to `nil`.
  [#8483](https://github.com/Kong/kong/pull/8483)
- Only reschedule router and plugin iterator timers after finishing previous
  execution, avoiding unnecessary concurrent executions.
  [#8567](https://github.com/Kong/kong/pull/8567)
- External plugins now handle returned JSON with null member correctly.
  [#8611](https://github.com/Kong/kong/pull/8611)
- Fixed an issue where the address of the environ variable could change but the code didn't
  assumed it was fixed after init
  [#8581](https://github.com/Kong/kong/pull/8581)
- Fix issue where the Go plugin server instance would not be updated after
  a restart (e.g., upon a plugin server crash).
  [#8547](https://github.com/Kong/kong/pull/8547)
- Fixed an issue on trying to reschedule the DNS resolving timer when Kong was
  being reloaded.
  [#8702](https://github.com/Kong/kong/pull/8702)
- The private stream API has been rewritten to allow for larger message payloads
  [#8641](https://github.com/Kong/kong/pull/8641)
- Fixed an issue that the client certificate sent to upstream was not updated when calling PATCH Admin API
  [#8934](https://github.com/Kong/kong/pull/8934)
- Fixed an issue where the CP and wRPC modules would cause Kong to crash when calling `export_deflated_reconfigure_payload` without a pcall
  [#8668](https://github.com/Kong/kong/pull/8668)
- Moved all `.proto` files to `/usr/local/kong/include` and ordered by priority.
  [#8914](https://github.com/Kong/kong/pull/8914)
- Fixed an issue that cause unexpected 404 error on creating/updating configs with invalid options
  [#8831](https://github.com/Kong/kong/pull/8831)
- Fixed an issue that causes crashes when calling some PDK APIs
  [#8604](https://github.com/Kong/kong/pull/8604)
- Fixed an issue that cause crashes when go PDK calls return arrays
  [#8891](https://github.com/Kong/kong/pull/8891)
- Plugin servers now shutdowns gracefully when Kong exits
  [#8923](https://github.com/Kong/kong/pull/8923)
- CLI now prompts with `[y/n]` instead of `[Y/n]`, as it does not take `y` as default
  [#9114](https://github.com/Kong/kong/pull/9114)
- Improved the error message when Kong cannot connect to Cassandra on init
  [#8847](https://github.com/Kong/kong/pull/8847)
- Fixed an issue where Vault Subschema wasn't loaded in `off` strategy
  [#9174](https://github.com/Kong/kong/pull/9174)
- The Schema now runs select transformations before process_auto_fields
  [#9049](https://github.com/Kong/kong/pull/9049)
- Fixed an issue where Kong would use too many timers to keep track of upstreams when `worker_consistency`=`eventual`
  [#8694](https://github.com/Kong/kong/pull/8694),
  [#8858](https://github.com/Kong/kong/pull/8858)
- Fixed an issue where it wasn't possible to set target status using only a hostname for targets set only by their hostname
  [#8797](https://github.com/Kong/kong/pull/8797)
- Fixed pagination issue when getting to the second page while iterationg over a foreign key field using the DAO
  [#9255](https://github.com/Kong/kong/pull/9255)
- Fixed an issue where cache entries of some entities were not being properly invalidated after a cascade delete
  [#9261](https://github.com/Kong/kong/pull/9261)
- Running `kong start` when Kong is already running will no longer clobber
  the existing `.kong_env` file [#9254](https://github.com/Kong/kong/pull/9254)


#### Admin API

- Support HTTP/2 when requesting `/status`
  [#8690](https://github.com/Kong/kong/pull/8690)

#### Plugins

- Plugins with colliding priorities have now deterministic sorting based on their name
  [#8957](https://github.com/Kong/kong/pull/8957)
- External Plugins: better handling of the logging when a plugin instance loses the instances_id in an event handler
  [#8652](https://github.com/Kong/kong/pull/8652)
- **ACME**: `auth_method` default value is set to `token`
  [#8565](https://github.com/Kong/kong/pull/8565)
- **ACME**: Added cache for `domains_matcher`
  [#9048](https://github.com/Kong/kong/pull/9048)
- **syslog**: `conf.facility` default value is now set to `user`
  [#8564](https://github.com/Kong/kong/pull/8564)
- **AWS-Lambda**: Removed `proxy_scheme` field from schema
  [#8566](https://github.com/Kong/kong/pull/8566)
- **AWS-Lambda**: Change path from request_uri to upstream_uri, fix uri can not follow the rule defined in the request-transformer configuration
  [#9058](https://github.com/Kong/kong/pull/9058) [#9129](https://github.com/Kong/kong/pull/9129)
- **hmac-auth**: Removed deprecated signature format using `ngx.var.uri`
  [#8558](https://github.com/Kong/kong/pull/8558)
- Remove deprecated `blacklist`/`whitelist` config fields from bot-detection, ip-restriction and ACL plugins.
  [#8560](https://github.com/Kong/kong/pull/8560)
- **Zipkin**: Correct the balancer spans' duration to include the connection time
  from Nginx to the upstream.
  [#8848](https://github.com/Kong/kong/pull/8848)
- **Zipkin**: Correct the calculation of the header filter start time
  [#9230](https://github.com/Kong/kong/pull/9230)
- **Zipkin**: Compatibility with the latest Jaeger header spec, which makes `parent_id` optional
  [#8352](https://github.com/Kong/kong/pull/8352)
- **LDAP-Auth**: Refactored ASN.1 parser using OpenSSL API through FFI.
  [#8663](https://github.com/Kong/kong/pull/8663)
- **Rate-Limiting** and **Response-ratelimiting**: Fix a disordered behaviour caused by `pairs` function
  which may cause Postgres DEADLOCK problem [#8968](https://github.com/Kong/kong/pull/8968)
- **Response-rate-Limiting**: Fix a disordered behaviour caused by `pairs` function
  which may cause Postgres DEADLOCK problem [#8968](https://github.com/Kong/kong/pull/8968)
- **gRPC gateway**: Fix the handling of boolean fields from URI arguments
  [#9180](https://github.com/Kong/kong/pull/9180)
- **Serverless Functions**: Fix problem that could result in a crash
  [#9269](https://github.com/Kong/kong/pull/9269)
- **Azure-functions**: Support working without dummy service
  [#9177](https://github.com/Kong/kong/pull/9177)


#### Clustering

- The cluster listener now uses the value of `admin_error_log` for its log file
  instead of `proxy_error_log` [#8583](https://github.com/Kong/kong/pull/8583)
- Fixed a typo in some business logic that checks the Kong role before setting a
  value in cache at startup [#9060](https://github.com/Kong/kong/pull/9060)
- Fixed DP get zero size config while service with plugin-enabled route is disabled
  [#8816](https://github.com/Kong/kong/pull/8816)
- Localize `config_version` to avoid a race condition from the new yielding config loading code
  [#8188](https://github.com/Kong/kong/pull/8818)

#### PDK

- `kong.response.get_source()` now return an error instead of an exit when plugin throws
  runtime exception on access phase [#8599](https://github.com/Kong/kong/pull/8599)
- `kong.tools.uri.normalize()` now does escaping of reserved and unreserved characters more correctly
  [#8140](https://github.com/Kong/kong/pull/8140)

## Previous releases

Please see [CHANGELOG-OLD.md](CHANGELOG-OLD.md) file for < 3.0 releases.

[Back to TOC](#table-of-contents)

[3.3.0]: https://github.com/Kong/kong/compare/3.2.0...3.3.0
[3.2.0]: https://github.com/Kong/kong/compare/3.1.0...3.2.0
[3.1.0]: https://github.com/Kong/kong/compare/3.0.1...3.1.0
[3.0.1]: https://github.com/Kong/kong/compare/3.0.0...3.0.1
[3.0.0]: https://github.com/Kong/kong/compare/2.8.1...3.0.0<|MERGE_RESOLUTION|>--- conflicted
+++ resolved
@@ -97,11 +97,6 @@
   [#11082](https://github.com/Kong/kong/pull/11082)
 - Fix an issue where the router of flavor `expressions` can not configure https redirection.
   [#11166](https://github.com/Kong/kong/pull/11166)
-<<<<<<< HEAD
-- Make `kong vault get` CLI command work in dbless mode by injecting the necessary directives into the kong cli nginx.conf.
-  [#11127](https://github.com/Kong/kong/pull/11127)
-  [#11291](https://github.com/Kong/kong/pull/11291)
-=======
 - Added new span attribute `net.peer.name` if balancer_data.hostname is available.
   Thanks [@backjo](https://github.com/backjo) for contributing this change.
   [#10723](https://github.com/Kong/kong/pull/10729)
@@ -113,7 +108,6 @@
   The issue only affects scenarios where the same Go plugin is applied to different Route
   or Service entities.
   [#11306](https://github.com/Kong/kong/pull/11306)
->>>>>>> 32528da4
 
 #### Admin API
 
