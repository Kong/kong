--- conflicted
+++ resolved
@@ -169,21 +169,18 @@
   [#10475](https://github.com/Kong/kong/pull/10475)
 
 #### Plugins
-<<<<<<< HEAD
-- **OAuth2**: OAuth2 token was being cached to nil while access to the wrong service first.
-  [#10522](https://github.com/Kong/kong/pull/10522)
-=======
 - **Request-Transformer**: fix an issue where requests would intermittently
   be proxied with incorrect query parameters.
   [10539](https://github.com/Kong/kong/pull/10539)
 - **Request Transformer**: honor value of untrusted_lua configuration parameter
   [#10327](https://github.com/Kong/kong/pull/10327)
+- **OAuth2**: OAuth2 token was being cached to nil while access to the wrong service first.
+  [#10522](https://github.com/Kong/kong/pull/10522)  
 
 #### PDK
 
 - Fixed an issue for tracing PDK where sample rate does not work.
   [#10485](https://github.com/Kong/kong/pull/10485)
->>>>>>> 3794d112
 
 ### Changed
 
