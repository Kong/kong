# Table of Contents


- [2.1.0 UNRELEASED](#210 UNRELEASED)
- [2.0.4](#204)
- [2.0.3](#203)
- [2.0.2](#202)
- [2.0.1](#201)
- [2.0.0](#200)
- [1.5.1](#151)
- [1.5.0](#150)
- [1.4.3](#143)
- [1.4.2](#142)
- [1.4.1](#141)
- [1.4.0](#140)
- [1.3.0](#130)
- [1.2.2](#122)
- [1.2.1](#121)
- [1.2.0](#120)
- [1.1.2](#112)
- [1.1.1](#111)
- [1.1.0](#110)
- [1.0.3](#103)
- [1.0.2](#102)
- [1.0.1](#101)
- [1.0.0](#100)
- [0.15.0](#0150)
- [0.14.1](#0141)
- [0.14.0](#0140---20180705)
- [0.13.1](#0131---20180423)
- [0.13.0](#0130---20180322)
- [0.12.3](#0123---20180312)
- [0.12.2](#0122---20180228)
- [0.12.1](#0121---20180118)
- [0.12.0](#0120---20180116)
- [0.11.2](#0112---20171129)
- [0.11.1](#0111---20171024)
- [0.10.4](#0104---20171024)
- [0.11.0](#0110---20170816)
- [0.10.3](#0103---20170524)
- [0.10.2](#0102---20170501)
- [0.10.1](#0101---20170327)
- [0.10.0](#0100---20170307)
- [0.9.9 and prior](#099---20170202)


## [2.1.0 UNRELEASED]

> Released 2020/05/19

### Distributions

- :present: Introduce package for Ubuntu 20.04

### Dependencies

- Bump OpenSSL version from `1.1.1f` to `1.1.1.g`.
  [#5820](https://github.com/Kong/kong/pull/5810)
- Bump [lua-resty-dns-client](https://github.com/Kong/lua-resty-dns-client) from `4.1.3`
  to `5.0.1`.
  [#5499](https://github.com/Kong/kong/pull/5499)
- Bump [lyaml](https://github.com/gvvaughan/lyaml) from `0.2.4` to `0.2.5`.
  [#5984](https://github.com/Kong/kong/pull/5984)
- Bump [lua-resty-openssl](https://github.com/fffonion/lua-resty-openssl)
  from `0.6.0` to `0.6.2`.
  [#5941](https://github.com/Kong/kong/pull/5941)
- Bump [go-pluginserver](https://github.com/Kong/go-pluginserver) from version
  from `0.3.0` to `0.4.0`, leveraging [go-pdk](https://github.com/Kong/go-pdk) `0.5.0`.
  See go-pdk changelog [here](https://github.com/Kong/go-pdk/blob/master/CHANGELOG.md#v050).

### Changes

##### Core

- Increase maximum allowed payload size in hybrid mode.
  [#5654](https://github.com/Kong/kong/pull/5654)
- Targets now support a weight range of 0-65535.
  [#5871](https://github.com/Kong/kong/pull/5871)

##### Configuration

- :warning: The configuration property `router_consistency` has been renamed to
  `worker_consistency`. Its accepted values and default remain the same.
- :warning: The configuration property `router_update_frequency` has been renamed
  `worker_state_update_frequency`. Its default value has been changed from `1` to
  `5`.

##### Plugins

- :warning: Change authentication plugins to standardize on `allow` and
  `deny` as terms for access control. Previous nomenclature is deprecated and
  support will be removed in Kong 3.0.
  * ACL: use `allow` and `deny` instead of `whitelist` and `blacklist`
  * bot-detection: use `allow` and `deny` instead of `whitelist` and `blacklist`
  * ip-restriction: use `allow` and `deny` instead of `whitelist` and `blacklist`

### Additions

##### Core

- :fireworks: **Asynchronous upstream updates**: when `worker_consistency` is
  set to `eventual`, upstreams will not be updated in the context of Admin API calls,
  but rather in a background timer.
  [#5325](https://github.com/Kong/kong/pull/5325)
- :fireworks: **Read-Only Postgres**: Kong users are now able to configure
  a read-only Postgres replica. When configured, Kong will attempt to fulfill
  read operations through the read-only replica instead of the main Postgres
  connection.
  [#5584](https://github.com/Kong/kong/pull/5584)
- The default certificate for the proxy can now be configured via Admin API
  using the `/certificates` endpoint. A special `*` SNI has been introduced
  which stands for the default certificate.
  [#5404](https://github.com/Kong/kong/pull/5404)
- Add support for PKI in Hybrid Mode mTLS.
  [#5396](https://github.com/Kong/kong/pull/5396)
- Go Plugins: fix issue where instances of the same plugin applied to different
  routes would get mixed.
  [#5597](https://github.com/Kong/kong/pull/5607)
- Add `X-Forwarded-Prefix` to set of headers forwarded to upstream requests.
  [#5620](https://github.com/Kong/kong/pull/5620)
<<<<<<< HEAD
- Introduce a `_transform` option to declarative configuration, which allows
  importing basicauth credentials with and without hashed passwords. This change
  is only supported in declarative configuration format version `2.1`.
  [#5835](https://github.com/Kong/kong/pull/5835)
- Add capability to define different consistency levels for read and write
  operations in Cassandra. New configuration properties `cassandra_write_consistency`
  and `cassandra_read_consistency` were introduced and the existing
  `cassandra_consistency` property was deprecated.
  Thanks [Abhishekvrshny](https://github.com/Abhishekvrshny) for the patch!
  [#5812](https://github.com/Kong/kong/pull/5812)
=======
- Introduce new properties for upstream keepalive pooling and deprecate
  old properties.
  New properties:
    * `upstream_keepalive_pool_size`
    * `upstream_keepalive_max_requests`
    * `upstream_keepalive_id`
  Deprecated properties:
    * `upstream_keepalive`
    * `nginx_http_upstream_keepalive`
    * `nginx_http_upstream_keepalive_requests`
    * `nginx_http_upstream_keepalive_timeout`
    * `nginx_upstream_keepalive`
    * `nginx_upstream_keepalive_requests`
    * `nginx_upstream_keepalive_timeout`
  [#5771](https://github.com/Kong/kong/pull/5771)
- Use dynamic upstream keepalive pools.
  [#5771](https://github.com/Kong/kong/pull/5771)
- Introduce certificate expiry and CA constraint checks to Hybrid Mode
  certificates (`cluster_cert` and `cluster_ca_cert`).
  [#6000](https://github.com/Kong/kong/pull/6000)
- Introduce new attributes to the Services entity, allowing for customizations
  in TLS verification parameters
  * `tls_verify`: whether TLS verification is enabled while handshaking
    with the upstream Service
  * `tls_verify_depth`: the maximum depth of verificatio when validating
    upstream Service's TLS certificate
  * `ca_certificates`: the CA trust store to use when validating upstream
    Service's TLS certificate
>>>>>>> d1d06dc9

##### CLI

- Migrations: add `--force` flag to `migrations bootstrap`.
  [#5635](https://github.com/Kong/kong/pull/5635)

##### Configuration

- Introduce configuration property `db_cache_neg_ttl`, allowing the configuration
  of negative TTL for DB entities.
  Thanks [ealogar](https://github.com/ealogar) for the patch!
  [#5397](https://github.com/Kong/kong/pull/5397)

##### PDK

- Support `kong.response.exit` in Stream (L4) proxy mode.
  [#5524](https://github.com/Kong/kong/pull/5524)
- Introduce `kong.request.get_forwarded_path` method, which returns
  the path component of the request's URL, but also considers
  `X-Forwarded-Prefix` if it comes from a trusted source.
  [#5620](https://github.com/Kong/kong/pull/5620)
- Introduce `kong.response.error` method, that allows PDK users to exit with
  an error while honoring the Accept header or manually forcing a content-type.
  [#5562](https://github.com/Kong/kong/pull/5562)
- Introduce `kong.client.tls` module, which provides the following methods for
  interacting with downstream mTLS:
  * `kong.client.tls.request_client_certificate`: request client to present its
    client-side certificate to initiate mutual TLS authentication between server
    and client.
  * `kong.client.tls.disable_session_reuse`: prevent the TLS session for the current
    connection from being reused by disabling session ticket and session ID for
    the current TLS connection.
  * `kong.client.tls.get_full_client_certificate_chain`: return the PEM encoded
    downstream client certificate chain with the client certificate at the top
    and intermediate certificates (if any) at the bottom.
  [#5890](https://github.com/Kong/kong/pull/5890)
- Introduce `kong.log.serialize` method.
  [#5995](https://github.com/Kong/kong/pull/5995)
- Introduce new methods to `kong.service` PDK module:
  * `kong.service.set_tls_verify`: set whether TLS verification is enabled while
    handshaking with the upstream Service
  * `kong.service.set_tls_verify_depth`: set the maximum depth of verification
    when validating upstream Service's TLS certificate
  * `kong.service.set_tls_verify_store`: set the CA trust store to use when
    validating upstream Service's TLS certificate

##### Plugins

- :fireworks: **New Plugin**: introduce the [grpc-web plugin](https://github.com/Kong/kong-plugin-grpc-web), allowing clients
  to consume gRPC services via the gRPC-Web protocol.
  [#5607](https://github.com/Kong/kong/pull/5607)
- :fireworks: **New Plugin**: introduce the [grpc-gateway plugin](https://github.com/Kong/kong-plugin-grpc-gateway), allowing
  access to upstream gRPC services through a plain HTTP request.
  [#5939](https://github.com/Kong/kong/pull/5939)
- Go: add getter and setter methods for `kong.ctx.shared`.
  [#5496](https://github.com/Kong/kong/pull/5496/)
- Add `X-Credential-Identifier` header to the following authentication plugins:
  * basic-auth
  * key-auth
  * ldap-auth
  * oauth2
  [#5516](https://github.com/Kong/kong/pull/5516)
- Rate-Limiting: auto-cleanup expired rate-limiting metrics in Postgres.
  [#5498](https://github.com/Kong/kong/pull/5498)
- OAuth2: add ability to persist refresh tokens throughout their life cycle.
  Thanks [amberheilman](https://github.com/amberheilman) for the patch!
  [#5264](https://github.com/Kong/kong/pull/5264)
- IP-Restriction: add support for IPv6.
  [#5640](https://github.com/Kong/kong/pull/5640)
- OAuth2: add support for PKCE.
  Thanks [amberheilman](https://github.com/amberheilman) for the patch!
  [#5268](https://github.com/Kong/kong/pull/5268)
- OAuth2: allow optional hashing of client secrets.
  [#5610](https://github.com/Kong/kong/pull/5610)
<<<<<<< HEAD
- aws-lambda: bump from v3.1.0 to v3.4.0
  * Add `host` configuration to allow for custom Lambda endpoints.
    [#35](https://github.com/Kong/kong-plugin-aws-lambda/pull/35)
- zipkin: bump from 0.2 to 1.1.0
  * Add support for B3 single header
    [#66](https://github.com/Kong/kong-plugin-zipkin/pull/66)
  * Add `traceid_byte_count` config option
    [#74](https://github.com/Kong/kong-plugin-zipkin/pull/74)
  * Add support for W3C header
    [#75](https://github.com/Kong/kong-plugin-zipkin/pull/75)
  * Add new option `header_type`
    [#75](https://github.com/Kong/kong-plugin-zipkin/pull/75)
- serverless-functions: bump from 0.3.1 to 1.0.0
  * Add ability to run functions in each request processing phase.
    [#21](https://github.com/Kong/kong-plugin-serverless-functions/pull/21)
- prometheus: bump from 0.7.1 to 0.8.0
  * Performance: significant improvements in throughput and CPU usage.
    [#79](https://github.com/Kong/kong-plugin-prometheus/pull/79)
=======
- rate-limiting: allow rate-limiting by custom header.
  Thanks [carnei-ro](https://github.com/carnei-ro) for the patch!
  [#5969](https://github.com/Kong/kong/pull/5969)
- aws-lambda: bumped from v3.3.0 to v3.4.0.
  [#5894](https://github.com/Kong/kong/pull/5894)
- session: bumped from 2.3.0 to 2.4.0.
  [#5868](https://github.com/Kong/kong/pull/5868)
>>>>>>> d1d06dc9

### Fixes

##### Core

- Fix memory leak when loading a declarative configuration that fails
  schema validation.
  [#5759](https://github.com/Kong/kong/pull/5759)
- Fix issue where entities removed from declarative configuration file
  would persist upon configuration reload.
  [#5769](https://github.com/Kong/kong/pull/5769)
- Fix migration issue where index for the `ca_certificates` table would fail
  to be created.
  [#5764](https://github.com/Kong/kong/pull/5764)
- Fix issue where DNS resolution would fail in db-less mode.
  [#5831](https://github.com/Kong/kong/pull/5831)
- Fix race condition leading to random TLS breakages in db-less mode.
  [#5833](https://github.com/Kong/kong/pull/5833)
- Fix issue where a respawned worker would not get the existing configuration
  in db-less mode.
  [#5850](https://github.com/Kong/kong/pull/5850)
- Fix issue where declarative configuration would fail with error.
  `Cannot serialise table: excessively sparse array`.
  [#5768](https://github.com/Kong/kong/issues/5768)
<<<<<<< HEAD
- Fix issue where the balancer wouldn't be built for all workers.
  [#5931](https://github.com/Kong/kong/pull/5931)
- Fix issue where a request to the upstream health endpoint would fail with
  an Internal Server Error.
  [#5943](https://github.com/Kong/kong/pull/5943)
- Fix issue where DB-less input validation would return wrong error messages.
  [#5929](https://github.com/Kong/kong/pull/5929)
- Fix issue where DB-less wouldn't correctly validate input with missing IDs,
  names, or cache key.
  [#5929](https://github.com/Kong/kong/pull/5929)
- Auto-convert `config.anonymous` from empty string to the `ngx.null` value.
  [#5906](https://github.com/Kong/kong/pull/5906)
=======
- Fix issue where providing a declarative configuration file containing
  fields with explicit null values would result in an error.
  [#5999](https://github.com/Kong/kong/pull/5999)
- Fix issue where a declarative configuration file with primary keys specified
  as a number would result in an error.
  [#6005](https://github.com/Kong/kong/pull/6005)
>>>>>>> d1d06dc9

##### Admin

- Fix issue where a PUT request on Certificates would result in a `sni is duplicated`
  error.
  [#5660](https://github.com/Kong/kong/pull/5660)

##### Configuration

- Fix issue where the Postgres password from the Kong confiuration file
  would be truncated if it contained a `#` character.
  [#5822](https://github.com/Kong/kong/pull/5822)

##### CLI

- Migrations: do not ask for confirmation if bootstrap is not needed.
  [#5635](https://github.com/Kong/kong/pull/5635)

##### Plugins

- ACL: respond with 401, rather than 403, if credentials are not provided.
  [#5452](https://github.com/Kong/kong/pull/5452)
- ldap-auth: set credential ID upon authentication, allowing subsequent
  plugins (e.g., rate-limiting) to act on said value.
  [#5497](https://github.com/Kong/kong/pull/5497)
- ldap-auth: hash the cache key generated by the plugin.
  [#5497](https://github.com/Kong/kong/pull/5497)
- Strip `Authorization` value from logged headers. Values are now shown as
  `REDACTED`.
  [#5628](https://github.com/Kong/kong/pull/5628).
- Go plugins: fix issue where the go-pluginserver would not reload plugin
  configurations.
  Thanks [wopol](https://github.com/wopol) for the patch!
  [#5866](https://github.com/Kong/kong/pull/5866)
- basic-auth: avoid fetching credentials when password is not given.
  Thanks [Abhishekvrshny](https://github.com/Abhishekvrshny) for the patch!
  [#5880](https://github.com/Kong/kong/pull/5880)
- cors: avoid overwriting upstream response `Very` header; new values are now
  added as additional `Vary` headers.
  Thanks [aldor007](https://github.com/aldor007) for the patch!
  [#5794](https://github.com/Kong/kong/pull/5794)
- zipkin: bump from 0.2 to 1.1.0
  * Stopped tagging non-erroneous spans with `error=false`.
    [#63](https://github.com/Kong/kong-plugin-zipkin/pull/63)
  * Changed the structure of `localEndpoint` and `remoteEndpoint`.
    [#63](https://github.com/Kong/kong-plugin-zipkin/pull/63)
  * Store annotation times in microseconds.
    [#71](https://github.com/Kong/kong-plugin-zipkin/pull/71)
  * Prevent an error triggered when timing-related kong variables
    were not present.
    [#71](https://github.com/Kong/kong-plugin-zipkin/pull/71)
- aws-lambda: bump from v3.1.0 to v3.4.0
  * AWS regions are no longer validated against a hardcoded list; if an
    invalid region name is provided, a proxy Internal Server Error is raised,
    and a DNS resolution error message is logged.
    [#33](https://github.com/Kong/kong-plugin-aws-lambda/pull/33)

##### PDK

- Stop request processing flow if body encoding fails.
  [#5829](https://github.com/Kong/kong/pull/5829)
- Ensure `kong.service.set_target` includes the port number if a non-default
  port is used.
  [#5996](https://github.com/Kong/kong/pull/5996)

[Back to TOC](#table-of-contents)

## [2.0.4]

> Released 2020/04/22

### Fixes

##### Core

  - Disable JIT mlcache:get_bulk() on ARM64
    [#5797](https://github.com/Kong/kong/pull/5797)
  - Don't incrementing log counters on unexpected errors
    [#5783](https://github.com/Kong/kong/pull/5783)
  - Invalidate target history at cleanup so balancers stay synced
    [#5775](https://github.com/Kong/kong/pull/5775)
  - Set a log prefix with the upstream name
    [#5773](https://github.com/Kong/kong/pull/5773)
  - Fix memory leaks when loading a declarative config that fails schema validation
    [#5766](https://github.com/Kong/kong/pull/5766)
  - Fix some balancer and cluster_events issues
    [#5804](https://github.com/Kong/kong/pull/5804)

##### Configuration

  - Send declarative config updates to stream subsystem via Unix domain
    [#5786](https://github.com/Kong/kong/pull/5786)
  - Now when using declarative configurations the cache is purged on reload, cleaning any references to removed entries
    [#5769](https://github.com/Kong/kong/pull/5769)


[Back to TOC](#table-of-contents)


## [2.0.3]

> Released 2020/04/06

This is a patch release in the 2.0 series. Being a patch release, it strictly
contains performance improvements and bugfixes. The are no new features or
breaking changes.

### Fixes

##### Core

  - Setting the target weight to 0 does not automatically remove the upstream.
    [#5710](https://github.com/Kong/kong/pull/5710).
  - The plugins iterator is now always fully built, even if the initialization
    of any of them fails.
    [#5692](https://github.com/Kong/kong/pull/5692).
  - Fixed the load of `dns_not_found_ttl` and `dns_error_ttl` configuration
    options.
    [#5684](https://github.com/Kong/kong/pull/5684).
  - Consumers and tags are properly warmed-up from the plugins' perspective,
    i.e. they are loaded to the cache space that plugins access.
    [#5669](https://github.com/Kong/kong/pull/5669).
  - Customized error messages don't affect subsequent default error responses
    now.
    [#5673](https://github.com/Kong/kong/pull/5673).

##### CLI

  - Fixed the `lua_package_path` option precedence over `LUA_PATH` environment
    variable.
    [#5729](https://github.com/Kong/kong/pull/5729).
  - Support to Nginx binary upgrade by correctly handling the `USR2` signal.
    [#5657](https://github.com/Kong/kong/pull/5657).

##### Configuration

  - Fixed the logrotate configuration file with the right line terminators.
    [#243](https://github.com/Kong/kong-build-tools/pull/243).
    Thanks, [WALL-E](https://github.com/WALL-E)

##### Admin API

  - Fixed the `sni is duplicated` error when sending multiple `SNIs` as body
    arguments and an `SNI` on URL that matched one from the body.
    [#5660](https://github.com/Kong/kong/pull/5660).

[Back to TOC](#table-of-contents)


## [2.0.2]

> Released 2020/02/27

This is a patch release in the 2.0 series. Being a patch release, it strictly
contains performance improvements and bugfixes. The are no new features or
breaking changes.

### Fixes

##### Core

  - Fix issue related to race condition in Cassandra select each method
    [#5564](https://github.com/Kong/kong/pull/5564).
    Thanks, [vasuharish](https://github.com/vasuharish)!
  - Fix issue related to running control plane under multiple Nginx workers
    [#5612](https://github.com/Kong/kong/pull/5612).
  - Don't change route paths when marshaling
    [#5587](https://github.com/Kong/kong/pull/5587).
  - Fix propagation of posted health across workers
    [#5539](https://github.com/Kong/kong/pull/5539).
  - Use proper units for timeouts with cassandra
    [#5571](https://github.com/Kong/kong/pull/5571).
  - Fix broken SNI based routing in L4 proxy mode
    [#5533](https://github.com/Kong/kong/pull/5533).

##### Plugins

  - Enable the ACME plugin by default
    [#5555](https://github.com/Kong/kong/pull/5555).
  - Accept consumer username in anonymous field
    [#5552](https://github.com/Kong/kong/pull/5552).

[Back to TOC](#table-of-contents)


## [2.0.1]

> Released 2020/02/04

This is a patch release in the 2.0 series. Being a patch release, it strictly
contains performance improvements and bugfixes. The are no new features or
breaking changes.


### Fixes

##### Core

  - Migrations include the configured Lua path now
    [#5509](https://github.com/Kong/kong/pull/5509).
  - Hop-by-hop headers to not clear upgrade header on upgrade
    [#5495](https://github.com/Kong/kong/pull/5495).
  - Balancers now properly check if a response is produced by an upstream
    [#5493](https://github.com/Kong/kong/pull/5493).
    Thanks, [onematchfox](https://github.com/onematchfox)!
  - Kong correctly logs an error message when the Lua VM cannot allocate memory
    [#5479](https://github.com/Kong/kong/pull/5479)
    Thanks, [pamiel](https://github.com/pamiel)!
  - Schema validations work again in DB-less mode
    [#5464](https://github.com/Kong/kong/pull/5464).

##### Plugins

  - oauth2: handle `Authorization` headers with missing `access_token` correctly.
    [#5514](https://github.com/Kong/kong/pull/5514).
    Thanks, [jeremyjpj0916](https://github.com/jeremyjpj0916)!
  - oauth2: hash oauth2_tokens cache key via the DAO
    [#5507](https://github.com/Kong/kong/pull/5507)


[Back to TOC](#table-of-contents)


## [2.0.0]

> Released 2020/01/20

This is a new major release of Kong, including new features such as **Hybrid
mode**, **Go language support for plugins** and **buffered proxying**, and
much more.

Kong 2.0.0 removes the deprecated service mesh functionality, which was
been retired in favor of [Kuma](https://kuma.io), as Kong continues to
focus on its core gateway capabilities.

Please note that Kong 2.0.0 also removes support for migrating from versions
below 1.0.0. If you are running Kong 0.x versions below 0.14.1, you need to
migrate to 0.14.1 first, and once you are running 0.14.1, you can migrate to
Kong 1.5.0, which includes special provisions for migrating from Kong 0.x,
such as the `kong migrations migrate-apis` command, and then finally to Kong
2.0.0.

### Dependencies

- :warning: The required OpenResty version is
  [1.15.8.2](http://openresty.org/en/changelog-1015008.html), and the
  the set of patches included has changed, including the latest release of
  [lua-kong-nginx-module](https://github.com/Kong/lua-kong-nginx-module).
  If you are installing Kong from one of our distribution
  packages, you are not affected by this change.

**Note:** if you are not using one of our distribution packages and compiling
OpenResty from source, you must still apply Kong's [OpenResty
patches](https://github.com/Kong/kong-build-tools/tree/master/openresty-build-tools/openresty-patches)
(and, as highlighted above, compile OpenResty with the new
lua-kong-nginx-module). Our [kong-build-tools](https://github.com/Kong/kong-build-tools)
repository will allow you to do both easily.

### Packaging

- RPM packages are now signed with our own GPG keys. You can download our public
  key at https://bintray.com/user/downloadSubjectPublicKey?username=kong
- Kong now ships with a systemd unit file

### Additions

##### Core

  - :fireworks: **Hybrid mode** for management of control-plane and
    data-plane nodes. This allows running control-plane nodes using a
    database and have them deliver configuration updates to DB-less
    data-plane nodes.
    [#5294](https://github.com/Kong/kong/pull/5294)
  - :fireworks: **Buffered proxying** - plugins can now request buffered
    reading of the service response (as opposed to the streaming default),
    allowing them to modify headers based on the contents of the body
    [#5234](https://github.com/Kong/kong/pull/5234)
  - The `transformations` in DAO schemas now also support `on_read`,
    allowing for two-way (read/write) data transformations between
    Admin API input/output and database storage.
    [#5100](https://github.com/Kong/kong/pull/5100)
  - Added `threshold` attribute for health checks
    [#5206](https://github.com/Kong/kong/pull/5206)
  - Caches for core entities and plugin-controlled entities (such as
    credentials, etc.) are now separated, protecting the core entities
    from cache eviction caused by plugin behavior.
    [#5114](https://github.com/Kong/kong/pull/5114)
  - Cipher suite was updated to the Mozilla v5 release.
    [#5342](https://github.com/Kong/kong/pull/5342)
  - Better support for using already existing Cassandra keyspaces
    when migrating
    [#5361](https://github.com/Kong/kong/pull/5361)
  - Better log messages when plugin modules fail to load
    [#5357](https://github.com/Kong/kong/pull/5357)
  - `stream_listen` now supports the `backlog` option.
    [#5346](https://github.com/Kong/kong/pull/5346)
  - The internal cache was split into two independent segments,
    `kong.core_cache` and `kong.cache`. The `core_cache` region is
    used by the Kong core to store configuration data that doesn't
    change often. The other region is used to store plugin
    runtime data that is dependent on traffic pattern and user
    behavior. This change should decrease the cache contention
    between Kong core and plugins and result in better performance
    overall.
    - :warning: Note that both structures rely on the already existent
      `mem_cache_size` configuration option to set their size,
      so when upgrading from a previous Kong version, the cache
      memory consumption might double if this value is not adjusted
      [#5114](https://github.com/Kong/kong/pull/5114)

##### CLI

  - `kong config init` now accepts a filename argument
    [#4451](https://github.com/Kong/kong/pull/4451)

##### Configuration

  - :fireworks: **Extended support for Nginx directive injections**
    via Kong configurations, reducing the needs for custom Nginx
    templates. New injection contexts were added: `nginx_main_`,
    `nginx_events` and `nginx_supstream_` (`upstream` in `stream`
    mode).
    [#5390](https://github.com/Kong/kong/pull/5390)
  - Enable `reuseport` option in the listen directive by default
    and allow specifying both `reuseport` and `backlog=N` in the
    listener flags.
    [#5332](https://github.com/Kong/kong/pull/5332)
  - Check existence of `lua_ssl_trusted_certificate` at startup
    [#5345](https://github.com/Kong/kong/pull/5345)

##### Admin API

  - Added `/upstreams/<id>/health?balancer_health=1` attribute for
    detailed information about balancer health based on health
    threshold configuration
    [#5206](https://github.com/Kong/kong/pull/5206)

##### PDK

  - New functions `kong.service.request.enable_buffering`,
    `kong.service.response.get_raw_body` and
    `kong.service.response.get_body` for use with buffered proxying
    [#5315](https://github.com/Kong/kong/pull/5315)

##### Plugins

  - :fireworks: **Go plugin support** - plugins can now be written in
    Go as well as Lua, through the use of an out-of-process Go plugin server.
    [#5326](https://github.com/Kong/kong/pull/5326)
  - The lifecycle of the Plugin Server daemon for Go language support is
    managed by Kong itself.
    [#5366](https://github.com/Kong/kong/pull/5366)
  - :fireworks: **New plugin: ACME** - Let's Encrypt and ACMEv2 integration with Kong
    [#5333](https://github.com/Kong/kong/pull/5333)
  - :fireworks: aws-lambda: bumped version to 3.0.1, with a number of new features!
    [#5083](https://github.com/Kong/kong/pull/5083)
  - :fireworks: prometheus: bumped to version 0.7.0 including major performance improvements
    [#5295](https://github.com/Kong/kong/pull/5295)
  - zipkin: bumped to version 0.2.1
    [#5239](https://github.com/Kong/kong/pull/5239)
  - session: bumped to version 2.2.0, adding `authenticated_groups` support
    [#5108](https://github.com/Kong/kong/pull/5108)
  - rate-limiting: added experimental support for standardized headers based on the
    ongoing [RFC draft](https://tools.ietf.org/html/draft-polli-ratelimit-headers-01)
    [#5335](https://github.com/Kong/kong/pull/5335)
  - rate-limiting: added Retry-After header on HTTP 429 responses
    [#5329](https://github.com/Kong/kong/pull/5329)
  - datadog: report metrics with tags --
    Thanks [mvanholsteijn](https://github.com/mvanholsteijn) for the patch!
    [#5154](https://github.com/Kong/kong/pull/5154)
  - request-size-limiting: added `size_unit` configuration option.
    [#5214](https://github.com/Kong/kong/pull/5214)
  - request-termination: add extra check for `conf.message` before sending
    response back with body object included.
    [#5202](https://github.com/Kong/kong/pull/5202)
  - jwt: add `X-Credential-Identifier` header in response --
    Thanks [davinwang](https://github.com/davinwang) for the patch!
    [#4993](https://github.com/Kong/kong/pull/4993)

### Fixes

##### Core

  - Correct detection of update upon deleting Targets --
    Thanks [pyrl247](https://github.com/pyrl247) for the patch!
  - Fix declarative config loading of entities with abstract records
    [#5343](https://github.com/Kong/kong/pull/5343)
  - Fix sort priority when matching routes by longest prefix
    [#5430](https://github.com/Kong/kong/pull/5430)
  - Detect changes in Routes that happen halfway through a router update
    [#5431](https://github.com/Kong/kong/pull/5431)

##### Admin API

  - Corrected the behavior when overwriting a Service configuration using
    the `url` shorthand
    [#5315](https://github.com/Kong/kong/pull/5315)

##### Core

  - :warning: **Removed Service Mesh support** - That has been deprecated in
    Kong 1.4 and made off-by-default already, and the code is now gone in 2.0.
    For Service Mesh, we now have [Kuma](https://kuma.io), which is something
    designed for Mesh patterns from day one, so we feel at peace with removing
    Kong's native Service Mesh functionality and focus on its core capabilities
    as a gateway.

##### Configuration

  - Routes using `tls` are now supported in stream mode by adding an
    entry in `stream_listen` with the `ssl` keyword enabled.
    [#5346](https://github.com/Kong/kong/pull/5346)
  - As part of service mesh removal, serviceless proxying was removed.
    You can still set `service = null` when creating a route for use with
    serverless plugins such as `aws-lambda`, or `request-termination`.
    [#5353](https://github.com/Kong/kong/pull/5353)
  - Removed the `origins` property which was used for service mesh.
    [#5351](https://github.com/Kong/kong/pull/5351)
  - Removed the `transparent` property which was used for service mesh.
    [#5350](https://github.com/Kong/kong/pull/5350)
  - Removed the `nginx_optimizations` property; the equivalent settings
    can be performed via Nginx directive injections.
    [#5390](https://github.com/Kong/kong/pull/5390)
  - The Nginx directive injection prefixes `nginx_http_upstream_`
    and `nginx_http_status_` were renamed to `nginx_upstream_` and
    `nginx_status_` respectively.
    [#5390](https://github.com/Kong/kong/pull/5390)

##### Plugins

  - Removed the Sidecar Injector plugin which was used for service mesh.
    [#5199](https://github.com/Kong/kong/pull/5199)


[Back to TOC](#table-of-contents)


## [1.5.1]

> Released 2020/02/19

This is a patch release over 1.5.0, fixing a minor issue in the `kong migrations migrate-apis`
command, which assumed execution in a certain order in the migration process. This now
allows the command to be executed prior to running the migrations from 0.x to 1.5.1.

### Fixes

##### CLI

  - Do not assume new fields are already available when running `kong migrations migrate-apis`
    [#5572](https://github.com/Kong/kong/pull/5572)


[Back to TOC](#table-of-contents)


## [1.5.0]

> Released 2020/01/20

Kong 1.5.0 is the last release in the Kong 1.x series, and it was designed to
help Kong 0.x users upgrade out of that series and into more current releases.
Kong 1.5.0 includes two features designed to ease the transition process: the
new `kong migrations migrate-apis` commands, to help users migrate away from
old `apis` entities which were deprecated in Kong 0.13.0 and removed in Kong
1.0.0, and a compatibility flag to provide better router compatibility across
Kong versions.

### Additions

##### Core

  - New `path_handling` attribute in Routes entities, which selects the behavior
    the router will have when combining the Service Path, the Route Path, and
    the Request path into a single path sent to the upstream. This attribute
    accepts two values, `v0` or `v1`, making the router behave as in Kong 0.x or
    Kong 1.x, respectively. [#5360](https://github.com/Kong/kong/pull/5360)

##### CLI

  - New command `kong migrations migrate-apis`, which converts any existing
    `apis` from an old Kong 0.x installation and generates Route, Service and
    Plugin entities with equivalent configurations. The converted routes are
    set to use `path_handling = v0`, to ensure compatibility.
    [#5176](https://github.com/Kong/kong/pull/5176)

### Fixes

##### Core

  - Fixed the routing prioritization that could lead to a match in a lower
    priority path. [#5443](https://github.com/Kong/kong/pull/5443)
  - Changes in router or plugins entities while the rebuild is in progress now
    are treated in the next rebuild, avoiding to build invalid iterators.
    [#5431](https://github.com/Kong/kong/pull/5431)
  - Fixed invalid incorrect calculation of certificate validity period.
    [#5449](https://github.com/Kong/kong/pull/5449) -- Thanks
    [Bevisy](https://github.com/Bevisy) for the patch!


[Back to TOC](#table-of-contents)


## [1.4.3]

> Released 2020/01/09

:warning: This release includes a security fix to address potentially
sensitive information being written to the error log file. This affects
certain uses of the Admin API for DB-less mode, described below.

This is a patch release in the 1.4 series, and as such, strictly contains
bugfixes. There are no new features nor breaking changes.

### Fixes

##### Core

  - Fix the detection of the need for balancer updates
    when deleting targets
    [#5352](https://github.com/kong/kong/issues/5352) --
    Thanks [zeeshen](https://github.com/zeeshen) for the patch!
  - Fix behavior of longest-path criteria when matching routes
    [#5383](https://github.com/kong/kong/issues/5383)
  - Fix incorrect use of cache when using header-based routing
    [#5267](https://github.com/kong/kong/issues/5267) --
    Thanks [marlonfan](https://github.com/marlonfan) for the patch!

##### Admin API

  - Do not make a debugging dump of the declarative config input into
    `error.log` when posting it with `/config` and using `_format_version`
    as a top-level parameter (instead of embedded in the `config` parameter).
    [#5411](https://github.com/kong/kong/issues/5411)
  - Fix incorrect behavior of PUT for /certificates
    [#5321](https://github.com/kong/kong/issues/5321)

##### Plugins

  - acl: fixed an issue where getting ACLs by group failed when multiple
    consumers share the same group
    [#5322](https://github.com/kong/kong/issues/5322)


[Back to TOC](#table-of-contents)


## [1.4.2]

> Released 2019/12/10

This is another patch release in the 1.4 series, and as such, strictly
contains bugfixes. There are no new features nor breaking changes.

### Fixes

##### Core

  - Fixes some corner cases in the balancer behavior
    [#5318](https://github.com/Kong/kong/pull/5318)

##### Plugins

  - http-log: disable queueing when using the default
    settings, to avoid memory consumption issues
    [#5323](https://github.com/Kong/kong/pull/5323)
  - prometheus: restore compatibility with version 0.6.0
    [#5303](https://github.com/Kong/kong/pull/5303)


[Back to TOC](#table-of-contents)


## [1.4.1]

> Released 2019/12/03

This is a patch release in the 1.4 series, and as such, strictly contains
bugfixes. There are no new features nor breaking changes.

### Fixes

##### Core

  - Fixed a memory leak in the balancer
    [#5229](https://github.com/Kong/kong/pull/5229) --
    Thanks [zeeshen](https://github.com/zeeshen) for the patch!
  - Removed arbitrary limit on worker connections.
    [#5148](https://github.com/Kong/kong/pull/5148)
  - Fixed `preserve_host` behavior for gRPC routes
    [#5225](https://github.com/Kong/kong/pull/5225)
  - Fix migrations for ttl for OAuth2 tokens
    [#5253](https://github.com/Kong/kong/pull/5253)
  - Improve handling of errors when creating balancers
    [#5284](https://github.com/Kong/kong/pull/5284)

##### CLI

  - Fixed an issue with `kong config db_export` when reading
    entities that are ttl-enabled and whose ttl value is `null`.
    [#5185](https://github.com/Kong/kong/pull/5185)

##### Admin API

  - Various fixes for Admin API behavior
    [#5174](https://github.com/Kong/kong/pull/5174),
    [#5178](https://github.com/Kong/kong/pull/5178),
    [#5191](https://github.com/Kong/kong/pull/5191),
    [#5186](https://github.com/Kong/kong/pull/5186)

##### Plugins

  - http-log: do not impose a retry delay on successful sends
    [#5282](https://github.com/Kong/kong/pull/5282)


[Back to TOC](#table-of-contents)

## [1.4.0]

> Released on 2019/10/22

### Installation

  - :warning: All Bintray assets have been renamed from `.all.` / `.noarch.` to be
    architecture specific namely `.arm64.` and `.amd64.`

### Additions

##### Core

  - :fireworks: New configuration option `cassandra_refresh_frequency` to set
    the frequency that Kong will check for Cassandra cluster topology changes,
    avoiding restarts when Cassandra nodes are added or removed.
    [#5071](https://github.com/Kong/kong/pull/5071)
  - New `transformations` property in DAO schemas, which allows adding functions
    that run when database rows are inserted or updated.
    [#5047](https://github.com/Kong/kong/pull/5047)
  - The new attribute `hostname` has been added to `upstreams` entities. This
    attribute is used as the `Host` header when proxying requests through Kong
    to servers that are listening on server names that are different from the
    names to which they resolve.
    [#4959](https://github.com/Kong/kong/pull/4959)
  - New status interface has been introduced. It exposes insensitive health,
    metrics and error read-only information from Kong, which can be consumed by
    other services in the infrastructure to monitor Kong's health.
    This removes the requirement of the long-used workaround to monitor Kong's
    health by injecting a custom server block.
    [#4977](https://github.com/Kong/kong/pull/4977)
  - New Admin API response header `X-Kong-Admin-Latency`, reporting the time
    taken by Kong to process an Admin API request.
    [#4966](https://github.com/Kong/kong/pull/4996/files)

##### Configuration

  - :warning: New configuration option `service_mesh` which enables or disables
    the Service Mesh functionality. The Service Mesh is being deprecated and
    will not be available in the next releases of Kong.
    [#5124](https://github.com/Kong/kong/pull/5124)
  - New configuration option `router_update_frequency` that allows setting the
    frequency that router and plugins will be checked for changes. This new
    option avoids performance degradation when Kong routes or plugins are
    frequently changed. [#4897](https://github.com/Kong/kong/pull/4897)

##### Plugins

  - rate-limiting: in addition to consumer, credential, and IP levels, now
    rate-limiting plugin has service-level support. Thanks
    [wuguangkuo](https://github.com/wuguangkuo) for the patch!
    [#5031](https://github.com/Kong/kong/pull/5031)
  - Now rate-limiting `local` policy counters expire using the shared
    dictionary's TTL, avoiding to keep unnecessary counters in memory. Thanks
    [cb372](https://github.com/cb372) for the patch!
    [#5029](https://github.com/Kong/kong/pull/5029)
  - Authentication plugins have support for tags now.
    [#4945](https://github.com/Kong/kong/pull/4945)
  - response-transformer plugin now supports renaming response headers. Thanks
    [aalmazanarbs](https://github.com/aalmazanarbs) for the patch!
    [#5040](https://github.com/Kong/kong/pull/5040)

### Fixes

##### Core

  - :warning: Service Mesh is known to cause HTTPS requests to upstream to
    ignore `proxy_ssl*` directives, so it is being discontinued in the next
    major release of Kong. In this release it is disabled by default, avoiding
    this issue, and it can be enabled as aforementioned in the configuration
    section. [#5124](https://github.com/Kong/kong/pull/5124)
  - Fixed an issue on reporting the proper request method and URL arguments on
    NGINX-produced errors in logging plugins.
    [#5073](https://github.com/Kong/kong/pull/5073)
  - Fixed an issue where targets were not properly updated in all Kong workers
    when they were removed. [#5041](https://github.com/Kong/kong/pull/5041)
  - Deadlocks cases in database access functions when using Postgres and
    cleaning up `cluster_events` in high-changing scenarios were fixed.
    [#5118](https://github.com/Kong/kong/pull/5118)
  - Fixed issues with tag-filtered GETs on Cassandra-backed nodes.
    [#5105](https://github.com/Kong/kong/pull/5105)

##### Configuration

  - Fixed Lua parsing and error handling in declarative configurations.
    [#5019](https://github.com/Kong/kong/pull/5019)
  - Automatically escape any unescaped `#` characters in parsed `KONG_*`
    environment variables. [#5062](https://github.com/Kong/kong/pull/5062)

##### Plugins

  - file-log: creates log file with proper permissions when Kong uses
    declarative config. [#5028](https://github.com/Kong/kong/pull/5028)
  - basic-auth: fixed credentials parsing when using DB-less
    configurations. [#5080](https://github.com/Kong/kong/pull/5080)
  - jwt: plugin handles empty claims and return the correct error message.
    [#5123](https://github.com/Kong/kong/pull/5123)
    Thanks to [@jeremyjpj0916](https://github.com/jeremyjpj0916) for the patch!
  - serverless-functions: Lua code in declarative configurations is validated
    and loaded correctly.
    [#24](https://github.com/Kong/kong-plugin-serverless-functions/pull/24)
  - request-transformer: fixed bug on removing and then adding request headers
    with the same name.
    [#9](https://github.com/Kong/kong-plugin-request-transformer/pull/9)


[Back to TOC](#table-of-contents)

## [1.3.0]

> Released on 2019/08/21

Kong 1.3 is the first version to officially support **gRPC proxying**!

Following our vision for Kong to proxy modern Web services protocols, we are
excited for this newest addition to the family of protocols already supported
by Kong (HTTP(s), WebSockets, and TCP). As we have recently stated in our
latest [Community Call](https://konghq.com/community-call/), more protocols are
to be expected in the future.

Additionally, this release includes several highly-requested features such as
support for upstream **mutual TLS**, **header-based routing** (not only
`Host`), **database export**, and **configurable upstream keepalive
timeouts**.

### Changes

##### Dependencies

- :warning: The required OpenResty version has been bumped to
  [1.15.8.1](http://openresty.org/en/changelog-1015008.html). If you are
  installing Kong from one of our distribution packages, you are not affected
  by this change. See [#4382](https://github.com/Kong/kong/pull/4382).
  With this new version comes a number of improvements:
  1. The new [ngx\_http\_grpc\_module](https://nginx.org/en/docs/http/ngx_http_grpc_module.html).
  2. Configurable of upstream keepalive connections by timeout or number of
     requests.
  3. Support for ARM64 architectures.
  4. LuaJIT GC64 mode for x86_64 architectures, raising the LuaJIT GC-managed
     memory limit from 2GB to 128TB and producing more predictable GC
     performance.
- :warning: From this version on, the new
  [lua-kong-nginx-module](https://github.com/Kong/lua-kong-nginx-module) Nginx
  module is **required** to be built into OpenResty for Kong to function
  properly. This new module allows Kong to support new features such as mutual
  TLS authentication. If you are installing Kong from one of our distribution
  packages, you are not affected by this change.
  [openresty-build-tools#26](https://github.com/Kong/openresty-build-tools/pull/26)

**Note:** if you are not using one of our distribution packages and compiling
OpenResty from source, you must still apply Kong's [OpenResty
patches](https://github.com/kong/openresty-patches) (and, as highlighted above,
compile OpenResty with the new lua-kong-nginx-module). Our new
[openresty-build-tools](https://github.com/Kong/openresty-build-tools)
repository will allow you to do both easily.

##### Core

- :warning: Bugfixes in the router *may, in some edge-cases*, result in
  different Routes being matched. It was reported to us that the router behaved
  incorrectly in some cases when configuring wildcard Hosts and regex paths
  (e.g. [#3094](https://github.com/Kong/kong/issues/3094)). It may be so that
  you are subject to these bugs without realizing it. Please ensure that
  wildcard Hosts and regex paths Routes you have configured are matching as
  expected before upgrading.
  See [9ca4dc0](https://github.com/Kong/kong/commit/9ca4dc09fdb12b340531be8e0f9d1560c48664d5),
  [2683b86](https://github.com/Kong/kong/commit/2683b86c2f7680238e3fe85da224d6f077e3425d), and
  [6a03e1b](https://github.com/Kong/kong/commit/6a03e1bd95594716167ccac840ff3e892ed66215)
  for details.
- Upstream connections are now only kept-alive for 100 requests or 60 seconds
  (idle) by default. Previously, upstream connections were not actively closed
  by Kong. This is a (non-breaking) change in behavior, inherited from Nginx
  1.15, and configurable via new configuration properties (see below).

##### Configuration

- :warning: The `upstream_keepalive` configuration property is deprecated, and
  replaced by the new `nginx_http_upstream_keepalive` property. Its behavior is
  almost identical, but the notable difference is that the latter leverages the
  [injected Nginx
  directives](https://konghq.com/blog/kong-ce-nginx-injected-directives/)
  feature added in Kong 0.14.0.
  In future releases, we will gradually increase support for injected Nginx
  directives. We have high hopes that this will remove the occasional need for
  custom Nginx configuration templates.
  [#4382](https://github.com/Kong/kong/pull/4382)

### Additions

##### Core

- :fireworks: **Native gRPC proxying.** Two new protocol types; `grpc` and
  `grpcs` correspond to gRPC over h2c and gRPC over h2. They can be specified
  on a Route or a Service's `protocol` attribute (e.g. `protocol = grpcs`).
  When an incoming HTTP/2 request matches a Route with a `grpc(s)` protocol,
  the request will be handled by the
  [ngx\_http\_grpc\_module](https://nginx.org/en/docs/http/ngx_http_grpc_module.html),
  and proxied to the upstream Service according to the gRPC protocol
  specifications.  :warning: Note that not all Kong plugins are compatible with
  gRPC requests yet.  [#4801](https://github.com/Kong/kong/pull/4801)
- :fireworks: **Mutual TLS** handshake with upstream services. The Service
  entity now has a new `client_certificate` attribute, which is a foreign key
  to a Certificate entity. If specified, Kong will use the Certificate as a
  client TLS cert during the upstream TLS handshake.
  [#4800](https://github.com/Kong/kong/pull/4800)
- :fireworks: **Route by any request header**. The router now has the ability
  to match Routes by any request header (not only `Host`). The Route entity now
  has a new `headers` attribute, which is a map of headers names and values.
  E.g. `{ "X-Forwarded-Host": ["example.org"], "Version": ["2", "3"] }`.
  [#4758](https://github.com/Kong/kong/pull/4758)
- :fireworks: **Least-connection load-balancing**. A new `algorithm` attribute
  has been added to the Upstream entity. It can be set to `"round-robin"`
  (default), `"consistent-hashing"`, or `"least-connections"`.
  [#4528](https://github.com/Kong/kong/pull/4528)
- A new core entity, "CA Certificates" has been introduced and can be accessed
  via the new `/ca_certificates` Admin API endpoint. CA Certificates entities
  will be used as CA trust store by Kong. Certificates stored by this entity
  need not include their private key.
  [#4798](https://github.com/Kong/kong/pull/4798)
- Healthchecks now use the combination of IP + Port + Hostname when storing
  upstream health information. Previously, only IP + Port were used. This means
  that different virtual hosts served behind the same IP/port will be treated
  differently with regards to their health status. New endpoints were added to
  the Admin API to manually set a Target's health status.
  [#4792](https://github.com/Kong/kong/pull/4792)

##### Configuration

- :fireworks: A new section in the `kong.conf` file describes [injected Nginx
  directives](https://konghq.com/blog/kong-ce-nginx-injected-directives/)
  (added to Kong 0.14.0) and specifies a few default ones.
  In future releases, we will gradually increase support for injected Nginx
  directives. We have high hopes that this will remove the occasional need for
  custom Nginx configuration templates.
  [#4382](https://github.com/Kong/kong/pull/4382)
- :fireworks: New configuration properties allow for controlling the behavior of
  upstream keepalive connections. `nginx_http_upstream_keepalive_requests` and
  `nginx_http_upstream_keepalive_timeout` respectively control the maximum
  number of proxied requests and idle timeout of an upstream connection.
  [#4382](https://github.com/Kong/kong/pull/4382)
- New flags have been added to the `*_listen` properties: `deferred`, `bind`,
  and `reuseport`.
  [#4692](https://github.com/Kong/kong/pull/4692)

##### CLI

- :fireworks: **Database export** via the new `kong config db_export` CLI
  command. This command will export the configuration present in the database
  Kong is connected to (Postgres or Cassandra) as a YAML file following Kong's
  declarative configuration syntax. This file can thus be imported later on
  in a DB-less Kong node or in another database via `kong config db_import`.
  [#4809](https://github.com/Kong/kong/pull/4809)

##### Admin API

- Many endpoints now support more levels of nesting for ease of access.
  For example: `/services/:services/routes/:routes` is now a valid API
  endpoint.
  [#4713](https://github.com/Kong/kong/pull/4713)
- The API now accepts `form-urlencoded` payloads with deeply nested data
  structures. Previously, it was only possible to send such data structures
  via JSON payloads.
  [#4768](https://github.com/Kong/kong/pull/4768)

##### Plugins

- :fireworks: **New bundled plugin**: the [session
  plugin](https://github.com/Kong/kong-plugin-session) is now bundled in Kong.
  It can be used to manage browser sessions for APIs proxied and authenticated
  by Kong.
  [#4685](https://github.com/Kong/kong/pull/4685)
- ldap-auth: A new `config.ldaps` property allows configuring the plugin to
  connect to the LDAP server via TLS. It provides LDAPS support instead of only
  relying on STARTTLS.
  [#4743](https://github.com/Kong/kong/pull/4743)
- jwt-auth: The new `header_names` property accepts an array of header names
  the JWT plugin should inspect when authenticating a request. It defaults to
  `["Authorization"]`.
  [#4757](https://github.com/Kong/kong/pull/4757)
- [azure-functions](https://github.com/Kong/kong-plugin-azure-functions):
  Bumped to 0.4 for minor fixes and performance improvements.
- [kubernetes-sidecar-injector](https://github.com/Kong/kubernetes-sidecar-injector):
  The plugin is now more resilient to Kubernetes schema changes.
- [serverless-functions](https://github.com/Kong/kong-plugin-serverless-functions):
    - Bumped to 0.3 for minor performance improvements.
    - Functions can now have upvalues.
- [prometheus](https://github.com/Kong/kong-plugin-prometheus): Bumped to
  0.4.1 for minor performance improvements.
- cors: add OPTIONS, TRACE and CONNECT to default allowed methods
  [#4899](https://github.com/Kong/kong/pull/4899)
  Thanks to [@eshepelyuk](https://github.com/eshepelyuk) for the patch!

##### PDK

- New function `kong.service.set_tls_cert_key()`. This functions sets the
  client TLS certificate used while handshaking with the upstream service.
  [#4797](https://github.com/Kong/kong/pull/4797)

### Fixes

##### Core

- Fix WebSocket protocol upgrades in some cases due to case-sensitive
  comparisons of the `Upgrade` header.
  [#4780](https://github.com/Kong/kong/pull/4780)
- Router: Fixed a bug causing invalid matches when configuring two or more
  Routes with a plain `hosts` attribute shadowing another Route's wildcard
  `hosts` attribute. Details of the issue can be seen in
  [01b1cb8](https://github.com/Kong/kong/pull/4775/commits/01b1cb871b1d84e5e93c5605665b68c2f38f5a31).
  [#4775](https://github.com/Kong/kong/pull/4775)
- Router: Ensure regex paths always have priority over plain paths. Details of
  the issue can be seen in
  [2683b86](https://github.com/Kong/kong/commit/2683b86c2f7680238e3fe85da224d6f077e3425d).
  [#4775](https://github.com/Kong/kong/pull/4775)
- Cleanup of expired rows in PostgreSQL is now much more efficient thanks to a
  new query plan.
  [#4716](https://github.com/Kong/kong/pull/4716)
- Improved various query plans against Cassandra instances by increasing the
  default page size.
  [#4770](https://github.com/Kong/kong/pull/4770)

##### Plugins

- cors: ensure non-preflight OPTIONS requests can be proxied.
  [#4899](https://github.com/Kong/kong/pull/4899)
  Thanks to [@eshepelyuk](https://github.com/eshepelyuk) for the patch!
- Consumer references in various plugin entities are now
  properly marked as required, avoiding credentials that map to no Consumer.
  [#4879](https://github.com/Kong/kong/pull/4879)
- hmac-auth: Correct the encoding of HTTP/1.0 requests.
  [#4839](https://github.com/Kong/kong/pull/4839)
- oauth2: empty client_id wasn't checked, causing a server error.
  [#4884](https://github.com/Kong/kong/pull/4884)
- response-transformer: preserve empty arrays correctly.
  [#4901](https://github.com/Kong/kong/pull/4901)

##### CLI

- Fixed an issue when running `kong restart` and Kong was not running,
  causing stdout/stderr logging to turn off.
  [#4772](https://github.com/Kong/kong/pull/4772)

##### Admin API

- Ensure PUT works correctly when applied to plugin configurations.
  [#4882](https://github.com/Kong/kong/pull/4882)

##### PDK

- Prevent PDK calls from failing in custom content blocks.
  This fixes a misbehavior affecting the Prometheus plugin.
  [#4904](https://github.com/Kong/kong/pull/4904)
- Ensure `kong.response.add_header` works in the `rewrite` phase.
  [#4888](https://github.com/Kong/kong/pull/4888)

[Back to TOC](#table-of-contents)

## [1.2.2]

> Released on 2019/08/14

:warning: This release includes patches to the NGINX core (1.13.6) fixing
vulnerabilities in the HTTP/2 module (CVE-2019-9511 CVE-2019-9513
CVE-2019-9516).

This is a patch release in the 1.2 series, and as such, strictly contains
bugfixes. There are no new features nor breaking changes.

### Fixes

##### Core

- Case sensitivity fix when clearing the Upgrade header.
  [#4779](https://github.com/kong/kong/issues/4779)

### Performance

##### Core

- Speed up cascade deletes in Cassandra.
  [#4770](https://github.com/kong/kong/pull/4770)

## [1.2.1]

> Released on 2019/06/26

This is a patch release in the 1.2 series, and as such, strictly contains
bugfixes. There are no new features nor breaking changes.

### Fixes

##### Core

- Fix an issue preventing WebSocket connections from being established by
  clients. This issue was introduced in Kong 1.1.2, and would incorrectly clear
  the `Upgrade` response header.
  [#4719](https://github.com/Kong/kong/pull/4719)
- Fix a memory usage growth issue in the `/config` endpoint when configuring
  Upstream entities. This issue was mostly observed by users of the [Kong
  Ingress Controller](https://github.com/Kong/kubernetes-ingress-controller).
  [#4733](https://github.com/Kong/kong/pull/4733)
- Cassandra: ensure serial consistency is `LOCAL_SERIAL` when a
  datacenter-aware load balancing policy is in use. This fixes unavailability
  exceptions sometimes experienced when connecting to a multi-datacenter
  cluster with cross-datacenter connectivity issues.
  [#4734](https://github.com/Kong/kong/pull/4734)
- Schemas: fix an issue in the schema validator that would not allow specifying
  `false` in some schema rules, such a `{ type = "boolean", eq = false }`.
  [#4708](https://github.com/Kong/kong/pull/4708)
  [#4727](https://github.com/Kong/kong/pull/4727)
- Fix an underlying issue with regards to database entities cache keys
  generation.
  [#4717](https://github.com/Kong/kong/pull/4717)

##### Configuration

- Ensure the `cassandra_local_datacenter` configuration property is specified
  when a datacenter-aware Cassandra load balancing policy is in use.
  [#4734](https://github.com/Kong/kong/pull/4734)

##### Plugins

- request-transformer: fix an issue that would prevent adding a body to
  requests without one.
  [Kong/kong-plugin-request-transformer#4](https://github.com/Kong/kong-plugin-request-transformer/pull/4)
- kubernetes-sidecar-injector: fix an issue causing mutating webhook calls to
  fail.
  [Kong/kubernetes-sidecar-injector#9](https://github.com/Kong/kubernetes-sidecar-injector/pull/9)

[Back to TOC](#table-of-contents)

## [1.2.0]

> Released on: 2019/06/07

This release brings **improvements to reduce long latency tails**,
**consolidates declarative configuration support**, and comes with **newly open
sourced plugins** previously only available to Enterprise customers. It also
ships with new features improving observability and usability.

This release includes database migrations. Please take a few minutes to read
the [1.2 Upgrade Path](https://github.com/Kong/kong/blob/master/UPGRADE.md)
for more details regarding changes and migrations before planning to upgrade
your Kong cluster.

### Installation

- :warning: All Bintray repositories have been renamed from
  `kong-community-edition-*` to `kong-*`.
- :warning: All Kong packages have been renamed from `kong-community-edition`
  to `kong`.

For more details about the updated installation, please visit the official docs:
[https://konghq.com/install](https://konghq.com/install/).

### Additions

##### Core

- :fireworks: Support for **wildcard SNI matching**: the
  `ssl_certificate_by_lua` phase and the stream `preread` phase) is now able to
  match a client hello SNI against any registered wildcard SNI. This is
  particularly helpful for deployments serving a certificate for multiple
  subdomains.
  [#4457](https://github.com/Kong/kong/pull/4457)
- :fireworks: **HTTPS Routes can now be matched by SNI**: the `snis` Route
  attribute (previously only available for `tls` Routes) can now be set for
  `https` Routes and is evaluated by the HTTP router.
  [#4633](https://github.com/Kong/kong/pull/4633)
- :fireworks: **Native support for HTTPS redirects**: Routes have a new
  `https_redirect_status_code` attribute specifying the status code to send
  back to the client if a plain text request was sent to an `https` Route.
  [#4424](https://github.com/Kong/kong/pull/4424)
- The loading of declarative configuration is now done atomically, and with a
  safety check to verify that the new configuration fits in memory.
  [#4579](https://github.com/Kong/kong/pull/4579)
- Schema fields can now be marked as immutable.
  [#4381](https://github.com/Kong/kong/pull/4381)
- Support for loading custom DAO strategies from plugins.
  [#4518](https://github.com/Kong/kong/pull/4518)
- Support for IPv6 to `tcp` and `tls` Routes.
  [#4333](https://github.com/Kong/kong/pull/4333)

##### Configuration

- :fireworks: **Asynchronous router updates**: a new configuration property
  `router_consistency` accepts two possible values: `strict` and `eventual`.
  The former is the default setting and makes router rebuilds highly
  consistent between Nginx workers. It can result in long tail latency if
  frequent Routes and Services updates are expected. The latter helps
  preventing long tail latency issues by instructing Kong to rebuild the router
  asynchronously (with eventual consistency between Nginx workers).
  [#4639](https://github.com/Kong/kong/pull/4639)
- :fireworks: **Database cache warmup**: Kong can now preload entities during
  its initialization. A new configuration property (`db_cache_warmup_entities`)
  was introduced, allowing users to specify which entities should be preloaded.
  DB cache warmup allows for ahead-of-time DNS resolution for Services with a
  hostname. This feature reduces first requests latency, improving the overall
  P99 latency tail.
  [#4565](https://github.com/Kong/kong/pull/4565)
- Improved PostgreSQL connection management: two new configuration properties
  have been added: `pg_max_concurrent_queries` sets the maximum number of
  concurrent queries to the database, and `pg_semaphore_timeout` allows for
  tuning the timeout when acquiring access to a database connection. The
  default behavior remains the same, with no concurrency limitation.
  [#4551](https://github.com/Kong/kong/pull/4551)

##### Admin API

- :fireworks: Add declarative configuration **hash checking** avoiding
  reloading if the configuration has not changed. The `/config` endpoint now
  accepts a `check_hash` query argument. Hash checking only happens if this
  argument's value is set to `1`.
  [#4609](https://github.com/Kong/kong/pull/4609)
- :fireworks: Add a **schema validation endpoint for entities**: a new
  endpoint `/schemas/:entity_name/validate` can be used to validate an instance
  of any entity type in Kong without creating the entity itself.
  [#4413](https://github.com/Kong/kong/pull/4413)
- :fireworks: Add **memory statistics** to the `/status` endpoint. The response
  now includes a `memory` field, which contains the `lua_shared_dicts` and
  `workers_lua_vms` fields with statistics on shared dictionaries and workers
  Lua VM memory usage.
  [#4592](https://github.com/Kong/kong/pull/4592)

##### PDK

- New function `kong.node.get_memory_stats()`. This function returns statistics
  on shared dictionaries and workers Lua VM memory usage, and powers the memory
  statistics newly exposed by the `/status` endpoint.
  [#4632](https://github.com/Kong/kong/pull/4632)

##### Plugins

- :fireworks: **Newly open-sourced plugin**: the HTTP [proxy-cache
  plugin](https://github.com/kong/kong-plugin-proxy-cache) (previously only
  available in Enterprise) is now bundled in Kong.
  [#4650](https://github.com/Kong/kong/pull/4650)
- :fireworks: **Newly open-sourced plugin capabilities**: The
  [request-transformer
  plugin](https://github.com/Kong/kong-plugin-request-transformer) now includes
  capabilities previously only available in Enterprise, among which templating
  and variables interpolation.
  [#4658](https://github.com/Kong/kong/pull/4658)
- Logging plugins: log request TLS version, cipher, and verification status.
  [#4581](https://github.com/Kong/kong/pull/4581)
  [#4626](https://github.com/Kong/kong/pull/4626)
- Plugin development: inheriting from `BasePlugin` is now optional. Avoiding
  the inheritance paradigm improves plugins' performance.
  [#4590](https://github.com/Kong/kong/pull/4590)

### Fixes

##### Core

- Active healthchecks: `http` checks are not performed for `tcp` and `tls`
  Services anymore; only `tcp` healthchecks are performed against such
  Services.
  [#4616](https://github.com/Kong/kong/pull/4616)
- Fix an issue where updates in migrations would not correctly populate default
  values.
  [#4635](https://github.com/Kong/kong/pull/4635)
- Improvements in the reentrancy of Cassandra migrations.
  [#4611](https://github.com/Kong/kong/pull/4611)
- Fix an issue causing the PostgreSQL strategy to not bootstrap the schema when
  using a PostgreSQL account with limited permissions.
  [#4506](https://github.com/Kong/kong/pull/4506)

##### CLI

- Fix `kong db_import` to support inserting entities without specifying a UUID
  for their primary key. Entities with a unique identifier (e.g. `name` for
  Services) can have their primary key omitted.
  [#4657](https://github.com/Kong/kong/pull/4657)
- The `kong migrations [up|finish] -f` commands does not run anymore if there
  are no previously executed migrations.
  [#4617](https://github.com/Kong/kong/pull/4617)

##### Plugins

- ldap-auth: ensure TLS connections are reused.
  [#4620](https://github.com/Kong/kong/pull/4620)
- oauth2: ensured access tokens preserve their `token_expiration` value when
  migrating from previous Kong versions.
  [#4572](https://github.com/Kong/kong/pull/4572)

[Back to TOC](#table-of-contents)

## [1.1.2]

> Released on: 2019/04/24

This is a patch release in the 1.0 series. Being a patch release, it strictly
contains bugfixes. The are no new features or breaking changes.

### Fixes

- core: address issue where field type "record" nested values reset on update
  [#4495](https://github.com/Kong/kong/pull/4495)
- core: correctly manage primary keys of type "foreign"
  [#4429](https://github.com/Kong/kong/pull/4429)
- core: declarative config is not parsed on db-mode anymore
  [#4487](https://github.com/Kong/kong/pull/4487)
  [#4509](https://github.com/Kong/kong/pull/4509)
- db-less: Fixed a problem in Kong balancer timing out.
  [#4534](https://github.com/Kong/kong/pull/4534)
- db-less: Accept declarative config directly in JSON requests.
  [#4527](https://github.com/Kong/kong/pull/4527)
- db-less: do not mis-detect mesh mode
  [#4498](https://github.com/Kong/kong/pull/4498)
- db-less: fix crash when field has same name as entity
  [#4478](https://github.com/Kong/kong/pull/4478)
- basic-auth: ignore password if nil on basic auth credential patch
  [#4470](https://github.com/Kong/kong/pull/4470)
- http-log: Simplify queueing mechanism. Fixed a bug where traces were lost
  in some cases.
  [#4510](https://github.com/Kong/kong/pull/4510)
- request-transformer: validate header values in plugin configuration.
  Thanks, [@rune-chan](https://github.com/rune-chan)!
  [#4512](https://github.com/Kong/kong/pull/4512).
- rate-limiting: added index on rate-limiting metrics.
  Thanks, [@mvanholsteijn](https://github.com/mvanholsteijn)!
  [#4486](https://github.com/Kong/kong/pull/4486)

[Back to TOC](#table-of-contents)

## [1.1.1]

> Released on: 2019/03/28

This release contains a fix for 0.14 Kong clusters using Cassandra to safely
migrate to Kong 1.1.

### Fixes

- Ensure the 0.14 -> 1.1 migration path for Cassandra does not corrupt the
  database schema.
  [#4450](https://github.com/Kong/kong/pull/4450)
- Allow the `kong config init` command to run without a pointing to a prefix
  directory.
  [#4451](https://github.com/Kong/kong/pull/4451)

[Back to TOC](#table-of-contents)

## [1.1.0]

> Released on: 2019/03/27

This release introduces new features such as **Declarative
Configuration**, **DB-less Mode**, **Bulk Database Import**, **Tags**, as well
as **Transparent Proxying**. It contains a large number of other features and
fixes, listed below. Also, the Plugin Development kit also saw a minor
updated, bumped to version 1.1.

This release includes database migrations. Please take a few minutes to read
the [1.1 Upgrade Path](https://github.com/Kong/kong/blob/master/UPGRADE.md)
for more details regarding changes and migrations before planning to upgrade
your Kong cluster.

:large_orange_diamond: **Post-release note (as of 2019/03/28):** an issue has
been found when migrating from a 0.14 Kong cluster to 1.1.0 when running on top
of Cassandra. Kong 1.1.1 has been released to address this issue. Kong clusters
running on top of PostgreSQL are not affected by this issue, and can migrate to
1.1.0 or 1.1.1 safely.

### Additions

##### Core

- :fireworks: Kong can now run **without a database**, using in-memory
  storage only. When running Kong in DB-less mode, entities are loaded via a
  **declarative configuration** file, specified either through Kong's
  configuration file, or uploaded via the Admin API.
  [#4315](https://github.com/Kong/kong/pull/4315)
- :fireworks: **Transparent proxying** - the `service` attribute on
  Routes is now optional; a Route without an assigned Service will
  proxy transparently
  [#4286](https://github.com/Kong/kong/pull/4286)
- Support for **tags** in entities
  [#4275](https://github.com/Kong/kong/pull/4275)
  - Every core entity now adds a `tags` field
- New `protocols` field in the Plugin entity, allowing plugin instances
  to be set for specific protocols only (`http`, `https`, `tcp` or `tls`).
  [#4248](https://github.com/Kong/kong/pull/4248)
  - It filters out plugins during execution according to their `protocols` field
  - It throws an error when trying to associate a Plugin to a Route
    which is not compatible, protocols-wise, or to a Service with no
    compatible routes.

##### Configuration

- New option in `kong.conf`: `database=off` to start Kong without
  a database
- New option in `kong.conf`: `declarative_config=kong.yml` to
  load a YAML file using Kong's new [declarative config
  format](https://discuss.konghq.com/t/rfc-kong-native-declarative-config-format/2719)
- New option in `kong.conf`: `pg_schema` to specify Postgres schema
  to be used
- The Stream subsystem now supports Nginx directive injections
  [#4148](https://github.com/Kong/kong/pull/4148)
  - `nginx_stream_*` (or `KONG_NGINX_STREAM_*` environment variables)
    for injecting entries to the `stream` block
  - `nginx_sproxy_*` (or `KONG_NGINX_SPROXY_*` environment variables)
    for injecting entries to the `server` block inside `stream`

##### CLI

- :fireworks: **Bulk database import** using the same declarative
  configuration format as the in-memory mode, using the new command:
  `kong config db_import kong.yml`. This command upserts all
  entities specified in the given `kong.yml` file in bulk
  [#4284](https://github.com/Kong/kong/pull/4284)
- New command: `kong config init` to generate a template `kong.yml`
  file to get you started
- New command: `kong config parse kong.yml` to verify the syntax of
  the `kong.yml` file before using it
- New option `--wait` in `kong quit` to ease graceful termination when using orchestration tools
  [#4201](https://github.com/Kong/kong/pull/4201)

##### Admin API

- New Admin API endpoint: `/config` to replace the configuration of
  Kong entities entirely, replacing it with the contents of a new
  declarative config file
  - When using the new `database=off` configuration option,
    the Admin API endpoints for entities (such as `/routes` and
    `/services`) are read-only, since the configuration can only
    be updated via `/config`
    [#4308](https://github.com/Kong/kong/pull/4308)
- Admin API endpoints now support searching by tag
  (for example, `/consumers?tags=example_tag`)
  - You can search by multiple tags:
     - `/services?tags=serv1,mobile` to search for services matching tags `serv1` and `mobile`
     - `/services?tags=serv1/serv2` to search for services matching tags `serv1` or `serv2`
- New Admin API endpoint `/tags/` for listing entities by tag: `/tags/example_tag`

##### PDK

- New PDK function: `kong.client.get_protocol` for obtaining the protocol
  in use during the current request
  [#4307](https://github.com/Kong/kong/pull/4307)
- New PDK function: `kong.nginx.get_subsystem`, so plugins can detect whether
  they are running on the HTTP or Stream subsystem
  [#4358](https://github.com/Kong/kong/pull/4358)

##### Plugins

- :fireworks: Support for ACL **authenticated groups**, so that authentication plugins
  that use a 3rd party (other than Kong) to store credentials can benefit
  from using a central ACL plugin to do authorization for them
  [#4013](https://github.com/Kong/kong/pull/4013)
- The Kubernetes Sidecar Injection plugin is now bundled into Kong for a smoother K8s experience
  [#4304](https://github.com/Kong/kong/pull/4304)
- aws-lambda: includes AWS China region.
  Thanks [@wubins](https://github.com/wubins) for the patch!
  [#4176](https://github.com/Kong/kong/pull/4176)

### Changes

##### Dependencies

- The required OpenResty version is still 1.13.6.2, but for a full feature set
  including stream routing and Service Mesh abilities with mutual TLS, Kong's
  [openresty-patches](https://github.com/kong/openresty-patches) must be
  applied (those patches are already bundled with our official distribution
  packages). The openresty-patches bundle was updated in Kong 1.1.0 to include
  the `stream_realip_module` as well.
  Kong in HTTP(S) Gateway scenarios does not require these patches.
  [#4163](https://github.com/Kong/kong/pull/4163)
- Service Mesh abilities require at least OpenSSL version 1.1.1. In our
  official distribution packages, OpenSSL has been bumped to 1.1.1b.
  [#4345](https://github.com/Kong/kong/pull/4345),
  [#4440](https://github.com/Kong/kong/pull/4440)

### Fixes

##### Core

- Resolve hostnames properly during initialization of Cassandra contact points
  [#4296](https://github.com/Kong/kong/pull/4296),
  [#4378](https://github.com/Kong/kong/pull/4378)
- Fix health checks for Targets that need two-level DNS resolution
  (e.g. SRV → A → IP) [#4386](https://github.com/Kong/kong/pull/4386)
- Fix serialization of map types in the Cassandra backend
  [#4383](https://github.com/Kong/kong/pull/4383)
- Fix target cleanup and cascade-delete for Targets
  [#4319](https://github.com/Kong/kong/pull/4319)
- Avoid crash when failing to obtain list of Upstreams
  [#4301](https://github.com/Kong/kong/pull/4301)
- Disallow invalid timeout value of 0ms for attributes in Services
  [#4430](https://github.com/Kong/kong/pull/4430)
- DAO fix for foreign fields used as primary keys
  [#4387](https://github.com/Kong/kong/pull/4387)

##### Admin API

- Proper support for `PUT /{entities}/{entity}/plugins/{plugin}`
  [#4288](https://github.com/Kong/kong/pull/4288)
- Fix Admin API inferencing of map types using form-encoded
  [#4368](https://github.com/Kong/kong/pull/4368)
- Accept UUID-like values in `/consumers?custom_id=`
  [#4435](https://github.com/Kong/kong/pull/4435)

##### Plugins

- basic-auth, ldap-auth, key-auth, jwt, hmac-auth: fixed
  status code for unauthorized requests: they now return HTTP 401
  instead of 403
  [#4238](https://github.com/Kong/kong/pull/4238)
- tcp-log: remove spurious trailing carriage return
  Thanks [@cvuillemez](https://github.com/cvuillemez) for the patch!
  [#4158](https://github.com/Kong/kong/pull/4158)
- jwt: fix `typ` handling for supporting JOSE (JSON Object
  Signature and Validation)
  Thanks [@cdimascio](https://github.com/cdimascio) for the patch!
  [#4256](https://github.com/Kong/kong/pull/4256)
- Fixes to the best-effort auto-converter for legacy plugin schemas
  [#4396](https://github.com/Kong/kong/pull/4396)

[Back to TOC](#table-of-contents)

## [1.0.3]

> Released on: 2019/01/31

This is a patch release addressing several regressions introduced some plugins,
and improving the robustness of our migrations and core components.

### Core

- Improve Cassandra schema consensus logic when running migrations.
  [#4233](https://github.com/Kong/kong/pull/4233)
- Ensure Routes that don't have a `regex_priority` (e.g. if it was removed as
  part of a `PATCH`) don't prevent the router from being built.
  [#4255](https://github.com/Kong/kong/pull/4255)
- Reduce rebuild time of the load balancer by retrieving larger sized pages of
  Target entities.
  [#4206](https://github.com/Kong/kong/pull/4206)
- Ensure schema definitions of Arrays and Sets with `default = {}` are
  JSON-encoded as `[]`.
  [#4257](https://github.com/Kong/kong/pull/4257)

##### Plugins

- request-transformer: fix a regression causing the upstream Host header to be
  unconditionally set to that of the client request (effectively, as if the
  Route had `preserve_host` enabled).
  [#4253](https://github.com/Kong/kong/pull/4253)
- cors: fix a regression that prevented regex origins from being matched.
  Regexes such as `(.*[.])?example\.org` can now be used to match all
  sub-domains, while regexes containing `:` will be evaluated against the
  scheme and port of an origin (i.e.
  `^https?://(.*[.])?example\.org(:8000)?$`).
  [#4261](https://github.com/Kong/kong/pull/4261)
- oauth2: fix a runtime error when using a global token against a plugin
  not configured as global (i.e. with `global_credentials = false`).
  [#4262](https://github.com/Kong/kong/pull/4262)

##### Admin API

- Improve performance of the `PUT` method in auth plugins endpoints (e.g.
  `/consumers/:consumers/basic-auth/:basicauth_credentials`) by preventing
  a unnecessary read-before-write.
  [#4206](https://github.com/Kong/kong/pull/4206)

[Back to TOC](#table-of-contents)

## [1.0.2]

> Released on: 2019/01/18

This is a hotfix release mainly addressing an issue when connecting to the
datastore over TLS (Cassandra and PostgreSQL).

### Fixes

##### Core

- Fix an issue that would prevent Kong from starting when connecting to
  its datastore over TLS. [#4214](https://github.com/Kong/kong/pull/4214)
  [#4218](https://github.com/Kong/kong/pull/4218)
- Ensure plugins added via `PUT` get enabled without requiring a restart.
  [#4220](https://github.com/Kong/kong/pull/4220)

##### Plugins

- zipkin
  - Fix a logging failure when DNS is not resolved.
    [kong-plugin-zipkin@a563f51](https://github.com/Kong/kong-plugin-zipkin/commit/a563f513f943ba0a30f3c69373d9092680a8f670)
  - Avoid sending redundant tags.
    [kong-plugin-zipkin/pull/28](https://github.com/Kong/kong-plugin-zipkin/pull/28)
  - Move `run_on` field to top level plugin schema instead of its config.
    [kong-plugin-zipkin/pull/38](https://github.com/Kong/kong-plugin-zipkin/pull/38)

[Back to TOC](#table-of-contents)

## [1.0.1]

> Released on: 2019/01/16

This is a patch release in the 1.0 series. Being a patch release, it strictly
contains performance improvements and bugfixes. The are no new features or
breaking changes.

:red_circle: **Post-release note (as of 2019/01/17)**: A regression has been
observed with this version, preventing Kong from starting when connecting to
its datastore over TLS. Installing this version is discouraged; consider
upgrading to [1.0.2](#102).

### Changes

##### Core

- :rocket: Assorted changes for warmup time improvements over Kong 1.0.0
  [#4138](https://github.com/kong/kong/issues/4138),
  [#4164](https://github.com/kong/kong/issues/4164),
  [#4178](https://github.com/kong/kong/pull/4178),
  [#4179](https://github.com/kong/kong/pull/4179),
  [#4182](https://github.com/kong/kong/pull/4182)

### Fixes

##### Configuration

- Ensure `lua_ssl_verify_depth` works even when `lua_ssl_trusted_certificate`
  is not set
  [#4165](https://github.com/kong/kong/pull/4165).
  Thanks [@rainest](https://github.com/rainest) for the patch.
- Ensure Kong starts when only a `stream` listener is enabled
  [#4195](https://github.com/kong/kong/pull/4195)
- Ensure Postgres works with non-`public` schemas
  [#4198](https://github.com/kong/kong/pull/4198)

##### Core

- Fix an artifact in upstream migrations where `created_at`
  timestamps would occasionally display fractional values
  [#4183](https://github.com/kong/kong/issues/4183),
  [#4204](https://github.com/kong/kong/pull/4204)
- Fixed issue with HTTP/2 support advertisement
  [#4203](https://github.com/kong/kong/pull/4203)

##### Admin API

- Fixed handling of invalid targets in `/upstreams` endpoints
  for health checks
  [#4132](https://github.com/kong/kong/issues/4132),
  [#4205](https://github.com/kong/kong/pull/4205)
- Fixed the `/plugins/schema/:name` endpoint, as it was failing in
  some cases (e.g. the `datadog` plugin) and producing incorrect
  results in others (e.g. `request-transformer`).
  [#4136](https://github.com/kong/kong/issues/4136),
  [#4137](https://github.com/kong/kong/issues/4137)
  [#4151](https://github.com/kong/kong/pull/4151),
  [#4162](https://github.com/kong/kong/pull/4151)

##### Plugins

- Fix PDK memory leaks in `kong.service.response` and `kong.ctx`
  [#4143](https://github.com/kong/kong/pull/4143),
  [#4172](https://github.com/kong/kong/pull/4172)

[Back to TOC](#table-of-contents)

## [1.0.0]

> Released on: 2018/12/18

This is a major release, introducing new features such as **Service Mesh** and
**Stream Routing** support, as well as a **New Migrations** framework. It also
includes version 1.0.0 of the **Plugin Development Kit**. It contains a large
number of other features and fixes, listed below. Also, all plugins included
with Kong 1.0 are updated to use version 1.0 of the PDK.

As usual, major version upgrades require database migrations and changes to the
Nginx configuration file (if you customized the default template). Please take
a few minutes to read the [1.0 Upgrade
Path](https://github.com/Kong/kong/blob/master/UPGRADE.md) for more details
regarding breaking changes and migrations before planning to upgrade your Kong
cluster.

Being a major version, all entities and concepts that were marked as deprecated
in Kong 0.x are now removed in Kong 1.0. The deprecated features are retained
in [Kong 0.15](#0150), the final entry in the Kong 0.x series, which is being
released simultaneously to Kong 1.0.

### Changes

Kong 1.0 includes all breaking changes from 0.15, as well as the removal
of deprecated concepts.

##### Dependencies

- The required OpenResty version is still 1.13.6.2, but for a full feature set
  including stream routing and Service Mesh abilities with mutual TLS, Kong's
  [openresty-patches](https://github.com/kong/openresty-patches) must be
  applied (those patches are already bundled with our official distribution
  packages). Kong in HTTP(S) Gateway scenarios does not require these patches.
- Service Mesh abilities require at least OpenSSL version 1.1.1. In our
  official distribution packages, OpenSSL has been bumped to 1.1.1.
  [#4005](https://github.com/Kong/kong/pull/4005)

##### Configuration

- :warning: The `custom_plugins` directive is removed (deprecated since 0.14.0,
  July 2018). Use `plugins` instead.
- Modifications must be applied to the Nginx configuration. You are not
  affected by this change if you do not use a custom Nginx template. See the
  [1.0 Upgrade Path](https://github.com/Kong/kong/blob/master/UPGRADE.md) for
  a diff of changes to apply.
- The default value for `cassandra_lb_policy` changed from `RoundRobin` to
  `RequestRoundRobin`. This helps reducing the amount of new connections being
  opened during a request when using the Cassandra strategy.
  [#4004](https://github.com/Kong/kong/pull/4004)

##### Core

- :warning: The **API** entity and related concepts such as the `/apis`
  endpoint, are removed (deprecated since 0.13.0, March 2018). Use **Routes**
  and **Services** instead.
- :warning: The **old DAO** implementation is removed, along with the
  **old schema** validation library (`apis` was the last entity using it).
  Use the new schema format instead in custom plugins.
  To ease the transition of plugins, the plugin loader in 1.0 includes
  a _best-effort_ schema auto-translator, which should be sufficient for many
  plugins.
- Timestamps now bear millisecond precision in their decimal part.
  [#3660](https://github.com/Kong/kong/pull/3660)
- The PDK function `kong.request.get_body` will now return `nil, err, mime`
  when the body is valid JSON but neither an object nor an array.
  [#4063](https://github.com/Kong/kong/pull/4063)

##### CLI

- :warning: The new migrations framework (detailed below) has a different usage
  (and subcommands) compared to its predecessor.
  [#3802](https://github.com/Kong/kong/pull/3802)

##### Admin API

- :warning: In the 0.14.x release, Upstreams, Targets, and Plugins were still
  implemented using the old DAO and Admin API. In 0.15.0 and 1.0.0, all core
  entities use the new `kong.db` DAO, and their endpoints have been upgraded to
  the new Admin API (see below for details).
  [#3689](https://github.com/Kong/kong/pull/3689)
  [#3739](https://github.com/Kong/kong/pull/3739)
  [#3778](https://github.com/Kong/kong/pull/3778)

A summary of the changes introduced in the new Admin API:

- Pagination has been included in all "multi-record" endpoints, and pagination
  control fields are different than in 0.14.x.
- Filtering now happens via URL path changes (`/consumers/x/plugins`) instead
  of querystring fields (`/plugins?consumer_id=x`).
- Array values can't be coerced from comma-separated strings anymore. They must
  now be "proper" JSON values on JSON requests, or use a new syntax on
  form-url-encoded or multipart requests.
- Error messages have been been reworked from the ground up to be more
  consistent, precise and informative.
- The `PUT` method has been reimplemented with idempotent behavior and has
  been added to some entities that didn't have it.

For more details about the new Admin API, please visit the official docs:
https://docs.konghq.com/

##### Plugins

- :warning: The `galileo` plugin has been removed (deprecated since 0.13.0).
  [#3960](https://github.com/Kong/kong/pull/3960)
- :warning: Some internal modules that were occasionally used by plugin authors
  before the introduction of the Plugin Development Kit (PDK) in 0.14.0 are now
  removed:
  - The `kong.tools.ip` module was removed. Use `kong.ip` from the PDK instead.
  - The `kong.tools.public` module was removed. Use the various equivalent
    features from the PDK instead.
  - The `kong.tools.responses` module was removed. Please use
    `kong.response.exit` from the PDK instead. You might want to use
    `kong.log.err` to log internal server errors as well.
  - The `kong.api.crud_helpers` module was removed (deprecated since the
    introduction of the new DAO in 0.13.0). Use `kong.api.endpoints` instead
    if you need to customize the auto-generated endpoints.
- All bundled plugins' schemas and custom entities have been updated to the new
  `kong.db` module, and their APIs have been updated to the new Admin API,
  which is described in the above section.
  [#3766](https://github.com/Kong/kong/pull/3766)
  [#3774](https://github.com/Kong/kong/pull/3774)
  [#3778](https://github.com/Kong/kong/pull/3778)
  [#3839](https://github.com/Kong/kong/pull/3839)
- :warning: All plugins migrations have been converted to the new migration
  framework. Custom plugins must use the new migration framework from 0.15
  onwards.

### Additions

##### :fireworks: Service Mesh and Stream Routes

Kong's Service Mesh support resulted in a number of additions to Kong's
configuration, Admin API, and plugins that deserve their own section in
this changelog.

- **Support for TCP & TLS Stream Routes** via the new `stream_listen` config
  option. [#4009](https://github.com/Kong/kong/pull/4009)
- A new `origins` config property allows overriding hosts from Kong.
  [#3679](https://github.com/Kong/kong/pull/3679)
- A `transparent` suffix added to stream listeners allows for setting up a
  dynamic Service Mesh with `iptables`.
  [#3884](https://github.com/Kong/kong/pull/3884)
- Kong instances can now create a shared internal Certificate Authority, which
  is used for Service Mesh TLS traffic.
  [#3906](https://github.com/Kong/kong/pull/3906)
  [#3861](https://github.com/Kong/kong/pull/3861)
- Plugins get a new `run_on` field to control how they behave in a Service Mesh
  environment.
  [#3930](https://github.com/Kong/kong/pull/3930)
  [#4066](https://github.com/Kong/kong/pull/4066)
- There is a new phase called `preread`. This is where stream traffic routing
  is done.

##### Configuration

- A new `dns_valid_ttl` property can be set to forcefully override the TTL
  value of all resolved DNS records.
  [#3730](https://github.com/Kong/kong/pull/3730)
- A new `pg_timeout` property can be set to configure the timeout of PostgreSQL
  connections. [#3808](https://github.com/Kong/kong/pull/3808)
- `upstream_keepalive` can now be disabled when set to 0.
  Thanks [@pryorda](https://github.com/pryorda) for the patch.
  [#3716](https://github.com/Kong/kong/pull/3716)
- The new `transparent` suffix also applies to the `proxy_listen` directive.

##### CLI

- :fireworks: **New migrations framework**. This new implementation supports
  no-downtime, Blue/Green migrations paths that will help sustain Kong 1.0's
  stability. It brings a considerable number of other improvements, such as new
  commands, better support for automation, improved CLI logging, and many
  more. Additionally, this new framework alleviates the old limitation around
  multiple nodes running concurrent migrations. See the related PR for a
  complete list of improvements.
  [#3802](https://github.com/Kong/kong/pull/3802)

##### Core

- :fireworks: **Support for TLS 1.3**. The support for OpenSSL 1.1.1 (bumped in our
  official distribution packages) not only enabled Service Mesh features, but
  also unlocks support for the latest version of the TLS protocol.
- :fireworks: **Support for HTTPS in active healthchecks**.
  [#3815](https://github.com/Kong/kong/pull/3815)
- :fireworks: Improved router rebuilds resiliency by reducing database accesses
  in high concurrency scenarios.
  [#3782](https://github.com/Kong/kong/pull/3782)
- :fireworks: Significant performance improvements in the core's plugins
  runloop. [#3794](https://github.com/Kong/kong/pull/3794)
- PDK improvements:
  - New `kong.node` module. [#3826](https://github.com/Kong/kong/pull/3826)
  - New functions `kong.response.get_path_with_query()` and
    `kong.request.get_start_time()`.
    [#3842](https://github.com/Kong/kong/pull/3842)
  - Getters and setters for Service, Route, Consumer, and Credential.
    [#3916](https://github.com/Kong/kong/pull/3916)
  - `kong.response.get_source()` returns `error` on nginx-produced errors.
    [#4006](https://github.com/Kong/kong/pull/4006)
  - `kong.response.exit()` can be used in the `header_filter` phase, but only
    without a body. [#4039](https://github.com/Kong/kong/pull/4039)
- Schema improvements:
  - New field validators: `distinct`, `ne`, `is_regex`, `contains`, `gt`.
  - Adding a new field which has a default value to a schema no longer requires
    a migration.
    [#3756](https://github.com/Kong/kong/pull/3756)

##### Admin API

- :fireworks: **Routes now have a `name` field (like Services)**.
  [#3764](https://github.com/Kong/kong/pull/3764)
- Multipart parsing support. [#3776](https://github.com/Kong/kong/pull/3776)
- Admin API errors expose the name of the current strategy.
  [#3612](https://github.com/Kong/kong/pull/3612)

##### Plugins

- :fireworks: aws-lambda: **Support for Lambda Proxy Integration** with the new
  `is_proxy_integration` property.
  Thanks [@aloisbarreras](https://github.com/aloisbarreras) for the patch!
  [#3427](https://github.com/Kong/kong/pull/3427/).
- http-log: Support for buffering logging messages in a configurable logging
  queue. [#3604](https://github.com/Kong/kong/pull/3604)
- Most plugins' logic has been rewritten with the PDK instead of using internal
  Kong functions or ngx_lua APIs.

### Fixes

##### Core

- Fix an issue which would insert an extra `/` in the upstream URL when the
  request path was longer than the configured Route's `path` attribute.
  [#3780](https://github.com/kong/kong/pull/3780)
- Ensure better backwards-compatibility between the new DAO and existing core
  runloop code regarding null values.
  [#3772](https://github.com/Kong/kong/pull/3772)
  [#3710](https://github.com/Kong/kong/pull/3710)
- Ensure support for Datastax Enterprise 6.x. Thanks
  [@gchristidis](https://github.com/gchristidis) for the patch!
  [#3873](https://github.com/Kong/kong/pull/3873)
- Various issues with the PostgreSQL DAO strategy were addressed.
- Various issues related to the new schema library bundled with the new DAO
  were addressed.
- PDK improvements:
    - `kong.request.get_path()` and other functions now properly handle cases
      when `$request_uri` is nil.
      [#3842](https://github.com/Kong/kong/pull/3842)

##### Admin API

- Ensure the `/certificates` endpoints properly returns all SNIs configured on
  a given certificate. [#3722](https://github.com/Kong/kong/pull/3722)
- Ensure the `upstreams/:upstream/targets/...` endpoints returns an empty JSON
  array (`[]`) instead of an empty object (`{}`) when no targets exist.
  [#4058](https://github.com/Kong/kong/pull/4058)
- Improved inferring of arguments with `application/x-www-form-urlencoded`.
  [#3770](https://github.com/Kong/kong/pull/3770)
- Fix the handling of defaults values in some cases when using `PATCH`.
  [#3910](https://github.com/Kong/kong/pull/3910)

##### Plugins

- cors:
  - Ensure `Vary: Origin` is set when `config.credentials` is enabled.
    Thanks [@marckhouzam](https://github.com/marckhouzam) for the patch!
    [#3765](https://github.com/Kong/kong/pull/3765)
  - Return HTTP 200 instead of 204 for preflight requests. Thanks
    [@aslafy-z](https://github.com/aslafy-z) for the patch!
    [#4029](https://github.com/Kong/kong/pull/4029)
  - Ensure request origins specified as flat strings are safely validated.
    [#3872](https://github.com/Kong/kong/pull/3872)
- acl: Minor performance improvements by ensuring proper caching of computed
  values.
  [#4040](https://github.com/Kong/kong/pull/4040)
- correlation-id: Prevent an error to be thrown when the access phase was
  skipped, such as on nginx-produced errors.
  [#4006](https://github.com/Kong/kong/issues/4006)
- aws-lambda: When the client uses HTTP/2, strip response headers that are
  disallowed by the protocols.
  [#4032](https://github.com/Kong/kong/pull/4032)
- rate-limiting & response-ratelimiting: Improve efficiency by avoiding
  unnecessary Redis `SELECT` operations.
  [#3973](https://github.com/Kong/kong/pull/3973)

[Back to TOC](#table-of-contents)

## [0.15.0]

> Released on: 2018/12/18

This is the last release in the 0.x series, giving users one last chance to
upgrade while still using some of the options and concepts that were marked as
deprecated in Kong 0.x and were removed in Kong 1.0.

For a list of additions and fixes in Kong 0.15, see the [1.0.0](#100)
changelog. This release includes all new features included in 1.0 (Service
Mesh, Stream Routes and New Migrations), but unlike Kong 1.0, it retains a lot
of the deprecated functionality, like the **API** entity, around. Still, Kong
0.15 does have a number of breaking changes related to functionality that has
changed since version 0.14 (see below).

If you are starting with Kong, we recommend you to use 1.0.0 instead of this
release.

If you are already using Kong 0.14, our recommendation is to plan to move to
1.0 -- see the [1.0 Upgrade
Path](https://github.com/kong/kong/blob/master/UPGRADE.md) document for
details. Upgrading to 0.15.0 is only recommended if you can't do away with the
deprecated features but you need some fixes or new features right now.

### Changes

##### Dependencies

- The required OpenResty version is still 1.13.6.2, but for a full feature set
  including stream routing and Service Mesh abilities with mutual TLS, Kong's
  [openresty-patches](https://github.com/kong/openresty-patches) must be
  applied (those patches are already bundled with our official distribution
  packages). Kong in HTTP(S) Gateway scenarios does not require these patches.
- Service Mesh abilities require at least OpenSSL version 1.1.1. In our
  official distribution packages, OpenSSL has been bumped to 1.1.1.
  [#4005](https://github.com/Kong/kong/pull/4005)

##### Configuration

- The default value for `cassandra_lb_policy` changed from `RoundRobin` to
  `RequestRoundRobin`. This helps reducing the amount of new connections being
  opened during a request when using the Cassandra strategy.
  [#4004](https://github.com/Kong/kong/pull/4004)

##### Core

- Timestamps now bear millisecond precision in their decimal part.
  [#3660](https://github.com/Kong/kong/pull/3660)
- The PDK function `kong.request.get_body` will now return `nil, err, mime`
  when the body is valid JSON but neither an object nor an array.
  [#4063](https://github.com/Kong/kong/pull/4063)

##### CLI

- :warning: The new migrations framework (detailed in the [1.0.0
  changelog](#100)) has a different usage (and subcommands) compared to its
  predecessor.
  [#3802](https://github.com/Kong/kong/pull/3802)

##### Admin API

- :warning: In the 0.14.x release, Upstreams, Targets, and Plugins were still
  implemented using the old DAO and Admin API. In 0.15.0 and 1.0.0, all core
  entities use the new `kong.db` DAO, and their endpoints have been upgraded to
  the new Admin API (see below for details).
  [#3689](https://github.com/Kong/kong/pull/3689)
  [#3739](https://github.com/Kong/kong/pull/3739)
  [#3778](https://github.com/Kong/kong/pull/3778)

A summary of the changes introduced in the new Admin API:

- Pagination has been included in all "multi-record" endpoints, and pagination
  control fields are different than in 0.14.x.
- Filtering now happens via URL path changes (`/consumers/x/plugins`) instead
  of querystring fields (`/plugins?consumer_id=x`).
- Array values can't be coherced from comma-separated strings. They must be
  "proper" JSON values on JSON requests, or use a new syntax on
  form-url-encoded or multipart requests.
- Error messages have been been reworked from the ground up to be more
  consistent, precise and informative.
- The `PUT` method has been reimplemented with idempotent behavior and has
  been added to some entities that didn't have it.

For more details about the new Admin API, please visit the official docs:
https://docs.konghq.com/

##### Plugins

- All bundled plugins' schemas and custom entities have been updated to the new
  `kong.db` module, and their APIs have been updated to the new Admin API,
  which is described in the above section.
  [#3766](https://github.com/Kong/kong/pull/3766)
  [#3774](https://github.com/Kong/kong/pull/3774)
  [#3778](https://github.com/Kong/kong/pull/3778)
  [#3839](https://github.com/Kong/kong/pull/3839)
- :warning: All plugins migrations have been converted to the new migration
  framework. Custom plugins must use the new migration framework from 0.15
  onwards.

### Additions

Kong 0.15.0 contains the same additions as 1.0.0. See the [1.0.0
changelog](#100) for a complete list.

### Fixes

Kong 0.15.0 contains the same fixes as 1.0.0. See the [1.0.0 changelog](#100)
for a complete list.

[Back to TOC](#table-of-contents)

## [0.14.1]

> Released on: 2018/08/21

### Additions

##### Plugins

- jwt: Support for tokens signed with HS384 and HS512.
  Thanks [@kepkin](https://github.com/kepkin) for the patch.
  [#3589](https://github.com/Kong/kong/pull/3589)
- acl: Add a new `hide_groups_header` configuration option. If enabled, this
  option prevents the plugin from injecting the `X-Consumer-Groups` header
  into the upstream request.
  Thanks [@jeremyjpj0916](https://github.com/jeremyjpj0916) for the patch!
  [#3703](https://github.com/Kong/kong/pull/3703)

### Fixes

##### Core

- Prevent some plugins from breaking in subtle ways when manipulating some
  entities and their attributes. An example of such breaking behavior could be
  observed when Kong was wrongly injecting `X-Consumer-Username: userdata:
  NULL` in upstream requests headers, instead of not injecting this header at
  all.
  [#3714](https://github.com/Kong/kong/pull/3714)
- Fix an issue which, in some cases, prevented the use of Kong with Cassandra
  in environments where DNS load-balancing is in effect for contact points
  provided as hostnames (e.g. Kubernetes with `cassandra_contact_points =
  cassandra`).
  [#3693](https://github.com/Kong/kong/pull/3693)
- Fix an issue which prevented the use of UNIX domain sockets in some logging
  plugins, and custom plugins making use of such sockets.
  Thanks [@rucciva](https://github.com/rucciva) for the patch.
  [#3633](https://github.com/Kong/kong/pull/3633)
- Avoid logging false-negative error messages related to worker events.
  [#3692](https://github.com/Kong/kong/pull/3692)

##### CLI

- Database connectivity errors are properly prefixed with the database name
  again (e.g. `[postgres]`).
  [#3648](https://github.com/Kong/kong/pull/3648)

##### Plugins

- zipkin
  - Allow usage of the plugin with the deprecated "API" entity, and introduce
    a new `kong.api` tag.
    [kong-plugin-zipkin/commit/4a645e9](https://github.com/Kong/kong-plugin-zipkin/commit/4a645e940e560f2e50567e0360b5df3b38f74853)
  - Properly report the `kong.credential` tag.
    [kong-plugin-zipkin/commit/c627c36](https://github.com/Kong/kong-plugin-zipkin/commit/c627c36402c9a14cc48011baa773f4ee08efafcf)
  - Ensure the plugin does not throw errors when no Route was matched.
    [kong-plugin-zipkin#19](https://github.com/Kong/kong-plugin-zipkin/issues/19)
- basic-auth: Passwords with whitespaces are not trimmed anymore.
  Thanks [@aloisbarreras](https://github.com/aloisbarreras) for the patch.
  [#3650](https://github.com/Kong/kong/pull/3650)
- hmac-auth: Ensure backward compatibility for clients generating signatures
  without the request's querystring, as is the case for Kong versions prior to
  0.14.0, which broke this behavior. Users of this plugin on previous versions
  of Kong can now safely upgrade to the 0.14 family.
  Thanks [@mlehner616](https://github.com/mlehner616) for the patch!
  [#3699](https://github.com/Kong/kong/pull/3699)
- ldap-auth
    - Set the WWW-Authenticate header authentication scheme accordingly with
      the `conf.header_type` property, which allows browsers to show the
      authentication popup automatically. Thanks
      [@francois-maillard](https://github.com/francois-maillard) for the patch.
      [#3656](https://github.com/Kong/kong/pull/3656)
    - Invalid authentication attempts do not block subsequent valid attempts
      anymore.
      [#3677](https://github.com/Kong/kong/pull/3677)

[Back to TOC](#table-of-contents)

## [0.14.0] - 2018/07/05

This release introduces the first version of the **Plugin Development Kit**: a
Lua SDK, comprised of a set of functions to ease the development of
custom plugins.

Additionally, it contains several major improvements consolidating Kong's
feature set and flexibility, such as the support for `PUT` endpoints on the
Admin API for idempotent workflows, the execution of plugins during
Nginx-produced errors, and the injection of **Nginx directives** without having
to rely on the custom Nginx configuration pattern!

Finally, new bundled plugins allow Kong to better integrate with **Cloud
Native** environments, such as Zipkin and Prometheus.

As usual, major version upgrades require database migrations and changes to the
Nginx configuration file (if you customized the default template). Please take
a few minutes to read the [0.14 Upgrade
Path](https://github.com/Kong/kong/blob/master/UPGRADE.md#upgrade-to-014x) for
more details regarding breaking changes and migrations before planning to
upgrade your Kong cluster.

### Breaking Changes

##### Dependencies

- :warning: The required OpenResty version has been bumped to 1.13.6.2. If you
  are installing Kong from one of our distribution packages, you are not
  affected by this change.
  [#3498](https://github.com/Kong/kong/pull/3498)
- :warning: Support for PostgreSQL 9.4 (deprecated in 0.12.0) is now dropped.
  [#3490](https://github.com/Kong/kong/pull/3490)
- :warning: Support for Cassandra 2.1 (deprecated in 0.12.0) is now dropped.
  [#3490](https://github.com/Kong/kong/pull/3490)

##### Configuration

- :warning: The `server_tokens` and `latency_tokens` configuration properties
  have been removed. Instead, a new `headers` configuration properties replaces
  them and allows for more granular settings of injected headers (e.g.
  `Server`, `Via`, `X-Kong-*-Latency`, etc...).
  [#3300](https://github.com/Kong/kong/pull/3300)
- :warning: New required `lua_shared_dict` entries must be added to the Nginx
  configuration. You are not affected by this change if you do not use a custom
  Nginx template.
  [#3557](https://github.com/Kong/kong/pull/3557)
- :warning: Other important modifications must be applied to the Nginx
  configuration. You are not affected by this change if you do not use a custom
  Nginx template.
  [#3533](https://github.com/Kong/kong/pull/3533)

##### Plugins

- :warning: The Runscope plugin has been dropped, based on the EoL announcement
  made by Runscope about their Traffic Inspector product.
  [#3495](https://github.com/Kong/kong/pull/3495)

##### Admin API

- :warning: The SSL Certificates and SNI entities have moved to the new DAO
  implementation. As such, the `/certificates` and `/snis` endpoints have
  received notable usability improvements, but suffer from a few breaking
  changes.
  [#3386](https://github.com/Kong/kong/pull/3386)
- :warning: The Consumers entity has moved to the new DAO implementation. As
  such, the `/consumers` endpoint has received notable usability improvements,
  but suffers from a few breaking changes.
  [#3437](https://github.com/Kong/kong/pull/3437)

### Changes

##### Configuration

- The default value of `db_cache_ttl` is now `0` (disabled). Now that our level
  of confidence around the new caching mechanism introduced in 0.11.0 is high
  enough, we consider `0` (no TTL) to be an appropriate default for production
  environments, as it offers a smoother cache consumption behavior and reduces
  database pressure.
  [#3492](https://github.com/Kong/kong/pull/3492)

##### Core

- :fireworks: Serve stale data from the database cache when the datastore
  cannot be reached. Such stale items are "resurrected" for `db_resurrect_ttl`
  seconds (see configuration section).
  [#3579](https://github.com/Kong/kong/pull/3579)
- Reduce LRU churning in the database cache against some workloads.
  [#3550](https://github.com/Kong/kong/pull/3550)

### Additions

##### Configuration

- :fireworks: **Support for injecting Nginx directives via configuration
  properties** (in the `kong.conf` file or via environment variables)! This new
  way of customizing the Nginx configuration should render obsolete the old way
  of maintaining a custom Nginx template in most cases!
  [#3530](https://github.com/Kong/kong/pull/3530)
- :fireworks: **Support for selectively disabling bundled plugins**. A new
  `plugins` configuration property is introduced, and is used to specify which
  plugins should be loaded by the node. Custom plugins should now be specified
  in this new property, and the `custom_plugins` property is **deprecated**.
  If desired, Kong administrators can specify a minimal set of plugins to load
  (instead of the default, bundled plugins), and **improve P99 latency**
  thanks to the resulting decrease in database traffic.
  [#3387](https://github.com/Kong/kong/pull/3387)
- The new `headers` configuration property allows for specifying the injection
  of a new header: `X-Kong-Upstream-Status`. When enabled, Kong will inject
  this header containing the HTTP status code of the upstream response in the
  client response. This is particularly useful for clients to distinguish
  upstream statuses upon rewriting of the response by Kong.
  [#3263](https://github.com/Kong/kong/pull/3263)
- A new `db_resurrect_ttl` configuration property can be set to customize
  the amount of time stale data can be resurrected for when it cannot be
  refreshed. Defaults to 30 seconds.
  [#3579](https://github.com/Kong/kong/pull/3579)
- Two new Cassandra load balancing policies are available: `RequestRoundRobin`
  and `RequestDCAwareRoundRobin`. Both policies guarantee that the same peer
  will be reused across several queries during the lifetime of a request, thus
  guaranteeing no new connection will be opened against a peer during this
  request.
  [#3545](https://github.com/Kong/kong/pull/3545)

##### Core

- :fireworks: **Execute plugins on Nginx-produced errors.** Now, when Nginx
  produces a 4xx error (upon invalid requests) or 5xx (upon failure from the
  load balancer to connect to a Service), Kong will execute the response phases
  of its plugins (`header_filter`, `body_filter`, `log`). As such, Kong logging
  plugins are not blind to such Nginx-produced errors anymore, and will start
  properly reporting them. Plugins should be built defensively against cases
  where their `rewrite` or `access` phases were not executed.
  [#3533](https://github.com/Kong/kong/pull/3533)
- :fireworks: **Support for cookie-based load balancing!**
  [#3472](https://github.com/Kong/kong/pull/3472)

##### Plugins

- :fireworks: **Introduction of the Plugin Development Kit!** A set of Lua
  functions and variables that will greatly ease and speed up the task of
  developing custom plugins.
  The Plugin Development Kit (PDK) allows the retrieval and manipulation of the
  request and response objects, as well as interacting with various core
  components (e.g. logging, load balancing, DAO, etc...) without having to rely
  on OpenResty functions, and with the guarantee of their forward-compatibility
  with future versions of Kong.
  [#3556](https://github.com/Kong/kong/pull/3556)
- :fireworks: **New bundled plugin: Zipkin**! This plugin allows Kong to sample
  traces and report them to a running Zipkin instance.
  (See: https://github.com/Kong/kong-plugin-zipkin)
  [#3434](https://github.com/Kong/kong/pull/3434)
- :fireworks: **New bundled plugin: Prometheus**! This plugin allows Kong to
  expose metrics in the Prometheus Exposition format. Available metrics include
  HTTP status codes, latencies histogram, bandwidth, and more...
  (See: https://github.com/Kong/kong-plugin-prometheus)
  [#3547](https://github.com/Kong/kong/pull/3547)
- :fireworks: **New bundled plugin: Azure Functions**! This plugin can be used
  to invoke [Microsoft Azure
  Functions](https://azure.microsoft.com/en-us/services/functions/), similarly
  to the already existing AWS Lambda and OpenWhisk plugins.
  (See: https://github.com/Kong/kong-plugin-azure-functions)
  [#3428](https://github.com/Kong/kong/pull/3428)
- :fireworks: **New bundled plugin: Serverless Functions**! Dynamically run Lua
  without having to write a full-fledged plugin. Lua code snippets can be
  uploaded via the Admin API and be executed during Kong's `access` phase.
  (See: https://github.com/Kong/kong-plugin-serverless-functions)
  [#3551](https://github.com/Kong/kong/pull/3551)
- jwt: Support for limiting the allowed expiration period of JWT tokens. A new
  `config.maximum_expiration` property can be set to indicate the maximum
  number of seconds the `exp` claim may be ahead in the future.
  Thanks [@mvanholsteijn](https://github.com/mvanholsteijn) for the patch!
  [#3331](https://github.com/Kong/kong/pull/3331)
- aws-lambda: Add `us-gov-west-1` to the list of allowed regions.
  [#3529](https://github.com/Kong/kong/pull/3529)

##### Admin API

- :fireworks: Support for `PUT` in new endpoints (e.g. `/services/{id or
  name}`, `/routes/{id}`, `/consumers/{id or username}`), allowing the
  development of idempotent configuration workflows when scripting the Admin
  API.
  [#3416](https://github.com/Kong/kong/pull/3416)
- Support for `PATCH` and `DELETE` on the `/services/{name}`,
  `/consumers/{username}`, and `/snis/{name}` endpoints.
  [#3416](https://github.com/Kong/kong/pull/3416)

### Fixes

##### Configuration

- Properly support IPv6 addresses in `proxy_listen` and `admin_listen`
  configuration properties.
  [#3508](https://github.com/Kong/kong/pull/3508)

##### Core

- IPv6 nameservers with a scope are now ignored by the DNS resolver.
  [#3478](https://github.com/Kong/kong/pull/3478)
- SRV records without a port number now returns the default port instead of
  `0`.
  [#3478](https://github.com/Kong/kong/pull/3478)
- Ensure DNS-based round robin load balancing starts at a randomized position
  to prevent all Nginx workers from starting with the same peer.
  [#3478](https://github.com/Kong/kong/pull/3478)
- Properly report timeouts in passive health checks. Previously, connection
  timeouts were counted as `tcp_failures`, and upstream timeouts were ignored.
  Health check users should ensure that their `timeout` settings reflect their
  intended behavior.
  [#3539](https://github.com/Kong/kong/pull/3539)
- Ensure active health check probe requests send the `Host` header.
  [#3496](https://github.com/Kong/kong/pull/3496)
- Overall, more reliable health checks healthiness counters behavior.
  [#3496](https://github.com/Kong/kong/pull/3496)
- Do not set `Content-Type` headers on HTTP 204 No Content responses.
  [#3351](https://github.com/Kong/kong/pull/3351)
- Ensure the PostgreSQL connector of the new DAO (used by Services, Routes,
  Consumers, and SSL certs/SNIs) is now fully re-entrant and properly behaves
  in busy workloads (e.g. scripting requests to the Admin API).
  [#3423](https://github.com/Kong/kong/pull/3423)
- Properly route HTTP/1.0 requests without a Host header when using the old
  deprecated "API" entity.
  [#3438](https://github.com/Kong/kong/pull/3438)
- Ensure that all Kong-produced errors respect the `headers` configuration
  setting (previously `server_tokens`) and do not include the `Server` header
  if not configured.
  [#3511](https://github.com/Kong/kong/pull/3511)
- Harden an existing Cassandra migration.
  [#3532](https://github.com/Kong/kong/pull/3532)
- Prevent the load balancer from needlessly rebuilding its state when creating
  Targets.
  [#3477](https://github.com/Kong/kong/pull/3477)
- Prevent some harmless error logs to be printed during startup when
  initialization takes more than a few seconds.
  [#3443](https://github.com/Kong/kong/pull/3443)

##### Plugins

- hmac: Ensure that empty request bodies do not pass validation if there is no
  digest header.
  Thanks [@mvanholsteijn](https://github.com/mvanholsteijn) for the patch!
  [#3347](https://github.com/Kong/kong/pull/3347)
- response-transformer: Prevent the plugin from throwing an error when its
  `access` handler did not get a chance to run (e.g. on short-circuited,
  unauthorized requests).
  [#3524](https://github.com/Kong/kong/pull/3524)
- aws-lambda: Ensure logging plugins subsequently run when this plugin
  terminates.
  [#3512](https://github.com/Kong/kong/pull/3512)
- request-termination: Ensure logging plugins subsequently run when this plugin
  terminates.
  [#3513](https://github.com/Kong/kong/pull/3513)

##### Admin API

- Requests to `/healthy` and `/unhealthy` endpoints for upstream health checks
  now properly propagate the new state to other nodes of a Kong cluster.
  [#3464](https://github.com/Kong/kong/pull/3464)
- Do not produce an HTTP 500 error when POST-ing to `/services` with an empty
  `url` argument.
  [#3452](https://github.com/Kong/kong/pull/3452)
- Ensure foreign keys are required when creating child entities (e.g.
  `service.id` when creating a Route). Previously some rows could have an empty
  `service_id` field.
  [#3548](https://github.com/Kong/kong/pull/3548)
- Better type inference in new endpoints (e.g. `/services`, `/routes`,
  `/consumers`) when using `application/x-www-form-urlencoded` MIME type.
  [#3416](https://github.com/Kong/kong/pull/3416)

[Back to TOC](#table-of-contents)

## [0.13.1] - 2018/04/23

This release contains numerous bug fixes and a few convenience features.
Notably, a best-effort/backwards-compatible approach is followed to resolve
`no memory` errors caused by the fragmentation of shared memory between the
core and plugins.

### Added

##### Core

- Cache misses are now stored in a separate shared memory zone from hits if
  such a zone is defined. This reduces cache turnover and can increase the
  cache hit ratio quite considerably.
  Users with a custom Nginx template are advised to define such a zone to
  benefit from this behavior:
  `lua_shared_dict kong_db_cache_miss 12m;`.
- We now ensure that the Cassandra or PostgreSQL instance Kong is connecting
  to falls within the supported version range. Deprecated versions result in
  warning logs. As a reminder, Kong 0.13.x supports Cassandra 2.2+,
  and PostgreSQL 9.5+. Cassandra 2.1 and PostgreSQL 9.4 are supported, but
  deprecated.
  [#3310](https://github.com/Kong/kong/pull/3310)
- HTTP 494 errors thrown by Nginx are now caught by Kong and produce a native,
  Kong-friendly response.
  Thanks [@ti-mo](https://github.com/ti-mo) for the contribution!
  [#3112](https://github.com/Kong/kong/pull/3112)

##### CLI

- Report errors when compiling custom Nginx templates.
  [#3294](https://github.com/Kong/kong/pull/3294)

##### Admin API

- Friendlier behavior of Routes schema validation: PATCH requests can be made
  without specifying all three of `methods`, `hosts`, or `paths` if at least
  one of the three is specified in the body.
  [#3364](https://github.com/Kong/kong/pull/3364)

##### Plugins

- jwt: Support for identity providers using JWKS by ensuring the
  `config.key_claim_name` values is looked for in the token header.
  Thanks [@brycehemme](https://github.com/brycehemme) for the contribution!
  [#3313](https://github.com/Kong/kong/pull/3313)
- basic-auth: Allow specifying empty passwords.
  Thanks [@zhouzhuojie](https://github.com/zhouzhuojie) and
  [@perryao](https://github.com/perryao) for the contributions!
  [#3243](https://github.com/Kong/kong/pull/3243)

### Fixed

##### Core

- Numerous users have reported `no memory` errors which were caused by
  circumstantial memory fragmentation. Such errors, while still possible if
  plugin authors are not careful, should now mostly be addressed.
  [#3311](https://github.com/Kong/kong/pull/3311)

  **If you are using a custom Nginx template, be sure to define the following
  shared memory zones to benefit from these fixes**:

  ```
  lua_shared_dict kong_db_cache_miss 12m;
  lua_shared_dict kong_rate_limiting_counters 12m;
  ```

##### CLI

- Redirect Nginx's stdout and stderr output to `kong start` when
  `nginx_daemon` is enabled (such as when using the Kong Docker image). This
  also prevents growing log files when Nginx redirects logs to `/dev/stdout`
  and `/dev/stderr` but `nginx_daemon` is disabled.
  [#3297](https://github.com/Kong/kong/pull/3297)

##### Admin API

- Set a Service's `port` to `443` when the `url` convenience parameter uses
  the `https://` scheme.
  [#3358](https://github.com/Kong/kong/pull/3358)
- Ensure PATCH requests do not return an error when un-setting foreign key
  fields with JSON `null`.
  [#3355](https://github.com/Kong/kong/pull/3355)
- Ensure the `/plugin/schema/:name` endpoint does not corrupt plugins' schemas.
  [#3348](https://github.com/Kong/kong/pull/3348)
- Properly URL-decode path segments of plugins endpoints accepting spaces
  (e.g. `/consumers/<consumer>/basic-auth/John%20Doe/`).
  [#3250](https://github.com/Kong/kong/pull/3250)
- Properly serialize boolean filtering values when using Cassandra.
  [#3362](https://github.com/Kong/kong/pull/3362)

##### Plugins

- rate-limiting/response-rate-limiting:
  - If defined in the Nginx configuration, will use a dedicated
    `lua_shared_dict` instead of using the `kong_cache` shared memory zone.
    This prevents memory fragmentation issues resulting in `no memory` errors
    observed by numerous users. Users with a custom Nginx template are advised
    to define such a zone to benefit from this fix:
    `lua_shared_dict kong_rate_limiting_counters 12m;`.
    [#3311](https://github.com/Kong/kong/pull/3311)
  - When using the Redis strategy, ensure the correct Redis database is
    selected. This issue could occur when several request and response
    rate-limiting were configured using different Redis databases.
    Thanks [@mengskysama](https://github.com/mengskysama) for the patch!
    [#3293](https://github.com/Kong/kong/pull/3293)
- key-auth: Respect request MIME type when re-encoding the request body
  if both `config.key_in_body` and `config.hide_credentials` are enabled.
  Thanks [@p0pr0ck5](https://github.com/p0pr0ck5) for the patch!
  [#3213](https://github.com/Kong/kong/pull/3213)
- oauth2: Return HTTP 400 on invalid `scope` type.
  Thanks [@Gman98ish](https://github.com/Gman98ish) for the patch!
  [#3206](https://github.com/Kong/kong/pull/3206)
- ldap-auth: Ensure the plugin does not throw errors when configured as a
  global plugin.
  [#3354](https://github.com/Kong/kong/pull/3354)
- hmac-auth: Verify signature against non-normalized (`$request_uri`) request
  line (instead of `$uri`).
  [#3339](https://github.com/Kong/kong/pull/3339)
- aws-lambda: Fix a typo in upstream headers sent to the function. We now
  properly send the `X-Amz-Log-Type` header.
  [#3398](https://github.com/Kong/kong/pull/3398)

[Back to TOC](#table-of-contents)

## [0.13.0] - 2018/03/22

This release introduces two new core entities that will improve the way you
configure Kong: **Routes** & **Services**. Those entities replace the "API"
entity and simplify the setup of non-naive use-cases by providing better
separation of concerns and allowing for plugins to be applied to specific
**endpoints**.

As usual, major version upgrades require database migrations and changes to
the Nginx configuration file (if you customized the default template).
Please take a few minutes to read the [0.13 Upgrade
Path](https://github.com/Kong/kong/blob/master/UPGRADE.md#upgrade-to-013x) for
more details regarding breaking changes and migrations before planning to
upgrade your Kong cluster.

### Breaking Changes

##### Configuration

- :warning: The `proxy_listen` and `admin_listen` configuration values have a
  new syntax. This syntax is more aligned with that of NGINX and is more
  powerful while also simpler. As a result, the following configuration values
  have been removed because superfluous: `ssl`, `admin_ssl`, `http2`,
  `admin_http2`, `proxy_listen_ssl`, and `admin_listen_ssl`.
  [#3147](https://github.com/Kong/kong/pull/3147)

##### Plugins

- :warning: galileo: As part of the Galileo deprecation path, the galileo
  plugin is not enabled by default anymore, although still bundled with 0.13.
  Users are advised to stop using the plugin, but for the time being can keep
  enabling it by adding it to the `custom_plugin` configuration value.
  [#3233](https://github.com/Kong/kong/pull/3233)
- :warning: rate-limiting (Cassandra): The default migration for including
  Routes and Services in plugins will remove and re-create the Cassandra
  rate-limiting counters table. This means that users that were rate-limited
  because of excessive API consumption will be able to consume the API until
  they reach their limit again. There is no such data deletion in PosgreSQL.
  [def201f](https://github.com/Kong/kong/commit/def201f566ccf2dd9b670e2f38e401a0450b1cb5)

### Changes

##### Dependencies

- **Note to Docker users**: The `latest` tag on Docker Hub now points to the
  **alpine** image instead of CentOS. This also applies to the `0.13.0` tag.
- The OpenResty version shipped with our default packages has been bumped to
  `1.13.6.1`. The 0.13.0 release should still be compatible with the OpenResty
  `1.11.2.x` series for the time being.
- Bumped [lua-resty-dns-client](https://github.com/Kong/lua-resty-dns-client)
  to `2.0.0`.
  [#3220](https://github.com/Kong/kong/pull/3220)
- Bumped [lua-resty-http](https://github.com/pintsized/lua-resty-http) to
  `0.12`.
  [#3196](https://github.com/Kong/kong/pull/3196)
- Bumped [lua-multipart](https://github.com/Kong/lua-multipart) to `0.5.5`.
  [#3318](https://github.com/Kong/kong/pull/3318)
- Bumped [lua-resty-healthcheck](https://github.com/Kong/lua-resty-healthcheck)
  to `0.4.0`.
  [#3321](https://github.com/Kong/kong/pull/3321)

### Additions

##### Configuration

- :fireworks: Support for **control-plane** and **data-plane** modes. The new
  syntax of `proxy_listen` and `admin_listen` supports `off`, which
  disables either one of those interfaces. It is now simpler than ever to
  make a Kong node "Proxy only" (data-plane) or "Admin only" (control-plane).
  [#3147](https://github.com/Kong/kong/pull/3147)

##### Core

- :fireworks: This release introduces two new entities: **Routes** and
  **Services**. Those entities will provide a better separation of concerns
  than the "API" entity offers. Routes will define rules for matching a
  client's request (e.g., method, host, path...), and Services will represent
  upstream services (or backends) that Kong should proxy those requests to.
  Plugins can also be added to both Routes and Services, enabling use-cases to
  apply plugins more granularly (e.g., per endpoint).
  Following this addition, the API entity and related Admin API endpoints are
  now deprecated. This release is backwards-compatible with the previous model
  and all of your currently defined APIs and matching rules are still
  supported, although we advise users to migrate to Routes and Services as soon
  as possible.
  [#3224](https://github.com/Kong/kong/pull/3224)

##### Admin API

- :fireworks: New endpoints: `/routes` and `/services` to interact with the new
  core entities. More specific endpoints are also available such as
  `/services/{service id or name}/routes`,
  `/services/{service id or name}/plugins`, and `/routes/{route id}/plugins`.
  [#3224](https://github.com/Kong/kong/pull/3224)
- :fireworks: Our new endpoints (listed above) provide much better responses
  with regards to producing responses for incomplete entities, errors, etc...
  In the future, existing endpoints will gradually be moved to using this new
  Admin API content producer.
  [#3224](https://github.com/Kong/kong/pull/3224)
- :fireworks: Improved argument parsing in form-urlencoded requests to the new
  endpoints as well.
  Kong now expects the following syntaxes for representing
  arrays: `hosts[]=a.com&hosts[]=b.com`, `hosts[1]=a.com&hosts[2]=b.com`, which
  avoid comma-separated arrays and related issues that can arise.
  In the future, existing endpoints will gradually be moved to using this new
  Admin API content parser.
  [#3224](https://github.com/Kong/kong/pull/3224)

##### Plugins

- jwt: `ngx.ctx.authenticated_jwt_token` is available for other plugins to use.
  [#2988](https://github.com/Kong/kong/pull/2988)
- statsd: The fields `host`, `port` and `metrics` are no longer marked as
  "required", since they have a default value.
  [#3209](https://github.com/Kong/kong/pull/3209)

### Fixes

##### Core

- Fix an issue causing nodes in a cluster to use the default health checks
  configuration when the user configured them from another node (event
  propagated via the cluster).
  [#3319](https://github.com/Kong/kong/pull/3319)
- Increase the default load balancer wheel size from 100 to 10.000. This allows
  for a better distribution of the load between Targets in general.
  [#3296](https://github.com/Kong/kong/pull/3296)

##### Admin API

- Fix several issues with application/multipart MIME type parsing of payloads.
  [#3318](https://github.com/Kong/kong/pull/3318)
- Fix several issues with the parsing of health checks configuration values.
  [#3306](https://github.com/Kong/kong/pull/3306)
  [#3321](https://github.com/Kong/kong/pull/3321)

[Back to TOC](#table-of-contents)

## [0.12.3] - 2018/03/12

### Fixed

- Suppress a memory leak in the core introduced in 0.12.2.
  Thanks [@mengskysama](https://github.com/mengskysama) for the report.
  [#3278](https://github.com/Kong/kong/pull/3278)

[Back to TOC](#table-of-contents)

## [0.12.2] - 2018/02/28

### Added

##### Core

- Load balancers now log DNS errors to facilitate debugging.
  [#3177](https://github.com/Kong/kong/pull/3177)
- Reports now can include custom immutable values.
  [#3180](https://github.com/Kong/kong/pull/3180)

##### CLI

- The `kong migrations reset` command has a new `--yes` flag. This flag makes
  the command run non-interactively, and ensures no confirmation prompt will
  occur.
  [#3189](https://github.com/Kong/kong/pull/3189)

##### Admin API

- A new endpoint `/upstreams/:upstream_id/health` will return the health of the
  specified upstream.
  [#3232](https://github.com/Kong/kong/pull/3232)
- The `/` endpoint in the Admin API now exposes the `node_id` field.
  [#3234](https://github.com/Kong/kong/pull/3234)

### Fixed

##### Core

- HTTP/1.0 requests without a Host header are routed instead of being rejected.
  HTTP/1.1 requests without a Host are considered invalid and will still be
  rejected.
  Thanks to [@rainiest](https://github.com/rainest) for the patch!
  [#3216](https://github.com/Kong/kong/pull/3216)
- Fix the load balancer initialization when some Targets would contain
  hostnames.
  [#3187](https://github.com/Kong/kong/pull/3187)
- Fix incomplete handling of errors when initializing DAO objects.
  [637532e](https://github.com/Kong/kong/commit/637532e05d8ed9a921b5de861cc7f463e96c6e04)
- Remove bogus errors in the logs provoked by healthcheckers between the time
  they are unregistered and the time they are garbage-collected
  ([#3207](https://github.com/Kong/kong/pull/3207)) and when receiving an HTTP
  status not tracked by healthy or unhealthy lists
  ([c8eb5ae](https://github.com/Kong/kong/commit/c8eb5ae28147fc02473c05a7b1dbf502fbb64242)).
- Fix soft errors not being handled correctly inside the Kong cache.
  [#3150](https://github.com/Kong/kong/pull/3150)

##### Migrations

- Better handling of already existing Cassandra keyspaces in migrations.
  [#3203](https://github.com/Kong/kong/pull/3203).
  Thanks to [@pamiel](https://github.com/pamiel) for the patch!

##### Admin API

- Ensure `GET /certificates/{uuid}` does not return HTTP 500 when the given
  identifier does not exist.
  Thanks to [@vdesjardins](https://github.com/vdesjardins) for the patch!
  [#3148](https://github.com/Kong/kong/pull/3148)

[Back to TOC](#table-of-contents)

## [0.12.1] - 2018/01/18

This release addresses a few issues encountered with 0.12.0, including one
which would prevent upgrading from a previous version. The [0.12 Upgrade
Path](https://github.com/Kong/kong/blob/master/UPGRADE.md)
is still relevant for upgrading existing clusters to 0.12.1.

### Fixed

- Fix a migration between previous Kong versions and 0.12.0.
  [#3159](https://github.com/Kong/kong/pull/3159)
- Ensure Lua errors are propagated when thrown in the `access` handler by
  plugins.
  [38580ff](https://github.com/Kong/kong/commit/38580ff547cbd4a557829e3ad135cd6a0f821f7c)

[Back to TOC](#table-of-contents)

## [0.12.0] - 2018/01/16

This major release focuses on two new features we are very excited about:
**health checks** and **hash based load balancing**!

We also took this as an opportunity to fix a few prominent issues, sometimes
at the expense of breaking changes but overall improving the flexibility and
usability of Kong! Do keep in mind that this is a major release, and as such,
that we require of you to run the **migrations step**, via the
`kong migrations up` command.

Please take a few minutes to thoroughly read the [0.12 Upgrade
Path](https://github.com/Kong/kong/blob/master/UPGRADE.md#upgrade-to-012x)
for more details regarding breaking changes and migrations before planning to
upgrade your Kong cluster.

### Deprecation notices

Starting with 0.12.0, we are announcing the deprecation of older versions
of our supported databases:

- Support for PostgreSQL 9.4 is deprecated. Users are advised to upgrade to
  9.5+
- Support for Cassandra 2.1 and below is deprecated. Users are advised to
  upgrade to 2.2+

Note that the above deprecated versions are still supported in this release,
but will be dropped in subsequent ones.

### Breaking changes

##### Core

- :warning: The required OpenResty version has been bumped to 1.11.2.5. If you
  are installing Kong from one of our distribution packages, you are not
  affected by this change.
  [#3097](https://github.com/Kong/kong/pull/3097)
- :warning: As Kong now executes subsequent plugins when a request is being
  short-circuited (e.g. HTTP 401 responses from auth plugins), plugins that
  run in the header or body filter phases will be run upon such responses
  from the access phase. We consider this change a big improvement in the
  Kong run-loop as it allows for more flexibility for plugins. However, it is
  unlikely, but possible that some of these plugins (e.g. your custom plugins)
  now run in scenarios where they were not previously expected to run.
  [#3079](https://github.com/Kong/kong/pull/3079)

##### Admin API

- :warning: By default, the Admin API now only listens on the local interface.
  We consider this change to be an improvement in the default security policy
  of Kong. If you are already using Kong, and your Admin API still binds to all
  interfaces, consider updating it as well. You can do so by updating the
  `admin_listen` configuration value, like so: `admin_listen = 127.0.0.1:8001`.
  Thanks [@pduldig-at-tw](https://github.com/pduldig-at-tw) for the suggestion
  and the patch.
  [#3016](https://github.com/Kong/kong/pull/3016)

  :red_circle: **Note to Docker users**: Beware of this change as you may have
  to ensure that your Admin API is reachable via the host's interface.
  You can use the `-e KONG_ADMIN_LISTEN` argument when provisioning your
  container(s) to update this value; for example,
  `-e KONG_ADMIN_LISTEN=0.0.0.0:8001`.

- :warning: To reduce confusion, the `/upstreams/:upstream_name_or_id/targets/`
  has been updated to not show the full list of Targets anymore, but only
  the ones that are currently active in the load balancer. To retrieve the full
  history of Targets, you can now query
  `/upstreams/:upstream_name_or_id/targets/all`. The
  `/upstreams/:upstream_name_or_id/targets/active` endpoint has been removed.
  Thanks [@hbagdi](https://github.com/hbagdi) for tackling this backlog item!
  [#3049](https://github.com/Kong/kong/pull/3049)
- :warning: The `orderlist` property of Upstreams has been removed, along with
  any confusion it may have brought. The balancer is now able to fully function
  without it, yet with the same level of entropy in its load distribution.
  [#2748](https://github.com/Kong/kong/pull/2748)

##### CLI

- :warning: The `$ kong compile` command which was deprecated in 0.11.0 has
  been removed.
  [#3069](https://github.com/Kong/kong/pull/3069)

##### Plugins

- :warning: In logging plugins, the `request.request_uri` field has been
  renamed to `request.url`.
  [#2445](https://github.com/Kong/kong/pull/2445)
  [#3098](https://github.com/Kong/kong/pull/3098)

### Added

##### Core

- :fireworks: Support for **health checks**! Kong can now short-circuit some
  of your upstream Targets (replicas) from its load balancer when it encounters
  too many TCP or HTTP errors. You can configure the number of failures, or the
  HTTP status codes that should be considered invalid, and Kong will monitor
  the failures and successes of proxied requests to each upstream Target. We
  call this feature **passive health checks**.
  Additionally, you can configure **active health checks**, which will make
  Kong perform periodic HTTP test requests to actively monitor the health of
  your upstream services, and pre-emptively short-circuit them.
  Upstream Targets can be manually taken up or down via two new Admin API
  endpoints: `/healthy` and `/unhealthy`.
  [#3096](https://github.com/Kong/kong/pull/3096)
- :fireworks: Support for **hash based load balancing**! Kong now offers
  consistent hashing/sticky sessions load balancing capabilities via the new
  `hash_*` attributes of the Upstream entity. Hashes can be based off client
  IPs, request headers, or Consumers!
  [#2875](https://github.com/Kong/kong/pull/2875)
- :fireworks: Logging plugins now log requests that were short-circuited by
  Kong! (e.g. HTTP 401 responses from auth plugins or HTTP 429 responses from
  rate limiting plugins, etc.) Kong now executes any subsequent plugins once a
  request has been short-circuited. Your plugin must be using the
  `kong.tools.responses` module for this behavior to be respected.
  [#3079](https://github.com/Kong/kong/pull/3079)
- Kong is now compatible with OpenResty up to version 1.13.6.1. Be aware that
  the recommended (and default) version shipped with this release is still
  1.11.2.5.
  [#3070](https://github.com/Kong/kong/pull/3070)

##### CLI

- `$ kong start` now considers the commonly used `/opt/openresty` prefix when
  searching for the `nginx` executable.
  [#3074](https://github.com/Kong/kong/pull/3074)

##### Admin API

- Two new endpoints, `/healthy` and `/unhealthy` can be used to manually bring
  upstream Targets up or down, as part of the new health checks feature of the
  load balancer.
  [#3096](https://github.com/Kong/kong/pull/3096)

##### Plugins

- logging plugins: A new field `upstream_uri` now logs the value of the
  upstream request's path. This is useful to help debugging plugins or setups
  that aim at rewriting a request's URL during proxying.
  Thanks [@shiprabehera](https://github.com/shiprabehera) for the patch!
  [#2445](https://github.com/Kong/kong/pull/2445)
- tcp-log: Support for TLS handshake with the logs recipients for secure
  transmissions of logging data.
  [#3091](https://github.com/Kong/kong/pull/3091)
- jwt: Support for JWTs passed in cookies. Use the new `config.cookie_names`
  property to configure the behavior to your liking.
  Thanks [@mvanholsteijn](https://github.com/mvanholsteijn) for the patch!
  [#2974](https://github.com/Kong/kong/pull/2974)
- oauth2
    - New `config.auth_header_name` property to customize the authorization
      header's name.
      Thanks [@supraja93](https://github.com/supraja93)
      [#2928](https://github.com/Kong/kong/pull/2928)
    - New `config.refresh_ttl` property to customize the TTL of refresh tokens,
      previously hard-coded to 14 days.
      Thanks [@bob983](https://github.com/bob983) for the patch!
      [#2942](https://github.com/Kong/kong/pull/2942)
    - Avoid an error in the logs when trying to retrieve an access token from
      a request without a body.
      Thanks [@WALL-E](https://github.com/WALL-E) for the patch.
      [#3063](https://github.com/Kong/kong/pull/3063)
- ldap: New `config.header_type` property to customize the authorization method
  in the `Authorization` header.
  Thanks [@francois-maillard](https://github.com/francois-maillard) for the
  patch!
  [#2963](https://github.com/Kong/kong/pull/2963)

### Fixed

##### CLI

- Fix a potential vulnerability in which an attacker could read the Kong
  configuration file with insufficient permissions for a short window of time
  while Kong is being started.
  [#3057](https://github.com/Kong/kong/pull/3057)
- Proper log message upon timeout in `$ kong quit`.
  [#3061](https://github.com/Kong/kong/pull/3061)

##### Admin API

- The `/certificates` endpoint now properly supports the `snis` parameter
  in PUT and PATCH requests.
  Thanks [@hbagdi](https://github.com/hbagdi) for the contribution!
  [#3040](https://github.com/Kong/kong/pull/3040)
- Avoid sending the `HTTP/1.1 415 Unsupported Content Type` response when
  receiving a request with a valid `Content-Type`, but with an empty payload.
  [#3077](https://github.com/Kong/kong/pull/3077)

##### Plugins

- basic-auth:
    - Accept passwords containing `:`.
      Thanks [@nico-acidtango](https://github.com/nico-acidtango) for the patch!
      [#3014](https://github.com/Kong/kong/pull/3014)
    - Performance improvements, courtesy of
      [@nico-acidtango](https://github.com/nico-acidtango)
      [#3014](https://github.com/Kong/kong/pull/3014)

[Back to TOC](#table-of-contents)

## [0.11.2] - 2017/11/29

### Added

##### Plugins

- key-auth: New endpoints to manipulate API keys.
  Thanks [@hbagdi](https://github.com/hbagdi) for the contribution.
  [#2955](https://github.com/Kong/kong/pull/2955)
    - `/key-auths/` to paginate through all keys.
    - `/key-auths/:credential_key_or_id/consumer` to retrieve the Consumer
      associated with a key.
- basic-auth: New endpoints to manipulate basic-auth credentials.
  Thanks [@hbagdi](https://github.com/hbagdi) for the contribution.
  [#2998](https://github.com/Kong/kong/pull/2998)
    - `/basic-auths/` to paginate through all basic-auth credentials.
    - `/basic-auths/:credential_username_or_id/consumer` to retrieve the
      Consumer associated with a credential.
- jwt: New endpoints to manipulate JWTs.
  Thanks [@hbagdi](https://github.com/hbagdi) for the contribution.
  [#3003](https://github.com/Kong/kong/pull/3003)
    - `/jwts/` to paginate through all JWTs.
    - `/jwts/:jwt_key_or_id/consumer` to retrieve the Consumer
      associated with a JWT.
- hmac-auth: New endpoints to manipulate hmac-auth credentials.
  Thanks [@hbagdi](https://github.com/hbagdi) for the contribution.
  [#3009](https://github.com/Kong/kong/pull/3009)
    - `/hmac-auths/` to paginate through all hmac-auth credentials.
    - `/hmac-auths/:hmac_username_or_id/consumer` to retrieve the Consumer
      associated with a credential.
- acl: New endpoints to manipulate ACLs.
  Thanks [@hbagdi](https://github.com/hbagdi) for the contribution.
  [#3039](https://github.com/Kong/kong/pull/3039)
    - `/acls/` to paginate through all ACLs.
    - `/acls/:acl_id/consumer` to retrieve the Consumer
      associated with an ACL.

### Fixed

##### Core

- Avoid logging some unharmful error messages related to clustering.
  [#3002](https://github.com/Kong/kong/pull/3002)
- Improve performance and memory footprint when parsing multipart request
  bodies.
  [Kong/lua-multipart#13](https://github.com/Kong/lua-multipart/pull/13)

##### Configuration

- Add a format check for the `admin_listen_ssl` property, ensuring it contains
  a valid port.
  [#3031](https://github.com/Kong/kong/pull/3031)

##### Admin API

- PUT requests with payloads containing non-existing primary keys for entities
  now return HTTP 404 Not Found, instead of HTTP 200 OK without a response
  body.
  [#3007](https://github.com/Kong/kong/pull/3007)
- On the `/` endpoint, ensure `enabled_in_cluster` shows up as an empty JSON
  Array (`[]`), instead of an empty JSON Object (`{}`).
  Thanks [@hbagdi](https://github.com/hbagdi) for the patch!
  [#2982](https://github.com/Kong/kong/issues/2982)

##### Plugins

- hmac-auth: Better parsing of the `Authorization` header to avoid internal
  errors resulting in HTTP 500.
  Thanks [@mvanholsteijn](https://github.com/mvanholsteijn) for the patch!
  [#2996](https://github.com/Kong/kong/pull/2996)
- Improve the performance of the rate-limiting and response-rate-limiting
  plugins when using the Redis policy.
  [#2956](https://github.com/Kong/kong/pull/2956)
- Improve the performance of the response-transformer plugin.
  [#2977](https://github.com/Kong/kong/pull/2977)

## [0.11.1] - 2017/10/24

### Changed

##### Configuration

- Drop the `lua_code_cache` configuration property. This setting has been
  considered harmful since 0.11.0 as it interferes with Kong's internals.
  [#2854](https://github.com/Kong/kong/pull/2854)

### Fixed

##### Core

- DNS: SRV records pointing to an A record are now properly handled by the
  load balancer when `preserve_host` is disabled. Such records used to throw
  Lua errors on the proxy code path.
  [Kong/lua-resty-dns-client#19](https://github.com/Kong/lua-resty-dns-client/pull/19)
- Fixed an edge-case where `preserve_host` would sometimes craft an upstream
  request with a Host header from a previous client request instead of the
  current one.
  [#2832](https://github.com/Kong/kong/pull/2832)
- Ensure APIs with regex URIs are evaluated in the order that they are created.
  [#2924](https://github.com/Kong/kong/pull/2924)
- Fixed a typo that caused the load balancing components to ignore the Upstream
  slots property.
  [#2747](https://github.com/Kong/kong/pull/2747)

##### CLI

- Fixed the verification of self-signed SSL certificates for PostgreSQL and
  Cassandra in the `kong migrations` command. Self-signed SSL certificates are
  now properly verified during migrations according to the
  `lua_ssl_trusted_certificate` configuration property.
  [#2908](https://github.com/Kong/kong/pull/2908)

##### Admin API

- The `/upstream/{upstream}/targets/active` endpoint used to return HTTP
  `405 Method Not Allowed` when called with a trailing slash. Both notations
  (with and without the trailing slash) are now supported.
  [#2884](https://github.com/Kong/kong/pull/2884)

##### Plugins

- bot-detection: Fixed an issue which would prevent the plugin from running and
  result in an HTTP `500` error if configured globally.
  [#2906](https://github.com/Kong/kong/pull/2906)
- ip-restriction: Fixed support for the `0.0.0.0/0` CIDR block. This block is
  now supported and won't trigger an error when used in the `whitelist` or
  `blacklist` properties.
  [#2918](https://github.com/Kong/kong/pull/2918)

### Added

##### Plugins

- aws-lambda: Added support to forward the client request's HTTP method,
  headers, URI, and body to the Lambda function.
  [#2823](https://github.com/Kong/kong/pull/2823)
- key-auth: New `run_on_preflight` configuration option to control
  authentication on preflight requests.
  [#2857](https://github.com/Kong/kong/pull/2857)
- jwt: New `run_on_preflight` configuration option to control authentication
  on preflight requests.
  [#2857](https://github.com/Kong/kong/pull/2857)

##### Plugin development

- Ensure migrations have valid, unique names to avoid conflicts between custom
  plugins.
  Thanks [@ikogan](https://github.com/ikogan) for the patch!
  [#2821](https://github.com/Kong/kong/pull/2821)

### Improved

##### Migrations & Deployments

- Improve migrations reliability for future major releases.
  [#2869](https://github.com/Kong/kong/pull/2869)

##### Plugins

- Improve the performance of the acl and oauth2 plugins.
  [#2736](https://github.com/Kong/kong/pull/2736)
  [#2806](https://github.com/Kong/kong/pull/2806)

[Back to TOC](#table-of-contents)

## [0.10.4] - 2017/10/24

### Fixed

##### Core

- DNS: SRV records pointing to an A record are now properly handled by the
  load balancer when `preserve_host` is disabled. Such records used to throw
  Lua errors on the proxy code path.
  [Kong/lua-resty-dns-client#19](https://github.com/Kong/lua-resty-dns-client/pull/19)
- HTTP `400` errors thrown by Nginx are now correctly caught by Kong and return
  a native, Kong-friendly response.
  [#2476](https://github.com/Mashape/kong/pull/2476)
- Fix an edge-case where an API with multiple `uris` and `strip_uri = true`
  would not always strip the client URI.
  [#2562](https://github.com/Mashape/kong/issues/2562)
- Fix an issue where Kong would match an API with a shorter URI (from its
  `uris` value) as a prefix instead of a longer, matching prefix from
  another API.
  [#2662](https://github.com/Mashape/kong/issues/2662)
- Fixed a typo that caused the load balancing components to ignore the
  Upstream `slots` property.
  [#2747](https://github.com/Mashape/kong/pull/2747)

##### Configuration

- Octothorpes (`#`) can now be escaped (`\#`) and included in the Kong
  configuration values such as your datastore passwords or usernames.
  [#2411](https://github.com/Mashape/kong/pull/2411)

##### Admin API

- The `data` response field of the `/upstreams/{upstream}/targets/active`
  Admin API endpoint now returns a list (`[]`) instead of an object (`{}`)
  when no active targets are present.
  [#2619](https://github.com/Mashape/kong/pull/2619)

##### Plugins

- datadog: Avoid a runtime error if the plugin is configured as a global plugin
  but the downstream request did not match any configured API.
  Thanks [@kjsteuer](https://github.com/kjsteuer) for the fix!
  [#2702](https://github.com/Mashape/kong/pull/2702)
- ip-restriction: Fixed support for the `0.0.0.0/0` CIDR block. This block is
  now supported and won't trigger an error when used in the `whitelist` or
  `blacklist` properties.
  [#2918](https://github.com/Mashape/kong/pull/2918)

[Back to TOC](#table-of-contents)

## [0.11.0] - 2017/08/16

The latest and greatest version of Kong features improvements all over the
board for a better and easier integration with your infrastructure!

The highlights of this release are:

- Support for **regex URIs** in routing, one of the oldest requested
  features from the community.
- Support for HTTP/2 traffic from your clients.
- Kong does not depend on Serf anymore, which makes deployment and networking
  requirements **considerably simpler**.
- A better integration with orchestration tools thanks to the support for **non
  FQDNs** in Kong's DNS resolver.

As per usual, our major releases include datastore migrations which are
considered **breaking changes**. Additionally, this release contains numerous
breaking changes to the deployment process and proxying behavior that you
should be familiar with.

We strongly advise that you read this changeset thoroughly, as well as the
[0.11 Upgrade Path](https://github.com/Kong/kong/blob/master/UPGRADE.md#upgrade-to-011x)
if you are planning to upgrade a Kong cluster.

### Breaking changes

##### Configuration

- :warning: Numerous updates were made to the Nginx configuration template.
  If you are using a custom template, you **must** apply those
  modifications. See the [0.11 Upgrade
  Path](https://github.com/Kong/kong/blob/master/UPGRADE.md#upgrade-to-011x)
  for a complete list of changes to apply.

##### Migrations & Deployment

- :warning: Migrations are **not** executed automatically by `kong start`
  anymore. Migrations are now a **manual** process, which must be executed via
  the `kong migrations` command. In practice, this means that you have to run
  `kong migrations up [-c kong.conf]` in one of your nodes **before** starting
  your Kong nodes. This command should be run from a **single** node/container
  to avoid several nodes running migrations concurrently and potentially
  corrupting your database. Once the migrations are up-to-date, it is
  considered safe to start multiple Kong nodes concurrently.
  [#2421](https://github.com/Kong/kong/pull/2421)
- :warning: :fireworks: Serf is **not** a dependency anymore. Kong nodes now
  handle cache invalidation events via a built-in database polling mechanism.
  See the new "Datastore Cache" section of the configuration file which
  contains 3 new documented properties: `db_update_frequency`,
  `db_update_propagation`, and `db_cache_ttl`. If you are using Cassandra, you
  **should** pay a particular attention to the `db_update_propagation` setting,
  as you **should not** use the default value of `0`.
  [#2561](https://github.com/Kong/kong/pull/2561)

##### Core

- :warning: Kong now requires OpenResty `1.11.2.4`. OpenResty's LuaJIT can
  now be built with Lua 5.2 compatibility.
  [#2489](https://github.com/Kong/kong/pull/2489)
  [#2790](https://github.com/Kong/kong/pull/2790)
- :warning: Previously, the `X-Forwarded-*` and `X-Real-IP` headers were
  trusted from any client by default, and forwarded upstream. With the
  introduction of the new `trusted_ips` property (see the below "Added"
  section) and to enforce best security practices, Kong *does not* trust
  any client IP address by default anymore. This will make Kong *not*
  forward incoming `X-Forwarded-*` headers if not coming from configured,
  trusted IP addresses blocks. This setting also affects the API
  `check_https` field, which itself relies on *trusted* `X-Forwarded-Proto`
  headers **only**.
  [#2236](https://github.com/Kong/kong/pull/2236)
- :warning: The API Object property `http_if_terminated` is now set to `false`
  by default. For Kong to evaluate the client `X-Forwarded-Proto` header, you
  must now configure Kong to trust the client IP (see above change), **and**
  you must explicitly set this value to `true`. This affects you if you are
  doing SSL termination somewhere before your requests hit Kong, and if you
  have configured `https_only` on the API, or if you use a plugin that requires
  HTTPS traffic (e.g. OAuth2).
  [#2588](https://github.com/Kong/kong/pull/2588)
- :warning: The internal DNS resolver now honours the `search` and `ndots`
  configuration options of your `resolv.conf` file. Make sure that DNS
  resolution is still consistent in your environment, and consider
  eventually not using FQDNs anymore.
  [#2425](https://github.com/Kong/kong/pull/2425)

##### Admin API

- :warning: As a result of the Serf removal, Kong is now entirely stateless,
  and as such, the `/cluster` endpoint has disappeared.
  [#2561](https://github.com/Kong/kong/pull/2561)
- :warning: The Admin API `/status` endpoint does not return a count of the
  database entities anymore. Instead, it now returns a `database.reachable`
  boolean value, which reflects the state of the connection between Kong
  and the underlying database. Please note that this flag **does not**
  reflect the health of the database itself.
  [#2567](https://github.com/Kong/kong/pull/2567)

##### Plugin development

- :warning: The upstream URI is now determined via the Nginx
  `$upstream_uri` variable. Custom plugins using the `ngx.req.set_uri()`
  API will not be taken into consideration anymore. One must now set the
  `ngx.var.upstream_uri` variable from the Lua land.
  [#2519](https://github.com/Kong/kong/pull/2519)
- :warning: The `hooks.lua` module for custom plugins is dropped, along
  with the `database_cache.lua` module. Database entities caching and
  eviction has been greatly improved to simplify and automate most caching
  use-cases. See the [Plugins Development
  Guide](https://getkong.org/docs/0.11.x/plugin-development/entities-cache/)
  and the [0.11 Upgrade
  Path](https://github.com/Kong/kong/blob/master/UPGRADE.md#upgrade-to-011x)
  for more details.
  [#2561](https://github.com/Kong/kong/pull/2561)
- :warning: To ensure that the order of execution of plugins is still the same
  for vanilla Kong installations, we had to update the `PRIORITY` field of some
  of our bundled plugins. If your custom plugin must run after or before a
  specific bundled plugin, you might have to update your plugin's `PRIORITY`
  field as well. The complete list of plugins and their priorities is available
  on the [Plugins Development
  Guide](https://getkong.org/docs/0.11.x/plugin-development/custom-logic/).
  [#2489](https://github.com/Kong/kong/pull/2489)
  [#2813](https://github.com/Kong/kong/pull/2813)

### Deprecated

##### CLI

- The `kong compile` command has been deprecated. Instead, prefer using
  the new `kong prepare` command.
  [#2706](https://github.com/Kong/kong/pull/2706)

### Changed

##### Core

- Performance around DNS resolution has been greatly improved in some
  cases.
  [#2625](https://github.com/Kong/kong/pull/2425)
- Secret values are now generated with a kernel-level, Cryptographically
  Secure PRNG.
  [#2536](https://github.com/Kong/kong/pull/2536)
- The `.kong_env` file created by Kong in its running prefix is now written
  without world-read permissions.
  [#2611](https://github.com/Kong/kong/pull/2611)

##### Plugin development

- The `marshall_event` function on schemas is now ignored by Kong, and can be
  safely removed as the new cache invalidation mechanism natively handles
  safer events broadcasting.
  [#2561](https://github.com/Kong/kong/pull/2561)

### Added

##### Core

- :fireworks: Support for regex URIs! You can now define regexes in your
  APIs `uris` property. Those regexes can have capturing groups which can
  be extracted by Kong during a request, and accessed later in the plugins
  (useful for URI rewriting). See the [Proxy
  Guide](https://getkong.org/docs/0.11.x/proxy/#using-regexes-in-uris) for
  documentation on how to use regex URIs.
  [#2681](https://github.com/Kong/kong/pull/2681)
- :fireworks: Support for HTTP/2. A new `http2` directive now enables
  HTTP/2 traffic on the `proxy_listen_ssl` address.
  [#2541](https://github.com/Kong/kong/pull/2541)
- :fireworks: Support for the `search` and `ndots` configuration options of
  your `resolv.conf` file.
  [#2425](https://github.com/Kong/kong/pull/2425)
- Kong now forwards new headers to your upstream services:
  `X-Forwarded-Host`, `X-Forwarded-Port`, and `X-Forwarded-Proto`.
  [#2236](https://github.com/Kong/kong/pull/2236)
- Support for the PROXY protocol. If the new `real_ip_header` configuration
  property is set to `real_ip_header = proxy_protocol`, then Kong will
  append the `proxy_protocol` parameter to the Nginx `listen` directive of
  the Kong proxy port.
  [#2236](https://github.com/Kong/kong/pull/2236)
- Support for BDR compatibility in the PostgreSQL migrations.
  Thanks [@AlexBloor](https://github.com/AlexBloor) for the patch!
  [#2672](https://github.com/Kong/kong/pull/2672)

##### Configuration

- Support for DNS nameservers specified in IPv6 format.
  [#2634](https://github.com/Kong/kong/pull/2634)
- A few new DNS configuration properties allow you to tweak the Kong DNS
  resolver, and in particular, how it handles the resolution of different
  record types or the eviction of stale records.
  [#2625](https://github.com/Kong/kong/pull/2625)
- A new `trusted_ips` configuration property allows you to define a list of
  trusted IP address blocks that are known to send trusted `X-Forwarded-*`
  headers. Requests from trusted IPs will make Kong forward those headers
  upstream. Requests from non-trusted IP addresses will make Kong override
  the `X-Forwarded-*` headers with its own values. In addition, this
  property also sets the ngx_http_realip_module `set_real_ip_from`
  directive(s), which makes Kong trust the incoming `X-Real-IP` header as
  well, which is used for operations such as rate-limiting by IP address,
  and that Kong forwards upstream as well.
  [#2236](https://github.com/Kong/kong/pull/2236)
- You can now configure the ngx_http_realip_module from the Kong
  configuration.  In addition to `trusted_ips` which sets the
  `set_real_ip_from` directives(s), two new properties, `real_ip_header`
  and `real_ip_recursive` allow you to configure the ngx_http_realip_module
  directives bearing the same name.
  [#2236](https://github.com/Kong/kong/pull/2236)
- Ability to hide Kong-specific response headers. Two new configuration
  fields: `server_tokens` and `latency_tokens` will respectively toggle
  whether the `Server` and `X-Kong-*-Latency` headers should be sent to
  downstream clients.
  [#2259](https://github.com/Kong/kong/pull/2259)
- New configuration property to tune handling request body data via the
  `client_max_body_size` and `client_body_buffer_size` directives
  (mirroring their Nginx counterparts). Note these settings are only
  defined for proxy requests; request body handling in the Admin API
  remains unchanged.
  [#2602](https://github.com/Kong/kong/pull/2602)
- New `error_default_type` configuration property. This setting is to
  specify a MIME type that will be used as the error response body format
  when Nginx encounters an error, but no `Accept` header was present in the
  request. The default value is `text/plain` for backwards compatibility.
  Thanks [@therealgambo](https://github.com/therealgambo) for the
  contribution!
  [#2500](https://github.com/Kong/kong/pull/2500)
- New `nginx_user` configuration property, which interfaces with the Nginx
  `user` directive.
  Thanks [@depay](https://github.com/depay) for the contribution!
  [#2180](https://github.com/Kong/kong/pull/2180)

##### CLI

- New `kong prepare` command to prepare the Kong running prefix (creating
  log files, SSL certificates, etc...) and allow for Kong to be started via
  the `nginx` binary. This is useful for environments like containers,
  where the foreground process should be the Nginx master process. The
  `kong compile` command has been deprecated as a result of this addition.
  [#2706](https://github.com/Kong/kong/pull/2706)

##### Admin API

- Ability to retrieve plugins added to a Consumer via two new endpoints:
  `/consumers/:username_or_id/plugins/` and
  `/consumers/:username_or_id/plugins/:plugin_id`.
  [#2714](https://github.com/Kong/kong/pull/2714)
- Support for JSON `null` in `PATCH` requests to unset a value on any
  entity.
  [#2700](https://github.com/Kong/kong/pull/2700)

##### Plugins

- jwt: Support for RS512 signed tokens.
  Thanks [@sarraz1](https://github.com/sarraz1) for the patch!
  [#2666](https://github.com/Kong/kong/pull/2666)
- rate-limiting/response-ratelimiting: Optionally hide informative response
  headers.
  [#2087](https://github.com/Kong/kong/pull/2087)
- aws-lambda: Define a custom response status when the upstream
  `X-Amz-Function-Error` header is "Unhandled".
  Thanks [@erran](https://github.com/erran) for the contribution!
  [#2587](https://github.com/Kong/kong/pull/2587)
- aws-lambda: Add new AWS regions that were previously unsupported.
  [#2769](https://github.com/Kong/kong/pull/2769)
- hmac: New option to validate the client-provided SHA-256 of the request
  body.
  Thanks [@vaibhavatul47](https://github.com/vaibhavatul47) for the
  contribution!
  [#2419](https://github.com/Kong/kong/pull/2419)
- hmac: Added support for `enforce_headers` option and added HMAC-SHA256,
  HMAC-SHA384, and HMAC-SHA512 support.
  [#2644](https://github.com/Kong/kong/pull/2644)
- statsd: New metrics and more flexible configuration. Support for
  prefixes, configurable stat type, and added metrics.
  [#2400](https://github.com/Kong/kong/pull/2400)
- datadog: New metrics and more flexible configuration. Support for
  prefixes, configurable stat type, and added metrics.
  [#2394](https://github.com/Kong/kong/pull/2394)

### Fixed

##### Core

- Kong now ensures that your clients URIs are transparently proxied
  upstream.  No percent-encoding/decoding or querystring stripping will
  occur anymore.
  [#2519](https://github.com/Kong/kong/pull/2519)
- Fix an issue where Kong would match an API with a shorter URI (from its
  `uris` value) as a prefix instead of a longer, matching prefix from
  another API.
  [#2662](https://github.com/Kong/kong/issues/2662)
- Fix an edge-case where an API with multiple `uris` and `strip_uri = true`
  would not always strip the client URI.
  [#2562](https://github.com/Kong/kong/issues/2562)
- HTTP `400` errors thrown by Nginx are now correctly caught by Kong and return
  a native, Kong-friendly response.
  [#2476](https://github.com/Kong/kong/pull/2476)

##### Configuration

- Octothorpes (`#`) can now be escaped (`\#`) and included in the Kong
  configuration values such as your datastore passwords or usernames.
  [#2411](https://github.com/Kong/kong/pull/2411)

##### Admin API

- The `data` response field of the `/upstreams/{upstream}/targets/active`
  Admin API endpoint now returns a list (`[]`) instead of an object (`{}`)
  when no active targets are present.
  [#2619](https://github.com/Kong/kong/pull/2619)

##### Plugins

- The `unique` constraint on OAuth2 `client_secrets` has been removed.
  [#2447](https://github.com/Kong/kong/pull/2447)
- The `unique` constraint on JWT Credentials `secrets` has been removed.
  [#2548](https://github.com/Kong/kong/pull/2548)
- oauth2: When requesting a token from `/oauth2/token`, one can now pass the
  `client_id` as a request body parameter, while `client_id:client_secret` is
  passed via the Authorization header. This allows for better integration
  with some OAuth2 flows proposed out there, such as from Cloudflare Apps.
  Thanks [@cedum](https://github.com/cedum) for the patch!
  [#2577](https://github.com/Kong/kong/pull/2577)
- datadog: Avoid a runtime error if the plugin is configured as a global plugin
  but the downstream request did not match any configured API.
  Thanks [@kjsteuer](https://github.com/kjsteuer) for the fix!
  [#2702](https://github.com/Kong/kong/pull/2702)
- Logging plugins: the produced logs `latencies.kong` field used to omit the
  time Kong spent in its Load Balancing logic, which includes DNS resolution
  time. This latency is now included in `latencies.kong`.
  [#2494](https://github.com/Kong/kong/pull/2494)

[Back to TOC](#table-of-contents)

## [0.10.3] - 2017/05/24

### Changed

- We noticed that some distribution packages were not
  building OpenResty against a JITable PCRE library. This
  happened on Ubuntu and RHEL environments where OpenResty was
  built against the system's PCRE installation.
  We now compile OpenResty against a JITable PCRE source for
  those platforms, which should result in significant performance
  improvements in regex matching.
  [Mashape/kong-distributions #9](https://github.com/Kong/kong-distributions/pull/9)
- TLS connections are now handled with a modern list of
  accepted ciphers, as per the Mozilla recommended TLS
  ciphers list.
  See https://wiki.mozilla.org/Security/Server_Side_TLS.
  This behavior is configurable via the newly
  introduced configuration properties described in the
  below "Added" section.
- Plugins:
  - rate-limiting: Performance improvements when using the
    `cluster` policy. The number of round trips to the
    database has been limited to the number of configured
    limits.
    [#2488](https://github.com/Kong/kong/pull/2488)

### Added

- New `ssl_cipher_suite` and `ssl_ciphers` configuration
  properties to configure the desired set of accepted ciphers,
  based on the Mozilla recommended TLS ciphers list.
  [#2555](https://github.com/Kong/kong/pull/2555)
- New `proxy_ssl_certificate` and `proxy_ssl_certificate_key`
  configuration properties. These properties configure the
  Nginx directives bearing the same name, to set client
  certificates to Kong when connecting to your upstream services.
  [#2556](https://github.com/Kong/kong/pull/2556)
- Proxy and Admin API access and error log paths are now
  configurable. Access logs can be entirely disabled if
  desired.
  [#2552](https://github.com/Kong/kong/pull/2552)
- Plugins:
  - Logging plugins: The produced logs include a new `tries`
    field which contains, which includes the upstream
    connection successes and failures of the load-balancer.
    [#2429](https://github.com/Kong/kong/pull/2429)
  - key-auth: Credentials can now be sent in the request body.
    [#2493](https://github.com/Kong/kong/pull/2493)
  - cors: Origins can now be defined as regular expressions.
    [#2482](https://github.com/Kong/kong/pull/2482)

### Fixed

- APIs matching: prioritize APIs with longer `uris` when said
  APIs also define `hosts` and/or `methods` as well. Thanks
  [@leonzz](https://github.com/leonzz) for the patch.
  [#2523](https://github.com/Kong/kong/pull/2523)
- SSL connections to Cassandra can now properly verify the
  certificate in use (when `cassandra_ssl_verify` is enabled).
  [#2531](https://github.com/Kong/kong/pull/2531)
- The DNS resolver no longer sends a A or AAAA DNS queries for SRV
  records. This should improve performance by avoiding unnecessary
  lookups.
  [#2563](https://github.com/Kong/kong/pull/2563) &
  [Mashape/lua-resty-dns-client #12](https://github.com/Kong/lua-resty-dns-client/pull/12)
- Plugins
  - All authentication plugins don't throw an error anymore when
    invalid credentials are given and the `anonymous` user isn't
    configured.
    [#2508](https://github.com/Kong/kong/pull/2508)
  - rate-limiting: Effectively use the desired Redis database when
    the `redis` policy is in use and the `config.redis_database`
    property is set.
    [#2481](https://github.com/Kong/kong/pull/2481)
  - cors: The regression introduced in 0.10.1 regarding not
    sending the `*` wildcard when `conf.origin` was not specified
    has been fixed.
    [#2518](https://github.com/Kong/kong/pull/2518)
  - oauth2: properly check the client application ownership of a
    token before refreshing it.
    [#2461](https://github.com/Kong/kong/pull/2461)

[Back to TOC](#table-of-contents)

## [0.10.2] - 2017/05/01

### Changed

- The Kong DNS resolver now honors the `MAXNS` setting (3) when parsing the
  nameservers specified in `resolv.conf`.
  [#2290](https://github.com/Kong/kong/issues/2290)
- Kong now matches incoming requests via the `$request_uri` property, instead
  of `$uri`, in order to better handle percent-encoded URIS. A more detailed
  explanation will be included in the below "Fixed" section.
  [#2377](https://github.com/Kong/kong/pull/2377)
- Upstream calls do not unconditionally include a trailing `/` anymore. See the
  below "Added" section for more details.
  [#2315](https://github.com/Kong/kong/pull/2315)
- Admin API:
  - The "active targets" endpoint now only return the most recent nonzero
    weight Targets, instead of all nonzero weight targets. This is to provide
    a better picture of the Targets currently in use by the Kong load balancer.
    [#2310](https://github.com/Kong/kong/pull/2310)

### Added

- :fireworks: Plugins can implement a new `rewrite` handler to execute code in
  the Nginx rewrite phase. This phase is executed prior to matching a
  registered Kong API, and prior to any authentication plugin. As such, only
  global plugins (neither tied to an API or Consumer) will execute this phase.
  [#2354](https://github.com/Kong/kong/pull/2354)
- Ability for the client to chose whether the upstream request (Kong <->
  upstream) should contain a trailing slash in its URI. Prior to this change,
  Kong 0.10 would unconditionally append a trailing slash to all upstream
  requests. The added functionality is described in
  [#2211](https://github.com/Kong/kong/issues/2211), and was implemented in
  [#2315](https://github.com/Kong/kong/pull/2315).
- Ability to hide Kong-specific response headers. Two new configuration fields:
  `server_tokens` and `latency_tokens` will respectively toggle whether the
  `Server` and `X-Kong-*-Latency` headers should be sent to downstream clients.
  [#2259](https://github.com/Kong/kong/pull/2259)
- New `cassandra_schema_consensus_timeout` configuration property, to allow for
  Kong to wait for the schema consensus of your Cassandra cluster during
  migrations.
  [#2326](https://github.com/Kong/kong/pull/2326)
- Serf commands executed by a running Kong node are now logged in the Nginx
  error logs with a `DEBUG` level.
  [#2410](https://github.com/Kong/kong/pull/2410)
- Ensure the required shared dictionaries are defined in the Nginx
  configuration. This will prevent custom Nginx templates from potentially
  resulting in a breaking upgrade for users.
  [#2466](https://github.com/Kong/kong/pull/2466)
- Admin API:
  - Target Objects can now be deleted with their ID as well as their name. The
    endpoint becomes: `/upstreams/:name_or_id/targets/:target_or_id`.
    [#2304](https://github.com/Kong/kong/pull/2304)
- Plugins:
  - :fireworks: **New Request termination plugin**. This plugin allows to
    temporarily disable an API and return a pre-configured response status and
    body to your client. Useful for use-cases such as maintenance mode for your
    upstream services. Thanks to [@pauldaustin](https://github.com/pauldaustin)
    for the contribution.
    [#2051](https://github.com/Kong/kong/pull/2051)
  - Logging plugins: The produced logs include two new fields: a `consumer`
    field, which contains the properties of the authenticated Consumer
    (`id`, `custom_id`, and `username`), if any, and a `tries` field, which
    includes the upstream connection successes and failures of the load-
    balancer.
    [#2367](https://github.com/Kong/kong/pull/2367)
    [#2429](https://github.com/Kong/kong/pull/2429)
  - http-log: Now set an upstream HTTP basic access authentication header if
    the configured `conf.http_endpoint` parameter includes an authentication
    section. Thanks [@amir](https://github.com/amir) for the contribution.
    [#2432](https://github.com/Kong/kong/pull/2432)
  - file-log: New `config.reopen` property to close and reopen the log file on
    every request, in order to effectively rotate the logs.
    [#2348](https://github.com/Kong/kong/pull/2348)
  - jwt: Returns `401 Unauthorized` on invalid claims instead of the previous
    `403 Forbidden` status.
    [#2433](https://github.com/Kong/kong/pull/2433)
  - key-auth: Allow setting API key header names with an underscore.
    [#2370](https://github.com/Kong/kong/pull/2370)
  - cors: When `config.credentials = true`, we do not send an ACAO header with
    value `*`. The ACAO header value will be that of the request's `Origin: `
    header.
    [#2451](https://github.com/Kong/kong/pull/2451)

### Fixed

- Upstream connections over TLS now set their Client Hello SNI field. The SNI
  value is taken from the upstream `Host` header value, and thus also depends
  on the `preserve_host` setting of your API. Thanks
  [@konrade](https://github.com/konrade) for the original patch.
  [#2225](https://github.com/Kong/kong/pull/2225)
- Correctly match APIs with percent-encoded URIs in their `uris` property.
  Generally, this change also avoids normalizing (and thus, potentially
  altering) the request URI when trying to match an API's `uris` value. Instead
  of relying on the Nginx `$uri` variable, we now use `$request_uri`.
  [#2377](https://github.com/Kong/kong/pull/2377)
- Handle a routing edge-case under some conditions with the `uris` matching
  rule of APIs that would falsely lead Kong into believing no API was matched
  for what would actually be a valid request.
  [#2343](https://github.com/Kong/kong/pull/2343)
- If no API was configured with a `hosts` matching rule, then the
  `preserve_host` flag would never be honored.
  [#2344](https://github.com/Kong/kong/pull/2344)
- The `X-Forwarded-For` header sent to your upstream services by Kong is not
  set from the Nginx `$proxy_add_x_forwarded_for` variable anymore. Instead,
  Kong uses the `$realip_remote_addr` variable to append the real IP address
  of a client, instead of `$remote_addr`, which can come from a previous proxy
  hop.
  [#2236](https://github.com/Kong/kong/pull/2236)
- CNAME records are now properly being cached by the DNS resolver. This results
  in a performance improvement over previous 0.10 versions.
  [#2303](https://github.com/Kong/kong/pull/2303)
- When using Cassandra, some migrations would not be performed on the same
  coordinator as the one originally chosen. The same migrations would also
  require a response from other replicas in a cluster, but were not waiting
  for a schema consensus beforehand, causing indeterministic failures in the
  migrations, especially if the cluster's inter-nodes communication is slow.
  [#2326](https://github.com/Kong/kong/pull/2326)
- The `cassandra_timeout` configuration property is now correctly taken into
  consideration by Kong.
  [#2326](https://github.com/Kong/kong/pull/2326)
- Correctly trigger plugins configured on the anonymous Consumer for anonymous
  requests (from auth plugins with the new `config.anonymous` parameter).
  [#2424](https://github.com/Kong/kong/pull/2424)
- When multiple auth plugins were configured with the recent `config.anonymous`
  parameter for "OR" authentication, such plugins would override each other's
  results and response headers, causing false negatives.
  [#2222](https://github.com/Kong/kong/pull/2222)
- Ensure the `cassandra_contact_points` property does not contain any port
  information. Those should be specified in `cassandra_port`. Thanks
  [@Vermeille](https://github.com/Vermeille) for the contribution.
  [#2263](https://github.com/Kong/kong/pull/2263)
- Prevent an upstream or legitimate internal error in the load balancing code
  from throwing a Lua-land error as well.
  [#2327](https://github.com/Kong/kong/pull/2327)
- Allow backwards compatibility with custom Nginx configurations that still
  define the `resolver ${{DNS_RESOLVER}}` directive. Vales from the Kong
  `dns_resolver` property will be flattened to a string and appended to the
  directive.
  [#2386](https://github.com/Kong/kong/pull/2386)
- Plugins:
  - hmac: Better handling of invalid base64-encoded signatures. Previously Kong
    would return an HTTP 500 error. We now properly return HTTP 403 Forbidden.
    [#2283](https://github.com/Kong/kong/pull/2283)
- Admin API:
  - Detect conflicts between SNI Objects in the `/snis` and `/certificates`
    endpoint.
    [#2285](https://github.com/Kong/kong/pull/2285)
  - The `/certificates` route used to not return the `total` and `data` JSON
    fields. We now send those fields back instead of a root list of certificate
    objects.
    [#2463](https://github.com/Kong/kong/pull/2463)
  - Endpoints with path parameters like `/xxx_or_id` will now also yield the
    proper result if the `xxx` field is formatted as a UUID. Most notably, this
    fixes a problem for Consumers whose `username` is a UUID, that could not be
    found when requesting `/consumers/{username_as_uuid}`.
    [#2420](https://github.com/Kong/kong/pull/2420)
  - The "active targets" endpoint does not require a trailing slash anymore.
    [#2307](https://github.com/Kong/kong/pull/2307)
  - Upstream Objects can now be deleted properly when using Cassandra.
    [#2404](https://github.com/Kong/kong/pull/2404)

[Back to TOC](#table-of-contents)

## [0.10.1] - 2017/03/27

### Changed

- :warning: Serf has been downgraded to version 0.7 in our distributions,
  although versions up to 0.8.1 are still supported. This fixes a problem when
  automatically detecting the first non-loopback private IP address, which was
  defaulted to `127.0.0.1` in Kong 0.10.0. Greater versions of Serf can still
  be used, but the IP address needs to be manually specified in the
  `cluster_advertise` configuration property.
- :warning: The [CORS Plugin](https://getkong.org/plugins/cors/) parameter
  `config.origin` is now `config.origins`.
  [#2203](https://github.com/Kong/kong/pull/2203)

   :red_circle: **Post-release note (as of 2017/05/12)**: A faulty behavior
   has been observed with this change. Previously, the plugin would send the
   `*` wildcard when `config.origin` was not specified. With this change, the
   plugin **does not** send the `*` wildcard by default anymore. You will need
   to specify it manually when configuring the plugin, with `config.origins=*`.
   This behavior is to be fixed in a future release.

   :white_check_mark: **Update (2017/05/24)**: A fix to this regression has been
   released as part of 0.10.3. See the section of the Changelog related to this
   release for more details.
- Admin API:
  - Disable support for TLS/1.0.
    [#2212](https://github.com/Kong/kong/pull/2212)

### Added

- Admin API:
  - Active targets can be pulled with `GET /upstreams/{name}/targets/active`.
    [#2230](https://github.com/Kong/kong/pull/2230)
  - Provide a convenience endpoint to disable targets at:
    `DELETE /upstreams/{name}/targets/{target}`.
    Under the hood, this creates a new target with `weight = 0` (the
    correct way of disabling targets, which used to cause confusion).
    [#2256](https://github.com/Kong/kong/pull/2256)
- Plugins:
  - cors: Support for configuring multiple Origin domains.
    [#2203](https://github.com/Kong/kong/pull/2203)

### Fixed

- Use an LRU cache for Lua-land entities caching to avoid exhausting the Lua
  VM memory in long-running instances.
  [#2246](https://github.com/Kong/kong/pull/2246)
- Avoid potential deadlocks upon callback errors in the caching module for
  database entities.
  [#2197](https://github.com/Kong/kong/pull/2197)
- Relax multipart MIME type parsing. A space is allowed in between values
  of the Content-Type header.
  [#2215](https://github.com/Kong/kong/pull/2215)
- Admin API:
  - Better handling of non-supported HTTP methods on endpoints of the Admin
    API. In some cases this used to throw an internal error. Calling any
    endpoint with a non-supported HTTP method now always returns `405 Method
    Not Allowed` as expected.
    [#2213](https://github.com/Kong/kong/pull/2213)
- CLI:
  - Better error handling when missing Serf executable.
    [#2218](https://github.com/Kong/kong/pull/2218)
  - Fix a bug in the `kong migrations` command that would prevent it to run
    correctly.
    [#2238](https://github.com/Kong/kong/pull/2238)
  - Trim list values specified in the configuration file.
    [#2206](https://github.com/Kong/kong/pull/2206)
  - Align the default configuration file's values to the actual, hard-coded
    default values to avoid confusion.
    [#2254](https://github.com/Kong/kong/issues/2254)
- Plugins:
  - hmac: Generate an HMAC secret value if none is provided.
    [#2158](https://github.com/Kong/kong/pull/2158)
  - oauth2: Don't try to remove credential values from request bodies if the
    MIME type is multipart, since such attempts would result in an error.
    [#2176](https://github.com/Kong/kong/pull/2176)
  - ldap: This plugin should not be applied to a single Consumer, however, this
    was not properly enforced. It is now impossible to apply this plugin to a
    single Consumer (as per all authentication plugin).
    [#2237](https://github.com/Kong/kong/pull/2237)
  - aws-lambda: Support for `us-west-2` region in schema.
    [#2257](https://github.com/Kong/kong/pull/2257)

[Back to TOC](#table-of-contents)

## [0.10.0] - 2017/03/07

Kong 0.10 is one of most significant releases to this day. It ships with
exciting new features that have been heavily requested for the last few months,
such as load balancing, Cassandra 3.0 compatibility, Websockets support,
internal DNS resolution (A and SRV records without Dnsmasq), and more flexible
matching capabilities for APIs routing.

On top of those new features, this release received a particular attention to
performance, and brings many improvements and refactors that should make it
perform significantly better than any previous version.

### Changed

- :warning: API Objects (as configured via the Admin API) do **not** support
  the `request_host` and `request_uri` fields anymore. The 0.10 migrations
  should upgrade your current API Objects, but make sure to read the new [0.10
  Proxy Guide](https://getkong.org/docs/0.10.x/proxy) to learn the new routing
  capabilities of Kong. On the good side, this means that Kong can now route
  incoming requests according to a combination of Host headers, URIs, and HTTP
  methods.
- :warning: Final slashes in `upstream_url` are no longer allowed.
  [#2115](https://github.com/Kong/kong/pull/2115)
- :warning: The SSL plugin has been removed and dynamic SSL capabilities have
  been added to Kong core, and are configurable via new properties on the API
  entity. See the related PR for a detailed explanation of this change.
  [#1970](https://github.com/Kong/kong/pull/1970)
- :warning: Drop the Dnsmasq dependency. We now internally resolve both A and
  SRV DNS records.
  [#1587](https://github.com/Kong/kong/pull/1587)
- :warning: Dropping support for insecure `TLS/1.0` and defaulting `Upgrade`
  responses to `TLS/1.2`.
  [#2119](https://github.com/Kong/kong/pull/2119)
- Bump the compatible OpenResty version to `1.11.2.1` and `1.11.2.2`. Support
  for OpenResty `1.11.2.2` requires the `--without-luajit-lua52` compilation
  flag.
- Separate Admin API and Proxy error logs. Admin API logs are now written to
  `logs/admin_access.log`.
  [#1782](https://github.com/Kong/kong/pull/1782)
- Auto-generates stronger SHA-256 with RSA encryption SSL certificates.
  [#2117](https://github.com/Kong/kong/pull/2117)

### Added

- :fireworks: Support for Cassandra 3.x.
  [#1709](https://github.com/Kong/kong/pull/1709)
- :fireworks: SRV records resolution.
  [#1587](https://github.com/Kong/kong/pull/1587)
- :fireworks: Load balancing. When an A or SRV record resolves to multiple
  entries, Kong now rotates those upstream targets with a Round-Robin
  algorithm. This is a first step towards implementing more load balancing
  algorithms.
  Another way to specify multiple upstream targets is to use the newly
  introduced `/upstreams` and `/targets` entities of the Admin API.
  [#1587](https://github.com/Kong/kong/pull/1587)
  [#1735](https://github.com/Kong/kong/pull/1735)
- :fireworks: Multiple hosts and paths per API. Kong can now route incoming
  requests to your services based on a combination of Host headers, URIs and
  HTTP methods. See the related PR for a detailed explanation of the new
  properties and capabilities of the new router.
  [#1970](https://github.com/Kong/kong/pull/1970)
- :fireworks: Maintain upstream connection pools which should greatly improve
  performance, especially for HTTPS upstream connections.  We now use HTTP/1.1
  for upstream connections as well as an nginx `upstream` block with a
  configurable`keepalive` directive, thanks to the new `nginx_keepalive`
  configuration property.
  [#1587](https://github.com/Kong/kong/pull/1587)
  [#1827](https://github.com/Kong/kong/pull/1827)
- :fireworks: Websockets support. Kong can now upgrade client connections to
  use the `ws` protocol when `Upgrade: websocket` is present.
  [#1827](https://github.com/Kong/kong/pull/1827)
- Use an in-memory caching strategy for database entities in order to reduce
  CPU load during requests proxying.
  [#1688](https://github.com/Kong/kong/pull/1688)
- Provide negative-caching for missed database entities. This should improve
  performance in some cases.
  [#1914](https://github.com/Kong/kong/pull/1914)
- Support for serving the Admin API over SSL. This introduces new properties in
  the configuration file: `admin_listen_ssl`, `admin_ssl`, `admin_ssl_cert` and
  `admin_ssl_cert_key`.
  [#1706](https://github.com/Kong/kong/pull/1706)
- Support for upstream connection timeouts. APIs now have 3 new fields:
  `upstream_connect_timeout`, `upstream_send_timeout`, `upstream_read_timeout`
  to specify, in milliseconds, a timeout value for requests between Kong and
  your APIs.
  [#2036](https://github.com/Kong/kong/pull/2036)
- Support for clustering key rotation in the underlying Serf process:
  - new `cluster_keyring_file` property in the configuration file.
  - new `kong cluster keys ..` CLI commands that expose the underlying
    `serf keys ..` commands.
  [#2069](https://github.com/Kong/kong/pull/2069)
- Support for `lua_socket_pool_size` property in configuration file.
  [#2109](https://github.com/Kong/kong/pull/2109)
- Plugins:
  - :fireworks: **New AWS Lambda plugin**. Thanks Tim Erickson for his
    collaboration on this new addition.
    [#1777](https://github.com/Kong/kong/pull/1777)
    [#1190](https://github.com/Kong/kong/pull/1190)
  - Anonymous authentication for auth plugins. When such plugins receive the
    `config.anonymous=<consumer_id>` property, even non-authenticated requests
    will be proxied by Kong, with the traditional Consumer headers set to the
    designated anonymous consumer, but also with a `X-Anonymous-Consumer`
    header. Multiple auth plugins will work in a logical `OR` fashion.
    [#1666](https://github.com/Kong/kong/pull/1666) and
    [#2035](https://github.com/Kong/kong/pull/2035)
  - request-transformer: Ability to change the HTTP method of the upstream
    request. [#1635](https://github.com/Kong/kong/pull/1635)
  - jwt: Support for ES256 signatures.
    [#1920](https://github.com/Kong/kong/pull/1920)
  - rate-limiting: Ability to select the Redis database to use via the new
    `config.redis_database` plugin property.
    [#1941](https://github.com/Kong/kong/pull/1941)

### Fixed

- Looking for Serf in known installation paths.
  [#1997](https://github.com/Kong/kong/pull/1997)
- Including port in upstream `Host` header.
  [#2045](https://github.com/Kong/kong/pull/2045)
- Clarify the purpose of the `cluster_listen_rpc` property in
  the configuration file. Thanks Jeremy Monin for the patch.
  [#1860](https://github.com/Kong/kong/pull/1860)
- Admin API:
  - Properly Return JSON responses (instead of HTML) on HTTP 409 Conflict
    when adding Plugins.
    [#2014](https://github.com/Kong/kong/issues/2014)
- CLI:
  - Avoid double-prefixing migration error messages with the database name
    (PostgreSQL/Cassandra).
- Plugins:
  - Fix fault tolerance logic and error reporting in rate-limiting plugins.
  - CORS: Properly return `Access-Control-Allow-Credentials: false` if
    `Access-Control-Allow-Origin: *`.
    [#2104](https://github.com/Kong/kong/pull/2104)
  - key-auth: enforce `key_names` to be proper header names according to Nginx.
    [#2142](https://github.com/Kong/kong/pull/2142)

[Back to TOC](#table-of-contents)

## [0.9.9] - 2017/02/02

### Fixed

- Correctly put Cassandra sockets into the Nginx connection pool for later
  reuse. This greatly improves the performance for rate-limiting and
  response-ratelimiting plugins.
  [f8f5306](https://github.com/Kong/kong/commit/f8f53061207de625a29bbe5d80f1807da468a1bc)
- Correct length of a year in seconds for rate-limiting and
  response-ratelimiting plugins. A year was wrongly assumed to only be 360
  days long.
  [e4fdb2a](https://github.com/Kong/kong/commit/e4fdb2a3af4a5f2bf298c7b6488d88e67288c98b)
- Prevent misinterpretation of the `%` character in proxied URLs encoding.
  Thanks Thomas Jouannic for the patch.
  [#1998](https://github.com/Kong/kong/pull/1998)
  [#2040](https://github.com/Kong/kong/pull/2040)

[Back to TOC](#table-of-contents)

## [0.9.8] - 2017/01/19

### Fixed

- Properly set the admin IP in the Serf script.

### Changed

- Provide negative-caching for missed database entities. This should improve
  performance in some cases.
  [#1914](https://github.com/Kong/kong/pull/1914)

### Fixed

- Plugins:
  - Fix fault tolerance logic and error reporting in rate-limiting plugins.

[Back to TOC](#table-of-contents)

## [0.9.7] - 2016/12/21

### Fixed

- Fixed a performance issue in Cassandra by removing an old workaround that was
  forcing Cassandra to use LuaSocket instead of cosockets.
  [#1916](https://github.com/Kong/kong/pull/1916)
- Fixed an issue that was causing a recursive attempt to stop Kong's services
  when an error was occurring.
  [#1877](https://github.com/Kong/kong/pull/1877)
- Custom plugins are now properly loaded again.
  [#1910](https://github.com/Kong/kong/pull/1910)
- Plugins:
  - Galileo: properly encode empty arrays.
    [#1909](https://github.com/Kong/kong/pull/1909)
  - OAuth 2: implements a missing Postgres migration for `redirect_uri` in
    every OAuth 2 credential. [#1911](https://github.com/Kong/kong/pull/1911)
  - OAuth 2: safely parse the request body even when no data has been sent.
    [#1915](https://github.com/Kong/kong/pull/1915)

[Back to TOC](#table-of-contents)

## [0.9.6] - 2016/11/29

### Fixed

- Resolve support for PostgreSQL SSL connections.
  [#1720](https://github.com/Kong/kong/issues/1720)
- Ensure `kong start` honors the `--conf` flag is a config file already exists
  at one of the default locations (`/etc/kong.conf`, `/etc/kong/kong.conf`).
  [#1681](https://github.com/Kong/kong/pull/1681)
- Obfuscate sensitive properties from the `/` Admin API route which returns
  the current node's configuration.
  [#1650](https://github.com/Kong/kong/pull/1650)

[Back to TOC](#table-of-contents)

## [0.9.5] - 2016/11/07

### Changed

- Dropping support for OpenResty 1.9.15.1 in favor of 1.11.2.1
  [#1797](https://github.com/Kong/kong/pull/1797)

### Fixed

- Fixed an error (introduced in 0.9.4) in the auto-clustering event

[Back to TOC](#table-of-contents)

## [0.9.4] - 2016/11/02

### Fixed

- Fixed the random string generator that was causing some problems, especially
  in Serf for clustering. [#1754](https://github.com/Kong/kong/pull/1754)
- Seed random number generator in CLI.
  [#1641](https://github.com/Kong/kong/pull/1641)
- Reducing log noise in the Admin API.
  [#1781](https://github.com/Kong/kong/pull/1781)
- Fixed the reports lock implementation that was generating a periodic error
  message. [#1783](https://github.com/Kong/kong/pull/1783)

[Back to TOC](#table-of-contents)

## [0.9.3] - 2016/10/07

### Added

- Added support for Serf 0.8. [#1693](https://github.com/Kong/kong/pull/1693)

### Fixed

- Properly invalidate global plugins.
  [#1723](https://github.com/Kong/kong/pull/1723)

[Back to TOC](#table-of-contents)

## [0.9.2] - 2016/09/20

### Fixed

- Correctly report migrations errors. This was caused by an error being thrown
  from the error handler, and superseding the actual error. [#1605]
  (https://github.com/Kong/kong/pull/1605)
- Prevent Kong from silently failing to start. This would be caused by an
  erroneous error handler. [28f5d10]
  (https://github.com/Kong/kong/commit/28f5d10)
- Only report a random number generator seeding error when it is not already
  seeded. [#1613](https://github.com/Kong/kong/pull/1613)
- Reduce intra-cluster noise by not propagating keepalive requests events.
  [#1660](https://github.com/Kong/kong/pull/1660)
- Admin API:
  - Obfuscates sensitive configuration settings from the `/` route.
    [#1650](https://github.com/Kong/kong/pull/1650)
- CLI:
  - Prevent a failed `kong start` to stop an already running Kong node.
    [#1645](https://github.com/Kong/kong/pull/1645)
  - Remove unset configuration placeholders from the nginx configuration
    template. This would occur when no Internet connection would be
    available and would cause Kong to compile an erroneous nginx config.
    [#1606](https://github.com/Kong/kong/pull/1606)
  - Properly count the number of executed migrations.
    [#1649](https://github.com/Kong/kong/pull/1649)
- Plugins:
  - OAuth2: remove the "Kong" mentions in missing `provision_key` error
    messages. [#1633](https://github.com/Kong/kong/pull/1633)
  - OAuth2: allow to correctly delete applications when using Cassandra.
    [#1659](https://github.com/Kong/kong/pull/1659)
  - galileo: provide a default `bodySize` value when `log_bodies=true` but the
    current request/response has no body.
    [#1657](https://github.com/Kong/kong/pull/1657)

[Back to TOC](#table-of-contents)

## [0.9.1] - 2016/09/02

### Added

- Plugins:
  - ACL: allow to retrieve/update/delete an ACL by group name.
    [#1544](https://github.com/Kong/kong/pull/1544)
  - Basic Authentication: allow to retrieve/update/delete a credential by `username`.
    [#1570](https://github.com/Kong/kong/pull/1570)
  - HMAC Authentication: allow to retrieve/update/delete a credential by `username`.
    [#1570](https://github.com/Kong/kong/pull/1570)
  - JWT Authentication: allow to retrieve/update/delete a credential by `key`.
    [#1570](https://github.com/Kong/kong/pull/1570)
  - Key Authentication: allow to retrieve/update/delete a credential by `key`.
    [#1570](https://github.com/Kong/kong/pull/1570)
  - OAuth2 Authentication: allow to retrieve/update/delete a credential by `client_id` and tokens by `access_token`.
    [#1570](https://github.com/Kong/kong/pull/1570)

### Fixed

- Correctly parse configuration file settings containing comments.
  [#1569](https://github.com/Kong/kong/pull/1569)
- Prevent third-party Lua modules (and plugins) to override the seed for random
  number generation. This prevents the creation of conflicting UUIDs.
  [#1558](https://github.com/Kong/kong/pull/1558)
- Use [pgmoon-mashape](https://github.com/Kong/pgmoon) `2.0.0` which
  properly namespaces our fork, avoiding conflicts with other versions of
  pgmoon, such as the one installed by Lapis.
  [#1582](https://github.com/Kong/kong/pull/1582)
- Avoid exposing OpenResty's information on HTTP `4xx` errors.
  [#1567](https://github.com/Kong/kong/pull/1567)
- ulimit with `unlimited` value is now properly handled.
  [#1545](https://github.com/Kong/kong/pull/1545)
- CLI:
  - Stop third-party services (Dnsmasq/Serf) when Kong could not start.
    [#1588](https://github.com/Kong/kong/pull/1588)
  - Prefix database migration errors (such as Postgres' `connection refused`)
    with the database name (`postgres`/`cassandra`) to avoid confusions.
    [#1583](https://github.com/Kong/kong/pull/1583)
- Plugins:
  - galileo: Use `Content-Length` header to get request/response body size when
    `log_bodies` is disabled.
    [#1584](https://github.com/Kong/kong/pull/1584)
- Admin API:
  - Revert the `/plugins/enabled` endpoint's response to be a JSON array, and
    not an Object. [#1529](https://github.com/Kong/kong/pull/1529)

[Back to TOC](#table-of-contents)

## [0.9.0] - 2016/08/18

The main focus of this release is Kong's new CLI. With a simpler configuration file, new settings, environment variables support, new commands as well as a new interpreter, the new CLI gives more power and flexibility to Kong users and allow for an easier integration in your deployment workflow, as well as better testing for developers and plugins authors. Additionally, some new plugins and performance improvements are included as well as the regular bug fixes.

### Changed

- :warning: PostgreSQL is the new default datastore for Kong. If you were using Cassandra and you are upgrading, you need to explicitly set `cassandra` as your `database`.
- :warning: New CLI, with new commands and refined arguments. This new CLI uses the `resty-cli` interpreter (see [lua-resty-cli](https://github.com/openresty/resty-cli)) instead of LuaJIT. As a result, the `resty` executable must be available in your `$PATH` (resty-cli is shipped in the OpenResty bundle) as well as the `bin/kong` executable. Kong does not rely on Luarocks installing the `bin/kong` executable anymore. This change of behavior is taken care of if you are using one of the official Kong packages.
- :warning: Kong uses a new configuration file, with an easier syntax than the previous YAML file.
- New arguments for the CLI, such as verbose, debug and tracing flags. We also avoid requiring the configuration file as an argument to each command as per the previous CLI.
- Customization of the Nginx configuration can now be taken care of using two different approaches: with a custom Nginx configuration template and using `kong start --template <file>`, or by using `kong compile` to generate the Kong Nginx sub-configuration, and `include` it in a custom Nginx instance.
- Plugins:
  - Rate Limiting: the `continue_on_error` property is now called `fault_tolerant`.
  - Response Rate Limiting: the `continue_on_error` property is now called `fault_tolerant`.

### Added

- :fireworks: Support for overriding configuration settings with environment variables.
- :fireworks: Support for SSL connections between Kong and PostgreSQL. [#1425](https://github.com/Kong/kong/pull/1425)
- :fireworks: Ability to apply plugins with more granularity: per-consumer, and global plugins are now possible. [#1403](https://github.com/Kong/kong/pull/1403)
- New `kong check` command: validates a Kong configuration file.
- Better version check for third-party dependencies (OpenResty, Serf, Dnsmasq). [#1307](https://github.com/Kong/kong/pull/1307)
- Ability to configure the validation depth of database SSL certificates from the configuration file. [#1420](https://github.com/Kong/kong/pull/1420)
- `request_host`: internationalized url support; utf-8 domain names through punycode support and paths through %-encoding. [#1300](https://github.com/Kong/kong/issues/1300)
- Implements caching locks when fetching database configuration (APIs, Plugins...) to avoid dog pile effect on cold nodes. [#1402](https://github.com/Kong/kong/pull/1402)
- Plugins:
  - :fireworks: **New bot-detection plugin**: protect your APIs by detecting and rejecting common bots and crawlers. [#1413](https://github.com/Kong/kong/pull/1413)
  - correlation-id: new "tracker" generator, identifying requests per worker and connection. [#1288](https://github.com/Kong/kong/pull/1288)
  - request/response-transformer: ability to add strings including colon characters. [#1353](https://github.com/Kong/kong/pull/1353)
  - rate-limiting: support for new rate-limiting policies (`cluster`, `local` and `redis`), and for a new `limit_by` property to force rate-limiting by `consumer`, `credential` or `ip`.
  - response-rate-limiting: support for new rate-limiting policies (`cluster`, `local` and `redis`), and for a new `limit_by` property to force rate-limiting by `consumer`, `credential` or `ip`.
  - galileo: performance improvements of ALF serialization. ALFs are not discarded when exceeding 20MBs anymore. [#1463](https://github.com/Kong/kong/issues/1463)
  - statsd: new `upstream_stream` latency metric. [#1466](https://github.com/Kong/kong/pull/1466)
  - datadog: new `upstream_stream` latency metric and tagging support for each metric. [#1473](https://github.com/Kong/kong/pull/1473)

### Removed

- We now use [lua-resty-jit-uuid](https://github.com/thibaultCha/lua-resty-jit-uuid) for UUID generation, which is a pure Lua implementation of [RFC 4122](https://www.ietf.org/rfc/rfc4122.txt). As a result, libuuid is not a dependency of Kong anymore.

### Fixed

- Sensitive configuration settings are not printed to stdout anymore. [#1256](https://github.com/Kong/kong/issues/1256)
- Fixed bug that caused nodes to remove themselves from the database when they attempted to join the cluster. [#1437](https://github.com/Kong/kong/pull/1437)
- Plugins:
  - request-size-limiting: use proper constant for MB units while setting the size limit. [#1416](https://github.com/Kong/kong/pull/1416)
  - OAuth2: security and config validation fixes. [#1409](https://github.com/Kong/kong/pull/1409) [#1112](https://github.com/Kong/kong/pull/1112)
  - request/response-transformer: better validation of fields provided without a value. [#1399](https://github.com/Kong/kong/pull/1399)
  - JWT: handle some edge-cases that could result in HTTP 500 errors. [#1362](https://github.com/Kong/kong/pull/1362)

> **internal**
> - new test suite using resty-cli and removing the need to monkey-patch the `ngx` global.
> - custom assertions and new helper methods (`wait_until()`) to gracefully fail in case of timeout.
> - increase atomicity of the testing environment.
> - lighter testing instance, only running 1 worker and not using Dnsmasq by default.

[Back to TOC](#table-of-contents)

## [0.8.3] - 2016/06/01

This release includes some bugfixes:

### Changed

- Switched the log level of the "No nodes found in cluster" warning to `INFO`, that was printed when starting up the first Kong node in a new cluster.
- Kong now requires OpenResty `1.9.7.5`.

### Fixed

- New nodes are now properly registered into the `nodes` table when running on the same machine. [#1281](https://github.com/Kong/kong/pull/1281)
- Fixed a failed error parsing on Postgres. [#1269](https://github.com/Kong/kong/pull/1269)
- Plugins:
  - Response Transformer: Slashes are now encoded properly, and fixed a bug that hang the execution of the plugin. [#1257](https://github.com/Kong/kong/pull/1257) and [#1263](https://github.com/Kong/kong/pull/1263)
  - JWT: If a value for `algorithm` is missing, it's now `HS256` by default. This problem occurred when migrating from older versions of Kong.
  - OAuth 2.0: Fixed a Postgres problem that was preventing an application from being created, and fixed a check on the `redirect_uri` field. [#1264](https://github.com/Kong/kong/pull/1264) and [#1267](https://github.com/Kong/kong/issues/1267)

[Back to TOC](#table-of-contents)

## [0.8.2] - 2016/05/25

This release includes bugfixes and minor updates:

### Added

- Support for a simple slash in `request_path`. [#1227](https://github.com/Kong/kong/pull/1227)
- Plugins:
  - Response Rate Limiting: it now appends usage headers to the upstream requests in the form of `X-Ratelimit-Remaining-{limit_name}` and introduces a new `config.block_on_first_violation` property. [#1235](https://github.com/Kong/kong/pull/1235)

#### Changed

- Plugins:
  - **Mashape Analytics: The plugin is now called "Galileo", and added support for Galileo v3. [#1159](https://github.com/Kong/kong/pull/1159)**

#### Fixed

- Postgres now relies on the `search_path` configured on the database and its default value `$user, public`. [#1196](https://github.com/Kong/kong/issues/1196)
- Kong now properly encodes an empty querystring parameter like `?param=` when proxying the request. [#1210](https://github.com/Kong/kong/pull/1210)
- The configuration now checks that `cluster.ttl_on_failure` is at least 60 seconds. [#1199](https://github.com/Kong/kong/pull/1199)
- Plugins:
  - Loggly: Fixed an issue that was triggering 400 and 500 errors. [#1184](https://github.com/Kong/kong/pull/1184)
  - JWT: The `TYP` value in the header is not optional and case-insensitive. [#1192](https://github.com/Kong/kong/pull/1192)
  - Request Transformer: Fixed a bug when transforming request headers. [#1202](https://github.com/Kong/kong/pull/1202)
  - OAuth 2.0: Multiple redirect URIs are now supported. [#1112](https://github.com/Kong/kong/pull/1112)
  - IP Restriction: Fixed that prevented the plugin for working properly when added on an API. [#1245](https://github.com/Kong/kong/pull/1245)
  - CORS: Fixed an issue when `config.preflight_continue` was enabled. [#1240](https://github.com/Kong/kong/pull/1240)

[Back to TOC](#table-of-contents)

## [0.8.1] - 2016/04/27

This release includes some fixes and minor updates:

### Added

- Adds `X-Forwarded-Host` and `X-Forwarded-Prefix` to the upstream request headers. [#1180](https://github.com/Kong/kong/pull/1180)
- Plugins:
  - Datadog: Added two new metrics, `unique_users` and `request_per_user`, that log the consumer information. [#1179](https://github.com/Kong/kong/pull/1179)

### Fixed

- Fixed a DAO bug that affected full entity updates. [#1163](https://github.com/Kong/kong/pull/1163)
- Fixed a bug when setting the authentication provider in Cassandra.
- Updated the Cassandra driver to v0.5.2.
- Properly enforcing required fields in PUT requests. [#1177](https://github.com/Kong/kong/pull/1177)
- Fixed a bug that prevented to retrieve the hostname of the local machine on certain systems. [#1178](https://github.com/Kong/kong/pull/1178)

[Back to TOC](#table-of-contents)

## [0.8.0] - 2016/04/18

This release includes support for PostgreSQL as Kong's primary datastore!

### Breaking changes

- Remove support for the long deprecated `/consumers/:consumer/keyauth/` and `/consumers/:consumer/basicauth/` routes (deprecated in `0.5.0`). The new routes (available since `0.5.0` too) use the real name of the plugin: `/consumers/:consumer/key-auth` and `/consumers/:consumer/basic-auth`.

### Added

- Support for PostgreSQL 9.4+ as Kong's primary datastore. [#331](https://github.com/Kong/kong/issues/331) [#1054](https://github.com/Kong/kong/issues/1054)
- Configurable Cassandra reading/writing consistency. [#1026](https://github.com/Kong/kong/pull/1026)
- Admin API: including pending and running timers count in the response to `/`. [#992](https://github.com/Kong/kong/pull/992)
- Plugins
  - **New correlation-id plugin**: assign unique identifiers to the requests processed by Kong. Courtesy of [@opyate](https://github.com/opyate). [#1094](https://github.com/Kong/kong/pull/1094)
  - LDAP: add support for LDAP authentication. [#1133](https://github.com/Kong/kong/pull/1133)
  - StatsD: add support for StatsD logging. [#1142](https://github.com/Kong/kong/pull/1142)
  - JWT: add support for RS256 signed tokens thanks to [@kdstew](https://github.com/kdstew)! [#1053](https://github.com/Kong/kong/pull/1053)
  - ACL: appends `X-Consumer-Groups` to the request, so the upstream service can check what groups the consumer belongs to. [#1154](https://github.com/Kong/kong/pull/1154)
  - Galileo (mashape-analytics): increase batch sending timeout to 30s. [#1091](https://github.com/Kong/kong/pull/1091)
- Added `ttl_on_failure` option in the cluster configuration, to configure the TTL of failed nodes. [#1125](https://github.com/Kong/kong/pull/1125)

### Fixed

- Introduce a new `port` option when connecting to your Cassandra cluster instead of using the CQL default (9042). [#1139](https://github.com/Kong/kong/issues/1139)
- Plugins
  - Request/Response Transformer: add missing migrations for upgrades from ` <= 0.5.x`. [#1064](https://github.com/Kong/kong/issues/1064)
  - OAuth2
    - Error responses comply to RFC 6749. [#1017](https://github.com/Kong/kong/issues/1017)
    - Handle multipart requests. [#1067](https://github.com/Kong/kong/issues/1067)
    - Make access_tokens correctly expire. [#1089](https://github.com/Kong/kong/issues/1089)

> **internal**
> - replace globals with singleton pattern thanks to [@mars](https://github.com/mars).
> - fixed resolution mismatches when using deep paths in the path resolver.

[Back to TOC](#table-of-contents)

## [0.7.0] - 2016/02/24

### Breaking changes

Due to the NGINX security fixes (CVE-2016-0742, CVE-2016-0746, CVE-2016-0747), OpenResty was bumped to `1.9.7.3` which is not backwards compatible, and thus requires changes to be made to the `nginx` property of Kong's configuration file. See the [0.7 upgrade path](https://github.com/Kong/kong/blob/master/UPGRADE.md#upgrade-to-07x) for instructions.

However by upgrading the underlying OpenResty version, source installations do not have to patch the NGINX core and use the old `ssl-cert-by-lua` branch of ngx_lua anymore. This will make source installations much easier.

### Added

- Support for OpenResty `1.9.7.*`. This includes NGINX security fixes (CVE-2016-0742, CVE-2016-0746, CVE-2016-0747). [#906](https://github.com/Kong/kong/pull/906)
- Plugins
  - **New Runscope plugin**: Monitor your APIs from Kong with Runscope. Courtesy of [@mansilladev](https://github.com/mansilladev). [#924](https://github.com/Kong/kong/pull/924)
  - Datadog: New `response.size` metric. [#923](https://github.com/Kong/kong/pull/923)
  - Rate-Limiting and Response Rate-Limiting
    - New `config.async` option to asynchronously increment counters to reduce latency at the cost of slightly reducing the accuracy. [#912](https://github.com/Kong/kong/pull/912)
    - New `config.continue_on_error` option to keep proxying requests in case the datastore is unreachable. rate-limiting operations will be disabled until the datastore is responsive again. [#953](https://github.com/Kong/kong/pull/953)
- CLI
  - Perform a simple permission check on the NGINX working directory when starting, to prevent errors during execution. [#939](https://github.com/Kong/kong/pull/939)
- Send 50x errors with the appropriate format. [#927](https://github.com/Kong/kong/pull/927) [#970](https://github.com/Kong/kong/pull/970)

### Fixed

- Plugins
  - OAuth2
    - Better handling of `redirect_uri` (prevent the use of fragments and correctly handle querystrings). Courtesy of [@PGBI](https://github.com/PGBI). [#930](https://github.com/Kong/kong/pull/930)
    - Add `PUT` support to the `/auth2_tokens` route. [#897](https://github.com/Kong/kong/pull/897)
    - Better error message when the `access_token` is missing. [#1003](https://github.com/Kong/kong/pull/1003)
  - IP restriction: Fix an issue that could arise when restarting Kong. Now Kong does not need to be restarted for the ip-restriction configuration to take effect. [#782](https://github.com/Kong/kong/pull/782) [#960](https://github.com/Kong/kong/pull/960)
  - ACL: Properly invalidating entities when assigning a new ACL group. [#996](https://github.com/Kong/kong/pull/996)
  - SSL: Replace shelled out openssl calls with native `ngx.ssl` conversion utilities, which preserve the certificate chain. [#968](https://github.com/Kong/kong/pull/968)
- Avoid user warning on start when the user is not root. [#964](https://github.com/Kong/kong/pull/964)
- Store Serf logs in NGINX working directory to prevent eventual permission issues. [#975](https://github.com/Kong/kong/pull/975)
- Allow plugins configured on a Consumer *without* being configured on an API to run. [#978](https://github.com/Kong/kong/issues/978) [#980](https://github.com/Kong/kong/pull/980)
- Fixed an edge-case where Kong nodes would not be registered in the `nodes` table. [#1008](https://github.com/Kong/kong/pull/1008)

[Back to TOC](#table-of-contents)

## [0.6.1] - 2016/02/03

This release contains tiny bug fixes that were especially annoying for complex Cassandra setups and power users of the Admin API!

### Added

- A `timeout` property for the Cassandra configuration. In ms, this timeout is effective as a connection and a reading timeout. [#937](https://github.com/Kong/kong/pull/937)

### Fixed

- Correctly set the Cassandra SSL certificate in the Nginx configuration while starting Kong. [#921](https://github.com/Kong/kong/pull/921)
- Rename the `user` Cassandra property to `username` (Kong looks for `username`, hence `user` would fail). [#922](https://github.com/Kong/kong/pull/922)
- Allow Cassandra authentication with arbitrary plain text auth providers (such as Instaclustr uses), fixing authentication with them. [#937](https://github.com/Kong/kong/pull/937)
- Admin API
  - Fix the `/plugins/:id` route for `PATCH` method. [#941](https://github.com/Kong/kong/pull/941)
- Plugins
  - HTTP logging: remove the additional `\r\n` at the end of the logging request body. [#926](https://github.com/Kong/kong/pull/926)
  - Galileo: catch occasional internal errors happening when a request was cancelled by the client and fix missing shm for the retry policy. [#931](https://github.com/Kong/kong/pull/931)

[Back to TOC](#table-of-contents)

## [0.6.0] - 2016/01/22

### Breaking changes

 We would recommended to consult the suggested [0.6 upgrade path](https://github.com/Kong/kong/blob/master/UPGRADE.md#upgrade-to-06x) for this release.

- [Serf](https://www.serf.io/) is now a Kong dependency. It allows Kong nodes to communicate between each other opening the way to many features and improvements.
- The configuration file changed. Some properties were renamed, others were moved, and some are new. We would recommend checking out the new default configuration file.
- Drop the Lua 5.1 dependency which was only used by the CLI. The CLI now runs with LuaJIT, which is consistent with other Kong components (Luarocks and OpenResty) already relying on LuaJIT. Make sure the LuaJIT interpreter is included in your `$PATH`. [#799](https://github.com/Kong/kong/pull/799)

### Added

One of the biggest new features of this release is the cluster-awareness added to Kong in [#729](https://github.com/Kong/kong/pull/729), which deserves its own section:

- Each Kong node is now aware of belonging to a cluster through Serf. Nodes automatically join the specified cluster according to the configuration file's settings.
- The datastore cache is not invalidated by expiration time anymore, but following an invalidation strategy between the nodes of a same cluster, leading to improved performance.
- Admin API
  - Expose a `/cache` endpoint for retrieving elements stored in the in-memory cache of a node.
  - Expose a `/cluster` endpoint used to add/remove/list members of the cluster, and also used internally for data propagation.
- CLI
  - New `kong cluster` command for cluster management.
  - New `kong status` command for cluster healthcheck.

Other additions include:

- New Cassandra driver which makes Kong aware of the Cassandra cluster. Kong is now unaffected if one of your Cassandra nodes goes down as long as a replica is available on another node. Load balancing policies also improve the performance along with many other smaller improvements. [#803](https://github.com/Kong/kong/pull/803)
- Admin API
  - A new `total` field in API responses, that counts the total number of entities in the datastore. [#635](https://github.com/Kong/kong/pull/635)
- Configuration
  - Possibility to configure the keyspace replication strategy for Cassandra. It will be taken into account by the migrations when the configured keyspace does not already exist. [#350](https://github.com/Kong/kong/issues/350)
  - Dnsmasq is now optional. You can specify a custom DNS resolver address that Kong will use when resolving hostnames. This can be configured in `kong.yml`. [#625](https://github.com/Kong/kong/pull/625)
- Plugins
  - **New "syslog" plugin**: send logs to local system log. [#698](https://github.com/Kong/kong/pull/698)
  - **New "loggly" plugin**: send logs to Loggly over UDP. [#698](https://github.com/Kong/kong/pull/698)
  - **New "datadog" plugin**: send logs to Datadog server. [#758](https://github.com/Kong/kong/pull/758)
  - OAuth2
    - Add support for `X-Forwarded-Proto` header. [#650](https://github.com/Kong/kong/pull/650)
    - Expose a new `/oauth2_tokens` endpoint with the possibility to retrieve, update or delete OAuth 2.0 access tokens. [#729](https://github.com/Kong/kong/pull/729)
  - JWT
    - Support for base64 encoded secrets. [#838](https://github.com/Kong/kong/pull/838) [#577](https://github.com/Kong/kong/issues/577)
    - Support to configure the claim in which the key is given into the token (not `iss` only anymore). [#838](https://github.com/Kong/kong/pull/838)
  - Request transformer
    - Support for more transformation options: `remove`, `replace`, `add`, `append` motivated by [#393](https://github.com/Kong/kong/pull/393). See [#824](https://github.com/Kong/kong/pull/824)
    - Support JSON body transformation. [#569](https://github.com/Kong/kong/issues/569)
  - Response transformer
    - Support for more transformation options: `remove`, `replace`, `add`, `append` motivated by [#393](https://github.com/Kong/kong/pull/393). See [#822](https://github.com/Kong/kong/pull/822)

### Changed

- As mentioned in the breaking changes section, a new configuration file format and validation. All properties are now documented and commented out with their default values. This allows for a lighter configuration file and more clarity as to what properties relate to. It also catches configuration mistakes. [#633](https://github.com/Kong/kong/pull/633)
- Replace the UUID generator library with a new implementation wrapping lib-uuid, fixing eventual conflicts happening in cases such as described in [#659](https://github.com/Kong/kong/pull/659). See [#695](https://github.com/Kong/kong/pull/695)
- Admin API
  - Increase the maximum body size to 10MB in order to handle configuration requests with heavy payloads. [#700](https://github.com/Kong/kong/pull/700)
  - Disable access logs for the `/status` endpoint.
  - The `/status` endpoint now includes `database` statistics, while the previous stats have been moved to a `server` response field. [#635](https://github.com/Kong/kong/pull/635)

### Fixed

- Behaviors described in [#603](https://github.com/Kong/kong/issues/603) related to the failure of Cassandra nodes thanks to the new driver. [#803](https://github.com/Kong/kong/issues/803)
- Latency headers are now properly included in responses sent to the client. [#708](https://github.com/Kong/kong/pull/708)
- `strip_request_path` does not add a trailing slash to the API's `upstream_url` anymore before proxying. [#675](https://github.com/Kong/kong/issues/675)
- Do not URL decode querystring before proxying the request to the upstream service. [#749](https://github.com/Kong/kong/issues/749)
- Handle cases when the request would be terminated prior to the Kong execution (that is, before ngx_lua reaches the `access_by_lua` context) in cases such as the use of a custom nginx module. [#594](https://github.com/Kong/kong/issues/594)
- Admin API
  - The PUT method now correctly updates boolean fields (such as `strip_request_path`). [#765](https://github.com/Kong/kong/pull/765)
  - The PUT method now correctly resets a plugin configuration. [#720](https://github.com/Kong/kong/pull/720)
  - PATCH correctly set previously unset fields. [#861](https://github.com/Kong/kong/pull/861)
  - In the responses, the `next` link is not being displayed anymore if there are no more entities to be returned. [#635](https://github.com/Kong/kong/pull/635)
  - Prevent the update of `created_at` fields. [#820](https://github.com/Kong/kong/pull/820)
  - Better `request_path` validation for APIs. "/" is not considered a valid path anymore. [#881](https://github.com/Kong/kong/pull/881)
- Plugins
  - Galileo: ensure the `mimeType` value is always a string in ALFs. [#584](https://github.com/Kong/kong/issues/584)
  - JWT: allow to update JWT credentials using the PATCH method. It previously used to reply with `405 Method not allowed` because the PATCH method was not implemented. [#667](https://github.com/Kong/kong/pull/667)
  - Rate limiting: fix a warning when many periods are configured. [#681](https://github.com/Kong/kong/issues/681)
  - Basic Authentication: do not re-hash the password field when updating a credential. [#726](https://github.com/Kong/kong/issues/726)
  - File log: better permissions for on file creation for file-log plugin. [#877](https://github.com/Kong/kong/pull/877)
  - OAuth2
    - Implement correct responses when the OAuth2 challenges are refused. [#737](https://github.com/Kong/kong/issues/737)
    - Handle querystring on `/authorize` and `/token` URLs. [#687](https://github.com/Kong/kong/pull/667)
    - Handle punctuation in scopes on `/authorize` and `/token` endpoints. [#658](https://github.com/Kong/kong/issues/658)

> ***internal***
> - Event bus for local and cluster-wide events propagation. Plans for this event bus is to be widely used among Kong in the future.
> - The Kong Public Lua API (Lua helpers integrated in Kong such as DAO and Admin API helpers) is now documented with [ldoc](http://stevedonovan.github.io/ldoc/).
> - Work has been done to restore the reliability of the CI platforms.
> - Migrations can now execute DML queries (instead of DDL queries only). Handy for migrations implying plugin configuration changes, plugins renamings etc... [#770](https://github.com/Kong/kong/pull/770)

[Back to TOC](#table-of-contents)

## [0.5.4] - 2015/12/03

### Fixed

- Mashape Analytics plugin (renamed Galileo):
  - Improve stability under heavy load. [#757](https://github.com/Kong/kong/issues/757)
  - base64 encode ALF request/response bodies, enabling proper support for Galileo bodies inspection capabilities. [#747](https://github.com/Kong/kong/pull/747)
  - Do not include JSON bodies in ALF `postData.params` field. [#766](https://github.com/Kong/kong/pull/766)

[Back to TOC](#table-of-contents)

## [0.5.3] - 2015/11/16

### Fixed

- Avoids additional URL encoding when proxying to an upstream service. [#691](https://github.com/Kong/kong/pull/691)
- Potential timing comparison bug in HMAC plugin. [#704](https://github.com/Kong/kong/pull/704)

### Added

- The Galileo plugin now supports arbitrary host, port and path values. [#721](https://github.com/Kong/kong/pull/721)

[Back to TOC](#table-of-contents)

## [0.5.2] - 2015/10/21

A few fixes requested by the community!

### Fixed

- Kong properly search the `nginx` in your $PATH variable.
- Plugins:
  - OAuth2: can detect that the originating protocol for a request was HTTPS through the `X-Forwarded-Proto` header and work behind another reverse proxy (load balancer). [#650](https://github.com/Kong/kong/pull/650)
  - HMAC signature: support for `X-Date` header to sign the request for usage in browsers (since the `Date` header is protected). [#641](https://github.com/Kong/kong/issues/641)

[Back to TOC](#table-of-contents)

## [0.5.1] - 2015/10/13

Fixing a few glitches we let out with 0.5.0!

### Added

- Basic Authentication and HMAC Authentication plugins now also send the `X-Credential-Username` to the upstream server.
- Admin API now accept JSON when receiving a CORS request. [#580](https://github.com/Kong/kong/pull/580)
- Add a `WWW-Authenticate` header for HTTP 401 responses for basic-auth and key-auth. [#588](https://github.com/Kong/kong/pull/588)

### Changed

- Protect Kong from POODLE SSL attacks by omitting SSLv3 (CVE-2014-3566). [#563](https://github.com/Kong/kong/pull/563)
- Remove support for key-auth key in body. [#566](https://github.com/Kong/kong/pull/566)

### Fixed

- Plugins
  - HMAC
    - The migration for this plugin is now correctly being run. [#611](https://github.com/Kong/kong/pull/611)
    - Wrong username doesn't return HTTP 500 anymore, but 403. [#602](https://github.com/Kong/kong/pull/602)
  - JWT: `iss` not being found doesn't return HTTP 500 anymore, but 403. [#578](https://github.com/Kong/kong/pull/578)
  - OAuth2: client credentials flow does not include a refresh token anymore. [#562](https://github.com/Kong/kong/issues/562)
- Fix an occasional error when updating a plugin without a config. [#571](https://github.com/Kong/kong/pull/571)

[Back to TOC](#table-of-contents)

## [0.5.0] - 2015/09/25

With new plugins, many improvements and bug fixes, this release comes with breaking changes that will require your attention.

### Breaking changes

Several breaking changes are introduced. You will have to slightly change your configuration file and a migration script will take care of updating your database cluster. **Please follow the instructions in [UPGRADE.md](/UPGRADE.md#update-to-kong-050) for an update without downtime.**
- Many plugins were renamed due to new naming conventions for consistency. [#480](https://github.com/Kong/kong/issues/480)
- In the configuration file, the Cassandra `hosts` property was renamed to `contact_points`. [#513](https://github.com/Kong/kong/issues/513)
- Properties belonging to APIs entities have been renamed for clarity. [#513](https://github.com/Kong/kong/issues/513)
  - `public_dns` -> `request_host`
  - `path` -> `request_path`
  - `strip_path` -> `strip_request_path`
  - `target_url` -> `upstream_url`
- `plugins_configurations` have been renamed to `plugins`, and their `value` property has been renamed to `config` to avoid confusions. [#513](https://github.com/Kong/kong/issues/513)
- The database schema has been updated to handle the separation of plugins outside of the core repository.
- The Key authentication and Basic authentication plugins routes have changed:

```
Old route                             New route
/consumers/:consumer/keyauth       -> /consumers/:consumer/key-auth
/consumers/:consumer/keyauth/:id   -> /consumers/:consumer/key-auth/:id
/consumers/:consumer/basicauth     -> /consumers/:consumer/basic-auth
/consumers/:consumer/basicauth/:id -> /consumers/:consumer/basic-auth/:id
```

The old routes are still maintained but will be removed in upcoming versions. Consider them **deprecated**.

- Admin API
  - The route to retrieve enabled plugins is now under `/plugins/enabled`.
  - The route to retrieve a plugin's configuration schema is now under `/plugins/schema/{plugin name}`.

#### Added

- Plugins
  - **New Response Rate Limiting plugin**: Give a usage quota to your users based on a parameter in your response. [#247](https://github.com/Kong/kong/pull/247)
  - **New ACL (Access Control) plugin**: Configure authorizations for your Consumers. [#225](https://github.com/Kong/kong/issues/225)
  - **New JWT (JSON Web Token) plugin**: Verify and authenticate JWTs. [#519](https://github.com/Kong/kong/issues/519)
  - **New HMAC signature plugin**: Verify and authenticate HMAC signed HTTP requests. [#549](https://github.com/Kong/kong/pull/549)
  - Plugins migrations. Each plugin can now have its own migration scripts if it needs to store data in your cluster. This is a step forward to improve Kong's pluggable architecture. [#443](https://github.com/Kong/kong/pull/443)
  - Basic Authentication: the password field is now sha1 encrypted. [#33](https://github.com/Kong/kong/issues/33)
  - Basic Authentication: now supports credentials in the `Proxy-Authorization` header. [#460](https://github.com/Kong/kong/issues/460)

#### Changed

- Basic Authentication and Key Authentication now require authentication parameters even when the `Expect: 100-continue` header is being sent. [#408](https://github.com/Kong/kong/issues/408)
- Key Auth plugin does not support passing the key in the request payload anymore. [#566](https://github.com/Kong/kong/pull/566)
- APIs' names cannot contain characters from the RFC 3986 reserved list. [#589](https://github.com/Kong/kong/pull/589)

#### Fixed

- Resolver
  - Making a request with a querystring will now correctly match an API's path. [#496](https://github.com/Kong/kong/pull/496)
- Admin API
  - Data associated to a given API/Consumer will correctly be deleted if related Consumer/API is deleted. [#107](https://github.com/Kong/kong/issues/107) [#438](https://github.com/Kong/kong/issues/438) [#504](https://github.com/Kong/kong/issues/504)
  - The `/api/{api_name_or_id}/plugins/{plugin_name_or_id}` changed to `/api/{api_name_or_id}/plugins/{plugin_id}` to avoid requesting the wrong plugin if two are configured for one API. [#482](https://github.com/Kong/kong/pull/482)
  - APIs created without a `name` but with a `request_path` will now have a name which defaults to the set `request_path`. [#547](https://github.com/Kong/kong/issues/547)
- Plugins
  - Mashape Analytics: More robust buffer and better error logging. [#471](https://github.com/Kong/kong/pull/471)
  - Mashape Analytics: Several ALF (API Log Format) serialization fixes. [#515](https://github.com/Kong/kong/pull/515)
  - Oauth2: A response is now returned on `http://kong:8001/consumers/{consumer}/oauth2/{oauth2_id}`. [#469](https://github.com/Kong/kong/issues/469)
  - Oauth2: Saving `authenticated_userid` on Password Grant. [#476](https://github.com/Kong/kong/pull/476)
  - Oauth2: Proper handling of the `/oauth2/authorize` and `/oauth2/token` endpoints in the OAuth 2.0 Plugin when an API with a `path` is being consumed using the `public_dns` instead. [#503](https://github.com/Kong/kong/issues/503)
  - OAuth2: Properly returning `X-Authenticated-UserId` in the `client_credentials` and `password` flows. [#535](https://github.com/Kong/kong/issues/535)
  - Response-Transformer: Properly handling JSON responses that have a charset specified in their `Content-Type` header.

[Back to TOC](#table-of-contents)

## [0.4.2] - 2015/08/10

#### Added

- Cassandra authentication and SSL encryption. [#405](https://github.com/Kong/kong/pull/405)
- `preserve_host` flag on APIs to preserve the Host header when a request is proxied. [#444](https://github.com/Kong/kong/issues/444)
- Added the Resource Owner Password Credentials Grant to the OAuth 2.0 Plugin. [#448](https://github.com/Kong/kong/issues/448)
- Auto-generation of default SSL certificate. [#453](https://github.com/Kong/kong/issues/453)

#### Changed

- Remove `cassandra.port` property in configuration. Ports are specified by having `cassandra.hosts` addresses using the `host:port` notation (RFC 3986). [#457](https://github.com/Kong/kong/pull/457)
- Default SSL certificate is now auto-generated and stored in the `nginx_working_dir`.
- OAuth 2.0 plugin now properly forces HTTPS.

#### Fixed

- Better handling of multi-nodes Cassandra clusters. [#450](https://github.com/Kong/kong/pull/405)
- mashape-analytics plugin: handling of numerical values in querystrings. [#449](https://github.com/Kong/kong/pull/405)
- Path resolver `strip_path` option wrongfully matching the `path` property multiple times in the request URI. [#442](https://github.com/Kong/kong/issues/442)
- File Log Plugin bug that prevented the file creation in some environments. [#461](https://github.com/Kong/kong/issues/461)
- Clean output of the Kong CLI. [#235](https://github.com/Kong/kong/issues/235)

[Back to TOC](#table-of-contents)

## [0.4.1] - 2015/07/23

#### Fixed

- Issues with the Mashape Analytics plugin. [#425](https://github.com/Kong/kong/pull/425)
- Handle hyphens when executing path routing with `strip_path` option enabled. [#431](https://github.com/Kong/kong/pull/431)
- Adding the Client Credentials OAuth 2.0 flow. [#430](https://github.com/Kong/kong/issues/430)
- A bug that prevented "dnsmasq" from being started on some systems, including Debian. [f7da790](https://github.com/Kong/kong/commit/f7da79057ce29c7d1f6d90f4bc160cc3d9c8611f)
- File Log plugin: optimizations by avoiding the buffered I/O layer. [20bb478](https://github.com/Kong/kong/commit/20bb478952846faefec6091905bd852db24a0289)

[Back to TOC](#table-of-contents)

## [0.4.0] - 2015/07/15

#### Added

- Implement wildcard subdomains for APIs' `public_dns`. [#381](https://github.com/Kong/kong/pull/381) [#297](https://github.com/Kong/kong/pull/297)
- Plugins
  - **New OAuth 2.0 plugin.** [#341](https://github.com/Kong/kong/pull/341) [#169](https://github.com/Kong/kong/pull/169)
  - **New Mashape Analytics plugin.** [#360](https://github.com/Kong/kong/pull/360) [#272](https://github.com/Kong/kong/pull/272)
  - **New IP whitelisting/blacklisting plugin.** [#379](https://github.com/Kong/kong/pull/379)
  - Ratelimiting: support for multiple limits. [#382](https://github.com/Kong/kong/pull/382) [#205](https://github.com/Kong/kong/pull/205)
  - HTTP logging: support for HTTPS endpoint. [#342](https://github.com/Kong/kong/issues/342)
  - Logging plugins: new properties for logs timing. [#351](https://github.com/Kong/kong/issues/351)
  - Key authentication: now auto-generates a key if none is specified. [#48](https://github.com/Kong/kong/pull/48)
- Resolver
  - `path` property now accepts arbitrary depth. [#310](https://github.com/Kong/kong/issues/310)
- Admin API
  - Enable CORS by default. [#371](https://github.com/Kong/kong/pull/371)
  - Expose a new endpoint to get a plugin configuration's schema. [#376](https://github.com/Kong/kong/pull/376) [#309](https://github.com/Kong/kong/pull/309)
  - Expose a new endpoint to retrieve a node's status. [417c137](https://github.com/Kong/kong/commit/417c1376c08d3562bebe0c0816c6b54df045f515)
- CLI
  - `$ kong migrations reset` now asks for confirmation. [#365](https://github.com/Kong/kong/pull/365)

#### Fixed

- Plugins
  - Basic authentication not being executed if added to an API with default configuration. [6d732cd](https://github.com/Kong/kong/commit/6d732cd8b0ec92ef328faa843215d8264f50fb75)
  - SSL plugin configuration parsing. [#353](https://github.com/Kong/kong/pull/353)
  - SSL plugin doesn't accept a `consumer_id` anymore, as this wouldn't make sense. [#372](https://github.com/Kong/kong/pull/372) [#322](https://github.com/Kong/kong/pull/322)
  - Authentication plugins now return `401` when missing credentials. [#375](https://github.com/Kong/kong/pull/375) [#354](https://github.com/Kong/kong/pull/354)
- Admin API
  - Non supported HTTP methods now return `405` instead of `500`. [38f1b7f](https://github.com/Kong/kong/commit/38f1b7fa9f45f60c4130ef5ff9fe2c850a2ba586)
  - Prevent PATCH requests from overriding a plugin's configuration if partially updated. [9a7388d](https://github.com/Kong/kong/commit/9a7388d695c9de105917cde23a684a7d6722a3ca)
- Handle occasionally missing `schema_migrations` table. [#365](https://github.com/Kong/kong/pull/365) [#250](https://github.com/Kong/kong/pull/250)

> **internal**
> - DAO:
>   - Complete refactor. No more need for hard-coded queries. [#346](https://github.com/Kong/kong/pull/346)
> - Schemas:
>   - New `self_check` test for schema definitions. [5bfa7ca](https://github.com/Kong/kong/commit/5bfa7ca13561173161781f872244d1340e4152c1)

[Back to TOC](#table-of-contents)

## [0.3.2] - 2015/06/08

#### Fixed

- Uppercase Cassandra keyspace bug that prevented Kong to work with [kongdb.org](http://kongdb.org/)
- Multipart requests not properly parsed in the admin API. [#344](https://github.com/Kong/kong/issues/344)

[Back to TOC](#table-of-contents)

## [0.3.1] - 2015/06/07

#### Fixed

- Schema migrations are now automatic, which was missing from previous releases. [#303](https://github.com/Kong/kong/issues/303)

[Back to TOC](#table-of-contents)

## [0.3.0] - 2015/06/04

#### Added

- Support for SSL.
- Plugins
  - New HTTP logging plugin. [#226](https://github.com/Kong/kong/issues/226) [#251](https://github.com/Kong/kong/pull/251)
  - New SSL plugin.
  - New request size limiting plugin. [#292](https://github.com/Kong/kong/pull/292)
  - Default logging format improvements. [#226](https://github.com/Kong/kong/issues/226) [#262](https://github.com/Kong/kong/issues/262)
  - File logging now logs to a custom file. [#202](https://github.com/Kong/kong/issues/202)
  - Keyauth plugin now defaults `key_names` to "apikey".
- Admin API
  - RESTful routing. Much nicer Admin API routing. Ex: `/apis/{name_or_id}/plugins`. [#98](https://github.com/Kong/kong/issues/98) [#257](https://github.com/Kong/kong/pull/257)
  - Support `PUT` method for endpoints such as `/apis/`, `/apis/plugins/`, `/consumers/`
  - Support for `application/json` and `x-www-form-urlencoded` Content Types for all `PUT`, `POST` and `PATCH` endpoints by passing a `Content-Type` header. [#236](https://github.com/Kong/kong/pull/236)
- Resolver
  - Support resolving APIs by Path as well as by Header. [#192](https://github.com/Kong/kong/pull/192) [#282](https://github.com/Kong/kong/pull/282)
  - Support for `X-Host-Override` as an alternative to `Host` for browsers. [#203](https://github.com/Kong/kong/issues/203) [#246](https://github.com/Kong/kong/pull/246)
- Auth plugins now send user informations to your upstream services. [#228](https://github.com/Kong/kong/issues/228)
- Invalid `target_url` value are now being caught when creating an API. [#149](https://github.com/Kong/kong/issues/149)

#### Fixed

- Uppercase Cassandra keyspace causing migration failure. [#249](https://github.com/Kong/kong/issues/249)
- Guarantee that ratelimiting won't allow requests in case the atomicity of the counter update is not guaranteed. [#289](https://github.com/Kong/kong/issues/289)

> **internal**
> - Schemas:
>   - New property type: `array`. [#277](https://github.com/Kong/kong/pull/277)
>   - Entities schemas now live in their own files and are starting to be unit tested.
>   - Subfields are handled better: (notify required subfields and auto-vivify is subfield has default values).
> - Way faster unit tests. Not resetting the DB anymore between tests.
> - Improved coverage computation (exclude `vendor/`).
> - Travis now lints `kong/`.
> - Way faster Travis setup.
> - Added a new HTTP client for in-nginx usage, using the cosocket API.
> - Various refactorings.
> - Fix [#196](https://github.com/Kong/kong/issues/196).
> - Disabled ipv6 in resolver.

[Back to TOC](#table-of-contents)

## [0.2.1] - 2015/05/12

This is a maintenance release including several bug fixes and usability improvements.

#### Added
- Support for local DNS resolution. [#194](https://github.com/Kong/kong/pull/194)
- Support for Debian 8 and Ubuntu 15.04.
- DAO
  - Cassandra version bumped to 2.1.5
  - Support for Cassandra downtime. If Cassandra goes down and is brought back up, Kong will not need to restart anymore, statements will be re-prepared on-the-fly. This is part of an ongoing effort from [jbochi/lua-resty-cassandra#47](https://github.com/jbochi/lua-resty-cassandra/pull/47), [#146](https://github.com/Kong/kong/pull/146) and [#187](https://github.com/Kong/kong/pull/187).
Queries effectuated during the downtime will still be lost. [#11](https://github.com/Kong/kong/pull/11)
  - Leverage reused sockets. If the DAO reuses a socket, it will not re-set their keyspace. This should give a small but appreciable performance improvement. [#170](https://github.com/Kong/kong/pull/170)
  - Cascade delete plugins configurations when deleting a Consumer or an API associated with it. [#107](https://github.com/Kong/kong/pull/107)
  - Allow Cassandra hosts listening on different ports than the default. [#185](https://github.com/Kong/kong/pull/185)
- CLI
  - Added a notice log when Kong tries to connect to Cassandra to avoid user confusion. [#168](https://github.com/Kong/kong/pull/168)
  - The CLI now tests if the ports are already being used before starting and warns.
- Admin API
  - `name` is now an optional property for APIs. If none is being specified, the name will be the API `public_dns`. [#181](https://github.com/Kong/kong/pull/181)
- Configuration
  - The memory cache size is now configurable. [#208](https://github.com/Kong/kong/pull/208)

#### Fixed
- Resolver
  - More explicit "API not found" message from the resolver if the Host was not found in the system. "API not found with Host: %s".
  - If multiple hosts headers are being sent, Kong will test them all to see if one of the API is in the system. [#186](https://github.com/Kong/kong/pull/186)
- Admin API: responses now have a new line after the body. [#164](https://github.com/Kong/kong/issues/164)
- DAO: keepalive property is now properly passed when Kong calls `set_keepalive` on Cassandra sockets.
- Multipart dependency throwing error at startup. [#213](https://github.com/Kong/kong/pull/213)

> **internal**
> - Separate Migrations from the DAO factory.
> - Update dev config + Makefile rules (`run` becomes `start`).
> - Introducing an `ngx` stub for unit tests and CLI.
> - Switch many PCRE regexes to using patterns.

[Back to TOC](#table-of-contents)

## [0.2.0-2] - 2015/04/27

First public release of Kong. This version brings a lot of internal improvements as well as more usability and a few additional plugins.

#### Added
- Plugins
  - CORS plugin.
  - Request transformation plugin.
  - NGINX plus monitoring plugin.
- Configuration
  - New properties: `proxy_port` and `api_admin_port`. [#142](https://github.com/Kong/kong/issues/142)
- CLI
  - Better info, help and error messages. [#118](https://github.com/Kong/kong/issues/118) [#124](https://github.com/Kong/kong/issues/124)
  - New commands: `kong reload`, `kong quit`. [#114](https://github.com/Kong/kong/issues/114) Alias of `version`: `kong --version` [#119](https://github.com/Kong/kong/issues/119)
  - `kong restart` simply starts Kong if not previously running + better pid file handling. [#131](https://github.com/Kong/kong/issues/131)
- Package distributions: .rpm, .deb and .pkg for easy installs on most common platforms.

#### Fixed
- Admin API: trailing slash is not necessary anymore for core resources such as `/apis` or `/consumers`.
- Leaner default configuration. [#156](https://github.com/Kong/kong/issues/156)

> **internal**
> - All scripts moved to the CLI as "hidden" commands (`kong db`, `kong config`).
> - More tests as always, and they are structured better. The coverage went down mainly because of plugins which will later move to their own repos. We are all eagerly waiting for that!
> - `src/` was renamed to `kong/` for ease of development
> - All system dependencies versions for package building and travis-ci are now listed in `versions.sh`
> - DAO doesn't need to `:prepare()` prior to run queries. Queries can be prepared at runtime. [#146](https://github.com/Kong/kong/issues/146)

[Back to TOC](#table-of-contents)

## [0.1.1beta-2] - 2015/03/30

#### Fixed

- Wrong behavior of auto-migration in `kong start`.

[Back to TOC](#table-of-contents)

## [0.1.0beta-3] - 2015/03/25

First public beta. Includes caching and better usability.

#### Added
- Required Openresty is now `1.7.10.1`.
- Freshly built CLI, rewritten in Lua
- `kong start` using a new DB keyspace will automatically migrate the schema. [#68](https://github.com/Kong/kong/issues/68)
- Anonymous error reporting on Proxy and API. [#64](https://github.com/Kong/kong/issues/64)
- Configuration
  - Simplified configuration file (unified in `kong.yml`).
  - In configuration, `plugins_installed` was renamed to `plugins_available`. [#59](https://github.com/Kong/kong/issues/59)
  - Order of `plugins_available` doesn't matter anymore. [#17](https://github.com/Kong/kong/issues/17)
  - Better handling of plugins: Kong now detects which plugins are configured and if they are installed on the current machine.
  - `bin/kong` now defaults on `/etc/kong.yml` for config and `/var/logs/kong` for output. [#71](https://github.com/Kong/kong/issues/71)
- Proxy: APIs/Consumers caching with expiration for faster authentication.
- Admin API: Plugins now use plain form parameters for configuration. [#70](https://github.com/Kong/kong/issues/70)
- Keep track of already executed migrations. `rollback` now behaves as expected. [#8](https://github.com/Kong/kong/issues/8)

#### Fixed
- `Server` header now sends Kong. [#57](https://github.com/Kong/kong/issues/57)
- migrations not being executed in order on Linux. This issue wasn't noticed until unit testing the migrations because for now we only have 1 migration file.
- Admin API: Errors responses are now sent as JSON. [#58](https://github.com/Kong/kong/issues/58)

> **internal**
> - We now have code linting and coverage.
> - Faker and Migrations instances don't live in the DAO Factory anymore, they are only used in scripts and tests.
> - `scripts/config.lua` allows environment based configurations. `make dev` generates a `kong.DEVELOPMENT.yml` and `kong_TEST.yml`. Different keyspaces and ports.
> - `spec_helpers.lua` allows tests to not rely on the `Makefile` anymore. Integration tests can run 100% from `busted`.
> - Switch integration testing from [httpbin.org] to [mockbin.com].
> - `core` plugin was renamed to `resolver`.

[Back to TOC](#table-of-contents)

## [0.0.1alpha-1] - 2015/02/25

First version running with Cassandra.

#### Added
- Basic proxying.
- Built-in authentication plugin (api key, HTTP basic).
- Built-in ratelimiting plugin.
- Built-in TCP logging plugin.
- Configuration API (for consumers, apis, plugins).
- CLI `bin/kong` script.
- Database migrations (using `db.lua`).

[Back to TOC](#table-of-contents)

[2.1.0 UNRELEASED]: https://github.com/Kong/kong/compare/2.0.4...2.1.0 UNRELEASED
[2.0.4]: https://github.com/Kong/kong/compare/2.0.3...2.0.4
[2.0.3]: https://github.com/Kong/kong/compare/2.0.2...2.0.3
[2.0.2]: https://github.com/Kong/kong/compare/2.0.1...2.0.2
[2.0.1]: https://github.com/Kong/kong/compare/2.0.0...2.0.1
[2.0.0]: https://github.com/Kong/kong/compare/1.5.0...2.0.0
[1.5.1]: https://github.com/Kong/kong/compare/1.5.0...1.5.1
[1.5.0]: https://github.com/Kong/kong/compare/1.4.3...1.5.0
[1.4.3]: https://github.com/Kong/kong/compare/1.4.2...1.4.3
[1.4.2]: https://github.com/Kong/kong/compare/1.4.1...1.4.2
[1.4.1]: https://github.com/Kong/kong/compare/1.4.0...1.4.1
[1.4.0]: https://github.com/Kong/kong/compare/1.3.0...1.4.0
[1.3.0]: https://github.com/Kong/kong/compare/1.2.2...1.3.0
[1.2.2]: https://github.com/Kong/kong/compare/1.2.1...1.2.2
[1.2.1]: https://github.com/Kong/kong/compare/1.2.0...1.2.1
[1.2.0]: https://github.com/Kong/kong/compare/1.1.2...1.2.0
[1.1.2]: https://github.com/Kong/kong/compare/1.1.1...1.1.2
[1.1.1]: https://github.com/Kong/kong/compare/1.1.0...1.1.1
[1.1.0]: https://github.com/Kong/kong/compare/1.0.3...1.1.0
[1.0.3]: https://github.com/Kong/kong/compare/1.0.2...1.0.3
[1.0.2]: https://github.com/Kong/kong/compare/1.0.1...1.0.2
[1.0.1]: https://github.com/Kong/kong/compare/1.0.0...1.0.1
[1.0.0]: https://github.com/Kong/kong/compare/0.15.0...1.0.0
[0.15.0]: https://github.com/Kong/kong/compare/0.14.1...0.15.0
[0.14.1]: https://github.com/Kong/kong/compare/0.14.0...0.14.1
[0.14.0]: https://github.com/Kong/kong/compare/0.13.1...0.14.0
[0.13.1]: https://github.com/Kong/kong/compare/0.13.0...0.13.1
[0.13.0]: https://github.com/Kong/kong/compare/0.12.3...0.13.0
[0.12.3]: https://github.com/Kong/kong/compare/0.12.2...0.12.3
[0.12.2]: https://github.com/Kong/kong/compare/0.12.1...0.12.2
[0.12.1]: https://github.com/Kong/kong/compare/0.12.0...0.12.1
[0.12.0]: https://github.com/Kong/kong/compare/0.11.2...0.12.0
[0.11.2]: https://github.com/Kong/kong/compare/0.11.1...0.11.2
[0.11.1]: https://github.com/Kong/kong/compare/0.11.0...0.11.1
[0.10.4]: https://github.com/Kong/kong/compare/0.10.3...0.10.4
[0.11.0]: https://github.com/Kong/kong/compare/0.10.3...0.11.0
[0.10.3]: https://github.com/Kong/kong/compare/0.10.2...0.10.3
[0.10.2]: https://github.com/Kong/kong/compare/0.10.1...0.10.2
[0.10.1]: https://github.com/Kong/kong/compare/0.10.0...0.10.1
[0.10.0]: https://github.com/Kong/kong/compare/0.9.9...0.10.0
[0.9.9]: https://github.com/Kong/kong/compare/0.9.8...0.9.9
[0.9.8]: https://github.com/Kong/kong/compare/0.9.7...0.9.8
[0.9.7]: https://github.com/Kong/kong/compare/0.9.6...0.9.7
[0.9.6]: https://github.com/Kong/kong/compare/0.9.5...0.9.6
[0.9.5]: https://github.com/Kong/kong/compare/0.9.4...0.9.5
[0.9.4]: https://github.com/Kong/kong/compare/0.9.3...0.9.4
[0.9.3]: https://github.com/Kong/kong/compare/0.9.2...0.9.3
[0.9.2]: https://github.com/Kong/kong/compare/0.9.1...0.9.2
[0.9.1]: https://github.com/Kong/kong/compare/0.9.0...0.9.1
[0.9.0]: https://github.com/Kong/kong/compare/0.8.3...0.9.0
[0.8.3]: https://github.com/Kong/kong/compare/0.8.2...0.8.3
[0.8.2]: https://github.com/Kong/kong/compare/0.8.1...0.8.2
[0.8.1]: https://github.com/Kong/kong/compare/0.8.0...0.8.1
[0.8.0]: https://github.com/Kong/kong/compare/0.7.0...0.8.0
[0.7.0]: https://github.com/Kong/kong/compare/0.6.1...0.7.0
[0.6.1]: https://github.com/Kong/kong/compare/0.6.0...0.6.1
[0.6.0]: https://github.com/Kong/kong/compare/0.5.4...0.6.0
[0.5.4]: https://github.com/Kong/kong/compare/0.5.3...0.5.4
[0.5.3]: https://github.com/Kong/kong/compare/0.5.2...0.5.3
[0.5.2]: https://github.com/Kong/kong/compare/0.5.1...0.5.2
[0.5.1]: https://github.com/Kong/kong/compare/0.5.0...0.5.1
[0.5.0]: https://github.com/Kong/kong/compare/0.4.2...0.5.0
[0.4.2]: https://github.com/Kong/kong/compare/0.4.1...0.4.2
[0.4.1]: https://github.com/Kong/kong/compare/0.4.0...0.4.1
[0.4.0]: https://github.com/Kong/kong/compare/0.3.2...0.4.0
[0.3.2]: https://github.com/Kong/kong/compare/0.3.1...0.3.2
[0.3.1]: https://github.com/Kong/kong/compare/0.3.0...0.3.1
[0.3.0]: https://github.com/Kong/kong/compare/0.2.1...0.3.0
[0.2.1]: https://github.com/Kong/kong/compare/0.2.0-2...0.2.1
[0.2.0-2]: https://github.com/Kong/kong/compare/0.1.1beta-2...0.2.0-2
[0.1.1beta-2]: https://github.com/Kong/kong/compare/0.1.0beta-3...0.1.1beta-2
[0.1.0beta-3]: https://github.com/Kong/kong/compare/2236374d5624ad98ea21340ca685f7584ec35744...0.1.0beta-3
[0.0.1alpha-1]: https://github.com/Kong/kong/compare/ffd70b3101ba38d9acc776038d124f6e2fccac3c...2236374d5624ad98ea21340ca685f7584ec35744<|MERGE_RESOLUTION|>--- conflicted
+++ resolved
@@ -1,7 +1,7 @@
 # Table of Contents
 
 
-- [2.1.0 UNRELEASED](#210 UNRELEASED)
+- [2.1.0 UNRELEASED](#210-UNRELEASED)
 - [2.0.4](#204)
 - [2.0.3](#203)
 - [2.0.2](#202)
@@ -50,7 +50,10 @@
 
 ### Distributions
 
-- :present: Introduce package for Ubuntu 20.04
+- :gift: Introduce package for Ubuntu 20.04.
+  [#6006](https://github.com/Kong/kong/pull/6006)
+- Add `ca-certificates` to the Alpine Docker image
+  [#373](https://github.com/Kong/docker-kong/pull/373)
 
 ### Dependencies
 
@@ -84,6 +87,7 @@
 - :warning: The configuration property `router_update_frequency` has been renamed
   `worker_state_update_frequency`. Its default value has been changed from `1` to
   `5`.
+  [5325](https://github.com/Kong/kong/pull/5325)
 
 ##### Plugins
 
@@ -93,6 +97,7 @@
   * ACL: use `allow` and `deny` instead of `whitelist` and `blacklist`
   * bot-detection: use `allow` and `deny` instead of `whitelist` and `blacklist`
   * ip-restriction: use `allow` and `deny` instead of `whitelist` and `blacklist`
+  [#6014](https://github.com/Kong/kong/pull/6014)
 
 ### Additions
 
@@ -118,7 +123,6 @@
   [#5597](https://github.com/Kong/kong/pull/5607)
 - Add `X-Forwarded-Prefix` to set of headers forwarded to upstream requests.
   [#5620](https://github.com/Kong/kong/pull/5620)
-<<<<<<< HEAD
 - Introduce a `_transform` option to declarative configuration, which allows
   importing basicauth credentials with and without hashed passwords. This change
   is only supported in declarative configuration format version `2.1`.
@@ -129,7 +133,6 @@
   `cassandra_consistency` property was deprecated.
   Thanks [Abhishekvrshny](https://github.com/Abhishekvrshny) for the patch!
   [#5812](https://github.com/Kong/kong/pull/5812)
-=======
 - Introduce new properties for upstream keepalive pooling and deprecate
   old properties.
   New properties:
@@ -158,7 +161,6 @@
     upstream Service's TLS certificate
   * `ca_certificates`: the CA trust store to use when validating upstream
     Service's TLS certificate
->>>>>>> d1d06dc9
 
 ##### CLI
 
@@ -233,7 +235,6 @@
   [#5268](https://github.com/Kong/kong/pull/5268)
 - OAuth2: allow optional hashing of client secrets.
   [#5610](https://github.com/Kong/kong/pull/5610)
-<<<<<<< HEAD
 - aws-lambda: bump from v3.1.0 to v3.4.0
   * Add `host` configuration to allow for custom Lambda endpoints.
     [#35](https://github.com/Kong/kong-plugin-aws-lambda/pull/35)
@@ -249,10 +250,12 @@
 - serverless-functions: bump from 0.3.1 to 1.0.0
   * Add ability to run functions in each request processing phase.
     [#21](https://github.com/Kong/kong-plugin-serverless-functions/pull/21)
-- prometheus: bump from 0.7.1 to 0.8.0
+- prometheus: bump from 0.7.1 to 0.9.0
   * Performance: significant improvements in throughput and CPU usage.
     [#79](https://github.com/Kong/kong-plugin-prometheus/pull/79)
-=======
+  * Expose healthiness of upstreams targets.
+    Thanks [carnei-ro](https://github.com/carnei-ro) for the patch!
+    [#88](https://github.com/Kong/kong-plugin-prometheus/pull/88)
 - rate-limiting: allow rate-limiting by custom header.
   Thanks [carnei-ro](https://github.com/carnei-ro) for the patch!
   [#5969](https://github.com/Kong/kong/pull/5969)
@@ -260,7 +263,6 @@
   [#5894](https://github.com/Kong/kong/pull/5894)
 - session: bumped from 2.3.0 to 2.4.0.
   [#5868](https://github.com/Kong/kong/pull/5868)
->>>>>>> d1d06dc9
 
 ### Fixes
 
@@ -285,7 +287,6 @@
 - Fix issue where declarative configuration would fail with error.
   `Cannot serialise table: excessively sparse array`.
   [#5768](https://github.com/Kong/kong/issues/5768)
-<<<<<<< HEAD
 - Fix issue where the balancer wouldn't be built for all workers.
   [#5931](https://github.com/Kong/kong/pull/5931)
 - Fix issue where a request to the upstream health endpoint would fail with
@@ -298,20 +299,26 @@
   [#5929](https://github.com/Kong/kong/pull/5929)
 - Auto-convert `config.anonymous` from empty string to the `ngx.null` value.
   [#5906](https://github.com/Kong/kong/pull/5906)
-=======
 - Fix issue where providing a declarative configuration file containing
   fields with explicit null values would result in an error.
   [#5999](https://github.com/Kong/kong/pull/5999)
 - Fix issue where a declarative configuration file with primary keys specified
   as a number would result in an error.
   [#6005](https://github.com/Kong/kong/pull/6005)
->>>>>>> d1d06dc9
+- Go: fix issue with go plugins where the plugin instance is intermittently
+  killed.
+  Thanks [primableatom](https://github.com/primableatom) for the patch!
+  [#5903](https://github.com/Kong/kong/pull/5903)
 
 ##### Admin
 
 - Fix issue where a PUT request on Certificates would result in a `sni is duplicated`
   error.
   [#5660](https://github.com/Kong/kong/pull/5660)
+- Disallow `PATCH` on `/upstreams/:upstreams/targets/:targets`
+- Fix issue where a `PUT` request on `/upstreams/:upstreams/targets/:targets`
+  would result in an Internal Server Error.
+  [#6012](https://github.com/Kong/kong/pull/6012)
 
 ##### Configuration
 
