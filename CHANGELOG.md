# Table of Contents

- [2.8.1](#281)
- [2.8.0](#280)
- [2.7.1](#271)
- [2.7.0](#270)
- [2.6.0](#260)
- [2.5.1](#251)
- [2.5.0](#250)
- [2.4.1](#241)
- [2.4.0](#240)
- [2.3.3](#233)
- [2.3.2](#232)
- [2.3.1](#231)
- [2.3.0](#230)
- [2.2.2](#222)
- [2.2.1](#221)
- [2.2.0](#220)
- [2.1.4](#214)
- [2.1.3](#213)
- [2.1.2](#212)
- [2.1.1](#211)
- [2.1.0](#210)
- [2.0.5](#205)
- [2.0.4](#204)
- [2.0.3](#203)
- [2.0.2](#202)
- [2.0.1](#201)
- [2.0.0](#200)
- [1.5.1](#151)
- [1.5.0](#150)
- [1.4.3](#143)
- [1.4.2](#142)
- [1.4.1](#141)
- [1.4.0](#140)
- [1.3.0](#130)
- [1.2.2](#122)
- [1.2.1](#121)
- [1.2.0](#120)
- [1.1.2](#112)
- [1.1.1](#111)
- [1.1.0](#110)
- [1.0.3](#103)
- [1.0.2](#102)
- [1.0.1](#101)
- [1.0.0](#100)
- [0.15.0](#0150)
- [0.14.1](#0141)
- [0.14.0](#0140---20180705)
- [0.13.1](#0131---20180423)
- [0.13.0](#0130---20180322)
- [0.12.3](#0123---20180312)
- [0.12.2](#0122---20180228)
- [0.12.1](#0121---20180118)
- [0.12.0](#0120---20180116)
- [0.11.2](#0112---20171129)
- [0.11.1](#0111---20171024)
- [0.10.4](#0104---20171024)
- [0.11.0](#0110---20170816)
- [0.10.3](#0103---20170524)
- [0.10.2](#0102---20170501)
- [0.10.1](#0101---20170327)
- [0.10.0](#0100---20170307)
- [0.9.9 and prior](#099---20170202)

## Unreleased

### Breaking Changes


#### Deployment

- Blue-green deployment from Kong earlier than `2.1.0` is not supported, upgrade to
  `2.1.0` or later before upgrading to `3.0.0` to have blue-green deployment.
  Thank you [@marc-charpentier]((https://github.com/charpentier)) for reporting issue
  and proposing a pull-request.
  [#8896](https://github.com/Kong/kong/pull/8896)
- Deprecate/stop producing Amazon Linux (1) containers and packages (EOLed December 31, 2020)
  [Kong/docs.konghq.com #3966](https://github.com/Kong/docs.konghq.com/pull/3966)
- Deprecate/stop producing Debian 8 "Jessie" containers and packages (EOLed June 2020)
  [Kong/kong-build-tools #448](https://github.com/Kong/kong-build-tools/pull/448)
  [Kong/kong-distributions #766](https://github.com/Kong/kong-distributions/pull/766)

#### Core


- Kong schema library's `process_auto_fields` function will not any more make a deep
  copy of data that is passed to it when the given context is `"select"`. This was
  done to avoid excessive deep copying of tables where we believe the data most of
  the time comes from a driver like `pgmoon` or `lmdb`. If a custom plugin relied
  on `process_auto_fields` not overriding the given table, it must make its own copy
  before passing it to the function now.
  [#8796](https://github.com/Kong/kong/pull/8796)
- The deprecated `shorthands` field in Kong Plugin or DAO schemas was removed in favor
  or the typed `shorthand_fields`. If your custom schemas still use `shorthands`, you
  need to update them to use `shorthand_fields`.
  [#8815](https://github.com/Kong/kong/pull/8815)
- The support for `legacy = true/false` attribute was removed from Kong schemas and
  Kong field schemas.
  [#8958](https://github.com/Kong/kong/pull/8958)
- The deprecated alias of `Kong.serve_admin_api` was removed. If your custom Nginx
  templates still use it, please change it to `Kong.admin_content`.
  [#8815](https://github.com/Kong/kong/pull/8815)
- The Kong singletons module `"kong.singletons"` was removed in favor of the PDK `kong.*`.
  [#8874](https://github.com/Kong/kong/pull/8874)
- The dataplane config cache was removed. The config persistence is now done automatically with LMDB.
  [#8704](https://github.com/Kong/kong/pull/8704)
- `ngx.ctx.balancer_address` does not exist anymore, please use `ngx.ctx.balancer_data` instead.
  [#9043](https://github.com/Kong/kong/pull/9043)
- We have changed the normalization rules for `route.path`: Kong stores the unnormalized path, but
  regex path always pattern matches with the normalized URI. We used to replace percent-encoding
  in regex path pattern to ensure different forms of URI matches.
  That is no longer supported. Except for reserved characters defined in
  [rfc3986](https://datatracker.ietf.org/doc/html/rfc3986#section-2.2),
  we should write all other characters without percent-encoding.
  [#9024](https://github.com/Kong/kong/pull/9024)
- Kong will no longer use an heuristic to guess whether a `route.path` is a regex pattern. From now 3.0 onwards,
  all regex paths must start with the `"~"` prefix, and all paths that don't start with `"~"` will be considered plain text.
  The migration process should automatically convert the regex paths when upgrading from 2.x to 3.0
  [#9027](https://github.com/Kong/kong/pull/9027)
<<<<<<< HEAD
- Bumping version number (`_format_version`) of declaritive configuration to "3.0" for changes on `route.path`.
  Declaritive configuration with older version are upgraded to "3.0" on the fly.
  [#9078](https://github.com/Kong/kong/pull/9078)
- Removed deprecated `config.functions` from serverless-functions plugin's schema,
  please use `config.access` phase instead.
  [#8559](https://github.com/Kong/kong/pull/8559)
- Tags may now contain space characters.
  [#9143](https://github.com/Kong/kong/pull/9143)
=======
>>>>>>> 9c990a79

#### Admin API

- `POST` requests on Targets endpoint are no longer able to update
  existing entities, they are only able to create new ones.
  [#8596](https://github.com/Kong/kong/pull/8596),
  [#8798](https://github.com/Kong/kong/pull/8798). If you have scripts that use
  `POST` requests to modify Targets, you should change them to `PUT`
  requests to the appropriate endpoints before updating to Kong 3.0.
- Insert and update operations on duplicated Targets returns 409.
  [#8179](https://github.com/Kong/kong/pull/8179),
  [#8768](https://github.com/Kong/kong/pull/8768)
- The list of reported plugins available on the server now returns a table of
  metadata per plugin instead of a boolean `true`.
  [#8810](https://github.com/Kong/kong/pull/8810)

#### PDK

- The `kong.request.get_path()` PDK function now performs path normalization
  on the string that is returned to the caller. The raw, non-normalized version
  of the request path can be fetched via `kong.request.get_raw_path()`.
  [#8823](https://github.com/Kong/kong/pull/8823)
- `pdk.response.set_header()`, `pdk.response.set_headers()`, `pdk.response.exit()` now ignore and emit warnings for manually set `Transfer-Encoding` headers.
  [#8698](https://github.com/Kong/kong/pull/8698)
- The PDK is no longer versioned
  [#8585](https://github.com/Kong/kong/pull/8585)
- The JavaScript PDK now returns `Uint8Array` for `kong.request.getRawBody`,
  `kong.response.getRawBody` and `kong.service.response.getRawBody`. The Python PDK returns `bytes` for `kong.request.get_raw_body`,
  `kong.response.get_raw_body`, `kong.service.response.get_raw_body`. All these funtions used to return strings in the past.
  [#8623](https://github.com/Kong/kong/pull/8623)

#### Plugins

- DAOs in plugins must be listed in an array, so that their loading order is explicit. Loading them in a
  hash-like table is no longer supported.
  [#8988](https://github.com/Kong/kong/pull/8988)
- Plugins MUST now have a valid `PRIORITY` (integer) and `VERSION` ("x.y.z" format)
  field in their `handler.lua` file, otherwise the plugin will fail to load.
  [#8836](https://github.com/Kong/kong/pull/8836)
- The old `kong.plugins.log-serializers.basic` library was removed in favor of the PDK
  function `kong.log.serialize`, please upgrade your plugins to use PDK.
  [#8815](https://github.com/Kong/kong/pull/8815)
- The support for deprecated legacy plugin schemas was removed. If your custom plugins
  still use the old (`0.x era`) schemas, you are now forced to upgrade them.
  [#8815](https://github.com/Kong/kong/pull/8815)
- Some plugins received new priority values.
  This is important for those who run custom plugins as it may affect the sequence your plugins are executed.
  Note that this does not change the order of execution for plugins in a standard kong installation.
  List of plugins and their old and new priority value:
  - `acme` changed from 1007 to 1705
  - `basic-auth` changed from 1001 to 1100
  - `hmac-auth` changed from 1000 to 1030
  - `jwt` changed from 1005 to 1450
  - `key-auth` changed from 1003 to 1250
  - `ldap-auth` changed from 1002 to 1200
  - `oauth2` changed from 1004 to 1400
  - `rate-limiting` changed from 901 to 910
- **HTTP-log**: `headers` field now only takes a single string per header name,
  where it previously took an array of values
  [#6992](https://github.com/Kong/kong/pull/6992)
- **AWS Lambda**: `aws_region` field must be set through either plugin config or environment variables,
  allow both `host` and `aws_region` fields, and always apply SigV4 signature.
  [#8082](https://github.com/Kong/kong/pull/8082)
- **Serverless Functions** Removed deprecated `config.functions`,
  please use `config.access` instead.
  [#8559](https://github.com/Kong/kong/pull/8559)
- **Serverless Functions**: The pre-functions plugin changed priority from `+inf` to `1000000`.
  [#8836](https://github.com/Kong/kong/pull/8836)
- **JWT**: The authenticated JWT is no longer put into the nginx
  context (ngx.ctx.authenticated_jwt_token).  Custom plugins which depend on that
  value being set under that name must be updated to use Kong's shared context
  instead (kong.ctx.shared.authenticated_jwt_token) before upgrading to 3.0
- **Prometheus**: The prometheus metrics have been reworked extensively for 3.0.
  - Latency has been split into 4 different metrics: kong_latency_ms, upstream_latency_ms and request_latency_ms (http) /tcp_session_duration_ms (stream). Buckets details below.
  - Separate out Kong Latency Bucket values and Upstream Latency Bucket values.
  - `consumer_status` removed.
  - `request_count` and `consumer_status` have been merged into just `http_requests_total`. If the `per_consumer` config is set false, the consumer label will be empty.
     If the `per_consumer` config is true, it will be filled.
  - `http_requests_total` has a new label `source`, set to either `exit`, `error` or `service`.
  - New Metric: `node_info`. Single gauge set to 1 that outputs the node's id and kong version.
  - All Memory metrics have a new label `node_id`
  - `nginx_http_current_connections` merged with `nginx_stream_current_connection` into `nginx_current_connections`
  [#8712](https://github.com/Kong/kong/pull/8712)
- **Prometheus**: The plugin doesn't export status codes, latencies, bandwidth and upstream
  healthcheck metrics by default. They can still be turned on manually by setting `status_code_metrics`,
  `lantency_metrics`, `bandwidth_metrics` and `upstream_health_metrics` respectively.
  [#9028](https://github.com/Kong/kong/pull/9028)
- **ACME**: `allow_any_domain` field added. It is default to false and if set to true, the gateway will
  ignore the `domains` field.
  [#9047](https://github.com/Kong/kong/pull/9047)
- **Statsd**:
  - The metric name that is related to the service has been renamed by adding a `service.` prefix. e.g. `kong.service.<service_identifier>.request.count` [#9046](https://github.com/Kong/kong/pull/9046)
  - The metric `kong.<service_identifier>.request.status.<status>` and `kong.<service_identifier>.user.<consumer_identifier>.request.status.<status>` has been renamed to `kong.service.<service_identifier>.status.<status>` and  `kong.service.<service_identifier>.user.<consumer_identifier>.status.<status>` [#9046](https://github.com/Kong/kong/pull/9046)
  - The metric `*.status.<status>.total` from metrics `status_count` and `status_count_per_user` has been removed [#9046](https://github.com/Kong/kong/pull/9046)
- **Proxy-cache**: The plugin does not store the response data in
  `ngx.ctx.proxy_cache_hit` anymore. Logging plugins that need the response data
  must read it from `kong.ctx.shared.proxy_cache_hit` from Kong 3.0 on.
  [#8607](https://github.com/Kong/kong/pull/8607)

### Deprecations

- The `go_pluginserver_exe` and `go_plugins_dir` directives are no longer supported.
  [#8552](https://github.com/Kong/kong/pull/8552). If you are using
  [Go plugin server](https://github.com/Kong/go-pluginserver), please migrate your plugins to use the
  [Go PDK](https://github.com/Kong/go-pdk) before upgrading.
- The migration helper library (mostly used for Cassandra migrations) is no longer supplied with Kong
  [#8781](https://github.com/Kong/kong/pull/8781)

#### Configuration

- The Kong constant `CREDENTIAL_USERNAME` with value of `X-Credential-Username` was
  removed. Kong plugins in general have moved (since [#5516](https://github.com/Kong/kong/pull/5516))
  to use constant `CREDENTIAL_IDENTIFIER` with value of `X-Credential-Identifier` when
  setting  the upstream headers for a credential.
  [#8815](https://github.com/Kong/kong/pull/8815)
- Change the default of `lua_ssl_trusted_certificate` to `system`
  [#8602](https://github.com/Kong/kong/pull/8602) to automatically load trusted CA list from system CA store.
- Remove a warning of `AAAA` being experimental with `dns_order`.
- It is no longer possible to use a .lua format to import a declarative config from the `kong`
  command-line tool, only json and yaml are supported. If your update procedure with kong involves
  executing `kong config db_import config.lua`, please create a `config.json` or `config.yml` and
  use that before upgrading.
  [#8898](https://github.com/Kong/kong/pull/8898)
- We bumped the version number (`_format_version`) of declarative configuration to "3.0" because of changes on `route.path`.
  Declarative configuration with older version shoudl be upgraded to "3.0" on the fly.
  [#9078](https://github.com/Kong/kong/pull/9078)

#### Migrations

- Postgres migrations can now have an `up_f` part like Cassandra
  migrations, designating a function to call.  The `up_f` part is
  invoked after the `up` part has been executed against the database
  for both Postgres and Cassandra.
- A new CLI command, `kong migrations status`, generates the status on a JSON file.

### Dependencies

- Bumped OpenResty from 1.19.9.1 to [1.21.4.1](https://openresty.org/en/changelog-1021004.html)
  [#8850](https://github.com/Kong/kong/pull/8850)
- Bumped pgmoon from 1.13.0 to 1.15.0
  [#8908](https://github.com/Kong/kong/pull/8908)
  [#8429](https://github.com/Kong/kong/pull/8429)
- Bumped OpenSSL from 1.1.1n to 1.1.1q
  [#9074](https://github.com/Kong/kong/pull/9074)
  [#8544](https://github.com/Kong/kong/pull/8544)
  [#8752](https://github.com/Kong/kong/pull/8752)
  [#8994](https://github.com/Kong/kong/pull/8994)
- Bumped resty.openssl from 0.8.8 to 0.8.10
  [#8592](https://github.com/Kong/kong/pull/8592)
  [#8753](https://github.com/Kong/kong/pull/8753)
  [#9023](https://github.com/Kong/kong/pull/9023)
- Bumped inspect from 3.1.2 to 3.1.3
  [#8589](https://github.com/Kong/kong/pull/8589)
- Bumped resty.acme from 0.7.2 to 0.8.1
  [#8680](https://github.com/Kong/kong/pull/8680)
  [#9165](https://github.com/Kong/kong/pull/9165)
- Bumped luarocks from 3.8.0 to 3.9.1
  [#8700](https://github.com/Kong/kong/pull/8700)
  [#9204](https://github.com/Kong/kong/pull/9204)
- Bumped luasec from 1.0.2 to 1.2.0
  [#8754](https://github.com/Kong/kong/pull/8754)
  [#8754](https://github.com/Kong/kong/pull/9205)
- Bumped resty.healthcheck from 1.5.0 to 1.6.1
  [#8755](https://github.com/Kong/kong/pull/8755)
  [#9018](https://github.com/Kong/kong/pull/9018)
  [#9150](https://github.com/Kong/kong/pull/9150)
- Bumped resty.cassandra from 1.5.1 to 1.5.2
  [#8845](https://github.com/Kong/kong/pull/8845)
- Bumped penlight from 1.12.0 to 1.13.1
  [#9206](https://github.com/Kong/kong/pull/9206)
- Bumped lua-resty-mlcache from 2.5.0 to 2.6.0
  [#9287](https://github.com/Kong/kong/pull/9287)

### Additions

#### Performance

- Do not register unnecessary event handlers on Hybrid mode Control Plane
  nodes [#8452](https://github.com/Kong/kong/pull/8452).
- Use the new timer library to improve performance,
  except for the plugin server.
  [#8912](https://github.com/Kong/kong/pull/8912)
- Increased use of caching for DNS queries by activating `additional_section` by default
  [#8895](https://github.com/Kong/kong/pull/8895)
- `pdk.request.get_header` changed to a faster implementation, not to fetch all headers every time it's called
  [#8716](https://github.com/Kong/kong/pull/8716)
- Conditional rebuilding of router, plugins iterator and balancer on DP
  [#8519](https://github.com/Kong/kong/pull/8519),
  [#8671](https://github.com/Kong/kong/pull/8671)
- Made config loading code more cooperative by yielding
  [#8888](https://github.com/Kong/kong/pull/8888)
- Use LuaJIT encoder instead of JSON to serialize values faster in LMDB
  [#8942](https://github.com/Kong/kong/pull/8942)
- Move inflating and JSON decoding non-concurrent, which avoids blocking and makes DP reloads faster
  [#8959](https://github.com/Kong/kong/pull/8959)
- Stop duplication of some events
  [#9082](https://github.com/Kong/kong/pull/9082)
- Improve performance of config hash calculation by using string buffer and tablepool
  [#9073](https://github.com/Kong/kong/pull/9073)
- Reduce cache usage in dbless by not using the kong cache for Routes and Services in LMDB
  [#8972](https://github.com/Kong/kong/pull/8972)


#### Core

- Implemented delayed response in stream mode
  [#6878](https://github.com/Kong/kong/pull/6878)
- Added `cache_key` on target entity for uniqueness detection.
  [#8179](https://github.com/Kong/kong/pull/8179)
- Introduced the tracing API which compatible with OpenTelemetry API spec and
  add build-in instrumentations.
  The tracing API is intend to be used with a external exporter plugin.
  Build-in instrumentation types and sampling rate are configuable through
  `opentelemetry_tracing` and `opentelemetry_tracing_sampling_rate` options.
  [#8724](https://github.com/Kong/kong/pull/8724)
- Added `path`, `uri_capture`, and `query_arg` options to upstream `hash_on`
  for load balancing.
  [#8701](https://github.com/Kong/kong/pull/8701)
- Introduced unix domain socket based `lua-resty-events` to
  replace shared memory based `lua-resty-worker-events`.
  [#8890](https://github.com/Kong/kong/pull/8890)
- Introduced a new router implementation `atc-router`,
  which is written in Rust.
  [#8938](https://github.com/Kong/kong/pull/8938)
- Introduce a new field for entities `table_name` that allows to specify a
  table name. Before the name was deduced by the entity `name` attribute.
  [#9182](https://github.com/Kong/kong/pull/9182)
- Added `headers` on active healthcheck for upstreams.
  [#8255](https://github.com/Kong/kong/pull/8255)
- Target entities using hostnames were resolved when they were not needed. Now
  when a target is removed or updated, the DNS record associated with it is
  removed from the list of hostnames to be resolved.
  [#8497](https://github.com/Kong/kong/pull/8497) [9265](https://github.com/Kong/kong/pull/9265)
- Improved error handling and debugging info in the DNS code
  [#8902](https://github.com/Kong/kong/pull/8902)

#### Admin API

- Added a new API `/timers` to get the timer statistics.
  [#8912](https://github.com/Kong/kong/pull/8912)
  and worker info
  [#8999](https://github.com/Kong/kong/pull/8999)
- `/` endpoint now includes plugin priority
  [#8821](https://github.com/Kong/kong/pull/8821)

#### Hybrid Mode

- Add wRPC protocol support. Now configuration synchronization is over wRPC.
  wRPC is an RPC protocol that encodes with ProtoBuf and transports
  with WebSocket.
  [#8357](https://github.com/Kong/kong/pull/8357)
- To keep compatibility with earlier versions,
  add support for CP to fall back to the previous protocol to support old DP.
  [#8834](https://github.com/Kong/kong/pull/8834)
- Add support to negotiate services supported with wRPC protocol.
  We will support more services than config sync over wRPC in the future.
  [#8926](https://github.com/Kong/kong/pull/8926)
- Declarative config exports happen inside a transaction in Postgres
  [#8586](https://github.com/Kong/kong/pull/8586)

#### Plugins

- Sync all plugin versions to the Kong version
  [#8772](https://github.com/Kong/kong/pull/8772)
- Introduced the new **OpenTelemetry** plugin that export tracing instrumentations
  to any OTLP/HTTP compatible backend.
  `opentelemetry_tracing` configuration should be enabled to collect
  the core tracing spans of Kong.
  [#8826](https://github.com/Kong/kong/pull/8826)
- **Zipkin**: add support for including HTTP path in span name
  through configuration property `http_span_name`.
  [#8150](https://github.com/Kong/kong/pull/8150)
- **Zipkin**: add support for socket connect and send/read timeouts
  through configuration properties `connect_timeout`, `send_timeout`,
  and `read_timeout`. This can help mitigate `ngx.timer` saturation
  when upstream collectors are unavailable or slow.
  [#8735](https://github.com/Kong/kong/pull/8735)
- **AWS-Lambda**: add support for cross account invocation through
  configuration properties `aws_assume_role_arn` and
  `aws_role_session_name`.[#8900](https://github.com/Kong/kong/pull/8900)
  [#8900](https://github.com/Kong/kong/pull/8900)
- **AWS-Lambda**: accept string type `statusCode` as valid return when
  working in proxy integration mode.
  [#8765](https://github.com/Kong/kong/pull/8765)
- **AWS-Lambda**: separate aws credential cache by IAM role ARN
  [#8907](https://github.com/Kong/kong/pull/8907)
- **Statsd**: :fireworks: **Newly open-sourced plugin capabilities**: All capabilities of [Statsd Advanced](https://docs.konghq.com/hub/kong-inc/statsd-advanced/) are now bundled in [Statsd](https://docs.konghq.com/hub/kong-inc/statsd).
  [#9046](https://github.com/Kong/kong/pull/9046)

#### Configuration

- A new configuration item (`openresty_path`) has been added to allow
  developers/operators to specify the OpenResty installation to use when
  running Kong (instead of using the system-installed OpenResty)
  [#8412](https://github.com/Kong/kong/pull/8412)
- Add `ipv6only` to listen options (e.g. `KONG_PROXY_LISTEN`)
  [#9225](https://github.com/Kong/kong/pull/9225)
- Add `so_keepalive` to listen options (e.g. `KONG_PROXY_LISTEN`)
  [#9225](https://github.com/Kong/kong/pull/9225)
- Add LMDB dbless config persistence and removed the JSON based
  config cache for faster startup time
  [#8670](https://github.com/Kong/kong/pull/8670)
- `nginx_events_worker_connections=auto` has a lower bound of 1024
  [#9276](https://github.com/Kong/kong/pull/9276)
- `nginx_main_worker_rlimit_nofile=auto` has a lower bound of 1024
  [#9276](https://github.com/Kong/kong/pull/9276)

#### PDK

- Added new PDK function: `kong.request.get_start_time()`
  [#8688](https://github.com/Kong/kong/pull/8688)
- `kong.db.*.cache_key()` falls back to `.id` if nothing from `cache_key` is found
  [#8553](https://github.com/Kong/kong/pull/8553)

### Fixes

#### Core

- The schema validator now correctly converts `null` from declarative
  configurations to `nil`.
  [#8483](https://github.com/Kong/kong/pull/8483)
- Only reschedule router and plugin iterator timers after finishing previous
  execution, avoiding unnecessary concurrent executions.
  [#8567](https://github.com/Kong/kong/pull/8567)
- External plugins now handle returned JSON with null member correctly.
  [#8611](https://github.com/Kong/kong/pull/8611)
- Fixed an issue where the address of the environ variable could change but the code didn't
  assumed it was fixed after init
  [#8581](https://github.com/Kong/kong/pull/8581)
- Fix issue where the Go plugin server instance would not be updated after
  a restart (e.g., upon a plugin server crash).
  [#8547](https://github.com/Kong/kong/pull/8547)
- Fixed an issue on trying to reschedule the DNS resolving timer when Kong was
  being reloaded.
  [#8702](https://github.com/Kong/kong/pull/8702)
- The private stream API has been rewritten to allow for larger message payloads
  [#8641](https://github.com/Kong/kong/pull/8641)
- Fixed an issue that the client certificate sent to upstream was not updated when calling PATCH Admin API
  [#8934](https://github.com/Kong/kong/pull/8934)
- Fixed an issue where the CP and wRPC modules would cause Kong to crash when calling `export_deflated_reconfigure_payload` without a pcall
  [#8668] https://github.com/Kong/kong/pull/8668
- Moved all `.proto` files to `/usr/local/kong/include` and ordered by priority.
  [#8914](https://github.com/Kong/kong/pull/8914)
- Fixed an issue that cause unexpected 404 error on creating/updating configs with invalid options
  [#8831](https://github.com/Kong/kong/pull/8831)
- Fixed an issue that causes crashes when calling some PDK APIs
  [#8604](https://github.com/Kong/kong/pull/8604)
- Fixed an issue that cause crashes when go PDK calls return arrays
  [#8891](https://github.com/Kong/kong/pull/8891)
- Plugin servers now shutdowns gracefully when Kong exits
  [#8923](https://github.com/Kong/kong/pull/8923)
- CLI now prompts with `[y/n]` instead of `[Y/n]`, as it does not take `y` as default
  [#9114](https://github.com/Kong/kong/pull/9114)
- Improved the error message when Kong cannot connect to Cassandra on init
  [#8847](https://github.com/Kong/kong/pull/8847)
- Fixed an issue where Vault Subschema wasn't loaded in `off` strategy
  [#9174](https://github.com/Kong/kong/pull/9174)
- The Schema now runs select transformations before process_auto_fields
  [#9049](https://github.com/Kong/kong/pull/9049)
- Fixed an issue where Kong would use too many timers to keep track of upstreams when `worker_consistency`=`eventual`
  [#8694](https://github.com/Kong/kong/pull/8694),
  [#8858](https://github.com/Kong/kong/pull/8858)
- Fixed an issue where it wasn't possible to set target status using only a hostname for targets set only by their hostname
  [#8797](https://github.com/Kong/kong/pull/8797)
- Fixed pagination issue when getting to the second page while iterationg over a foreign key field using the DAO
  [#9255](https://github.com/Kong/kong/pull/9255)


#### Admin API

- Support HTTP/2 when requesting `/status`
  [#8690](https://github.com/Kong/kong/pull/8690)

#### Plugins

- Plugins with colliding priorities have now deterministic sorting based on their name
  [#8957](https://github.com/Kong/kong/pull/8957)
- External Plugins: better handling of the logging when a plugin instance loses the instances_id in an event handler
  [#8652](https://github.com/Kong/kong/pull/8652)
- **ACME**: `auth_method` default value is set to `token`
  [#8565](https://github.com/Kong/kong/pull/8565)
- **ACME**: Added cache for `domains_matcher`
  [#9048](https://github.com/Kong/kong/pull/9048)
- **syslog**: `conf.facility` default value is now set to `user`
  [#8564](https://github.com/Kong/kong/pull/8564)
- **AWS-Lambda**: Removed `proxy_scheme` field from schema
  [#8566](https://github.com/Kong/kong/pull/8566)
- **AWS-Lambda**: Change path from request_uri to upstream_uri, fix uri can not follow the rule defined in the request-transformer configuration
  [#9058](https://github.com/Kong/kong/pull/9058) [#9129](https://github.com/Kong/kong/pull/9129)
- **hmac-auth**: Removed deprecated signature format using `ngx.var.uri`
  [#8558](https://github.com/Kong/kong/pull/8558)
- Remove deprecated `blacklist`/`whitelist` config fields from bot-detection, ip-restriction and ACL plugins.
  [#8560](https://github.com/Kong/kong/pull/8560)
- **Zipkin**: Correct the balancer spans' duration to include the connection time
  from Nginx to the upstream.
  [#8848](https://github.com/Kong/kong/pull/8848)
- **Zipkin**: Correct the calculation of the header filter start time
  [#9230](https://github.com/Kong/kong/pull/9230)
- **Zipkin**: Compatibility with the latest Jaeger header spec, which makes `parent_id` optional
  [#8352](https://github.com/Kong/kong/pull/8352)
- **LDAP-Auth**: Refactored ASN.1 parser using OpenSSL API through FFI.
  [#8663](https://github.com/Kong/kong/pull/8663)
- **Rate-Limiting** and **Response-ratelimiting**: Fix a disordered behaviour caused by `pairs` function
  which may cause Postgres DEADLOCK problem [#8968](https://github.com/Kong/kong/pull/8968)
- **Response-rate-Limiting**: Fix a disordered behaviour caused by `pairs` function
  which may cause Postgres DEADLOCK problem [#8968](https://github.com/Kong/kong/pull/8968)
- **gRPC gateway**: Fix the handling of boolean fields from URI arguments
  [#9180](https://github.com/Kong/kong/pull/9180)
- **Serverless Functions**: Fix problem that could result in a crash
  [#9269](https://github.com/Kong/kong/pull/9269)


#### Clustering

- The cluster listener now uses the value of `admin_error_log` for its log file
  instead of `proxy_error_log` [#8583](https://github.com/Kong/kong/pull/8583)
- Fixed a typo in some business logic that checks the Kong role before setting a
  value in cache at startup [#9060](https://github.com/Kong/kong/pull/9060)
- Fixed DP get zero size config while service with plugin-enabled route is disabled
  [#8816](https://github.com/Kong/kong/pull/8816)
- Localize `config_version` to avoid a race condition from the new yielding config loading code
  [#8188](https://github.com/Kong/kong/pull/8818)

#### PDK

- `kong.response.get_source()` now return an error instead of an exit when plugin throws
  runtime exception on access phase [#8599](https://github.com/Kong/kong/pull/8599)
- `kong.tools.uri.normalize()` now does escaping of reserved and unreserved characters more correctly
  [#8140](https://github.com/Kong/kong/pull/8140)



## [2.8.1]

### Dependencies

- Bumped lua-resty-healthcheck from 1.5.0 to 1.5.1
  [#8584](https://github.com/Kong/kong/pull/8584)
- Bumped `OpenSSL` from 1.1.1l to 1.1.1n
  [#8635](https://github.com/Kong/kong/pull/8635)

### Fixes

#### Core

- Only reschedule router and plugin iterator timers after finishing previous
  execution, avoiding unnecessary concurrent executions.
  [#8634](https://github.com/Kong/kong/pull/8634)
- Implements conditional rebuilding of router, plugins iterator and balancer on
  data planes. This means that DPs will not rebuild router if there were no
  changes in routes or services. Similarly, the plugins iterator will not be
  rebuilt if there were no changes to plugins, and, finally, the balancer will not be
  reinitialized if there are no changes to upstreams or targets.
  [#8639](https://github.com/Kong/kong/pull/8639)


## [2.8.0]

### Deprecations

- The external [go-pluginserver](https://github.com/Kong/go-pluginserver) project
is considered deprecated in favor of the embedded server approach described in
the [docs](https://docs.konghq.com/gateway/2.7.x/reference/external-plugins/).

### Dependencies

- OpenSSL bumped to 1.1.1m
  [#8191](https://github.com/Kong/kong/pull/8191)
- Bumped resty.session from 3.8 to 3.10
  [#8294](https://github.com/Kong/kong/pull/8294)
- Bumped lua-resty-openssl to 0.8.5
  [#8368](https://github.com/Kong/kong/pull/8368)

### Additions

#### Core

- Customizable transparent dynamic TLS SNI name.
  Thanks, [@zhangshuaiNB](https://github.com/zhangshuaiNB)!
  [#8196](https://github.com/Kong/kong/pull/8196)
- Routes now support matching headers with regular expressions
  Thanks, [@vanhtuan0409](https://github.com/vanhtuan0409)!
  [#6079](https://github.com/Kong/kong/pull/6079)

#### Beta

- Secrets Management and Vault support as been introduced as a Beta feature.
  This means it is intended for testing in staging environments. It not intended
  for use in Production environments.
  You can read more about Secrets Management in
  [our docs page](https://docs.konghq.com/gateway/latest/plan-and-deploy/security/secrets-management/backends-overview).
  [#8403](https://github.com/Kong/kong/pull/8403)

#### Performance

- Improved the calculation of declarative configuration hash for big configurations
  The new method is faster and uses less memory
  [#8204](https://github.com/Kong/kong/pull/8204)
- Multiple improvements in the Router. Amongst others:
  - The router builds twice as fast compared to prior Kong versions
  - Failures are cached and discarded faster (negative caching)
  - Routes with header matching are cached
  These changes should be particularly noticeable when rebuilding on db-less environments
  [#8087](https://github.com/Kong/kong/pull/8087)
  [#8010](https://github.com/Kong/kong/pull/8010)
- **Prometheus** plugin export performance is improved, it now has less impact to proxy
  side traffic when being scrapped.
  [#9028](https://github.com/Kong/kong/pull/9028)

#### Plugins

- **Response-ratelimiting**: Redis ACL support,
  and genenarized Redis connection support for usernames.
  Thanks, [@27ascii](https://github.com/27ascii) for the original contribution!
  [#8213](https://github.com/Kong/kong/pull/8213)
- **ACME**: Add rsa_key_size config option
  Thanks, [lodrantl](https://github.com/lodrantl)!
  [#8114](https://github.com/Kong/kong/pull/8114)
- **Prometheus**: Added gauges to track `ngx.timer.running_count()` and
  `ngx.timer.pending_count()`
  [#8387](https://github.com/Kong/kong/pull/8387)

#### Clustering

- `CLUSTERING_MAX_PAYLOAD` is now configurable in kong.conf
  Thanks, [@andrewgkew](https://github.com/andrewgkew)!
  [#8337](https://github.com/Kong/kong/pull/8337)

#### Admin API

- The current declarative configuration hash is now returned by the `status`
  endpoint when Kong node is running in dbless or data-plane mode.
  [#8214](https://github.com/Kong/kong/pull/8214)
  [#8425](https://github.com/Kong/kong/pull/8425)

### Fixes

#### Core

- When the Router encounters an SNI FQDN with a trailing dot (`.`),
  the dot will be ignored, since according to
  [RFC-3546](https://datatracker.ietf.org/doc/html/rfc3546#section-3.1)
  said dot is not part of the hostname.
  [#8269](https://github.com/Kong/kong/pull/8269)
- Fixed a bug in the Router that would not prioritize the routes with
  both a wildcard and a port (`route.*:80`) over wildcard-only routes (`route.*`),
  which have less specificity
  [#8233](https://github.com/Kong/kong/pull/8233)
- The internal DNS client isn't confused by the single-dot (`.`) domain
  which can appear in `/etc/resolv.conf` in special cases like `search .`
  [#8307](https://github.com/Kong/kong/pull/8307)
- Cassandra connector now records migration consistency level.
  Thanks, [@mpenick](https://github.com/mpenick)!
  [#8226](https://github.com/Kong/kong/pull/8226)

#### Balancer

- Targets keep their health status when upstreams are updated.
  [#8394](https://github.com/Kong/kong/pull/8394)
- One debug message which was erroneously using the `error` log level
  has been downgraded to the appropiate `debug` log level.
  [#8410](https://github.com/Kong/kong/pull/8410)

#### Clustering

- Replaced cryptic error message with more useful one when
  there is a failure on SSL when connecting with CP:
  [#8260](https://github.com/Kong/kong/pull/8260)

#### Admin API

- Fix incorrect `next` field in when paginating Upstreams
  [#8249](https://github.com/Kong/kong/pull/8249)

#### PDK

- Phase names are correctly selected when performing phase checks
  [#8208](https://github.com/Kong/kong/pull/8208)
- Fixed a bug in the go-PDK where if `kong.request.getrawbody` was
  big enough to be buffered into a temporary file, it would return an
  an empty string.
  [#8390](https://github.com/Kong/kong/pull/8390)

#### Plugins

- **External Plugins**: Fixed incorrect handling of the Headers Protobuf Structure
  and representation of null values, which provoked an error on init with the go-pdk.
  [#8267](https://github.com/Kong/kong/pull/8267)
- **External Plugins**: Unwrap `ConsumerSpec` and `AuthenticateArgs`.
  Thanks, [@raptium](https://github.com/raptium)!
  [#8280](https://github.com/Kong/kong/pull/8280)
- **External Plugins**: Fixed a problem in the stream subsystem would attempt to load
  HTTP headers.
  [#8414](https://github.com/Kong/kong/pull/8414)
- **CORS**: The CORS plugin does not send the `Vary: Origin` header any more when
  the header `Access-Control-Allow-Origin` is set to `*`.
  Thanks, [@jkla-dr](https://github.com/jkla-dr)!
  [#8401](https://github.com/Kong/kong/pull/8401)
- **AWS-Lambda**: Fixed incorrect behavior when configured to use an http proxy
  and deprecated the `proxy_scheme` config attribute for removal in 3.0
  [#8406](https://github.com/Kong/kong/pull/8406)
- **oauth2**: The plugin clears the `X-Authenticated-UserId` and
  `X-Authenticated-Scope` headers when it configured in logical OR and
  is used in conjunction with another authentication plugin.
  [#8422](https://github.com/Kong/kong/pull/8422)
- **Datadog**: The plugin schema now lists the default values
  for configuration options in a single place instead of in two
  separate places.
  [#8315](https://github.com/Kong/kong/pull/8315)


## [2.7.1]

### Fixes

- Reschedule resolve timer only when the previous one has finished.
  [#8344](https://github.com/Kong/kong/pull/8344)
- Plugins, and any entities implemented with subchemas, now can use the `transformations`
  and `shorthand_fields` properties, which were previously only available for non-subschema entities.
  [#8146](https://github.com/Kong/kong/pull/8146)

## [2.7.0]

### Dependencies

- Bumped `kong-plugin-session` from 0.7.1 to 0.7.2
  [#7910](https://github.com/Kong/kong/pull/7910)
- Bumped `resty.openssl` from 0.7.4 to 0.7.5
  [#7909](https://github.com/Kong/kong/pull/7909)
- Bumped `go-pdk` used in tests from v0.6.0 to v0.7.1 [#7964](https://github.com/Kong/kong/pull/7964)
- Cassandra support is deprecated with 2.7 and will be fully removed with 4.0.

### Additions

#### Configuration

-  Deprecated the `worker_consistency` directive, and changed its default to `eventual`. Future versions of Kong will remove the option and act with `eventual` consistency only.

#### Performance

In this release we continued our work on better performance:

- Improved the plugin iterator performance and JITability
  [#7912](https://github.com/Kong/kong/pull/7912)
  [#7979](https://github.com/Kong/kong/pull/7979)
- Simplified the Kong core context read and writes for better performance
  [#7919](https://github.com/Kong/kong/pull/7919)
- Reduced proxy long tail latency while reloading DB-less config
  [#8133](https://github.com/Kong/kong/pull/8133)

#### Core

- DAOs in plugins must be listed in an array, so that their loading order is explicit. Loading them in a
  hash-like table is now **deprecated**.
  [#7942](https://github.com/Kong/kong/pull/7942)
- Postgres credentials `pg_user` and `pg_password`, and `pg_ro_user` and `pg_ro_password` now support
  automatic secret rotation when used together with
  [Kong Secrets Management](https://docs.konghq.com/gateway/latest/plan-and-deploy/security/secrets-management/)
  vault references.
  [#8967](https://github.com/Kong/kong/pull/8967)

#### PDK

- New functions: `kong.response.get_raw_body` and `kong.response.set_raw_body`
  [#7887](https://github.com/Kong/kong/pull/7877)

#### Plugins

- **IP-Restriction**: response status and message can now be customized
  through configurations `status` and `message`.
  [#7728](https://github.com/Kong/kong/pull/7728)
  Thanks [timmkelley](https://github.com/timmkelley) for the patch!
- **Datadog**: add support for the `distribution` metric type.
  [#6231](https://github.com/Kong/kong/pull/6231)
  Thanks [onematchfox](https://github.com/onematchfox) for the patch!
- **Datadog**: allow service, consumer, and status tags to be customized through
  plugin configurations `service_tag`, `consumer_tag`, and `status_tag`.
  [#6230](https://github.com/Kong/kong/pull/6230)
  Thanks [onematchfox](https://github.com/onematchfox) for the patch!
- **gRPC Gateway** and **gRPC Web**: Now share most of the ProtoBuf definitions.
  Both plugins now share the Timestamp transcoding and included `.proto` files features.
  [#7950](https://github.com/Kong/kong/pull/7950)
- **gRPC Gateway**: processes services and methods defined in imported
  `.proto` files.
  [#8107](https://github.com/Kong/kong/pull/8107)
- **Rate-Limiting**: add support for Redis SSL, through configuration properties
  `redis_ssl` (can be set to `true` or `false`), `ssl_verify`, and `ssl_server_name`.
  [#6737](https://github.com/Kong/kong/pull/6737)
  Thanks [gabeio](https://github.com/gabeio) for the patch!
- **LDAP**: basic authentication header was not parsed correctly when
  the password contained colon (`:`).
  [#7977](https://github.com/Kong/kong/pull/7977)
  Thanks [beldahanit](https://github.com/beldahanit) for reporting the issue!
- Old `BasePlugin` is deprecated and will be removed in a future version of Kong.
  Porting tips in the [documentation](https://docs.konghq.com/gateway-oss/2.3.x/plugin-development/custom-logic/#porting-from-old-baseplugin-style)
- The deprecated **BasePlugin** has been removed. [#7961](https://github.com/Kong/kong/pull/7961)

### Configuration

- Removed the following config options, which had been deprecated in previous versions, in favor of other config names. If you have any of these options in your config you will have to rename them: (removed option -> current option).
  - upstream_keepalive -> nginx_upstream_keepalive + nginx_http_upstream_keepalive
  - nginx_http_upstream_keepalive -> nginx_upstream_keepalive
  - nginx_http_upstream_keepalive_requests -> nginx_upstream_keepalive_requests
  - nginx_http_upstream_keepalive_timeout -> nginx_upstream_keepalive_timeout
  - nginx_http_upstream_directives -> nginx_upstream_directives
  - nginx_http_status_directives -> nginx_status_directives
  - nginx_upstream_keepalive -> upstream_keepalive_pool_size
  - nginx_upstream_keepalive_requests -> upstream_keepalive_max_requests
  - nginx_upstream_keepalive_timeout -> upstream_keepalive_idle_timeout
  - client_max_body_size -> nginx_http_client_max_body_size
  - client_body_buffer_size -> nginx_http_client_max_buffer_size
  - cassandra_consistency -> cassandra_write_consistency / cassandra_read_consistency
  - router_update_frequency -> worker_state_update_frequency
- Removed the nginx_optimizations config option. If you have it in your configuration, please remove it before updating to 3.0.

### Fixes

#### Core

- Balancer caches are now reset on configuration reload.
  [#7924](https://github.com/Kong/kong/pull/7924)
- Configuration reload no longer causes a new DNS-resolving timer to be started.
  [#7943](https://github.com/Kong/kong/pull/7943)
- Fixed problem when bootstrapping multi-node Cassandra clusters, where migrations could attempt
  insertions before schema agreement occurred.
  [#7667](https://github.com/Kong/kong/pull/7667)
- Fixed intermittent botting error which happened when a custom plugin had inter-dependent entity schemas
  on its custom DAO and they were loaded in an incorrect order
  [#7911](https://github.com/Kong/kong/pull/7911)
- Fixed problem when the consistent hash header is not found, the balancer tries to hash a nil value.
  [#8141](https://github.com/Kong/kong/pull/8141)
- Fixed DNS client fails to resolve unexpectedly in `ssl_cert` and `ssl_session_fetch` phases.
  [#8161](https://github.com/Kong/kong/pull/8161)

#### PDK

- `kong.log.inspect` log level is now debug instead of warn. It also renders text
  boxes more cleanly now [#7815](https://github.com/Kong/kong/pull/7815)

#### Plugins

- **Prometheus**: Control Plane does not show Upstream Target health metrics
  [#7992](https://github.com/Kong/kong/pull/7922)


### Dependencies

- Bumped `lua-pack` from 1.0.5 to 2.0.0
  [#8004](https://github.com/Kong/kong/pull/8004)

[Back to TOC](#table-of-contents)


## [2.6.0]

> Release date: 2021/10/04

### Dependencies

- Bumped `openresty` from 1.19.3.2 to [1.19.9.1](https://openresty.org/en/changelog-1019009.html)
  [#7430](https://github.com/Kong/kong/pull/7727)
- Bumped `openssl` from `1.1.1k` to `1.1.1l`
  [7767](https://github.com/Kong/kong/pull/7767)
- Bumped `lua-resty-http` from 0.15 to 0.16.1
  [#7797](https://github.com/kong/kong/pull/7797)
- Bumped `Penlight` to 1.11.0
  [#7736](https://github.com/Kong/kong/pull/7736)
- Bumped `lua-resty-http` from 0.15 to 0.16.1
  [#7797](https://github.com/kong/kong/pull/7797)
- Bumped `lua-protobuf` from 0.3.2 to 0.3.3
  [#7656](https://github.com/Kong/kong/pull/7656)
- Bumped `lua-resty-openssl` from 0.7.3 to 0.7.4
  [#7657](https://github.com/Kong/kong/pull/7657)
- Bumped `lua-resty-acme` from 0.6 to 0.7.1
  [#7658](https://github.com/Kong/kong/pull/7658)
- Bumped `grpcurl` from 1.8.1 to 1.8.2
  [#7659](https://github.com/Kong/kong/pull/7659)
- Bumped `luasec` from 1.0.1 to 1.0.2
  [#7750](https://github.com/Kong/kong/pull/7750)
- Bumped `lua-resty-ipmatcher` to 0.6.1
  [#7703](https://github.com/Kong/kong/pull/7703)
  Thanks [EpicEric](https://github.com/EpicEric) for the patch!

All Kong Gateway OSS plugins will be moved from individual repositories and centralized
into the main Kong Gateway (OSS) repository. We are making a gradual transition. On this
release:

- Moved AWS-Lambda inside the Kong repo
  [#7464](https://github.com/Kong/kong/pull/7464).
- Moved ACME inside the Kong repo
  [#7464](https://github.com/Kong/kong/pull/7464).
- Moved Prometheus inside the Kong repo
  [#7666](https://github.com/Kong/kong/pull/7666).
- Moved Session inside the Kong repo
  [#7738](https://github.com/Kong/kong/pull/7738).
- Moved GRPC-web inside the Kong repo
  [#7782](https://github.com/Kong/kong/pull/7782).
- Moved Serverless functions inside the Kong repo
  [#7792](https://github.com/Kong/kong/pull/7792).

### Additions

#### Core

- New schema entity validator: `mutually_exclusive`. It accepts a list of fields. If more than 1 of those fields
  is set simultaneously, the entity is considered invalid.
  [#7765](https://github.com/Kong/kong/pull/7765)

#### Performance

On this release we've done some special efforts with regards to performance.

There's a new performance workflow which periodically checks new code additions against some
typical scenarios [#7030](https://github.com/Kong/kong/pull/7030) [#7547](https://github.com/Kong/kong/pull/7547)

In addition to that, the following changes were specifically included to improve performance:

- Reduced unnecessary reads of `ngx.var`
  [#7840](https://github.com/Kong/kong/pull/7840)
- Loaded more indexed variables
  [#7849](https://github.com/Kong/kong/pull/7849)
- Optimized table creation in Balancer
  [#7852](https://github.com/Kong/kong/pull/7852)
- Reduce calls to `ngx.update_time`
  [#7853](https://github.com/Kong/kong/pull/7853)
- Use read-only replica for PostgreSQL meta-schema reading
  [#7454](https://github.com/Kong/kong/pull/7454)
- URL escaping detects cases when it's not needed and early-exits
  [#7742](https://github.com/Kong/kong/pull/7742)
- Accelerated variable loading via indexes
  [#7818](https://github.com/Kong/kong/pull/7818)
- Removed unnecessary call to `get_phase` in balancer
  [#7854](https://github.com/Kong/kong/pull/7854)

#### Configuration

- Enable IPV6 on `dns_order` as unsupported experimental feature. Please
  give it a try and report back any issues
  [#7819](https://github.com/Kong/kong/pull/7819).
- The template renderer can now use `os.getenv`
  [#6872](https://github.com/Kong/kong/pull/6872).

#### Hybrid Mode

- Data plane is able to eliminate some unknown fields when Control Plane is using a more modern version
  [#7827](https://github.com/Kong/kong/pull/7827).

#### Admin API

- Added support for the HTTP HEAD method for all Admin API endpoints
  [#7796](https://github.com/Kong/kong/pull/7796)
- Added better support for OPTIONS requests. Previously, the Admin API replied the same on all OPTIONS requests, where as now OPTIONS request will only reply to routes that our Admin API has. Non-existing routes will have a 404 returned. It also adds Allow header to responses, both Allow and Access-Control-Allow-Methods now contain only the methods that the specific API supports. [#7830](https://github.com/Kong/kong/pull/7830)

#### Plugins

- **AWS-Lambda**: The plugin will now try to detect the AWS region by using `AWS_REGION` and
  `AWS_DEFAULT_REGION` environment variables (when not specified with the plugin configuration).
  This allows to specify a 'region' on a per Kong node basis, hence adding the ability to invoke the
  Lamda in the same region where Kong is located.
  [#7765](https://github.com/Kong/kong/pull/7765)
- **Datadog**: `host` and `port` config options can be configured from environment variables
  `KONG_DATADOG_AGENT_HOST` and `KONG_DATADOG_AGENT_PORT`. This allows to set different
  destinations on a per Kong node basis, which makes multi-DC setups easier and in Kubernetes allows to
  run the datadog agents as a daemon-set.
  [#7463](https://github.com/Kong/kong/pull/7463)
  Thanks [rallyben](https://github.com/rallyben) for the patch!
- **Prometheus:** A new metric `data_plane_cluster_cert_expiry_timestamp` is added to expose the Data Plane's cluster_cert expiry timestamp for improved monitoring in Hybrid Mode. [#7800](https://github.com/Kong/kong/pull/7800).

**Request Termination**:

- New `trigger` config option, which makes the plugin only activate for any requests with a header or query parameter
  named like the trigger. This can be a great debugging aid, without impacting actual traffic being processed.
  [#6744](https://github.com/Kong/kong/pull/6744).
- The `request-echo` config option was added. If set, the plugin responds with a copy of the incoming request.
  This eases troubleshooting when Kong is behind one or more other proxies or LB's, especially when combined with
  the new 'trigger' option.
  [#6744](https://github.com/Kong/kong/pull/6744).

**GRPC-Gateway**:

- Fields of type `.google.protobuf.Timestamp` on the gRPC side are now
  transcoded to and from ISO8601 strings in the REST side.
  [#7538](https://github.com/Kong/kong/pull/7538)
- URI arguments like `..?foo.bar=x&foo.baz=y` are interpreted as structured
  fields, equivalent to `{"foo": {"bar": "x", "baz": "y"}}`
  [#7564](https://github.com/Kong/kong/pull/7564)
  Thanks [git-torrent](https://github.com/git-torrent) for the patch!

### Fixes

#### Core

- Balancer retries now correctly set the `:authority` pseudo-header on balancer retries
  [#7725](https://github.com/Kong/kong/pull/7725).
- Healthchecks are now stopped while the Balancer is being recreated
  [#7549](https://github.com/Kong/kong/pull/7549).
- Fixed an issue in which a malformed `Accept` header could cause unexpected HTTP 500
  [#7757](https://github.com/Kong/kong/pull/7757).
- Kong no longer removes `Proxy-Authentication` request header and `Proxy-Authenticate` response header
  [#7724](https://github.com/Kong/kong/pull/7724).
- Fixed an issue where Kong would not sort correctly Routes with both regex and prefix paths
  [#7695](https://github.com/Kong/kong/pull/7695)
  Thanks [jiachinzhao](https://github.com/jiachinzhao) for the patch!

#### Hybrid Mode

- Ensure data plane config thread is terminated gracefully, preventing a semi-deadlocked state
  [#7568](https://github.com/Kong/kong/pull/7568)
  Thanks [flrgh](https://github.com/flrgh) for the patch!
- Older data planes using `aws-lambda`, `grpc-web` or `request-termination` plugins can now talk
  with newer control planes by ignoring new plugin fields.
  [#7881](https://github.com/Kong/kong/pull/7881)

##### CLI

- `kong config parse` no longer crashes when there's a Go plugin server enabled
  [#7589](https://github.com/Kong/kong/pull/7589).

##### Configuration

- Declarative Configuration parser now prints more correct errors when pointing unknown foreign references
  [#7756](https://github.com/Kong/kong/pull/7756).
- YAML anchors in Declarative Configuration are properly processed
  [#7748](https://github.com/Kong/kong/pull/7748).

##### Admin API

- `GET /upstreams/:upstreams/targets/:target` no longer returns 404 when target weight is 0
  [#7758](https://github.com/Kong/kong/pull/7758).

##### PDK

- `kong.response.exit` now uses customized "Content-Length" header when found
  [#7828](https://github.com/Kong/kong/pull/7828).

##### Plugins

- **ACME**: Dots in wildcard domains are escaped
  [#7839](https://github.com/Kong/kong/pull/7839).
- **Prometheus**: Upstream's health info now includes previously missing `subsystem` field
  [#7802](https://github.com/Kong/kong/pull/7802).
- **Proxy-Cache**: Fixed an issue where the plugin would sometimes fetch data from the cache but not return it
  [#7775](https://github.com/Kong/kong/pull/7775)
  Thanks [agile6v](https://github.com/agile6v) for the patch!

[Back to TOC](#table-of-contents)


## [2.5.1]

> Release date: 2021/09/07

This is the first patch release in the 2.5 series. Being a patch release,
it strictly contains bugfixes. There are no new features or breaking changes.

### Dependencies

- Bumped `grpcurl` from 1.8.1 to 1.8.2 [#7659](https://github.com/Kong/kong/pull/7659)
- Bumped `lua-resty-openssl` from 0.7.3 to 0.7.4 [#7657](https://github.com/Kong/kong/pull/7657)
- Bumped `penlight` from 1.10.0 to 1.11.0 [#7736](https://github.com/Kong/kong/pull/7736)
- Bumped `luasec` from 1.0.1 to 1.0.2 [#7750](https://github.com/Kong/kong/pull/7750)
- Bumped `OpenSSL` from 1.1.1k to 1.1.1l [#7767](https://github.com/Kong/kong/pull/7767)

### Fixes

##### Core

- You can now successfully delete workspaces after deleting all entities associated with that workspace.
  Previously, Kong Gateway was not correctly cleaning up parent-child relationships. For example, creating
  an Admin also creates a Consumer and RBAC user. When deleting the Admin, the Consumer and RBAC user are
  also deleted, but accessing the `/workspaces/workspace_name/meta` endpoint would show counts for Consumers
  and RBAC users, which prevented the workspace from being deleted. Now deleting entities correctly updates
  the counts, allowing an empty workspace to be deleted. [#7560](https://github.com/Kong/kong/pull/7560)
- When an upstream event is received from the DAO, `handler.lua` now gets the workspace ID from the request
  and adds it to the upstream entity that will be used in the worker and cluster events. Before this change,
  when posting balancer CRUD events, the workspace ID was lost and the balancer used the default
  workspace ID as a fallback. [#7778](https://github.com/Kong/kong/pull/7778)

##### CLI

- Fixes regression that included an issue where Go plugins prevented CLI commands like `kong config parse`
  or `kong config db_import` from working as expected. [#7589](https://github.com/Kong/kong/pull/7589)

##### CI / Process

- Improves tests reliability. ([#7578](https://github.com/Kong/kong/pull/7578) [#7704](https://github.com/Kong/kong/pull/7704))
- Adds Github Issues template forms. [#7774](https://github.com/Kong/kong/pull/7774)
- Moves "Feature Request" link from Github Issues to Discussions. [#7777](https://github.com/Kong/kong/pull/7777)

##### Admin API

- Kong Gateway now validates workspace names, preventing the use of reserved names on workspaces.
  [#7380](https://github.com/Kong/kong/pull/7380)


[Back to TOC](#table-of-contents)

## [2.5.0]

> Release date: 2021-07-13

This is the final release of Kong 2.5.0, with no breaking changes with respect to the 2.x series.

This release includes Control Plane resiliency to database outages and the new
`declarative_config_string` config option, among other features and fixes.

### Distribution

- :warning: Since 2.4.1, Kong packages are no longer distributed
  through Bintray. Please visit [the installation docs](https://konghq.com/install/#kong-community)
  for more details.

### Dependencies

- Bumped `openresty` from 1.19.3.1 to 1.19.3.2 [#7430](https://github.com/kong/kong/pull/7430)
- Bumped `luasec` from 1.0 to 1.0.1 [#7126](https://github.com/kong/kong/pull/7126)
- Bumped `luarocks` from 3.5.0 to 3.7.0 [#7043](https://github.com/kong/kong/pull/7043)
- Bumped `grpcurl` from 1.8.0 to 1.8.1 [#7128](https://github.com/kong/kong/pull/7128)
- Bumped `penlight` from 1.9.2 to 1.10.0 [#7127](https://github.com/Kong/kong/pull/7127)
- Bumped `lua-resty-dns-client` from 6.0.0 to 6.0.2 [#7539](https://github.com/Kong/kong/pull/7539)
- Bumped `kong-plugin-prometheus` from 1.2 to 1.3 [#7415](https://github.com/Kong/kong/pull/7415)
- Bumped `kong-plugin-zipkin` from 1.3 to 1.4 [#7455](https://github.com/Kong/kong/pull/7455)
- Bumped `lua-resty-openssl` from 0.7.2 to 0.7.3 [#7509](https://github.com/Kong/kong/pull/7509)
- Bumped `lua-resty-healthcheck` from 1.4.1 to 1.4.2 [#7511](https://github.com/Kong/kong/pull/7511)
- Bumped `hmac-auth` from 2.3.0 to 2.4.0 [#7522](https://github.com/Kong/kong/pull/7522)
- Pinned `lua-protobuf` to 0.3.2 (previously unpinned) [#7079](https://github.com/kong/kong/pull/7079)

All Kong Gateway OSS plugins will be moved from individual repositories and centralized
into the main Kong Gateway (OSS) repository. We are making a gradual transition, starting with the
grpc-gateway plugin first:

- Moved grpc-gateway inside the Kong repo. [#7466](https://github.com/Kong/kong/pull/7466)

### Additions

#### Core

- Control Planes can now send updates to new data planes even if the control planes lose connection to the database.
  [#6938](https://github.com/kong/kong/pull/6938)
- Kong now automatically adds `cluster_cert`(`cluster_mtls=shared`) or `cluster_ca_cert`(`cluster_mtls=pki`) into
  `lua_ssl_trusted_certificate` when operating in Hybrid mode. Before, Hybrid mode users needed to configure
  `lua_ssl_trusted_certificate` manually as a requirement for Lua to verify the Control Plane’s certificate.
  See [Starting Data Plane Nodes](https://docs.konghq.com/gateway-oss/2.5.x/hybrid-mode/#starting-data-plane-nodes)
  in the Hybrid Mode guide for more information. [#7044](https://github.com/kong/kong/pull/7044)
- New `declarative_config_string` option allows loading a declarative config directly from a string. See the
  [Loading The Declarative Configuration File](https://docs.konghq.com/2.5.x/db-less-and-declarative-config/#loading-the-declarative-configuration-file)
  section of the DB-less and Declarative Configuration guide for more information.
  [#7379](https://github.com/kong/kong/pull/7379)

#### PDK

- The Kong PDK now accepts tables in the response body for Stream subsystems, just as it does for the HTTP subsystem.
  Before developers had to check the subsystem if they wrote code that used the `exit()` function before calling it,
  because passing the wrong argument type would break the request response.
  [#7082](https://github.com/kong/kong/pull/7082)

#### Plugins

- **hmac-auth**: The HMAC Authentication plugin now includes support for the `@request-target` field in the signature
  string. Before, the plugin used the `request-line` parameter, which contains the HTTP request method, request URI, and
  the HTTP version number. The inclusion of the HTTP version number in the signature caused requests to the same target
  but using different request methods(such as HTTP/2) to have different signatures. The newly added request-target field
  only includes the lowercase request method and request URI when calculating the hash, avoiding those issues.
  See the [HMAC Authentication](https://docs.konghq.com/hub/kong-inc/hmac-auth) documentation for more information.
  [#7037](https://github.com/kong/kong/pull/7037)
- **syslog**: The Syslog plugin now includes facility configuration options, which are a way for the plugin to group
  error messages from different sources. See the description for the facility parameter in the
  [Parameters](https://docs.konghq.com/hub/kong-inc/syslog/#parameters) section of the Syslog documentation for more
  information. [#6081](https://github.com/kong/kong/pull/6081). Thanks, [jideel](https://github.com/jideel)!
- **Prometheus**: The Prometheus plugin now exposes connected data planes' status on the control plane. New metrics include the
  following:  `data_plane_last_seen`, `data_plane_config_hash` and `data_plane_version_compatible`. These
  metrics can be useful for troubleshooting when data planes have inconsistent configurations across the cluster. See the
  [Available metrics](https://docs.konghq.com/hub/kong-inc/prometheus) section of the Prometheus plugin documentation
  for more information. [98](https://github.com/Kong/kong-plugin-prometheus/pull/98)
- **Zipkin**: The Zipkin plugin now includes the following tags: `kong.route`,`kong.service_name` and `kong.route_name`.
  See the [Spans](https://docs.konghq.com/hub/kong-inc/zipkin/#spans) section of the Zipkin plugin documentation for more information.
  [115](https://github.com/Kong/kong-plugin-zipkin/pull/115)

#### Hybrid Mode

- Kong now exposes an upstream health checks endpoint (using the status API) on the data plane for better
  observability. [#7429](https://github.com/Kong/kong/pull/7429)
- Control Planes are now more lenient when checking Data Planes' compatibility in Hybrid mode. See the
  [Version compatibility](https://docs.konghq.com/gateway-oss/2.5.x/hybrid-mode/#version_compatibility)
  section of the Hybrid Mode guide for more information. [#7488](https://github.com/Kong/kong/pull/7488)
- This release starts the groundwork for Hybrid Mode 2.0 Protocol. This code isn't active by default in Kong 2.5,
  but it allows future development. [#7462](https://github.com/Kong/kong/pull/7462)

### Fixes

#### Core

- When using DB-less mode, `select_by_cache_key` now finds entities by using the provided `field` directly
  in ` select_by_key` and does not complete unnecessary cache reads. [#7146](https://github.com/kong/kong/pull/7146)
- Kong can now finish initialization even if a plugin’s `init_worker` handler fails, improving stability.
  [#7099](https://github.com/kong/kong/pull/7099)
- TLS keepalive requests no longer share their context. Before when two calls were made to the same "server+hostname"
  but different routes and using a keepalive connection, plugins that were active in the first call were also sometimes
  (incorrectly) active in the second call. The wrong plugin was active because Kong was passing context in the SSL phase
  to the plugin iterator, creating connection-wide structures in that context, which was then shared between different
  keepalive requests. With this fix, Kong does not pass context to plugin iterators with the `certificate` phase,
  avoiding plugin mixups.[#7102](https://github.com/kong/kong/pull/7102)
- The HTTP status 405 is now handled by Kong's error handler. Before accessing Kong using the TRACE method returned
  a standard NGINX error page because the 405 wasn’t included in the error page settings of the NGINX configuration.
  [#6933](https://github.com/kong/kong/pull/6933).
  Thanks, [yamaken1343](https://github.com/yamaken1343)!
- Custom `ngx.sleep` implementation in `init_worker` phase now invokes `update_time` in order to prevent time-based deadlocks
  [#7532](https://github.com/Kong/kong/pull/7532)
- `Proxy-Authorization` header is removed when it is part of the original request **or** when a plugin sets it to the
  same value as the original request
  [#7533](https://github.com/Kong/kong/pull/7533)
- `HEAD` requests don't provoke an error when a Plugin implements the `response` phase
  [#7535](https://github.com/Kong/kong/pull/7535)

#### Hybrid Mode

- Control planes no longer perform health checks on CRUD upstreams’ and targets’ events.
  [#7085](https://github.com/kong/kong/pull/7085)
- To prevent unnecessary cache flips on data planes, Kong now checks `dao:crud` events more strictly and has
  a new cluster event, `clustering:push_config` for configuration pushes. These updates allow Kong to filter
  invalidation events that do not actually require a database change. Furthermore, the clustering module does
  not subscribe to the generic `invalidations` event, which has a more broad scope than database entity invalidations.
  [#7112](https://github.com/kong/kong/pull/7112)
- Data Planes ignore null fields coming from Control Planes when doing schema validation.
  [#7458](https://github.com/Kong/kong/pull/7458)
- Kong now includes the source in error logs produced by Control Planes.
  [#7494](https://github.com/Kong/kong/pull/7494)
- Data Plane config hash calculation and checking is more consistent now: it is impervious to changes in table iterations,
  hashes are calculated in both CP and DP, and DPs send pings more immediately and with the new hash now
  [#7483](https://github.com/Kong/kong/pull/7483)


#### Balancer

- All targets are returned by the Admin API now, including targets with a `weight=0`, or disabled targets.
  Before disabled targets were not included in the output when users attempted to list all targets. Then
  when users attempted to add the targets again, they recieved an error message telling them the targets already existed.
  [#7094](https://github.com/kong/kong/pull/7094)
- Upserting existing targets no longer fails.  Before, because of updates made to target configurations since Kong v2.2.0,
  upserting older configurations would fail. This fix allows older configurations to be imported.
  [#7052](https://github.com/kong/kong/pull/7052)
- The last balancer attempt is now correctly logged. Before balancer tries were saved when retrying, which meant the last
  retry state was not saved since there were no more retries. This update saves the failure state so it can be correctly logged.
  [#6972](https://github.com/kong/kong/pull/6972)
- Kong now ensures that the correct upstream event is removed from the queue when updating the balancer state.
  [#7103](https://github.com/kong/kong/pull/7103)

#### CLI

- The `prefix` argument in the `kong stop` command now takes precedence over environment variables, as it does in the `kong start` command.
  [#7080](https://github.com/kong/kong/pull/7080)

#### Configuration

- Declarative configurations now correctly parse custom plugin entities schemas with attributes called "plugins". Before
  when using declarative configurations, users with custom plugins that included a "plugins" field would encounter startup
  exceptions. With this fix, the declarative configuration can now distinguish between plugins schema and custom plugins fields.
  [#7412](https://github.com/kong/kong/pull/7412)
- The stream access log configuration options are now properly separated from the HTTP access log. Before when users
  used Kong with TCP, they couldn’t use a custom log format. With this fix, `proxy_stream_access_log` and `proxy_stream_error_log`
  have been added to differentiate stream access log from the HTTP subsystem. See
  [`proxy_stream_access_log`](https://docs.konghq.com/gateway-oss/2.5.x/configuration/#proxy_stream_access_log)
  and [`proxy_stream_error`](https://docs.konghq.com/gateway-oss/2.5.x/configuration/#proxy_stream_error) in the Configuration
  Property Reference for more information. [#7046](https://github.com/kong/kong/pull/7046)

#### Migrations

- Kong no longer assumes that `/?/init.lua` is in the Lua path when doing migrations. Before, when users created
  a custom plugin in a non-standard location and set `lua_package_path = /usr/local/custom/?.lua`, migrations failed.
  Migrations failed because the Kong core file is `init.lua` and it is required as part of `kong.plugins.<name>.migrations`.
  With this fix, migrations no longer expect `init.lua` to be a part of the path. [#6993](https://github.com/kong/kong/pull/6993)
- Kong no longer emits errors when doing `ALTER COLUMN` operations in Apache Cassandra 4.0.
  [#7490](https://github.com/Kong/kong/pull/7490)

#### PDK

- With this update, `kong.response.get_XXX()` functions now work in the log phase on external plugins. Before
  `kong.response.get_XXX()` functions required data from the response object, which was not accessible in the
  post-log timer used to call log handlers in external plugins. Now these functions work by accessing the required
  data from the set saved at the start of the log phase. See [`kong.response`](https://docs.konghq.com/gateway-oss/{{page.kong_version}}/kong.response)
  in the Plugin Development Kit for more information. [#7048](https://github.com/kong/kong/pull/7048)
- External plugins handle certain error conditions better while the Kong balancer is being refreshed. Before
  when an `instance_id` of an external plugin changed, and the plugin instance attempted to reset and retry,
  it was failing because of a typo in the comparison. [#7153](https://github.com/kong/kong/pull/7153).
  Thanks, [ealogar](https://github.com/ealogar)!
- With this release, `kong.log`'s phase checker now accounts for the existence of the new `response` pseudo-phase.
  Before users may have erroneously received a safe runtime error for using a function out-of-place in the PDK.
  [#7109](https://github.com/kong/kong/pull/7109)
- Kong no longer sandboxes the `string.rep` function. Before `string.rep` was sandboxed to disallow a single operation
  from allocating too much memory. However, a single operation allocating too much memory is no longer an issue
  because in LuaJIT there are no debug hooks and it is trivial to implement a loop to allocate memory on every single iteration.
  Additionally, since the `string` table is global and obtainable by any sandboxed string, its sandboxing provoked issues on global state.
  [#7167](https://github.com/kong/kong/pull/7167)
- The `kong.pdk.node` function can now correctly iterates over all the shared dict metrics. Before this fix,
  users using the `kong.pdk.node` function could not see all shared dict metrics under the Stream subsystem.
  [#7078](https://github.com/kong/kong/pull/7078)

#### Plugins

- All custom plugins that are using the deprecated `BasePlugin` class have to remove this inheritance.
- **LDAP-auth**: The LDAP Authentication schema now includes a default value for the `config.ldap_port` parameter
  that matches the documentation. Before the plugin documentation [Parameters](https://docs.konghq.com/hub/kong-inc/ldap-auth/#parameters)
  section included a reference to a default value for the LDAP port; however, the default value was not included in the plugin schema.
  [#7438](https://github.com/kong/kong/pull/7438)
- **Prometheus**: The Prometheus plugin exporter now attaches subsystem labels to memory stats. Before, the HTTP
  and Stream subsystems were not distinguished, so their metrics were interpreted as duplicate entries by Prometheus.
  https://github.com/Kong/kong-plugin-prometheus/pull/118
- **External Plugins**: the return code 127 (command not found) is detected and appropriate error is returned
  [#7523](https://github.com/Kong/kong/pull/7523)


## [2.4.1]


> Released 2021/05/11

This is a patch release in the 2.4 series. Being a patch release, it
strictly contains bugfixes. There are no new features or breaking changes.

### Distribution

- :warning: Starting with this release, Kong packages are no longer distributed
  through Bintray. Please download from [download.konghq.com](https://download.konghq.com).

### Dependencies

- Bump `luasec` from 1.0.0 to 1.0.1
  [#7126](https://github.com/Kong/kong/pull/7126)
- Bump `prometheus` plugin from 1.2.0 to 1.2.1
  [#7061](https://github.com/Kong/kong/pull/7061)

### Fixes

##### Core

- Ensure healthchecks and balancers are not created on control plane nodes.
  [#7085](https://github.com/Kong/kong/pull/7085)
- Optimize URL normalization code.
  [#7100](https://github.com/Kong/kong/pull/7100)
- Fix issue where control plane nodes would needlessly invalidate and send new
  configuration to data plane nodes.
  [#7112](https://github.com/Kong/kong/pull/7112)
- Ensure HTTP code `405` is handled by Kong's error page.
  [#6933](https://github.com/Kong/kong/pull/6933)
- Ensure errors in plugins `init_worker` do not break Kong's worker initialization.
  [#7099](https://github.com/Kong/kong/pull/7099)
- Fix issue where two subsequent TLS keepalive requests would lead to incorrect
  plugin execution.
  [#7102](https://github.com/Kong/kong/pull/7102)
- Ensure Targets upsert operation behaves similarly to other entities' upsert method.
  [#7052](https://github.com/Kong/kong/pull/7052)
- Ensure failed balancer retry is saved and accounted for in log data.
  [#6972](https://github.com/Kong/kong/pull/6972)


##### CLI

- Ensure `kong start` and `kong stop` prioritize CLI flag `--prefix` over environment
  variable `KONG_PREFIX`.
  [#7080](https://github.com/Kong/kong/pull/7080)

##### Configuration

- Ensure Stream subsystem allows for configuration of access logs format.
  [#7046](https://github.com/Kong/kong/pull/7046)

##### Admin API

- Ensure targets with weight 0 are displayed in the Admin API.
  [#7094](https://github.com/Kong/kong/pull/7094)

##### PDK

- Ensure new `response` phase is accounted for in phase checkers.
  [#7109](https://github.com/Kong/kong/pull/7109)

##### Plugins

- Ensure plugins written in languages other than Lua can use `kong.response.get_*`
  methods - e.g., `kong.response.get_status`.
  [#7048](https://github.com/Kong/kong/pull/7048)
- `hmac-auth`: enable JIT compilation of authorization header regex.
  [#7037](https://github.com/Kong/kong/pull/7037)


[Back to TOC](#table-of-contents)


## [2.4.0]

> Released 2021/04/06

This is the final release of Kong 2.4.0, with no breaking changes with respect to the 2.x series.
This release includes JavaScript PDK, improved CP/DP updates and UTF-8 Tags, amongst other improvements
and fixes.

### Dependencies

- :warning: For Kong 2.4, the required OpenResty version has been bumped to
  [1.19.3.1](http://openresty.org/en/changelog-1019003.html), and the set of
  patches included has changed, including the latest release of
  [lua-kong-nginx-module](https://github.com/Kong/lua-kong-nginx-module).
  If you are installing Kong from one of our distribution
  packages, you are not affected by this change.

**Note:** if you are not using one of our distribution packages and compiling
OpenResty from source, you must still apply Kong's [OpenResty
patches](https://github.com/Kong/kong-build-tools/tree/master/openresty-build-tools/patches)
(and, as highlighted above, compile OpenResty with the new
lua-kong-nginx-module). Our [kong-build-tools](https://github.com/Kong/kong-build-tools)
repository will allow you to do both easily.

- Bump luarocks from 3.4.0 to 3.5.0.
  [#6699](https://github.com/Kong/kong/pull/6699)
- Bump luasec from 0.9 to 1.0.
  [#6814](https://github.com/Kong/kong/pull/6814)
- Bump lua-resty-dns-client from 5.2.1 to 6.0.0.
  [#6999](https://github.com/Kong/kong/pull/6999)
- Bump kong-lapis from 1.8.1.2 to 1.8.3.1.
  [#6925](https://github.com/Kong/kong/pull/6925)
- Bump pgmoon from 1.11.0 to 1.12.0.
  [#6741](https://github.com/Kong/kong/pull/6741)
- Bump lua-resty-openssl from 0.6.9 to 0.7.2.
  [#6967](https://github.com/Kong/kong/pull/6967)
- Bump kong-plugin-zipkin from 1.2 to 1.3.
  [#6936](https://github.com/Kong/kong/pull/6936)
- Bump kong-prometheus-plugin from 1.0 to 1.2.
  [#6958](https://github.com/Kong/kong/pull/6958)
- Bump lua-cassandra from 1.5.0 to 1.5.1
  [#6857](https://github.com/Kong/kong/pull/6857)
- Bump luasyslog from 1.0.0 to 2.0.1
  [#6957](https://github.com/Kong/kong/pull/6957)

### Additions

##### Core

- Relaxed version check between Control Planes and Data Planes, allowing
  Data Planes that are missing minor updates to still connect to the
  Control Plane. Also, now Data Plane is allowed to have a superset of Control
  Plane plugins.
  [6932](https://github.com/Kong/kong/pull/6932)
- Allowed UTF-8 in Tags
  [6784](https://github.com/Kong/kong/pull/6784)
- Added support for Online Certificate Status Protocol responder found in cluster.
  [6887](https://github.com/Kong/kong/pull/6887)

##### PDK

- [JavaScript Plugin Development Kit (PDK)](https://github.com/Kong/kong-js-pdk)
  is released alongside with Kong 2.4. It allows users to write Kong plugins in
  JavaScript and TypeScript.
- Beta release of Protobuf plugin communication protocol, which can be used in
  place of MessagePack to communicate with non-Lua plugins.
  [6941](https://github.com/Kong/kong/pull/6941)
- Enabled `ssl_certificate` phase on plugins with stream module.
  [6873](https://github.com/Kong/kong/pull/6873)

##### Plugins

- Zipkin: support for Jaeger style uber-trace-id headers.
  [101](https://github.com/Kong/kong-plugin-zipkin/pull/101)
  Thanks [nvx](https://github.com/nvx) for the patch!
- Zipkin: support for OT headers.
  [103](https://github.com/Kong/kong-plugin-zipkin/pull/103)
  Thanks [ishg](https://github.com/ishg) for the patch!
- Zipkin: allow insertion of custom tags on the Zipkin request trace.
  [102](https://github.com/Kong/kong-plugin-zipkin/pull/102)
- Zipkin: creation of baggage items on child spans is now possible.
  [98](https://github.com/Kong/kong-plugin-zipkin/pull/98)
  Thanks [Asafb26](https://github.com/Asafb26) for the patch!
- JWT: Add ES384 support
  [6854](https://github.com/Kong/kong/pull/6854)
  Thanks [pariviere](https://github.com/pariviere) for the patch!
- Several plugins: capability to set new log fields, or unset existing fields,
  by executing custom Lua code in the Log phase.
  [6944](https://github.com/Kong/kong/pull/6944)

### Fixes

##### Core

- Changed default values and validation rules for plugins that were not
  well-adjusted for dbless or hybrid modes.
  [6885](https://github.com/Kong/kong/pull/6885)
- Kong 2.4 ensures that all the Core entities are loaded before loading
  any plugins. This fixes an error in which Plugins to could not link to
  or modify Core entities because they would not be loaded yet
  [6880](https://github.com/Kong/kong/pull/6880)
- If needed, `Host` header is now updated between balancer retries, using the
  value configured in the correct upstream entity.
  [6796](https://github.com/Kong/kong/pull/6796)
- Schema validations now log more descriptive error messages when types are
  invalid.
  [6593](https://github.com/Kong/kong/pull/6593)
  Thanks [WALL-E](https://github.com/WALL-E) for the patch!
- Kong now ignores tags in Cassandra when filtering by multiple entities, which
  is the expected behavior and the one already existent when using Postgres
  databases.
  [6931](https://github.com/Kong/kong/pull/6931)
- `Upgrade` header is not cleared anymore when response `Connection` header
  contains `Upgrade`.
  [6929](https://github.com/Kong/kong/pull/6929)
- Accept fully-qualified domain names ending in dots.
  [6864](https://github.com/Kong/kong/pull/6864)
- Kong does not try to warmup upstream names when warming up DNS entries.
  [6891](https://github.com/Kong/kong/pull/6891)
- Migrations order is now guaranteed to be always the same.
  [6901](https://github.com/Kong/kong/pull/6901)
- Buffered responses are disabled on connection upgrades.
  [6902](https://github.com/Kong/kong/pull/6902)
- Make entity relationship traverse-order-independent.
  [6743](https://github.com/Kong/kong/pull/6743)
- The host header is updated between balancer retries.
  [6796](https://github.com/Kong/kong/pull/6796)
- The router prioritizes the route with most matching headers when matching
  headers.
  [6638](https://github.com/Kong/kong/pull/6638)
- Fixed an edge case on multipart/form-data boundary check.
  [6638](https://github.com/Kong/kong/pull/6638)
- Paths are now properly normalized inside Route objects.
  [6976](https://github.com/Kong/kong/pull/6976)
- Do not cache empty upstream name dictionary.
  [7002](https://github.com/Kong/kong/pull/7002)
- Do not assume upstreams do not exist after init phase.
  [7010](https://github.com/Kong/kong/pull/7010)
- Do not overwrite configuration files when running migrations.
  [7017](https://github.com/Kong/kong/pull/7017)

##### PDK

- Now Kong does not leave plugin servers alive after exiting and does not try to
  start them in the unsupported stream subsystem.
  [6849](https://github.com/Kong/kong/pull/6849)
- Go does not cache `kong.log` methods
  [6701](https://github.com/Kong/kong/pull/6701)
- The `response` phase is included on the list of public phases
  [6638](https://github.com/Kong/kong/pull/6638)
- Config file style and options case are now consistent all around.
  [6981](https://github.com/Kong/kong/pull/6981)
- Added right protobuf MacOS path to enable external plugins in Homebrew
  installations.
  [6980](https://github.com/Kong/kong/pull/6980)
- Auto-escape upstream path to avoid proxying errors.
  [6978](https://github.com/Kong/kong/pull/6978)
- Ports are now declared as `Int`.
  [6994](https://github.com/Kong/kong/pull/6994)

##### Plugins

- oauth2: better handling more cases of client invalid token generation.
  [6594](https://github.com/Kong/kong/pull/6594)
  Thanks [jeremyjpj0916](https://github.com/jeremyjpj0916) for the patch!
- Zipkin: the w3c parsing function was returning a non-used extra value, and it
  now early-exits.
  [100](https://github.com/Kong/kong-plugin-zipkin/pull/100)
  Thanks [nvx](https://github.com/nvx) for the patch!
- Zipkin: fixed a bug in which span timestamping could sometimes raise an error.
  [105](https://github.com/Kong/kong-plugin-zipkin/pull/105)
  Thanks [Asafb26](https://github.com/Asafb26) for the patch!

[Back to TOC](#table-of-contents)


## [2.3.3]

> Released 2021/03/05

This is a patch release in the 2.3 series. Being a patch release, it
strictly contains bugfixes. The are no new features or breaking changes.

### Dependencies

- Bump OpenSSL from `1.1.1i` to `1.1.1j`.
  [6859](https://github.com/Kong/kong/pull/6859)

### Fixes

##### Core

- Ensure control plane nodes do not execute healthchecks.
  [6805](https://github.com/Kong/kong/pull/6805)
- Ensure only one worker executes active healthchecks.
  [6844](https://github.com/Kong/kong/pull/6844)
- Declarative config can be now loaded as an inline yaml file by `kong config`
  (previously it was possible only as a yaml string inside json). JSON declarative
  config is now parsed with the `cjson` library, instead of with `libyaml`.
  [6852](https://github.com/Kong/kong/pull/6852)
- When using eventual worker consistency now every Nginx worker deals with its
  upstreams changes, avoiding unnecessary synchronization among workers.
  [6833](https://github.com/Kong/kong/pull/6833)

##### Admin API

- Remove `prng_seed` from the Admin API and add PIDs instead.
  [6842](https://github.com/Kong/kong/pull/6842)

##### PDK

- Ensure `kong.log.serialize` properly calculates reported latencies.
  [6869](https://github.com/Kong/kong/pull/6869)

##### Plugins

- HMAC-Auth: fix issue where the plugin would check if both a username and
  signature were specified, rather than either.
  [6826](https://github.com/Kong/kong/pull/6826)


[Back to TOC](#table-of-contents)


## [2.3.2]

> Released 2021/02/09

This is a patch release in the 2.3 series. Being a patch release, it
strictly contains bugfixes. The are no new features or breaking changes.

### Fixes

##### Core

- Fix an issue where certain incoming URI may make it possible to
  bypass security rules applied on Route objects. This fix make such
  attacks more difficult by always normalizing the incoming request's
  URI before matching against the Router.
  [#6821](https://github.com/Kong/kong/pull/6821)
- Properly validate Lua input in sandbox module.
  [#6765](https://github.com/Kong/kong/pull/6765)
- Mark boolean fields with default values as required.
  [#6785](https://github.com/Kong/kong/pull/6785)


##### CLI

- `kong migrations` now accepts a `-p`/`--prefix` flag.
  [#6819](https://github.com/Kong/kong/pull/6819)

##### Plugins

- JWT: disallow plugin on consumers.
  [#6777](https://github.com/Kong/kong/pull/6777)
- rate-limiting: improve counters accuracy.
  [#6802](https://github.com/Kong/kong/pull/6802)


[Back to TOC](#table-of-contents)


## [2.3.1]

> Released 2021/01/26

This is a patch release in the 2.3 series. Being a patch release, it
strictly contains bugfixes. The are no new features or breaking changes.

### Fixes

##### Core

- lua-resty-dns-client was bumped to 5.2.1, which fixes an issue that could
  lead to a busy loop when renewing addresses.
  [#6760](https://github.com/Kong/kong/pull/6760)
- Fixed an issue that made Kong return HTTP 500 Internal Server Error instead
  of HTTP 502 Bad Gateway on upstream connection errors when using buffered
  proxying. [#6735](https://github.com/Kong/kong/pull/6735)

[Back to TOC](#table-of-contents)


## [2.3.0]

> Released 2021/01/08

This is a new release of Kong, with no breaking changes with respect to the 2.x series,
with **Control Plane/Data Plane version checks**, **UTF-8 names for Routes and Services**,
and **a Plugin Servers**.


### Distributions

- :warning: Support for Centos 6 has been removed, as said distro entered
  EOL on Nov 30.
  [#6641](https://github.com/Kong/kong/pull/6641)

### Dependencies

- Bump kong-plugin-serverless-functions from 1.0 to 2.1.
  [#6715](https://github.com/Kong/kong/pull/6715)
- Bump lua-resty-dns-client from 5.1.0 to 5.2.0.
  [#6711](https://github.com/Kong/kong/pull/6711)
- Bump lua-resty-healthcheck from 1.3.0 to 1.4.0.
  [#6711](https://github.com/Kong/kong/pull/6711)
- Bump OpenSSL from 1.1.1h to 1.1.1i.
  [#6639](https://github.com/Kong/kong/pull/6639)
- Bump `kong-plugin-zipkin` from 1.1 to 1.2.
  [#6576](https://github.com/Kong/kong/pull/6576)
- Bump `kong-plugin-request-transformer` from 1.2 to 1.3.
  [#6542](https://github.com/Kong/kong/pull/6542)

### Additions

##### Core

- Introduce version checks between Control Plane and Data Plane nodes
  in Hybrid Mode. Sync will be stopped if the major/minor version differ
  or if installed plugin versions differ between Control Plane and Data
  Plane nodes.
  [#6612](https://github.com/Kong/kong/pull/6612)
- Kong entities with a `name` field now support utf-8 characters.
  [#6557](https://github.com/Kong/kong/pull/6557)
- The certificates entity now has `cert_alt` and `key_alt` fields, used
  to specify an alternative certificate and key pair.
  [#6536](https://github.com/Kong/kong/pull/6536)
- The go-pluginserver `stderr` and `stdout` are now written into Kong's
  logs.
  [#6503](https://github.com/Kong/kong/pull/6503)
- Introduce support for multiple pluginservers. This feature is
  backwards-compatible with the existing single Go pluginserver.
  [#6600](https://github.com/Kong/kong/pull/6600)

##### PDK

- Introduce a `kong.node.get_hostname` method that returns current's
  node host name.
  [#6613](https://github.com/Kong/kong/pull/6613)
- Introduce a `kong.cluster.get_id` method that returns a unique ID
  for the current Kong cluster. If Kong is running in DB-less mode
  without a cluster ID explicitly defined, then this method returns nil.
  For Hybrid mode, all Control Planes and Data Planes belonging to the
  same cluster returns the same cluster ID. For traditional database
  based deployments, all Kong nodes pointing to the same database will
  also return the same cluster ID.
  [#6576](https://github.com/Kong/kong/pull/6576)
- Introduce a `kong.log.set_serialize_value`, which allows for customizing
  the output of `kong.log.serialize`.
  [#6646](https://github.com/Kong/kong/pull/6646)

##### Plugins

- `http-log`: the plugin now has a `headers` configuration, so that
  custom headers can be specified for the log request.
  [#6449](https://github.com/Kong/kong/pull/6449)
- `key-auth`: the plugin now has two additional boolean configurations:
  * `key_in_header`: if `false`, the plugin will ignore keys passed as
    headers.
  * `key_in_query`: if `false`, the plugin will ignore keys passed as
    query arguments.
  Both default to `true`.
  [#6590](https://github.com/Kong/kong/pull/6590)
- `request-size-limiting`: add new configuration `require_content_length`,
  which causes the plugin to ensure a valid `Content-Length` header exists
  before reading the request body.
  [#6660](https://github.com/Kong/kong/pull/6660)
- `serverless-functions`: introduce a sandboxing capability, and it has been
  *enabled* by default, where only Kong PDK, OpenResty `ngx` APIs, and Lua standard libraries are allowed.
  [#32](https://github.com/Kong/kong-plugin-serverless-functions/pull/32/)

##### Configuration

- `client_max_body_size` and `client_body_buffer_size`, that previously
  hardcoded to 10m, are now configurable through `nginx_admin_client_max_body_size` and `nginx_admin_client_body_buffer_size`.
  [#6597](https://github.com/Kong/kong/pull/6597)
- Kong-generated SSL privates keys now have `600` file system permission.
  [#6509](https://github.com/Kong/kong/pull/6509)
- Properties `ssl_cert`, `ssl_cert_key`, `admin_ssl_cert`,
  `admin_ssl_cert_key`, `status_ssl_cert`, and `status_ssl_cert_key`
  is now an array: previously, only an RSA certificate was generated
  by default; with this change, an ECDSA is also generated. On
  intermediate and modern cipher suites, the ECDSA certificate is set
  as the default fallback certificate; on old cipher suite, the RSA
  certificate remains as the default. On custom certificates, the first
  certificate specified in the array is used.
  [#6509](https://github.com/Kong/kong/pull/6509)
- Kong now runs as a `kong` user if it exists; it said user does not exist
  in the system, the `nobody` user is used, as before.
  [#6421](https://github.com/Kong/kong/pull/6421)

### Fixes

##### Core

- Fix issue where a Go plugin would fail to read kong.ctx.shared values set by Lua plugins.
  [#6490](https://github.com/Kong/kong/pull/6490)
- Properly trigger `dao:delete_by:post` hook.
  [#6567](https://github.com/Kong/kong/pull/6567)
- Fix issue where a route that supports both http and https (and has a hosts and snis match criteria) would fail to proxy http requests, as it does not contain an SNI.
  [#6517](https://github.com/Kong/kong/pull/6517)
- Fix issue where a `nil` request context would lead to errors `attempt to index local 'ctx'` being shown in the logs
- Reduced the number of needed timers to active health check upstreams and to resolve hosts.
- Schemas for full-schema validations are correctly cached now, avoiding memory
  leaks when reloading declarative configurations. [#6713](https://github.com/Kong/kong/pull/6713)
- The schema for the upstream entities now limits the highest configurable
  number of successes and failures to 255, respecting the limits imposed by
  lua-resty-healthcheck. [#6705](https://github.com/Kong/kong/pull/6705)
- Certificates for database connections now are loaded in the right order
  avoiding failures to connect to Postgres databases.
  [#6650](https://github.com/Kong/kong/pull/6650)

##### CLI

- Fix issue where `kong reload -c <config>` would fail.
  [#6664](https://github.com/Kong/kong/pull/6664)
- Fix issue where the Kong configuration cache would get corrupted.
  [#6664](https://github.com/Kong/kong/pull/6664)

##### PDK

- Ensure the log serializer encodes the `tries` field as an array when
  empty, rather than an object.
  [#6632](https://github.com/Kong/kong/pull/6632)

##### Plugins

- request-transformer plugin does not allow `null` in config anymore as they can
  lead to runtime errors. [#6710](https://github.com/Kong/kong/pull/6710)

[Back to TOC](#table-of-contents)


## [2.2.2]

> Released 2021/03/01

This is a patch release in the 2.2 series. Being a patch release, it
strictly contains bugfixes. The are no new features or breaking changes.

### Fixes

##### Plugins

- `serverless-functions`: introduce a sandboxing capability, *enabled* by default,
  where only Kong PDK, OpenResty `ngx` APIs, and some Lua standard libraries are
  allowed. Read the documentation [here](https://docs.konghq.com/hub/kong-inc/serverless-functions/#sandboxing).
  [#32](https://github.com/Kong/kong-plugin-serverless-functions/pull/32/)

[Back to TOC](#table-of-contents)


## [2.2.1]

> Released 2020/12/01

This is a patch release in the 2.2 series. Being a patch release, it
strictly contains bugfixes. The are no new features or breaking changes.

### Fixes

##### Distribution

##### Core

- Fix issue where Kong would fail to start a Go plugin instance with a
  `starting instance: nil` error.
  [#6507](https://github.com/Kong/kong/pull/6507)
- Fix issue where a route that supports both `http` and `https` (and has
  a `hosts` and `snis` match criteria) would fail to proxy `http`
  requests, as it does not contain an SNI.
  [#6517](https://github.com/Kong/kong/pull/6517)
- Fix issue where a Go plugin would fail to read `kong.ctx.shared` values
  set by Lua plugins.
  [#6426](https://github.com/Kong/kong/issues/6426)
- Fix issue where gRPC requests would fail to set the `:authority`
  pseudo-header in upstream requests.
  [#6603](https://github.com/Kong/kong/pull/6603)

##### CLI

- Fix issue where `kong config db_import` and `kong config db_export`
  commands would fail if Go plugins were enabled.
  [#6596](https://github.com/Kong/kong/pull/6596)
  Thanks [daniel-shuy](https://github.com/daniel-shuy) for the patch!

[Back to TOC](#table-of-contents)


## [2.2.0]

> Released 2020/10/23

This is a new major release of Kong, including new features such as **UDP support**,
**Configurable Request and Response Buffering**, **Dynamically Loading of OS
Certificates**, and much more.

### Distributions

- Added support for running Kong as the non-root user kong on distributed systems.


### Dependencies

- :warning: For Kong 2.2, the required OpenResty version has been bumped to
  [1.17.8.2](http://openresty.org/en/changelog-1017008.html), and the
  the set of patches included has changed, including the latest release of
  [lua-kong-nginx-module](https://github.com/Kong/lua-kong-nginx-module).
  If you are installing Kong from one of our distribution
  packages, you are not affected by this change.
- Bump OpenSSL version from `1.1.1g` to `1.1.1h`.
  [#6382](https://github.com/Kong/kong/pull/6382)

**Note:** if you are not using one of our distribution packages and compiling
OpenResty from source, you must still apply Kong's [OpenResty
patches](https://github.com/Kong/kong-build-tools/tree/master/openresty-build-tools/openresty-patches)
(and, as highlighted above, compile OpenResty with the new
lua-kong-nginx-module). Our [kong-build-tools](https://github.com/Kong/kong-build-tools)
repository will allow you to do both easily.

- :warning: Cassandra 2.x support is now deprecated. If you are still
  using Cassandra 2.x with Kong, we recommend you to upgrade, since this
  series of Cassandra is about to be EOL with the upcoming release of
  Cassandra 4.0.

### Additions

##### Core

- :fireworks: **UDP support**: Kong now features support for UDP proxying
  in its stream subsystem. The `"udp"` protocol is now accepted in the `protocols`
  attribute of Routes and the `protocol` attribute of Services.
  Load balancing and logging plugins support UDP as well.
  [#6215](https://github.com/Kong/kong/pull/6215)
- **Configurable Request and Response Buffering**: The buffering of requests
  or responses can now be enabled or disabled on a per-route basis, through
  setting attributes `Route.request_buffering` or `Route.response_buffering`
  to `true` or `false`. Default behavior remains the same: buffering is enabled
  by default for requests and responses.
  [#6057](https://github.com/Kong/kong/pull/6057)
- **Option to Automatically Load OS Certificates**: The configuration
  attribute `lua_ssl_trusted_certificate` was extended to accept a
  comma-separated list of certificate paths, as well as a special `system`
  value, which expands to the "system default" certificates file installed
  by the operating system. This follows a very simple heuristic to try to
  use the most common certificate file in most popular distros.
  [#6342](https://github.com/Kong/kong/pull/6342)
- Consistent-Hashing load balancing algorithm does not require to use the entire
  target history to build the same proxying destinations table on all Kong nodes
  anymore. Now deleted targets are actually removed from the database and the
  targets entities can be manipulated by the Admin API as any other entity.
  [#6336](https://github.com/Kong/kong/pull/6336)
- Add `X-Forwarded-Path` header: if a trusted source provides a
  `X-Forwarded-Path` header, it is proxied as-is. Otherwise, Kong will set
  the content of said header to the request's path.
  [#6251](https://github.com/Kong/kong/pull/6251)
- Hybrid mode synchronization performance improvements: Kong now uses a
  new internal synchronization method to push changes from the Control Plane
  to the Data Plane, drastically reducing the amount of communication between
  nodes during bulk updates.
  [#6293](https://github.com/Kong/kong/pull/6293)
- The `Upstream.client_certificate` attribute can now be used from proxying:
  This allows `client_certificate` setting used for mTLS handshaking with
  the `Upstream` server to be shared easily among different Services.
  However, `Service.client_certificate` will take precedence over
  `Upstream.client_certificate` if both are set simultaneously.
  In previous releases, `Upstream.client_certificate` was only used for
  mTLS in active health checks.
  [#6348](https://github.com/Kong/kong/pull/6348)
- New `shorthand_fields` top-level attribute in schema definitions, which
  deprecates `shorthands` and includes type definitions in addition to the
  shorthand callback.
  [#6364](https://github.com/Kong/kong/pull/6364)
- Hybrid Mode: the table of Data Plane nodes at the Control Plane is now
  cleaned up automatically, according to a delay value configurable via
  the `cluster_data_plane_purge_delay` attribute, set to 14 days by default.
  [#6376](https://github.com/Kong/kong/pull/6376)
- Hybrid Mode: Data Plane nodes now apply only the last config when receiving
  several updates in sequence, improving the performance when large configs are
  in use. [#6299](https://github.com/Kong/kong/pull/6299)

##### Admin API

- Hybrid Mode: new endpoint `/clustering/data-planes` which returns complete
  information about all Data Plane nodes that are connected to the Control
  Plane cluster, regardless of the Control Plane node to which they connected.
  [#6308](https://github.com/Kong/kong/pull/6308)
  * :warning: The `/clustering/status` endpoint is now deprecated, since it
    returns only information about Data Plane nodes directly connected to the
    Control Plane node to which the Admin API request was made, and is
    superseded by `/clustering/data-planes`.
- Admin API responses now honor the `headers` configuration setting for
  including or removing the `Server` header.
  [#6371](https://github.com/Kong/kong/pull/6371)

##### PDK

- New function `kong.request.get_forwarded_prefix`: returns the prefix path
  component of the request's URL that Kong stripped before proxying to upstream,
  respecting the value of `X-Forwarded-Prefix` when it comes from a trusted source.
  [#6251](https://github.com/Kong/kong/pull/6251)
- `kong.response.exit` now honors the `headers` configuration setting for
  including or removing the `Server` header.
  [#6371](https://github.com/Kong/kong/pull/6371)
- `kong.log.serialize` function now can be called using the stream subsystem,
  allowing various logging plugins to work under TCP and TLS proxy modes.
  [#6036](https://github.com/Kong/kong/pull/6036)
- Requests with `multipart/form-data` MIME type now can use the same part name
  multiple times. [#6054](https://github.com/Kong/kong/pull/6054)

##### Plugins

- **New Response Phase**: both Go and Lua pluggins now support a new plugin
  phase called `response` in Lua plugins and `Response` in Go. Using it
  automatically enables response buffering, which allows you to manipulate
  both the response headers and the response body in the same phase.
  This enables support for response handling in Go, where header and body
  filter phases are not available, allowing you to use PDK functions such
  as `kong.Response.GetBody()`, and provides an equivalent simplified
  feature for handling buffered responses from Lua plugins as well.
  [#5991](https://github.com/Kong/kong/pull/5991)
- aws-lambda: bump to version 3.5.0:
  [#6379](https://github.com/Kong/kong/pull/6379)
  * support for 'isBase64Encoded' flag in Lambda function responses
- grpc-web: introduce configuration pass_stripped_path, which, if set to true,
  causes the plugin to pass the stripped request path (see the `strip_path` Route
  attribute) to the upstream gRPC service.
- rate-limiting: Support for rate limiting by path, by setting the
  `limit_by = "path"` configuration attribute.
  Thanks [KongGuide](https://github.com/KongGuide) for the patch!
  [#6286](https://github.com/Kong/kong/pull/6286)
- correlation-id: the plugin now generates a correlation-id value by default
  if the correlation id header arrives but is empty.
  [#6358](https://github.com/Kong/kong/pull/6358)


## [2.1.4]

> Released 2020/09/18

This is a patch release in the 2.0 series. Being a patch release, it strictly
contains bugfixes. The are no new features or breaking changes.

### Fixes

##### Core

- Improve graceful exit of Control Plane and Data Plane nodes in Hybrid Mode.
  [#6306](https://github.com/Kong/kong/pull/6306)

##### Plugins

- datadog, loggly, statsd: fixes for supporting logging TCP/UDP services.
  [#6344](https://github.com/Kong/kong/pull/6344)
- Logging plugins: request and response sizes are now reported
  by the log serializer as number attributes instead of string.
  [#6356](https://github.com/Kong/kong/pull/6356)
- prometheus: Remove unnecessary `WARN` log that was seen in the Kong 2.1
  series.
  [#6258](https://github.com/Kong/kong/pull/6258)
- key-auth: no longer trigger HTTP 400 error when the body cannot be decoded.
  [#6357](https://github.com/Kong/kong/pull/6357)
- aws-lambda: respect `skip_large_bodies` config setting even when not using
  AWS API Gateway compatibility.
  [#6379](https://github.com/Kong/kong/pull/6379)


[Back to TOC](#table-of-contents)
- Fix issue where `kong reload` would occasionally leave stale workers locked
  at 100% CPU.
  [#6300](https://github.com/Kong/kong/pull/6300)
- Hybrid Mode: more informative error message when the Control Plane cannot
  be reached.
  [#6267](https://github.com/Kong/kong/pull/6267)

##### CLI

- `kong hybrid gen_cert` now reports "permission denied" errors correctly
  when it fails to write the certificate files.
  [#6368](https://github.com/Kong/kong/pull/6368)

##### Plugins

- acl: bumped to 3.0.1
  * Fix regression in a scenario where an ACL plugin with a `deny` clause
    was configured for a group that does not exist would cause a HTTP 401
    when an authenticated plugin would match the anonymous consumer. The
    behavior is now restored to that seen in Kong 1.x and 2.0.
    [#6354](https://github.com/Kong/kong/pull/6354)
- request-transformer: bumped to 1.2.7
  * Fix the construction of the error message when a template throws a Lua error.
    [#26](https://github.com/Kong/kong-plugin-request-transformer/pull/26)


## [2.1.3]

> Released 2020/08/19

This is a patch release in the 2.0 series. Being a patch release, it strictly
contains bugfixes. The are no new features or breaking changes.

### Fixes

##### Core

- Fix behavior of `X-Forwarded-Prefix` header with stripped path prefixes:
  the stripped portion of path is now added in `X-Forwarded-Prefix`,
  except if it is `/` or if it is received from a trusted client.
  [#6222](https://github.com/Kong/kong/pull/6222)

##### Migrations

- Avoid creating unnecessary an index for Postgres.
  [#6250](https://github.com/Kong/kong/pull/6250)

##### Admin API

- DB-less: fix concurrency issues with `/config` endpoint. It now waits for
  the configuration to update across workers before returning, and returns
  HTTP 429 on attempts to perform concurrent updates and HTTP 504 in case
  of update timeouts.
  [#6121](https://github.com/Kong/kong/pull/6121)

##### Plugins

- request-transformer: bump from v1.2.5 to v1.2.6
  * Fix an issue where query parameters would get incorrectly URL-encoded.
    [#24](https://github.com/Kong/kong-plugin-request-transformer/pull/24)
- acl: Fix migration of ACLs table for the Kong 2.1 series.
  [#6250](https://github.com/Kong/kong/pull/6250)


## [2.1.2]

> Released 2020/08/13

:white_check_mark: **Update (2020/08/13)**: This release fixed a balancer
bug that may cause incorrect request payloads to be sent to unrelated
upstreams during balancer retries, potentially causing responses for
other requests to be returned. Therefore it is **highly recommended**
that Kong users running versions `2.1.0` and `2.1.1` to upgrade to this
version as soon as possible, or apply mitigation from the
[2.1.0](#210) section below.

### Fixes

##### Core

- Fix a bug that balancer retries causes incorrect requests to be sent to
  subsequent upstream connections of unrelated requests.
  [#6224](https://github.com/Kong/kong/pull/6224)
- Fix an issue where plugins iterator was being built before setting the
  default workspace id, therefore indexing the plugins under the wrong workspace.
  [#6206](https://github.com/Kong/kong/pull/6206)

##### Migrations

- Improve reentrancy of Cassandra migrations.
  [#6206](https://github.com/Kong/kong/pull/6206)

##### PDK

- Make sure the `kong.response.error` PDK function respects gRPC related
  content types.
  [#6214](https://github.com/Kong/kong/pull/6214)


## [2.1.1]

> Released 2020/08/05

:red_circle: **Post-release note (as of 2020/08/13)**: A faulty behavior
has been observed with this change. When Kong proxies using the balancer
and a request to one of the upstream `Target` fails, Kong might send the
same request to another healthy `Target` in a different request later,
causing response for the failed request to be returned.

This bug could be mitigated temporarily by disabling upstream keepalive pools.
It can be achieved by either:

1. In `kong.conf`, set `upstream_keepalive_pool_size=0`, or
2. Setting the environment `KONG_UPSTREAM_KEEPALIVE_POOL_SIZE=0` when starting
   Kong with the CLI.

Then restart/reload the Kong instance.

Thanks Nham Le (@nhamlh) for reporting it in [#6212](https://github.com/Kong/kong/issues/6212).

:white_check_mark: **Update (2020/08/13)**: A fix to this regression has been
released as part of [2.1.2](#212). See the section of the Changelog related to this
release for more details.

### Dependencies

- Bump [lua-multipart](https://github.com/Kong/lua-multipart) to `0.5.9`.
  [#6148](https://github.com/Kong/kong/pull/6148)

### Fixes

##### Core

- No longer reject valid characters (as specified in the RFC 3986) in the `path` attribute of the
  Service entity.
  [#6183](https://github.com/Kong/kong/pull/6183)

##### Migrations

- Fix issue in Cassandra migrations where empty values in some entities would be incorrectly migrated.
  [#6171](https://github.com/Kong/kong/pull/6171)

##### Admin API

- Fix issue where consumed worker memory as reported by the `kong.node.get_memory_stats()` PDK method would be incorrectly reported in kilobytes, rather than bytes, leading to inaccurate values in the `/status` Admin API endpoint (and other users of said PDK method).
  [#6170](https://github.com/Kong/kong/pull/6170)

##### Plugins

- rate-limiting: fix issue where rate-limiting by Service would result in a global limit, rather than per Service.
  [#6157](https://github.com/Kong/kong/pull/6157)
- rate-limiting: fix issue where a TTL would not be set to some Redis keys.
  [#6150](https://github.com/Kong/kong/pull/6150)


[Back to TOC](#table-of-contents)


## [2.1.0]

> Released 2020/07/16

:red_circle: **Post-release note (as of 2020/08/13)**: A faulty behavior
has been observed with this change. When Kong proxies using the balancer
and a request to one of the upstream `Target` fails, Kong might send the
same request to another healthy `Target` in a different request later,
causing response for the failed request to be returned.

This bug could be mitigated temporarily by disabling upstream keepalive pools.
It can be achieved by either:

1. In `kong.conf`, set `upstream_keepalive_pool_size=0`, or
2. Setting the environment `KONG_UPSTREAM_KEEPALIVE_POOL_SIZE=0` when starting
   Kong with the CLI.

Then restart/reload the Kong instance.

Thanks Nham Le (@nhamlh) for reporting it in [#6212](https://github.com/Kong/kong/issues/6212).

:white_check_mark: **Update (2020/08/13)**: A fix to this regression has been
released as part of [2.1.2](#212). See the section of the Changelog related to this
release for more details.

### Distributions

- :gift: Introduce package for Ubuntu 20.04.
  [#6006](https://github.com/Kong/kong/pull/6006)
- Add `ca-certificates` to the Alpine Docker image.
  [#373](https://github.com/Kong/docker-kong/pull/373)
- :warning: The [go-pluginserver](https://github.com/Kong/go-pluginserver) no
  longer ships with Kong packages; users are encouraged to build it along with
  their Go plugins. For more info, check out the [Go Guide](https://docs.konghq.com/latest/go/).

### Dependencies

- :warning: In order to use all Kong features, including the new
  dynamic upstream keepalive behavior, the required OpenResty version is
  [1.15.8.3](http://openresty.org/en/changelog-1015008.html).
  If you are installing Kong from one of our distribution
  packages, this version and all required patches and modules are included.
  If you are building from source, you must apply
  Kong's [OpenResty patches](https://github.com/Kong/kong-build-tools/tree/master/openresty-build-tools/openresty-patches)
  as well as include [lua-kong-nginx-module](https://github.com/Kong/lua-kong-nginx-module).
  Our [kong-build-tools](https://github.com/Kong/kong-build-tools)
  repository allows you to do both easily.
- Bump OpenSSL version from `1.1.1f` to `1.1.1g`.
  [#5820](https://github.com/Kong/kong/pull/5810)
- Bump [lua-resty-dns-client](https://github.com/Kong/lua-resty-dns-client) from `4.1.3`
  to `5.0.1`.
  [#5499](https://github.com/Kong/kong/pull/5499)
- Bump [lyaml](https://github.com/gvvaughan/lyaml) from `0.2.4` to `0.2.5`.
  [#5984](https://github.com/Kong/kong/pull/5984)
- Bump [lua-resty-openssl](https://github.com/fffonion/lua-resty-openssl)
  from `0.6.0` to `0.6.2`.
  [#5941](https://github.com/Kong/kong/pull/5941)

### Changes

##### Core

- Increase maximum allowed payload size in hybrid mode.
  [#5654](https://github.com/Kong/kong/pull/5654)
- Targets now support a weight range of 0-65535.
  [#5871](https://github.com/Kong/kong/pull/5871)

##### Configuration

- :warning: The configuration properties `router_consistency` and
  `router_update_frequency` have been renamed to `worker_consistency` and
  `worker_state_update_frequency`, respectively. The new properties allow for
  configuring the consistency settings of additional internal structures, see
  below for details.
  [#5325](https://github.com/Kong/kong/pull/5325)
- :warning: The `nginx_upstream_keepalive_*` configuration properties have been
  renamed to `upstream_keepalive_*`. This is due to the introduction of dynamic
  upstream keepalive pools, see below for details.
  [#5771](https://github.com/Kong/kong/pull/5771)
- :warning: The default value of `worker_state_update_frequency` (previously
  `router_update_frequency`) was changed from `1` to `5`.
  [#5325](https://github.com/Kong/kong/pull/5325)

##### Plugins

- :warning: Change authentication plugins to standardize on `allow` and
  `deny` as terms for access control. Previous nomenclature is deprecated and
  support will be removed in Kong 3.0.
  * ACL: use `allow` and `deny` instead of `whitelist` and `blacklist`
  * bot-detection: use `allow` and `deny` instead of `whitelist` and `blacklist`
  * ip-restriction: use `allow` and `deny` instead of `whitelist` and `blacklist`
  [#6014](https://github.com/Kong/kong/pull/6014)

### Additions

##### Core

- :fireworks: **Asynchronous upstream updates**: Kong's load balancer is now able to
  update its internal structures asynchronously instead of onto the request/stream
  path.

  This change required the introduction of new configuration properties and the
  deprecation of older ones:
    - New properties:
      * `worker_consistency`
      * `worker_state_update_frequency`
    - Deprecated properties:
      * `router_consistency`
      * `router_update_frequency`

  The new `worker_consistency` property is similar to `router_consistency` and accepts
  either of `strict` (default, synchronous) or `eventual` (asynchronous). Unlike its
  deprecated counterpart, this new property aims at configuring the consistency of *all*
  internal structures of Kong, and not only the router.
  [#5325](https://github.com/Kong/kong/pull/5325)
- :fireworks: **Read-Only Postgres**: Kong users are now able to configure
  a read-only Postgres replica. When configured, Kong will attempt to fulfill
  read operations through the read-only replica instead of the main Postgres
  connection.
  [#5584](https://github.com/Kong/kong/pull/5584)
- Introducing **dynamic upstream keepalive pools**. This change prevents virtual
  host confusion when Kong proxies traffic to virtual services (hosted on the
  same IP/port) over TLS.
  Keepalive pools are now created by the `upstream IP/upstream port/SNI/client
  certificate` tuple instead of `IP/port` only. Users running Kong in front of
  virtual services should consider adjusting their keepalive settings
  appropriately.

  This change required the introduction of new configuration properties and
  the deprecation of older ones:
    - New properties:
        * `upstream_keepalive_pool_size`
        * `upstream_keepalive_max_requests`
        * `upstream_keepalive_idle_timeout`
    - Deprecated properties:
        * `nginx_upstream_keepalive`
        * `nginx_upstream_keepalive_requests`
        * `nginx_upstream_keepalive_timeout`

  Additionally, this change allows for specifying an indefinite amount of max
  requests and idle timeout threshold for upstream keepalive connections, a
  capability that was previously removed by Nginx 1.15.3.
  [#5771](https://github.com/Kong/kong/pull/5771)
- The default certificate for the proxy can now be configured via Admin API
  using the `/certificates` endpoint. A special `*` SNI has been introduced
  which stands for the default certificate.
  [#5404](https://github.com/Kong/kong/pull/5404)
- Add support for PKI in Hybrid Mode mTLS.
  [#5396](https://github.com/Kong/kong/pull/5396)
- Add `X-Forwarded-Prefix` to set of headers forwarded to upstream requests.
  [#5620](https://github.com/Kong/kong/pull/5620)
- Introduce a `_transform` option to declarative configuration, which allows
  importing basicauth credentials with and without hashed passwords. This change
  is only supported in declarative configuration format version `2.1`.
  [#5835](https://github.com/Kong/kong/pull/5835)
- Add capability to define different consistency levels for read and write
  operations in Cassandra. New configuration properties `cassandra_write_consistency`
  and `cassandra_read_consistency` were introduced and the existing
  `cassandra_consistency` property was deprecated.
  Thanks [Abhishekvrshny](https://github.com/Abhishekvrshny) for the patch!
  [#5812](https://github.com/Kong/kong/pull/5812)
- Introduce certificate expiry and CA constraint checks to Hybrid Mode
  certificates (`cluster_cert` and `cluster_ca_cert`).
  [#6000](https://github.com/Kong/kong/pull/6000)
- Introduce new attributes to the Services entity, allowing for customizations
  in TLS verification parameters:
  [#5976](https://github.com/Kong/kong/pull/5976)
  * `tls_verify`: whether TLS verification is enabled while handshaking
    with the upstream Service
  * `tls_verify_depth`: the maximum depth of verification when validating
    upstream Service's TLS certificate
  * `ca_certificates`: the CA trust store to use when validating upstream
    Service's TLS certificate
- Introduce new attribute `client_certificate` in Upstreams entry, used
  for supporting mTLS in active health checks.
  [#5838](https://github.com/Kong/kong/pull/5838)

##### CLI

- Migrations: add a new `--force` flag to `kong migrations bootstrap`.
  [#5635](https://github.com/Kong/kong/pull/5635)

##### Configuration

- Introduce configuration property `db_cache_neg_ttl`, allowing the configuration
  of negative TTL for DB entities.
  Thanks [ealogar](https://github.com/ealogar) for the patch!
  [#5397](https://github.com/Kong/kong/pull/5397)

##### PDK

- Support `kong.response.exit` in Stream (L4) proxy mode.
  [#5524](https://github.com/Kong/kong/pull/5524)
- Introduce `kong.request.get_forwarded_path` method, which returns
  the path component of the request's URL, but also considers
  `X-Forwarded-Prefix` if it comes from a trusted source.
  [#5620](https://github.com/Kong/kong/pull/5620)
- Introduce `kong.response.error` method, that allows PDK users to exit with
  an error while honoring the Accept header or manually forcing a content-type.
  [#5562](https://github.com/Kong/kong/pull/5562)
- Introduce `kong.client.tls` module, which provides the following methods for
  interacting with downstream mTLS:
  * `kong.client.tls.request_client_certificate()`: request client to present its
    client-side certificate to initiate mutual TLS authentication between server
    and client.
  * `kong.client.tls.disable_session_reuse()`: prevent the TLS session for the current
    connection from being reused by disabling session ticket and session ID for
    the current TLS connection.
  * `kong.client.tls.get_full_client_certificate_chain()`: return the PEM encoded
    downstream client certificate chain with the client certificate at the top
    and intermediate certificates (if any) at the bottom.
  [#5890](https://github.com/Kong/kong/pull/5890)
- Introduce `kong.log.serialize` method.
  [#5995](https://github.com/Kong/kong/pull/5995)
- Introduce new methods to the `kong.service` PDK module:
  * `kong.service.set_tls_verify()`: set whether TLS verification is enabled while
    handshaking with the upstream Service
  * `kong.service.set_tls_verify_depth()`: set the maximum depth of verification
    when validating upstream Service's TLS certificate
  * `kong.service.set_tls_verify_store()`: set the CA trust store to use when
    validating upstream Service's TLS certificate

##### Plugins

- :fireworks: **New Plugin**: introduce the [grpc-web plugin](https://github.com/Kong/kong-plugin-grpc-web), allowing clients
  to consume gRPC services via the gRPC-Web protocol.
  [#5607](https://github.com/Kong/kong/pull/5607)
- :fireworks: **New Plugin**: introduce the [grpc-gateway plugin](https://github.com/Kong/kong-plugin-grpc-gateway), allowing
  access to upstream gRPC services through a plain HTTP request.
  [#5939](https://github.com/Kong/kong/pull/5939)
- Go: add getter and setter methods for `kong.ctx.shared`.
  [#5496](https://github.com/Kong/kong/pull/5496/)
- Add `X-Credential-Identifier` header to the following authentication plugins:
  * basic-auth
  * key-auth
  * ldap-auth
  * oauth2
  [#5516](https://github.com/Kong/kong/pull/5516)
- Rate-Limiting: auto-cleanup expired rate-limiting metrics in Postgres.
  [#5498](https://github.com/Kong/kong/pull/5498)
- OAuth2: add ability to persist refresh tokens throughout their life cycle.
  Thanks [amberheilman](https://github.com/amberheilman) for the patch!
  [#5264](https://github.com/Kong/kong/pull/5264)
- IP-Restriction: add support for IPv6.
  [#5640](https://github.com/Kong/kong/pull/5640)
- OAuth2: add support for PKCE.
  Thanks [amberheilman](https://github.com/amberheilman) for the patch!
  [#5268](https://github.com/Kong/kong/pull/5268)
- OAuth2: allow optional hashing of client secrets.
  [#5610](https://github.com/Kong/kong/pull/5610)
- aws-lambda: bump from v3.1.0 to v3.4.0
  * Add `host` configuration to allow for custom Lambda endpoints.
    [#35](https://github.com/Kong/kong-plugin-aws-lambda/pull/35)
- zipkin: bump from 0.2 to 1.1.0
  * Add support for B3 single header
    [#66](https://github.com/Kong/kong-plugin-zipkin/pull/66)
  * Add `traceid_byte_count` config option
    [#74](https://github.com/Kong/kong-plugin-zipkin/pull/74)
  * Add support for W3C header
    [#75](https://github.com/Kong/kong-plugin-zipkin/pull/75)
  * Add new option `header_type`
    [#75](https://github.com/Kong/kong-plugin-zipkin/pull/75)
- serverless-functions: bump from 0.3.1 to 1.0.0
  * Add ability to run functions in each request processing phase.
    [#21](https://github.com/Kong/kong-plugin-serverless-functions/pull/21)
- prometheus: bump from 0.7.1 to 0.9.0
  * Performance: significant improvements in throughput and CPU usage.
    [#79](https://github.com/Kong/kong-plugin-prometheus/pull/79)
  * Expose healthiness of upstreams targets.
    Thanks [carnei-ro](https://github.com/carnei-ro) for the patch!
    [#88](https://github.com/Kong/kong-plugin-prometheus/pull/88)
- rate-limiting: allow rate-limiting by custom header.
  Thanks [carnei-ro](https://github.com/carnei-ro) for the patch!
  [#5969](https://github.com/Kong/kong/pull/5969)
- session: bumped from 2.3.0 to 2.4.0.
  [#5868](https://github.com/Kong/kong/pull/5868)

### Fixes

##### Core

- Fix memory leak when loading a declarative configuration that fails
  schema validation.
  [#5759](https://github.com/Kong/kong/pull/5759)
- Fix migration issue where the index for the `ca_certificates` table would
  fail to be created.
  [#5764](https://github.com/Kong/kong/pull/5764)
- Fix issue where DNS resolution would fail in DB-less mode.
  [#5831](https://github.com/Kong/kong/pull/5831)

##### Admin API

- Disallow `PATCH` on `/upstreams/:upstreams/targets/:targets`

##### Plugins

- Go: fix issue where instances of the same Go plugin applied to different
  Routes would get mixed up.
  [#5597](https://github.com/Kong/kong/pull/5597)
- Strip `Authorization` value from logged headers. Values are now shown as
  `REDACTED`.
  [#5628](https://github.com/Kong/kong/pull/5628).
- ACL: respond with HTTP 401 rather than 403 if credentials are not provided.
  [#5452](https://github.com/Kong/kong/pull/5452)
- ldap-auth: set credential ID upon authentication, allowing subsequent
  plugins (e.g., rate-limiting) to act on said value.
  [#5497](https://github.com/Kong/kong/pull/5497)
- ldap-auth: hash the cache key generated by the plugin.
  [#5497](https://github.com/Kong/kong/pull/5497)
- zipkin: bump from 0.2 to 1.1.0
  * Stopped tagging non-erroneous spans with `error=false`.
    [#63](https://github.com/Kong/kong-plugin-zipkin/pull/63)
  * Changed the structure of `localEndpoint` and `remoteEndpoint`.
    [#63](https://github.com/Kong/kong-plugin-zipkin/pull/63)
  * Store annotation times in microseconds.
    [#71](https://github.com/Kong/kong-plugin-zipkin/pull/71)
  * Prevent an error triggered when timing-related kong variables
    were not present.
    [#71](https://github.com/Kong/kong-plugin-zipkin/pull/71)
- aws-lambda: AWS regions are no longer validated against a hardcoded list; if an
  invalid region name is provided, a proxy Internal Server Error is raised,
  and a DNS resolution error message is logged.
  [#33](https://github.com/Kong/kong-plugin-aws-lambda/pull/33)

[Back to TOC](#table-of-contents)


## [2.0.5]

> Released 2020/06/30

### Dependencies

- Bump OpenSSL version from `1.1.1f` to `1.1.1g`.
  [#5820](https://github.com/Kong/kong/pull/5810)
- Bump [go-pluginserver](https://github.com/Kong/go-pluginserver) from version
  from `0.2.0` to `0.3.2`, leveraging [go-pdk](https://github.com/Kong/go-pdk) `0.3.1`.
  See the [go-pdk changelog](https://github.com/Kong/go-pdk/blob/master/CHANGELOG.md#v031).

### Fixes

##### Core

- Fix a race condition leading to random config fetching failure in DB-less mode.
  [#5833](https://github.com/Kong/kong/pull/5833)
- Fix issue where a respawned worker would not use the existing configuration
  in DB-less mode.
  [#5850](https://github.com/Kong/kong/pull/5850)
- Fix issue where declarative configuration would fail with the error:
  `Cannot serialise table: excessively sparse array`.
  [#5768](https://github.com/Kong/kong/pull/5865)
- Targets now support a weight range of 0-65535.
  [#5871](https://github.com/Kong/kong/pull/5871)
- Make kong.ctx.plugin light-thread safe
  Thanks [tdelaune](https://github.com/tdelaune) for the assistance!
  [#5873](https://github.com/Kong/kong/pull/5873)
- Go: fix issue with Go plugins where the plugin instance would be
  intermittently killed.
  Thanks [primableatom](https://github.com/primableatom) for the patch!
  [#5903](https://github.com/Kong/kong/pull/5903)
- Auto-convert `config.anonymous` from empty string to the `ngx.null` value.
  [#5906](https://github.com/Kong/kong/pull/5906)
- Fix issue where DB-less wouldn't correctly validate input with missing IDs,
  names, or cache key.
  [#5929](https://github.com/Kong/kong/pull/5929)
- Fix issue where a request to the upstream health endpoint would fail with
  HTTP 500 Internal Server Error.
  [#5943](https://github.com/Kong/kong/pull/5943)
- Fix issue where providing a declarative configuration file containing
  fields with explicit null values would result in an error.
  [#5999](https://github.com/Kong/kong/pull/5999)
- Fix issue where the balancer wouldn't be built for all workers.
  [#5931](https://github.com/Kong/kong/pull/5931)
- Fix issue where a declarative configuration file with primary keys specified
  as numbers would result in an error.
  [#6005](https://github.com/Kong/kong/pull/6005)

##### CLI

##### Configuration

- Fix issue where the Postgres password from the Kong configuration file
  would be truncated if it contained a `#` character.
  [#5822](https://github.com/Kong/kong/pull/5822)

##### Admin API

- Fix issue where a `PUT` request on `/upstreams/:upstreams/targets/:targets`
  would result in HTTP 500 Internal Server Error.
  [#6012](https://github.com/Kong/kong/pull/6012)

##### PDK

- Stop request processing flow if body encoding fails.
  [#5829](https://github.com/Kong/kong/pull/5829)
- Ensure `kong.service.set_target()` includes the port number if a non-default
  port is used.
  [#5996](https://github.com/Kong/kong/pull/5996)

##### Plugins

- Go: fix issue where the go-pluginserver would not reload Go plugins'
  configurations.
  Thanks [wopol](https://github.com/wopol) for the patch!
  [#5866](https://github.com/Kong/kong/pull/5866)
- basic-auth: avoid fetching credentials when password is not given.
  Thanks [Abhishekvrshny](https://github.com/Abhishekvrshny) for the patch!
  [#5880](https://github.com/Kong/kong/pull/5880)
- cors: avoid overwriting upstream response `Vary` header; new values are now
  added as additional `Vary` headers.
  Thanks [aldor007](https://github.com/aldor007) for the patch!
  [#5794](https://github.com/Kong/kong/pull/5794)

[Back to TOC](#table-of-contents)


## [2.0.4]

> Released 2020/04/22

### Fixes

##### Core

  - Disable JIT mlcache:get_bulk() on ARM64
    [#5797](https://github.com/Kong/kong/pull/5797)
  - Don't incrementing log counters on unexpected errors
    [#5783](https://github.com/Kong/kong/pull/5783)
  - Invalidate target history at cleanup so balancers stay synced
    [#5775](https://github.com/Kong/kong/pull/5775)
  - Set a log prefix with the upstream name
    [#5773](https://github.com/Kong/kong/pull/5773)
  - Fix memory leaks when loading a declarative config that fails schema validation
    [#5766](https://github.com/Kong/kong/pull/5766)
  - Fix some balancer and cluster_events issues
    [#5804](https://github.com/Kong/kong/pull/5804)

##### Configuration

  - Send declarative config updates to stream subsystem via Unix domain
    [#5786](https://github.com/Kong/kong/pull/5786)
  - Now when using declarative configurations the cache is purged on reload, cleaning any references to removed entries
    [#5769](https://github.com/Kong/kong/pull/5769)


[Back to TOC](#table-of-contents)


## [2.0.3]

> Released 2020/04/06

This is a patch release in the 2.0 series. Being a patch release, it strictly
contains performance improvements and bugfixes. The are no new features or
breaking changes.

### Fixes

##### Core

  - Setting the target weight to 0 does not automatically remove the upstream.
    [#5710](https://github.com/Kong/kong/pull/5710).
  - The plugins iterator is now always fully built, even if the initialization
    of any of them fails.
    [#5692](https://github.com/Kong/kong/pull/5692).
  - Fixed the load of `dns_not_found_ttl` and `dns_error_ttl` configuration
    options.
    [#5684](https://github.com/Kong/kong/pull/5684).
  - Consumers and tags are properly warmed-up from the plugins' perspective,
    i.e. they are loaded to the cache space that plugins access.
    [#5669](https://github.com/Kong/kong/pull/5669).
  - Customized error messages don't affect subsequent default error responses
    now.
    [#5673](https://github.com/Kong/kong/pull/5673).

##### CLI

  - Fixed the `lua_package_path` option precedence over `LUA_PATH` environment
    variable.
    [#5729](https://github.com/Kong/kong/pull/5729).
  - Support to Nginx binary upgrade by correctly handling the `USR2` signal.
    [#5657](https://github.com/Kong/kong/pull/5657).

##### Configuration

  - Fixed the logrotate configuration file with the right line terminators.
    [#243](https://github.com/Kong/kong-build-tools/pull/243).
    Thanks, [WALL-E](https://github.com/WALL-E)

##### Admin API

  - Fixed the `sni is duplicated` error when sending multiple `SNIs` as body
    arguments and an `SNI` on URL that matched one from the body.
    [#5660](https://github.com/Kong/kong/pull/5660).

[Back to TOC](#table-of-contents)


## [2.0.2]

> Released 2020/02/27

This is a patch release in the 2.0 series. Being a patch release, it strictly
contains performance improvements and bugfixes. The are no new features or
breaking changes.

### Fixes

##### Core

  - Fix issue related to race condition in Cassandra select each method
    [#5564](https://github.com/Kong/kong/pull/5564).
    Thanks, [vasuharish](https://github.com/vasuharish)!
  - Fix issue related to running control plane under multiple Nginx workers
    [#5612](https://github.com/Kong/kong/pull/5612).
  - Don't change route paths when marshaling
    [#5587](https://github.com/Kong/kong/pull/5587).
  - Fix propagation of posted health across workers
    [#5539](https://github.com/Kong/kong/pull/5539).
  - Use proper units for timeouts with cassandra
    [#5571](https://github.com/Kong/kong/pull/5571).
  - Fix broken SNI based routing in L4 proxy mode
    [#5533](https://github.com/Kong/kong/pull/5533).

##### Plugins

  - Enable the ACME plugin by default
    [#5555](https://github.com/Kong/kong/pull/5555).
  - Accept consumer username in anonymous field
    [#5552](https://github.com/Kong/kong/pull/5552).

[Back to TOC](#table-of-contents)


## [2.0.1]

> Released 2020/02/04

This is a patch release in the 2.0 series. Being a patch release, it strictly
contains performance improvements and bugfixes. The are no new features or
breaking changes.


### Fixes

##### Core

  - Migrations include the configured Lua path now
    [#5509](https://github.com/Kong/kong/pull/5509).
  - Hop-by-hop headers to not clear upgrade header on upgrade
    [#5495](https://github.com/Kong/kong/pull/5495).
  - Balancers now properly check if a response is produced by an upstream
    [#5493](https://github.com/Kong/kong/pull/5493).
    Thanks, [onematchfox](https://github.com/onematchfox)!
  - Kong correctly logs an error message when the Lua VM cannot allocate memory
    [#5479](https://github.com/Kong/kong/pull/5479)
    Thanks, [pamiel](https://github.com/pamiel)!
  - Schema validations work again in DB-less mode
    [#5464](https://github.com/Kong/kong/pull/5464).

##### Plugins

  - oauth2: handle `Authorization` headers with missing `access_token` correctly.
    [#5514](https://github.com/Kong/kong/pull/5514).
    Thanks, [jeremyjpj0916](https://github.com/jeremyjpj0916)!
  - oauth2: hash oauth2_tokens cache key via the DAO
    [#5507](https://github.com/Kong/kong/pull/5507)


[Back to TOC](#table-of-contents)


## [2.0.0]

> Released 2020/01/20

This is a new major release of Kong, including new features such as **Hybrid
mode**, **Go language support for plugins** and **buffered proxying**, and
much more.

Kong 2.0.0 removes the deprecated service mesh functionality, which was
been retired in favor of [Kuma](https://kuma.io), as Kong continues to
focus on its core gateway capabilities.

Please note that Kong 2.0.0 also removes support for migrating from versions
below 1.0.0. If you are running Kong 0.x versions below 0.14.1, you need to
migrate to 0.14.1 first, and once you are running 0.14.1, you can migrate to
Kong 1.5.0, which includes special provisions for migrating from Kong 0.x,
such as the `kong migrations migrate-apis` command, and then finally to Kong
2.0.0.

### Dependencies

- :warning: The required OpenResty version is
  [1.15.8.2](http://openresty.org/en/changelog-1015008.html), and the
  the set of patches included has changed, including the latest release of
  [lua-kong-nginx-module](https://github.com/Kong/lua-kong-nginx-module).
  If you are installing Kong from one of our distribution
  packages, you are not affected by this change.

**Note:** if you are not using one of our distribution packages and compiling
OpenResty from source, you must still apply Kong's [OpenResty
patches](https://github.com/Kong/kong-build-tools/tree/master/openresty-build-tools/openresty-patches)
(and, as highlighted above, compile OpenResty with the new
lua-kong-nginx-module). Our [kong-build-tools](https://github.com/Kong/kong-build-tools)
repository will allow you to do both easily.

### Packaging

- RPM packages are now signed with our own GPG keys. You can download our public
  key at https://bintray.com/user/downloadSubjectPublicKey?username=kong
- Kong now ships with a systemd unit file

### Additions

##### Core

  - :fireworks: **Hybrid mode** for management of control-plane and
    data-plane nodes. This allows running control-plane nodes using a
    database and have them deliver configuration updates to DB-less
    data-plane nodes.
    [#5294](https://github.com/Kong/kong/pull/5294)
  - :fireworks: **Buffered proxying** - plugins can now request buffered
    reading of the service response (as opposed to the streaming default),
    allowing them to modify headers based on the contents of the body
    [#5234](https://github.com/Kong/kong/pull/5234)
  - The `transformations` in DAO schemas now also support `on_read`,
    allowing for two-way (read/write) data transformations between
    Admin API input/output and database storage.
    [#5100](https://github.com/Kong/kong/pull/5100)
  - Added `threshold` attribute for health checks
    [#5206](https://github.com/Kong/kong/pull/5206)
  - Caches for core entities and plugin-controlled entities (such as
    credentials, etc.) are now separated, protecting the core entities
    from cache eviction caused by plugin behavior.
    [#5114](https://github.com/Kong/kong/pull/5114)
  - Cipher suite was updated to the Mozilla v5 release.
    [#5342](https://github.com/Kong/kong/pull/5342)
  - Better support for using already existing Cassandra keyspaces
    when migrating
    [#5361](https://github.com/Kong/kong/pull/5361)
  - Better log messages when plugin modules fail to load
    [#5357](https://github.com/Kong/kong/pull/5357)
  - `stream_listen` now supports the `backlog` option.
    [#5346](https://github.com/Kong/kong/pull/5346)
  - The internal cache was split into two independent segments,
    `kong.core_cache` and `kong.cache`. The `core_cache` region is
    used by the Kong core to store configuration data that doesn't
    change often. The other region is used to store plugin
    runtime data that is dependent on traffic pattern and user
    behavior. This change should decrease the cache contention
    between Kong core and plugins and result in better performance
    overall.
    - :warning: Note that both structures rely on the already existent
      `mem_cache_size` configuration option to set their size,
      so when upgrading from a previous Kong version, the cache
      memory consumption might double if this value is not adjusted
      [#5114](https://github.com/Kong/kong/pull/5114)

##### CLI

  - `kong config init` now accepts a filename argument
    [#4451](https://github.com/Kong/kong/pull/4451)

##### Configuration

  - :fireworks: **Extended support for Nginx directive injections**
    via Kong configurations, reducing the needs for custom Nginx
    templates. New injection contexts were added: `nginx_main_`,
    `nginx_events` and `nginx_supstream_` (`upstream` in `stream`
    mode).
    [#5390](https://github.com/Kong/kong/pull/5390)
  - Enable `reuseport` option in the listen directive by default
    and allow specifying both `reuseport` and `backlog=N` in the
    listener flags.
    [#5332](https://github.com/Kong/kong/pull/5332)
  - Check existence of `lua_ssl_trusted_certificate` at startup
    [#5345](https://github.com/Kong/kong/pull/5345)

##### Admin API

  - Added `/upstreams/<id>/health?balancer_health=1` attribute for
    detailed information about balancer health based on health
    threshold configuration
    [#5206](https://github.com/Kong/kong/pull/5206)

##### PDK

  - New functions `kong.service.request.enable_buffering`,
    `kong.service.response.get_raw_body` and
    `kong.service.response.get_body` for use with buffered proxying
    [#5315](https://github.com/Kong/kong/pull/5315)

##### Plugins

  - :fireworks: **Go plugin support** - plugins can now be written in
    Go as well as Lua, through the use of an out-of-process Go plugin server.
    [#5326](https://github.com/Kong/kong/pull/5326)
  - The lifecycle of the Plugin Server daemon for Go language support is
    managed by Kong itself.
    [#5366](https://github.com/Kong/kong/pull/5366)
  - :fireworks: **New plugin: ACME** - Let's Encrypt and ACMEv2 integration with Kong
    [#5333](https://github.com/Kong/kong/pull/5333)
  - :fireworks: aws-lambda: bumped version to 3.0.1, with a number of new features!
    [#5083](https://github.com/Kong/kong/pull/5083)
  - :fireworks: prometheus: bumped to version 0.7.0 including major performance improvements
    [#5295](https://github.com/Kong/kong/pull/5295)
  - zipkin: bumped to version 0.2.1
    [#5239](https://github.com/Kong/kong/pull/5239)
  - session: bumped to version 2.2.0, adding `authenticated_groups` support
    [#5108](https://github.com/Kong/kong/pull/5108)
  - rate-limiting: added experimental support for standardized headers based on the
    ongoing [RFC draft](https://tools.ietf.org/html/draft-polli-ratelimit-headers-01)
    [#5335](https://github.com/Kong/kong/pull/5335)
  - rate-limiting: added Retry-After header on HTTP 429 responses
    [#5329](https://github.com/Kong/kong/pull/5329)
  - datadog: report metrics with tags --
    Thanks [mvanholsteijn](https://github.com/mvanholsteijn) for the patch!
    [#5154](https://github.com/Kong/kong/pull/5154)
  - request-size-limiting: added `size_unit` configuration option.
    [#5214](https://github.com/Kong/kong/pull/5214)
  - request-termination: add extra check for `conf.message` before sending
    response back with body object included.
    [#5202](https://github.com/Kong/kong/pull/5202)
  - jwt: add `X-Credential-Identifier` header in response --
    Thanks [davinwang](https://github.com/davinwang) for the patch!
    [#4993](https://github.com/Kong/kong/pull/4993)

### Fixes

##### Core

  - Correct detection of update upon deleting Targets --
    Thanks [pyrl247](https://github.com/pyrl247) for the patch!
  - Fix declarative config loading of entities with abstract records
    [#5343](https://github.com/Kong/kong/pull/5343)
  - Fix sort priority when matching routes by longest prefix
    [#5430](https://github.com/Kong/kong/pull/5430)
  - Detect changes in Routes that happen halfway through a router update
    [#5431](https://github.com/Kong/kong/pull/5431)

##### Admin API

  - Corrected the behavior when overwriting a Service configuration using
    the `url` shorthand
    [#5315](https://github.com/Kong/kong/pull/5315)

##### Core

  - :warning: **Removed Service Mesh support** - That has been deprecated in
    Kong 1.4 and made off-by-default already, and the code is now gone in 2.0.
    For Service Mesh, we now have [Kuma](https://kuma.io), which is something
    designed for Mesh patterns from day one, so we feel at peace with removing
    Kong's native Service Mesh functionality and focus on its core capabilities
    as a gateway.

##### Configuration

  - Routes using `tls` are now supported in stream mode by adding an
    entry in `stream_listen` with the `ssl` keyword enabled.
    [#5346](https://github.com/Kong/kong/pull/5346)
  - As part of service mesh removal, serviceless proxying was removed.
    You can still set `service = null` when creating a route for use with
    serverless plugins such as `aws-lambda`, or `request-termination`.
    [#5353](https://github.com/Kong/kong/pull/5353)
  - Removed the `origins` property which was used for service mesh.
    [#5351](https://github.com/Kong/kong/pull/5351)
  - Removed the `transparent` property which was used for service mesh.
    [#5350](https://github.com/Kong/kong/pull/5350)
  - Removed the `nginx_optimizations` property; the equivalent settings
    can be performed via Nginx directive injections.
    [#5390](https://github.com/Kong/kong/pull/5390)
  - The Nginx directive injection prefixes `nginx_http_upstream_`
    and `nginx_http_status_` were renamed to `nginx_upstream_` and
    `nginx_status_` respectively.
    [#5390](https://github.com/Kong/kong/pull/5390)

##### Plugins

  - Removed the Sidecar Injector plugin which was used for service mesh.
    [#5199](https://github.com/Kong/kong/pull/5199)


[Back to TOC](#table-of-contents)


## [1.5.1]

> Released 2020/02/19

This is a patch release over 1.5.0, fixing a minor issue in the `kong migrations migrate-apis`
command, which assumed execution in a certain order in the migration process. This now
allows the command to be executed prior to running the migrations from 0.x to 1.5.1.

### Fixes

##### CLI

  - Do not assume new fields are already available when running `kong migrations migrate-apis`
    [#5572](https://github.com/Kong/kong/pull/5572)


[Back to TOC](#table-of-contents)


## [1.5.0]

> Released 2020/01/20

Kong 1.5.0 is the last release in the Kong 1.x series, and it was designed to
help Kong 0.x users upgrade out of that series and into more current releases.
Kong 1.5.0 includes two features designed to ease the transition process: the
new `kong migrations migrate-apis` commands, to help users migrate away from
old `apis` entities which were deprecated in Kong 0.13.0 and removed in Kong
1.0.0, and a compatibility flag to provide better router compatibility across
Kong versions.

### Additions

##### Core

  - New `path_handling` attribute in Routes entities, which selects the behavior
    the router will have when combining the Service Path, the Route Path, and
    the Request path into a single path sent to the upstream. This attribute
    accepts two values, `v0` or `v1`, making the router behave as in Kong 0.x or
    Kong 1.x, respectively. [#5360](https://github.com/Kong/kong/pull/5360)

##### CLI

  - New command `kong migrations migrate-apis`, which converts any existing
    `apis` from an old Kong 0.x installation and generates Route, Service and
    Plugin entities with equivalent configurations. The converted routes are
    set to use `path_handling = v0`, to ensure compatibility.
    [#5176](https://github.com/Kong/kong/pull/5176)

### Fixes

##### Core

  - Fixed the routing prioritization that could lead to a match in a lower
    priority path. [#5443](https://github.com/Kong/kong/pull/5443)
  - Changes in router or plugins entities while the rebuild is in progress now
    are treated in the next rebuild, avoiding to build invalid iterators.
    [#5431](https://github.com/Kong/kong/pull/5431)
  - Fixed invalid incorrect calculation of certificate validity period.
    [#5449](https://github.com/Kong/kong/pull/5449) -- Thanks
    [Bevisy](https://github.com/Bevisy) for the patch!


[Back to TOC](#table-of-contents)


## [1.4.3]

> Released 2020/01/09

:warning: This release includes a security fix to address potentially
sensitive information being written to the error log file. This affects
certain uses of the Admin API for DB-less mode, described below.

This is a patch release in the 1.4 series, and as such, strictly contains
bugfixes. There are no new features nor breaking changes.

### Fixes

##### Core

  - Fix the detection of the need for balancer updates
    when deleting targets
    [#5352](https://github.com/kong/kong/issues/5352) --
    Thanks [zeeshen](https://github.com/zeeshen) for the patch!
  - Fix behavior of longest-path criteria when matching routes
    [#5383](https://github.com/kong/kong/issues/5383)
  - Fix incorrect use of cache when using header-based routing
    [#5267](https://github.com/kong/kong/issues/5267) --
    Thanks [marlonfan](https://github.com/marlonfan) for the patch!

##### Admin API

  - Do not make a debugging dump of the declarative config input into
    `error.log` when posting it with `/config` and using `_format_version`
    as a top-level parameter (instead of embedded in the `config` parameter).
    [#5411](https://github.com/kong/kong/issues/5411)
  - Fix incorrect behavior of PUT for /certificates
    [#5321](https://github.com/kong/kong/issues/5321)

##### Plugins

  - acl: fixed an issue where getting ACLs by group failed when multiple
    consumers share the same group
    [#5322](https://github.com/kong/kong/issues/5322)


[Back to TOC](#table-of-contents)


## [1.4.2]

> Released 2019/12/10

This is another patch release in the 1.4 series, and as such, strictly
contains bugfixes. There are no new features nor breaking changes.

### Fixes

##### Core

  - Fixes some corner cases in the balancer behavior
    [#5318](https://github.com/Kong/kong/pull/5318)

##### Plugins

  - http-log: disable queueing when using the default
    settings, to avoid memory consumption issues
    [#5323](https://github.com/Kong/kong/pull/5323)
  - prometheus: restore compatibility with version 0.6.0
    [#5303](https://github.com/Kong/kong/pull/5303)


[Back to TOC](#table-of-contents)


## [1.4.1]

> Released 2019/12/03

This is a patch release in the 1.4 series, and as such, strictly contains
bugfixes. There are no new features nor breaking changes.

### Fixes

##### Core

  - Fixed a memory leak in the balancer
    [#5229](https://github.com/Kong/kong/pull/5229) --
    Thanks [zeeshen](https://github.com/zeeshen) for the patch!
  - Removed arbitrary limit on worker connections.
    [#5148](https://github.com/Kong/kong/pull/5148)
  - Fixed `preserve_host` behavior for gRPC routes
    [#5225](https://github.com/Kong/kong/pull/5225)
  - Fix migrations for ttl for OAuth2 tokens
    [#5253](https://github.com/Kong/kong/pull/5253)
  - Improve handling of errors when creating balancers
    [#5284](https://github.com/Kong/kong/pull/5284)

##### CLI

  - Fixed an issue with `kong config db_export` when reading
    entities that are ttl-enabled and whose ttl value is `null`.
    [#5185](https://github.com/Kong/kong/pull/5185)

##### Admin API

  - Various fixes for Admin API behavior
    [#5174](https://github.com/Kong/kong/pull/5174),
    [#5178](https://github.com/Kong/kong/pull/5178),
    [#5191](https://github.com/Kong/kong/pull/5191),
    [#5186](https://github.com/Kong/kong/pull/5186)

##### Plugins

  - http-log: do not impose a retry delay on successful sends
    [#5282](https://github.com/Kong/kong/pull/5282)


[Back to TOC](#table-of-contents)

## [1.4.0]

> Released on 2019/10/22

### Installation

  - :warning: All Bintray assets have been renamed from `.all.` / `.noarch.` to be
    architecture specific namely `.arm64.` and `.amd64.`

### Additions

##### Core

  - :fireworks: New configuration option `cassandra_refresh_frequency` to set
    the frequency that Kong will check for Cassandra cluster topology changes,
    avoiding restarts when Cassandra nodes are added or removed.
    [#5071](https://github.com/Kong/kong/pull/5071)
  - New `transformations` property in DAO schemas, which allows adding functions
    that run when database rows are inserted or updated.
    [#5047](https://github.com/Kong/kong/pull/5047)
  - The new attribute `hostname` has been added to `upstreams` entities. This
    attribute is used as the `Host` header when proxying requests through Kong
    to servers that are listening on server names that are different from the
    names to which they resolve.
    [#4959](https://github.com/Kong/kong/pull/4959)
  - New status interface has been introduced. It exposes insensitive health,
    metrics and error read-only information from Kong, which can be consumed by
    other services in the infrastructure to monitor Kong's health.
    This removes the requirement of the long-used workaround to monitor Kong's
    health by injecting a custom server block.
    [#4977](https://github.com/Kong/kong/pull/4977)
  - New Admin API response header `X-Kong-Admin-Latency`, reporting the time
    taken by Kong to process an Admin API request.
    [#4966](https://github.com/Kong/kong/pull/4996/files)

##### Configuration

  - :warning: New configuration option `service_mesh` which enables or disables
    the Service Mesh functionality. The Service Mesh is being deprecated and
    will not be available in the next releases of Kong.
    [#5124](https://github.com/Kong/kong/pull/5124)
  - New configuration option `router_update_frequency` that allows setting the
    frequency that router and plugins will be checked for changes. This new
    option avoids performance degradation when Kong routes or plugins are
    frequently changed. [#4897](https://github.com/Kong/kong/pull/4897)

##### Plugins

  - rate-limiting: in addition to consumer, credential, and IP levels, now
    rate-limiting plugin has service-level support. Thanks
    [wuguangkuo](https://github.com/wuguangkuo) for the patch!
    [#5031](https://github.com/Kong/kong/pull/5031)
  - Now rate-limiting `local` policy counters expire using the shared
    dictionary's TTL, avoiding to keep unnecessary counters in memory. Thanks
    [cb372](https://github.com/cb372) for the patch!
    [#5029](https://github.com/Kong/kong/pull/5029)
  - Authentication plugins have support for tags now.
    [#4945](https://github.com/Kong/kong/pull/4945)
  - response-transformer plugin now supports renaming response headers. Thanks
    [aalmazanarbs](https://github.com/aalmazanarbs) for the patch!
    [#5040](https://github.com/Kong/kong/pull/5040)

### Fixes

##### Core

  - :warning: Service Mesh is known to cause HTTPS requests to upstream to
    ignore `proxy_ssl*` directives, so it is being discontinued in the next
    major release of Kong. In this release it is disabled by default, avoiding
    this issue, and it can be enabled as aforementioned in the configuration
    section. [#5124](https://github.com/Kong/kong/pull/5124)
  - Fixed an issue on reporting the proper request method and URL arguments on
    NGINX-produced errors in logging plugins.
    [#5073](https://github.com/Kong/kong/pull/5073)
  - Fixed an issue where targets were not properly updated in all Kong workers
    when they were removed. [#5041](https://github.com/Kong/kong/pull/5041)
  - Deadlocks cases in database access functions when using Postgres and
    cleaning up `cluster_events` in high-changing scenarios were fixed.
    [#5118](https://github.com/Kong/kong/pull/5118)
  - Fixed issues with tag-filtered GETs on Cassandra-backed nodes.
    [#5105](https://github.com/Kong/kong/pull/5105)

##### Configuration

  - Fixed Lua parsing and error handling in declarative configurations.
    [#5019](https://github.com/Kong/kong/pull/5019)
  - Automatically escape any unescaped `#` characters in parsed `KONG_*`
    environment variables. [#5062](https://github.com/Kong/kong/pull/5062)

##### Plugins

  - file-log: creates log file with proper permissions when Kong uses
    declarative config. [#5028](https://github.com/Kong/kong/pull/5028)
  - basic-auth: fixed credentials parsing when using DB-less
    configurations. [#5080](https://github.com/Kong/kong/pull/5080)
  - jwt: plugin handles empty claims and return the correct error message.
    [#5123](https://github.com/Kong/kong/pull/5123)
    Thanks to [@jeremyjpj0916](https://github.com/jeremyjpj0916) for the patch!
  - serverless-functions: Lua code in declarative configurations is validated
    and loaded correctly.
    [#24](https://github.com/Kong/kong-plugin-serverless-functions/pull/24)
  - request-transformer: fixed bug on removing and then adding request headers
    with the same name.
    [#9](https://github.com/Kong/kong-plugin-request-transformer/pull/9)


[Back to TOC](#table-of-contents)

## [1.3.0]

> Released on 2019/08/21

Kong 1.3 is the first version to officially support **gRPC proxying**!

Following our vision for Kong to proxy modern Web services protocols, we are
excited for this newest addition to the family of protocols already supported
by Kong (HTTP(s), WebSockets, and TCP). As we have recently stated in our
latest [Community Call](https://konghq.com/community-call/), more protocols are
to be expected in the future.

Additionally, this release includes several highly-requested features such as
support for upstream **mutual TLS**, **header-based routing** (not only
`Host`), **database export**, and **configurable upstream keepalive
timeouts**.

### Changes

##### Dependencies

- :warning: The required OpenResty version has been bumped to
  [1.15.8.1](http://openresty.org/en/changelog-1015008.html). If you are
  installing Kong from one of our distribution packages, you are not affected
  by this change. See [#4382](https://github.com/Kong/kong/pull/4382).
  With this new version comes a number of improvements:
  1. The new [ngx\_http\_grpc\_module](https://nginx.org/en/docs/http/ngx_http_grpc_module.html).
  2. Configurable of upstream keepalive connections by timeout or number of
     requests.
  3. Support for ARM64 architectures.
  4. LuaJIT GC64 mode for x86_64 architectures, raising the LuaJIT GC-managed
     memory limit from 2GB to 128TB and producing more predictable GC
     performance.
- :warning: From this version on, the new
  [lua-kong-nginx-module](https://github.com/Kong/lua-kong-nginx-module) Nginx
  module is **required** to be built into OpenResty for Kong to function
  properly. This new module allows Kong to support new features such as mutual
  TLS authentication. If you are installing Kong from one of our distribution
  packages, you are not affected by this change.
  [openresty-build-tools#26](https://github.com/Kong/openresty-build-tools/pull/26)

**Note:** if you are not using one of our distribution packages and compiling
OpenResty from source, you must still apply Kong's [OpenResty
patches](https://github.com/kong/openresty-patches) (and, as highlighted above,
compile OpenResty with the new lua-kong-nginx-module). Our new
[openresty-build-tools](https://github.com/Kong/openresty-build-tools)
repository will allow you to do both easily.

##### Core

- :warning: Bugfixes in the router *may, in some edge-cases*, result in
  different Routes being matched. It was reported to us that the router behaved
  incorrectly in some cases when configuring wildcard Hosts and regex paths
  (e.g. [#3094](https://github.com/Kong/kong/issues/3094)). It may be so that
  you are subject to these bugs without realizing it. Please ensure that
  wildcard Hosts and regex paths Routes you have configured are matching as
  expected before upgrading.
  See [9ca4dc0](https://github.com/Kong/kong/commit/9ca4dc09fdb12b340531be8e0f9d1560c48664d5),
  [2683b86](https://github.com/Kong/kong/commit/2683b86c2f7680238e3fe85da224d6f077e3425d), and
  [6a03e1b](https://github.com/Kong/kong/commit/6a03e1bd95594716167ccac840ff3e892ed66215)
  for details.
- Upstream connections are now only kept-alive for 100 requests or 60 seconds
  (idle) by default. Previously, upstream connections were not actively closed
  by Kong. This is a (non-breaking) change in behavior, inherited from Nginx
  1.15, and configurable via new configuration properties (see below).

##### Configuration

- :warning: The `upstream_keepalive` configuration property is deprecated, and
  replaced by the new `nginx_http_upstream_keepalive` property. Its behavior is
  almost identical, but the notable difference is that the latter leverages the
  [injected Nginx
  directives](https://konghq.com/blog/kong-ce-nginx-injected-directives/)
  feature added in Kong 0.14.0.
  In future releases, we will gradually increase support for injected Nginx
  directives. We have high hopes that this will remove the occasional need for
  custom Nginx configuration templates.
  [#4382](https://github.com/Kong/kong/pull/4382)

### Additions

##### Core

- :fireworks: **Native gRPC proxying.** Two new protocol types; `grpc` and
  `grpcs` correspond to gRPC over h2c and gRPC over h2. They can be specified
  on a Route or a Service's `protocol` attribute (e.g. `protocol = grpcs`).
  When an incoming HTTP/2 request matches a Route with a `grpc(s)` protocol,
  the request will be handled by the
  [ngx\_http\_grpc\_module](https://nginx.org/en/docs/http/ngx_http_grpc_module.html),
  and proxied to the upstream Service according to the gRPC protocol
  specifications.  :warning: Note that not all Kong plugins are compatible with
  gRPC requests yet.  [#4801](https://github.com/Kong/kong/pull/4801)
- :fireworks: **Mutual TLS** handshake with upstream services. The Service
  entity now has a new `client_certificate` attribute, which is a foreign key
  to a Certificate entity. If specified, Kong will use the Certificate as a
  client TLS cert during the upstream TLS handshake.
  [#4800](https://github.com/Kong/kong/pull/4800)
- :fireworks: **Route by any request header**. The router now has the ability
  to match Routes by any request header (not only `Host`). The Route entity now
  has a new `headers` attribute, which is a map of headers names and values.
  E.g. `{ "X-Forwarded-Host": ["example.org"], "Version": ["2", "3"] }`.
  [#4758](https://github.com/Kong/kong/pull/4758)
- :fireworks: **Least-connection load-balancing**. A new `algorithm` attribute
  has been added to the Upstream entity. It can be set to `"round-robin"`
  (default), `"consistent-hashing"`, or `"least-connections"`.
  [#4528](https://github.com/Kong/kong/pull/4528)
- A new core entity, "CA Certificates" has been introduced and can be accessed
  via the new `/ca_certificates` Admin API endpoint. CA Certificates entities
  will be used as CA trust store by Kong. Certificates stored by this entity
  need not include their private key.
  [#4798](https://github.com/Kong/kong/pull/4798)
- Healthchecks now use the combination of IP + Port + Hostname when storing
  upstream health information. Previously, only IP + Port were used. This means
  that different virtual hosts served behind the same IP/port will be treated
  differently with regards to their health status. New endpoints were added to
  the Admin API to manually set a Target's health status.
  [#4792](https://github.com/Kong/kong/pull/4792)

##### Configuration

- :fireworks: A new section in the `kong.conf` file describes [injected Nginx
  directives](https://konghq.com/blog/kong-ce-nginx-injected-directives/)
  (added to Kong 0.14.0) and specifies a few default ones.
  In future releases, we will gradually increase support for injected Nginx
  directives. We have high hopes that this will remove the occasional need for
  custom Nginx configuration templates.
  [#4382](https://github.com/Kong/kong/pull/4382)
- :fireworks: New configuration properties allow for controlling the behavior of
  upstream keepalive connections. `nginx_http_upstream_keepalive_requests` and
  `nginx_http_upstream_keepalive_timeout` respectively control the maximum
  number of proxied requests and idle timeout of an upstream connection.
  [#4382](https://github.com/Kong/kong/pull/4382)
- New flags have been added to the `*_listen` properties: `deferred`, `bind`,
  and `reuseport`.
  [#4692](https://github.com/Kong/kong/pull/4692)

##### CLI

- :fireworks: **Database export** via the new `kong config db_export` CLI
  command. This command will export the configuration present in the database
  Kong is connected to (Postgres or Cassandra) as a YAML file following Kong's
  declarative configuration syntax. This file can thus be imported later on
  in a DB-less Kong node or in another database via `kong config db_import`.
  [#4809](https://github.com/Kong/kong/pull/4809)

##### Admin API

- Many endpoints now support more levels of nesting for ease of access.
  For example: `/services/:services/routes/:routes` is now a valid API
  endpoint.
  [#4713](https://github.com/Kong/kong/pull/4713)
- The API now accepts `form-urlencoded` payloads with deeply nested data
  structures. Previously, it was only possible to send such data structures
  via JSON payloads.
  [#4768](https://github.com/Kong/kong/pull/4768)

##### Plugins

- :fireworks: **New bundled plugin**: the [session
  plugin](https://github.com/Kong/kong-plugin-session) is now bundled in Kong.
  It can be used to manage browser sessions for APIs proxied and authenticated
  by Kong.
  [#4685](https://github.com/Kong/kong/pull/4685)
- ldap-auth: A new `config.ldaps` property allows configuring the plugin to
  connect to the LDAP server via TLS. It provides LDAPS support instead of only
  relying on STARTTLS.
  [#4743](https://github.com/Kong/kong/pull/4743)
- jwt-auth: The new `header_names` property accepts an array of header names
  the JWT plugin should inspect when authenticating a request. It defaults to
  `["Authorization"]`.
  [#4757](https://github.com/Kong/kong/pull/4757)
- [azure-functions](https://github.com/Kong/kong-plugin-azure-functions):
  Bumped to 0.4 for minor fixes and performance improvements.
- [kubernetes-sidecar-injector](https://github.com/Kong/kubernetes-sidecar-injector):
  The plugin is now more resilient to Kubernetes schema changes.
- [serverless-functions](https://github.com/Kong/kong-plugin-serverless-functions):
    - Bumped to 0.3 for minor performance improvements.
    - Functions can now have upvalues.
- [prometheus](https://github.com/Kong/kong-plugin-prometheus): Bumped to
  0.4.1 for minor performance improvements.
- cors: add OPTIONS, TRACE and CONNECT to default allowed methods
  [#4899](https://github.com/Kong/kong/pull/4899)
  Thanks to [@eshepelyuk](https://github.com/eshepelyuk) for the patch!

##### PDK

- New function `kong.service.set_tls_cert_key()`. This functions sets the
  client TLS certificate used while handshaking with the upstream service.
  [#4797](https://github.com/Kong/kong/pull/4797)

### Fixes

##### Core

- Fix WebSocket protocol upgrades in some cases due to case-sensitive
  comparisons of the `Upgrade` header.
  [#4780](https://github.com/Kong/kong/pull/4780)
- Router: Fixed a bug causing invalid matches when configuring two or more
  Routes with a plain `hosts` attribute shadowing another Route's wildcard
  `hosts` attribute. Details of the issue can be seen in
  [01b1cb8](https://github.com/Kong/kong/pull/4775/commits/01b1cb871b1d84e5e93c5605665b68c2f38f5a31).
  [#4775](https://github.com/Kong/kong/pull/4775)
- Router: Ensure regex paths always have priority over plain paths. Details of
  the issue can be seen in
  [2683b86](https://github.com/Kong/kong/commit/2683b86c2f7680238e3fe85da224d6f077e3425d).
  [#4775](https://github.com/Kong/kong/pull/4775)
- Cleanup of expired rows in PostgreSQL is now much more efficient thanks to a
  new query plan.
  [#4716](https://github.com/Kong/kong/pull/4716)
- Improved various query plans against Cassandra instances by increasing the
  default page size.
  [#4770](https://github.com/Kong/kong/pull/4770)

##### Plugins

- cors: ensure non-preflight OPTIONS requests can be proxied.
  [#4899](https://github.com/Kong/kong/pull/4899)
  Thanks to [@eshepelyuk](https://github.com/eshepelyuk) for the patch!
- Consumer references in various plugin entities are now
  properly marked as required, avoiding credentials that map to no Consumer.
  [#4879](https://github.com/Kong/kong/pull/4879)
- hmac-auth: Correct the encoding of HTTP/1.0 requests.
  [#4839](https://github.com/Kong/kong/pull/4839)
- oauth2: empty client_id wasn't checked, causing a server error.
  [#4884](https://github.com/Kong/kong/pull/4884)
- response-transformer: preserve empty arrays correctly.
  [#4901](https://github.com/Kong/kong/pull/4901)

##### CLI

- Fixed an issue when running `kong restart` and Kong was not running,
  causing stdout/stderr logging to turn off.
  [#4772](https://github.com/Kong/kong/pull/4772)

##### Admin API

- Ensure PUT works correctly when applied to plugin configurations.
  [#4882](https://github.com/Kong/kong/pull/4882)

##### PDK

- Prevent PDK calls from failing in custom content blocks.
  This fixes a misbehavior affecting the Prometheus plugin.
  [#4904](https://github.com/Kong/kong/pull/4904)
- Ensure `kong.response.add_header` works in the `rewrite` phase.
  [#4888](https://github.com/Kong/kong/pull/4888)

[Back to TOC](#table-of-contents)

## [1.2.2]

> Released on 2019/08/14

:warning: This release includes patches to the NGINX core (1.13.6) fixing
vulnerabilities in the HTTP/2 module (CVE-2019-9511 CVE-2019-9513
CVE-2019-9516).

This is a patch release in the 1.2 series, and as such, strictly contains
bugfixes. There are no new features nor breaking changes.

### Fixes

##### Core

- Case sensitivity fix when clearing the Upgrade header.
  [#4779](https://github.com/kong/kong/issues/4779)

### Performance

##### Core

- Speed up cascade deletes in Cassandra.
  [#4770](https://github.com/kong/kong/pull/4770)

## [1.2.1]

> Released on 2019/06/26

This is a patch release in the 1.2 series, and as such, strictly contains
bugfixes. There are no new features nor breaking changes.

### Fixes

##### Core

- Fix an issue preventing WebSocket connections from being established by
  clients. This issue was introduced in Kong 1.1.2, and would incorrectly clear
  the `Upgrade` response header.
  [#4719](https://github.com/Kong/kong/pull/4719)
- Fix a memory usage growth issue in the `/config` endpoint when configuring
  Upstream entities. This issue was mostly observed by users of the [Kong
  Ingress Controller](https://github.com/Kong/kubernetes-ingress-controller).
  [#4733](https://github.com/Kong/kong/pull/4733)
- Cassandra: ensure serial consistency is `LOCAL_SERIAL` when a
  datacenter-aware load balancing policy is in use. This fixes unavailability
  exceptions sometimes experienced when connecting to a multi-datacenter
  cluster with cross-datacenter connectivity issues.
  [#4734](https://github.com/Kong/kong/pull/4734)
- Schemas: fix an issue in the schema validator that would not allow specifying
  `false` in some schema rules, such a `{ type = "boolean", eq = false }`.
  [#4708](https://github.com/Kong/kong/pull/4708)
  [#4727](https://github.com/Kong/kong/pull/4727)
- Fix an underlying issue with regards to database entities cache keys
  generation.
  [#4717](https://github.com/Kong/kong/pull/4717)

##### Configuration

- Ensure the `cassandra_local_datacenter` configuration property is specified
  when a datacenter-aware Cassandra load balancing policy is in use.
  [#4734](https://github.com/Kong/kong/pull/4734)

##### Plugins

- request-transformer: fix an issue that would prevent adding a body to
  requests without one.
  [Kong/kong-plugin-request-transformer#4](https://github.com/Kong/kong-plugin-request-transformer/pull/4)
- kubernetes-sidecar-injector: fix an issue causing mutating webhook calls to
  fail.
  [Kong/kubernetes-sidecar-injector#9](https://github.com/Kong/kubernetes-sidecar-injector/pull/9)

[Back to TOC](#table-of-contents)

## [1.2.0]

> Released on: 2019/06/07

This release brings **improvements to reduce long latency tails**,
**consolidates declarative configuration support**, and comes with **newly open
sourced plugins** previously only available to Enterprise customers. It also
ships with new features improving observability and usability.

This release includes database migrations. Please take a few minutes to read
the [1.2 Upgrade Path](https://github.com/Kong/kong/blob/master/UPGRADE.md)
for more details regarding changes and migrations before planning to upgrade
your Kong cluster.

### Installation

- :warning: All Bintray repositories have been renamed from
  `kong-community-edition-*` to `kong-*`.
- :warning: All Kong packages have been renamed from `kong-community-edition`
  to `kong`.

For more details about the updated installation, please visit the official docs:
[https://konghq.com/install](https://konghq.com/install/).

### Additions

##### Core

- :fireworks: Support for **wildcard SNI matching**: the
  `ssl_certificate_by_lua` phase and the stream `preread` phase) is now able to
  match a client hello SNI against any registered wildcard SNI. This is
  particularly helpful for deployments serving a certificate for multiple
  subdomains.
  [#4457](https://github.com/Kong/kong/pull/4457)
- :fireworks: **HTTPS Routes can now be matched by SNI**: the `snis` Route
  attribute (previously only available for `tls` Routes) can now be set for
  `https` Routes and is evaluated by the HTTP router.
  [#4633](https://github.com/Kong/kong/pull/4633)
- :fireworks: **Native support for HTTPS redirects**: Routes have a new
  `https_redirect_status_code` attribute specifying the status code to send
  back to the client if a plain text request was sent to an `https` Route.
  [#4424](https://github.com/Kong/kong/pull/4424)
- The loading of declarative configuration is now done atomically, and with a
  safety check to verify that the new configuration fits in memory.
  [#4579](https://github.com/Kong/kong/pull/4579)
- Schema fields can now be marked as immutable.
  [#4381](https://github.com/Kong/kong/pull/4381)
- Support for loading custom DAO strategies from plugins.
  [#4518](https://github.com/Kong/kong/pull/4518)
- Support for IPv6 to `tcp` and `tls` Routes.
  [#4333](https://github.com/Kong/kong/pull/4333)

##### Configuration

- :fireworks: **Asynchronous router updates**: a new configuration property
  `router_consistency` accepts two possible values: `strict` and `eventual`.
  The former is the default setting and makes router rebuilds highly
  consistent between Nginx workers. It can result in long tail latency if
  frequent Routes and Services updates are expected. The latter helps
  preventing long tail latency issues by instructing Kong to rebuild the router
  asynchronously (with eventual consistency between Nginx workers).
  [#4639](https://github.com/Kong/kong/pull/4639)
- :fireworks: **Database cache warmup**: Kong can now preload entities during
  its initialization. A new configuration property (`db_cache_warmup_entities`)
  was introduced, allowing users to specify which entities should be preloaded.
  DB cache warmup allows for ahead-of-time DNS resolution for Services with a
  hostname. This feature reduces first requests latency, improving the overall
  P99 latency tail.
  [#4565](https://github.com/Kong/kong/pull/4565)
- Improved PostgreSQL connection management: two new configuration properties
  have been added: `pg_max_concurrent_queries` sets the maximum number of
  concurrent queries to the database, and `pg_semaphore_timeout` allows for
  tuning the timeout when acquiring access to a database connection. The
  default behavior remains the same, with no concurrency limitation.
  [#4551](https://github.com/Kong/kong/pull/4551)

##### Admin API

- :fireworks: Add declarative configuration **hash checking** avoiding
  reloading if the configuration has not changed. The `/config` endpoint now
  accepts a `check_hash` query argument. Hash checking only happens if this
  argument's value is set to `1`.
  [#4609](https://github.com/Kong/kong/pull/4609)
- :fireworks: Add a **schema validation endpoint for entities**: a new
  endpoint `/schemas/:entity_name/validate` can be used to validate an instance
  of any entity type in Kong without creating the entity itself.
  [#4413](https://github.com/Kong/kong/pull/4413)
- :fireworks: Add **memory statistics** to the `/status` endpoint. The response
  now includes a `memory` field, which contains the `lua_shared_dicts` and
  `workers_lua_vms` fields with statistics on shared dictionaries and workers
  Lua VM memory usage.
  [#4592](https://github.com/Kong/kong/pull/4592)

##### PDK

- New function `kong.node.get_memory_stats()`. This function returns statistics
  on shared dictionaries and workers Lua VM memory usage, and powers the memory
  statistics newly exposed by the `/status` endpoint.
  [#4632](https://github.com/Kong/kong/pull/4632)

##### Plugins

- :fireworks: **Newly open-sourced plugin**: the HTTP [proxy-cache
  plugin](https://github.com/kong/kong-plugin-proxy-cache) (previously only
  available in Enterprise) is now bundled in Kong.
  [#4650](https://github.com/Kong/kong/pull/4650)
- :fireworks: **Newly open-sourced plugin capabilities**: The
  [request-transformer
  plugin](https://github.com/Kong/kong-plugin-request-transformer) now includes
  capabilities previously only available in Enterprise, among which templating
  and variables interpolation.
  [#4658](https://github.com/Kong/kong/pull/4658)
- Logging plugins: log request TLS version, cipher, and verification status.
  [#4581](https://github.com/Kong/kong/pull/4581)
  [#4626](https://github.com/Kong/kong/pull/4626)
- Plugin development: inheriting from `BasePlugin` is now optional. Avoiding
  the inheritance paradigm improves plugins' performance.
  [#4590](https://github.com/Kong/kong/pull/4590)

### Fixes

##### Core

- Active healthchecks: `http` checks are not performed for `tcp` and `tls`
  Services anymore; only `tcp` healthchecks are performed against such
  Services.
  [#4616](https://github.com/Kong/kong/pull/4616)
- Fix an issue where updates in migrations would not correctly populate default
  values.
  [#4635](https://github.com/Kong/kong/pull/4635)
- Improvements in the reentrancy of Cassandra migrations.
  [#4611](https://github.com/Kong/kong/pull/4611)
- Fix an issue causing the PostgreSQL strategy to not bootstrap the schema when
  using a PostgreSQL account with limited permissions.
  [#4506](https://github.com/Kong/kong/pull/4506)

##### CLI

- Fix `kong db_import` to support inserting entities without specifying a UUID
  for their primary key. Entities with a unique identifier (e.g. `name` for
  Services) can have their primary key omitted.
  [#4657](https://github.com/Kong/kong/pull/4657)
- The `kong migrations [up|finish] -f` commands does not run anymore if there
  are no previously executed migrations.
  [#4617](https://github.com/Kong/kong/pull/4617)

##### Plugins

- ldap-auth: ensure TLS connections are reused.
  [#4620](https://github.com/Kong/kong/pull/4620)
- oauth2: ensured access tokens preserve their `token_expiration` value when
  migrating from previous Kong versions.
  [#4572](https://github.com/Kong/kong/pull/4572)

[Back to TOC](#table-of-contents)

## [1.1.2]

> Released on: 2019/04/24

This is a patch release in the 1.0 series. Being a patch release, it strictly
contains bugfixes. The are no new features or breaking changes.

### Fixes

- core: address issue where field type "record" nested values reset on update
  [#4495](https://github.com/Kong/kong/pull/4495)
- core: correctly manage primary keys of type "foreign"
  [#4429](https://github.com/Kong/kong/pull/4429)
- core: declarative config is not parsed on db-mode anymore
  [#4487](https://github.com/Kong/kong/pull/4487)
  [#4509](https://github.com/Kong/kong/pull/4509)
- db-less: Fixed a problem in Kong balancer timing out.
  [#4534](https://github.com/Kong/kong/pull/4534)
- db-less: Accept declarative config directly in JSON requests.
  [#4527](https://github.com/Kong/kong/pull/4527)
- db-less: do not mis-detect mesh mode
  [#4498](https://github.com/Kong/kong/pull/4498)
- db-less: fix crash when field has same name as entity
  [#4478](https://github.com/Kong/kong/pull/4478)
- basic-auth: ignore password if nil on basic auth credential patch
  [#4470](https://github.com/Kong/kong/pull/4470)
- http-log: Simplify queueing mechanism. Fixed a bug where traces were lost
  in some cases.
  [#4510](https://github.com/Kong/kong/pull/4510)
- request-transformer: validate header values in plugin configuration.
  Thanks, [@rune-chan](https://github.com/rune-chan)!
  [#4512](https://github.com/Kong/kong/pull/4512).
- rate-limiting: added index on rate-limiting metrics.
  Thanks, [@mvanholsteijn](https://github.com/mvanholsteijn)!
  [#4486](https://github.com/Kong/kong/pull/4486)

[Back to TOC](#table-of-contents)

## [1.1.1]

> Released on: 2019/03/28

This release contains a fix for 0.14 Kong clusters using Cassandra to safely
migrate to Kong 1.1.

### Fixes

- Ensure the 0.14 -> 1.1 migration path for Cassandra does not corrupt the
  database schema.
  [#4450](https://github.com/Kong/kong/pull/4450)
- Allow the `kong config init` command to run without a pointing to a prefix
  directory.
  [#4451](https://github.com/Kong/kong/pull/4451)

[Back to TOC](#table-of-contents)

## [1.1.0]

> Released on: 2019/03/27

This release introduces new features such as **Declarative
Configuration**, **DB-less Mode**, **Bulk Database Import**, **Tags**, as well
as **Transparent Proxying**. It contains a large number of other features and
fixes, listed below. Also, the Plugin Development kit also saw a minor
updated, bumped to version 1.1.

This release includes database migrations. Please take a few minutes to read
the [1.1 Upgrade Path](https://github.com/Kong/kong/blob/master/UPGRADE.md)
for more details regarding changes and migrations before planning to upgrade
your Kong cluster.

:large_orange_diamond: **Post-release note (as of 2019/03/28):** an issue has
been found when migrating from a 0.14 Kong cluster to 1.1.0 when running on top
of Cassandra. Kong 1.1.1 has been released to address this issue. Kong clusters
running on top of PostgreSQL are not affected by this issue, and can migrate to
1.1.0 or 1.1.1 safely.

### Additions

##### Core

- :fireworks: Kong can now run **without a database**, using in-memory
  storage only. When running Kong in DB-less mode, entities are loaded via a
  **declarative configuration** file, specified either through Kong's
  configuration file, or uploaded via the Admin API.
  [#4315](https://github.com/Kong/kong/pull/4315)
- :fireworks: **Transparent proxying** - the `service` attribute on
  Routes is now optional; a Route without an assigned Service will
  proxy transparently
  [#4286](https://github.com/Kong/kong/pull/4286)
- Support for **tags** in entities
  [#4275](https://github.com/Kong/kong/pull/4275)
  - Every core entity now adds a `tags` field
- New `protocols` field in the Plugin entity, allowing plugin instances
  to be set for specific protocols only (`http`, `https`, `tcp` or `tls`).
  [#4248](https://github.com/Kong/kong/pull/4248)
  - It filters out plugins during execution according to their `protocols` field
  - It throws an error when trying to associate a Plugin to a Route
    which is not compatible, protocols-wise, or to a Service with no
    compatible routes.

##### Configuration

- New option in `kong.conf`: `database=off` to start Kong without
  a database
- New option in `kong.conf`: `declarative_config=kong.yml` to
  load a YAML file using Kong's new [declarative config
  format](https://discuss.konghq.com/t/rfc-kong-native-declarative-config-format/2719)
- New option in `kong.conf`: `pg_schema` to specify Postgres schema
  to be used
- The Stream subsystem now supports Nginx directive injections
  [#4148](https://github.com/Kong/kong/pull/4148)
  - `nginx_stream_*` (or `KONG_NGINX_STREAM_*` environment variables)
    for injecting entries to the `stream` block
  - `nginx_sproxy_*` (or `KONG_NGINX_SPROXY_*` environment variables)
    for injecting entries to the `server` block inside `stream`

##### CLI

- :fireworks: **Bulk database import** using the same declarative
  configuration format as the in-memory mode, using the new command:
  `kong config db_import kong.yml`. This command upserts all
  entities specified in the given `kong.yml` file in bulk
  [#4284](https://github.com/Kong/kong/pull/4284)
- New command: `kong config init` to generate a template `kong.yml`
  file to get you started
- New command: `kong config parse kong.yml` to verify the syntax of
  the `kong.yml` file before using it
- New option `--wait` in `kong quit` to ease graceful termination when using orchestration tools
  [#4201](https://github.com/Kong/kong/pull/4201)

##### Admin API

- New Admin API endpoint: `/config` to replace the configuration of
  Kong entities entirely, replacing it with the contents of a new
  declarative config file
  - When using the new `database=off` configuration option,
    the Admin API endpoints for entities (such as `/routes` and
    `/services`) are read-only, since the configuration can only
    be updated via `/config`
    [#4308](https://github.com/Kong/kong/pull/4308)
- Admin API endpoints now support searching by tag
  (for example, `/consumers?tags=example_tag`)
  - You can search by multiple tags:
     - `/services?tags=serv1,mobile` to search for services matching tags `serv1` and `mobile`
     - `/services?tags=serv1/serv2` to search for services matching tags `serv1` or `serv2`
- New Admin API endpoint `/tags/` for listing entities by tag: `/tags/example_tag`

##### PDK

- New PDK function: `kong.client.get_protocol` for obtaining the protocol
  in use during the current request
  [#4307](https://github.com/Kong/kong/pull/4307)
- New PDK function: `kong.nginx.get_subsystem`, so plugins can detect whether
  they are running on the HTTP or Stream subsystem
  [#4358](https://github.com/Kong/kong/pull/4358)

##### Plugins

- :fireworks: Support for ACL **authenticated groups**, so that authentication plugins
  that use a 3rd party (other than Kong) to store credentials can benefit
  from using a central ACL plugin to do authorization for them
  [#4013](https://github.com/Kong/kong/pull/4013)
- The Kubernetes Sidecar Injection plugin is now bundled into Kong for a smoother K8s experience
  [#4304](https://github.com/Kong/kong/pull/4304)
- aws-lambda: includes AWS China region.
  Thanks [@wubins](https://github.com/wubins) for the patch!
  [#4176](https://github.com/Kong/kong/pull/4176)

### Changes

##### Dependencies

- The required OpenResty version is still 1.13.6.2, but for a full feature set
  including stream routing and Service Mesh abilities with mutual TLS, Kong's
  [openresty-patches](https://github.com/kong/openresty-patches) must be
  applied (those patches are already bundled with our official distribution
  packages). The openresty-patches bundle was updated in Kong 1.1.0 to include
  the `stream_realip_module` as well.
  Kong in HTTP(S) Gateway scenarios does not require these patches.
  [#4163](https://github.com/Kong/kong/pull/4163)
- Service Mesh abilities require at least OpenSSL version 1.1.1. In our
  official distribution packages, OpenSSL has been bumped to 1.1.1b.
  [#4345](https://github.com/Kong/kong/pull/4345),
  [#4440](https://github.com/Kong/kong/pull/4440)

### Fixes

##### Core

- Resolve hostnames properly during initialization of Cassandra contact points
  [#4296](https://github.com/Kong/kong/pull/4296),
  [#4378](https://github.com/Kong/kong/pull/4378)
- Fix health checks for Targets that need two-level DNS resolution
  (e.g. SRV → A → IP) [#4386](https://github.com/Kong/kong/pull/4386)
- Fix serialization of map types in the Cassandra backend
  [#4383](https://github.com/Kong/kong/pull/4383)
- Fix target cleanup and cascade-delete for Targets
  [#4319](https://github.com/Kong/kong/pull/4319)
- Avoid crash when failing to obtain list of Upstreams
  [#4301](https://github.com/Kong/kong/pull/4301)
- Disallow invalid timeout value of 0ms for attributes in Services
  [#4430](https://github.com/Kong/kong/pull/4430)
- DAO fix for foreign fields used as primary keys
  [#4387](https://github.com/Kong/kong/pull/4387)

##### Admin API

- Proper support for `PUT /{entities}/{entity}/plugins/{plugin}`
  [#4288](https://github.com/Kong/kong/pull/4288)
- Fix Admin API inferencing of map types using form-encoded
  [#4368](https://github.com/Kong/kong/pull/4368)
- Accept UUID-like values in `/consumers?custom_id=`
  [#4435](https://github.com/Kong/kong/pull/4435)

##### Plugins

- basic-auth, ldap-auth, key-auth, jwt, hmac-auth: fixed
  status code for unauthorized requests: they now return HTTP 401
  instead of 403
  [#4238](https://github.com/Kong/kong/pull/4238)
- tcp-log: remove spurious trailing carriage return
  Thanks [@cvuillemez](https://github.com/cvuillemez) for the patch!
  [#4158](https://github.com/Kong/kong/pull/4158)
- jwt: fix `typ` handling for supporting JOSE (JSON Object
  Signature and Validation)
  Thanks [@cdimascio](https://github.com/cdimascio) for the patch!
  [#4256](https://github.com/Kong/kong/pull/4256)
- Fixes to the best-effort auto-converter for legacy plugin schemas
  [#4396](https://github.com/Kong/kong/pull/4396)

[Back to TOC](#table-of-contents)

## [1.0.3]

> Released on: 2019/01/31

This is a patch release addressing several regressions introduced some plugins,
and improving the robustness of our migrations and core components.

### Core

- Improve Cassandra schema consensus logic when running migrations.
  [#4233](https://github.com/Kong/kong/pull/4233)
- Ensure Routes that don't have a `regex_priority` (e.g. if it was removed as
  part of a `PATCH`) don't prevent the router from being built.
  [#4255](https://github.com/Kong/kong/pull/4255)
- Reduce rebuild time of the load balancer by retrieving larger sized pages of
  Target entities.
  [#4206](https://github.com/Kong/kong/pull/4206)
- Ensure schema definitions of Arrays and Sets with `default = {}` are
  JSON-encoded as `[]`.
  [#4257](https://github.com/Kong/kong/pull/4257)

##### Plugins

- request-transformer: fix a regression causing the upstream Host header to be
  unconditionally set to that of the client request (effectively, as if the
  Route had `preserve_host` enabled).
  [#4253](https://github.com/Kong/kong/pull/4253)
- cors: fix a regression that prevented regex origins from being matched.
  Regexes such as `(.*[.])?example\.org` can now be used to match all
  sub-domains, while regexes containing `:` will be evaluated against the
  scheme and port of an origin (i.e.
  `^https?://(.*[.])?example\.org(:8000)?$`).
  [#4261](https://github.com/Kong/kong/pull/4261)
- oauth2: fix a runtime error when using a global token against a plugin
  not configured as global (i.e. with `global_credentials = false`).
  [#4262](https://github.com/Kong/kong/pull/4262)

##### Admin API

- Improve performance of the `PUT` method in auth plugins endpoints (e.g.
  `/consumers/:consumers/basic-auth/:basicauth_credentials`) by preventing
  a unnecessary read-before-write.
  [#4206](https://github.com/Kong/kong/pull/4206)

[Back to TOC](#table-of-contents)

## [1.0.2]

> Released on: 2019/01/18

This is a hotfix release mainly addressing an issue when connecting to the
datastore over TLS (Cassandra and PostgreSQL).

### Fixes

##### Core

- Fix an issue that would prevent Kong from starting when connecting to
  its datastore over TLS. [#4214](https://github.com/Kong/kong/pull/4214)
  [#4218](https://github.com/Kong/kong/pull/4218)
- Ensure plugins added via `PUT` get enabled without requiring a restart.
  [#4220](https://github.com/Kong/kong/pull/4220)

##### Plugins

- zipkin
  - Fix a logging failure when DNS is not resolved.
    [kong-plugin-zipkin@a563f51](https://github.com/Kong/kong-plugin-zipkin/commit/a563f513f943ba0a30f3c69373d9092680a8f670)
  - Avoid sending redundant tags.
    [kong-plugin-zipkin/pull/28](https://github.com/Kong/kong-plugin-zipkin/pull/28)
  - Move `run_on` field to top level plugin schema instead of its config.
    [kong-plugin-zipkin/pull/38](https://github.com/Kong/kong-plugin-zipkin/pull/38)

[Back to TOC](#table-of-contents)

## [1.0.1]

> Released on: 2019/01/16

This is a patch release in the 1.0 series. Being a patch release, it strictly
contains performance improvements and bugfixes. The are no new features or
breaking changes.

:red_circle: **Post-release note (as of 2019/01/17)**: A regression has been
observed with this version, preventing Kong from starting when connecting to
its datastore over TLS. Installing this version is discouraged; consider
upgrading to [1.0.2](#102).

### Changes

##### Core

- :rocket: Assorted changes for warmup time improvements over Kong 1.0.0
  [#4138](https://github.com/kong/kong/issues/4138),
  [#4164](https://github.com/kong/kong/issues/4164),
  [#4178](https://github.com/kong/kong/pull/4178),
  [#4179](https://github.com/kong/kong/pull/4179),
  [#4182](https://github.com/kong/kong/pull/4182)

### Fixes

##### Configuration

- Ensure `lua_ssl_verify_depth` works even when `lua_ssl_trusted_certificate`
  is not set
  [#4165](https://github.com/kong/kong/pull/4165).
  Thanks [@rainest](https://github.com/rainest) for the patch.
- Ensure Kong starts when only a `stream` listener is enabled
  [#4195](https://github.com/kong/kong/pull/4195)
- Ensure Postgres works with non-`public` schemas
  [#4198](https://github.com/kong/kong/pull/4198)

##### Core

- Fix an artifact in upstream migrations where `created_at`
  timestamps would occasionally display fractional values
  [#4183](https://github.com/kong/kong/issues/4183),
  [#4204](https://github.com/kong/kong/pull/4204)
- Fixed issue with HTTP/2 support advertisement
  [#4203](https://github.com/kong/kong/pull/4203)

##### Admin API

- Fixed handling of invalid targets in `/upstreams` endpoints
  for health checks
  [#4132](https://github.com/kong/kong/issues/4132),
  [#4205](https://github.com/kong/kong/pull/4205)
- Fixed the `/plugins/schema/:name` endpoint, as it was failing in
  some cases (e.g. the `datadog` plugin) and producing incorrect
  results in others (e.g. `request-transformer`).
  [#4136](https://github.com/kong/kong/issues/4136),
  [#4137](https://github.com/kong/kong/issues/4137)
  [#4151](https://github.com/kong/kong/pull/4151),
  [#4162](https://github.com/kong/kong/pull/4151)

##### Plugins

- Fix PDK memory leaks in `kong.service.response` and `kong.ctx`
  [#4143](https://github.com/kong/kong/pull/4143),
  [#4172](https://github.com/kong/kong/pull/4172)

[Back to TOC](#table-of-contents)

## [1.0.0]

> Released on: 2018/12/18

This is a major release, introducing new features such as **Service Mesh** and
**Stream Routing** support, as well as a **New Migrations** framework. It also
includes version 1.0.0 of the **Plugin Development Kit**. It contains a large
number of other features and fixes, listed below. Also, all plugins included
with Kong 1.0 are updated to use version 1.0 of the PDK.

As usual, major version upgrades require database migrations and changes to the
Nginx configuration file (if you customized the default template). Please take
a few minutes to read the [1.0 Upgrade
Path](https://github.com/Kong/kong/blob/master/UPGRADE.md) for more details
regarding breaking changes and migrations before planning to upgrade your Kong
cluster.

Being a major version, all entities and concepts that were marked as deprecated
in Kong 0.x are now removed in Kong 1.0. The deprecated features are retained
in [Kong 0.15](#0150), the final entry in the Kong 0.x series, which is being
released simultaneously to Kong 1.0.

### Changes

Kong 1.0 includes all breaking changes from 0.15, as well as the removal
of deprecated concepts.

##### Dependencies

- The required OpenResty version is still 1.13.6.2, but for a full feature set
  including stream routing and Service Mesh abilities with mutual TLS, Kong's
  [openresty-patches](https://github.com/kong/openresty-patches) must be
  applied (those patches are already bundled with our official distribution
  packages). Kong in HTTP(S) Gateway scenarios does not require these patches.
- Service Mesh abilities require at least OpenSSL version 1.1.1. In our
  official distribution packages, OpenSSL has been bumped to 1.1.1.
  [#4005](https://github.com/Kong/kong/pull/4005)

##### Configuration

- :warning: The `custom_plugins` directive is removed (deprecated since 0.14.0,
  July 2018). Use `plugins` instead.
- Modifications must be applied to the Nginx configuration. You are not
  affected by this change if you do not use a custom Nginx template. See the
  [1.0 Upgrade Path](https://github.com/Kong/kong/blob/master/UPGRADE.md) for
  a diff of changes to apply.
- The default value for `cassandra_lb_policy` changed from `RoundRobin` to
  `RequestRoundRobin`. This helps reducing the amount of new connections being
  opened during a request when using the Cassandra strategy.
  [#4004](https://github.com/Kong/kong/pull/4004)

##### Core

- :warning: The **API** entity and related concepts such as the `/apis`
  endpoint, are removed (deprecated since 0.13.0, March 2018). Use **Routes**
  and **Services** instead.
- :warning: The **old DAO** implementation is removed, along with the
  **old schema** validation library (`apis` was the last entity using it).
  Use the new schema format instead in custom plugins.
  To ease the transition of plugins, the plugin loader in 1.0 includes
  a _best-effort_ schema auto-translator, which should be sufficient for many
  plugins.
- Timestamps now bear millisecond precision in their decimal part.
  [#3660](https://github.com/Kong/kong/pull/3660)
- The PDK function `kong.request.get_body` will now return `nil, err, mime`
  when the body is valid JSON but neither an object nor an array.
  [#4063](https://github.com/Kong/kong/pull/4063)

##### CLI

- :warning: The new migrations framework (detailed below) has a different usage
  (and subcommands) compared to its predecessor.
  [#3802](https://github.com/Kong/kong/pull/3802)

##### Admin API

- :warning: In the 0.14.x release, Upstreams, Targets, and Plugins were still
  implemented using the old DAO and Admin API. In 0.15.0 and 1.0.0, all core
  entities use the new `kong.db` DAO, and their endpoints have been upgraded to
  the new Admin API (see below for details).
  [#3689](https://github.com/Kong/kong/pull/3689)
  [#3739](https://github.com/Kong/kong/pull/3739)
  [#3778](https://github.com/Kong/kong/pull/3778)

A summary of the changes introduced in the new Admin API:

- Pagination has been included in all "multi-record" endpoints, and pagination
  control fields are different than in 0.14.x.
- Filtering now happens via URL path changes (`/consumers/x/plugins`) instead
  of querystring fields (`/plugins?consumer_id=x`).
- Array values can't be coerced from comma-separated strings anymore. They must
  now be "proper" JSON values on JSON requests, or use a new syntax on
  form-url-encoded or multipart requests.
- Error messages have been been reworked from the ground up to be more
  consistent, precise and informative.
- The `PUT` method has been reimplemented with idempotent behavior and has
  been added to some entities that didn't have it.

For more details about the new Admin API, please visit the official docs:
https://docs.konghq.com/

##### Plugins

- :warning: The `galileo` plugin has been removed (deprecated since 0.13.0).
  [#3960](https://github.com/Kong/kong/pull/3960)
- :warning: Some internal modules that were occasionally used by plugin authors
  before the introduction of the Plugin Development Kit (PDK) in 0.14.0 are now
  removed:
  - The `kong.tools.ip` module was removed. Use `kong.ip` from the PDK instead.
  - The `kong.tools.public` module was removed. Use the various equivalent
    features from the PDK instead.
  - The `kong.tools.responses` module was removed. Please use
    `kong.response.exit` from the PDK instead. You might want to use
    `kong.log.err` to log internal server errors as well.
  - The `kong.api.crud_helpers` module was removed (deprecated since the
    introduction of the new DAO in 0.13.0). Use `kong.api.endpoints` instead
    if you need to customize the auto-generated endpoints.
- All bundled plugins' schemas and custom entities have been updated to the new
  `kong.db` module, and their APIs have been updated to the new Admin API,
  which is described in the above section.
  [#3766](https://github.com/Kong/kong/pull/3766)
  [#3774](https://github.com/Kong/kong/pull/3774)
  [#3778](https://github.com/Kong/kong/pull/3778)
  [#3839](https://github.com/Kong/kong/pull/3839)
- :warning: All plugins migrations have been converted to the new migration
  framework. Custom plugins must use the new migration framework from 0.15
  onwards.

### Additions

##### :fireworks: Service Mesh and Stream Routes

Kong's Service Mesh support resulted in a number of additions to Kong's
configuration, Admin API, and plugins that deserve their own section in
this changelog.

- **Support for TCP & TLS Stream Routes** via the new `stream_listen` config
  option. [#4009](https://github.com/Kong/kong/pull/4009)
- A new `origins` config property allows overriding hosts from Kong.
  [#3679](https://github.com/Kong/kong/pull/3679)
- A `transparent` suffix added to stream listeners allows for setting up a
  dynamic Service Mesh with `iptables`.
  [#3884](https://github.com/Kong/kong/pull/3884)
- Kong instances can now create a shared internal Certificate Authority, which
  is used for Service Mesh TLS traffic.
  [#3906](https://github.com/Kong/kong/pull/3906)
  [#3861](https://github.com/Kong/kong/pull/3861)
- Plugins get a new `run_on` field to control how they behave in a Service Mesh
  environment.
  [#3930](https://github.com/Kong/kong/pull/3930)
  [#4066](https://github.com/Kong/kong/pull/4066)
- There is a new phase called `preread`. This is where stream traffic routing
  is done.

##### Configuration

- A new `dns_valid_ttl` property can be set to forcefully override the TTL
  value of all resolved DNS records.
  [#3730](https://github.com/Kong/kong/pull/3730)
- A new `pg_timeout` property can be set to configure the timeout of PostgreSQL
  connections. [#3808](https://github.com/Kong/kong/pull/3808)
- `upstream_keepalive` can now be disabled when set to 0.
  Thanks [@pryorda](https://github.com/pryorda) for the patch.
  [#3716](https://github.com/Kong/kong/pull/3716)
- The new `transparent` suffix also applies to the `proxy_listen` directive.

##### CLI

- :fireworks: **New migrations framework**. This new implementation supports
  no-downtime, Blue/Green migrations paths that will help sustain Kong 1.0's
  stability. It brings a considerable number of other improvements, such as new
  commands, better support for automation, improved CLI logging, and many
  more. Additionally, this new framework alleviates the old limitation around
  multiple nodes running concurrent migrations. See the related PR for a
  complete list of improvements.
  [#3802](https://github.com/Kong/kong/pull/3802)

##### Core

- :fireworks: **Support for TLS 1.3**. The support for OpenSSL 1.1.1 (bumped in our
  official distribution packages) not only enabled Service Mesh features, but
  also unlocks support for the latest version of the TLS protocol.
- :fireworks: **Support for HTTPS in active healthchecks**.
  [#3815](https://github.com/Kong/kong/pull/3815)
- :fireworks: Improved router rebuilds resiliency by reducing database accesses
  in high concurrency scenarios.
  [#3782](https://github.com/Kong/kong/pull/3782)
- :fireworks: Significant performance improvements in the core's plugins
  runloop. [#3794](https://github.com/Kong/kong/pull/3794)
- PDK improvements:
  - New `kong.node` module. [#3826](https://github.com/Kong/kong/pull/3826)
  - New functions `kong.response.get_path_with_query()` and
    `kong.request.get_start_time()`.
    [#3842](https://github.com/Kong/kong/pull/3842)
  - Getters and setters for Service, Route, Consumer, and Credential.
    [#3916](https://github.com/Kong/kong/pull/3916)
  - `kong.response.get_source()` returns `error` on nginx-produced errors.
    [#4006](https://github.com/Kong/kong/pull/4006)
  - `kong.response.exit()` can be used in the `header_filter` phase, but only
    without a body. [#4039](https://github.com/Kong/kong/pull/4039)
- Schema improvements:
  - New field validators: `distinct`, `ne`, `is_regex`, `contains`, `gt`.
  - Adding a new field which has a default value to a schema no longer requires
    a migration.
    [#3756](https://github.com/Kong/kong/pull/3756)

##### Admin API

- :fireworks: **Routes now have a `name` field (like Services)**.
  [#3764](https://github.com/Kong/kong/pull/3764)
- Multipart parsing support. [#3776](https://github.com/Kong/kong/pull/3776)
- Admin API errors expose the name of the current strategy.
  [#3612](https://github.com/Kong/kong/pull/3612)

##### Plugins

- :fireworks: aws-lambda: **Support for Lambda Proxy Integration** with the new
  `is_proxy_integration` property.
  Thanks [@aloisbarreras](https://github.com/aloisbarreras) for the patch!
  [#3427](https://github.com/Kong/kong/pull/3427/).
- http-log: Support for buffering logging messages in a configurable logging
  queue. [#3604](https://github.com/Kong/kong/pull/3604)
- Most plugins' logic has been rewritten with the PDK instead of using internal
  Kong functions or ngx_lua APIs.

### Fixes

##### Core

- Fix an issue which would insert an extra `/` in the upstream URL when the
  request path was longer than the configured Route's `path` attribute.
  [#3780](https://github.com/kong/kong/pull/3780)
- Ensure better backwards-compatibility between the new DAO and existing core
  runloop code regarding null values.
  [#3772](https://github.com/Kong/kong/pull/3772)
  [#3710](https://github.com/Kong/kong/pull/3710)
- Ensure support for Datastax Enterprise 6.x. Thanks
  [@gchristidis](https://github.com/gchristidis) for the patch!
  [#3873](https://github.com/Kong/kong/pull/3873)
- Various issues with the PostgreSQL DAO strategy were addressed.
- Various issues related to the new schema library bundled with the new DAO
  were addressed.
- PDK improvements:
    - `kong.request.get_path()` and other functions now properly handle cases
      when `$request_uri` is nil.
      [#3842](https://github.com/Kong/kong/pull/3842)

##### Admin API

- Ensure the `/certificates` endpoints properly returns all SNIs configured on
  a given certificate. [#3722](https://github.com/Kong/kong/pull/3722)
- Ensure the `upstreams/:upstream/targets/...` endpoints returns an empty JSON
  array (`[]`) instead of an empty object (`{}`) when no targets exist.
  [#4058](https://github.com/Kong/kong/pull/4058)
- Improved inferring of arguments with `application/x-www-form-urlencoded`.
  [#3770](https://github.com/Kong/kong/pull/3770)
- Fix the handling of defaults values in some cases when using `PATCH`.
  [#3910](https://github.com/Kong/kong/pull/3910)

##### Plugins

- cors:
  - Ensure `Vary: Origin` is set when `config.credentials` is enabled.
    Thanks [@marckhouzam](https://github.com/marckhouzam) for the patch!
    [#3765](https://github.com/Kong/kong/pull/3765)
  - Return HTTP 200 instead of 204 for preflight requests. Thanks
    [@aslafy-z](https://github.com/aslafy-z) for the patch!
    [#4029](https://github.com/Kong/kong/pull/4029)
  - Ensure request origins specified as flat strings are safely validated.
    [#3872](https://github.com/Kong/kong/pull/3872)
- acl: Minor performance improvements by ensuring proper caching of computed
  values.
  [#4040](https://github.com/Kong/kong/pull/4040)
- correlation-id: Prevent an error to be thrown when the access phase was
  skipped, such as on nginx-produced errors.
  [#4006](https://github.com/Kong/kong/issues/4006)
- aws-lambda: When the client uses HTTP/2, strip response headers that are
  disallowed by the protocols.
  [#4032](https://github.com/Kong/kong/pull/4032)
- rate-limiting & response-ratelimiting: Improve efficiency by avoiding
  unnecessary Redis `SELECT` operations.
  [#3973](https://github.com/Kong/kong/pull/3973)

[Back to TOC](#table-of-contents)

## [0.15.0]

> Released on: 2018/12/18

This is the last release in the 0.x series, giving users one last chance to
upgrade while still using some of the options and concepts that were marked as
deprecated in Kong 0.x and were removed in Kong 1.0.

For a list of additions and fixes in Kong 0.15, see the [1.0.0](#100)
changelog. This release includes all new features included in 1.0 (Service
Mesh, Stream Routes and New Migrations), but unlike Kong 1.0, it retains a lot
of the deprecated functionality, like the **API** entity, around. Still, Kong
0.15 does have a number of breaking changes related to functionality that has
changed since version 0.14 (see below).

If you are starting with Kong, we recommend you to use 1.0.0 instead of this
release.

If you are already using Kong 0.14, our recommendation is to plan to move to
1.0 -- see the [1.0 Upgrade
Path](https://github.com/kong/kong/blob/master/UPGRADE.md) document for
details. Upgrading to 0.15.0 is only recommended if you can't do away with the
deprecated features but you need some fixes or new features right now.

### Changes

##### Dependencies

- The required OpenResty version is still 1.13.6.2, but for a full feature set
  including stream routing and Service Mesh abilities with mutual TLS, Kong's
  [openresty-patches](https://github.com/kong/openresty-patches) must be
  applied (those patches are already bundled with our official distribution
  packages). Kong in HTTP(S) Gateway scenarios does not require these patches.
- Service Mesh abilities require at least OpenSSL version 1.1.1. In our
  official distribution packages, OpenSSL has been bumped to 1.1.1.
  [#4005](https://github.com/Kong/kong/pull/4005)

##### Configuration

- The default value for `cassandra_lb_policy` changed from `RoundRobin` to
  `RequestRoundRobin`. This helps reducing the amount of new connections being
  opened during a request when using the Cassandra strategy.
  [#4004](https://github.com/Kong/kong/pull/4004)

##### Core

- Timestamps now bear millisecond precision in their decimal part.
  [#3660](https://github.com/Kong/kong/pull/3660)
- The PDK function `kong.request.get_body` will now return `nil, err, mime`
  when the body is valid JSON but neither an object nor an array.
  [#4063](https://github.com/Kong/kong/pull/4063)

##### CLI

- :warning: The new migrations framework (detailed in the [1.0.0
  changelog](#100)) has a different usage (and subcommands) compared to its
  predecessor.
  [#3802](https://github.com/Kong/kong/pull/3802)

##### Admin API

- :warning: In the 0.14.x release, Upstreams, Targets, and Plugins were still
  implemented using the old DAO and Admin API. In 0.15.0 and 1.0.0, all core
  entities use the new `kong.db` DAO, and their endpoints have been upgraded to
  the new Admin API (see below for details).
  [#3689](https://github.com/Kong/kong/pull/3689)
  [#3739](https://github.com/Kong/kong/pull/3739)
  [#3778](https://github.com/Kong/kong/pull/3778)

A summary of the changes introduced in the new Admin API:

- Pagination has been included in all "multi-record" endpoints, and pagination
  control fields are different than in 0.14.x.
- Filtering now happens via URL path changes (`/consumers/x/plugins`) instead
  of querystring fields (`/plugins?consumer_id=x`).
- Array values can't be coherced from comma-separated strings. They must be
  "proper" JSON values on JSON requests, or use a new syntax on
  form-url-encoded or multipart requests.
- Error messages have been been reworked from the ground up to be more
  consistent, precise and informative.
- The `PUT` method has been reimplemented with idempotent behavior and has
  been added to some entities that didn't have it.

For more details about the new Admin API, please visit the official docs:
https://docs.konghq.com/

##### Plugins

- All bundled plugins' schemas and custom entities have been updated to the new
  `kong.db` module, and their APIs have been updated to the new Admin API,
  which is described in the above section.
  [#3766](https://github.com/Kong/kong/pull/3766)
  [#3774](https://github.com/Kong/kong/pull/3774)
  [#3778](https://github.com/Kong/kong/pull/3778)
  [#3839](https://github.com/Kong/kong/pull/3839)
- :warning: All plugins migrations have been converted to the new migration
  framework. Custom plugins must use the new migration framework from 0.15
  onwards.

### Additions

Kong 0.15.0 contains the same additions as 1.0.0. See the [1.0.0
changelog](#100) for a complete list.

### Fixes

Kong 0.15.0 contains the same fixes as 1.0.0. See the [1.0.0 changelog](#100)
for a complete list.

[Back to TOC](#table-of-contents)

## [0.14.1]

> Released on: 2018/08/21

### Additions

##### Plugins

- jwt: Support for tokens signed with HS384 and HS512.
  Thanks [@kepkin](https://github.com/kepkin) for the patch.
  [#3589](https://github.com/Kong/kong/pull/3589)
- acl: Add a new `hide_groups_header` configuration option. If enabled, this
  option prevents the plugin from injecting the `X-Consumer-Groups` header
  into the upstream request.
  Thanks [@jeremyjpj0916](https://github.com/jeremyjpj0916) for the patch!
  [#3703](https://github.com/Kong/kong/pull/3703)

### Fixes

##### Core

- Prevent some plugins from breaking in subtle ways when manipulating some
  entities and their attributes. An example of such breaking behavior could be
  observed when Kong was wrongly injecting `X-Consumer-Username: userdata:
  NULL` in upstream requests headers, instead of not injecting this header at
  all.
  [#3714](https://github.com/Kong/kong/pull/3714)
- Fix an issue which, in some cases, prevented the use of Kong with Cassandra
  in environments where DNS load-balancing is in effect for contact points
  provided as hostnames (e.g. Kubernetes with `cassandra_contact_points =
  cassandra`).
  [#3693](https://github.com/Kong/kong/pull/3693)
- Fix an issue which prevented the use of UNIX domain sockets in some logging
  plugins, and custom plugins making use of such sockets.
  Thanks [@rucciva](https://github.com/rucciva) for the patch.
  [#3633](https://github.com/Kong/kong/pull/3633)
- Avoid logging false-negative error messages related to worker events.
  [#3692](https://github.com/Kong/kong/pull/3692)

##### CLI

- Database connectivity errors are properly prefixed with the database name
  again (e.g. `[postgres]`).
  [#3648](https://github.com/Kong/kong/pull/3648)

##### Plugins

- zipkin
  - Allow usage of the plugin with the deprecated "API" entity, and introduce
    a new `kong.api` tag.
    [kong-plugin-zipkin/commit/4a645e9](https://github.com/Kong/kong-plugin-zipkin/commit/4a645e940e560f2e50567e0360b5df3b38f74853)
  - Properly report the `kong.credential` tag.
    [kong-plugin-zipkin/commit/c627c36](https://github.com/Kong/kong-plugin-zipkin/commit/c627c36402c9a14cc48011baa773f4ee08efafcf)
  - Ensure the plugin does not throw errors when no Route was matched.
    [kong-plugin-zipkin#19](https://github.com/Kong/kong-plugin-zipkin/issues/19)
- basic-auth: Passwords with whitespaces are not trimmed anymore.
  Thanks [@aloisbarreras](https://github.com/aloisbarreras) for the patch.
  [#3650](https://github.com/Kong/kong/pull/3650)
- hmac-auth: Ensure backward compatibility for clients generating signatures
  without the request's querystring, as is the case for Kong versions prior to
  0.14.0, which broke this behavior. Users of this plugin on previous versions
  of Kong can now safely upgrade to the 0.14 family.
  Thanks [@mlehner616](https://github.com/mlehner616) for the patch!
  [#3699](https://github.com/Kong/kong/pull/3699)
- ldap-auth
    - Set the WWW-Authenticate header authentication scheme accordingly with
      the `conf.header_type` property, which allows browsers to show the
      authentication popup automatically. Thanks
      [@francois-maillard](https://github.com/francois-maillard) for the patch.
      [#3656](https://github.com/Kong/kong/pull/3656)
    - Invalid authentication attempts do not block subsequent valid attempts
      anymore.
      [#3677](https://github.com/Kong/kong/pull/3677)

[Back to TOC](#table-of-contents)

## [0.14.0] - 2018/07/05

This release introduces the first version of the **Plugin Development Kit**: a
Lua SDK, comprised of a set of functions to ease the development of
custom plugins.

Additionally, it contains several major improvements consolidating Kong's
feature set and flexibility, such as the support for `PUT` endpoints on the
Admin API for idempotent workflows, the execution of plugins during
Nginx-produced errors, and the injection of **Nginx directives** without having
to rely on the custom Nginx configuration pattern!

Finally, new bundled plugins allow Kong to better integrate with **Cloud
Native** environments, such as Zipkin and Prometheus.

As usual, major version upgrades require database migrations and changes to the
Nginx configuration file (if you customized the default template). Please take
a few minutes to read the [0.14 Upgrade
Path](https://github.com/Kong/kong/blob/master/UPGRADE.md#upgrade-to-014x) for
more details regarding breaking changes and migrations before planning to
upgrade your Kong cluster.

### Breaking Changes

##### Dependencies

- :warning: The required OpenResty version has been bumped to 1.13.6.2. If you
  are installing Kong from one of our distribution packages, you are not
  affected by this change.
  [#3498](https://github.com/Kong/kong/pull/3498)
- :warning: Support for PostgreSQL 9.4 (deprecated in 0.12.0) is now dropped.
  [#3490](https://github.com/Kong/kong/pull/3490)
- :warning: Support for Cassandra 2.1 (deprecated in 0.12.0) is now dropped.
  [#3490](https://github.com/Kong/kong/pull/3490)

##### Configuration

- :warning: The `server_tokens` and `latency_tokens` configuration properties
  have been removed. Instead, a new `headers` configuration properties replaces
  them and allows for more granular settings of injected headers (e.g.
  `Server`, `Via`, `X-Kong-*-Latency`, etc...).
  [#3300](https://github.com/Kong/kong/pull/3300)
- :warning: New required `lua_shared_dict` entries must be added to the Nginx
  configuration. You are not affected by this change if you do not use a custom
  Nginx template.
  [#3557](https://github.com/Kong/kong/pull/3557)
- :warning: Other important modifications must be applied to the Nginx
  configuration. You are not affected by this change if you do not use a custom
  Nginx template.
  [#3533](https://github.com/Kong/kong/pull/3533)

##### Plugins

- :warning: The Runscope plugin has been dropped, based on the EoL announcement
  made by Runscope about their Traffic Inspector product.
  [#3495](https://github.com/Kong/kong/pull/3495)

##### Admin API

- :warning: The SSL Certificates and SNI entities have moved to the new DAO
  implementation. As such, the `/certificates` and `/snis` endpoints have
  received notable usability improvements, but suffer from a few breaking
  changes.
  [#3386](https://github.com/Kong/kong/pull/3386)
- :warning: The Consumers entity has moved to the new DAO implementation. As
  such, the `/consumers` endpoint has received notable usability improvements,
  but suffers from a few breaking changes.
  [#3437](https://github.com/Kong/kong/pull/3437)

### Changes

##### Configuration

- The default value of `db_cache_ttl` is now `0` (disabled). Now that our level
  of confidence around the new caching mechanism introduced in 0.11.0 is high
  enough, we consider `0` (no TTL) to be an appropriate default for production
  environments, as it offers a smoother cache consumption behavior and reduces
  database pressure.
  [#3492](https://github.com/Kong/kong/pull/3492)

##### Core

- :fireworks: Serve stale data from the database cache when the datastore
  cannot be reached. Such stale items are "resurrected" for `db_resurrect_ttl`
  seconds (see configuration section).
  [#3579](https://github.com/Kong/kong/pull/3579)
- Reduce LRU churning in the database cache against some workloads.
  [#3550](https://github.com/Kong/kong/pull/3550)

### Additions

##### Configuration

- :fireworks: **Support for injecting Nginx directives via configuration
  properties** (in the `kong.conf` file or via environment variables)! This new
  way of customizing the Nginx configuration should render obsolete the old way
  of maintaining a custom Nginx template in most cases!
  [#3530](https://github.com/Kong/kong/pull/3530)
- :fireworks: **Support for selectively disabling bundled plugins**. A new
  `plugins` configuration property is introduced, and is used to specify which
  plugins should be loaded by the node. Custom plugins should now be specified
  in this new property, and the `custom_plugins` property is **deprecated**.
  If desired, Kong administrators can specify a minimal set of plugins to load
  (instead of the default, bundled plugins), and **improve P99 latency**
  thanks to the resulting decrease in database traffic.
  [#3387](https://github.com/Kong/kong/pull/3387)
- The new `headers` configuration property allows for specifying the injection
  of a new header: `X-Kong-Upstream-Status`. When enabled, Kong will inject
  this header containing the HTTP status code of the upstream response in the
  client response. This is particularly useful for clients to distinguish
  upstream statuses upon rewriting of the response by Kong.
  [#3263](https://github.com/Kong/kong/pull/3263)
- A new `db_resurrect_ttl` configuration property can be set to customize
  the amount of time stale data can be resurrected for when it cannot be
  refreshed. Defaults to 30 seconds.
  [#3579](https://github.com/Kong/kong/pull/3579)
- Two new Cassandra load balancing policies are available: `RequestRoundRobin`
  and `RequestDCAwareRoundRobin`. Both policies guarantee that the same peer
  will be reused across several queries during the lifetime of a request, thus
  guaranteeing no new connection will be opened against a peer during this
  request.
  [#3545](https://github.com/Kong/kong/pull/3545)

##### Core

- :fireworks: **Execute plugins on Nginx-produced errors.** Now, when Nginx
  produces a 4xx error (upon invalid requests) or 5xx (upon failure from the
  load balancer to connect to a Service), Kong will execute the response phases
  of its plugins (`header_filter`, `body_filter`, `log`). As such, Kong logging
  plugins are not blind to such Nginx-produced errors anymore, and will start
  properly reporting them. Plugins should be built defensively against cases
  where their `rewrite` or `access` phases were not executed.
  [#3533](https://github.com/Kong/kong/pull/3533)
- :fireworks: **Support for cookie-based load balancing!**
  [#3472](https://github.com/Kong/kong/pull/3472)

##### Plugins

- :fireworks: **Introduction of the Plugin Development Kit!** A set of Lua
  functions and variables that will greatly ease and speed up the task of
  developing custom plugins.
  The Plugin Development Kit (PDK) allows the retrieval and manipulation of the
  request and response objects, as well as interacting with various core
  components (e.g. logging, load balancing, DAO, etc...) without having to rely
  on OpenResty functions, and with the guarantee of their forward-compatibility
  with future versions of Kong.
  [#3556](https://github.com/Kong/kong/pull/3556)
- :fireworks: **New bundled plugin: Zipkin**! This plugin allows Kong to sample
  traces and report them to a running Zipkin instance.
  (See: https://github.com/Kong/kong-plugin-zipkin)
  [#3434](https://github.com/Kong/kong/pull/3434)
- :fireworks: **New bundled plugin: Prometheus**! This plugin allows Kong to
  expose metrics in the Prometheus Exposition format. Available metrics include
  HTTP status codes, latencies histogram, bandwidth, and more...
  (See: https://github.com/Kong/kong-plugin-prometheus)
  [#3547](https://github.com/Kong/kong/pull/3547)
- :fireworks: **New bundled plugin: Azure Functions**! This plugin can be used
  to invoke [Microsoft Azure
  Functions](https://azure.microsoft.com/en-us/services/functions/), similarly
  to the already existing AWS Lambda and OpenWhisk plugins.
  (See: https://github.com/Kong/kong-plugin-azure-functions)
  [#3428](https://github.com/Kong/kong/pull/3428)
- :fireworks: **New bundled plugin: Serverless Functions**! Dynamically run Lua
  without having to write a full-fledged plugin. Lua code snippets can be
  uploaded via the Admin API and be executed during Kong's `access` phase.
  (See: https://github.com/Kong/kong-plugin-serverless-functions)
  [#3551](https://github.com/Kong/kong/pull/3551)
- jwt: Support for limiting the allowed expiration period of JWT tokens. A new
  `config.maximum_expiration` property can be set to indicate the maximum
  number of seconds the `exp` claim may be ahead in the future.
  Thanks [@mvanholsteijn](https://github.com/mvanholsteijn) for the patch!
  [#3331](https://github.com/Kong/kong/pull/3331)
- aws-lambda: Add `us-gov-west-1` to the list of allowed regions.
  [#3529](https://github.com/Kong/kong/pull/3529)

##### Admin API

- :fireworks: Support for `PUT` in new endpoints (e.g. `/services/{id or
  name}`, `/routes/{id}`, `/consumers/{id or username}`), allowing the
  development of idempotent configuration workflows when scripting the Admin
  API.
  [#3416](https://github.com/Kong/kong/pull/3416)
- Support for `PATCH` and `DELETE` on the `/services/{name}`,
  `/consumers/{username}`, and `/snis/{name}` endpoints.
  [#3416](https://github.com/Kong/kong/pull/3416)

### Fixes

##### Configuration

- Properly support IPv6 addresses in `proxy_listen` and `admin_listen`
  configuration properties.
  [#3508](https://github.com/Kong/kong/pull/3508)

##### Core

- IPv6 nameservers with a scope are now ignored by the DNS resolver.
  [#3478](https://github.com/Kong/kong/pull/3478)
- SRV records without a port number now returns the default port instead of
  `0`.
  [#3478](https://github.com/Kong/kong/pull/3478)
- Ensure DNS-based round robin load balancing starts at a randomized position
  to prevent all Nginx workers from starting with the same peer.
  [#3478](https://github.com/Kong/kong/pull/3478)
- Properly report timeouts in passive health checks. Previously, connection
  timeouts were counted as `tcp_failures`, and upstream timeouts were ignored.
  Health check users should ensure that their `timeout` settings reflect their
  intended behavior.
  [#3539](https://github.com/Kong/kong/pull/3539)
- Ensure active health check probe requests send the `Host` header.
  [#3496](https://github.com/Kong/kong/pull/3496)
- Overall, more reliable health checks healthiness counters behavior.
  [#3496](https://github.com/Kong/kong/pull/3496)
- Do not set `Content-Type` headers on HTTP 204 No Content responses.
  [#3351](https://github.com/Kong/kong/pull/3351)
- Ensure the PostgreSQL connector of the new DAO (used by Services, Routes,
  Consumers, and SSL certs/SNIs) is now fully re-entrant and properly behaves
  in busy workloads (e.g. scripting requests to the Admin API).
  [#3423](https://github.com/Kong/kong/pull/3423)
- Properly route HTTP/1.0 requests without a Host header when using the old
  deprecated "API" entity.
  [#3438](https://github.com/Kong/kong/pull/3438)
- Ensure that all Kong-produced errors respect the `headers` configuration
  setting (previously `server_tokens`) and do not include the `Server` header
  if not configured.
  [#3511](https://github.com/Kong/kong/pull/3511)
- Harden an existing Cassandra migration.
  [#3532](https://github.com/Kong/kong/pull/3532)
- Prevent the load balancer from needlessly rebuilding its state when creating
  Targets.
  [#3477](https://github.com/Kong/kong/pull/3477)
- Prevent some harmless error logs to be printed during startup when
  initialization takes more than a few seconds.
  [#3443](https://github.com/Kong/kong/pull/3443)

##### Plugins

- hmac: Ensure that empty request bodies do not pass validation if there is no
  digest header.
  Thanks [@mvanholsteijn](https://github.com/mvanholsteijn) for the patch!
  [#3347](https://github.com/Kong/kong/pull/3347)
- response-transformer: Prevent the plugin from throwing an error when its
  `access` handler did not get a chance to run (e.g. on short-circuited,
  unauthorized requests).
  [#3524](https://github.com/Kong/kong/pull/3524)
- aws-lambda: Ensure logging plugins subsequently run when this plugin
  terminates.
  [#3512](https://github.com/Kong/kong/pull/3512)
- request-termination: Ensure logging plugins subsequently run when this plugin
  terminates.
  [#3513](https://github.com/Kong/kong/pull/3513)

##### Admin API

- Requests to `/healthy` and `/unhealthy` endpoints for upstream health checks
  now properly propagate the new state to other nodes of a Kong cluster.
  [#3464](https://github.com/Kong/kong/pull/3464)
- Do not produce an HTTP 500 error when POST-ing to `/services` with an empty
  `url` argument.
  [#3452](https://github.com/Kong/kong/pull/3452)
- Ensure foreign keys are required when creating child entities (e.g.
  `service.id` when creating a Route). Previously some rows could have an empty
  `service_id` field.
  [#3548](https://github.com/Kong/kong/pull/3548)
- Better type inference in new endpoints (e.g. `/services`, `/routes`,
  `/consumers`) when using `application/x-www-form-urlencoded` MIME type.
  [#3416](https://github.com/Kong/kong/pull/3416)

[Back to TOC](#table-of-contents)

## [0.13.1] - 2018/04/23

This release contains numerous bug fixes and a few convenience features.
Notably, a best-effort/backwards-compatible approach is followed to resolve
`no memory` errors caused by the fragmentation of shared memory between the
core and plugins.

### Added

##### Core

- Cache misses are now stored in a separate shared memory zone from hits if
  such a zone is defined. This reduces cache turnover and can increase the
  cache hit ratio quite considerably.
  Users with a custom Nginx template are advised to define such a zone to
  benefit from this behavior:
  `lua_shared_dict kong_db_cache_miss 12m;`.
- We now ensure that the Cassandra or PostgreSQL instance Kong is connecting
  to falls within the supported version range. Deprecated versions result in
  warning logs. As a reminder, Kong 0.13.x supports Cassandra 2.2+,
  and PostgreSQL 9.5+. Cassandra 2.1 and PostgreSQL 9.4 are supported, but
  deprecated.
  [#3310](https://github.com/Kong/kong/pull/3310)
- HTTP 494 errors thrown by Nginx are now caught by Kong and produce a native,
  Kong-friendly response.
  Thanks [@ti-mo](https://github.com/ti-mo) for the contribution!
  [#3112](https://github.com/Kong/kong/pull/3112)

##### CLI

- Report errors when compiling custom Nginx templates.
  [#3294](https://github.com/Kong/kong/pull/3294)

##### Admin API

- Friendlier behavior of Routes schema validation: PATCH requests can be made
  without specifying all three of `methods`, `hosts`, or `paths` if at least
  one of the three is specified in the body.
  [#3364](https://github.com/Kong/kong/pull/3364)

##### Plugins

- jwt: Support for identity providers using JWKS by ensuring the
  `config.key_claim_name` values is looked for in the token header.
  Thanks [@brycehemme](https://github.com/brycehemme) for the contribution!
  [#3313](https://github.com/Kong/kong/pull/3313)
- basic-auth: Allow specifying empty passwords.
  Thanks [@zhouzhuojie](https://github.com/zhouzhuojie) and
  [@perryao](https://github.com/perryao) for the contributions!
  [#3243](https://github.com/Kong/kong/pull/3243)

### Fixed

##### Core

- Numerous users have reported `no memory` errors which were caused by
  circumstantial memory fragmentation. Such errors, while still possible if
  plugin authors are not careful, should now mostly be addressed.
  [#3311](https://github.com/Kong/kong/pull/3311)

  **If you are using a custom Nginx template, be sure to define the following
  shared memory zones to benefit from these fixes**:

  ```
  lua_shared_dict kong_db_cache_miss 12m;
  lua_shared_dict kong_rate_limiting_counters 12m;
  ```

##### CLI

- Redirect Nginx's stdout and stderr output to `kong start` when
  `nginx_daemon` is enabled (such as when using the Kong Docker image). This
  also prevents growing log files when Nginx redirects logs to `/dev/stdout`
  and `/dev/stderr` but `nginx_daemon` is disabled.
  [#3297](https://github.com/Kong/kong/pull/3297)

##### Admin API

- Set a Service's `port` to `443` when the `url` convenience parameter uses
  the `https://` scheme.
  [#3358](https://github.com/Kong/kong/pull/3358)
- Ensure PATCH requests do not return an error when un-setting foreign key
  fields with JSON `null`.
  [#3355](https://github.com/Kong/kong/pull/3355)
- Ensure the `/plugin/schema/:name` endpoint does not corrupt plugins' schemas.
  [#3348](https://github.com/Kong/kong/pull/3348)
- Properly URL-decode path segments of plugins endpoints accepting spaces
  (e.g. `/consumers/<consumer>/basic-auth/John%20Doe/`).
  [#3250](https://github.com/Kong/kong/pull/3250)
- Properly serialize boolean filtering values when using Cassandra.
  [#3362](https://github.com/Kong/kong/pull/3362)

##### Plugins

- rate-limiting/response-rate-limiting:
  - If defined in the Nginx configuration, will use a dedicated
    `lua_shared_dict` instead of using the `kong_cache` shared memory zone.
    This prevents memory fragmentation issues resulting in `no memory` errors
    observed by numerous users. Users with a custom Nginx template are advised
    to define such a zone to benefit from this fix:
    `lua_shared_dict kong_rate_limiting_counters 12m;`.
    [#3311](https://github.com/Kong/kong/pull/3311)
  - When using the Redis strategy, ensure the correct Redis database is
    selected. This issue could occur when several request and response
    rate-limiting were configured using different Redis databases.
    Thanks [@mengskysama](https://github.com/mengskysama) for the patch!
    [#3293](https://github.com/Kong/kong/pull/3293)
- key-auth: Respect request MIME type when re-encoding the request body
  if both `config.key_in_body` and `config.hide_credentials` are enabled.
  Thanks [@p0pr0ck5](https://github.com/p0pr0ck5) for the patch!
  [#3213](https://github.com/Kong/kong/pull/3213)
- oauth2: Return HTTP 400 on invalid `scope` type.
  Thanks [@Gman98ish](https://github.com/Gman98ish) for the patch!
  [#3206](https://github.com/Kong/kong/pull/3206)
- ldap-auth: Ensure the plugin does not throw errors when configured as a
  global plugin.
  [#3354](https://github.com/Kong/kong/pull/3354)
- hmac-auth: Verify signature against non-normalized (`$request_uri`) request
  line (instead of `$uri`).
  [#3339](https://github.com/Kong/kong/pull/3339)
- aws-lambda: Fix a typo in upstream headers sent to the function. We now
  properly send the `X-Amz-Log-Type` header.
  [#3398](https://github.com/Kong/kong/pull/3398)

[Back to TOC](#table-of-contents)

## [0.13.0] - 2018/03/22

This release introduces two new core entities that will improve the way you
configure Kong: **Routes** & **Services**. Those entities replace the "API"
entity and simplify the setup of non-naive use-cases by providing better
separation of concerns and allowing for plugins to be applied to specific
**endpoints**.

As usual, major version upgrades require database migrations and changes to
the Nginx configuration file (if you customized the default template).
Please take a few minutes to read the [0.13 Upgrade
Path](https://github.com/Kong/kong/blob/master/UPGRADE.md#upgrade-to-013x) for
more details regarding breaking changes and migrations before planning to
upgrade your Kong cluster.

### Breaking Changes

##### Configuration

- :warning: The `proxy_listen` and `admin_listen` configuration values have a
  new syntax. This syntax is more aligned with that of NGINX and is more
  powerful while also simpler. As a result, the following configuration values
  have been removed because superfluous: `ssl`, `admin_ssl`, `http2`,
  `admin_http2`, `proxy_listen_ssl`, and `admin_listen_ssl`.
  [#3147](https://github.com/Kong/kong/pull/3147)

##### Plugins

- :warning: galileo: As part of the Galileo deprecation path, the galileo
  plugin is not enabled by default anymore, although still bundled with 0.13.
  Users are advised to stop using the plugin, but for the time being can keep
  enabling it by adding it to the `custom_plugin` configuration value.
  [#3233](https://github.com/Kong/kong/pull/3233)
- :warning: rate-limiting (Cassandra): The default migration for including
  Routes and Services in plugins will remove and re-create the Cassandra
  rate-limiting counters table. This means that users that were rate-limited
  because of excessive API consumption will be able to consume the API until
  they reach their limit again. There is no such data deletion in PostgreSQL.
  [def201f](https://github.com/Kong/kong/commit/def201f566ccf2dd9b670e2f38e401a0450b1cb5)

### Changes

##### Dependencies

- **Note to Docker users**: The `latest` tag on Docker Hub now points to the
  **alpine** image instead of CentOS. This also applies to the `0.13.0` tag.
- The OpenResty version shipped with our default packages has been bumped to
  `1.13.6.1`. The 0.13.0 release should still be compatible with the OpenResty
  `1.11.2.x` series for the time being.
- Bumped [lua-resty-dns-client](https://github.com/Kong/lua-resty-dns-client)
  to `2.0.0`.
  [#3220](https://github.com/Kong/kong/pull/3220)
- Bumped [lua-resty-http](https://github.com/pintsized/lua-resty-http) to
  `0.12`.
  [#3196](https://github.com/Kong/kong/pull/3196)
- Bumped [lua-multipart](https://github.com/Kong/lua-multipart) to `0.5.5`.
  [#3318](https://github.com/Kong/kong/pull/3318)
- Bumped [lua-resty-healthcheck](https://github.com/Kong/lua-resty-healthcheck)
  to `0.4.0`.
  [#3321](https://github.com/Kong/kong/pull/3321)

### Additions

##### Configuration

- :fireworks: Support for **control-plane** and **data-plane** modes. The new
  syntax of `proxy_listen` and `admin_listen` supports `off`, which
  disables either one of those interfaces. It is now simpler than ever to
  make a Kong node "Proxy only" (data-plane) or "Admin only" (control-plane).
  [#3147](https://github.com/Kong/kong/pull/3147)

##### Core

- :fireworks: This release introduces two new entities: **Routes** and
  **Services**. Those entities will provide a better separation of concerns
  than the "API" entity offers. Routes will define rules for matching a
  client's request (e.g., method, host, path...), and Services will represent
  upstream services (or backends) that Kong should proxy those requests to.
  Plugins can also be added to both Routes and Services, enabling use-cases to
  apply plugins more granularly (e.g., per endpoint).
  Following this addition, the API entity and related Admin API endpoints are
  now deprecated. This release is backwards-compatible with the previous model
  and all of your currently defined APIs and matching rules are still
  supported, although we advise users to migrate to Routes and Services as soon
  as possible.
  [#3224](https://github.com/Kong/kong/pull/3224)

##### Admin API

- :fireworks: New endpoints: `/routes` and `/services` to interact with the new
  core entities. More specific endpoints are also available such as
  `/services/{service id or name}/routes`,
  `/services/{service id or name}/plugins`, and `/routes/{route id}/plugins`.
  [#3224](https://github.com/Kong/kong/pull/3224)
- :fireworks: Our new endpoints (listed above) provide much better responses
  with regards to producing responses for incomplete entities, errors, etc...
  In the future, existing endpoints will gradually be moved to using this new
  Admin API content producer.
  [#3224](https://github.com/Kong/kong/pull/3224)
- :fireworks: Improved argument parsing in form-urlencoded requests to the new
  endpoints as well.
  Kong now expects the following syntaxes for representing
  arrays: `hosts[]=a.com&hosts[]=b.com`, `hosts[1]=a.com&hosts[2]=b.com`, which
  avoid comma-separated arrays and related issues that can arise.
  In the future, existing endpoints will gradually be moved to using this new
  Admin API content parser.
  [#3224](https://github.com/Kong/kong/pull/3224)

##### Plugins

- jwt: `ngx.ctx.authenticated_jwt_token` is available for other plugins to use.
  [#2988](https://github.com/Kong/kong/pull/2988)
- statsd: The fields `host`, `port` and `metrics` are no longer marked as
  "required", since they have a default value.
  [#3209](https://github.com/Kong/kong/pull/3209)

### Fixes

##### Core

- Fix an issue causing nodes in a cluster to use the default health checks
  configuration when the user configured them from another node (event
  propagated via the cluster).
  [#3319](https://github.com/Kong/kong/pull/3319)
- Increase the default load balancer wheel size from 100 to 10.000. This allows
  for a better distribution of the load between Targets in general.
  [#3296](https://github.com/Kong/kong/pull/3296)

##### Admin API

- Fix several issues with application/multipart MIME type parsing of payloads.
  [#3318](https://github.com/Kong/kong/pull/3318)
- Fix several issues with the parsing of health checks configuration values.
  [#3306](https://github.com/Kong/kong/pull/3306)
  [#3321](https://github.com/Kong/kong/pull/3321)

[Back to TOC](#table-of-contents)

## [0.12.3] - 2018/03/12

### Fixed

- Suppress a memory leak in the core introduced in 0.12.2.
  Thanks [@mengskysama](https://github.com/mengskysama) for the report.
  [#3278](https://github.com/Kong/kong/pull/3278)

[Back to TOC](#table-of-contents)

## [0.12.2] - 2018/02/28

### Added

##### Core

- Load balancers now log DNS errors to facilitate debugging.
  [#3177](https://github.com/Kong/kong/pull/3177)
- Reports now can include custom immutable values.
  [#3180](https://github.com/Kong/kong/pull/3180)

##### CLI

- The `kong migrations reset` command has a new `--yes` flag. This flag makes
  the command run non-interactively, and ensures no confirmation prompt will
  occur.
  [#3189](https://github.com/Kong/kong/pull/3189)

##### Admin API

- A new endpoint `/upstreams/:upstream_id/health` will return the health of the
  specified upstream.
  [#3232](https://github.com/Kong/kong/pull/3232)
- The `/` endpoint in the Admin API now exposes the `node_id` field.
  [#3234](https://github.com/Kong/kong/pull/3234)

### Fixed

##### Core

- HTTP/1.0 requests without a Host header are routed instead of being rejected.
  HTTP/1.1 requests without a Host are considered invalid and will still be
  rejected.
  Thanks to [@rainiest](https://github.com/rainest) for the patch!
  [#3216](https://github.com/Kong/kong/pull/3216)
- Fix the load balancer initialization when some Targets would contain
  hostnames.
  [#3187](https://github.com/Kong/kong/pull/3187)
- Fix incomplete handling of errors when initializing DAO objects.
  [637532e](https://github.com/Kong/kong/commit/637532e05d8ed9a921b5de861cc7f463e96c6e04)
- Remove bogus errors in the logs provoked by healthcheckers between the time
  they are unregistered and the time they are garbage-collected
  ([#3207](https://github.com/Kong/kong/pull/3207)) and when receiving an HTTP
  status not tracked by healthy or unhealthy lists
  ([c8eb5ae](https://github.com/Kong/kong/commit/c8eb5ae28147fc02473c05a7b1dbf502fbb64242)).
- Fix soft errors not being handled correctly inside the Kong cache.
  [#3150](https://github.com/Kong/kong/pull/3150)

##### Migrations

- Better handling of already existing Cassandra keyspaces in migrations.
  [#3203](https://github.com/Kong/kong/pull/3203).
  Thanks to [@pamiel](https://github.com/pamiel) for the patch!

##### Admin API

- Ensure `GET /certificates/{uuid}` does not return HTTP 500 when the given
  identifier does not exist.
  Thanks to [@vdesjardins](https://github.com/vdesjardins) for the patch!
  [#3148](https://github.com/Kong/kong/pull/3148)

[Back to TOC](#table-of-contents)

## [0.12.1] - 2018/01/18

This release addresses a few issues encountered with 0.12.0, including one
which would prevent upgrading from a previous version. The [0.12 Upgrade
Path](https://github.com/Kong/kong/blob/master/UPGRADE.md)
is still relevant for upgrading existing clusters to 0.12.1.

### Fixed

- Fix a migration between previous Kong versions and 0.12.0.
  [#3159](https://github.com/Kong/kong/pull/3159)
- Ensure Lua errors are propagated when thrown in the `access` handler by
  plugins.
  [38580ff](https://github.com/Kong/kong/commit/38580ff547cbd4a557829e3ad135cd6a0f821f7c)

[Back to TOC](#table-of-contents)

## [0.12.0] - 2018/01/16

This major release focuses on two new features we are very excited about:
**health checks** and **hash based load balancing**!

We also took this as an opportunity to fix a few prominent issues, sometimes
at the expense of breaking changes but overall improving the flexibility and
usability of Kong! Do keep in mind that this is a major release, and as such,
that we require of you to run the **migrations step**, via the
`kong migrations up` command.

Please take a few minutes to thoroughly read the [0.12 Upgrade
Path](https://github.com/Kong/kong/blob/master/UPGRADE.md#upgrade-to-012x)
for more details regarding breaking changes and migrations before planning to
upgrade your Kong cluster.

### Deprecation notices

Starting with 0.12.0, we are announcing the deprecation of older versions
of our supported databases:

- Support for PostgreSQL 9.4 is deprecated. Users are advised to upgrade to
  9.5+
- Support for Cassandra 2.1 and below is deprecated. Users are advised to
  upgrade to 2.2+

Note that the above deprecated versions are still supported in this release,
but will be dropped in subsequent ones.

### Breaking changes

##### Core

- :warning: The required OpenResty version has been bumped to 1.11.2.5. If you
  are installing Kong from one of our distribution packages, you are not
  affected by this change.
  [#3097](https://github.com/Kong/kong/pull/3097)
- :warning: As Kong now executes subsequent plugins when a request is being
  short-circuited (e.g. HTTP 401 responses from auth plugins), plugins that
  run in the header or body filter phases will be run upon such responses
  from the access phase. We consider this change a big improvement in the
  Kong run-loop as it allows for more flexibility for plugins. However, it is
  unlikely, but possible that some of these plugins (e.g. your custom plugins)
  now run in scenarios where they were not previously expected to run.
  [#3079](https://github.com/Kong/kong/pull/3079)

##### Admin API

- :warning: By default, the Admin API now only listens on the local interface.
  We consider this change to be an improvement in the default security policy
  of Kong. If you are already using Kong, and your Admin API still binds to all
  interfaces, consider updating it as well. You can do so by updating the
  `admin_listen` configuration value, like so: `admin_listen = 127.0.0.1:8001`.
  Thanks [@pduldig-at-tw](https://github.com/pduldig-at-tw) for the suggestion
  and the patch.
  [#3016](https://github.com/Kong/kong/pull/3016)

  :red_circle: **Note to Docker users**: Beware of this change as you may have
  to ensure that your Admin API is reachable via the host's interface.
  You can use the `-e KONG_ADMIN_LISTEN` argument when provisioning your
  container(s) to update this value; for example,
  `-e KONG_ADMIN_LISTEN=0.0.0.0:8001`.

- :warning: To reduce confusion, the `/upstreams/:upstream_name_or_id/targets/`
  has been updated to not show the full list of Targets anymore, but only
  the ones that are currently active in the load balancer. To retrieve the full
  history of Targets, you can now query
  `/upstreams/:upstream_name_or_id/targets/all`. The
  `/upstreams/:upstream_name_or_id/targets/active` endpoint has been removed.
  Thanks [@hbagdi](https://github.com/hbagdi) for tackling this backlog item!
  [#3049](https://github.com/Kong/kong/pull/3049)
- :warning: The `orderlist` property of Upstreams has been removed, along with
  any confusion it may have brought. The balancer is now able to fully function
  without it, yet with the same level of entropy in its load distribution.
  [#2748](https://github.com/Kong/kong/pull/2748)

##### CLI

- :warning: The `$ kong compile` command which was deprecated in 0.11.0 has
  been removed.
  [#3069](https://github.com/Kong/kong/pull/3069)

##### Plugins

- :warning: In logging plugins, the `request.request_uri` field has been
  renamed to `request.url`.
  [#2445](https://github.com/Kong/kong/pull/2445)
  [#3098](https://github.com/Kong/kong/pull/3098)

### Added

##### Core

- :fireworks: Support for **health checks**! Kong can now short-circuit some
  of your upstream Targets (replicas) from its load balancer when it encounters
  too many TCP or HTTP errors. You can configure the number of failures, or the
  HTTP status codes that should be considered invalid, and Kong will monitor
  the failures and successes of proxied requests to each upstream Target. We
  call this feature **passive health checks**.
  Additionally, you can configure **active health checks**, which will make
  Kong perform periodic HTTP test requests to actively monitor the health of
  your upstream services, and pre-emptively short-circuit them.
  Upstream Targets can be manually taken up or down via two new Admin API
  endpoints: `/healthy` and `/unhealthy`.
  [#3096](https://github.com/Kong/kong/pull/3096)
- :fireworks: Support for **hash based load balancing**! Kong now offers
  consistent hashing/sticky sessions load balancing capabilities via the new
  `hash_*` attributes of the Upstream entity. Hashes can be based off client
  IPs, request headers, or Consumers!
  [#2875](https://github.com/Kong/kong/pull/2875)
- :fireworks: Logging plugins now log requests that were short-circuited by
  Kong! (e.g. HTTP 401 responses from auth plugins or HTTP 429 responses from
  rate limiting plugins, etc.) Kong now executes any subsequent plugins once a
  request has been short-circuited. Your plugin must be using the
  `kong.tools.responses` module for this behavior to be respected.
  [#3079](https://github.com/Kong/kong/pull/3079)
- Kong is now compatible with OpenResty up to version 1.13.6.1. Be aware that
  the recommended (and default) version shipped with this release is still
  1.11.2.5.
  [#3070](https://github.com/Kong/kong/pull/3070)

##### CLI

- `$ kong start` now considers the commonly used `/opt/openresty` prefix when
  searching for the `nginx` executable.
  [#3074](https://github.com/Kong/kong/pull/3074)

##### Admin API

- Two new endpoints, `/healthy` and `/unhealthy` can be used to manually bring
  upstream Targets up or down, as part of the new health checks feature of the
  load balancer.
  [#3096](https://github.com/Kong/kong/pull/3096)

##### Plugins

- logging plugins: A new field `upstream_uri` now logs the value of the
  upstream request's path. This is useful to help debugging plugins or setups
  that aim at rewriting a request's URL during proxying.
  Thanks [@shiprabehera](https://github.com/shiprabehera) for the patch!
  [#2445](https://github.com/Kong/kong/pull/2445)
- tcp-log: Support for TLS handshake with the logs recipients for secure
  transmissions of logging data.
  [#3091](https://github.com/Kong/kong/pull/3091)
- jwt: Support for JWTs passed in cookies. Use the new `config.cookie_names`
  property to configure the behavior to your liking.
  Thanks [@mvanholsteijn](https://github.com/mvanholsteijn) for the patch!
  [#2974](https://github.com/Kong/kong/pull/2974)
- oauth2
    - New `config.auth_header_name` property to customize the authorization
      header's name.
      Thanks [@supraja93](https://github.com/supraja93)
      [#2928](https://github.com/Kong/kong/pull/2928)
    - New `config.refresh_ttl` property to customize the TTL of refresh tokens,
      previously hard-coded to 14 days.
      Thanks [@bob983](https://github.com/bob983) for the patch!
      [#2942](https://github.com/Kong/kong/pull/2942)
    - Avoid an error in the logs when trying to retrieve an access token from
      a request without a body.
      Thanks [@WALL-E](https://github.com/WALL-E) for the patch.
      [#3063](https://github.com/Kong/kong/pull/3063)
- ldap: New `config.header_type` property to customize the authorization method
  in the `Authorization` header.
  Thanks [@francois-maillard](https://github.com/francois-maillard) for the
  patch!
  [#2963](https://github.com/Kong/kong/pull/2963)

### Fixed

##### CLI

- Fix a potential vulnerability in which an attacker could read the Kong
  configuration file with insufficient permissions for a short window of time
  while Kong is being started.
  [#3057](https://github.com/Kong/kong/pull/3057)
- Proper log message upon timeout in `$ kong quit`.
  [#3061](https://github.com/Kong/kong/pull/3061)

##### Admin API

- The `/certificates` endpoint now properly supports the `snis` parameter
  in PUT and PATCH requests.
  Thanks [@hbagdi](https://github.com/hbagdi) for the contribution!
  [#3040](https://github.com/Kong/kong/pull/3040)
- Avoid sending the `HTTP/1.1 415 Unsupported Content Type` response when
  receiving a request with a valid `Content-Type`, but with an empty payload.
  [#3077](https://github.com/Kong/kong/pull/3077)

##### Plugins

- basic-auth:
    - Accept passwords containing `:`.
      Thanks [@nico-acidtango](https://github.com/nico-acidtango) for the patch!
      [#3014](https://github.com/Kong/kong/pull/3014)
    - Performance improvements, courtesy of
      [@nico-acidtango](https://github.com/nico-acidtango)
      [#3014](https://github.com/Kong/kong/pull/3014)

[Back to TOC](#table-of-contents)

## [0.11.2] - 2017/11/29

### Added

##### Plugins

- key-auth: New endpoints to manipulate API keys.
  Thanks [@hbagdi](https://github.com/hbagdi) for the contribution.
  [#2955](https://github.com/Kong/kong/pull/2955)
    - `/key-auths/` to paginate through all keys.
    - `/key-auths/:credential_key_or_id/consumer` to retrieve the Consumer
      associated with a key.
- basic-auth: New endpoints to manipulate basic-auth credentials.
  Thanks [@hbagdi](https://github.com/hbagdi) for the contribution.
  [#2998](https://github.com/Kong/kong/pull/2998)
    - `/basic-auths/` to paginate through all basic-auth credentials.
    - `/basic-auths/:credential_username_or_id/consumer` to retrieve the
      Consumer associated with a credential.
- jwt: New endpoints to manipulate JWTs.
  Thanks [@hbagdi](https://github.com/hbagdi) for the contribution.
  [#3003](https://github.com/Kong/kong/pull/3003)
    - `/jwts/` to paginate through all JWTs.
    - `/jwts/:jwt_key_or_id/consumer` to retrieve the Consumer
      associated with a JWT.
- hmac-auth: New endpoints to manipulate hmac-auth credentials.
  Thanks [@hbagdi](https://github.com/hbagdi) for the contribution.
  [#3009](https://github.com/Kong/kong/pull/3009)
    - `/hmac-auths/` to paginate through all hmac-auth credentials.
    - `/hmac-auths/:hmac_username_or_id/consumer` to retrieve the Consumer
      associated with a credential.
- acl: New endpoints to manipulate ACLs.
  Thanks [@hbagdi](https://github.com/hbagdi) for the contribution.
  [#3039](https://github.com/Kong/kong/pull/3039)
    - `/acls/` to paginate through all ACLs.
    - `/acls/:acl_id/consumer` to retrieve the Consumer
      associated with an ACL.

### Fixed

##### Core

- Avoid logging some unharmful error messages related to clustering.
  [#3002](https://github.com/Kong/kong/pull/3002)
- Improve performance and memory footprint when parsing multipart request
  bodies.
  [Kong/lua-multipart#13](https://github.com/Kong/lua-multipart/pull/13)

##### Configuration

- Add a format check for the `admin_listen_ssl` property, ensuring it contains
  a valid port.
  [#3031](https://github.com/Kong/kong/pull/3031)

##### Admin API

- PUT requests with payloads containing non-existing primary keys for entities
  now return HTTP 404 Not Found, instead of HTTP 200 OK without a response
  body.
  [#3007](https://github.com/Kong/kong/pull/3007)
- On the `/` endpoint, ensure `enabled_in_cluster` shows up as an empty JSON
  Array (`[]`), instead of an empty JSON Object (`{}`).
  Thanks [@hbagdi](https://github.com/hbagdi) for the patch!
  [#2982](https://github.com/Kong/kong/issues/2982)

##### Plugins

- hmac-auth: Better parsing of the `Authorization` header to avoid internal
  errors resulting in HTTP 500.
  Thanks [@mvanholsteijn](https://github.com/mvanholsteijn) for the patch!
  [#2996](https://github.com/Kong/kong/pull/2996)
- Improve the performance of the rate-limiting and response-rate-limiting
  plugins when using the Redis policy.
  [#2956](https://github.com/Kong/kong/pull/2956)
- Improve the performance of the response-transformer plugin.
  [#2977](https://github.com/Kong/kong/pull/2977)

## [0.11.1] - 2017/10/24

### Changed

##### Configuration

- Drop the `lua_code_cache` configuration property. This setting has been
  considered harmful since 0.11.0 as it interferes with Kong's internals.
  [#2854](https://github.com/Kong/kong/pull/2854)

### Fixed

##### Core

- DNS: SRV records pointing to an A record are now properly handled by the
  load balancer when `preserve_host` is disabled. Such records used to throw
  Lua errors on the proxy code path.
  [Kong/lua-resty-dns-client#19](https://github.com/Kong/lua-resty-dns-client/pull/19)
- Fixed an edge-case where `preserve_host` would sometimes craft an upstream
  request with a Host header from a previous client request instead of the
  current one.
  [#2832](https://github.com/Kong/kong/pull/2832)
- Ensure APIs with regex URIs are evaluated in the order that they are created.
  [#2924](https://github.com/Kong/kong/pull/2924)
- Fixed a typo that caused the load balancing components to ignore the Upstream
  slots property.
  [#2747](https://github.com/Kong/kong/pull/2747)

##### CLI

- Fixed the verification of self-signed SSL certificates for PostgreSQL and
  Cassandra in the `kong migrations` command. Self-signed SSL certificates are
  now properly verified during migrations according to the
  `lua_ssl_trusted_certificate` configuration property.
  [#2908](https://github.com/Kong/kong/pull/2908)

##### Admin API

- The `/upstream/{upstream}/targets/active` endpoint used to return HTTP
  `405 Method Not Allowed` when called with a trailing slash. Both notations
  (with and without the trailing slash) are now supported.
  [#2884](https://github.com/Kong/kong/pull/2884)

##### Plugins

- bot-detection: Fixed an issue which would prevent the plugin from running and
  result in an HTTP `500` error if configured globally.
  [#2906](https://github.com/Kong/kong/pull/2906)
- ip-restriction: Fixed support for the `0.0.0.0/0` CIDR block. This block is
  now supported and won't trigger an error when used in this plugin's properties.
  [#2918](https://github.com/Kong/kong/pull/2918)

### Added

##### Plugins

- aws-lambda: Added support to forward the client request's HTTP method,
  headers, URI, and body to the Lambda function.
  [#2823](https://github.com/Kong/kong/pull/2823)
- key-auth: New `run_on_preflight` configuration option to control
  authentication on preflight requests.
  [#2857](https://github.com/Kong/kong/pull/2857)
- jwt: New `run_on_preflight` configuration option to control authentication
  on preflight requests.
  [#2857](https://github.com/Kong/kong/pull/2857)

##### Plugin development

- Ensure migrations have valid, unique names to avoid conflicts between custom
  plugins.
  Thanks [@ikogan](https://github.com/ikogan) for the patch!
  [#2821](https://github.com/Kong/kong/pull/2821)

### Improved

##### Migrations & Deployments

- Improve migrations reliability for future major releases.
  [#2869](https://github.com/Kong/kong/pull/2869)

##### Plugins

- Improve the performance of the acl and oauth2 plugins.
  [#2736](https://github.com/Kong/kong/pull/2736)
  [#2806](https://github.com/Kong/kong/pull/2806)

[Back to TOC](#table-of-contents)

## [0.10.4] - 2017/10/24

### Fixed

##### Core

- DNS: SRV records pointing to an A record are now properly handled by the
  load balancer when `preserve_host` is disabled. Such records used to throw
  Lua errors on the proxy code path.
  [Kong/lua-resty-dns-client#19](https://github.com/Kong/lua-resty-dns-client/pull/19)
- HTTP `400` errors thrown by Nginx are now correctly caught by Kong and return
  a native, Kong-friendly response.
  [#2476](https://github.com/Mashape/kong/pull/2476)
- Fix an edge-case where an API with multiple `uris` and `strip_uri = true`
  would not always strip the client URI.
  [#2562](https://github.com/Mashape/kong/issues/2562)
- Fix an issue where Kong would match an API with a shorter URI (from its
  `uris` value) as a prefix instead of a longer, matching prefix from
  another API.
  [#2662](https://github.com/Mashape/kong/issues/2662)
- Fixed a typo that caused the load balancing components to ignore the
  Upstream `slots` property.
  [#2747](https://github.com/Mashape/kong/pull/2747)

##### Configuration

- Octothorpes (`#`) can now be escaped (`\#`) and included in the Kong
  configuration values such as your datastore passwords or usernames.
  [#2411](https://github.com/Mashape/kong/pull/2411)

##### Admin API

- The `data` response field of the `/upstreams/{upstream}/targets/active`
  Admin API endpoint now returns a list (`[]`) instead of an object (`{}`)
  when no active targets are present.
  [#2619](https://github.com/Mashape/kong/pull/2619)

##### Plugins

- datadog: Avoid a runtime error if the plugin is configured as a global plugin
  but the downstream request did not match any configured API.
  Thanks [@kjsteuer](https://github.com/kjsteuer) for the fix!
  [#2702](https://github.com/Mashape/kong/pull/2702)
- ip-restriction: Fixed support for the `0.0.0.0/0` CIDR block. This block is
  now supported and won't trigger an error when used in this plugin's properties.
  [#2918](https://github.com/Mashape/kong/pull/2918)

[Back to TOC](#table-of-contents)

## [0.11.0] - 2017/08/16

The latest and greatest version of Kong features improvements all over the
board for a better and easier integration with your infrastructure!

The highlights of this release are:

- Support for **regex URIs** in routing, one of the oldest requested
  features from the community.
- Support for HTTP/2 traffic from your clients.
- Kong does not depend on Serf anymore, which makes deployment and networking
  requirements **considerably simpler**.
- A better integration with orchestration tools thanks to the support for **non
  FQDNs** in Kong's DNS resolver.

As per usual, our major releases include datastore migrations which are
considered **breaking changes**. Additionally, this release contains numerous
breaking changes to the deployment process and proxying behavior that you
should be familiar with.

We strongly advise that you read this changeset thoroughly, as well as the
[0.11 Upgrade Path](https://github.com/Kong/kong/blob/master/UPGRADE.md#upgrade-to-011x)
if you are planning to upgrade a Kong cluster.

### Breaking changes

##### Configuration

- :warning: Numerous updates were made to the Nginx configuration template.
  If you are using a custom template, you **must** apply those
  modifications. See the [0.11 Upgrade
  Path](https://github.com/Kong/kong/blob/master/UPGRADE.md#upgrade-to-011x)
  for a complete list of changes to apply.

##### Migrations & Deployment

- :warning: Migrations are **not** executed automatically by `kong start`
  anymore. Migrations are now a **manual** process, which must be executed via
  the `kong migrations` command. In practice, this means that you have to run
  `kong migrations up [-c kong.conf]` in one of your nodes **before** starting
  your Kong nodes. This command should be run from a **single** node/container
  to avoid several nodes running migrations concurrently and potentially
  corrupting your database. Once the migrations are up-to-date, it is
  considered safe to start multiple Kong nodes concurrently.
  [#2421](https://github.com/Kong/kong/pull/2421)
- :warning: :fireworks: Serf is **not** a dependency anymore. Kong nodes now
  handle cache invalidation events via a built-in database polling mechanism.
  See the new "Datastore Cache" section of the configuration file which
  contains 3 new documented properties: `db_update_frequency`,
  `db_update_propagation`, and `db_cache_ttl`. If you are using Cassandra, you
  **should** pay a particular attention to the `db_update_propagation` setting,
  as you **should not** use the default value of `0`.
  [#2561](https://github.com/Kong/kong/pull/2561)

##### Core

- :warning: Kong now requires OpenResty `1.11.2.4`. OpenResty's LuaJIT can
  now be built with Lua 5.2 compatibility.
  [#2489](https://github.com/Kong/kong/pull/2489)
  [#2790](https://github.com/Kong/kong/pull/2790)
- :warning: Previously, the `X-Forwarded-*` and `X-Real-IP` headers were
  trusted from any client by default, and forwarded upstream. With the
  introduction of the new `trusted_ips` property (see the below "Added"
  section) and to enforce best security practices, Kong *does not* trust
  any client IP address by default anymore. This will make Kong *not*
  forward incoming `X-Forwarded-*` headers if not coming from configured,
  trusted IP addresses blocks. This setting also affects the API
  `check_https` field, which itself relies on *trusted* `X-Forwarded-Proto`
  headers **only**.
  [#2236](https://github.com/Kong/kong/pull/2236)
- :warning: The API Object property `http_if_terminated` is now set to `false`
  by default. For Kong to evaluate the client `X-Forwarded-Proto` header, you
  must now configure Kong to trust the client IP (see above change), **and**
  you must explicitly set this value to `true`. This affects you if you are
  doing SSL termination somewhere before your requests hit Kong, and if you
  have configured `https_only` on the API, or if you use a plugin that requires
  HTTPS traffic (e.g. OAuth2).
  [#2588](https://github.com/Kong/kong/pull/2588)
- :warning: The internal DNS resolver now honours the `search` and `ndots`
  configuration options of your `resolv.conf` file. Make sure that DNS
  resolution is still consistent in your environment, and consider
  eventually not using FQDNs anymore.
  [#2425](https://github.com/Kong/kong/pull/2425)

##### Admin API

- :warning: As a result of the Serf removal, Kong is now entirely stateless,
  and as such, the `/cluster` endpoint has disappeared.
  [#2561](https://github.com/Kong/kong/pull/2561)
- :warning: The Admin API `/status` endpoint does not return a count of the
  database entities anymore. Instead, it now returns a `database.reachable`
  boolean value, which reflects the state of the connection between Kong
  and the underlying database. Please note that this flag **does not**
  reflect the health of the database itself.
  [#2567](https://github.com/Kong/kong/pull/2567)

##### Plugin development

- :warning: The upstream URI is now determined via the Nginx
  `$upstream_uri` variable. Custom plugins using the `ngx.req.set_uri()`
  API will not be taken into consideration anymore. One must now set the
  `ngx.var.upstream_uri` variable from the Lua land.
  [#2519](https://github.com/Kong/kong/pull/2519)
- :warning: The `hooks.lua` module for custom plugins is dropped, along
  with the `database_cache.lua` module. Database entities caching and
  eviction has been greatly improved to simplify and automate most caching
  use-cases. See the [Plugins Development
  Guide](https://getkong.org/docs/0.11.x/plugin-development/entities-cache/)
  and the [0.11 Upgrade
  Path](https://github.com/Kong/kong/blob/master/UPGRADE.md#upgrade-to-011x)
  for more details.
  [#2561](https://github.com/Kong/kong/pull/2561)
- :warning: To ensure that the order of execution of plugins is still the same
  for vanilla Kong installations, we had to update the `PRIORITY` field of some
  of our bundled plugins. If your custom plugin must run after or before a
  specific bundled plugin, you might have to update your plugin's `PRIORITY`
  field as well. The complete list of plugins and their priorities is available
  on the [Plugins Development
  Guide](https://getkong.org/docs/0.11.x/plugin-development/custom-logic/).
  [#2489](https://github.com/Kong/kong/pull/2489)
  [#2813](https://github.com/Kong/kong/pull/2813)

### Deprecated

##### CLI

- The `kong compile` command has been deprecated. Instead, prefer using
  the new `kong prepare` command.
  [#2706](https://github.com/Kong/kong/pull/2706)

### Changed

##### Core

- Performance around DNS resolution has been greatly improved in some
  cases.
  [#2625](https://github.com/Kong/kong/pull/2425)
- Secret values are now generated with a kernel-level, Cryptographically
  Secure PRNG.
  [#2536](https://github.com/Kong/kong/pull/2536)
- The `.kong_env` file created by Kong in its running prefix is now written
  without world-read permissions.
  [#2611](https://github.com/Kong/kong/pull/2611)

##### Plugin development

- The `marshall_event` function on schemas is now ignored by Kong, and can be
  safely removed as the new cache invalidation mechanism natively handles
  safer events broadcasting.
  [#2561](https://github.com/Kong/kong/pull/2561)

### Added

##### Core

- :fireworks: Support for regex URIs! You can now define regexes in your
  APIs `uris` property. Those regexes can have capturing groups which can
  be extracted by Kong during a request, and accessed later in the plugins
  (useful for URI rewriting). See the [Proxy
  Guide](https://getkong.org/docs/0.11.x/proxy/#using-regexes-in-uris) for
  documentation on how to use regex URIs.
  [#2681](https://github.com/Kong/kong/pull/2681)
- :fireworks: Support for HTTP/2. A new `http2` directive now enables
  HTTP/2 traffic on the `proxy_listen_ssl` address.
  [#2541](https://github.com/Kong/kong/pull/2541)
- :fireworks: Support for the `search` and `ndots` configuration options of
  your `resolv.conf` file.
  [#2425](https://github.com/Kong/kong/pull/2425)
- Kong now forwards new headers to your upstream services:
  `X-Forwarded-Host`, `X-Forwarded-Port`, and `X-Forwarded-Proto`.
  [#2236](https://github.com/Kong/kong/pull/2236)
- Support for the PROXY protocol. If the new `real_ip_header` configuration
  property is set to `real_ip_header = proxy_protocol`, then Kong will
  append the `proxy_protocol` parameter to the Nginx `listen` directive of
  the Kong proxy port.
  [#2236](https://github.com/Kong/kong/pull/2236)
- Support for BDR compatibility in the PostgreSQL migrations.
  Thanks [@AlexBloor](https://github.com/AlexBloor) for the patch!
  [#2672](https://github.com/Kong/kong/pull/2672)

##### Configuration

- Support for DNS nameservers specified in IPv6 format.
  [#2634](https://github.com/Kong/kong/pull/2634)
- A few new DNS configuration properties allow you to tweak the Kong DNS
  resolver, and in particular, how it handles the resolution of different
  record types or the eviction of stale records.
  [#2625](https://github.com/Kong/kong/pull/2625)
- A new `trusted_ips` configuration property allows you to define a list of
  trusted IP address blocks that are known to send trusted `X-Forwarded-*`
  headers. Requests from trusted IPs will make Kong forward those headers
  upstream. Requests from non-trusted IP addresses will make Kong override
  the `X-Forwarded-*` headers with its own values. In addition, this
  property also sets the ngx_http_realip_module `set_real_ip_from`
  directive(s), which makes Kong trust the incoming `X-Real-IP` header as
  well, which is used for operations such as rate-limiting by IP address,
  and that Kong forwards upstream as well.
  [#2236](https://github.com/Kong/kong/pull/2236)
- You can now configure the ngx_http_realip_module from the Kong
  configuration.  In addition to `trusted_ips` which sets the
  `set_real_ip_from` directives(s), two new properties, `real_ip_header`
  and `real_ip_recursive` allow you to configure the ngx_http_realip_module
  directives bearing the same name.
  [#2236](https://github.com/Kong/kong/pull/2236)
- Ability to hide Kong-specific response headers. Two new configuration
  fields: `server_tokens` and `latency_tokens` will respectively toggle
  whether the `Server` and `X-Kong-*-Latency` headers should be sent to
  downstream clients.
  [#2259](https://github.com/Kong/kong/pull/2259)
- New configuration property to tune handling request body data via the
  `client_max_body_size` and `client_body_buffer_size` directives
  (mirroring their Nginx counterparts). Note these settings are only
  defined for proxy requests; request body handling in the Admin API
  remains unchanged.
  [#2602](https://github.com/Kong/kong/pull/2602)
- New `error_default_type` configuration property. This setting is to
  specify a MIME type that will be used as the error response body format
  when Nginx encounters an error, but no `Accept` header was present in the
  request. The default value is `text/plain` for backwards compatibility.
  Thanks [@therealgambo](https://github.com/therealgambo) for the
  contribution!
  [#2500](https://github.com/Kong/kong/pull/2500)
- New `nginx_user` configuration property, which interfaces with the Nginx
  `user` directive.
  Thanks [@depay](https://github.com/depay) for the contribution!
  [#2180](https://github.com/Kong/kong/pull/2180)

##### CLI

- New `kong prepare` command to prepare the Kong running prefix (creating
  log files, SSL certificates, etc...) and allow for Kong to be started via
  the `nginx` binary. This is useful for environments like containers,
  where the foreground process should be the Nginx master process. The
  `kong compile` command has been deprecated as a result of this addition.
  [#2706](https://github.com/Kong/kong/pull/2706)

##### Admin API

- Ability to retrieve plugins added to a Consumer via two new endpoints:
  `/consumers/:username_or_id/plugins/` and
  `/consumers/:username_or_id/plugins/:plugin_id`.
  [#2714](https://github.com/Kong/kong/pull/2714)
- Support for JSON `null` in `PATCH` requests to unset a value on any
  entity.
  [#2700](https://github.com/Kong/kong/pull/2700)

##### Plugins

- jwt: Support for RS512 signed tokens.
  Thanks [@sarraz1](https://github.com/sarraz1) for the patch!
  [#2666](https://github.com/Kong/kong/pull/2666)
- rate-limiting/response-ratelimiting: Optionally hide informative response
  headers.
  [#2087](https://github.com/Kong/kong/pull/2087)
- aws-lambda: Define a custom response status when the upstream
  `X-Amz-Function-Error` header is "Unhandled".
  Thanks [@erran](https://github.com/erran) for the contribution!
  [#2587](https://github.com/Kong/kong/pull/2587)
- aws-lambda: Add new AWS regions that were previously unsupported.
  [#2769](https://github.com/Kong/kong/pull/2769)
- hmac: New option to validate the client-provided SHA-256 of the request
  body.
  Thanks [@vaibhavatul47](https://github.com/vaibhavatul47) for the
  contribution!
  [#2419](https://github.com/Kong/kong/pull/2419)
- hmac: Added support for `enforce_headers` option and added HMAC-SHA256,
  HMAC-SHA384, and HMAC-SHA512 support.
  [#2644](https://github.com/Kong/kong/pull/2644)
- statsd: New metrics and more flexible configuration. Support for
  prefixes, configurable stat type, and added metrics.
  [#2400](https://github.com/Kong/kong/pull/2400)
- datadog: New metrics and more flexible configuration. Support for
  prefixes, configurable stat type, and added metrics.
  [#2394](https://github.com/Kong/kong/pull/2394)

### Fixed

##### Core

- Kong now ensures that your clients URIs are transparently proxied
  upstream.  No percent-encoding/decoding or querystring stripping will
  occur anymore.
  [#2519](https://github.com/Kong/kong/pull/2519)
- Fix an issue where Kong would match an API with a shorter URI (from its
  `uris` value) as a prefix instead of a longer, matching prefix from
  another API.
  [#2662](https://github.com/Kong/kong/issues/2662)
- Fix an edge-case where an API with multiple `uris` and `strip_uri = true`
  would not always strip the client URI.
  [#2562](https://github.com/Kong/kong/issues/2562)
- HTTP `400` errors thrown by Nginx are now correctly caught by Kong and return
  a native, Kong-friendly response.
  [#2476](https://github.com/Kong/kong/pull/2476)

##### Configuration

- Octothorpes (`#`) can now be escaped (`\#`) and included in the Kong
  configuration values such as your datastore passwords or usernames.
  [#2411](https://github.com/Kong/kong/pull/2411)

##### Admin API

- The `data` response field of the `/upstreams/{upstream}/targets/active`
  Admin API endpoint now returns a list (`[]`) instead of an object (`{}`)
  when no active targets are present.
  [#2619](https://github.com/Kong/kong/pull/2619)

##### Plugins

- The `unique` constraint on OAuth2 `client_secrets` has been removed.
  [#2447](https://github.com/Kong/kong/pull/2447)
- The `unique` constraint on JWT Credentials `secrets` has been removed.
  [#2548](https://github.com/Kong/kong/pull/2548)
- oauth2: When requesting a token from `/oauth2/token`, one can now pass the
  `client_id` as a request body parameter, while `client_id:client_secret` is
  passed via the Authorization header. This allows for better integration
  with some OAuth2 flows proposed out there, such as from Cloudflare Apps.
  Thanks [@cedum](https://github.com/cedum) for the patch!
  [#2577](https://github.com/Kong/kong/pull/2577)
- datadog: Avoid a runtime error if the plugin is configured as a global plugin
  but the downstream request did not match any configured API.
  Thanks [@kjsteuer](https://github.com/kjsteuer) for the fix!
  [#2702](https://github.com/Kong/kong/pull/2702)
- Logging plugins: the produced logs `latencies.kong` field used to omit the
  time Kong spent in its Load Balancing logic, which includes DNS resolution
  time. This latency is now included in `latencies.kong`.
  [#2494](https://github.com/Kong/kong/pull/2494)

[Back to TOC](#table-of-contents)

## [0.10.3] - 2017/05/24

### Changed

- We noticed that some distribution packages were not
  building OpenResty against a JITable PCRE library. This
  happened on Ubuntu and RHEL environments where OpenResty was
  built against the system's PCRE installation.
  We now compile OpenResty against a JITable PCRE source for
  those platforms, which should result in significant performance
  improvements in regex matching.
  [Mashape/kong-distributions #9](https://github.com/Kong/kong-distributions/pull/9)
- TLS connections are now handled with a modern list of
  accepted ciphers, as per the Mozilla recommended TLS
  ciphers list.
  See https://wiki.mozilla.org/Security/Server_Side_TLS.
  This behavior is configurable via the newly
  introduced configuration properties described in the
  below "Added" section.
- Plugins:
  - rate-limiting: Performance improvements when using the
    `cluster` policy. The number of round trips to the
    database has been limited to the number of configured
    limits.
    [#2488](https://github.com/Kong/kong/pull/2488)

### Added

- New `ssl_cipher_suite` and `ssl_ciphers` configuration
  properties to configure the desired set of accepted ciphers,
  based on the Mozilla recommended TLS ciphers list.
  [#2555](https://github.com/Kong/kong/pull/2555)
- New `proxy_ssl_certificate` and `proxy_ssl_certificate_key`
  configuration properties. These properties configure the
  Nginx directives bearing the same name, to set client
  certificates to Kong when connecting to your upstream services.
  [#2556](https://github.com/Kong/kong/pull/2556)
- Proxy and Admin API access and error log paths are now
  configurable. Access logs can be entirely disabled if
  desired.
  [#2552](https://github.com/Kong/kong/pull/2552)
- Plugins:
  - Logging plugins: The produced logs include a new `tries`
    field which contains, which includes the upstream
    connection successes and failures of the load-balancer.
    [#2429](https://github.com/Kong/kong/pull/2429)
  - key-auth: Credentials can now be sent in the request body.
    [#2493](https://github.com/Kong/kong/pull/2493)
  - cors: Origins can now be defined as regular expressions.
    [#2482](https://github.com/Kong/kong/pull/2482)

### Fixed

- APIs matching: prioritize APIs with longer `uris` when said
  APIs also define `hosts` and/or `methods` as well. Thanks
  [@leonzz](https://github.com/leonzz) for the patch.
  [#2523](https://github.com/Kong/kong/pull/2523)
- SSL connections to Cassandra can now properly verify the
  certificate in use (when `cassandra_ssl_verify` is enabled).
  [#2531](https://github.com/Kong/kong/pull/2531)
- The DNS resolver no longer sends a A or AAAA DNS queries for SRV
  records. This should improve performance by avoiding unnecessary
  lookups.
  [#2563](https://github.com/Kong/kong/pull/2563) &
  [Mashape/lua-resty-dns-client #12](https://github.com/Kong/lua-resty-dns-client/pull/12)
- Plugins
  - All authentication plugins don't throw an error anymore when
    invalid credentials are given and the `anonymous` user isn't
    configured.
    [#2508](https://github.com/Kong/kong/pull/2508)
  - rate-limiting: Effectively use the desired Redis database when
    the `redis` policy is in use and the `config.redis_database`
    property is set.
    [#2481](https://github.com/Kong/kong/pull/2481)
  - cors: The regression introduced in 0.10.1 regarding not
    sending the `*` wildcard when `conf.origin` was not specified
    has been fixed.
    [#2518](https://github.com/Kong/kong/pull/2518)
  - oauth2: properly check the client application ownership of a
    token before refreshing it.
    [#2461](https://github.com/Kong/kong/pull/2461)

[Back to TOC](#table-of-contents)

## [0.10.2] - 2017/05/01

### Changed

- The Kong DNS resolver now honors the `MAXNS` setting (3) when parsing the
  nameservers specified in `resolv.conf`.
  [#2290](https://github.com/Kong/kong/issues/2290)
- Kong now matches incoming requests via the `$request_uri` property, instead
  of `$uri`, in order to better handle percent-encoded URIS. A more detailed
  explanation will be included in the below "Fixed" section.
  [#2377](https://github.com/Kong/kong/pull/2377)
- Upstream calls do not unconditionally include a trailing `/` anymore. See the
  below "Added" section for more details.
  [#2315](https://github.com/Kong/kong/pull/2315)
- Admin API:
  - The "active targets" endpoint now only return the most recent nonzero
    weight Targets, instead of all nonzero weight targets. This is to provide
    a better picture of the Targets currently in use by the Kong load balancer.
    [#2310](https://github.com/Kong/kong/pull/2310)

### Added

- :fireworks: Plugins can implement a new `rewrite` handler to execute code in
  the Nginx rewrite phase. This phase is executed prior to matching a
  registered Kong API, and prior to any authentication plugin. As such, only
  global plugins (neither tied to an API or Consumer) will execute this phase.
  [#2354](https://github.com/Kong/kong/pull/2354)
- Ability for the client to chose whether the upstream request (Kong <->
  upstream) should contain a trailing slash in its URI. Prior to this change,
  Kong 0.10 would unconditionally append a trailing slash to all upstream
  requests. The added functionality is described in
  [#2211](https://github.com/Kong/kong/issues/2211), and was implemented in
  [#2315](https://github.com/Kong/kong/pull/2315).
- Ability to hide Kong-specific response headers. Two new configuration fields:
  `server_tokens` and `latency_tokens` will respectively toggle whether the
  `Server` and `X-Kong-*-Latency` headers should be sent to downstream clients.
  [#2259](https://github.com/Kong/kong/pull/2259)
- New `cassandra_schema_consensus_timeout` configuration property, to allow for
  Kong to wait for the schema consensus of your Cassandra cluster during
  migrations.
  [#2326](https://github.com/Kong/kong/pull/2326)
- Serf commands executed by a running Kong node are now logged in the Nginx
  error logs with a `DEBUG` level.
  [#2410](https://github.com/Kong/kong/pull/2410)
- Ensure the required shared dictionaries are defined in the Nginx
  configuration. This will prevent custom Nginx templates from potentially
  resulting in a breaking upgrade for users.
  [#2466](https://github.com/Kong/kong/pull/2466)
- Admin API:
  - Target Objects can now be deleted with their ID as well as their name. The
    endpoint becomes: `/upstreams/:name_or_id/targets/:target_or_id`.
    [#2304](https://github.com/Kong/kong/pull/2304)
- Plugins:
  - :fireworks: **New Request termination plugin**. This plugin allows to
    temporarily disable an API and return a pre-configured response status and
    body to your client. Useful for use-cases such as maintenance mode for your
    upstream services. Thanks to [@pauldaustin](https://github.com/pauldaustin)
    for the contribution.
    [#2051](https://github.com/Kong/kong/pull/2051)
  - Logging plugins: The produced logs include two new fields: a `consumer`
    field, which contains the properties of the authenticated Consumer
    (`id`, `custom_id`, and `username`), if any, and a `tries` field, which
    includes the upstream connection successes and failures of the load-
    balancer.
    [#2367](https://github.com/Kong/kong/pull/2367)
    [#2429](https://github.com/Kong/kong/pull/2429)
  - http-log: Now set an upstream HTTP basic access authentication header if
    the configured `conf.http_endpoint` parameter includes an authentication
    section. Thanks [@amir](https://github.com/amir) for the contribution.
    [#2432](https://github.com/Kong/kong/pull/2432)
  - file-log: New `config.reopen` property to close and reopen the log file on
    every request, in order to effectively rotate the logs.
    [#2348](https://github.com/Kong/kong/pull/2348)
  - jwt: Returns `401 Unauthorized` on invalid claims instead of the previous
    `403 Forbidden` status.
    [#2433](https://github.com/Kong/kong/pull/2433)
  - key-auth: Allow setting API key header names with an underscore.
    [#2370](https://github.com/Kong/kong/pull/2370)
  - cors: When `config.credentials = true`, we do not send an ACAO header with
    value `*`. The ACAO header value will be that of the request's `Origin: `
    header.
    [#2451](https://github.com/Kong/kong/pull/2451)

### Fixed

- Upstream connections over TLS now set their Client Hello SNI field. The SNI
  value is taken from the upstream `Host` header value, and thus also depends
  on the `preserve_host` setting of your API. Thanks
  [@konrade](https://github.com/konrade) for the original patch.
  [#2225](https://github.com/Kong/kong/pull/2225)
- Correctly match APIs with percent-encoded URIs in their `uris` property.
  Generally, this change also avoids normalizing (and thus, potentially
  altering) the request URI when trying to match an API's `uris` value. Instead
  of relying on the Nginx `$uri` variable, we now use `$request_uri`.
  [#2377](https://github.com/Kong/kong/pull/2377)
- Handle a routing edge-case under some conditions with the `uris` matching
  rule of APIs that would falsely lead Kong into believing no API was matched
  for what would actually be a valid request.
  [#2343](https://github.com/Kong/kong/pull/2343)
- If no API was configured with a `hosts` matching rule, then the
  `preserve_host` flag would never be honored.
  [#2344](https://github.com/Kong/kong/pull/2344)
- The `X-Forwarded-For` header sent to your upstream services by Kong is not
  set from the Nginx `$proxy_add_x_forwarded_for` variable anymore. Instead,
  Kong uses the `$realip_remote_addr` variable to append the real IP address
  of a client, instead of `$remote_addr`, which can come from a previous proxy
  hop.
  [#2236](https://github.com/Kong/kong/pull/2236)
- CNAME records are now properly being cached by the DNS resolver. This results
  in a performance improvement over previous 0.10 versions.
  [#2303](https://github.com/Kong/kong/pull/2303)
- When using Cassandra, some migrations would not be performed on the same
  coordinator as the one originally chosen. The same migrations would also
  require a response from other replicas in a cluster, but were not waiting
  for a schema consensus beforehand, causing indeterministic failures in the
  migrations, especially if the cluster's inter-nodes communication is slow.
  [#2326](https://github.com/Kong/kong/pull/2326)
- The `cassandra_timeout` configuration property is now correctly taken into
  consideration by Kong.
  [#2326](https://github.com/Kong/kong/pull/2326)
- Correctly trigger plugins configured on the anonymous Consumer for anonymous
  requests (from auth plugins with the new `config.anonymous` parameter).
  [#2424](https://github.com/Kong/kong/pull/2424)
- When multiple auth plugins were configured with the recent `config.anonymous`
  parameter for "OR" authentication, such plugins would override each other's
  results and response headers, causing false negatives.
  [#2222](https://github.com/Kong/kong/pull/2222)
- Ensure the `cassandra_contact_points` property does not contain any port
  information. Those should be specified in `cassandra_port`. Thanks
  [@Vermeille](https://github.com/Vermeille) for the contribution.
  [#2263](https://github.com/Kong/kong/pull/2263)
- Prevent an upstream or legitimate internal error in the load balancing code
  from throwing a Lua-land error as well.
  [#2327](https://github.com/Kong/kong/pull/2327)
- Allow backwards compatibility with custom Nginx configurations that still
  define the `resolver ${{DNS_RESOLVER}}` directive. Vales from the Kong
  `dns_resolver` property will be flattened to a string and appended to the
  directive.
  [#2386](https://github.com/Kong/kong/pull/2386)
- Plugins:
  - hmac: Better handling of invalid base64-encoded signatures. Previously Kong
    would return an HTTP 500 error. We now properly return HTTP 403 Forbidden.
    [#2283](https://github.com/Kong/kong/pull/2283)
- Admin API:
  - Detect conflicts between SNI Objects in the `/snis` and `/certificates`
    endpoint.
    [#2285](https://github.com/Kong/kong/pull/2285)
  - The `/certificates` route used to not return the `total` and `data` JSON
    fields. We now send those fields back instead of a root list of certificate
    objects.
    [#2463](https://github.com/Kong/kong/pull/2463)
  - Endpoints with path parameters like `/xxx_or_id` will now also yield the
    proper result if the `xxx` field is formatted as a UUID. Most notably, this
    fixes a problem for Consumers whose `username` is a UUID, that could not be
    found when requesting `/consumers/{username_as_uuid}`.
    [#2420](https://github.com/Kong/kong/pull/2420)
  - The "active targets" endpoint does not require a trailing slash anymore.
    [#2307](https://github.com/Kong/kong/pull/2307)
  - Upstream Objects can now be deleted properly when using Cassandra.
    [#2404](https://github.com/Kong/kong/pull/2404)

[Back to TOC](#table-of-contents)

## [0.10.1] - 2017/03/27

### Changed

- :warning: Serf has been downgraded to version 0.7 in our distributions,
  although versions up to 0.8.1 are still supported. This fixes a problem when
  automatically detecting the first non-loopback private IP address, which was
  defaulted to `127.0.0.1` in Kong 0.10.0. Greater versions of Serf can still
  be used, but the IP address needs to be manually specified in the
  `cluster_advertise` configuration property.
- :warning: The [CORS Plugin](https://getkong.org/plugins/cors/) parameter
  `config.origin` is now `config.origins`.
  [#2203](https://github.com/Kong/kong/pull/2203)

   :red_circle: **Post-release note (as of 2017/05/12)**: A faulty behavior
   has been observed with this change. Previously, the plugin would send the
   `*` wildcard when `config.origin` was not specified. With this change, the
   plugin **does not** send the `*` wildcard by default anymore. You will need
   to specify it manually when configuring the plugin, with `config.origins=*`.
   This behavior is to be fixed in a future release.

   :white_check_mark: **Update (2017/05/24)**: A fix to this regression has been
   released as part of 0.10.3. See the section of the Changelog related to this
   release for more details.
- Admin API:
  - Disable support for TLS/1.0.
    [#2212](https://github.com/Kong/kong/pull/2212)

### Added

- Admin API:
  - Active targets can be pulled with `GET /upstreams/{name}/targets/active`.
    [#2230](https://github.com/Kong/kong/pull/2230)
  - Provide a convenience endpoint to disable targets at:
    `DELETE /upstreams/{name}/targets/{target}`.
    Under the hood, this creates a new target with `weight = 0` (the
    correct way of disabling targets, which used to cause confusion).
    [#2256](https://github.com/Kong/kong/pull/2256)
- Plugins:
  - cors: Support for configuring multiple Origin domains.
    [#2203](https://github.com/Kong/kong/pull/2203)

### Fixed

- Use an LRU cache for Lua-land entities caching to avoid exhausting the Lua
  VM memory in long-running instances.
  [#2246](https://github.com/Kong/kong/pull/2246)
- Avoid potential deadlocks upon callback errors in the caching module for
  database entities.
  [#2197](https://github.com/Kong/kong/pull/2197)
- Relax multipart MIME type parsing. A space is allowed in between values
  of the Content-Type header.
  [#2215](https://github.com/Kong/kong/pull/2215)
- Admin API:
  - Better handling of non-supported HTTP methods on endpoints of the Admin
    API. In some cases this used to throw an internal error. Calling any
    endpoint with a non-supported HTTP method now always returns `405 Method
    Not Allowed` as expected.
    [#2213](https://github.com/Kong/kong/pull/2213)
- CLI:
  - Better error handling when missing Serf executable.
    [#2218](https://github.com/Kong/kong/pull/2218)
  - Fix a bug in the `kong migrations` command that would prevent it to run
    correctly.
    [#2238](https://github.com/Kong/kong/pull/2238)
  - Trim list values specified in the configuration file.
    [#2206](https://github.com/Kong/kong/pull/2206)
  - Align the default configuration file's values to the actual, hard-coded
    default values to avoid confusion.
    [#2254](https://github.com/Kong/kong/issues/2254)
- Plugins:
  - hmac: Generate an HMAC secret value if none is provided.
    [#2158](https://github.com/Kong/kong/pull/2158)
  - oauth2: Don't try to remove credential values from request bodies if the
    MIME type is multipart, since such attempts would result in an error.
    [#2176](https://github.com/Kong/kong/pull/2176)
  - ldap: This plugin should not be applied to a single Consumer, however, this
    was not properly enforced. It is now impossible to apply this plugin to a
    single Consumer (as per all authentication plugin).
    [#2237](https://github.com/Kong/kong/pull/2237)
  - aws-lambda: Support for `us-west-2` region in schema.
    [#2257](https://github.com/Kong/kong/pull/2257)

[Back to TOC](#table-of-contents)

## [0.10.0] - 2017/03/07

Kong 0.10 is one of most significant releases to this day. It ships with
exciting new features that have been heavily requested for the last few months,
such as load balancing, Cassandra 3.0 compatibility, Websockets support,
internal DNS resolution (A and SRV records without Dnsmasq), and more flexible
matching capabilities for APIs routing.

On top of those new features, this release received a particular attention to
performance, and brings many improvements and refactors that should make it
perform significantly better than any previous version.

### Changed

- :warning: API Objects (as configured via the Admin API) do **not** support
  the `request_host` and `request_uri` fields anymore. The 0.10 migrations
  should upgrade your current API Objects, but make sure to read the new [0.10
  Proxy Guide](https://getkong.org/docs/0.10.x/proxy) to learn the new routing
  capabilities of Kong. On the good side, this means that Kong can now route
  incoming requests according to a combination of Host headers, URIs, and HTTP
  methods.
- :warning: Final slashes in `upstream_url` are no longer allowed.
  [#2115](https://github.com/Kong/kong/pull/2115)
- :warning: The SSL plugin has been removed and dynamic SSL capabilities have
  been added to Kong core, and are configurable via new properties on the API
  entity. See the related PR for a detailed explanation of this change.
  [#1970](https://github.com/Kong/kong/pull/1970)
- :warning: Drop the Dnsmasq dependency. We now internally resolve both A and
  SRV DNS records.
  [#1587](https://github.com/Kong/kong/pull/1587)
- :warning: Dropping support for insecure `TLS/1.0` and defaulting `Upgrade`
  responses to `TLS/1.2`.
  [#2119](https://github.com/Kong/kong/pull/2119)
- Bump the compatible OpenResty version to `1.11.2.1` and `1.11.2.2`. Support
  for OpenResty `1.11.2.2` requires the `--without-luajit-lua52` compilation
  flag.
- Separate Admin API and Proxy error logs. Admin API logs are now written to
  `logs/admin_access.log`.
  [#1782](https://github.com/Kong/kong/pull/1782)
- Auto-generates stronger SHA-256 with RSA encryption SSL certificates.
  [#2117](https://github.com/Kong/kong/pull/2117)

### Added

- :fireworks: Support for Cassandra 3.x.
  [#1709](https://github.com/Kong/kong/pull/1709)
- :fireworks: SRV records resolution.
  [#1587](https://github.com/Kong/kong/pull/1587)
- :fireworks: Load balancing. When an A or SRV record resolves to multiple
  entries, Kong now rotates those upstream targets with a Round-Robin
  algorithm. This is a first step towards implementing more load balancing
  algorithms.
  Another way to specify multiple upstream targets is to use the newly
  introduced `/upstreams` and `/targets` entities of the Admin API.
  [#1587](https://github.com/Kong/kong/pull/1587)
  [#1735](https://github.com/Kong/kong/pull/1735)
- :fireworks: Multiple hosts and paths per API. Kong can now route incoming
  requests to your services based on a combination of Host headers, URIs and
  HTTP methods. See the related PR for a detailed explanation of the new
  properties and capabilities of the new router.
  [#1970](https://github.com/Kong/kong/pull/1970)
- :fireworks: Maintain upstream connection pools which should greatly improve
  performance, especially for HTTPS upstream connections.  We now use HTTP/1.1
  for upstream connections as well as an nginx `upstream` block with a
  configurable`keepalive` directive, thanks to the new `nginx_keepalive`
  configuration property.
  [#1587](https://github.com/Kong/kong/pull/1587)
  [#1827](https://github.com/Kong/kong/pull/1827)
- :fireworks: Websockets support. Kong can now upgrade client connections to
  use the `ws` protocol when `Upgrade: websocket` is present.
  [#1827](https://github.com/Kong/kong/pull/1827)
- Use an in-memory caching strategy for database entities in order to reduce
  CPU load during requests proxying.
  [#1688](https://github.com/Kong/kong/pull/1688)
- Provide negative-caching for missed database entities. This should improve
  performance in some cases.
  [#1914](https://github.com/Kong/kong/pull/1914)
- Support for serving the Admin API over SSL. This introduces new properties in
  the configuration file: `admin_listen_ssl`, `admin_ssl`, `admin_ssl_cert` and
  `admin_ssl_cert_key`.
  [#1706](https://github.com/Kong/kong/pull/1706)
- Support for upstream connection timeouts. APIs now have 3 new fields:
  `upstream_connect_timeout`, `upstream_send_timeout`, `upstream_read_timeout`
  to specify, in milliseconds, a timeout value for requests between Kong and
  your APIs.
  [#2036](https://github.com/Kong/kong/pull/2036)
- Support for clustering key rotation in the underlying Serf process:
  - new `cluster_keyring_file` property in the configuration file.
  - new `kong cluster keys ..` CLI commands that expose the underlying
    `serf keys ..` commands.
  [#2069](https://github.com/Kong/kong/pull/2069)
- Support for `lua_socket_pool_size` property in configuration file.
  [#2109](https://github.com/Kong/kong/pull/2109)
- Plugins:
  - :fireworks: **New AWS Lambda plugin**. Thanks Tim Erickson for his
    collaboration on this new addition.
    [#1777](https://github.com/Kong/kong/pull/1777)
    [#1190](https://github.com/Kong/kong/pull/1190)
  - Anonymous authentication for auth plugins. When such plugins receive the
    `config.anonymous=<consumer_id>` property, even non-authenticated requests
    will be proxied by Kong, with the traditional Consumer headers set to the
    designated anonymous consumer, but also with a `X-Anonymous-Consumer`
    header. Multiple auth plugins will work in a logical `OR` fashion.
    [#1666](https://github.com/Kong/kong/pull/1666) and
    [#2035](https://github.com/Kong/kong/pull/2035)
  - request-transformer: Ability to change the HTTP method of the upstream
    request. [#1635](https://github.com/Kong/kong/pull/1635)
  - jwt: Support for ES256 signatures.
    [#1920](https://github.com/Kong/kong/pull/1920)
  - rate-limiting: Ability to select the Redis database to use via the new
    `config.redis_database` plugin property.
    [#1941](https://github.com/Kong/kong/pull/1941)

### Fixed

- Looking for Serf in known installation paths.
  [#1997](https://github.com/Kong/kong/pull/1997)
- Including port in upstream `Host` header.
  [#2045](https://github.com/Kong/kong/pull/2045)
- Clarify the purpose of the `cluster_listen_rpc` property in
  the configuration file. Thanks Jeremy Monin for the patch.
  [#1860](https://github.com/Kong/kong/pull/1860)
- Admin API:
  - Properly Return JSON responses (instead of HTML) on HTTP 409 Conflict
    when adding Plugins.
    [#2014](https://github.com/Kong/kong/issues/2014)
- CLI:
  - Avoid double-prefixing migration error messages with the database name
    (PostgreSQL/Cassandra).
- Plugins:
  - Fix fault tolerance logic and error reporting in rate-limiting plugins.
  - CORS: Properly return `Access-Control-Allow-Credentials: false` if
    `Access-Control-Allow-Origin: *`.
    [#2104](https://github.com/Kong/kong/pull/2104)
  - key-auth: enforce `key_names` to be proper header names according to Nginx.
    [#2142](https://github.com/Kong/kong/pull/2142)

[Back to TOC](#table-of-contents)

## [0.9.9] - 2017/02/02

### Fixed

- Correctly put Cassandra sockets into the Nginx connection pool for later
  reuse. This greatly improves the performance for rate-limiting and
  response-ratelimiting plugins.
  [f8f5306](https://github.com/Kong/kong/commit/f8f53061207de625a29bbe5d80f1807da468a1bc)
- Correct length of a year in seconds for rate-limiting and
  response-ratelimiting plugins. A year was wrongly assumed to only be 360
  days long.
  [e4fdb2a](https://github.com/Kong/kong/commit/e4fdb2a3af4a5f2bf298c7b6488d88e67288c98b)
- Prevent misinterpretation of the `%` character in proxied URLs encoding.
  Thanks Thomas Jouannic for the patch.
  [#1998](https://github.com/Kong/kong/pull/1998)
  [#2040](https://github.com/Kong/kong/pull/2040)

[Back to TOC](#table-of-contents)

## [0.9.8] - 2017/01/19

### Fixed

- Properly set the admin IP in the Serf script.

### Changed

- Provide negative-caching for missed database entities. This should improve
  performance in some cases.
  [#1914](https://github.com/Kong/kong/pull/1914)

### Fixed

- Plugins:
  - Fix fault tolerance logic and error reporting in rate-limiting plugins.

[Back to TOC](#table-of-contents)

## [0.9.7] - 2016/12/21

### Fixed

- Fixed a performance issue in Cassandra by removing an old workaround that was
  forcing Cassandra to use LuaSocket instead of cosockets.
  [#1916](https://github.com/Kong/kong/pull/1916)
- Fixed an issue that was causing a recursive attempt to stop Kong's services
  when an error was occurring.
  [#1877](https://github.com/Kong/kong/pull/1877)
- Custom plugins are now properly loaded again.
  [#1910](https://github.com/Kong/kong/pull/1910)
- Plugins:
  - Galileo: properly encode empty arrays.
    [#1909](https://github.com/Kong/kong/pull/1909)
  - OAuth 2: implements a missing Postgres migration for `redirect_uri` in
    every OAuth 2 credential. [#1911](https://github.com/Kong/kong/pull/1911)
  - OAuth 2: safely parse the request body even when no data has been sent.
    [#1915](https://github.com/Kong/kong/pull/1915)

[Back to TOC](#table-of-contents)

## [0.9.6] - 2016/11/29

### Fixed

- Resolve support for PostgreSQL SSL connections.
  [#1720](https://github.com/Kong/kong/issues/1720)
- Ensure `kong start` honors the `--conf` flag is a config file already exists
  at one of the default locations (`/etc/kong.conf`, `/etc/kong/kong.conf`).
  [#1681](https://github.com/Kong/kong/pull/1681)
- Obfuscate sensitive properties from the `/` Admin API route which returns
  the current node's configuration.
  [#1650](https://github.com/Kong/kong/pull/1650)

[Back to TOC](#table-of-contents)

## [0.9.5] - 2016/11/07

### Changed

- Dropping support for OpenResty 1.9.15.1 in favor of 1.11.2.1
  [#1797](https://github.com/Kong/kong/pull/1797)

### Fixed

- Fixed an error (introduced in 0.9.4) in the auto-clustering event

[Back to TOC](#table-of-contents)

## [0.9.4] - 2016/11/02

### Fixed

- Fixed the random string generator that was causing some problems, especially
  in Serf for clustering. [#1754](https://github.com/Kong/kong/pull/1754)
- Seed random number generator in CLI.
  [#1641](https://github.com/Kong/kong/pull/1641)
- Reducing log noise in the Admin API.
  [#1781](https://github.com/Kong/kong/pull/1781)
- Fixed the reports lock implementation that was generating a periodic error
  message. [#1783](https://github.com/Kong/kong/pull/1783)

[Back to TOC](#table-of-contents)

## [0.9.3] - 2016/10/07

### Added

- Added support for Serf 0.8. [#1693](https://github.com/Kong/kong/pull/1693)

### Fixed

- Properly invalidate global plugins.
  [#1723](https://github.com/Kong/kong/pull/1723)

[Back to TOC](#table-of-contents)

## [0.9.2] - 2016/09/20

### Fixed

- Correctly report migrations errors. This was caused by an error being thrown
  from the error handler, and superseding the actual error. [#1605]
  (https://github.com/Kong/kong/pull/1605)
- Prevent Kong from silently failing to start. This would be caused by an
  erroneous error handler. [28f5d10]
  (https://github.com/Kong/kong/commit/28f5d10)
- Only report a random number generator seeding error when it is not already
  seeded. [#1613](https://github.com/Kong/kong/pull/1613)
- Reduce intra-cluster noise by not propagating keepalive requests events.
  [#1660](https://github.com/Kong/kong/pull/1660)
- Admin API:
  - Obfuscates sensitive configuration settings from the `/` route.
    [#1650](https://github.com/Kong/kong/pull/1650)
- CLI:
  - Prevent a failed `kong start` to stop an already running Kong node.
    [#1645](https://github.com/Kong/kong/pull/1645)
  - Remove unset configuration placeholders from the nginx configuration
    template. This would occur when no Internet connection would be
    available and would cause Kong to compile an erroneous nginx config.
    [#1606](https://github.com/Kong/kong/pull/1606)
  - Properly count the number of executed migrations.
    [#1649](https://github.com/Kong/kong/pull/1649)
- Plugins:
  - OAuth2: remove the "Kong" mentions in missing `provision_key` error
    messages. [#1633](https://github.com/Kong/kong/pull/1633)
  - OAuth2: allow to correctly delete applications when using Cassandra.
    [#1659](https://github.com/Kong/kong/pull/1659)
  - galileo: provide a default `bodySize` value when `log_bodies=true` but the
    current request/response has no body.
    [#1657](https://github.com/Kong/kong/pull/1657)

[Back to TOC](#table-of-contents)

## [0.9.1] - 2016/09/02

### Added

- Plugins:
  - ACL: allow to retrieve/update/delete an ACL by group name.
    [#1544](https://github.com/Kong/kong/pull/1544)
  - Basic Authentication: allow to retrieve/update/delete a credential by `username`.
    [#1570](https://github.com/Kong/kong/pull/1570)
  - HMAC Authentication: allow to retrieve/update/delete a credential by `username`.
    [#1570](https://github.com/Kong/kong/pull/1570)
  - JWT Authentication: allow to retrieve/update/delete a credential by `key`.
    [#1570](https://github.com/Kong/kong/pull/1570)
  - Key Authentication: allow to retrieve/update/delete a credential by `key`.
    [#1570](https://github.com/Kong/kong/pull/1570)
  - OAuth2 Authentication: allow to retrieve/update/delete a credential by `client_id` and tokens by `access_token`.
    [#1570](https://github.com/Kong/kong/pull/1570)

### Fixed

- Correctly parse configuration file settings containing comments.
  [#1569](https://github.com/Kong/kong/pull/1569)
- Prevent third-party Lua modules (and plugins) to override the seed for random
  number generation. This prevents the creation of conflicting UUIDs.
  [#1558](https://github.com/Kong/kong/pull/1558)
- Use [pgmoon-mashape](https://github.com/Kong/pgmoon) `2.0.0` which
  properly namespaces our fork, avoiding conflicts with other versions of
  pgmoon, such as the one installed by Lapis.
  [#1582](https://github.com/Kong/kong/pull/1582)
- Avoid exposing OpenResty's information on HTTP `4xx` errors.
  [#1567](https://github.com/Kong/kong/pull/1567)
- ulimit with `unlimited` value is now properly handled.
  [#1545](https://github.com/Kong/kong/pull/1545)
- CLI:
  - Stop third-party services (Dnsmasq/Serf) when Kong could not start.
    [#1588](https://github.com/Kong/kong/pull/1588)
  - Prefix database migration errors (such as Postgres' `connection refused`)
    with the database name (`postgres`/`cassandra`) to avoid confusions.
    [#1583](https://github.com/Kong/kong/pull/1583)
- Plugins:
  - galileo: Use `Content-Length` header to get request/response body size when
    `log_bodies` is disabled.
    [#1584](https://github.com/Kong/kong/pull/1584)
- Admin API:
  - Revert the `/plugins/enabled` endpoint's response to be a JSON array, and
    not an Object. [#1529](https://github.com/Kong/kong/pull/1529)

[Back to TOC](#table-of-contents)

## [0.9.0] - 2016/08/18

The main focus of this release is Kong's new CLI. With a simpler configuration file, new settings, environment variables support, new commands as well as a new interpreter, the new CLI gives more power and flexibility to Kong users and allow for an easier integration in your deployment workflow, as well as better testing for developers and plugins authors. Additionally, some new plugins and performance improvements are included as well as the regular bug fixes.

### Changed

- :warning: PostgreSQL is the new default datastore for Kong. If you were using Cassandra and you are upgrading, you need to explicitly set `cassandra` as your `database`.
- :warning: New CLI, with new commands and refined arguments. This new CLI uses the `resty-cli` interpreter (see [lua-resty-cli](https://github.com/openresty/resty-cli)) instead of LuaJIT. As a result, the `resty` executable must be available in your `$PATH` (resty-cli is shipped in the OpenResty bundle) as well as the `bin/kong` executable. Kong does not rely on Luarocks installing the `bin/kong` executable anymore. This change of behavior is taken care of if you are using one of the official Kong packages.
- :warning: Kong uses a new configuration file, with an easier syntax than the previous YAML file.
- New arguments for the CLI, such as verbose, debug and tracing flags. We also avoid requiring the configuration file as an argument to each command as per the previous CLI.
- Customization of the Nginx configuration can now be taken care of using two different approaches: with a custom Nginx configuration template and using `kong start --template <file>`, or by using `kong compile` to generate the Kong Nginx sub-configuration, and `include` it in a custom Nginx instance.
- Plugins:
  - Rate Limiting: the `continue_on_error` property is now called `fault_tolerant`.
  - Response Rate Limiting: the `continue_on_error` property is now called `fault_tolerant`.

### Added

- :fireworks: Support for overriding configuration settings with environment variables.
- :fireworks: Support for SSL connections between Kong and PostgreSQL. [#1425](https://github.com/Kong/kong/pull/1425)
- :fireworks: Ability to apply plugins with more granularity: per-consumer, and global plugins are now possible. [#1403](https://github.com/Kong/kong/pull/1403)
- New `kong check` command: validates a Kong configuration file.
- Better version check for third-party dependencies (OpenResty, Serf, Dnsmasq). [#1307](https://github.com/Kong/kong/pull/1307)
- Ability to configure the validation depth of database SSL certificates from the configuration file. [#1420](https://github.com/Kong/kong/pull/1420)
- `request_host`: internationalized url support; utf-8 domain names through punycode support and paths through %-encoding. [#1300](https://github.com/Kong/kong/issues/1300)
- Implements caching locks when fetching database configuration (APIs, Plugins...) to avoid dog pile effect on cold nodes. [#1402](https://github.com/Kong/kong/pull/1402)
- Plugins:
  - :fireworks: **New bot-detection plugin**: protect your APIs by detecting and rejecting common bots and crawlers. [#1413](https://github.com/Kong/kong/pull/1413)
  - correlation-id: new "tracker" generator, identifying requests per worker and connection. [#1288](https://github.com/Kong/kong/pull/1288)
  - request/response-transformer: ability to add strings including colon characters. [#1353](https://github.com/Kong/kong/pull/1353)
  - rate-limiting: support for new rate-limiting policies (`cluster`, `local` and `redis`), and for a new `limit_by` property to force rate-limiting by `consumer`, `credential` or `ip`.
  - response-rate-limiting: support for new rate-limiting policies (`cluster`, `local` and `redis`), and for a new `limit_by` property to force rate-limiting by `consumer`, `credential` or `ip`.
  - galileo: performance improvements of ALF serialization. ALFs are not discarded when exceeding 20MBs anymore. [#1463](https://github.com/Kong/kong/issues/1463)
  - statsd: new `upstream_stream` latency metric. [#1466](https://github.com/Kong/kong/pull/1466)
  - datadog: new `upstream_stream` latency metric and tagging support for each metric. [#1473](https://github.com/Kong/kong/pull/1473)

### Removed

- We now use [lua-resty-jit-uuid](https://github.com/thibaultCha/lua-resty-jit-uuid) for UUID generation, which is a pure Lua implementation of [RFC 4122](https://www.ietf.org/rfc/rfc4122.txt). As a result, libuuid is not a dependency of Kong anymore.

### Fixed

- Sensitive configuration settings are not printed to stdout anymore. [#1256](https://github.com/Kong/kong/issues/1256)
- Fixed bug that caused nodes to remove themselves from the database when they attempted to join the cluster. [#1437](https://github.com/Kong/kong/pull/1437)
- Plugins:
  - request-size-limiting: use proper constant for MB units while setting the size limit. [#1416](https://github.com/Kong/kong/pull/1416)
  - OAuth2: security and config validation fixes. [#1409](https://github.com/Kong/kong/pull/1409) [#1112](https://github.com/Kong/kong/pull/1112)
  - request/response-transformer: better validation of fields provided without a value. [#1399](https://github.com/Kong/kong/pull/1399)
  - JWT: handle some edge-cases that could result in HTTP 500 errors. [#1362](https://github.com/Kong/kong/pull/1362)

> **internal**
> - new test suite using resty-cli and removing the need to monkey-patch the `ngx` global.
> - custom assertions and new helper methods (`wait_until()`) to gracefully fail in case of timeout.
> - increase atomicity of the testing environment.
> - lighter testing instance, only running 1 worker and not using Dnsmasq by default.

[Back to TOC](#table-of-contents)

## [0.8.3] - 2016/06/01

This release includes some bugfixes:

### Changed

- Switched the log level of the "No nodes found in cluster" warning to `INFO`, that was printed when starting up the first Kong node in a new cluster.
- Kong now requires OpenResty `1.9.7.5`.

### Fixed

- New nodes are now properly registered into the `nodes` table when running on the same machine. [#1281](https://github.com/Kong/kong/pull/1281)
- Fixed a failed error parsing on Postgres. [#1269](https://github.com/Kong/kong/pull/1269)
- Plugins:
  - Response Transformer: Slashes are now encoded properly, and fixed a bug that hang the execution of the plugin. [#1257](https://github.com/Kong/kong/pull/1257) and [#1263](https://github.com/Kong/kong/pull/1263)
  - JWT: If a value for `algorithm` is missing, it's now `HS256` by default. This problem occurred when migrating from older versions of Kong.
  - OAuth 2.0: Fixed a Postgres problem that was preventing an application from being created, and fixed a check on the `redirect_uri` field. [#1264](https://github.com/Kong/kong/pull/1264) and [#1267](https://github.com/Kong/kong/issues/1267)

[Back to TOC](#table-of-contents)

## [0.8.2] - 2016/05/25

This release includes bugfixes and minor updates:

### Added

- Support for a simple slash in `request_path`. [#1227](https://github.com/Kong/kong/pull/1227)
- Plugins:
  - Response Rate Limiting: it now appends usage headers to the upstream requests in the form of `X-Ratelimit-Remaining-{limit_name}` and introduces a new `config.block_on_first_violation` property. [#1235](https://github.com/Kong/kong/pull/1235)

#### Changed

- Plugins:
  - **Mashape Analytics: The plugin is now called "Galileo", and added support for Galileo v3. [#1159](https://github.com/Kong/kong/pull/1159)**

#### Fixed

- Postgres now relies on the `search_path` configured on the database and its default value `$user, public`. [#1196](https://github.com/Kong/kong/issues/1196)
- Kong now properly encodes an empty querystring parameter like `?param=` when proxying the request. [#1210](https://github.com/Kong/kong/pull/1210)
- The configuration now checks that `cluster.ttl_on_failure` is at least 60 seconds. [#1199](https://github.com/Kong/kong/pull/1199)
- Plugins:
  - Loggly: Fixed an issue that was triggering 400 and 500 errors. [#1184](https://github.com/Kong/kong/pull/1184)
  - JWT: The `TYP` value in the header is not optional and case-insensitive. [#1192](https://github.com/Kong/kong/pull/1192)
  - Request Transformer: Fixed a bug when transforming request headers. [#1202](https://github.com/Kong/kong/pull/1202)
  - OAuth 2.0: Multiple redirect URIs are now supported. [#1112](https://github.com/Kong/kong/pull/1112)
  - IP Restriction: Fixed that prevented the plugin for working properly when added on an API. [#1245](https://github.com/Kong/kong/pull/1245)
  - CORS: Fixed an issue when `config.preflight_continue` was enabled. [#1240](https://github.com/Kong/kong/pull/1240)

[Back to TOC](#table-of-contents)

## [0.8.1] - 2016/04/27

This release includes some fixes and minor updates:

### Added

- Adds `X-Forwarded-Host` and `X-Forwarded-Prefix` to the upstream request headers. [#1180](https://github.com/Kong/kong/pull/1180)
- Plugins:
  - Datadog: Added two new metrics, `unique_users` and `request_per_user`, that log the consumer information. [#1179](https://github.com/Kong/kong/pull/1179)

### Fixed

- Fixed a DAO bug that affected full entity updates. [#1163](https://github.com/Kong/kong/pull/1163)
- Fixed a bug when setting the authentication provider in Cassandra.
- Updated the Cassandra driver to v0.5.2.
- Properly enforcing required fields in PUT requests. [#1177](https://github.com/Kong/kong/pull/1177)
- Fixed a bug that prevented to retrieve the hostname of the local machine on certain systems. [#1178](https://github.com/Kong/kong/pull/1178)

[Back to TOC](#table-of-contents)

## [0.8.0] - 2016/04/18

This release includes support for PostgreSQL as Kong's primary datastore!

### Breaking changes

- Remove support for the long deprecated `/consumers/:consumer/keyauth/` and `/consumers/:consumer/basicauth/` routes (deprecated in `0.5.0`). The new routes (available since `0.5.0` too) use the real name of the plugin: `/consumers/:consumer/key-auth` and `/consumers/:consumer/basic-auth`.

### Added

- Support for PostgreSQL 9.4+ as Kong's primary datastore. [#331](https://github.com/Kong/kong/issues/331) [#1054](https://github.com/Kong/kong/issues/1054)
- Configurable Cassandra reading/writing consistency. [#1026](https://github.com/Kong/kong/pull/1026)
- Admin API: including pending and running timers count in the response to `/`. [#992](https://github.com/Kong/kong/pull/992)
- Plugins
  - **New correlation-id plugin**: assign unique identifiers to the requests processed by Kong. Courtesy of [@opyate](https://github.com/opyate). [#1094](https://github.com/Kong/kong/pull/1094)
  - LDAP: add support for LDAP authentication. [#1133](https://github.com/Kong/kong/pull/1133)
  - StatsD: add support for StatsD logging. [#1142](https://github.com/Kong/kong/pull/1142)
  - JWT: add support for RS256 signed tokens thanks to [@kdstew](https://github.com/kdstew)! [#1053](https://github.com/Kong/kong/pull/1053)
  - ACL: appends `X-Consumer-Groups` to the request, so the upstream service can check what groups the consumer belongs to. [#1154](https://github.com/Kong/kong/pull/1154)
  - Galileo (mashape-analytics): increase batch sending timeout to 30s. [#1091](https://github.com/Kong/kong/pull/1091)
- Added `ttl_on_failure` option in the cluster configuration, to configure the TTL of failed nodes. [#1125](https://github.com/Kong/kong/pull/1125)

### Fixed

- Introduce a new `port` option when connecting to your Cassandra cluster instead of using the CQL default (9042). [#1139](https://github.com/Kong/kong/issues/1139)
- Plugins
  - Request/Response Transformer: add missing migrations for upgrades from ` <= 0.5.x`. [#1064](https://github.com/Kong/kong/issues/1064)
  - OAuth2
    - Error responses comply to RFC 6749. [#1017](https://github.com/Kong/kong/issues/1017)
    - Handle multipart requests. [#1067](https://github.com/Kong/kong/issues/1067)
    - Make access_tokens correctly expire. [#1089](https://github.com/Kong/kong/issues/1089)

> **internal**
> - replace globals with singleton pattern thanks to [@mars](https://github.com/mars).
> - fixed resolution mismatches when using deep paths in the path resolver.

[Back to TOC](#table-of-contents)

## [0.7.0] - 2016/02/24

### Breaking changes

Due to the NGINX security fixes (CVE-2016-0742, CVE-2016-0746, CVE-2016-0747), OpenResty was bumped to `1.9.7.3` which is not backwards compatible, and thus requires changes to be made to the `nginx` property of Kong's configuration file. See the [0.7 upgrade path](https://github.com/Kong/kong/blob/master/UPGRADE.md#upgrade-to-07x) for instructions.

However by upgrading the underlying OpenResty version, source installations do not have to patch the NGINX core and use the old `ssl-cert-by-lua` branch of ngx_lua anymore. This will make source installations much easier.

### Added

- Support for OpenResty `1.9.7.*`. This includes NGINX security fixes (CVE-2016-0742, CVE-2016-0746, CVE-2016-0747). [#906](https://github.com/Kong/kong/pull/906)
- Plugins
  - **New Runscope plugin**: Monitor your APIs from Kong with Runscope. Courtesy of [@mansilladev](https://github.com/mansilladev). [#924](https://github.com/Kong/kong/pull/924)
  - Datadog: New `response.size` metric. [#923](https://github.com/Kong/kong/pull/923)
  - Rate-Limiting and Response Rate-Limiting
    - New `config.async` option to asynchronously increment counters to reduce latency at the cost of slightly reducing the accuracy. [#912](https://github.com/Kong/kong/pull/912)
    - New `config.continue_on_error` option to keep proxying requests in case the datastore is unreachable. rate-limiting operations will be disabled until the datastore is responsive again. [#953](https://github.com/Kong/kong/pull/953)
- CLI
  - Perform a simple permission check on the NGINX working directory when starting, to prevent errors during execution. [#939](https://github.com/Kong/kong/pull/939)
- Send 50x errors with the appropriate format. [#927](https://github.com/Kong/kong/pull/927) [#970](https://github.com/Kong/kong/pull/970)

### Fixed

- Plugins
  - OAuth2
    - Better handling of `redirect_uri` (prevent the use of fragments and correctly handle querystrings). Courtesy of [@PGBI](https://github.com/PGBI). [#930](https://github.com/Kong/kong/pull/930)
    - Add `PUT` support to the `/auth2_tokens` route. [#897](https://github.com/Kong/kong/pull/897)
    - Better error message when the `access_token` is missing. [#1003](https://github.com/Kong/kong/pull/1003)
  - IP restriction: Fix an issue that could arise when restarting Kong. Now Kong does not need to be restarted for the ip-restriction configuration to take effect. [#782](https://github.com/Kong/kong/pull/782) [#960](https://github.com/Kong/kong/pull/960)
  - ACL: Properly invalidating entities when assigning a new ACL group. [#996](https://github.com/Kong/kong/pull/996)
  - SSL: Replace shelled out openssl calls with native `ngx.ssl` conversion utilities, which preserve the certificate chain. [#968](https://github.com/Kong/kong/pull/968)
- Avoid user warning on start when the user is not root. [#964](https://github.com/Kong/kong/pull/964)
- Store Serf logs in NGINX working directory to prevent eventual permission issues. [#975](https://github.com/Kong/kong/pull/975)
- Allow plugins configured on a Consumer *without* being configured on an API to run. [#978](https://github.com/Kong/kong/issues/978) [#980](https://github.com/Kong/kong/pull/980)
- Fixed an edge-case where Kong nodes would not be registered in the `nodes` table. [#1008](https://github.com/Kong/kong/pull/1008)

[Back to TOC](#table-of-contents)

## [0.6.1] - 2016/02/03

This release contains tiny bug fixes that were especially annoying for complex Cassandra setups and power users of the Admin API!

### Added

- A `timeout` property for the Cassandra configuration. In ms, this timeout is effective as a connection and a reading timeout. [#937](https://github.com/Kong/kong/pull/937)

### Fixed

- Correctly set the Cassandra SSL certificate in the Nginx configuration while starting Kong. [#921](https://github.com/Kong/kong/pull/921)
- Rename the `user` Cassandra property to `username` (Kong looks for `username`, hence `user` would fail). [#922](https://github.com/Kong/kong/pull/922)
- Allow Cassandra authentication with arbitrary plain text auth providers (such as Instaclustr uses), fixing authentication with them. [#937](https://github.com/Kong/kong/pull/937)
- Admin API
  - Fix the `/plugins/:id` route for `PATCH` method. [#941](https://github.com/Kong/kong/pull/941)
- Plugins
  - HTTP logging: remove the additional `\r\n` at the end of the logging request body. [#926](https://github.com/Kong/kong/pull/926)
  - Galileo: catch occasional internal errors happening when a request was cancelled by the client and fix missing shm for the retry policy. [#931](https://github.com/Kong/kong/pull/931)

[Back to TOC](#table-of-contents)

## [0.6.0] - 2016/01/22

### Breaking changes

 We would recommended to consult the suggested [0.6 upgrade path](https://github.com/Kong/kong/blob/master/UPGRADE.md#upgrade-to-06x) for this release.

- [Serf](https://www.serf.io/) is now a Kong dependency. It allows Kong nodes to communicate between each other opening the way to many features and improvements.
- The configuration file changed. Some properties were renamed, others were moved, and some are new. We would recommend checking out the new default configuration file.
- Drop the Lua 5.1 dependency which was only used by the CLI. The CLI now runs with LuaJIT, which is consistent with other Kong components (Luarocks and OpenResty) already relying on LuaJIT. Make sure the LuaJIT interpreter is included in your `$PATH`. [#799](https://github.com/Kong/kong/pull/799)

### Added

One of the biggest new features of this release is the cluster-awareness added to Kong in [#729](https://github.com/Kong/kong/pull/729), which deserves its own section:

- Each Kong node is now aware of belonging to a cluster through Serf. Nodes automatically join the specified cluster according to the configuration file's settings.
- The datastore cache is not invalidated by expiration time anymore, but following an invalidation strategy between the nodes of a same cluster, leading to improved performance.
- Admin API
  - Expose a `/cache` endpoint for retrieving elements stored in the in-memory cache of a node.
  - Expose a `/cluster` endpoint used to add/remove/list members of the cluster, and also used internally for data propagation.
- CLI
  - New `kong cluster` command for cluster management.
  - New `kong status` command for cluster healthcheck.

Other additions include:

- New Cassandra driver which makes Kong aware of the Cassandra cluster. Kong is now unaffected if one of your Cassandra nodes goes down as long as a replica is available on another node. Load balancing policies also improve the performance along with many other smaller improvements. [#803](https://github.com/Kong/kong/pull/803)
- Admin API
  - A new `total` field in API responses, that counts the total number of entities in the datastore. [#635](https://github.com/Kong/kong/pull/635)
- Configuration
  - Possibility to configure the keyspace replication strategy for Cassandra. It will be taken into account by the migrations when the configured keyspace does not already exist. [#350](https://github.com/Kong/kong/issues/350)
  - Dnsmasq is now optional. You can specify a custom DNS resolver address that Kong will use when resolving hostnames. This can be configured in `kong.yml`. [#625](https://github.com/Kong/kong/pull/625)
- Plugins
  - **New "syslog" plugin**: send logs to local system log. [#698](https://github.com/Kong/kong/pull/698)
  - **New "loggly" plugin**: send logs to Loggly over UDP. [#698](https://github.com/Kong/kong/pull/698)
  - **New "datadog" plugin**: send logs to Datadog server. [#758](https://github.com/Kong/kong/pull/758)
  - OAuth2
    - Add support for `X-Forwarded-Proto` header. [#650](https://github.com/Kong/kong/pull/650)
    - Expose a new `/oauth2_tokens` endpoint with the possibility to retrieve, update or delete OAuth 2.0 access tokens. [#729](https://github.com/Kong/kong/pull/729)
  - JWT
    - Support for base64 encoded secrets. [#838](https://github.com/Kong/kong/pull/838) [#577](https://github.com/Kong/kong/issues/577)
    - Support to configure the claim in which the key is given into the token (not `iss` only anymore). [#838](https://github.com/Kong/kong/pull/838)
  - Request transformer
    - Support for more transformation options: `remove`, `replace`, `add`, `append` motivated by [#393](https://github.com/Kong/kong/pull/393). See [#824](https://github.com/Kong/kong/pull/824)
    - Support JSON body transformation. [#569](https://github.com/Kong/kong/issues/569)
  - Response transformer
    - Support for more transformation options: `remove`, `replace`, `add`, `append` motivated by [#393](https://github.com/Kong/kong/pull/393). See [#822](https://github.com/Kong/kong/pull/822)

### Changed

- As mentioned in the breaking changes section, a new configuration file format and validation. All properties are now documented and commented out with their default values. This allows for a lighter configuration file and more clarity as to what properties relate to. It also catches configuration mistakes. [#633](https://github.com/Kong/kong/pull/633)
- Replace the UUID generator library with a new implementation wrapping lib-uuid, fixing eventual conflicts happening in cases such as described in [#659](https://github.com/Kong/kong/pull/659). See [#695](https://github.com/Kong/kong/pull/695)
- Admin API
  - Increase the maximum body size to 10MB in order to handle configuration requests with heavy payloads. [#700](https://github.com/Kong/kong/pull/700)
  - Disable access logs for the `/status` endpoint.
  - The `/status` endpoint now includes `database` statistics, while the previous stats have been moved to a `server` response field. [#635](https://github.com/Kong/kong/pull/635)

### Fixed

- Behaviors described in [#603](https://github.com/Kong/kong/issues/603) related to the failure of Cassandra nodes thanks to the new driver. [#803](https://github.com/Kong/kong/issues/803)
- Latency headers are now properly included in responses sent to the client. [#708](https://github.com/Kong/kong/pull/708)
- `strip_request_path` does not add a trailing slash to the API's `upstream_url` anymore before proxying. [#675](https://github.com/Kong/kong/issues/675)
- Do not URL decode querystring before proxying the request to the upstream service. [#749](https://github.com/Kong/kong/issues/749)
- Handle cases when the request would be terminated prior to the Kong execution (that is, before ngx_lua reaches the `access_by_lua` context) in cases such as the use of a custom nginx module. [#594](https://github.com/Kong/kong/issues/594)
- Admin API
  - The PUT method now correctly updates boolean fields (such as `strip_request_path`). [#765](https://github.com/Kong/kong/pull/765)
  - The PUT method now correctly resets a plugin configuration. [#720](https://github.com/Kong/kong/pull/720)
  - PATCH correctly set previously unset fields. [#861](https://github.com/Kong/kong/pull/861)
  - In the responses, the `next` link is not being displayed anymore if there are no more entities to be returned. [#635](https://github.com/Kong/kong/pull/635)
  - Prevent the update of `created_at` fields. [#820](https://github.com/Kong/kong/pull/820)
  - Better `request_path` validation for APIs. "/" is not considered a valid path anymore. [#881](https://github.com/Kong/kong/pull/881)
- Plugins
  - Galileo: ensure the `mimeType` value is always a string in ALFs. [#584](https://github.com/Kong/kong/issues/584)
  - JWT: allow to update JWT credentials using the PATCH method. It previously used to reply with `405 Method not allowed` because the PATCH method was not implemented. [#667](https://github.com/Kong/kong/pull/667)
  - Rate limiting: fix a warning when many periods are configured. [#681](https://github.com/Kong/kong/issues/681)
  - Basic Authentication: do not re-hash the password field when updating a credential. [#726](https://github.com/Kong/kong/issues/726)
  - File log: better permissions for on file creation for file-log plugin. [#877](https://github.com/Kong/kong/pull/877)
  - OAuth2
    - Implement correct responses when the OAuth2 challenges are refused. [#737](https://github.com/Kong/kong/issues/737)
    - Handle querystring on `/authorize` and `/token` URLs. [#687](https://github.com/Kong/kong/pull/667)
    - Handle punctuation in scopes on `/authorize` and `/token` endpoints. [#658](https://github.com/Kong/kong/issues/658)

> ***internal***
> - Event bus for local and cluster-wide events propagation. Plans for this event bus is to be widely used among Kong in the future.
> - The Kong Public Lua API (Lua helpers integrated in Kong such as DAO and Admin API helpers) is now documented with [ldoc](http://stevedonovan.github.io/ldoc/).
> - Work has been done to restore the reliability of the CI platforms.
> - Migrations can now execute DML queries (instead of DDL queries only). Handy for migrations implying plugin configuration changes, plugins renamings etc... [#770](https://github.com/Kong/kong/pull/770)

[Back to TOC](#table-of-contents)

## [0.5.4] - 2015/12/03

### Fixed

- Mashape Analytics plugin (renamed Galileo):
  - Improve stability under heavy load. [#757](https://github.com/Kong/kong/issues/757)
  - base64 encode ALF request/response bodies, enabling proper support for Galileo bodies inspection capabilities. [#747](https://github.com/Kong/kong/pull/747)
  - Do not include JSON bodies in ALF `postData.params` field. [#766](https://github.com/Kong/kong/pull/766)

[Back to TOC](#table-of-contents)

## [0.5.3] - 2015/11/16

### Fixed

- Avoids additional URL encoding when proxying to an upstream service. [#691](https://github.com/Kong/kong/pull/691)
- Potential timing comparison bug in HMAC plugin. [#704](https://github.com/Kong/kong/pull/704)

### Added

- The Galileo plugin now supports arbitrary host, port and path values. [#721](https://github.com/Kong/kong/pull/721)

[Back to TOC](#table-of-contents)

## [0.5.2] - 2015/10/21

A few fixes requested by the community!

### Fixed

- Kong properly search the `nginx` in your $PATH variable.
- Plugins:
  - OAuth2: can detect that the originating protocol for a request was HTTPS through the `X-Forwarded-Proto` header and work behind another reverse proxy (load balancer). [#650](https://github.com/Kong/kong/pull/650)
  - HMAC signature: support for `X-Date` header to sign the request for usage in browsers (since the `Date` header is protected). [#641](https://github.com/Kong/kong/issues/641)

[Back to TOC](#table-of-contents)

## [0.5.1] - 2015/10/13

Fixing a few glitches we let out with 0.5.0!

### Added

- Basic Authentication and HMAC Authentication plugins now also send the `X-Credential-Username` to the upstream server.
- Admin API now accept JSON when receiving a CORS request. [#580](https://github.com/Kong/kong/pull/580)
- Add a `WWW-Authenticate` header for HTTP 401 responses for basic-auth and key-auth. [#588](https://github.com/Kong/kong/pull/588)

### Changed

- Protect Kong from POODLE SSL attacks by omitting SSLv3 (CVE-2014-3566). [#563](https://github.com/Kong/kong/pull/563)
- Remove support for key-auth key in body. [#566](https://github.com/Kong/kong/pull/566)

### Fixed

- Plugins
  - HMAC
    - The migration for this plugin is now correctly being run. [#611](https://github.com/Kong/kong/pull/611)
    - Wrong username doesn't return HTTP 500 anymore, but 403. [#602](https://github.com/Kong/kong/pull/602)
  - JWT: `iss` not being found doesn't return HTTP 500 anymore, but 403. [#578](https://github.com/Kong/kong/pull/578)
  - OAuth2: client credentials flow does not include a refresh token anymore. [#562](https://github.com/Kong/kong/issues/562)
- Fix an occasional error when updating a plugin without a config. [#571](https://github.com/Kong/kong/pull/571)

[Back to TOC](#table-of-contents)

## [0.5.0] - 2015/09/25

With new plugins, many improvements and bug fixes, this release comes with breaking changes that will require your attention.

### Breaking changes

Several breaking changes are introduced. You will have to slightly change your configuration file and a migration script will take care of updating your database cluster. **Please follow the instructions in [UPGRADE.md](/UPGRADE.md#update-to-kong-050) for an update without downtime.**
- Many plugins were renamed due to new naming conventions for consistency. [#480](https://github.com/Kong/kong/issues/480)
- In the configuration file, the Cassandra `hosts` property was renamed to `contact_points`. [#513](https://github.com/Kong/kong/issues/513)
- Properties belonging to APIs entities have been renamed for clarity. [#513](https://github.com/Kong/kong/issues/513)
  - `public_dns` -> `request_host`
  - `path` -> `request_path`
  - `strip_path` -> `strip_request_path`
  - `target_url` -> `upstream_url`
- `plugins_configurations` have been renamed to `plugins`, and their `value` property has been renamed to `config` to avoid confusions. [#513](https://github.com/Kong/kong/issues/513)
- The database schema has been updated to handle the separation of plugins outside of the core repository.
- The Key authentication and Basic authentication plugins routes have changed:

```
Old route                             New route
/consumers/:consumer/keyauth       -> /consumers/:consumer/key-auth
/consumers/:consumer/keyauth/:id   -> /consumers/:consumer/key-auth/:id
/consumers/:consumer/basicauth     -> /consumers/:consumer/basic-auth
/consumers/:consumer/basicauth/:id -> /consumers/:consumer/basic-auth/:id
```

The old routes are still maintained but will be removed in upcoming versions. Consider them **deprecated**.

- Admin API
  - The route to retrieve enabled plugins is now under `/plugins/enabled`.
  - The route to retrieve a plugin's configuration schema is now under `/plugins/schema/{plugin name}`.

#### Added

- Plugins
  - **New Response Rate Limiting plugin**: Give a usage quota to your users based on a parameter in your response. [#247](https://github.com/Kong/kong/pull/247)
  - **New ACL (Access Control) plugin**: Configure authorizations for your Consumers. [#225](https://github.com/Kong/kong/issues/225)
  - **New JWT (JSON Web Token) plugin**: Verify and authenticate JWTs. [#519](https://github.com/Kong/kong/issues/519)
  - **New HMAC signature plugin**: Verify and authenticate HMAC signed HTTP requests. [#549](https://github.com/Kong/kong/pull/549)
  - Plugins migrations. Each plugin can now have its own migration scripts if it needs to store data in your cluster. This is a step forward to improve Kong's pluggable architecture. [#443](https://github.com/Kong/kong/pull/443)
  - Basic Authentication: the password field is now sha1 encrypted. [#33](https://github.com/Kong/kong/issues/33)
  - Basic Authentication: now supports credentials in the `Proxy-Authorization` header. [#460](https://github.com/Kong/kong/issues/460)

#### Changed

- Basic Authentication and Key Authentication now require authentication parameters even when the `Expect: 100-continue` header is being sent. [#408](https://github.com/Kong/kong/issues/408)
- Key Auth plugin does not support passing the key in the request payload anymore. [#566](https://github.com/Kong/kong/pull/566)
- APIs' names cannot contain characters from the RFC 3986 reserved list. [#589](https://github.com/Kong/kong/pull/589)

#### Fixed

- Resolver
  - Making a request with a querystring will now correctly match an API's path. [#496](https://github.com/Kong/kong/pull/496)
- Admin API
  - Data associated to a given API/Consumer will correctly be deleted if related Consumer/API is deleted. [#107](https://github.com/Kong/kong/issues/107) [#438](https://github.com/Kong/kong/issues/438) [#504](https://github.com/Kong/kong/issues/504)
  - The `/api/{api_name_or_id}/plugins/{plugin_name_or_id}` changed to `/api/{api_name_or_id}/plugins/{plugin_id}` to avoid requesting the wrong plugin if two are configured for one API. [#482](https://github.com/Kong/kong/pull/482)
  - APIs created without a `name` but with a `request_path` will now have a name which defaults to the set `request_path`. [#547](https://github.com/Kong/kong/issues/547)
- Plugins
  - Mashape Analytics: More robust buffer and better error logging. [#471](https://github.com/Kong/kong/pull/471)
  - Mashape Analytics: Several ALF (API Log Format) serialization fixes. [#515](https://github.com/Kong/kong/pull/515)
  - Oauth2: A response is now returned on `http://kong:8001/consumers/{consumer}/oauth2/{oauth2_id}`. [#469](https://github.com/Kong/kong/issues/469)
  - Oauth2: Saving `authenticated_userid` on Password Grant. [#476](https://github.com/Kong/kong/pull/476)
  - Oauth2: Proper handling of the `/oauth2/authorize` and `/oauth2/token` endpoints in the OAuth 2.0 Plugin when an API with a `path` is being consumed using the `public_dns` instead. [#503](https://github.com/Kong/kong/issues/503)
  - OAuth2: Properly returning `X-Authenticated-UserId` in the `client_credentials` and `password` flows. [#535](https://github.com/Kong/kong/issues/535)
  - Response-Transformer: Properly handling JSON responses that have a charset specified in their `Content-Type` header.

[Back to TOC](#table-of-contents)

## [0.4.2] - 2015/08/10

#### Added

- Cassandra authentication and SSL encryption. [#405](https://github.com/Kong/kong/pull/405)
- `preserve_host` flag on APIs to preserve the Host header when a request is proxied. [#444](https://github.com/Kong/kong/issues/444)
- Added the Resource Owner Password Credentials Grant to the OAuth 2.0 Plugin. [#448](https://github.com/Kong/kong/issues/448)
- Auto-generation of default SSL certificate. [#453](https://github.com/Kong/kong/issues/453)

#### Changed

- Remove `cassandra.port` property in configuration. Ports are specified by having `cassandra.hosts` addresses using the `host:port` notation (RFC 3986). [#457](https://github.com/Kong/kong/pull/457)
- Default SSL certificate is now auto-generated and stored in the `nginx_working_dir`.
- OAuth 2.0 plugin now properly forces HTTPS.

#### Fixed

- Better handling of multi-nodes Cassandra clusters. [#450](https://github.com/Kong/kong/pull/405)
- mashape-analytics plugin: handling of numerical values in querystrings. [#449](https://github.com/Kong/kong/pull/405)
- Path resolver `strip_path` option wrongfully matching the `path` property multiple times in the request URI. [#442](https://github.com/Kong/kong/issues/442)
- File Log Plugin bug that prevented the file creation in some environments. [#461](https://github.com/Kong/kong/issues/461)
- Clean output of the Kong CLI. [#235](https://github.com/Kong/kong/issues/235)

[Back to TOC](#table-of-contents)

## [0.4.1] - 2015/07/23

#### Fixed

- Issues with the Mashape Analytics plugin. [#425](https://github.com/Kong/kong/pull/425)
- Handle hyphens when executing path routing with `strip_path` option enabled. [#431](https://github.com/Kong/kong/pull/431)
- Adding the Client Credentials OAuth 2.0 flow. [#430](https://github.com/Kong/kong/issues/430)
- A bug that prevented "dnsmasq" from being started on some systems, including Debian. [f7da790](https://github.com/Kong/kong/commit/f7da79057ce29c7d1f6d90f4bc160cc3d9c8611f)
- File Log plugin: optimizations by avoiding the buffered I/O layer. [20bb478](https://github.com/Kong/kong/commit/20bb478952846faefec6091905bd852db24a0289)

[Back to TOC](#table-of-contents)

## [0.4.0] - 2015/07/15

#### Added

- Implement wildcard subdomains for APIs' `public_dns`. [#381](https://github.com/Kong/kong/pull/381) [#297](https://github.com/Kong/kong/pull/297)
- Plugins
  - **New OAuth 2.0 plugin.** [#341](https://github.com/Kong/kong/pull/341) [#169](https://github.com/Kong/kong/pull/169)
  - **New Mashape Analytics plugin.** [#360](https://github.com/Kong/kong/pull/360) [#272](https://github.com/Kong/kong/pull/272)
  - **New IP restriction plugin.** [#379](https://github.com/Kong/kong/pull/379)
  - Ratelimiting: support for multiple limits. [#382](https://github.com/Kong/kong/pull/382) [#205](https://github.com/Kong/kong/pull/205)
  - HTTP logging: support for HTTPS endpoint. [#342](https://github.com/Kong/kong/issues/342)
  - Logging plugins: new properties for logs timing. [#351](https://github.com/Kong/kong/issues/351)
  - Key authentication: now auto-generates a key if none is specified. [#48](https://github.com/Kong/kong/pull/48)
- Resolver
  - `path` property now accepts arbitrary depth. [#310](https://github.com/Kong/kong/issues/310)
- Admin API
  - Enable CORS by default. [#371](https://github.com/Kong/kong/pull/371)
  - Expose a new endpoint to get a plugin configuration's schema. [#376](https://github.com/Kong/kong/pull/376) [#309](https://github.com/Kong/kong/pull/309)
  - Expose a new endpoint to retrieve a node's status. [417c137](https://github.com/Kong/kong/commit/417c1376c08d3562bebe0c0816c6b54df045f515)
- CLI
  - `$ kong migrations reset` now asks for confirmation. [#365](https://github.com/Kong/kong/pull/365)

#### Fixed

- Plugins
  - Basic authentication not being executed if added to an API with default configuration. [6d732cd](https://github.com/Kong/kong/commit/6d732cd8b0ec92ef328faa843215d8264f50fb75)
  - SSL plugin configuration parsing. [#353](https://github.com/Kong/kong/pull/353)
  - SSL plugin doesn't accept a `consumer_id` anymore, as this wouldn't make sense. [#372](https://github.com/Kong/kong/pull/372) [#322](https://github.com/Kong/kong/pull/322)
  - Authentication plugins now return `401` when missing credentials. [#375](https://github.com/Kong/kong/pull/375) [#354](https://github.com/Kong/kong/pull/354)
- Admin API
  - Non supported HTTP methods now return `405` instead of `500`. [38f1b7f](https://github.com/Kong/kong/commit/38f1b7fa9f45f60c4130ef5ff9fe2c850a2ba586)
  - Prevent PATCH requests from overriding a plugin's configuration if partially updated. [9a7388d](https://github.com/Kong/kong/commit/9a7388d695c9de105917cde23a684a7d6722a3ca)
- Handle occasionally missing `schema_migrations` table. [#365](https://github.com/Kong/kong/pull/365) [#250](https://github.com/Kong/kong/pull/250)

> **internal**
> - DAO:
>   - Complete refactor. No more need for hard-coded queries. [#346](https://github.com/Kong/kong/pull/346)
> - Schemas:
>   - New `self_check` test for schema definitions. [5bfa7ca](https://github.com/Kong/kong/commit/5bfa7ca13561173161781f872244d1340e4152c1)

[Back to TOC](#table-of-contents)

## [0.3.2] - 2015/06/08

#### Fixed

- Uppercase Cassandra keyspace bug that prevented Kong to work with [kongdb.org](http://kongdb.org/)
- Multipart requests not properly parsed in the admin API. [#344](https://github.com/Kong/kong/issues/344)

[Back to TOC](#table-of-contents)

## [0.3.1] - 2015/06/07

#### Fixed

- Schema migrations are now automatic, which was missing from previous releases. [#303](https://github.com/Kong/kong/issues/303)

[Back to TOC](#table-of-contents)

## [0.3.0] - 2015/06/04

#### Added

- Support for SSL.
- Plugins
  - New HTTP logging plugin. [#226](https://github.com/Kong/kong/issues/226) [#251](https://github.com/Kong/kong/pull/251)
  - New SSL plugin.
  - New request size limiting plugin. [#292](https://github.com/Kong/kong/pull/292)
  - Default logging format improvements. [#226](https://github.com/Kong/kong/issues/226) [#262](https://github.com/Kong/kong/issues/262)
  - File logging now logs to a custom file. [#202](https://github.com/Kong/kong/issues/202)
  - Keyauth plugin now defaults `key_names` to "apikey".
- Admin API
  - RESTful routing. Much nicer Admin API routing. Ex: `/apis/{name_or_id}/plugins`. [#98](https://github.com/Kong/kong/issues/98) [#257](https://github.com/Kong/kong/pull/257)
  - Support `PUT` method for endpoints such as `/apis/`, `/apis/plugins/`, `/consumers/`
  - Support for `application/json` and `x-www-form-urlencoded` Content Types for all `PUT`, `POST` and `PATCH` endpoints by passing a `Content-Type` header. [#236](https://github.com/Kong/kong/pull/236)
- Resolver
  - Support resolving APIs by Path as well as by Header. [#192](https://github.com/Kong/kong/pull/192) [#282](https://github.com/Kong/kong/pull/282)
  - Support for `X-Host-Override` as an alternative to `Host` for browsers. [#203](https://github.com/Kong/kong/issues/203) [#246](https://github.com/Kong/kong/pull/246)
- Auth plugins now send user informations to your upstream services. [#228](https://github.com/Kong/kong/issues/228)
- Invalid `target_url` value are now being caught when creating an API. [#149](https://github.com/Kong/kong/issues/149)

#### Fixed

- Uppercase Cassandra keyspace causing migration failure. [#249](https://github.com/Kong/kong/issues/249)
- Guarantee that ratelimiting won't allow requests in case the atomicity of the counter update is not guaranteed. [#289](https://github.com/Kong/kong/issues/289)

> **internal**
> - Schemas:
>   - New property type: `array`. [#277](https://github.com/Kong/kong/pull/277)
>   - Entities schemas now live in their own files and are starting to be unit tested.
>   - Subfields are handled better: (notify required subfields and auto-vivify is subfield has default values).
> - Way faster unit tests. Not resetting the DB anymore between tests.
> - Improved coverage computation (exclude `vendor/`).
> - Travis now lints `kong/`.
> - Way faster Travis setup.
> - Added a new HTTP client for in-nginx usage, using the cosocket API.
> - Various refactorings.
> - Fix [#196](https://github.com/Kong/kong/issues/196).
> - Disabled ipv6 in resolver.

[Back to TOC](#table-of-contents)

## [0.2.1] - 2015/05/12

This is a maintenance release including several bug fixes and usability improvements.

#### Added
- Support for local DNS resolution. [#194](https://github.com/Kong/kong/pull/194)
- Support for Debian 8 and Ubuntu 15.04.
- DAO
  - Cassandra version bumped to 2.1.5
  - Support for Cassandra downtime. If Cassandra goes down and is brought back up, Kong will not need to restart anymore, statements will be re-prepared on-the-fly. This is part of an ongoing effort from [jbochi/lua-resty-cassandra#47](https://github.com/jbochi/lua-resty-cassandra/pull/47), [#146](https://github.com/Kong/kong/pull/146) and [#187](https://github.com/Kong/kong/pull/187).
Queries effectuated during the downtime will still be lost. [#11](https://github.com/Kong/kong/pull/11)
  - Leverage reused sockets. If the DAO reuses a socket, it will not re-set their keyspace. This should give a small but appreciable performance improvement. [#170](https://github.com/Kong/kong/pull/170)
  - Cascade delete plugins configurations when deleting a Consumer or an API associated with it. [#107](https://github.com/Kong/kong/pull/107)
  - Allow Cassandra hosts listening on different ports than the default. [#185](https://github.com/Kong/kong/pull/185)
- CLI
  - Added a notice log when Kong tries to connect to Cassandra to avoid user confusion. [#168](https://github.com/Kong/kong/pull/168)
  - The CLI now tests if the ports are already being used before starting and warns.
- Admin API
  - `name` is now an optional property for APIs. If none is being specified, the name will be the API `public_dns`. [#181](https://github.com/Kong/kong/pull/181)
- Configuration
  - The memory cache size is now configurable. [#208](https://github.com/Kong/kong/pull/208)

#### Fixed
- Resolver
  - More explicit "API not found" message from the resolver if the Host was not found in the system. "API not found with Host: %s".
  - If multiple hosts headers are being sent, Kong will test them all to see if one of the API is in the system. [#186](https://github.com/Kong/kong/pull/186)
- Admin API: responses now have a new line after the body. [#164](https://github.com/Kong/kong/issues/164)
- DAO: keepalive property is now properly passed when Kong calls `set_keepalive` on Cassandra sockets.
- Multipart dependency throwing error at startup. [#213](https://github.com/Kong/kong/pull/213)

> **internal**
> - Separate Migrations from the DAO factory.
> - Update dev config + Makefile rules (`run` becomes `start`).
> - Introducing an `ngx` stub for unit tests and CLI.
> - Switch many PCRE regexes to using patterns.

[Back to TOC](#table-of-contents)

## [0.2.0-2] - 2015/04/27

First public release of Kong. This version brings a lot of internal improvements as well as more usability and a few additional plugins.

#### Added
- Plugins
  - CORS plugin.
  - Request transformation plugin.
  - NGINX plus monitoring plugin.
- Configuration
  - New properties: `proxy_port` and `api_admin_port`. [#142](https://github.com/Kong/kong/issues/142)
- CLI
  - Better info, help and error messages. [#118](https://github.com/Kong/kong/issues/118) [#124](https://github.com/Kong/kong/issues/124)
  - New commands: `kong reload`, `kong quit`. [#114](https://github.com/Kong/kong/issues/114) Alias of `version`: `kong --version` [#119](https://github.com/Kong/kong/issues/119)
  - `kong restart` simply starts Kong if not previously running + better pid file handling. [#131](https://github.com/Kong/kong/issues/131)
- Package distributions: .rpm, .deb and .pkg for easy installs on most common platforms.

#### Fixed
- Admin API: trailing slash is not necessary anymore for core resources such as `/apis` or `/consumers`.
- Leaner default configuration. [#156](https://github.com/Kong/kong/issues/156)

> **internal**
> - All scripts moved to the CLI as "hidden" commands (`kong db`, `kong config`).
> - More tests as always, and they are structured better. The coverage went down mainly because of plugins which will later move to their own repos. We are all eagerly waiting for that!
> - `src/` was renamed to `kong/` for ease of development
> - All system dependencies versions for package building and travis-ci are now listed in `versions.sh`
> - DAO doesn't need to `:prepare()` prior to run queries. Queries can be prepared at runtime. [#146](https://github.com/Kong/kong/issues/146)

[Back to TOC](#table-of-contents)

## [0.1.1beta-2] - 2015/03/30

#### Fixed

- Wrong behavior of auto-migration in `kong start`.

[Back to TOC](#table-of-contents)

## [0.1.0beta-3] - 2015/03/25

First public beta. Includes caching and better usability.

#### Added
- Required Openresty is now `1.7.10.1`.
- Freshly built CLI, rewritten in Lua
- `kong start` using a new DB keyspace will automatically migrate the schema. [#68](https://github.com/Kong/kong/issues/68)
- Anonymous error reporting on Proxy and API. [#64](https://github.com/Kong/kong/issues/64)
- Configuration
  - Simplified configuration file (unified in `kong.yml`).
  - In configuration, `plugins_installed` was renamed to `plugins_available`. [#59](https://github.com/Kong/kong/issues/59)
  - Order of `plugins_available` doesn't matter anymore. [#17](https://github.com/Kong/kong/issues/17)
  - Better handling of plugins: Kong now detects which plugins are configured and if they are installed on the current machine.
  - `bin/kong` now defaults on `/etc/kong.yml` for config and `/var/logs/kong` for output. [#71](https://github.com/Kong/kong/issues/71)
- Proxy: APIs/Consumers caching with expiration for faster authentication.
- Admin API: Plugins now use plain form parameters for configuration. [#70](https://github.com/Kong/kong/issues/70)
- Keep track of already executed migrations. `rollback` now behaves as expected. [#8](https://github.com/Kong/kong/issues/8)

#### Fixed
- `Server` header now sends Kong. [#57](https://github.com/Kong/kong/issues/57)
- migrations not being executed in order on Linux. This issue wasn't noticed until unit testing the migrations because for now we only have 1 migration file.
- Admin API: Errors responses are now sent as JSON. [#58](https://github.com/Kong/kong/issues/58)

> **internal**
> - We now have code linting and coverage.
> - Faker and Migrations instances don't live in the DAO Factory anymore, they are only used in scripts and tests.
> - `scripts/config.lua` allows environment based configurations. `make dev` generates a `kong.DEVELOPMENT.yml` and `kong_TEST.yml`. Different keyspaces and ports.
> - `spec_helpers.lua` allows tests to not rely on the `Makefile` anymore. Integration tests can run 100% from `busted`.
> - Switch integration testing from [httpbin.org] to [mockbin.com].
> - `core` plugin was renamed to `resolver`.

[Back to TOC](#table-of-contents)

## [0.0.1alpha-1] - 2015/02/25

First version running with Cassandra.

#### Added
- Basic proxying.
- Built-in authentication plugin (api key, HTTP basic).
- Built-in ratelimiting plugin.
- Built-in TCP logging plugin.
- Configuration API (for consumers, apis, plugins).
- CLI `bin/kong` script.
- Database migrations (using `db.lua`).

[Back to TOC](#table-of-contents)

[2.8.1]: https://github.com/Kong/kong/compare/2.8.0...2.8.1
[2.8.0]: https://github.com/Kong/kong/compare/2.7.0...2.8.0
[2.7.1]: https://github.com/Kong/kong/compare/2.7.0...2.7.1
[2.7.0]: https://github.com/Kong/kong/compare/2.6.0...2.7.0
[2.6.0]: https://github.com/Kong/kong/compare/2.5.1...2.6.0
[2.5.1]: https://github.com/Kong/kong/compare/2.5.0...2.5.1
[2.5.0]: https://github.com/Kong/kong/compare/2.4.1...2.5.0
[2.4.1]: https://github.com/Kong/kong/compare/2.4.0...2.4.1
[2.4.0]: https://github.com/Kong/kong/compare/2.3.3...2.4.0
[2.3.3]: https://github.com/Kong/kong/compare/2.3.2...2.3.3
[2.3.2]: https://github.com/Kong/kong/compare/2.3.1...2.3.2
[2.3.1]: https://github.com/Kong/kong/compare/2.3.0...2.3.1
[2.3.0]: https://github.com/Kong/kong/compare/2.2.0...2.3.0
[2.2.2]: https://github.com/Kong/kong/compare/2.2.1...2.2.2
[2.2.1]: https://github.com/Kong/kong/compare/2.2.0...2.2.1
[2.2.0]: https://github.com/Kong/kong/compare/2.1.3...2.2.0
[2.1.4]: https://github.com/Kong/kong/compare/2.1.3...2.1.4
[2.1.3]: https://github.com/Kong/kong/compare/2.1.2...2.1.3
[2.1.2]: https://github.com/Kong/kong/compare/2.1.1...2.1.2
[2.1.1]: https://github.com/Kong/kong/compare/2.1.0...2.1.1
[2.1.0]: https://github.com/Kong/kong/compare/2.0.5...2.1.0
[2.0.5]: https://github.com/Kong/kong/compare/2.0.4...2.0.5
[2.0.4]: https://github.com/Kong/kong/compare/2.0.3...2.0.4
[2.0.3]: https://github.com/Kong/kong/compare/2.0.2...2.0.3
[2.0.2]: https://github.com/Kong/kong/compare/2.0.1...2.0.2
[2.0.1]: https://github.com/Kong/kong/compare/2.0.0...2.0.1
[2.0.0]: https://github.com/Kong/kong/compare/1.5.0...2.0.0
[1.5.1]: https://github.com/Kong/kong/compare/1.5.0...1.5.1
[1.5.0]: https://github.com/Kong/kong/compare/1.4.3...1.5.0
[1.4.3]: https://github.com/Kong/kong/compare/1.4.2...1.4.3
[1.4.2]: https://github.com/Kong/kong/compare/1.4.1...1.4.2
[1.4.1]: https://github.com/Kong/kong/compare/1.4.0...1.4.1
[1.4.0]: https://github.com/Kong/kong/compare/1.3.0...1.4.0
[1.3.0]: https://github.com/Kong/kong/compare/1.2.2...1.3.0
[1.2.2]: https://github.com/Kong/kong/compare/1.2.1...1.2.2
[1.2.1]: https://github.com/Kong/kong/compare/1.2.0...1.2.1
[1.2.0]: https://github.com/Kong/kong/compare/1.1.2...1.2.0
[1.1.2]: https://github.com/Kong/kong/compare/1.1.1...1.1.2
[1.1.1]: https://github.com/Kong/kong/compare/1.1.0...1.1.1
[1.1.0]: https://github.com/Kong/kong/compare/1.0.3...1.1.0
[1.0.3]: https://github.com/Kong/kong/compare/1.0.2...1.0.3
[1.0.2]: https://github.com/Kong/kong/compare/1.0.1...1.0.2
[1.0.1]: https://github.com/Kong/kong/compare/1.0.0...1.0.1
[1.0.0]: https://github.com/Kong/kong/compare/0.15.0...1.0.0
[0.15.0]: https://github.com/Kong/kong/compare/0.14.1...0.15.0
[0.14.1]: https://github.com/Kong/kong/compare/0.14.0...0.14.1
[0.14.0]: https://github.com/Kong/kong/compare/0.13.1...0.14.0
[0.13.1]: https://github.com/Kong/kong/compare/0.13.0...0.13.1
[0.13.0]: https://github.com/Kong/kong/compare/0.12.3...0.13.0
[0.12.3]: https://github.com/Kong/kong/compare/0.12.2...0.12.3
[0.12.2]: https://github.com/Kong/kong/compare/0.12.1...0.12.2
[0.12.1]: https://github.com/Kong/kong/compare/0.12.0...0.12.1
[0.12.0]: https://github.com/Kong/kong/compare/0.11.2...0.12.0
[0.11.2]: https://github.com/Kong/kong/compare/0.11.1...0.11.2
[0.11.1]: https://github.com/Kong/kong/compare/0.11.0...0.11.1
[0.10.4]: https://github.com/Kong/kong/compare/0.10.3...0.10.4
[0.11.0]: https://github.com/Kong/kong/compare/0.10.3...0.11.0
[0.10.3]: https://github.com/Kong/kong/compare/0.10.2...0.10.3
[0.10.2]: https://github.com/Kong/kong/compare/0.10.1...0.10.2
[0.10.1]: https://github.com/Kong/kong/compare/0.10.0...0.10.1
[0.10.0]: https://github.com/Kong/kong/compare/0.9.9...0.10.0
[0.9.9]: https://github.com/Kong/kong/compare/0.9.8...0.9.9
[0.9.8]: https://github.com/Kong/kong/compare/0.9.7...0.9.8
[0.9.7]: https://github.com/Kong/kong/compare/0.9.6...0.9.7
[0.9.6]: https://github.com/Kong/kong/compare/0.9.5...0.9.6
[0.9.5]: https://github.com/Kong/kong/compare/0.9.4...0.9.5
[0.9.4]: https://github.com/Kong/kong/compare/0.9.3...0.9.4
[0.9.3]: https://github.com/Kong/kong/compare/0.9.2...0.9.3
[0.9.2]: https://github.com/Kong/kong/compare/0.9.1...0.9.2
[0.9.1]: https://github.com/Kong/kong/compare/0.9.0...0.9.1
[0.9.0]: https://github.com/Kong/kong/compare/0.8.3...0.9.0
[0.8.3]: https://github.com/Kong/kong/compare/0.8.2...0.8.3
[0.8.2]: https://github.com/Kong/kong/compare/0.8.1...0.8.2
[0.8.1]: https://github.com/Kong/kong/compare/0.8.0...0.8.1
[0.8.0]: https://github.com/Kong/kong/compare/0.7.0...0.8.0
[0.7.0]: https://github.com/Kong/kong/compare/0.6.1...0.7.0
[0.6.1]: https://github.com/Kong/kong/compare/0.6.0...0.6.1
[0.6.0]: https://github.com/Kong/kong/compare/0.5.4...0.6.0
[0.5.4]: https://github.com/Kong/kong/compare/0.5.3...0.5.4
[0.5.3]: https://github.com/Kong/kong/compare/0.5.2...0.5.3
[0.5.2]: https://github.com/Kong/kong/compare/0.5.1...0.5.2
[0.5.1]: https://github.com/Kong/kong/compare/0.5.0...0.5.1
[0.5.0]: https://github.com/Kong/kong/compare/0.4.2...0.5.0
[0.4.2]: https://github.com/Kong/kong/compare/0.4.1...0.4.2
[0.4.1]: https://github.com/Kong/kong/compare/0.4.0...0.4.1
[0.4.0]: https://github.com/Kong/kong/compare/0.3.2...0.4.0
[0.3.2]: https://github.com/Kong/kong/compare/0.3.1...0.3.2
[0.3.1]: https://github.com/Kong/kong/compare/0.3.0...0.3.1
[0.3.0]: https://github.com/Kong/kong/compare/0.2.1...0.3.0
[0.2.1]: https://github.com/Kong/kong/compare/0.2.0-2...0.2.1
[0.2.0-2]: https://github.com/Kong/kong/compare/0.1.1beta-2...0.2.0-2
[0.1.1beta-2]: https://github.com/Kong/kong/compare/0.1.0beta-3...0.1.1beta-2
[0.1.0beta-3]: https://github.com/Kong/kong/compare/2236374d5624ad98ea21340ca685f7584ec35744...0.1.0beta-3
[0.0.1alpha-1]: https://github.com/Kong/kong/compare/ffd70b3101ba38d9acc776038d124f6e2fccac3c...2236374d5624ad98ea21340ca685f7584ec35744<|MERGE_RESOLUTION|>--- conflicted
+++ resolved
@@ -118,7 +118,6 @@
   all regex paths must start with the `"~"` prefix, and all paths that don't start with `"~"` will be considered plain text.
   The migration process should automatically convert the regex paths when upgrading from 2.x to 3.0
   [#9027](https://github.com/Kong/kong/pull/9027)
-<<<<<<< HEAD
 - Bumping version number (`_format_version`) of declaritive configuration to "3.0" for changes on `route.path`.
   Declaritive configuration with older version are upgraded to "3.0" on the fly.
   [#9078](https://github.com/Kong/kong/pull/9078)
@@ -127,8 +126,6 @@
   [#8559](https://github.com/Kong/kong/pull/8559)
 - Tags may now contain space characters.
   [#9143](https://github.com/Kong/kong/pull/9143)
-=======
->>>>>>> 9c990a79
 
 #### Admin API
 
