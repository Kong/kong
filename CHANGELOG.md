# Table of Contents

- [3.0.0](#300)
- [2.8.1](#281)
- [2.8.0](#280)
- [2.7.1](#271)
- [2.7.0](#270)
- [2.6.0](#260)
- [2.5.1](#251)
- [2.5.0](#250)
- [2.4.1](#241)
- [2.4.0](#240)
- [2.3.3](#233)
- [2.3.2](#232)
- [2.3.1](#231)
- [2.3.0](#230)
- [2.2.2](#222)
- [2.2.1](#221)
- [2.2.0](#220)
- [2.1.4](#214)
- [2.1.3](#213)
- [2.1.2](#212)
- [2.1.1](#211)
- [2.1.0](#210)
- [2.0.5](#205)
- [2.0.4](#204)
- [2.0.3](#203)
- [2.0.2](#202)
- [2.0.1](#201)
- [2.0.0](#200)
- [1.5.1](#151)
- [1.5.0](#150)
- [1.4.3](#143)
- [1.4.2](#142)
- [1.4.1](#141)
- [1.4.0](#140)
- [1.3.0](#130)
- [1.2.2](#122)
- [1.2.1](#121)
- [1.2.0](#120)
- [1.1.2](#112)
- [1.1.1](#111)
- [1.1.0](#110)
- [1.0.3](#103)
- [1.0.2](#102)
- [1.0.1](#101)
- [1.0.0](#100)
- [0.15.0](#0150)
- [0.14.1](#0141)
- [0.14.0](#0140---20180705)
- [0.13.1](#0131---20180423)
- [0.13.0](#0130---20180322)
- [0.12.3](#0123---20180312)
- [0.12.2](#0122---20180228)
- [0.12.1](#0121---20180118)
- [0.12.0](#0120---20180116)
- [0.11.2](#0112---20171129)
- [0.11.1](#0111---20171024)
- [0.10.4](#0104---20171024)
- [0.11.0](#0110---20170816)
- [0.10.3](#0103---20170524)
- [0.10.2](#0102---20170501)
- [0.10.1](#0101---20170327)
- [0.10.0](#0100---20170307)
- [0.9.9 and prior](#099---20170202)


## Unreleased

### Breaking Changes

#### Core

- Change the reponse body for a TRACE method from `The upstream server responded with 405`
  to `Method not allowed`, make the reponse to show more clearly that Kong do not support
  TRACE method.
  [#9448](https://github.com/Kong/kong/pull/9448)


### Additions

#### Core

- Allow `kong.conf` ssl properties to be stored in vaults or environment
  variables. Allow such properties to be configured directly as content
  or base64 encoded content.
  [#9253](https://github.com/Kong/kong/pull/9253)
- Add support for full entity transformations in schemas
  [#9431](https://github.com/Kong/kong/pull/9431)

#### Plugins

- **Rate-limiting**: The HTTP status code and response body for rate-limited
  requests can now be customized. Thanks, [@utix](https://github.com/utix)!
  [#8930](https://github.com/Kong/kong/pull/8930)

#### Performance

- Data plane's connection to control plane is moved to a privileged worker process
  [#9432](https://github.com/Kong/kong/pull/9432)
- Increase the default value of `lua_regex_cache_max_entries`, a warning will be thrown
  when there are too many regex routes and `router_flavor` is `traditional`.
  [#9624](https://github.com/Kong/kong/pull/9624)

### Fixes

#### Core

- Fix issue where external plugins crashing with unhandled exceptions
  would cause high CPU utilization after the automatic restart.
  [#9384](https://github.com/Kong/kong/pull/9384)
- Fix issue where Zipkin plugin cannot parse OT baggage headers
  due to invalid OT baggage pattern. [#9280](https://github.com/Kong/kong/pull/9280)
- Add `use_srv_name` options to upstream for balancer.
  [#9430](https://github.com/Kong/kong/pull/9430)
- Fix issue in `header_filter` instrumentation where the span was not
  correctly created.
  [#9434](https://github.com/Kong/kong/pull/9434)
- Fix issue in router building where when field contains an empty table,
  the generated expression is invalid.
  [#9451](https://github.com/Kong/kong/pull/9451)
- Fix issue in router rebuilding where when paths field is invalid,
  the router's mutex is not released properly.
  [#9480](https://github.com/Kong/kong/pull/9480)
- Fixed an issue where `kong docker-start` would fail if `KONG_PREFIX` was set to
  a relative path.
  [#9337](https://github.com/Kong/kong/pull/9337)
- Fixed an issue with error-handling and process cleanup in `kong start`.
  [#9337](https://github.com/Kong/kong/pull/9337)

#### Hybrid Mode

- Fixed a race condition that can cause configuration push events to be dropped
  when the first data-plane connection is established with a control-plane
  worker.
  [#9616](https://github.com/Kong/kong/pull/9616)

#### CLI

- Fix slow CLI performance due to pending timer jobs
  [#9536](https://github.com/Kong/kong/pull/9536)

#### Admin API

- Increase the maximum request argument number from `100` to `1000`,
  and return `400` error if request parameters reach the limitation to
  avoid being truncated.
  [#9510](https://github.com/Kong/kong/pull/9510)
- Paging size parameter is now propogated to next page if specified
  in current request.
  [#9503](https://github.com/Kong/kong/pull/9503)

#### PDK

- Added support for `kong.request.get_uri_captures`
  (`kong.request.getUriCaptures`)
  [#9512](https://github.com/Kong/kong/pull/9512)

- Fixed parameter type of `kong.service.request.set_raw_body`
  (`kong.service.request.setRawBody`), return type of
  `kong.service.response.get_raw_body`(`kong.service.request.getRawBody`),
  and body parameter type of `kong.response.exit` to bytes. Note that old
  version of go PDK is incompatible after this change.
  [#9526](https://github.com/Kong/kong/pull/9526)

#### Plugins

- Add missing `protocols` field to various plugin schemas.
  [#9525](https://github.com/Kong/kong/pull/9525)
- **AWS Lambda**: Fix an issue that is causing inability to
  read environment variables in ECS environment.
  [#9460](https://github.com/Kong/kong/pull/9460)
- **Request-Transformer**: fix a bug when header renaming will override
  existing header and cause unpredictable result.
  [#9442](https://github.com/Kong/kong/pull/9442)
<<<<<<< HEAD
- **OpenTelemetry**: replace the worker-level table cache with
  `BatchQueue` to avoid data race.
  [#9504](https://github.com/Kong/kong/pull/9504)
=======
- **OpenTelemetry**: fix an issue that the default propagation header
  is not configured to `w3c` correctly.
  [#9457](https://github.com/Kong/kong/pull/9457)
>>>>>>> 3113cbdf

### Dependencies

- Bumped atc-router from 1.0.0 to 1.0.1
  [#9558](https://github.com/Kong/kong/pull/9558)
- Bumped lua-resty-openssl from 0.8.10 to 0.8.14
  [#9583](https://github.com/Kong/kong/pull/9583)
  [#9600](https://github.com/Kong/kong/pull/9600)
- Bumped lyaml from 6.2.7 to 6.2.8
  [#9607](https://github.com/Kong/kong/pull/9607)
- Bumped lua-resty-acme from 0.8.1 to 0.9.0
  [#9626](https://github.com/Kong/kong/pull/9626)

### Additions

#### Plugins

- **Zipkin**: add `response_header_for_traceid` field in Zipkin plugin.
  The plugin will set the corresponding header in the response
  if the field is specified with a string value.
  [#9173](https://github.com/Kong/kong/pull/9173)
- **AWS Lambda**: add `requestContext` field into `awsgateway_compatible` input data
  [#9380](https://github.com/Kong/kong/pull/9380)
- **ACME**: add support for Redis SSL, through configuration properties
  `config.storage_config.ssl`, `config.storage_config.ssl_verify`, and `config.storage_config.ssl_server_name`.
  [#9626](https://github.com/Kong/kong/pull/9626)


## [3.0.0]

> Released 2022/09/12

This major release adds a new router written in Rust and a tracing API
that is compatible with the OpenTelemetry API spec.  Furthermore,
various internal changes have been made to improve Kong's performance
and memory consumption.  As it is a major release, users are advised
to review the list of braking changes to determine whether
configuration changes are needed when upgrading.

### Breaking Changes

#### Deployment

- Blue-green deployment from Kong earlier than `2.1.0` is not supported, upgrade to
  `2.1.0` or later before upgrading to `3.0.0` to have blue-green deployment.
  Thank you [@marc-charpentier]((https://github.com/charpentier)) for reporting issue
  and proposing a pull-request.
  [#8896](https://github.com/Kong/kong/pull/8896)
- Deprecate/stop producing Amazon Linux (1) containers and packages (EOLed December 31, 2020)
  [Kong/docs.konghq.com #3966](https://github.com/Kong/docs.konghq.com/pull/3966)
- Deprecate/stop producing Debian 8 "Jessie" containers and packages (EOLed June 2020)
  [Kong/kong-build-tools #448](https://github.com/Kong/kong-build-tools/pull/448)
  [Kong/kong-distributions #766](https://github.com/Kong/kong-distributions/pull/766)

#### Core


- Kong schema library's `process_auto_fields` function will not any more make a deep
  copy of data that is passed to it when the given context is `"select"`. This was
  done to avoid excessive deep copying of tables where we believe the data most of
  the time comes from a driver like `pgmoon` or `lmdb`. If a custom plugin relied
  on `process_auto_fields` not overriding the given table, it must make its own copy
  before passing it to the function now.
  [#8796](https://github.com/Kong/kong/pull/8796)
- The deprecated `shorthands` field in Kong Plugin or DAO schemas was removed in favor
  or the typed `shorthand_fields`. If your custom schemas still use `shorthands`, you
  need to update them to use `shorthand_fields`.
  [#8815](https://github.com/Kong/kong/pull/8815)
- The support for `legacy = true/false` attribute was removed from Kong schemas and
  Kong field schemas.
  [#8958](https://github.com/Kong/kong/pull/8958)
- The deprecated alias of `Kong.serve_admin_api` was removed. If your custom Nginx
  templates still use it, please change it to `Kong.admin_content`.
  [#8815](https://github.com/Kong/kong/pull/8815)
- The Kong singletons module `"kong.singletons"` was removed in favor of the PDK `kong.*`.
  [#8874](https://github.com/Kong/kong/pull/8874)
- The dataplane config cache was removed. The config persistence is now done automatically with LMDB.
  [#8704](https://github.com/Kong/kong/pull/8704)
- `ngx.ctx.balancer_address` does not exist anymore, please use `ngx.ctx.balancer_data` instead.
  [#9043](https://github.com/Kong/kong/pull/9043)
- We have changed the normalization rules for `route.path`: Kong stores the unnormalized path, but
  regex path always pattern matches with the normalized URI. We used to replace percent-encoding
  in regex path pattern to ensure different forms of URI matches.
  That is no longer supported. Except for reserved characters defined in
  [rfc3986](https://datatracker.ietf.org/doc/html/rfc3986#section-2.2),
  we should write all other characters without percent-encoding.
  [#9024](https://github.com/Kong/kong/pull/9024)
- Kong will no longer use an heuristic to guess whether a `route.path` is a regex pattern. From now 3.0 onwards,
  all regex paths must start with the `"~"` prefix, and all paths that don't start with `"~"` will be considered plain text.
  The migration process should automatically convert the regex paths when upgrading from 2.x to 3.0
  [#9027](https://github.com/Kong/kong/pull/9027)
- Bumping version number (`_format_version`) of declarative configuration to "3.0" for changes on `route.path`.
  Declaritive configuration with older version are upgraded to "3.0" on the fly.
  [#9078](https://github.com/Kong/kong/pull/9078)
- Removed deprecated `config.functions` from serverless-functions plugin's schema,
  please use `config.access` phase instead.
  [#8559](https://github.com/Kong/kong/pull/8559)
- Tags may now contain space characters.
  [#9143](https://github.com/Kong/kong/pull/9143)
- The [Secrets Management](https://docs.konghq.com/gateway/latest/plan-and-deploy/security/secrets-management/)
  feature, which has been in beta since release 2.8.0, is now included as a regular feature.
  [#8871](https://github.com/Kong/kong/pull/8871)
  [#9217](https://github.com/Kong/kong/pull/9217)

#### Admin API

- `POST` requests on Targets endpoint are no longer able to update
  existing entities, they are only able to create new ones.
  [#8596](https://github.com/Kong/kong/pull/8596),
  [#8798](https://github.com/Kong/kong/pull/8798). If you have scripts that use
  `POST` requests to modify Targets, you should change them to `PUT`
  requests to the appropriate endpoints before updating to Kong 3.0.
- Insert and update operations on duplicated Targets returns 409.
  [#8179](https://github.com/Kong/kong/pull/8179),
  [#8768](https://github.com/Kong/kong/pull/8768)
- The list of reported plugins available on the server now returns a table of
  metadata per plugin instead of a boolean `true`.
  [#8810](https://github.com/Kong/kong/pull/8810)

#### PDK

- The `kong.request.get_path()` PDK function now performs path normalization
  on the string that is returned to the caller. The raw, non-normalized version
  of the request path can be fetched via `kong.request.get_raw_path()`.
  [#8823](https://github.com/Kong/kong/pull/8823)
- `pdk.response.set_header()`, `pdk.response.set_headers()`, `pdk.response.exit()` now ignore and emit warnings for manually set `Transfer-Encoding` headers.
  [#8698](https://github.com/Kong/kong/pull/8698)
- The PDK is no longer versioned
  [#8585](https://github.com/Kong/kong/pull/8585)
- The JavaScript PDK now returns `Uint8Array` for `kong.request.getRawBody`,
  `kong.response.getRawBody` and `kong.service.response.getRawBody`. The Python PDK returns `bytes` for `kong.request.get_raw_body`,
  `kong.response.get_raw_body`, `kong.service.response.get_raw_body`. All these funtions used to return strings in the past.
  [#8623](https://github.com/Kong/kong/pull/8623)

#### Plugins

- DAOs in plugins must be listed in an array, so that their loading order is explicit. Loading them in a
  hash-like table is no longer supported.
  [#8988](https://github.com/Kong/kong/pull/8988)
- Plugins MUST now have a valid `PRIORITY` (integer) and `VERSION` ("x.y.z" format)
  field in their `handler.lua` file, otherwise the plugin will fail to load.
  [#8836](https://github.com/Kong/kong/pull/8836)
- The old `kong.plugins.log-serializers.basic` library was removed in favor of the PDK
  function `kong.log.serialize`, please upgrade your plugins to use PDK.
  [#8815](https://github.com/Kong/kong/pull/8815)
- The support for deprecated legacy plugin schemas was removed. If your custom plugins
  still use the old (`0.x era`) schemas, you are now forced to upgrade them.
  [#8815](https://github.com/Kong/kong/pull/8815)
- Some plugins received new priority values.
  This is important for those who run custom plugins as it may affect the sequence your plugins are executed.
  Note that this does not change the order of execution for plugins in a standard kong installation.
  List of plugins and their old and new priority value:
  - `acme` changed from 1007 to 1705
  - `basic-auth` changed from 1001 to 1100
  - `hmac-auth` changed from 1000 to 1030
  - `jwt` changed from 1005 to 1450
  - `key-auth` changed from 1003 to 1250
  - `ldap-auth` changed from 1002 to 1200
  - `oauth2` changed from 1004 to 1400
  - `rate-limiting` changed from 901 to 910
- **HTTP-log**: `headers` field now only takes a single string per header name,
  where it previously took an array of values
  [#6992](https://github.com/Kong/kong/pull/6992)
- **AWS Lambda**: `aws_region` field must be set through either plugin config or environment variables,
  allow both `host` and `aws_region` fields, and always apply SigV4 signature.
  [#8082](https://github.com/Kong/kong/pull/8082)
- **Serverless Functions** Removed deprecated `config.functions`,
  please use `config.access` instead.
  [#8559](https://github.com/Kong/kong/pull/8559)
- **Serverless Functions**: The pre-functions plugin changed priority from `+inf` to `1000000`.
  [#8836](https://github.com/Kong/kong/pull/8836)
- **JWT**: The authenticated JWT is no longer put into the nginx
  context (ngx.ctx.authenticated_jwt_token).  Custom plugins which depend on that
  value being set under that name must be updated to use Kong's shared context
  instead (kong.ctx.shared.authenticated_jwt_token) before upgrading to 3.0
- **Prometheus**: The prometheus metrics have been reworked extensively for 3.0.
  - Latency has been split into 4 different metrics: kong_latency_ms, upstream_latency_ms and request_latency_ms (http) /tcp_session_duration_ms (stream). Buckets details below.
  - Separate out Kong Latency Bucket values and Upstream Latency Bucket values.
  - `consumer_status` removed.
  - `request_count` and `consumer_status` have been merged into just `http_requests_total`. If the `per_consumer` config is set false, the consumer label will be empty.
     If the `per_consumer` config is true, it will be filled.
  - `http_requests_total` has a new label `source`, set to either `exit`, `error` or `service`.
  - New Metric: `node_info`. Single gauge set to 1 that outputs the node's id and kong version.
  - All Memory metrics have a new label `node_id`
  - `nginx_http_current_connections` merged with `nginx_stream_current_connection` into `nginx_current_connections`
  [#8712](https://github.com/Kong/kong/pull/8712)
- **Prometheus**: The plugin doesn't export status codes, latencies, bandwidth and upstream
  healthcheck metrics by default. They can still be turned on manually by setting `status_code_metrics`,
  `latency_metrics`, `bandwidth_metrics` and `upstream_health_metrics` respectively. Enabling those metrics will impact the performance if you have a large volume of Kong entities, we recommend using the [statsd](https://github.com/Kong/kong/tree/master/kong/plugins/statsd) plugin with the push model if that is the case. And now `prometheus` plugin new grafana [dashboard](https://grafana.com/grafana/dashboards/7424-kong-official/) updated
  [#9028](https://github.com/Kong/kong/pull/9028)
- **ACME**: `allow_any_domain` field added. It is default to false and if set to true, the gateway will
  ignore the `domains` field.
  [#9047](https://github.com/Kong/kong/pull/9047)
- **Statsd**:
  - The metric name that is related to the service has been renamed by adding a `service.` prefix. e.g. `kong.service.<service_identifier>.request.count` [#9046](https://github.com/Kong/kong/pull/9046)
  - The metric `kong.<service_identifier>.request.status.<status>` and `kong.<service_identifier>.user.<consumer_identifier>.request.status.<status>` has been renamed to `kong.service.<service_identifier>.status.<status>` and  `kong.service.<service_identifier>.user.<consumer_identifier>.status.<status>` [#9046](https://github.com/Kong/kong/pull/9046)
  - The metric `*.status.<status>.total` from metrics `status_count` and `status_count_per_user` has been removed [#9046](https://github.com/Kong/kong/pull/9046)
- **Proxy-cache**: The plugin does not store the response data in
  `ngx.ctx.proxy_cache_hit` anymore. Logging plugins that need the response data
  must read it from `kong.ctx.shared.proxy_cache_hit` from Kong 3.0 on.
  [#8607](https://github.com/Kong/kong/pull/8607)
- **Rate-limiting**: The default policy is now `local` for all deployment modes.
  [#9344](https://github.com/Kong/kong/pull/9344)
- **Response-rate-limiting**: The default policy is now `local` for all deployment modes.
  [#9344](https://github.com/Kong/kong/pull/9344)

### Deprecations

- The `go_pluginserver_exe` and `go_plugins_dir` directives are no longer supported.
  [#8552](https://github.com/Kong/kong/pull/8552). If you are using
  [Go plugin server](https://github.com/Kong/go-pluginserver), please migrate your plugins to use the
  [Go PDK](https://github.com/Kong/go-pdk) before upgrading.
- The migration helper library (mostly used for Cassandra migrations) is no longer supplied with Kong
  [#8781](https://github.com/Kong/kong/pull/8781)
- The path_handling algorithm `v1` is deprecated and only supported when `router_flavor` config option
  is set to `traditional`.
  [#9290](https://github.com/Kong/kong/pull/9290)

#### Configuration

- The Kong constant `CREDENTIAL_USERNAME` with value of `X-Credential-Username` was
  removed. Kong plugins in general have moved (since [#5516](https://github.com/Kong/kong/pull/5516))
  to use constant `CREDENTIAL_IDENTIFIER` with value of `X-Credential-Identifier` when
  setting  the upstream headers for a credential.
  [#8815](https://github.com/Kong/kong/pull/8815)
- Change the default of `lua_ssl_trusted_certificate` to `system`
  [#8602](https://github.com/Kong/kong/pull/8602) to automatically load trusted CA list from system CA store.
- Remove a warning of `AAAA` being experimental with `dns_order`.
- It is no longer possible to use a .lua format to import a declarative config from the `kong`
  command-line tool, only json and yaml are supported. If your update procedure with kong involves
  executing `kong config db_import config.lua`, please create a `config.json` or `config.yml` and
  use that before upgrading.
  [#8898](https://github.com/Kong/kong/pull/8898)
- We bumped the version number (`_format_version`) of declarative configuration to "3.0" because of changes on `route.path`.
  Declarative configuration with older version shoudl be upgraded to "3.0" on the fly.
  [#9078](https://github.com/Kong/kong/pull/9078)

#### Migrations

- Postgres migrations can now have an `up_f` part like Cassandra
  migrations, designating a function to call.  The `up_f` part is
  invoked after the `up` part has been executed against the database
  for both Postgres and Cassandra.
- A new CLI command, `kong migrations status`, generates the status on a JSON file.

### Dependencies

- Bumped OpenResty from 1.19.9.1 to [1.21.4.1](https://openresty.org/en/changelog-1021004.html)
  [#8850](https://github.com/Kong/kong/pull/8850)
- Bumped pgmoon from 1.13.0 to 1.15.0
  [#8908](https://github.com/Kong/kong/pull/8908)
  [#8429](https://github.com/Kong/kong/pull/8429)
- Bumped OpenSSL from 1.1.1n to 1.1.1q
  [#9074](https://github.com/Kong/kong/pull/9074)
  [#8544](https://github.com/Kong/kong/pull/8544)
  [#8752](https://github.com/Kong/kong/pull/8752)
  [#8994](https://github.com/Kong/kong/pull/8994)
- Bumped resty.openssl from 0.8.8 to 0.8.10
  [#8592](https://github.com/Kong/kong/pull/8592)
  [#8753](https://github.com/Kong/kong/pull/8753)
  [#9023](https://github.com/Kong/kong/pull/9023)
- Bumped inspect from 3.1.2 to 3.1.3
  [#8589](https://github.com/Kong/kong/pull/8589)
- Bumped resty.acme from 0.7.2 to 0.8.1
  [#8680](https://github.com/Kong/kong/pull/8680)
  [#9165](https://github.com/Kong/kong/pull/9165)
- Bumped luarocks from 3.8.0 to 3.9.1
  [#8700](https://github.com/Kong/kong/pull/8700)
  [#9204](https://github.com/Kong/kong/pull/9204)
- Bumped luasec from 1.0.2 to 1.2.0
  [#8754](https://github.com/Kong/kong/pull/8754)
  [#8754](https://github.com/Kong/kong/pull/9205)
- Bumped resty.healthcheck from 1.5.0 to 1.6.1
  [#8755](https://github.com/Kong/kong/pull/8755)
  [#9018](https://github.com/Kong/kong/pull/9018)
  [#9150](https://github.com/Kong/kong/pull/9150)
- Bumped resty.cassandra from 1.5.1 to 1.5.2
  [#8845](https://github.com/Kong/kong/pull/8845)
- Bumped penlight from 1.12.0 to 1.13.1
  [#9206](https://github.com/Kong/kong/pull/9206)
- Bumped lua-resty-mlcache from 2.5.0 to 2.6.0
  [#9287](https://github.com/Kong/kong/pull/9287)

### Additions

#### Performance

- Do not register unnecessary event handlers on Hybrid mode Control Plane
  nodes [#8452](https://github.com/Kong/kong/pull/8452).
- Use the new timer library to improve performance,
  except for the plugin server.
  [#8912](https://github.com/Kong/kong/pull/8912)
- Increased use of caching for DNS queries by activating `additional_section` by default
  [#8895](https://github.com/Kong/kong/pull/8895)
- `pdk.request.get_header` changed to a faster implementation, not to fetch all headers every time it's called
  [#8716](https://github.com/Kong/kong/pull/8716)
- Conditional rebuilding of router, plugins iterator and balancer on DP
  [#8519](https://github.com/Kong/kong/pull/8519),
  [#8671](https://github.com/Kong/kong/pull/8671)
- Made config loading code more cooperative by yielding
  [#8888](https://github.com/Kong/kong/pull/8888)
- Use LuaJIT encoder instead of JSON to serialize values faster in LMDB
  [#8942](https://github.com/Kong/kong/pull/8942)
- Move inflating and JSON decoding non-concurrent, which avoids blocking and makes DP reloads faster
  [#8959](https://github.com/Kong/kong/pull/8959)
- Stop duplication of some events
  [#9082](https://github.com/Kong/kong/pull/9082)
- Improve performance of config hash calculation by using string buffer and tablepool
  [#9073](https://github.com/Kong/kong/pull/9073)
- Reduce cache usage in dbless by not using the kong cache for Routes and Services in LMDB
  [#8972](https://github.com/Kong/kong/pull/8972)


#### Core

- Implemented delayed response in stream mode
  [#6878](https://github.com/Kong/kong/pull/6878)
- Added `cache_key` on target entity for uniqueness detection.
  [#8179](https://github.com/Kong/kong/pull/8179)
- Introduced the tracing API which compatible with OpenTelemetry API spec and
  add build-in instrumentations.
  The tracing API is intend to be used with a external exporter plugin.
  Build-in instrumentation types and sampling rate are configuable through
  `opentelemetry_tracing` and `opentelemetry_tracing_sampling_rate` options.
  [#8724](https://github.com/Kong/kong/pull/8724)
- Added `path`, `uri_capture`, and `query_arg` options to upstream `hash_on`
  for load balancing.
  [#8701](https://github.com/Kong/kong/pull/8701)
- Introduced unix domain socket based `lua-resty-events` to
  replace shared memory based `lua-resty-worker-events`.
  [#8890](https://github.com/Kong/kong/pull/8890)
- Introduced a new router implementation `atc-router`,
  which is written in Rust.
  [#8938](https://github.com/Kong/kong/pull/8938)
- Introduce a new field for entities `table_name` that allows to specify a
  table name. Before the name was deduced by the entity `name` attribute.
  [#9182](https://github.com/Kong/kong/pull/9182)
- Added `headers` on active healthcheck for upstreams.
  [#8255](https://github.com/Kong/kong/pull/8255)
- Target entities using hostnames were resolved when they were not needed. Now
  when a target is removed or updated, the DNS record associated with it is
  removed from the list of hostnames to be resolved.
  [#8497](https://github.com/Kong/kong/pull/8497) [9265](https://github.com/Kong/kong/pull/9265)
- Improved error handling and debugging info in the DNS code
  [#8902](https://github.com/Kong/kong/pull/8902)
- Kong will now attempt to recover from an unclean shutdown by detecting and
  removing dangling unix sockets in the prefix directory
  [#9254](https://github.com/Kong/kong/pull/9254)

#### Admin API

- Added a new API `/timers` to get the timer statistics.
  [#8912](https://github.com/Kong/kong/pull/8912)
  and worker info
  [#8999](https://github.com/Kong/kong/pull/8999)
- `/` endpoint now includes plugin priority
  [#8821](https://github.com/Kong/kong/pull/8821)

#### Hybrid Mode

- Add wRPC protocol support. Now configuration synchronization is over wRPC.
  wRPC is an RPC protocol that encodes with ProtoBuf and transports
  with WebSocket.
  [#8357](https://github.com/Kong/kong/pull/8357)
- To keep compatibility with earlier versions,
  add support for CP to fall back to the previous protocol to support old DP.
  [#8834](https://github.com/Kong/kong/pull/8834)
- Add support to negotiate services supported with wRPC protocol.
  We will support more services than config sync over wRPC in the future.
  [#8926](https://github.com/Kong/kong/pull/8926)
- Declarative config exports happen inside a transaction in Postgres
  [#8586](https://github.com/Kong/kong/pull/8586)

#### Plugins

- Sync all plugin versions to the Kong version
  [#8772](https://github.com/Kong/kong/pull/8772)
- Introduced the new **OpenTelemetry** plugin that export tracing instrumentations
  to any OTLP/HTTP compatible backend.
  `opentelemetry_tracing` configuration should be enabled to collect
  the core tracing spans of Kong.
  [#8826](https://github.com/Kong/kong/pull/8826)
- **Zipkin**: add support for including HTTP path in span name
  through configuration property `http_span_name`.
  [#8150](https://github.com/Kong/kong/pull/8150)
- **Zipkin**: add support for socket connect and send/read timeouts
  through configuration properties `connect_timeout`, `send_timeout`,
  and `read_timeout`. This can help mitigate `ngx.timer` saturation
  when upstream collectors are unavailable or slow.
  [#8735](https://github.com/Kong/kong/pull/8735)
- **AWS-Lambda**: add support for cross account invocation through
  configuration properties `aws_assume_role_arn` and
  `aws_role_session_name`.[#8900](https://github.com/Kong/kong/pull/8900)
  [#8900](https://github.com/Kong/kong/pull/8900)
- **AWS-Lambda**: accept string type `statusCode` as valid return when
  working in proxy integration mode.
  [#8765](https://github.com/Kong/kong/pull/8765)
- **AWS-Lambda**: separate aws credential cache by IAM role ARN
  [#8907](https://github.com/Kong/kong/pull/8907)
- **Statsd**: :fireworks: **Newly open-sourced plugin capabilities**: All capabilities of [Statsd Advanced](https://docs.konghq.com/hub/kong-inc/statsd-advanced/) are now bundled in [Statsd](https://docs.konghq.com/hub/kong-inc/statsd).
  [#9046](https://github.com/Kong/kong/pull/9046)

#### Configuration

- A new configuration item (`openresty_path`) has been added to allow
  developers/operators to specify the OpenResty installation to use when
  running Kong (instead of using the system-installed OpenResty)
  [#8412](https://github.com/Kong/kong/pull/8412)
- Add `ipv6only` to listen options (e.g. `KONG_PROXY_LISTEN`)
  [#9225](https://github.com/Kong/kong/pull/9225)
- Add `so_keepalive` to listen options (e.g. `KONG_PROXY_LISTEN`)
  [#9225](https://github.com/Kong/kong/pull/9225)
- Add LMDB dbless config persistence and removed the JSON based
  config cache for faster startup time
  [#8670](https://github.com/Kong/kong/pull/8670)
- `nginx_events_worker_connections=auto` has a lower bound of 1024
  [#9276](https://github.com/Kong/kong/pull/9276)
- `nginx_main_worker_rlimit_nofile=auto` has a lower bound of 1024
  [#9276](https://github.com/Kong/kong/pull/9276)

#### PDK

- Added new PDK function: `kong.request.get_start_time()`
  [#8688](https://github.com/Kong/kong/pull/8688)
- `kong.db.*.cache_key()` falls back to `.id` if nothing from `cache_key` is found
  [#8553](https://github.com/Kong/kong/pull/8553)

### Fixes

#### Core

- The schema validator now correctly converts `null` from declarative
  configurations to `nil`.
  [#8483](https://github.com/Kong/kong/pull/8483)
- Only reschedule router and plugin iterator timers after finishing previous
  execution, avoiding unnecessary concurrent executions.
  [#8567](https://github.com/Kong/kong/pull/8567)
- External plugins now handle returned JSON with null member correctly.
  [#8611](https://github.com/Kong/kong/pull/8611)
- Fixed an issue where the address of the environ variable could change but the code didn't
  assumed it was fixed after init
  [#8581](https://github.com/Kong/kong/pull/8581)
- Fix issue where the Go plugin server instance would not be updated after
  a restart (e.g., upon a plugin server crash).
  [#8547](https://github.com/Kong/kong/pull/8547)
- Fixed an issue on trying to reschedule the DNS resolving timer when Kong was
  being reloaded.
  [#8702](https://github.com/Kong/kong/pull/8702)
- The private stream API has been rewritten to allow for larger message payloads
  [#8641](https://github.com/Kong/kong/pull/8641)
- Fixed an issue that the client certificate sent to upstream was not updated when calling PATCH Admin API
  [#8934](https://github.com/Kong/kong/pull/8934)
- Fixed an issue where the CP and wRPC modules would cause Kong to crash when calling `export_deflated_reconfigure_payload` without a pcall
  [#8668](https://github.com/Kong/kong/pull/8668)
- Moved all `.proto` files to `/usr/local/kong/include` and ordered by priority.
  [#8914](https://github.com/Kong/kong/pull/8914)
- Fixed an issue that cause unexpected 404 error on creating/updating configs with invalid options
  [#8831](https://github.com/Kong/kong/pull/8831)
- Fixed an issue that causes crashes when calling some PDK APIs
  [#8604](https://github.com/Kong/kong/pull/8604)
- Fixed an issue that cause crashes when go PDK calls return arrays
  [#8891](https://github.com/Kong/kong/pull/8891)
- Plugin servers now shutdowns gracefully when Kong exits
  [#8923](https://github.com/Kong/kong/pull/8923)
- CLI now prompts with `[y/n]` instead of `[Y/n]`, as it does not take `y` as default
  [#9114](https://github.com/Kong/kong/pull/9114)
- Improved the error message when Kong cannot connect to Cassandra on init
  [#8847](https://github.com/Kong/kong/pull/8847)
- Fixed an issue where Vault Subschema wasn't loaded in `off` strategy
  [#9174](https://github.com/Kong/kong/pull/9174)
- The Schema now runs select transformations before process_auto_fields
  [#9049](https://github.com/Kong/kong/pull/9049)
- Fixed an issue where Kong would use too many timers to keep track of upstreams when `worker_consistency`=`eventual`
  [#8694](https://github.com/Kong/kong/pull/8694),
  [#8858](https://github.com/Kong/kong/pull/8858)
- Fixed an issue where it wasn't possible to set target status using only a hostname for targets set only by their hostname
  [#8797](https://github.com/Kong/kong/pull/8797)
- Fixed pagination issue when getting to the second page while iterationg over a foreign key field using the DAO
  [#9255](https://github.com/Kong/kong/pull/9255)
- Fixed an issue where cache entries of some entities were not being properly invalidated after a cascade delete
  [#9261](https://github.com/Kong/kong/pull/9261)
- Running `kong start` when Kong is already running will no longer clobber
  the existing `.kong_env` file [#9254](https://github.com/Kong/kong/pull/9254)


#### Admin API

- Support HTTP/2 when requesting `/status`
  [#8690](https://github.com/Kong/kong/pull/8690)

#### Plugins

- Plugins with colliding priorities have now deterministic sorting based on their name
  [#8957](https://github.com/Kong/kong/pull/8957)
- External Plugins: better handling of the logging when a plugin instance loses the instances_id in an event handler
  [#8652](https://github.com/Kong/kong/pull/8652)
- **ACME**: `auth_method` default value is set to `token`
  [#8565](https://github.com/Kong/kong/pull/8565)
- **ACME**: Added cache for `domains_matcher`
  [#9048](https://github.com/Kong/kong/pull/9048)
- **syslog**: `conf.facility` default value is now set to `user`
  [#8564](https://github.com/Kong/kong/pull/8564)
- **AWS-Lambda**: Removed `proxy_scheme` field from schema
  [#8566](https://github.com/Kong/kong/pull/8566)
- **AWS-Lambda**: Change path from request_uri to upstream_uri, fix uri can not follow the rule defined in the request-transformer configuration
  [#9058](https://github.com/Kong/kong/pull/9058) [#9129](https://github.com/Kong/kong/pull/9129)
- **hmac-auth**: Removed deprecated signature format using `ngx.var.uri`
  [#8558](https://github.com/Kong/kong/pull/8558)
- Remove deprecated `blacklist`/`whitelist` config fields from bot-detection, ip-restriction and ACL plugins.
  [#8560](https://github.com/Kong/kong/pull/8560)
- **Zipkin**: Correct the balancer spans' duration to include the connection time
  from Nginx to the upstream.
  [#8848](https://github.com/Kong/kong/pull/8848)
- **Zipkin**: Correct the calculation of the header filter start time
  [#9230](https://github.com/Kong/kong/pull/9230)
- **Zipkin**: Compatibility with the latest Jaeger header spec, which makes `parent_id` optional
  [#8352](https://github.com/Kong/kong/pull/8352)
- **LDAP-Auth**: Refactored ASN.1 parser using OpenSSL API through FFI.
  [#8663](https://github.com/Kong/kong/pull/8663)
- **Rate-Limiting** and **Response-ratelimiting**: Fix a disordered behaviour caused by `pairs` function
  which may cause Postgres DEADLOCK problem [#8968](https://github.com/Kong/kong/pull/8968)
- **Response-rate-Limiting**: Fix a disordered behaviour caused by `pairs` function
  which may cause Postgres DEADLOCK problem [#8968](https://github.com/Kong/kong/pull/8968)
- **gRPC gateway**: Fix the handling of boolean fields from URI arguments
  [#9180](https://github.com/Kong/kong/pull/9180)
- **Serverless Functions**: Fix problem that could result in a crash
  [#9269](https://github.com/Kong/kong/pull/9269)
- **Azure-functions**: Support working without dummy service
  [#9177](https://github.com/Kong/kong/pull/9177)


#### Clustering

- The cluster listener now uses the value of `admin_error_log` for its log file
  instead of `proxy_error_log` [#8583](https://github.com/Kong/kong/pull/8583)
- Fixed a typo in some business logic that checks the Kong role before setting a
  value in cache at startup [#9060](https://github.com/Kong/kong/pull/9060)
- Fixed DP get zero size config while service with plugin-enabled route is disabled
  [#8816](https://github.com/Kong/kong/pull/8816)
- Localize `config_version` to avoid a race condition from the new yielding config loading code
  [#8188](https://github.com/Kong/kong/pull/8818)

#### PDK

- `kong.response.get_source()` now return an error instead of an exit when plugin throws
  runtime exception on access phase [#8599](https://github.com/Kong/kong/pull/8599)
- `kong.tools.uri.normalize()` now does escaping of reserved and unreserved characters more correctly
  [#8140](https://github.com/Kong/kong/pull/8140)



## [2.8.1]

### Dependencies

- Bumped lua-resty-healthcheck from 1.5.0 to 1.5.1
  [#8584](https://github.com/Kong/kong/pull/8584)
- Bumped `OpenSSL` from 1.1.1l to 1.1.1n
  [#8635](https://github.com/Kong/kong/pull/8635)

### Fixes

#### Core

- Only reschedule router and plugin iterator timers after finishing previous
  execution, avoiding unnecessary concurrent executions.
  [#8634](https://github.com/Kong/kong/pull/8634)
- Implements conditional rebuilding of router, plugins iterator and balancer on
  data planes. This means that DPs will not rebuild router if there were no
  changes in routes or services. Similarly, the plugins iterator will not be
  rebuilt if there were no changes to plugins, and, finally, the balancer will not be
  reinitialized if there are no changes to upstreams or targets.
  [#8639](https://github.com/Kong/kong/pull/8639)


## [2.8.0]

### Deprecations

- The external [go-pluginserver](https://github.com/Kong/go-pluginserver) project
is considered deprecated in favor of the embedded server approach described in
the [docs](https://docs.konghq.com/gateway/2.7.x/reference/external-plugins/).

### Dependencies

- OpenSSL bumped to 1.1.1m
  [#8191](https://github.com/Kong/kong/pull/8191)
- Bumped resty.session from 3.8 to 3.10
  [#8294](https://github.com/Kong/kong/pull/8294)
- Bumped lua-resty-openssl to 0.8.5
  [#8368](https://github.com/Kong/kong/pull/8368)

### Additions

#### Core

- Customizable transparent dynamic TLS SNI name.
  Thanks, [@zhangshuaiNB](https://github.com/zhangshuaiNB)!
  [#8196](https://github.com/Kong/kong/pull/8196)
- Routes now support matching headers with regular expressions
  Thanks, [@vanhtuan0409](https://github.com/vanhtuan0409)!
  [#6079](https://github.com/Kong/kong/pull/6079)

#### Beta

- Secrets Management and Vault support as been introduced as a Beta feature.
  This means it is intended for testing in staging environments. It not intended
  for use in Production environments.
  You can read more about Secrets Management in
  [our docs page](https://docs.konghq.com/gateway/latest/plan-and-deploy/security/secrets-management/backends-overview).
  [#8403](https://github.com/Kong/kong/pull/8403)

#### Performance

- Improved the calculation of declarative configuration hash for big configurations
  The new method is faster and uses less memory
  [#8204](https://github.com/Kong/kong/pull/8204)
- Multiple improvements in the Router. Amongst others:
  - The router builds twice as fast compared to prior Kong versions
  - Failures are cached and discarded faster (negative caching)
  - Routes with header matching are cached
  These changes should be particularly noticeable when rebuilding on db-less environments
  [#8087](https://github.com/Kong/kong/pull/8087)
  [#8010](https://github.com/Kong/kong/pull/8010)
- **Prometheus** plugin export performance is improved, it now has less impact to proxy
  side traffic when being scrapped.
  [#9028](https://github.com/Kong/kong/pull/9028)

#### Plugins

- **Response-ratelimiting**: Redis ACL support,
  and genenarized Redis connection support for usernames.
  Thanks, [@27ascii](https://github.com/27ascii) for the original contribution!
  [#8213](https://github.com/Kong/kong/pull/8213)
- **ACME**: Add rsa_key_size config option
  Thanks, [lodrantl](https://github.com/lodrantl)!
  [#8114](https://github.com/Kong/kong/pull/8114)
- **Prometheus**: Added gauges to track `ngx.timer.running_count()` and
  `ngx.timer.pending_count()`
  [#8387](https://github.com/Kong/kong/pull/8387)

#### Clustering

- `CLUSTERING_MAX_PAYLOAD` is now configurable in kong.conf
  Thanks, [@andrewgkew](https://github.com/andrewgkew)!
  [#8337](https://github.com/Kong/kong/pull/8337)

#### Admin API

- The current declarative configuration hash is now returned by the `status`
  endpoint when Kong node is running in dbless or data-plane mode.
  [#8214](https://github.com/Kong/kong/pull/8214)
  [#8425](https://github.com/Kong/kong/pull/8425)

### Fixes

#### Core

- When the Router encounters an SNI FQDN with a trailing dot (`.`),
  the dot will be ignored, since according to
  [RFC-3546](https://datatracker.ietf.org/doc/html/rfc3546#section-3.1)
  said dot is not part of the hostname.
  [#8269](https://github.com/Kong/kong/pull/8269)
- Fixed a bug in the Router that would not prioritize the routes with
  both a wildcard and a port (`route.*:80`) over wildcard-only routes (`route.*`),
  which have less specificity
  [#8233](https://github.com/Kong/kong/pull/8233)
- The internal DNS client isn't confused by the single-dot (`.`) domain
  which can appear in `/etc/resolv.conf` in special cases like `search .`
  [#8307](https://github.com/Kong/kong/pull/8307)
- Cassandra connector now records migration consistency level.
  Thanks, [@mpenick](https://github.com/mpenick)!
  [#8226](https://github.com/Kong/kong/pull/8226)

#### Balancer

- Targets keep their health status when upstreams are updated.
  [#8394](https://github.com/Kong/kong/pull/8394)
- One debug message which was erroneously using the `error` log level
  has been downgraded to the appropiate `debug` log level.
  [#8410](https://github.com/Kong/kong/pull/8410)

#### Clustering

- Replaced cryptic error message with more useful one when
  there is a failure on SSL when connecting with CP:
  [#8260](https://github.com/Kong/kong/pull/8260)

#### Admin API

- Fix incorrect `next` field in when paginating Upstreams
  [#8249](https://github.com/Kong/kong/pull/8249)

#### PDK

- Phase names are correctly selected when performing phase checks
  [#8208](https://github.com/Kong/kong/pull/8208)
- Fixed a bug in the go-PDK where if `kong.request.getrawbody` was
  big enough to be buffered into a temporary file, it would return an
  an empty string.
  [#8390](https://github.com/Kong/kong/pull/8390)

#### Plugins

- **External Plugins**: Fixed incorrect handling of the Headers Protobuf Structure
  and representation of null values, which provoked an error on init with the go-pdk.
  [#8267](https://github.com/Kong/kong/pull/8267)
- **External Plugins**: Unwrap `ConsumerSpec` and `AuthenticateArgs`.
  Thanks, [@raptium](https://github.com/raptium)!
  [#8280](https://github.com/Kong/kong/pull/8280)
- **External Plugins**: Fixed a problem in the stream subsystem would attempt to load
  HTTP headers.
  [#8414](https://github.com/Kong/kong/pull/8414)
- **CORS**: The CORS plugin does not send the `Vary: Origin` header any more when
  the header `Access-Control-Allow-Origin` is set to `*`.
  Thanks, [@jkla-dr](https://github.com/jkla-dr)!
  [#8401](https://github.com/Kong/kong/pull/8401)
- **AWS-Lambda**: Fixed incorrect behavior when configured to use an http proxy
  and deprecated the `proxy_scheme` config attribute for removal in 3.0
  [#8406](https://github.com/Kong/kong/pull/8406)
- **oauth2**: The plugin clears the `X-Authenticated-UserId` and
  `X-Authenticated-Scope` headers when it configured in logical OR and
  is used in conjunction with another authentication plugin.
  [#8422](https://github.com/Kong/kong/pull/8422)
- **Datadog**: The plugin schema now lists the default values
  for configuration options in a single place instead of in two
  separate places.
  [#8315](https://github.com/Kong/kong/pull/8315)


## [2.7.1]

### Fixes

- Reschedule resolve timer only when the previous one has finished.
  [#8344](https://github.com/Kong/kong/pull/8344)
- Plugins, and any entities implemented with subchemas, now can use the `transformations`
  and `shorthand_fields` properties, which were previously only available for non-subschema entities.
  [#8146](https://github.com/Kong/kong/pull/8146)

## [2.7.0]

### Dependencies

- Bumped `kong-plugin-session` from 0.7.1 to 0.7.2
  [#7910](https://github.com/Kong/kong/pull/7910)
- Bumped `resty.openssl` from 0.7.4 to 0.7.5
  [#7909](https://github.com/Kong/kong/pull/7909)
- Bumped `go-pdk` used in tests from v0.6.0 to v0.7.1 [#7964](https://github.com/Kong/kong/pull/7964)
- Cassandra support is deprecated with 2.7 and will be fully removed with 4.0.

### Additions

#### Configuration

-  Deprecated the `worker_consistency` directive, and changed its default to `eventual`. Future versions of Kong will remove the option and act with `eventual` consistency only.

#### Performance

In this release we continued our work on better performance:

- Improved the plugin iterator performance and JITability
  [#7912](https://github.com/Kong/kong/pull/7912)
  [#7979](https://github.com/Kong/kong/pull/7979)
- Simplified the Kong core context read and writes for better performance
  [#7919](https://github.com/Kong/kong/pull/7919)
- Reduced proxy long tail latency while reloading DB-less config
  [#8133](https://github.com/Kong/kong/pull/8133)

#### Core

- DAOs in plugins must be listed in an array, so that their loading order is explicit. Loading them in a
  hash-like table is now **deprecated**.
  [#7942](https://github.com/Kong/kong/pull/7942)
- Postgres credentials `pg_user` and `pg_password`, and `pg_ro_user` and `pg_ro_password` now support
  automatic secret rotation when used together with
  [Kong Secrets Management](https://docs.konghq.com/gateway/latest/plan-and-deploy/security/secrets-management/)
  vault references.
  [#8967](https://github.com/Kong/kong/pull/8967)

#### PDK

- New functions: `kong.response.get_raw_body` and `kong.response.set_raw_body`
  [#7887](https://github.com/Kong/kong/pull/7877)

#### Plugins

- **IP-Restriction**: response status and message can now be customized
  through configurations `status` and `message`.
  [#7728](https://github.com/Kong/kong/pull/7728)
  Thanks [timmkelley](https://github.com/timmkelley) for the patch!
- **Datadog**: add support for the `distribution` metric type.
  [#6231](https://github.com/Kong/kong/pull/6231)
  Thanks [onematchfox](https://github.com/onematchfox) for the patch!
- **Datadog**: allow service, consumer, and status tags to be customized through
  plugin configurations `service_tag`, `consumer_tag`, and `status_tag`.
  [#6230](https://github.com/Kong/kong/pull/6230)
  Thanks [onematchfox](https://github.com/onematchfox) for the patch!
- **gRPC Gateway** and **gRPC Web**: Now share most of the ProtoBuf definitions.
  Both plugins now share the Timestamp transcoding and included `.proto` files features.
  [#7950](https://github.com/Kong/kong/pull/7950)
- **gRPC Gateway**: processes services and methods defined in imported
  `.proto` files.
  [#8107](https://github.com/Kong/kong/pull/8107)
- **Rate-Limiting**: add support for Redis SSL, through configuration properties
  `redis_ssl` (can be set to `true` or `false`), `ssl_verify`, and `ssl_server_name`.
  [#6737](https://github.com/Kong/kong/pull/6737)
  Thanks [gabeio](https://github.com/gabeio) for the patch!
- **LDAP**: basic authentication header was not parsed correctly when
  the password contained colon (`:`).
  [#7977](https://github.com/Kong/kong/pull/7977)
  Thanks [beldahanit](https://github.com/beldahanit) for reporting the issue!
- Old `BasePlugin` is deprecated and will be removed in a future version of Kong.
  Porting tips in the [documentation](https://docs.konghq.com/gateway-oss/2.3.x/plugin-development/custom-logic/#porting-from-old-baseplugin-style)
- The deprecated **BasePlugin** has been removed. [#7961](https://github.com/Kong/kong/pull/7961)

### Configuration

- Removed the following config options, which had been deprecated in previous versions, in favor of other config names. If you have any of these options in your config you will have to rename them: (removed option -> current option).
  - upstream_keepalive -> nginx_upstream_keepalive + nginx_http_upstream_keepalive
  - nginx_http_upstream_keepalive -> nginx_upstream_keepalive
  - nginx_http_upstream_keepalive_requests -> nginx_upstream_keepalive_requests
  - nginx_http_upstream_keepalive_timeout -> nginx_upstream_keepalive_timeout
  - nginx_http_upstream_directives -> nginx_upstream_directives
  - nginx_http_status_directives -> nginx_status_directives
  - nginx_upstream_keepalive -> upstream_keepalive_pool_size
  - nginx_upstream_keepalive_requests -> upstream_keepalive_max_requests
  - nginx_upstream_keepalive_timeout -> upstream_keepalive_idle_timeout
  - client_max_body_size -> nginx_http_client_max_body_size
  - client_body_buffer_size -> nginx_http_client_max_buffer_size
  - cassandra_consistency -> cassandra_write_consistency / cassandra_read_consistency
  - router_update_frequency -> worker_state_update_frequency
- Removed the nginx_optimizations config option. If you have it in your configuration, please remove it before updating to 3.0.

### Fixes

#### Core

- Balancer caches are now reset on configuration reload.
  [#7924](https://github.com/Kong/kong/pull/7924)
- Configuration reload no longer causes a new DNS-resolving timer to be started.
  [#7943](https://github.com/Kong/kong/pull/7943)
- Fixed problem when bootstrapping multi-node Cassandra clusters, where migrations could attempt
  insertions before schema agreement occurred.
  [#7667](https://github.com/Kong/kong/pull/7667)
- Fixed intermittent botting error which happened when a custom plugin had inter-dependent entity schemas
  on its custom DAO and they were loaded in an incorrect order
  [#7911](https://github.com/Kong/kong/pull/7911)
- Fixed problem when the consistent hash header is not found, the balancer tries to hash a nil value.
  [#8141](https://github.com/Kong/kong/pull/8141)
- Fixed DNS client fails to resolve unexpectedly in `ssl_cert` and `ssl_session_fetch` phases.
  [#8161](https://github.com/Kong/kong/pull/8161)

#### PDK

- `kong.log.inspect` log level is now debug instead of warn. It also renders text
  boxes more cleanly now [#7815](https://github.com/Kong/kong/pull/7815)

#### Plugins

- **Prometheus**: Control Plane does not show Upstream Target health metrics
  [#7992](https://github.com/Kong/kong/pull/7922)


### Dependencies

- Bumped `lua-pack` from 1.0.5 to 2.0.0
  [#8004](https://github.com/Kong/kong/pull/8004)

[Back to TOC](#table-of-contents)


## [2.6.0]

> Release date: 2021/10/04

### Dependencies

- Bumped `openresty` from 1.19.3.2 to [1.19.9.1](https://openresty.org/en/changelog-1019009.html)
  [#7430](https://github.com/Kong/kong/pull/7727)
- Bumped `openssl` from `1.1.1k` to `1.1.1l`
  [7767](https://github.com/Kong/kong/pull/7767)
- Bumped `lua-resty-http` from 0.15 to 0.16.1
  [#7797](https://github.com/kong/kong/pull/7797)
- Bumped `Penlight` to 1.11.0
  [#7736](https://github.com/Kong/kong/pull/7736)
- Bumped `lua-resty-http` from 0.15 to 0.16.1
  [#7797](https://github.com/kong/kong/pull/7797)
- Bumped `lua-protobuf` from 0.3.2 to 0.3.3
  [#7656](https://github.com/Kong/kong/pull/7656)
- Bumped `lua-resty-openssl` from 0.7.3 to 0.7.4
  [#7657](https://github.com/Kong/kong/pull/7657)
- Bumped `lua-resty-acme` from 0.6 to 0.7.1
  [#7658](https://github.com/Kong/kong/pull/7658)
- Bumped `grpcurl` from 1.8.1 to 1.8.2
  [#7659](https://github.com/Kong/kong/pull/7659)
- Bumped `luasec` from 1.0.1 to 1.0.2
  [#7750](https://github.com/Kong/kong/pull/7750)
- Bumped `lua-resty-ipmatcher` to 0.6.1
  [#7703](https://github.com/Kong/kong/pull/7703)
  Thanks [EpicEric](https://github.com/EpicEric) for the patch!

All Kong Gateway OSS plugins will be moved from individual repositories and centralized
into the main Kong Gateway (OSS) repository. We are making a gradual transition. On this
release:

- Moved AWS-Lambda inside the Kong repo
  [#7464](https://github.com/Kong/kong/pull/7464).
- Moved ACME inside the Kong repo
  [#7464](https://github.com/Kong/kong/pull/7464).
- Moved Prometheus inside the Kong repo
  [#7666](https://github.com/Kong/kong/pull/7666).
- Moved Session inside the Kong repo
  [#7738](https://github.com/Kong/kong/pull/7738).
- Moved GRPC-web inside the Kong repo
  [#7782](https://github.com/Kong/kong/pull/7782).
- Moved Serverless functions inside the Kong repo
  [#7792](https://github.com/Kong/kong/pull/7792).

### Additions

#### Core

- New schema entity validator: `mutually_exclusive`. It accepts a list of fields. If more than 1 of those fields
  is set simultaneously, the entity is considered invalid.
  [#7765](https://github.com/Kong/kong/pull/7765)

#### Performance

On this release we've done some special efforts with regards to performance.

There's a new performance workflow which periodically checks new code additions against some
typical scenarios [#7030](https://github.com/Kong/kong/pull/7030) [#7547](https://github.com/Kong/kong/pull/7547)

In addition to that, the following changes were specifically included to improve performance:

- Reduced unnecessary reads of `ngx.var`
  [#7840](https://github.com/Kong/kong/pull/7840)
- Loaded more indexed variables
  [#7849](https://github.com/Kong/kong/pull/7849)
- Optimized table creation in Balancer
  [#7852](https://github.com/Kong/kong/pull/7852)
- Reduce calls to `ngx.update_time`
  [#7853](https://github.com/Kong/kong/pull/7853)
- Use read-only replica for PostgreSQL meta-schema reading
  [#7454](https://github.com/Kong/kong/pull/7454)
- URL escaping detects cases when it's not needed and early-exits
  [#7742](https://github.com/Kong/kong/pull/7742)
- Accelerated variable loading via indexes
  [#7818](https://github.com/Kong/kong/pull/7818)
- Removed unnecessary call to `get_phase` in balancer
  [#7854](https://github.com/Kong/kong/pull/7854)

#### Configuration

- Enable IPV6 on `dns_order` as unsupported experimental feature. Please
  give it a try and report back any issues
  [#7819](https://github.com/Kong/kong/pull/7819).
- The template renderer can now use `os.getenv`
  [#6872](https://github.com/Kong/kong/pull/6872).

#### Hybrid Mode

- Data plane is able to eliminate some unknown fields when Control Plane is using a more modern version
  [#7827](https://github.com/Kong/kong/pull/7827).

#### Admin API

- Added support for the HTTP HEAD method for all Admin API endpoints
  [#7796](https://github.com/Kong/kong/pull/7796)
- Added better support for OPTIONS requests. Previously, the Admin API replied the same on all OPTIONS requests, where as now OPTIONS request will only reply to routes that our Admin API has. Non-existing routes will have a 404 returned. It also adds Allow header to responses, both Allow and Access-Control-Allow-Methods now contain only the methods that the specific API supports. [#7830](https://github.com/Kong/kong/pull/7830)

#### Plugins

- **AWS-Lambda**: The plugin will now try to detect the AWS region by using `AWS_REGION` and
  `AWS_DEFAULT_REGION` environment variables (when not specified with the plugin configuration).
  This allows to specify a 'region' on a per Kong node basis, hence adding the ability to invoke the
  Lamda in the same region where Kong is located.
  [#7765](https://github.com/Kong/kong/pull/7765)
- **Datadog**: `host` and `port` config options can be configured from environment variables
  `KONG_DATADOG_AGENT_HOST` and `KONG_DATADOG_AGENT_PORT`. This allows to set different
  destinations on a per Kong node basis, which makes multi-DC setups easier and in Kubernetes allows to
  run the datadog agents as a daemon-set.
  [#7463](https://github.com/Kong/kong/pull/7463)
  Thanks [rallyben](https://github.com/rallyben) for the patch!
- **Prometheus:** A new metric `data_plane_cluster_cert_expiry_timestamp` is added to expose the Data Plane's cluster_cert expiry timestamp for improved monitoring in Hybrid Mode. [#7800](https://github.com/Kong/kong/pull/7800).

**Request Termination**:

- New `trigger` config option, which makes the plugin only activate for any requests with a header or query parameter
  named like the trigger. This can be a great debugging aid, without impacting actual traffic being processed.
  [#6744](https://github.com/Kong/kong/pull/6744).
- The `request-echo` config option was added. If set, the plugin responds with a copy of the incoming request.
  This eases troubleshooting when Kong is behind one or more other proxies or LB's, especially when combined with
  the new 'trigger' option.
  [#6744](https://github.com/Kong/kong/pull/6744).

**GRPC-Gateway**:

- Fields of type `.google.protobuf.Timestamp` on the gRPC side are now
  transcoded to and from ISO8601 strings in the REST side.
  [#7538](https://github.com/Kong/kong/pull/7538)
- URI arguments like `..?foo.bar=x&foo.baz=y` are interpreted as structured
  fields, equivalent to `{"foo": {"bar": "x", "baz": "y"}}`
  [#7564](https://github.com/Kong/kong/pull/7564)
  Thanks [git-torrent](https://github.com/git-torrent) for the patch!

### Fixes

#### Core

- Balancer retries now correctly set the `:authority` pseudo-header on balancer retries
  [#7725](https://github.com/Kong/kong/pull/7725).
- Healthchecks are now stopped while the Balancer is being recreated
  [#7549](https://github.com/Kong/kong/pull/7549).
- Fixed an issue in which a malformed `Accept` header could cause unexpected HTTP 500
  [#7757](https://github.com/Kong/kong/pull/7757).
- Kong no longer removes `Proxy-Authentication` request header and `Proxy-Authenticate` response header
  [#7724](https://github.com/Kong/kong/pull/7724).
- Fixed an issue where Kong would not sort correctly Routes with both regex and prefix paths
  [#7695](https://github.com/Kong/kong/pull/7695)
  Thanks [jiachinzhao](https://github.com/jiachinzhao) for the patch!

#### Hybrid Mode

- Ensure data plane config thread is terminated gracefully, preventing a semi-deadlocked state
  [#7568](https://github.com/Kong/kong/pull/7568)
  Thanks [flrgh](https://github.com/flrgh) for the patch!
- Older data planes using `aws-lambda`, `grpc-web` or `request-termination` plugins can now talk
  with newer control planes by ignoring new plugin fields.
  [#7881](https://github.com/Kong/kong/pull/7881)

##### CLI

- `kong config parse` no longer crashes when there's a Go plugin server enabled
  [#7589](https://github.com/Kong/kong/pull/7589).

##### Configuration

- Declarative Configuration parser now prints more correct errors when pointing unknown foreign references
  [#7756](https://github.com/Kong/kong/pull/7756).
- YAML anchors in Declarative Configuration are properly processed
  [#7748](https://github.com/Kong/kong/pull/7748).

##### Admin API

- `GET /upstreams/:upstreams/targets/:target` no longer returns 404 when target weight is 0
  [#7758](https://github.com/Kong/kong/pull/7758).

##### PDK

- `kong.response.exit` now uses customized "Content-Length" header when found
  [#7828](https://github.com/Kong/kong/pull/7828).

##### Plugins

- **ACME**: Dots in wildcard domains are escaped
  [#7839](https://github.com/Kong/kong/pull/7839).
- **Prometheus**: Upstream's health info now includes previously missing `subsystem` field
  [#7802](https://github.com/Kong/kong/pull/7802).
- **Proxy-Cache**: Fixed an issue where the plugin would sometimes fetch data from the cache but not return it
  [#7775](https://github.com/Kong/kong/pull/7775)
  Thanks [agile6v](https://github.com/agile6v) for the patch!

[Back to TOC](#table-of-contents)


## [2.5.1]

> Release date: 2021/09/07

This is the first patch release in the 2.5 series. Being a patch release,
it strictly contains bugfixes. There are no new features or breaking changes.

### Dependencies

- Bumped `grpcurl` from 1.8.1 to 1.8.2 [#7659](https://github.com/Kong/kong/pull/7659)
- Bumped `lua-resty-openssl` from 0.7.3 to 0.7.4 [#7657](https://github.com/Kong/kong/pull/7657)
- Bumped `penlight` from 1.10.0 to 1.11.0 [#7736](https://github.com/Kong/kong/pull/7736)
- Bumped `luasec` from 1.0.1 to 1.0.2 [#7750](https://github.com/Kong/kong/pull/7750)
- Bumped `OpenSSL` from 1.1.1k to 1.1.1l [#7767](https://github.com/Kong/kong/pull/7767)

### Fixes

##### Core

- You can now successfully delete workspaces after deleting all entities associated with that workspace.
  Previously, Kong Gateway was not correctly cleaning up parent-child relationships. For example, creating
  an Admin also creates a Consumer and RBAC user. When deleting the Admin, the Consumer and RBAC user are
  also deleted, but accessing the `/workspaces/workspace_name/meta` endpoint would show counts for Consumers
  and RBAC users, which prevented the workspace from being deleted. Now deleting entities correctly updates
  the counts, allowing an empty workspace to be deleted. [#7560](https://github.com/Kong/kong/pull/7560)
- When an upstream event is received from the DAO, `handler.lua` now gets the workspace ID from the request
  and adds it to the upstream entity that will be used in the worker and cluster events. Before this change,
  when posting balancer CRUD events, the workspace ID was lost and the balancer used the default
  workspace ID as a fallback. [#7778](https://github.com/Kong/kong/pull/7778)

##### CLI

- Fixes regression that included an issue where Go plugins prevented CLI commands like `kong config parse`
  or `kong config db_import` from working as expected. [#7589](https://github.com/Kong/kong/pull/7589)

##### CI / Process

- Improves tests reliability. ([#7578](https://github.com/Kong/kong/pull/7578) [#7704](https://github.com/Kong/kong/pull/7704))
- Adds Github Issues template forms. [#7774](https://github.com/Kong/kong/pull/7774)
- Moves "Feature Request" link from Github Issues to Discussions. [#7777](https://github.com/Kong/kong/pull/7777)

##### Admin API

- Kong Gateway now validates workspace names, preventing the use of reserved names on workspaces.
  [#7380](https://github.com/Kong/kong/pull/7380)


[Back to TOC](#table-of-contents)

## [2.5.0]

> Release date: 2021-07-13

This is the final release of Kong 2.5.0, with no breaking changes with respect to the 2.x series.

This release includes Control Plane resiliency to database outages and the new
`declarative_config_string` config option, among other features and fixes.

### Distribution

- :warning: Since 2.4.1, Kong packages are no longer distributed
  through Bintray. Please visit [the installation docs](https://konghq.com/install/#kong-community)
  for more details.

### Dependencies

- Bumped `openresty` from 1.19.3.1 to 1.19.3.2 [#7430](https://github.com/kong/kong/pull/7430)
- Bumped `luasec` from 1.0 to 1.0.1 [#7126](https://github.com/kong/kong/pull/7126)
- Bumped `luarocks` from 3.5.0 to 3.7.0 [#7043](https://github.com/kong/kong/pull/7043)
- Bumped `grpcurl` from 1.8.0 to 1.8.1 [#7128](https://github.com/kong/kong/pull/7128)
- Bumped `penlight` from 1.9.2 to 1.10.0 [#7127](https://github.com/Kong/kong/pull/7127)
- Bumped `lua-resty-dns-client` from 6.0.0 to 6.0.2 [#7539](https://github.com/Kong/kong/pull/7539)
- Bumped `kong-plugin-prometheus` from 1.2 to 1.3 [#7415](https://github.com/Kong/kong/pull/7415)
- Bumped `kong-plugin-zipkin` from 1.3 to 1.4 [#7455](https://github.com/Kong/kong/pull/7455)
- Bumped `lua-resty-openssl` from 0.7.2 to 0.7.3 [#7509](https://github.com/Kong/kong/pull/7509)
- Bumped `lua-resty-healthcheck` from 1.4.1 to 1.4.2 [#7511](https://github.com/Kong/kong/pull/7511)
- Bumped `hmac-auth` from 2.3.0 to 2.4.0 [#7522](https://github.com/Kong/kong/pull/7522)
- Pinned `lua-protobuf` to 0.3.2 (previously unpinned) [#7079](https://github.com/kong/kong/pull/7079)

All Kong Gateway OSS plugins will be moved from individual repositories and centralized
into the main Kong Gateway (OSS) repository. We are making a gradual transition, starting with the
grpc-gateway plugin first:

- Moved grpc-gateway inside the Kong repo. [#7466](https://github.com/Kong/kong/pull/7466)

### Additions

#### Core

- Control Planes can now send updates to new data planes even if the control planes lose connection to the database.
  [#6938](https://github.com/kong/kong/pull/6938)
- Kong now automatically adds `cluster_cert`(`cluster_mtls=shared`) or `cluster_ca_cert`(`cluster_mtls=pki`) into
  `lua_ssl_trusted_certificate` when operating in Hybrid mode. Before, Hybrid mode users needed to configure
  `lua_ssl_trusted_certificate` manually as a requirement for Lua to verify the Control Plane’s certificate.
  See [Starting Data Plane Nodes](https://docs.konghq.com/gateway-oss/2.5.x/hybrid-mode/#starting-data-plane-nodes)
  in the Hybrid Mode guide for more information. [#7044](https://github.com/kong/kong/pull/7044)
- New `declarative_config_string` option allows loading a declarative config directly from a string. See the
  [Loading The Declarative Configuration File](https://docs.konghq.com/2.5.x/db-less-and-declarative-config/#loading-the-declarative-configuration-file)
  section of the DB-less and Declarative Configuration guide for more information.
  [#7379](https://github.com/kong/kong/pull/7379)

#### PDK

- The Kong PDK now accepts tables in the response body for Stream subsystems, just as it does for the HTTP subsystem.
  Before developers had to check the subsystem if they wrote code that used the `exit()` function before calling it,
  because passing the wrong argument type would break the request response.
  [#7082](https://github.com/kong/kong/pull/7082)

#### Plugins

- **hmac-auth**: The HMAC Authentication plugin now includes support for the `@request-target` field in the signature
  string. Before, the plugin used the `request-line` parameter, which contains the HTTP request method, request URI, and
  the HTTP version number. The inclusion of the HTTP version number in the signature caused requests to the same target
  but using different request methods(such as HTTP/2) to have different signatures. The newly added request-target field
  only includes the lowercase request method and request URI when calculating the hash, avoiding those issues.
  See the [HMAC Authentication](https://docs.konghq.com/hub/kong-inc/hmac-auth) documentation for more information.
  [#7037](https://github.com/kong/kong/pull/7037)
- **syslog**: The Syslog plugin now includes facility configuration options, which are a way for the plugin to group
  error messages from different sources. See the description for the facility parameter in the
  [Parameters](https://docs.konghq.com/hub/kong-inc/syslog/#parameters) section of the Syslog documentation for more
  information. [#6081](https://github.com/kong/kong/pull/6081). Thanks, [jideel](https://github.com/jideel)!
- **Prometheus**: The Prometheus plugin now exposes connected data planes' status on the control plane. New metrics include the
  following:  `data_plane_last_seen`, `data_plane_config_hash` and `data_plane_version_compatible`. These
  metrics can be useful for troubleshooting when data planes have inconsistent configurations across the cluster. See the
  [Available metrics](https://docs.konghq.com/hub/kong-inc/prometheus) section of the Prometheus plugin documentation
  for more information. [98](https://github.com/Kong/kong-plugin-prometheus/pull/98)
- **Zipkin**: The Zipkin plugin now includes the following tags: `kong.route`,`kong.service_name` and `kong.route_name`.
  See the [Spans](https://docs.konghq.com/hub/kong-inc/zipkin/#spans) section of the Zipkin plugin documentation for more information.
  [115](https://github.com/Kong/kong-plugin-zipkin/pull/115)

#### Hybrid Mode

- Kong now exposes an upstream health checks endpoint (using the status API) on the data plane for better
  observability. [#7429](https://github.com/Kong/kong/pull/7429)
- Control Planes are now more lenient when checking Data Planes' compatibility in Hybrid mode. See the
  [Version compatibility](https://docs.konghq.com/gateway-oss/2.5.x/hybrid-mode/#version_compatibility)
  section of the Hybrid Mode guide for more information. [#7488](https://github.com/Kong/kong/pull/7488)
- This release starts the groundwork for Hybrid Mode 2.0 Protocol. This code isn't active by default in Kong 2.5,
  but it allows future development. [#7462](https://github.com/Kong/kong/pull/7462)

### Fixes

#### Core

- When using DB-less mode, `select_by_cache_key` now finds entities by using the provided `field` directly
  in ` select_by_key` and does not complete unnecessary cache reads. [#7146](https://github.com/kong/kong/pull/7146)
- Kong can now finish initialization even if a plugin’s `init_worker` handler fails, improving stability.
  [#7099](https://github.com/kong/kong/pull/7099)
- TLS keepalive requests no longer share their context. Before when two calls were made to the same "server+hostname"
  but different routes and using a keepalive connection, plugins that were active in the first call were also sometimes
  (incorrectly) active in the second call. The wrong plugin was active because Kong was passing context in the SSL phase
  to the plugin iterator, creating connection-wide structures in that context, which was then shared between different
  keepalive requests. With this fix, Kong does not pass context to plugin iterators with the `certificate` phase,
  avoiding plugin mixups.[#7102](https://github.com/kong/kong/pull/7102)
- The HTTP status 405 is now handled by Kong's error handler. Before accessing Kong using the TRACE method returned
  a standard NGINX error page because the 405 wasn’t included in the error page settings of the NGINX configuration.
  [#6933](https://github.com/kong/kong/pull/6933).
  Thanks, [yamaken1343](https://github.com/yamaken1343)!
- Custom `ngx.sleep` implementation in `init_worker` phase now invokes `update_time` in order to prevent time-based deadlocks
  [#7532](https://github.com/Kong/kong/pull/7532)
- `Proxy-Authorization` header is removed when it is part of the original request **or** when a plugin sets it to the
  same value as the original request
  [#7533](https://github.com/Kong/kong/pull/7533)
- `HEAD` requests don't provoke an error when a Plugin implements the `response` phase
  [#7535](https://github.com/Kong/kong/pull/7535)

#### Hybrid Mode

- Control planes no longer perform health checks on CRUD upstreams’ and targets’ events.
  [#7085](https://github.com/kong/kong/pull/7085)
- To prevent unnecessary cache flips on data planes, Kong now checks `dao:crud` events more strictly and has
  a new cluster event, `clustering:push_config` for configuration pushes. These updates allow Kong to filter
  invalidation events that do not actually require a database change. Furthermore, the clustering module does
  not subscribe to the generic `invalidations` event, which has a more broad scope than database entity invalidations.
  [#7112](https://github.com/kong/kong/pull/7112)
- Data Planes ignore null fields coming from Control Planes when doing schema validation.
  [#7458](https://github.com/Kong/kong/pull/7458)
- Kong now includes the source in error logs produced by Control Planes.
  [#7494](https://github.com/Kong/kong/pull/7494)
- Data Plane config hash calculation and checking is more consistent now: it is impervious to changes in table iterations,
  hashes are calculated in both CP and DP, and DPs send pings more immediately and with the new hash now
  [#7483](https://github.com/Kong/kong/pull/7483)


#### Balancer

- All targets are returned by the Admin API now, including targets with a `weight=0`, or disabled targets.
  Before disabled targets were not included in the output when users attempted to list all targets. Then
  when users attempted to add the targets again, they received an error message telling them the targets already existed.
  [#7094](https://github.com/kong/kong/pull/7094)
- Upserting existing targets no longer fails.  Before, because of updates made to target configurations since Kong v2.2.0,
  upserting older configurations would fail. This fix allows older configurations to be imported.
  [#7052](https://github.com/kong/kong/pull/7052)
- The last balancer attempt is now correctly logged. Before balancer tries were saved when retrying, which meant the last
  retry state was not saved since there were no more retries. This update saves the failure state so it can be correctly logged.
  [#6972](https://github.com/kong/kong/pull/6972)
- Kong now ensures that the correct upstream event is removed from the queue when updating the balancer state.
  [#7103](https://github.com/kong/kong/pull/7103)

#### CLI

- The `prefix` argument in the `kong stop` command now takes precedence over environment variables, as it does in the `kong start` command.
  [#7080](https://github.com/kong/kong/pull/7080)

#### Configuration

- Declarative configurations now correctly parse custom plugin entities schemas with attributes called "plugins". Before
  when using declarative configurations, users with custom plugins that included a "plugins" field would encounter startup
  exceptions. With this fix, the declarative configuration can now distinguish between plugins schema and custom plugins fields.
  [#7412](https://github.com/kong/kong/pull/7412)
- The stream access log configuration options are now properly separated from the HTTP access log. Before when users
  used Kong with TCP, they couldn’t use a custom log format. With this fix, `proxy_stream_access_log` and `proxy_stream_error_log`
  have been added to differentiate stream access log from the HTTP subsystem. See
  [`proxy_stream_access_log`](https://docs.konghq.com/gateway-oss/2.5.x/configuration/#proxy_stream_access_log)
  and [`proxy_stream_error`](https://docs.konghq.com/gateway-oss/2.5.x/configuration/#proxy_stream_error) in the Configuration
  Property Reference for more information. [#7046](https://github.com/kong/kong/pull/7046)

#### Migrations

- Kong no longer assumes that `/?/init.lua` is in the Lua path when doing migrations. Before, when users created
  a custom plugin in a non-standard location and set `lua_package_path = /usr/local/custom/?.lua`, migrations failed.
  Migrations failed because the Kong core file is `init.lua` and it is required as part of `kong.plugins.<name>.migrations`.
  With this fix, migrations no longer expect `init.lua` to be a part of the path. [#6993](https://github.com/kong/kong/pull/6993)
- Kong no longer emits errors when doing `ALTER COLUMN` operations in Apache Cassandra 4.0.
  [#7490](https://github.com/Kong/kong/pull/7490)

#### PDK

- With this update, `kong.response.get_XXX()` functions now work in the log phase on external plugins. Before
  `kong.response.get_XXX()` functions required data from the response object, which was not accessible in the
  post-log timer used to call log handlers in external plugins. Now these functions work by accessing the required
  data from the set saved at the start of the log phase. See [`kong.response`](https://docs.konghq.com/gateway-oss/{{page.kong_version}}/kong.response)
  in the Plugin Development Kit for more information. [#7048](https://github.com/kong/kong/pull/7048)
- External plugins handle certain error conditions better while the Kong balancer is being refreshed. Before
  when an `instance_id` of an external plugin changed, and the plugin instance attempted to reset and retry,
  it was failing because of a typo in the comparison. [#7153](https://github.com/kong/kong/pull/7153).
  Thanks, [ealogar](https://github.com/ealogar)!
- With this release, `kong.log`'s phase checker now accounts for the existence of the new `response` pseudo-phase.
  Before users may have erroneously received a safe runtime error for using a function out-of-place in the PDK.
  [#7109](https://github.com/kong/kong/pull/7109)
- Kong no longer sandboxes the `string.rep` function. Before `string.rep` was sandboxed to disallow a single operation
  from allocating too much memory. However, a single operation allocating too much memory is no longer an issue
  because in LuaJIT there are no debug hooks and it is trivial to implement a loop to allocate memory on every single iteration.
  Additionally, since the `string` table is global and obtainable by any sandboxed string, its sandboxing provoked issues on global state.
  [#7167](https://github.com/kong/kong/pull/7167)
- The `kong.pdk.node` function can now correctly iterates over all the shared dict metrics. Before this fix,
  users using the `kong.pdk.node` function could not see all shared dict metrics under the Stream subsystem.
  [#7078](https://github.com/kong/kong/pull/7078)

#### Plugins

- All custom plugins that are using the deprecated `BasePlugin` class have to remove this inheritance.
- **LDAP-auth**: The LDAP Authentication schema now includes a default value for the `config.ldap_port` parameter
  that matches the documentation. Before the plugin documentation [Parameters](https://docs.konghq.com/hub/kong-inc/ldap-auth/#parameters)
  section included a reference to a default value for the LDAP port; however, the default value was not included in the plugin schema.
  [#7438](https://github.com/kong/kong/pull/7438)
- **Prometheus**: The Prometheus plugin exporter now attaches subsystem labels to memory stats. Before, the HTTP
  and Stream subsystems were not distinguished, so their metrics were interpreted as duplicate entries by Prometheus.
  https://github.com/Kong/kong-plugin-prometheus/pull/118
- **External Plugins**: the return code 127 (command not found) is detected and appropriate error is returned
  [#7523](https://github.com/Kong/kong/pull/7523)


## [2.4.1]


> Released 2021/05/11

This is a patch release in the 2.4 series. Being a patch release, it
strictly contains bugfixes. There are no new features or breaking changes.

### Distribution

- :warning: Starting with this release, Kong packages are no longer distributed
  through Bintray. Please download from [download.konghq.com](https://download.konghq.com).

### Dependencies

- Bump `luasec` from 1.0.0 to 1.0.1
  [#7126](https://github.com/Kong/kong/pull/7126)
- Bump `prometheus` plugin from 1.2.0 to 1.2.1
  [#7061](https://github.com/Kong/kong/pull/7061)

### Fixes

##### Core

- Ensure healthchecks and balancers are not created on control plane nodes.
  [#7085](https://github.com/Kong/kong/pull/7085)
- Optimize URL normalization code.
  [#7100](https://github.com/Kong/kong/pull/7100)
- Fix issue where control plane nodes would needlessly invalidate and send new
  configuration to data plane nodes.
  [#7112](https://github.com/Kong/kong/pull/7112)
- Ensure HTTP code `405` is handled by Kong's error page.
  [#6933](https://github.com/Kong/kong/pull/6933)
- Ensure errors in plugins `init_worker` do not break Kong's worker initialization.
  [#7099](https://github.com/Kong/kong/pull/7099)
- Fix issue where two subsequent TLS keepalive requests would lead to incorrect
  plugin execution.
  [#7102](https://github.com/Kong/kong/pull/7102)
- Ensure Targets upsert operation behaves similarly to other entities' upsert method.
  [#7052](https://github.com/Kong/kong/pull/7052)
- Ensure failed balancer retry is saved and accounted for in log data.
  [#6972](https://github.com/Kong/kong/pull/6972)


##### CLI

- Ensure `kong start` and `kong stop` prioritize CLI flag `--prefix` over environment
  variable `KONG_PREFIX`.
  [#7080](https://github.com/Kong/kong/pull/7080)

##### Configuration

- Ensure Stream subsystem allows for configuration of access logs format.
  [#7046](https://github.com/Kong/kong/pull/7046)

##### Admin API

- Ensure targets with weight 0 are displayed in the Admin API.
  [#7094](https://github.com/Kong/kong/pull/7094)

##### PDK

- Ensure new `response` phase is accounted for in phase checkers.
  [#7109](https://github.com/Kong/kong/pull/7109)

##### Plugins

- Ensure plugins written in languages other than Lua can use `kong.response.get_*`
  methods - e.g., `kong.response.get_status`.
  [#7048](https://github.com/Kong/kong/pull/7048)
- `hmac-auth`: enable JIT compilation of authorization header regex.
  [#7037](https://github.com/Kong/kong/pull/7037)


[Back to TOC](#table-of-contents)


## [2.4.0]

> Released 2021/04/06

This is the final release of Kong 2.4.0, with no breaking changes with respect to the 2.x series.
This release includes JavaScript PDK, improved CP/DP updates and UTF-8 Tags, amongst other improvements
and fixes.

### Dependencies

- :warning: For Kong 2.4, the required OpenResty version has been bumped to
  [1.19.3.1](http://openresty.org/en/changelog-1019003.html), and the set of
  patches included has changed, including the latest release of
  [lua-kong-nginx-module](https://github.com/Kong/lua-kong-nginx-module).
  If you are installing Kong from one of our distribution
  packages, you are not affected by this change.

**Note:** if you are not using one of our distribution packages and compiling
OpenResty from source, you must still apply Kong's [OpenResty
patches](https://github.com/Kong/kong-build-tools/tree/master/openresty-build-tools/patches)
(and, as highlighted above, compile OpenResty with the new
lua-kong-nginx-module). Our [kong-build-tools](https://github.com/Kong/kong-build-tools)
repository will allow you to do both easily.

- Bump luarocks from 3.4.0 to 3.5.0.
  [#6699](https://github.com/Kong/kong/pull/6699)
- Bump luasec from 0.9 to 1.0.
  [#6814](https://github.com/Kong/kong/pull/6814)
- Bump lua-resty-dns-client from 5.2.1 to 6.0.0.
  [#6999](https://github.com/Kong/kong/pull/6999)
- Bump kong-lapis from 1.8.1.2 to 1.8.3.1.
  [#6925](https://github.com/Kong/kong/pull/6925)
- Bump pgmoon from 1.11.0 to 1.12.0.
  [#6741](https://github.com/Kong/kong/pull/6741)
- Bump lua-resty-openssl from 0.6.9 to 0.7.2.
  [#6967](https://github.com/Kong/kong/pull/6967)
- Bump kong-plugin-zipkin from 1.2 to 1.3.
  [#6936](https://github.com/Kong/kong/pull/6936)
- Bump kong-prometheus-plugin from 1.0 to 1.2.
  [#6958](https://github.com/Kong/kong/pull/6958)
- Bump lua-cassandra from 1.5.0 to 1.5.1
  [#6857](https://github.com/Kong/kong/pull/6857)
- Bump luasyslog from 1.0.0 to 2.0.1
  [#6957](https://github.com/Kong/kong/pull/6957)

### Additions

##### Core

- Relaxed version check between Control Planes and Data Planes, allowing
  Data Planes that are missing minor updates to still connect to the
  Control Plane. Also, now Data Plane is allowed to have a superset of Control
  Plane plugins.
  [6932](https://github.com/Kong/kong/pull/6932)
- Allowed UTF-8 in Tags
  [6784](https://github.com/Kong/kong/pull/6784)
- Added support for Online Certificate Status Protocol responder found in cluster.
  [6887](https://github.com/Kong/kong/pull/6887)

##### PDK

- [JavaScript Plugin Development Kit (PDK)](https://github.com/Kong/kong-js-pdk)
  is released alongside with Kong 2.4. It allows users to write Kong plugins in
  JavaScript and TypeScript.
- Beta release of Protobuf plugin communication protocol, which can be used in
  place of MessagePack to communicate with non-Lua plugins.
  [6941](https://github.com/Kong/kong/pull/6941)
- Enabled `ssl_certificate` phase on plugins with stream module.
  [6873](https://github.com/Kong/kong/pull/6873)

##### Plugins

- Zipkin: support for Jaeger style uber-trace-id headers.
  [101](https://github.com/Kong/kong-plugin-zipkin/pull/101)
  Thanks [nvx](https://github.com/nvx) for the patch!
- Zipkin: support for OT headers.
  [103](https://github.com/Kong/kong-plugin-zipkin/pull/103)
  Thanks [ishg](https://github.com/ishg) for the patch!
- Zipkin: allow insertion of custom tags on the Zipkin request trace.
  [102](https://github.com/Kong/kong-plugin-zipkin/pull/102)
- Zipkin: creation of baggage items on child spans is now possible.
  [98](https://github.com/Kong/kong-plugin-zipkin/pull/98)
  Thanks [Asafb26](https://github.com/Asafb26) for the patch!
- JWT: Add ES384 support
  [6854](https://github.com/Kong/kong/pull/6854)
  Thanks [pariviere](https://github.com/pariviere) for the patch!
- Several plugins: capability to set new log fields, or unset existing fields,
  by executing custom Lua code in the Log phase.
  [6944](https://github.com/Kong/kong/pull/6944)

### Fixes

##### Core

- Changed default values and validation rules for plugins that were not
  well-adjusted for dbless or hybrid modes.
  [6885](https://github.com/Kong/kong/pull/6885)
- Kong 2.4 ensures that all the Core entities are loaded before loading
  any plugins. This fixes an error in which Plugins to could not link to
  or modify Core entities because they would not be loaded yet
  [6880](https://github.com/Kong/kong/pull/6880)
- If needed, `Host` header is now updated between balancer retries, using the
  value configured in the correct upstream entity.
  [6796](https://github.com/Kong/kong/pull/6796)
- Schema validations now log more descriptive error messages when types are
  invalid.
  [6593](https://github.com/Kong/kong/pull/6593)
  Thanks [WALL-E](https://github.com/WALL-E) for the patch!
- Kong now ignores tags in Cassandra when filtering by multiple entities, which
  is the expected behavior and the one already existent when using Postgres
  databases.
  [6931](https://github.com/Kong/kong/pull/6931)
- `Upgrade` header is not cleared anymore when response `Connection` header
  contains `Upgrade`.
  [6929](https://github.com/Kong/kong/pull/6929)
- Accept fully-qualified domain names ending in dots.
  [6864](https://github.com/Kong/kong/pull/6864)
- Kong does not try to warmup upstream names when warming up DNS entries.
  [6891](https://github.com/Kong/kong/pull/6891)
- Migrations order is now guaranteed to be always the same.
  [6901](https://github.com/Kong/kong/pull/6901)
- Buffered responses are disabled on connection upgrades.
  [6902](https://github.com/Kong/kong/pull/6902)
- Make entity relationship traverse-order-independent.
  [6743](https://github.com/Kong/kong/pull/6743)
- The host header is updated between balancer retries.
  [6796](https://github.com/Kong/kong/pull/6796)
- The router prioritizes the route with most matching headers when matching
  headers.
  [6638](https://github.com/Kong/kong/pull/6638)
- Fixed an edge case on multipart/form-data boundary check.
  [6638](https://github.com/Kong/kong/pull/6638)
- Paths are now properly normalized inside Route objects.
  [6976](https://github.com/Kong/kong/pull/6976)
- Do not cache empty upstream name dictionary.
  [7002](https://github.com/Kong/kong/pull/7002)
- Do not assume upstreams do not exist after init phase.
  [7010](https://github.com/Kong/kong/pull/7010)
- Do not overwrite configuration files when running migrations.
  [7017](https://github.com/Kong/kong/pull/7017)

##### PDK

- Now Kong does not leave plugin servers alive after exiting and does not try to
  start them in the unsupported stream subsystem.
  [6849](https://github.com/Kong/kong/pull/6849)
- Go does not cache `kong.log` methods
  [6701](https://github.com/Kong/kong/pull/6701)
- The `response` phase is included on the list of public phases
  [6638](https://github.com/Kong/kong/pull/6638)
- Config file style and options case are now consistent all around.
  [6981](https://github.com/Kong/kong/pull/6981)
- Added right protobuf MacOS path to enable external plugins in Homebrew
  installations.
  [6980](https://github.com/Kong/kong/pull/6980)
- Auto-escape upstream path to avoid proxying errors.
  [6978](https://github.com/Kong/kong/pull/6978)
- Ports are now declared as `Int`.
  [6994](https://github.com/Kong/kong/pull/6994)

##### Plugins

- oauth2: better handling more cases of client invalid token generation.
  [6594](https://github.com/Kong/kong/pull/6594)
  Thanks [jeremyjpj0916](https://github.com/jeremyjpj0916) for the patch!
- Zipkin: the w3c parsing function was returning a non-used extra value, and it
  now early-exits.
  [100](https://github.com/Kong/kong-plugin-zipkin/pull/100)
  Thanks [nvx](https://github.com/nvx) for the patch!
- Zipkin: fixed a bug in which span timestamping could sometimes raise an error.
  [105](https://github.com/Kong/kong-plugin-zipkin/pull/105)
  Thanks [Asafb26](https://github.com/Asafb26) for the patch!

[Back to TOC](#table-of-contents)


## [2.3.3]

> Released 2021/03/05

This is a patch release in the 2.3 series. Being a patch release, it
strictly contains bugfixes. The are no new features or breaking changes.

### Dependencies

- Bump OpenSSL from `1.1.1i` to `1.1.1j`.
  [6859](https://github.com/Kong/kong/pull/6859)

### Fixes

##### Core

- Ensure control plane nodes do not execute healthchecks.
  [6805](https://github.com/Kong/kong/pull/6805)
- Ensure only one worker executes active healthchecks.
  [6844](https://github.com/Kong/kong/pull/6844)
- Declarative config can be now loaded as an inline yaml file by `kong config`
  (previously it was possible only as a yaml string inside json). JSON declarative
  config is now parsed with the `cjson` library, instead of with `libyaml`.
  [6852](https://github.com/Kong/kong/pull/6852)
- When using eventual worker consistency now every Nginx worker deals with its
  upstreams changes, avoiding unnecessary synchronization among workers.
  [6833](https://github.com/Kong/kong/pull/6833)

##### Admin API

- Remove `prng_seed` from the Admin API and add PIDs instead.
  [6842](https://github.com/Kong/kong/pull/6842)

##### PDK

- Ensure `kong.log.serialize` properly calculates reported latencies.
  [6869](https://github.com/Kong/kong/pull/6869)

##### Plugins

- HMAC-Auth: fix issue where the plugin would check if both a username and
  signature were specified, rather than either.
  [6826](https://github.com/Kong/kong/pull/6826)


[Back to TOC](#table-of-contents)


## [2.3.2]

> Released 2021/02/09

This is a patch release in the 2.3 series. Being a patch release, it
strictly contains bugfixes. The are no new features or breaking changes.

### Fixes

##### Core

- Fix an issue where certain incoming URI may make it possible to
  bypass security rules applied on Route objects. This fix make such
  attacks more difficult by always normalizing the incoming request's
  URI before matching against the Router.
  [#6821](https://github.com/Kong/kong/pull/6821)
- Properly validate Lua input in sandbox module.
  [#6765](https://github.com/Kong/kong/pull/6765)
- Mark boolean fields with default values as required.
  [#6785](https://github.com/Kong/kong/pull/6785)


##### CLI

- `kong migrations` now accepts a `-p`/`--prefix` flag.
  [#6819](https://github.com/Kong/kong/pull/6819)

##### Plugins

- JWT: disallow plugin on consumers.
  [#6777](https://github.com/Kong/kong/pull/6777)
- rate-limiting: improve counters accuracy.
  [#6802](https://github.com/Kong/kong/pull/6802)


[Back to TOC](#table-of-contents)


## [2.3.1]

> Released 2021/01/26

This is a patch release in the 2.3 series. Being a patch release, it
strictly contains bugfixes. The are no new features or breaking changes.

### Fixes

##### Core

- lua-resty-dns-client was bumped to 5.2.1, which fixes an issue that could
  lead to a busy loop when renewing addresses.
  [#6760](https://github.com/Kong/kong/pull/6760)
- Fixed an issue that made Kong return HTTP 500 Internal Server Error instead
  of HTTP 502 Bad Gateway on upstream connection errors when using buffered
  proxying. [#6735](https://github.com/Kong/kong/pull/6735)

[Back to TOC](#table-of-contents)


## [2.3.0]

> Released 2021/01/08

This is a new release of Kong, with no breaking changes with respect to the 2.x series,
with **Control Plane/Data Plane version checks**, **UTF-8 names for Routes and Services**,
and **a Plugin Servers**.


### Distributions

- :warning: Support for Centos 6 has been removed, as said distro entered
  EOL on Nov 30.
  [#6641](https://github.com/Kong/kong/pull/6641)

### Dependencies

- Bump kong-plugin-serverless-functions from 1.0 to 2.1.
  [#6715](https://github.com/Kong/kong/pull/6715)
- Bump lua-resty-dns-client from 5.1.0 to 5.2.0.
  [#6711](https://github.com/Kong/kong/pull/6711)
- Bump lua-resty-healthcheck from 1.3.0 to 1.4.0.
  [#6711](https://github.com/Kong/kong/pull/6711)
- Bump OpenSSL from 1.1.1h to 1.1.1i.
  [#6639](https://github.com/Kong/kong/pull/6639)
- Bump `kong-plugin-zipkin` from 1.1 to 1.2.
  [#6576](https://github.com/Kong/kong/pull/6576)
- Bump `kong-plugin-request-transformer` from 1.2 to 1.3.
  [#6542](https://github.com/Kong/kong/pull/6542)

### Additions

##### Core

- Introduce version checks between Control Plane and Data Plane nodes
  in Hybrid Mode. Sync will be stopped if the major/minor version differ
  or if installed plugin versions differ between Control Plane and Data
  Plane nodes.
  [#6612](https://github.com/Kong/kong/pull/6612)
- Kong entities with a `name` field now support utf-8 characters.
  [#6557](https://github.com/Kong/kong/pull/6557)
- The certificates entity now has `cert_alt` and `key_alt` fields, used
  to specify an alternative certificate and key pair.
  [#6536](https://github.com/Kong/kong/pull/6536)
- The go-pluginserver `stderr` and `stdout` are now written into Kong's
  logs.
  [#6503](https://github.com/Kong/kong/pull/6503)
- Introduce support for multiple pluginservers. This feature is
  backwards-compatible with the existing single Go pluginserver.
  [#6600](https://github.com/Kong/kong/pull/6600)

##### PDK

- Introduce a `kong.node.get_hostname` method that returns current's
  node host name.
  [#6613](https://github.com/Kong/kong/pull/6613)
- Introduce a `kong.cluster.get_id` method that returns a unique ID
  for the current Kong cluster. If Kong is running in DB-less mode
  without a cluster ID explicitly defined, then this method returns nil.
  For Hybrid mode, all Control Planes and Data Planes belonging to the
  same cluster returns the same cluster ID. For traditional database
  based deployments, all Kong nodes pointing to the same database will
  also return the same cluster ID.
  [#6576](https://github.com/Kong/kong/pull/6576)
- Introduce a `kong.log.set_serialize_value`, which allows for customizing
  the output of `kong.log.serialize`.
  [#6646](https://github.com/Kong/kong/pull/6646)

##### Plugins

- `http-log`: the plugin now has a `headers` configuration, so that
  custom headers can be specified for the log request.
  [#6449](https://github.com/Kong/kong/pull/6449)
- `key-auth`: the plugin now has two additional boolean configurations:
  * `key_in_header`: if `false`, the plugin will ignore keys passed as
    headers.
  * `key_in_query`: if `false`, the plugin will ignore keys passed as
    query arguments.
  Both default to `true`.
  [#6590](https://github.com/Kong/kong/pull/6590)
- `request-size-limiting`: add new configuration `require_content_length`,
  which causes the plugin to ensure a valid `Content-Length` header exists
  before reading the request body.
  [#6660](https://github.com/Kong/kong/pull/6660)
- `serverless-functions`: introduce a sandboxing capability, and it has been
  *enabled* by default, where only Kong PDK, OpenResty `ngx` APIs, and Lua standard libraries are allowed.
  [#32](https://github.com/Kong/kong-plugin-serverless-functions/pull/32/)

##### Configuration

- `client_max_body_size` and `client_body_buffer_size`, that previously
  hardcoded to 10m, are now configurable through `nginx_admin_client_max_body_size` and `nginx_admin_client_body_buffer_size`.
  [#6597](https://github.com/Kong/kong/pull/6597)
- Kong-generated SSL privates keys now have `600` file system permission.
  [#6509](https://github.com/Kong/kong/pull/6509)
- Properties `ssl_cert`, `ssl_cert_key`, `admin_ssl_cert`,
  `admin_ssl_cert_key`, `status_ssl_cert`, and `status_ssl_cert_key`
  is now an array: previously, only an RSA certificate was generated
  by default; with this change, an ECDSA is also generated. On
  intermediate and modern cipher suites, the ECDSA certificate is set
  as the default fallback certificate; on old cipher suite, the RSA
  certificate remains as the default. On custom certificates, the first
  certificate specified in the array is used.
  [#6509](https://github.com/Kong/kong/pull/6509)
- Kong now runs as a `kong` user if it exists; it said user does not exist
  in the system, the `nobody` user is used, as before.
  [#6421](https://github.com/Kong/kong/pull/6421)

### Fixes

##### Core

- Fix issue where a Go plugin would fail to read kong.ctx.shared values set by Lua plugins.
  [#6490](https://github.com/Kong/kong/pull/6490)
- Properly trigger `dao:delete_by:post` hook.
  [#6567](https://github.com/Kong/kong/pull/6567)
- Fix issue where a route that supports both http and https (and has a hosts and snis match criteria) would fail to proxy http requests, as it does not contain an SNI.
  [#6517](https://github.com/Kong/kong/pull/6517)
- Fix issue where a `nil` request context would lead to errors `attempt to index local 'ctx'` being shown in the logs
- Reduced the number of needed timers to active health check upstreams and to resolve hosts.
- Schemas for full-schema validations are correctly cached now, avoiding memory
  leaks when reloading declarative configurations. [#6713](https://github.com/Kong/kong/pull/6713)
- The schema for the upstream entities now limits the highest configurable
  number of successes and failures to 255, respecting the limits imposed by
  lua-resty-healthcheck. [#6705](https://github.com/Kong/kong/pull/6705)
- Certificates for database connections now are loaded in the right order
  avoiding failures to connect to Postgres databases.
  [#6650](https://github.com/Kong/kong/pull/6650)

##### CLI

- Fix issue where `kong reload -c <config>` would fail.
  [#6664](https://github.com/Kong/kong/pull/6664)
- Fix issue where the Kong configuration cache would get corrupted.
  [#6664](https://github.com/Kong/kong/pull/6664)

##### PDK

- Ensure the log serializer encodes the `tries` field as an array when
  empty, rather than an object.
  [#6632](https://github.com/Kong/kong/pull/6632)

##### Plugins

- request-transformer plugin does not allow `null` in config anymore as they can
  lead to runtime errors. [#6710](https://github.com/Kong/kong/pull/6710)

[Back to TOC](#table-of-contents)


## [2.2.2]

> Released 2021/03/01

This is a patch release in the 2.2 series. Being a patch release, it
strictly contains bugfixes. The are no new features or breaking changes.

### Fixes

##### Plugins

- `serverless-functions`: introduce a sandboxing capability, *enabled* by default,
  where only Kong PDK, OpenResty `ngx` APIs, and some Lua standard libraries are
  allowed. Read the documentation [here](https://docs.konghq.com/hub/kong-inc/serverless-functions/#sandboxing).
  [#32](https://github.com/Kong/kong-plugin-serverless-functions/pull/32/)

[Back to TOC](#table-of-contents)


## [2.2.1]

> Released 2020/12/01

This is a patch release in the 2.2 series. Being a patch release, it
strictly contains bugfixes. The are no new features or breaking changes.

### Fixes

##### Distribution

##### Core

- Fix issue where Kong would fail to start a Go plugin instance with a
  `starting instance: nil` error.
  [#6507](https://github.com/Kong/kong/pull/6507)
- Fix issue where a route that supports both `http` and `https` (and has
  a `hosts` and `snis` match criteria) would fail to proxy `http`
  requests, as it does not contain an SNI.
  [#6517](https://github.com/Kong/kong/pull/6517)
- Fix issue where a Go plugin would fail to read `kong.ctx.shared` values
  set by Lua plugins.
  [#6426](https://github.com/Kong/kong/issues/6426)
- Fix issue where gRPC requests would fail to set the `:authority`
  pseudo-header in upstream requests.
  [#6603](https://github.com/Kong/kong/pull/6603)

##### CLI

- Fix issue where `kong config db_import` and `kong config db_export`
  commands would fail if Go plugins were enabled.
  [#6596](https://github.com/Kong/kong/pull/6596)
  Thanks [daniel-shuy](https://github.com/daniel-shuy) for the patch!

[Back to TOC](#table-of-contents)


## [2.2.0]

> Released 2020/10/23

This is a new major release of Kong, including new features such as **UDP support**,
**Configurable Request and Response Buffering**, **Dynamically Loading of OS
Certificates**, and much more.

### Distributions

- Added support for running Kong as the non-root user kong on distributed systems.


### Dependencies

- :warning: For Kong 2.2, the required OpenResty version has been bumped to
  [1.17.8.2](http://openresty.org/en/changelog-1017008.html), and the
  the set of patches included has changed, including the latest release of
  [lua-kong-nginx-module](https://github.com/Kong/lua-kong-nginx-module).
  If you are installing Kong from one of our distribution
  packages, you are not affected by this change.
- Bump OpenSSL version from `1.1.1g` to `1.1.1h`.
  [#6382](https://github.com/Kong/kong/pull/6382)

**Note:** if you are not using one of our distribution packages and compiling
OpenResty from source, you must still apply Kong's [OpenResty
patches](https://github.com/Kong/kong-build-tools/tree/master/openresty-build-tools/openresty-patches)
(and, as highlighted above, compile OpenResty with the new
lua-kong-nginx-module). Our [kong-build-tools](https://github.com/Kong/kong-build-tools)
repository will allow you to do both easily.

- :warning: Cassandra 2.x support is now deprecated. If you are still
  using Cassandra 2.x with Kong, we recommend you to upgrade, since this
  series of Cassandra is about to be EOL with the upcoming release of
  Cassandra 4.0.

### Additions

##### Core

- :fireworks: **UDP support**: Kong now features support for UDP proxying
  in its stream subsystem. The `"udp"` protocol is now accepted in the `protocols`
  attribute of Routes and the `protocol` attribute of Services.
  Load balancing and logging plugins support UDP as well.
  [#6215](https://github.com/Kong/kong/pull/6215)
- **Configurable Request and Response Buffering**: The buffering of requests
  or responses can now be enabled or disabled on a per-route basis, through
  setting attributes `Route.request_buffering` or `Route.response_buffering`
  to `true` or `false`. Default behavior remains the same: buffering is enabled
  by default for requests and responses.
  [#6057](https://github.com/Kong/kong/pull/6057)
- **Option to Automatically Load OS Certificates**: The configuration
  attribute `lua_ssl_trusted_certificate` was extended to accept a
  comma-separated list of certificate paths, as well as a special `system`
  value, which expands to the "system default" certificates file installed
  by the operating system. This follows a very simple heuristic to try to
  use the most common certificate file in most popular distros.
  [#6342](https://github.com/Kong/kong/pull/6342)
- Consistent-Hashing load balancing algorithm does not require to use the entire
  target history to build the same proxying destinations table on all Kong nodes
  anymore. Now deleted targets are actually removed from the database and the
  targets entities can be manipulated by the Admin API as any other entity.
  [#6336](https://github.com/Kong/kong/pull/6336)
- Add `X-Forwarded-Path` header: if a trusted source provides a
  `X-Forwarded-Path` header, it is proxied as-is. Otherwise, Kong will set
  the content of said header to the request's path.
  [#6251](https://github.com/Kong/kong/pull/6251)
- Hybrid mode synchronization performance improvements: Kong now uses a
  new internal synchronization method to push changes from the Control Plane
  to the Data Plane, drastically reducing the amount of communication between
  nodes during bulk updates.
  [#6293](https://github.com/Kong/kong/pull/6293)
- The `Upstream.client_certificate` attribute can now be used from proxying:
  This allows `client_certificate` setting used for mTLS handshaking with
  the `Upstream` server to be shared easily among different Services.
  However, `Service.client_certificate` will take precedence over
  `Upstream.client_certificate` if both are set simultaneously.
  In previous releases, `Upstream.client_certificate` was only used for
  mTLS in active health checks.
  [#6348](https://github.com/Kong/kong/pull/6348)
- New `shorthand_fields` top-level attribute in schema definitions, which
  deprecates `shorthands` and includes type definitions in addition to the
  shorthand callback.
  [#6364](https://github.com/Kong/kong/pull/6364)
- Hybrid Mode: the table of Data Plane nodes at the Control Plane is now
  cleaned up automatically, according to a delay value configurable via
  the `cluster_data_plane_purge_delay` attribute, set to 14 days by default.
  [#6376](https://github.com/Kong/kong/pull/6376)
- Hybrid Mode: Data Plane nodes now apply only the last config when receiving
  several updates in sequence, improving the performance when large configs are
  in use. [#6299](https://github.com/Kong/kong/pull/6299)

##### Admin API

- Hybrid Mode: new endpoint `/clustering/data-planes` which returns complete
  information about all Data Plane nodes that are connected to the Control
  Plane cluster, regardless of the Control Plane node to which they connected.
  [#6308](https://github.com/Kong/kong/pull/6308)
  * :warning: The `/clustering/status` endpoint is now deprecated, since it
    returns only information about Data Plane nodes directly connected to the
    Control Plane node to which the Admin API request was made, and is
    superseded by `/clustering/data-planes`.
- Admin API responses now honor the `headers` configuration setting for
  including or removing the `Server` header.
  [#6371](https://github.com/Kong/kong/pull/6371)

##### PDK

- New function `kong.request.get_forwarded_prefix`: returns the prefix path
  component of the request's URL that Kong stripped before proxying to upstream,
  respecting the value of `X-Forwarded-Prefix` when it comes from a trusted source.
  [#6251](https://github.com/Kong/kong/pull/6251)
- `kong.response.exit` now honors the `headers` configuration setting for
  including or removing the `Server` header.
  [#6371](https://github.com/Kong/kong/pull/6371)
- `kong.log.serialize` function now can be called using the stream subsystem,
  allowing various logging plugins to work under TCP and TLS proxy modes.
  [#6036](https://github.com/Kong/kong/pull/6036)
- Requests with `multipart/form-data` MIME type now can use the same part name
  multiple times. [#6054](https://github.com/Kong/kong/pull/6054)

##### Plugins

- **New Response Phase**: both Go and Lua pluggins now support a new plugin
  phase called `response` in Lua plugins and `Response` in Go. Using it
  automatically enables response buffering, which allows you to manipulate
  both the response headers and the response body in the same phase.
  This enables support for response handling in Go, where header and body
  filter phases are not available, allowing you to use PDK functions such
  as `kong.Response.GetBody()`, and provides an equivalent simplified
  feature for handling buffered responses from Lua plugins as well.
  [#5991](https://github.com/Kong/kong/pull/5991)
- aws-lambda: bump to version 3.5.0:
  [#6379](https://github.com/Kong/kong/pull/6379)
  * support for 'isBase64Encoded' flag in Lambda function responses
- grpc-web: introduce configuration pass_stripped_path, which, if set to true,
  causes the plugin to pass the stripped request path (see the `strip_path` Route
  attribute) to the upstream gRPC service.
- rate-limiting: Support for rate limiting by path, by setting the
  `limit_by = "path"` configuration attribute.
  Thanks [KongGuide](https://github.com/KongGuide) for the patch!
  [#6286](https://github.com/Kong/kong/pull/6286)
- correlation-id: the plugin now generates a correlation-id value by default
  if the correlation id header arrives but is empty.
  [#6358](https://github.com/Kong/kong/pull/6358)


## [2.1.4]

> Released 2020/09/18

This is a patch release in the 2.0 series. Being a patch release, it strictly
contains bugfixes. The are no new features or breaking changes.

### Fixes

##### Core

- Improve graceful exit of Control Plane and Data Plane nodes in Hybrid Mode.
  [#6306](https://github.com/Kong/kong/pull/6306)

##### Plugins

- datadog, loggly, statsd: fixes for supporting logging TCP/UDP services.
  [#6344](https://github.com/Kong/kong/pull/6344)
- Logging plugins: request and response sizes are now reported
  by the log serializer as number attributes instead of string.
  [#6356](https://github.com/Kong/kong/pull/6356)
- prometheus: Remove unnecessary `WARN` log that was seen in the Kong 2.1
  series.
  [#6258](https://github.com/Kong/kong/pull/6258)
- key-auth: no longer trigger HTTP 400 error when the body cannot be decoded.
  [#6357](https://github.com/Kong/kong/pull/6357)
- aws-lambda: respect `skip_large_bodies` config setting even when not using
  AWS API Gateway compatibility.
  [#6379](https://github.com/Kong/kong/pull/6379)


[Back to TOC](#table-of-contents)
- Fix issue where `kong reload` would occasionally leave stale workers locked
  at 100% CPU.
  [#6300](https://github.com/Kong/kong/pull/6300)
- Hybrid Mode: more informative error message when the Control Plane cannot
  be reached.
  [#6267](https://github.com/Kong/kong/pull/6267)

##### CLI

- `kong hybrid gen_cert` now reports "permission denied" errors correctly
  when it fails to write the certificate files.
  [#6368](https://github.com/Kong/kong/pull/6368)

##### Plugins

- acl: bumped to 3.0.1
  * Fix regression in a scenario where an ACL plugin with a `deny` clause
    was configured for a group that does not exist would cause a HTTP 401
    when an authenticated plugin would match the anonymous consumer. The
    behavior is now restored to that seen in Kong 1.x and 2.0.
    [#6354](https://github.com/Kong/kong/pull/6354)
- request-transformer: bumped to 1.2.7
  * Fix the construction of the error message when a template throws a Lua error.
    [#26](https://github.com/Kong/kong-plugin-request-transformer/pull/26)


## [2.1.3]

> Released 2020/08/19

This is a patch release in the 2.0 series. Being a patch release, it strictly
contains bugfixes. The are no new features or breaking changes.

### Fixes

##### Core

- Fix behavior of `X-Forwarded-Prefix` header with stripped path prefixes:
  the stripped portion of path is now added in `X-Forwarded-Prefix`,
  except if it is `/` or if it is received from a trusted client.
  [#6222](https://github.com/Kong/kong/pull/6222)

##### Migrations

- Avoid creating unnecessary an index for Postgres.
  [#6250](https://github.com/Kong/kong/pull/6250)

##### Admin API

- DB-less: fix concurrency issues with `/config` endpoint. It now waits for
  the configuration to update across workers before returning, and returns
  HTTP 429 on attempts to perform concurrent updates and HTTP 504 in case
  of update timeouts.
  [#6121](https://github.com/Kong/kong/pull/6121)

##### Plugins

- request-transformer: bump from v1.2.5 to v1.2.6
  * Fix an issue where query parameters would get incorrectly URL-encoded.
    [#24](https://github.com/Kong/kong-plugin-request-transformer/pull/24)
- acl: Fix migration of ACLs table for the Kong 2.1 series.
  [#6250](https://github.com/Kong/kong/pull/6250)


## [2.1.2]

> Released 2020/08/13

:white_check_mark: **Update (2020/08/13)**: This release fixed a balancer
bug that may cause incorrect request payloads to be sent to unrelated
upstreams during balancer retries, potentially causing responses for
other requests to be returned. Therefore it is **highly recommended**
that Kong users running versions `2.1.0` and `2.1.1` to upgrade to this
version as soon as possible, or apply mitigation from the
[2.1.0](#210) section below.

### Fixes

##### Core

- Fix a bug that balancer retries causes incorrect requests to be sent to
  subsequent upstream connections of unrelated requests.
  [#6224](https://github.com/Kong/kong/pull/6224)
- Fix an issue where plugins iterator was being built before setting the
  default workspace id, therefore indexing the plugins under the wrong workspace.
  [#6206](https://github.com/Kong/kong/pull/6206)

##### Migrations

- Improve reentrancy of Cassandra migrations.
  [#6206](https://github.com/Kong/kong/pull/6206)

##### PDK

- Make sure the `kong.response.error` PDK function respects gRPC related
  content types.
  [#6214](https://github.com/Kong/kong/pull/6214)


## [2.1.1]

> Released 2020/08/05

:red_circle: **Post-release note (as of 2020/08/13)**: A faulty behavior
has been observed with this change. When Kong proxies using the balancer
and a request to one of the upstream `Target` fails, Kong might send the
same request to another healthy `Target` in a different request later,
causing response for the failed request to be returned.

This bug could be mitigated temporarily by disabling upstream keepalive pools.
It can be achieved by either:

1. In `kong.conf`, set `upstream_keepalive_pool_size=0`, or
2. Setting the environment `KONG_UPSTREAM_KEEPALIVE_POOL_SIZE=0` when starting
   Kong with the CLI.

Then restart/reload the Kong instance.

Thanks Nham Le (@nhamlh) for reporting it in [#6212](https://github.com/Kong/kong/issues/6212).

:white_check_mark: **Update (2020/08/13)**: A fix to this regression has been
released as part of [2.1.2](#212). See the section of the Changelog related to this
release for more details.

### Dependencies

- Bump [lua-multipart](https://github.com/Kong/lua-multipart) to `0.5.9`.
  [#6148](https://github.com/Kong/kong/pull/6148)

### Fixes

##### Core

- No longer reject valid characters (as specified in the RFC 3986) in the `path` attribute of the
  Service entity.
  [#6183](https://github.com/Kong/kong/pull/6183)

##### Migrations

- Fix issue in Cassandra migrations where empty values in some entities would be incorrectly migrated.
  [#6171](https://github.com/Kong/kong/pull/6171)

##### Admin API

- Fix issue where consumed worker memory as reported by the `kong.node.get_memory_stats()` PDK method would be incorrectly reported in kilobytes, rather than bytes, leading to inaccurate values in the `/status` Admin API endpoint (and other users of said PDK method).
  [#6170](https://github.com/Kong/kong/pull/6170)

##### Plugins

- rate-limiting: fix issue where rate-limiting by Service would result in a global limit, rather than per Service.
  [#6157](https://github.com/Kong/kong/pull/6157)
- rate-limiting: fix issue where a TTL would not be set to some Redis keys.
  [#6150](https://github.com/Kong/kong/pull/6150)


[Back to TOC](#table-of-contents)


## [2.1.0]

> Released 2020/07/16

:red_circle: **Post-release note (as of 2020/08/13)**: A faulty behavior
has been observed with this change. When Kong proxies using the balancer
and a request to one of the upstream `Target` fails, Kong might send the
same request to another healthy `Target` in a different request later,
causing response for the failed request to be returned.

This bug could be mitigated temporarily by disabling upstream keepalive pools.
It can be achieved by either:

1. In `kong.conf`, set `upstream_keepalive_pool_size=0`, or
2. Setting the environment `KONG_UPSTREAM_KEEPALIVE_POOL_SIZE=0` when starting
   Kong with the CLI.

Then restart/reload the Kong instance.

Thanks Nham Le (@nhamlh) for reporting it in [#6212](https://github.com/Kong/kong/issues/6212).

:white_check_mark: **Update (2020/08/13)**: A fix to this regression has been
released as part of [2.1.2](#212). See the section of the Changelog related to this
release for more details.

### Distributions

- :gift: Introduce package for Ubuntu 20.04.
  [#6006](https://github.com/Kong/kong/pull/6006)
- Add `ca-certificates` to the Alpine Docker image.
  [#373](https://github.com/Kong/docker-kong/pull/373)
- :warning: The [go-pluginserver](https://github.com/Kong/go-pluginserver) no
  longer ships with Kong packages; users are encouraged to build it along with
  their Go plugins. For more info, check out the [Go Guide](https://docs.konghq.com/latest/go/).

### Dependencies

- :warning: In order to use all Kong features, including the new
  dynamic upstream keepalive behavior, the required OpenResty version is
  [1.15.8.3](http://openresty.org/en/changelog-1015008.html).
  If you are installing Kong from one of our distribution
  packages, this version and all required patches and modules are included.
  If you are building from source, you must apply
  Kong's [OpenResty patches](https://github.com/Kong/kong-build-tools/tree/master/openresty-build-tools/openresty-patches)
  as well as include [lua-kong-nginx-module](https://github.com/Kong/lua-kong-nginx-module).
  Our [kong-build-tools](https://github.com/Kong/kong-build-tools)
  repository allows you to do both easily.
- Bump OpenSSL version from `1.1.1f` to `1.1.1g`.
  [#5820](https://github.com/Kong/kong/pull/5810)
- Bump [lua-resty-dns-client](https://github.com/Kong/lua-resty-dns-client) from `4.1.3`
  to `5.0.1`.
  [#5499](https://github.com/Kong/kong/pull/5499)
- Bump [lyaml](https://github.com/gvvaughan/lyaml) from `0.2.4` to `0.2.5`.
  [#5984](https://github.com/Kong/kong/pull/5984)
- Bump [lua-resty-openssl](https://github.com/fffonion/lua-resty-openssl)
  from `0.6.0` to `0.6.2`.
  [#5941](https://github.com/Kong/kong/pull/5941)

### Changes

##### Core

- Increase maximum allowed payload size in hybrid mode.
  [#5654](https://github.com/Kong/kong/pull/5654)
- Targets now support a weight range of 0-65535.
  [#5871](https://github.com/Kong/kong/pull/5871)

##### Configuration

- :warning: The configuration properties `router_consistency` and
  `router_update_frequency` have been renamed to `worker_consistency` and
  `worker_state_update_frequency`, respectively. The new properties allow for
  configuring the consistency settings of additional internal structures, see
  below for details.
  [#5325](https://github.com/Kong/kong/pull/5325)
- :warning: The `nginx_upstream_keepalive_*` configuration properties have been
  renamed to `upstream_keepalive_*`. This is due to the introduction of dynamic
  upstream keepalive pools, see below for details.
  [#5771](https://github.com/Kong/kong/pull/5771)
- :warning: The default value of `worker_state_update_frequency` (previously
  `router_update_frequency`) was changed from `1` to `5`.
  [#5325](https://github.com/Kong/kong/pull/5325)

##### Plugins

- :warning: Change authentication plugins to standardize on `allow` and
  `deny` as terms for access control. Previous nomenclature is deprecated and
  support will be removed in Kong 3.0.
  * ACL: use `allow` and `deny` instead of `whitelist` and `blacklist`
  * bot-detection: use `allow` and `deny` instead of `whitelist` and `blacklist`
  * ip-restriction: use `allow` and `deny` instead of `whitelist` and `blacklist`
  [#6014](https://github.com/Kong/kong/pull/6014)

### Additions

##### Core

- :fireworks: **Asynchronous upstream updates**: Kong's load balancer is now able to
  update its internal structures asynchronously instead of onto the request/stream
  path.

  This change required the introduction of new configuration properties and the
  deprecation of older ones:
    - New properties:
      * `worker_consistency`
      * `worker_state_update_frequency`
    - Deprecated properties:
      * `router_consistency`
      * `router_update_frequency`

  The new `worker_consistency` property is similar to `router_consistency` and accepts
  either of `strict` (default, synchronous) or `eventual` (asynchronous). Unlike its
  deprecated counterpart, this new property aims at configuring the consistency of *all*
  internal structures of Kong, and not only the router.
  [#5325](https://github.com/Kong/kong/pull/5325)
- :fireworks: **Read-Only Postgres**: Kong users are now able to configure
  a read-only Postgres replica. When configured, Kong will attempt to fulfill
  read operations through the read-only replica instead of the main Postgres
  connection.
  [#5584](https://github.com/Kong/kong/pull/5584)
- Introducing **dynamic upstream keepalive pools**. This change prevents virtual
  host confusion when Kong proxies traffic to virtual services (hosted on the
  same IP/port) over TLS.
  Keepalive pools are now created by the `upstream IP/upstream port/SNI/client
  certificate` tuple instead of `IP/port` only. Users running Kong in front of
  virtual services should consider adjusting their keepalive settings
  appropriately.

  This change required the introduction of new configuration properties and
  the deprecation of older ones:
    - New properties:
        * `upstream_keepalive_pool_size`
        * `upstream_keepalive_max_requests`
        * `upstream_keepalive_idle_timeout`
    - Deprecated properties:
        * `nginx_upstream_keepalive`
        * `nginx_upstream_keepalive_requests`
        * `nginx_upstream_keepalive_timeout`

  Additionally, this change allows for specifying an indefinite amount of max
  requests and idle timeout threshold for upstream keepalive connections, a
  capability that was previously removed by Nginx 1.15.3.
  [#5771](https://github.com/Kong/kong/pull/5771)
- The default certificate for the proxy can now be configured via Admin API
  using the `/certificates` endpoint. A special `*` SNI has been introduced
  which stands for the default certificate.
  [#5404](https://github.com/Kong/kong/pull/5404)
- Add support for PKI in Hybrid Mode mTLS.
  [#5396](https://github.com/Kong/kong/pull/5396)
- Add `X-Forwarded-Prefix` to set of headers forwarded to upstream requests.
  [#5620](https://github.com/Kong/kong/pull/5620)
- Introduce a `_transform` option to declarative configuration, which allows
  importing basicauth credentials with and without hashed passwords. This change
  is only supported in declarative configuration format version `2.1`.
  [#5835](https://github.com/Kong/kong/pull/5835)
- Add capability to define different consistency levels for read and write
  operations in Cassandra. New configuration properties `cassandra_write_consistency`
  and `cassandra_read_consistency` were introduced and the existing
  `cassandra_consistency` property was deprecated.
  Thanks [Abhishekvrshny](https://github.com/Abhishekvrshny) for the patch!
  [#5812](https://github.com/Kong/kong/pull/5812)
- Introduce certificate expiry and CA constraint checks to Hybrid Mode
  certificates (`cluster_cert` and `cluster_ca_cert`).
  [#6000](https://github.com/Kong/kong/pull/6000)
- Introduce new attributes to the Services entity, allowing for customizations
  in TLS verification parameters:
  [#5976](https://github.com/Kong/kong/pull/5976)
  * `tls_verify`: whether TLS verification is enabled while handshaking
    with the upstream Service
  * `tls_verify_depth`: the maximum depth of verification when validating
    upstream Service's TLS certificate
  * `ca_certificates`: the CA trust store to use when validating upstream
    Service's TLS certificate
- Introduce new attribute `client_certificate` in Upstreams entry, used
  for supporting mTLS in active health checks.
  [#5838](https://github.com/Kong/kong/pull/5838)

##### CLI

- Migrations: add a new `--force` flag to `kong migrations bootstrap`.
  [#5635](https://github.com/Kong/kong/pull/5635)

##### Configuration

- Introduce configuration property `db_cache_neg_ttl`, allowing the configuration
  of negative TTL for DB entities.
  Thanks [ealogar](https://github.com/ealogar) for the patch!
  [#5397](https://github.com/Kong/kong/pull/5397)

##### PDK

- Support `kong.response.exit` in Stream (L4) proxy mode.
  [#5524](https://github.com/Kong/kong/pull/5524)
- Introduce `kong.request.get_forwarded_path` method, which returns
  the path component of the request's URL, but also considers
  `X-Forwarded-Prefix` if it comes from a trusted source.
  [#5620](https://github.com/Kong/kong/pull/5620)
- Introduce `kong.response.error` method, that allows PDK users to exit with
  an error while honoring the Accept header or manually forcing a content-type.
  [#5562](https://github.com/Kong/kong/pull/5562)
- Introduce `kong.client.tls` module, which provides the following methods for
  interacting with downstream mTLS:
  * `kong.client.tls.request_client_certificate()`: request client to present its
    client-side certificate to initiate mutual TLS authentication between server
    and client.
  * `kong.client.tls.disable_session_reuse()`: prevent the TLS session for the current
    connection from being reused by disabling session ticket and session ID for
    the current TLS connection.
  * `kong.client.tls.get_full_client_certificate_chain()`: return the PEM encoded
    downstream client certificate chain with the client certificate at the top
    and intermediate certificates (if any) at the bottom.
  [#5890](https://github.com/Kong/kong/pull/5890)
- Introduce `kong.log.serialize` method.
  [#5995](https://github.com/Kong/kong/pull/5995)
- Introduce new methods to the `kong.service` PDK module:
  * `kong.service.set_tls_verify()`: set whether TLS verification is enabled while
    handshaking with the upstream Service
  * `kong.service.set_tls_verify_depth()`: set the maximum depth of verification
    when validating upstream Service's TLS certificate
  * `kong.service.set_tls_verify_store()`: set the CA trust store to use when
    validating upstream Service's TLS certificate

##### Plugins

- :fireworks: **New Plugin**: introduce the [grpc-web plugin](https://github.com/Kong/kong-plugin-grpc-web), allowing clients
  to consume gRPC services via the gRPC-Web protocol.
  [#5607](https://github.com/Kong/kong/pull/5607)
- :fireworks: **New Plugin**: introduce the [grpc-gateway plugin](https://github.com/Kong/kong-plugin-grpc-gateway), allowing
  access to upstream gRPC services through a plain HTTP request.
  [#5939](https://github.com/Kong/kong/pull/5939)
- Go: add getter and setter methods for `kong.ctx.shared`.
  [#5496](https://github.com/Kong/kong/pull/5496/)
- Add `X-Credential-Identifier` header to the following authentication plugins:
  * basic-auth
  * key-auth
  * ldap-auth
  * oauth2
  [#5516](https://github.com/Kong/kong/pull/5516)
- Rate-Limiting: auto-cleanup expired rate-limiting metrics in Postgres.
  [#5498](https://github.com/Kong/kong/pull/5498)
- OAuth2: add ability to persist refresh tokens throughout their life cycle.
  Thanks [amberheilman](https://github.com/amberheilman) for the patch!
  [#5264](https://github.com/Kong/kong/pull/5264)
- IP-Restriction: add support for IPv6.
  [#5640](https://github.com/Kong/kong/pull/5640)
- OAuth2: add support for PKCE.
  Thanks [amberheilman](https://github.com/amberheilman) for the patch!
  [#5268](https://github.com/Kong/kong/pull/5268)
- OAuth2: allow optional hashing of client secrets.
  [#5610](https://github.com/Kong/kong/pull/5610)
- aws-lambda: bump from v3.1.0 to v3.4.0
  * Add `host` configuration to allow for custom Lambda endpoints.
    [#35](https://github.com/Kong/kong-plugin-aws-lambda/pull/35)
- zipkin: bump from 0.2 to 1.1.0
  * Add support for B3 single header
    [#66](https://github.com/Kong/kong-plugin-zipkin/pull/66)
  * Add `traceid_byte_count` config option
    [#74](https://github.com/Kong/kong-plugin-zipkin/pull/74)
  * Add support for W3C header
    [#75](https://github.com/Kong/kong-plugin-zipkin/pull/75)
  * Add new option `header_type`
    [#75](https://github.com/Kong/kong-plugin-zipkin/pull/75)
- serverless-functions: bump from 0.3.1 to 1.0.0
  * Add ability to run functions in each request processing phase.
    [#21](https://github.com/Kong/kong-plugin-serverless-functions/pull/21)
- prometheus: bump from 0.7.1 to 0.9.0
  * Performance: significant improvements in throughput and CPU usage.
    [#79](https://github.com/Kong/kong-plugin-prometheus/pull/79)
  * Expose healthiness of upstreams targets.
    Thanks [carnei-ro](https://github.com/carnei-ro) for the patch!
    [#88](https://github.com/Kong/kong-plugin-prometheus/pull/88)
- rate-limiting: allow rate-limiting by custom header.
  Thanks [carnei-ro](https://github.com/carnei-ro) for the patch!
  [#5969](https://github.com/Kong/kong/pull/5969)
- session: bumped from 2.3.0 to 2.4.0.
  [#5868](https://github.com/Kong/kong/pull/5868)

### Fixes

##### Core

- Fix memory leak when loading a declarative configuration that fails
  schema validation.
  [#5759](https://github.com/Kong/kong/pull/5759)
- Fix migration issue where the index for the `ca_certificates` table would
  fail to be created.
  [#5764](https://github.com/Kong/kong/pull/5764)
- Fix issue where DNS resolution would fail in DB-less mode.
  [#5831](https://github.com/Kong/kong/pull/5831)

##### Admin API

- Disallow `PATCH` on `/upstreams/:upstreams/targets/:targets`

##### Plugins

- Go: fix issue where instances of the same Go plugin applied to different
  Routes would get mixed up.
  [#5597](https://github.com/Kong/kong/pull/5597)
- Strip `Authorization` value from logged headers. Values are now shown as
  `REDACTED`.
  [#5628](https://github.com/Kong/kong/pull/5628).
- ACL: respond with HTTP 401 rather than 403 if credentials are not provided.
  [#5452](https://github.com/Kong/kong/pull/5452)
- ldap-auth: set credential ID upon authentication, allowing subsequent
  plugins (e.g., rate-limiting) to act on said value.
  [#5497](https://github.com/Kong/kong/pull/5497)
- ldap-auth: hash the cache key generated by the plugin.
  [#5497](https://github.com/Kong/kong/pull/5497)
- zipkin: bump from 0.2 to 1.1.0
  * Stopped tagging non-erroneous spans with `error=false`.
    [#63](https://github.com/Kong/kong-plugin-zipkin/pull/63)
  * Changed the structure of `localEndpoint` and `remoteEndpoint`.
    [#63](https://github.com/Kong/kong-plugin-zipkin/pull/63)
  * Store annotation times in microseconds.
    [#71](https://github.com/Kong/kong-plugin-zipkin/pull/71)
  * Prevent an error triggered when timing-related kong variables
    were not present.
    [#71](https://github.com/Kong/kong-plugin-zipkin/pull/71)
- aws-lambda: AWS regions are no longer validated against a hardcoded list; if an
  invalid region name is provided, a proxy Internal Server Error is raised,
  and a DNS resolution error message is logged.
  [#33](https://github.com/Kong/kong-plugin-aws-lambda/pull/33)

[Back to TOC](#table-of-contents)


## [2.0.5]

> Released 2020/06/30

### Dependencies

- Bump OpenSSL version from `1.1.1f` to `1.1.1g`.
  [#5820](https://github.com/Kong/kong/pull/5810)
- Bump [go-pluginserver](https://github.com/Kong/go-pluginserver) from version
  from `0.2.0` to `0.3.2`, leveraging [go-pdk](https://github.com/Kong/go-pdk) `0.3.1`.
  See the [go-pdk changelog](https://github.com/Kong/go-pdk/blob/master/CHANGELOG.md#v031).

### Fixes

##### Core

- Fix a race condition leading to random config fetching failure in DB-less mode.
  [#5833](https://github.com/Kong/kong/pull/5833)
- Fix issue where a respawned worker would not use the existing configuration
  in DB-less mode.
  [#5850](https://github.com/Kong/kong/pull/5850)
- Fix issue where declarative configuration would fail with the error:
  `Cannot serialise table: excessively sparse array`.
  [#5768](https://github.com/Kong/kong/pull/5865)
- Targets now support a weight range of 0-65535.
  [#5871](https://github.com/Kong/kong/pull/5871)
- Make kong.ctx.plugin light-thread safe
  Thanks [tdelaune](https://github.com/tdelaune) for the assistance!
  [#5873](https://github.com/Kong/kong/pull/5873)
- Go: fix issue with Go plugins where the plugin instance would be
  intermittently killed.
  Thanks [primableatom](https://github.com/primableatom) for the patch!
  [#5903](https://github.com/Kong/kong/pull/5903)
- Auto-convert `config.anonymous` from empty string to the `ngx.null` value.
  [#5906](https://github.com/Kong/kong/pull/5906)
- Fix issue where DB-less wouldn't correctly validate input with missing IDs,
  names, or cache key.
  [#5929](https://github.com/Kong/kong/pull/5929)
- Fix issue where a request to the upstream health endpoint would fail with
  HTTP 500 Internal Server Error.
  [#5943](https://github.com/Kong/kong/pull/5943)
- Fix issue where providing a declarative configuration file containing
  fields with explicit null values would result in an error.
  [#5999](https://github.com/Kong/kong/pull/5999)
- Fix issue where the balancer wouldn't be built for all workers.
  [#5931](https://github.com/Kong/kong/pull/5931)
- Fix issue where a declarative configuration file with primary keys specified
  as numbers would result in an error.
  [#6005](https://github.com/Kong/kong/pull/6005)

##### CLI

##### Configuration

- Fix issue where the Postgres password from the Kong configuration file
  would be truncated if it contained a `#` character.
  [#5822](https://github.com/Kong/kong/pull/5822)

##### Admin API

- Fix issue where a `PUT` request on `/upstreams/:upstreams/targets/:targets`
  would result in HTTP 500 Internal Server Error.
  [#6012](https://github.com/Kong/kong/pull/6012)

##### PDK

- Stop request processing flow if body encoding fails.
  [#5829](https://github.com/Kong/kong/pull/5829)
- Ensure `kong.service.set_target()` includes the port number if a non-default
  port is used.
  [#5996](https://github.com/Kong/kong/pull/5996)

##### Plugins

- Go: fix issue where the go-pluginserver would not reload Go plugins'
  configurations.
  Thanks [wopol](https://github.com/wopol) for the patch!
  [#5866](https://github.com/Kong/kong/pull/5866)
- basic-auth: avoid fetching credentials when password is not given.
  Thanks [Abhishekvrshny](https://github.com/Abhishekvrshny) for the patch!
  [#5880](https://github.com/Kong/kong/pull/5880)
- cors: avoid overwriting upstream response `Vary` header; new values are now
  added as additional `Vary` headers.
  Thanks [aldor007](https://github.com/aldor007) for the patch!
  [#5794](https://github.com/Kong/kong/pull/5794)

[Back to TOC](#table-of-contents)


## [2.0.4]

> Released 2020/04/22

### Fixes

##### Core

  - Disable JIT mlcache:get_bulk() on ARM64
    [#5797](https://github.com/Kong/kong/pull/5797)
  - Don't incrementing log counters on unexpected errors
    [#5783](https://github.com/Kong/kong/pull/5783)
  - Invalidate target history at cleanup so balancers stay synced
    [#5775](https://github.com/Kong/kong/pull/5775)
  - Set a log prefix with the upstream name
    [#5773](https://github.com/Kong/kong/pull/5773)
  - Fix memory leaks when loading a declarative config that fails schema validation
    [#5766](https://github.com/Kong/kong/pull/5766)
  - Fix some balancer and cluster_events issues
    [#5804](https://github.com/Kong/kong/pull/5804)

##### Configuration

  - Send declarative config updates to stream subsystem via Unix domain
    [#5786](https://github.com/Kong/kong/pull/5786)
  - Now when using declarative configurations the cache is purged on reload, cleaning any references to removed entries
    [#5769](https://github.com/Kong/kong/pull/5769)


[Back to TOC](#table-of-contents)


## [2.0.3]

> Released 2020/04/06

This is a patch release in the 2.0 series. Being a patch release, it strictly
contains performance improvements and bugfixes. The are no new features or
breaking changes.

### Fixes

##### Core

  - Setting the target weight to 0 does not automatically remove the upstream.
    [#5710](https://github.com/Kong/kong/pull/5710).
  - The plugins iterator is now always fully built, even if the initialization
    of any of them fails.
    [#5692](https://github.com/Kong/kong/pull/5692).
  - Fixed the load of `dns_not_found_ttl` and `dns_error_ttl` configuration
    options.
    [#5684](https://github.com/Kong/kong/pull/5684).
  - Consumers and tags are properly warmed-up from the plugins' perspective,
    i.e. they are loaded to the cache space that plugins access.
    [#5669](https://github.com/Kong/kong/pull/5669).
  - Customized error messages don't affect subsequent default error responses
    now.
    [#5673](https://github.com/Kong/kong/pull/5673).

##### CLI

  - Fixed the `lua_package_path` option precedence over `LUA_PATH` environment
    variable.
    [#5729](https://github.com/Kong/kong/pull/5729).
  - Support to Nginx binary upgrade by correctly handling the `USR2` signal.
    [#5657](https://github.com/Kong/kong/pull/5657).

##### Configuration

  - Fixed the logrotate configuration file with the right line terminators.
    [#243](https://github.com/Kong/kong-build-tools/pull/243).
    Thanks, [WALL-E](https://github.com/WALL-E)

##### Admin API

  - Fixed the `sni is duplicated` error when sending multiple `SNIs` as body
    arguments and an `SNI` on URL that matched one from the body.
    [#5660](https://github.com/Kong/kong/pull/5660).

[Back to TOC](#table-of-contents)


## [2.0.2]

> Released 2020/02/27

This is a patch release in the 2.0 series. Being a patch release, it strictly
contains performance improvements and bugfixes. The are no new features or
breaking changes.

### Fixes

##### Core

  - Fix issue related to race condition in Cassandra select each method
    [#5564](https://github.com/Kong/kong/pull/5564).
    Thanks, [vasuharish](https://github.com/vasuharish)!
  - Fix issue related to running control plane under multiple Nginx workers
    [#5612](https://github.com/Kong/kong/pull/5612).
  - Don't change route paths when marshaling
    [#5587](https://github.com/Kong/kong/pull/5587).
  - Fix propagation of posted health across workers
    [#5539](https://github.com/Kong/kong/pull/5539).
  - Use proper units for timeouts with cassandra
    [#5571](https://github.com/Kong/kong/pull/5571).
  - Fix broken SNI based routing in L4 proxy mode
    [#5533](https://github.com/Kong/kong/pull/5533).

##### Plugins

  - Enable the ACME plugin by default
    [#5555](https://github.com/Kong/kong/pull/5555).
  - Accept consumer username in anonymous field
    [#5552](https://github.com/Kong/kong/pull/5552).

[Back to TOC](#table-of-contents)


## [2.0.1]

> Released 2020/02/04

This is a patch release in the 2.0 series. Being a patch release, it strictly
contains performance improvements and bugfixes. The are no new features or
breaking changes.


### Fixes

##### Core

  - Migrations include the configured Lua path now
    [#5509](https://github.com/Kong/kong/pull/5509).
  - Hop-by-hop headers to not clear upgrade header on upgrade
    [#5495](https://github.com/Kong/kong/pull/5495).
  - Balancers now properly check if a response is produced by an upstream
    [#5493](https://github.com/Kong/kong/pull/5493).
    Thanks, [onematchfox](https://github.com/onematchfox)!
  - Kong correctly logs an error message when the Lua VM cannot allocate memory
    [#5479](https://github.com/Kong/kong/pull/5479)
    Thanks, [pamiel](https://github.com/pamiel)!
  - Schema validations work again in DB-less mode
    [#5464](https://github.com/Kong/kong/pull/5464).

##### Plugins

  - oauth2: handle `Authorization` headers with missing `access_token` correctly.
    [#5514](https://github.com/Kong/kong/pull/5514).
    Thanks, [jeremyjpj0916](https://github.com/jeremyjpj0916)!
  - oauth2: hash oauth2_tokens cache key via the DAO
    [#5507](https://github.com/Kong/kong/pull/5507)


[Back to TOC](#table-of-contents)


## [2.0.0]

> Released 2020/01/20

This is a new major release of Kong, including new features such as **Hybrid
mode**, **Go language support for plugins** and **buffered proxying**, and
much more.

Kong 2.0.0 removes the deprecated service mesh functionality, which was
been retired in favor of [Kuma](https://kuma.io), as Kong continues to
focus on its core gateway capabilities.

Please note that Kong 2.0.0 also removes support for migrating from versions
below 1.0.0. If you are running Kong 0.x versions below 0.14.1, you need to
migrate to 0.14.1 first, and once you are running 0.14.1, you can migrate to
Kong 1.5.0, which includes special provisions for migrating from Kong 0.x,
such as the `kong migrations migrate-apis` command, and then finally to Kong
2.0.0.

### Dependencies

- :warning: The required OpenResty version is
  [1.15.8.2](http://openresty.org/en/changelog-1015008.html), and the
  the set of patches included has changed, including the latest release of
  [lua-kong-nginx-module](https://github.com/Kong/lua-kong-nginx-module).
  If you are installing Kong from one of our distribution
  packages, you are not affected by this change.

**Note:** if you are not using one of our distribution packages and compiling
OpenResty from source, you must still apply Kong's [OpenResty
patches](https://github.com/Kong/kong-build-tools/tree/master/openresty-build-tools/openresty-patches)
(and, as highlighted above, compile OpenResty with the new
lua-kong-nginx-module). Our [kong-build-tools](https://github.com/Kong/kong-build-tools)
repository will allow you to do both easily.

### Packaging

- RPM packages are now signed with our own GPG keys. You can download our public
  key at https://bintray.com/user/downloadSubjectPublicKey?username=kong
- Kong now ships with a systemd unit file

### Additions

##### Core

  - :fireworks: **Hybrid mode** for management of control-plane and
    data-plane nodes. This allows running control-plane nodes using a
    database and have them deliver configuration updates to DB-less
    data-plane nodes.
    [#5294](https://github.com/Kong/kong/pull/5294)
  - :fireworks: **Buffered proxying** - plugins can now request buffered
    reading of the service response (as opposed to the streaming default),
    allowing them to modify headers based on the contents of the body
    [#5234](https://github.com/Kong/kong/pull/5234)
  - The `transformations` in DAO schemas now also support `on_read`,
    allowing for two-way (read/write) data transformations between
    Admin API input/output and database storage.
    [#5100](https://github.com/Kong/kong/pull/5100)
  - Added `threshold` attribute for health checks
    [#5206](https://github.com/Kong/kong/pull/5206)
  - Caches for core entities and plugin-controlled entities (such as
    credentials, etc.) are now separated, protecting the core entities
    from cache eviction caused by plugin behavior.
    [#5114](https://github.com/Kong/kong/pull/5114)
  - Cipher suite was updated to the Mozilla v5 release.
    [#5342](https://github.com/Kong/kong/pull/5342)
  - Better support for using already existing Cassandra keyspaces
    when migrating
    [#5361](https://github.com/Kong/kong/pull/5361)
  - Better log messages when plugin modules fail to load
    [#5357](https://github.com/Kong/kong/pull/5357)
  - `stream_listen` now supports the `backlog` option.
    [#5346](https://github.com/Kong/kong/pull/5346)
  - The internal cache was split into two independent segments,
    `kong.core_cache` and `kong.cache`. The `core_cache` region is
    used by the Kong core to store configuration data that doesn't
    change often. The other region is used to store plugin
    runtime data that is dependent on traffic pattern and user
    behavior. This change should decrease the cache contention
    between Kong core and plugins and result in better performance
    overall.
    - :warning: Note that both structures rely on the already existent
      `mem_cache_size` configuration option to set their size,
      so when upgrading from a previous Kong version, the cache
      memory consumption might double if this value is not adjusted
      [#5114](https://github.com/Kong/kong/pull/5114)

##### CLI

  - `kong config init` now accepts a filename argument
    [#4451](https://github.com/Kong/kong/pull/4451)

##### Configuration

  - :fireworks: **Extended support for Nginx directive injections**
    via Kong configurations, reducing the needs for custom Nginx
    templates. New injection contexts were added: `nginx_main_`,
    `nginx_events` and `nginx_supstream_` (`upstream` in `stream`
    mode).
    [#5390](https://github.com/Kong/kong/pull/5390)
  - Enable `reuseport` option in the listen directive by default
    and allow specifying both `reuseport` and `backlog=N` in the
    listener flags.
    [#5332](https://github.com/Kong/kong/pull/5332)
  - Check existence of `lua_ssl_trusted_certificate` at startup
    [#5345](https://github.com/Kong/kong/pull/5345)

##### Admin API

  - Added `/upstreams/<id>/health?balancer_health=1` attribute for
    detailed information about balancer health based on health
    threshold configuration
    [#5206](https://github.com/Kong/kong/pull/5206)

##### PDK

  - New functions `kong.service.request.enable_buffering`,
    `kong.service.response.get_raw_body` and
    `kong.service.response.get_body` for use with buffered proxying
    [#5315](https://github.com/Kong/kong/pull/5315)

##### Plugins

  - :fireworks: **Go plugin support** - plugins can now be written in
    Go as well as Lua, through the use of an out-of-process Go plugin server.
    [#5326](https://github.com/Kong/kong/pull/5326)
  - The lifecycle of the Plugin Server daemon for Go language support is
    managed by Kong itself.
    [#5366](https://github.com/Kong/kong/pull/5366)
  - :fireworks: **New plugin: ACME** - Let's Encrypt and ACMEv2 integration with Kong
    [#5333](https://github.com/Kong/kong/pull/5333)
  - :fireworks: aws-lambda: bumped version to 3.0.1, with a number of new features!
    [#5083](https://github.com/Kong/kong/pull/5083)
  - :fireworks: prometheus: bumped to version 0.7.0 including major performance improvements
    [#5295](https://github.com/Kong/kong/pull/5295)
  - zipkin: bumped to version 0.2.1
    [#5239](https://github.com/Kong/kong/pull/5239)
  - session: bumped to version 2.2.0, adding `authenticated_groups` support
    [#5108](https://github.com/Kong/kong/pull/5108)
  - rate-limiting: added experimental support for standardized headers based on the
    ongoing [RFC draft](https://tools.ietf.org/html/draft-polli-ratelimit-headers-01)
    [#5335](https://github.com/Kong/kong/pull/5335)
  - rate-limiting: added Retry-After header on HTTP 429 responses
    [#5329](https://github.com/Kong/kong/pull/5329)
  - datadog: report metrics with tags --
    Thanks [mvanholsteijn](https://github.com/mvanholsteijn) for the patch!
    [#5154](https://github.com/Kong/kong/pull/5154)
  - request-size-limiting: added `size_unit` configuration option.
    [#5214](https://github.com/Kong/kong/pull/5214)
  - request-termination: add extra check for `conf.message` before sending
    response back with body object included.
    [#5202](https://github.com/Kong/kong/pull/5202)
  - jwt: add `X-Credential-Identifier` header in response --
    Thanks [davinwang](https://github.com/davinwang) for the patch!
    [#4993](https://github.com/Kong/kong/pull/4993)

### Fixes

##### Core

  - Correct detection of update upon deleting Targets --
    Thanks [pyrl247](https://github.com/pyrl247) for the patch!
  - Fix declarative config loading of entities with abstract records
    [#5343](https://github.com/Kong/kong/pull/5343)
  - Fix sort priority when matching routes by longest prefix
    [#5430](https://github.com/Kong/kong/pull/5430)
  - Detect changes in Routes that happen halfway through a router update
    [#5431](https://github.com/Kong/kong/pull/5431)

##### Admin API

  - Corrected the behavior when overwriting a Service configuration using
    the `url` shorthand
    [#5315](https://github.com/Kong/kong/pull/5315)

##### Core

  - :warning: **Removed Service Mesh support** - That has been deprecated in
    Kong 1.4 and made off-by-default already, and the code is now gone in 2.0.
    For Service Mesh, we now have [Kuma](https://kuma.io), which is something
    designed for Mesh patterns from day one, so we feel at peace with removing
    Kong's native Service Mesh functionality and focus on its core capabilities
    as a gateway.

##### Configuration

  - Routes using `tls` are now supported in stream mode by adding an
    entry in `stream_listen` with the `ssl` keyword enabled.
    [#5346](https://github.com/Kong/kong/pull/5346)
  - As part of service mesh removal, serviceless proxying was removed.
    You can still set `service = null` when creating a route for use with
    serverless plugins such as `aws-lambda`, or `request-termination`.
    [#5353](https://github.com/Kong/kong/pull/5353)
  - Removed the `origins` property which was used for service mesh.
    [#5351](https://github.com/Kong/kong/pull/5351)
  - Removed the `transparent` property which was used for service mesh.
    [#5350](https://github.com/Kong/kong/pull/5350)
  - Removed the `nginx_optimizations` property; the equivalent settings
    can be performed via Nginx directive injections.
    [#5390](https://github.com/Kong/kong/pull/5390)
  - The Nginx directive injection prefixes `nginx_http_upstream_`
    and `nginx_http_status_` were renamed to `nginx_upstream_` and
    `nginx_status_` respectively.
    [#5390](https://github.com/Kong/kong/pull/5390)

##### Plugins

  - Removed the Sidecar Injector plugin which was used for service mesh.
    [#5199](https://github.com/Kong/kong/pull/5199)


[Back to TOC](#table-of-contents)


## [1.5.1]

> Released 2020/02/19

This is a patch release over 1.5.0, fixing a minor issue in the `kong migrations migrate-apis`
command, which assumed execution in a certain order in the migration process. This now
allows the command to be executed prior to running the migrations from 0.x to 1.5.1.

### Fixes

##### CLI

  - Do not assume new fields are already available when running `kong migrations migrate-apis`
    [#5572](https://github.com/Kong/kong/pull/5572)


[Back to TOC](#table-of-contents)


## [1.5.0]

> Released 2020/01/20

Kong 1.5.0 is the last release in the Kong 1.x series, and it was designed to
help Kong 0.x users upgrade out of that series and into more current releases.
Kong 1.5.0 includes two features designed to ease the transition process: the
new `kong migrations migrate-apis` commands, to help users migrate away from
old `apis` entities which were deprecated in Kong 0.13.0 and removed in Kong
1.0.0, and a compatibility flag to provide better router compatibility across
Kong versions.

### Additions

##### Core

  - New `path_handling` attribute in Routes entities, which selects the behavior
    the router will have when combining the Service Path, the Route Path, and
    the Request path into a single path sent to the upstream. This attribute
    accepts two values, `v0` or `v1`, making the router behave as in Kong 0.x or
    Kong 1.x, respectively. [#5360](https://github.com/Kong/kong/pull/5360)

##### CLI

  - New command `kong migrations migrate-apis`, which converts any existing
    `apis` from an old Kong 0.x installation and generates Route, Service and
    Plugin entities with equivalent configurations. The converted routes are
    set to use `path_handling = v0`, to ensure compatibility.
    [#5176](https://github.com/Kong/kong/pull/5176)

### Fixes

##### Core

  - Fixed the routing prioritization that could lead to a match in a lower
    priority path. [#5443](https://github.com/Kong/kong/pull/5443)
  - Changes in router or plugins entities while the rebuild is in progress now
    are treated in the next rebuild, avoiding to build invalid iterators.
    [#5431](https://github.com/Kong/kong/pull/5431)
  - Fixed invalid incorrect calculation of certificate validity period.
    [#5449](https://github.com/Kong/kong/pull/5449) -- Thanks
    [Bevisy](https://github.com/Bevisy) for the patch!


[Back to TOC](#table-of-contents)


## [1.4.3]

> Released 2020/01/09

:warning: This release includes a security fix to address potentially
sensitive information being written to the error log file. This affects
certain uses of the Admin API for DB-less mode, described below.

This is a patch release in the 1.4 series, and as such, strictly contains
bugfixes. There are no new features nor breaking changes.

### Fixes

##### Core

  - Fix the detection of the need for balancer updates
    when deleting targets
    [#5352](https://github.com/kong/kong/issues/5352) --
    Thanks [zeeshen](https://github.com/zeeshen) for the patch!
  - Fix behavior of longest-path criteria when matching routes
    [#5383](https://github.com/kong/kong/issues/5383)
  - Fix incorrect use of cache when using header-based routing
    [#5267](https://github.com/kong/kong/issues/5267) --
    Thanks [marlonfan](https://github.com/marlonfan) for the patch!

##### Admin API

  - Do not make a debugging dump of the declarative config input into
    `error.log` when posting it with `/config` and using `_format_version`
    as a top-level parameter (instead of embedded in the `config` parameter).
    [#5411](https://github.com/kong/kong/issues/5411)
  - Fix incorrect behavior of PUT for /certificates
    [#5321](https://github.com/kong/kong/issues/5321)

##### Plugins

  - acl: fixed an issue where getting ACLs by group failed when multiple
    consumers share the same group
    [#5322](https://github.com/kong/kong/issues/5322)


[Back to TOC](#table-of-contents)


## [1.4.2]

> Released 2019/12/10

This is another patch release in the 1.4 series, and as such, strictly
contains bugfixes. There are no new features nor breaking changes.

### Fixes

##### Core

  - Fixes some corner cases in the balancer behavior
    [#5318](https://github.com/Kong/kong/pull/5318)

##### Plugins

  - http-log: disable queueing when using the default
    settings, to avoid memory consumption issues
    [#5323](https://github.com/Kong/kong/pull/5323)
  - prometheus: restore compatibility with version 0.6.0
    [#5303](https://github.com/Kong/kong/pull/5303)


[Back to TOC](#table-of-contents)


## [1.4.1]

> Released 2019/12/03

This is a patch release in the 1.4 series, and as such, strictly contains
bugfixes. There are no new features nor breaking changes.

### Fixes

##### Core

  - Fixed a memory leak in the balancer
    [#5229](https://github.com/Kong/kong/pull/5229) --
    Thanks [zeeshen](https://github.com/zeeshen) for the patch!
  - Removed arbitrary limit on worker connections.
    [#5148](https://github.com/Kong/kong/pull/5148)
  - Fixed `preserve_host` behavior for gRPC routes
    [#5225](https://github.com/Kong/kong/pull/5225)
  - Fix migrations for ttl for OAuth2 tokens
    [#5253](https://github.com/Kong/kong/pull/5253)
  - Improve handling of errors when creating balancers
    [#5284](https://github.com/Kong/kong/pull/5284)

##### CLI

  - Fixed an issue with `kong config db_export` when reading
    entities that are ttl-enabled and whose ttl value is `null`.
    [#5185](https://github.com/Kong/kong/pull/5185)

##### Admin API

  - Various fixes for Admin API behavior
    [#5174](https://github.com/Kong/kong/pull/5174),
    [#5178](https://github.com/Kong/kong/pull/5178),
    [#5191](https://github.com/Kong/kong/pull/5191),
    [#5186](https://github.com/Kong/kong/pull/5186)

##### Plugins

  - http-log: do not impose a retry delay on successful sends
    [#5282](https://github.com/Kong/kong/pull/5282)


[Back to TOC](#table-of-contents)

## [1.4.0]

> Released on 2019/10/22

### Installation

  - :warning: All Bintray assets have been renamed from `.all.` / `.noarch.` to be
    architecture specific namely `.arm64.` and `.amd64.`

### Additions

##### Core

  - :fireworks: New configuration option `cassandra_refresh_frequency` to set
    the frequency that Kong will check for Cassandra cluster topology changes,
    avoiding restarts when Cassandra nodes are added or removed.
    [#5071](https://github.com/Kong/kong/pull/5071)
  - New `transformations` property in DAO schemas, which allows adding functions
    that run when database rows are inserted or updated.
    [#5047](https://github.com/Kong/kong/pull/5047)
  - The new attribute `hostname` has been added to `upstreams` entities. This
    attribute is used as the `Host` header when proxying requests through Kong
    to servers that are listening on server names that are different from the
    names to which they resolve.
    [#4959](https://github.com/Kong/kong/pull/4959)
  - New status interface has been introduced. It exposes insensitive health,
    metrics and error read-only information from Kong, which can be consumed by
    other services in the infrastructure to monitor Kong's health.
    This removes the requirement of the long-used workaround to monitor Kong's
    health by injecting a custom server block.
    [#4977](https://github.com/Kong/kong/pull/4977)
  - New Admin API response header `X-Kong-Admin-Latency`, reporting the time
    taken by Kong to process an Admin API request.
    [#4966](https://github.com/Kong/kong/pull/4996/files)

##### Configuration

  - :warning: New configuration option `service_mesh` which enables or disables
    the Service Mesh functionality. The Service Mesh is being deprecated and
    will not be available in the next releases of Kong.
    [#5124](https://github.com/Kong/kong/pull/5124)
  - New configuration option `router_update_frequency` that allows setting the
    frequency that router and plugins will be checked for changes. This new
    option avoids performance degradation when Kong routes or plugins are
    frequently changed. [#4897](https://github.com/Kong/kong/pull/4897)

##### Plugins

  - rate-limiting: in addition to consumer, credential, and IP levels, now
    rate-limiting plugin has service-level support. Thanks
    [wuguangkuo](https://github.com/wuguangkuo) for the patch!
    [#5031](https://github.com/Kong/kong/pull/5031)
  - Now rate-limiting `local` policy counters expire using the shared
    dictionary's TTL, avoiding to keep unnecessary counters in memory. Thanks
    [cb372](https://github.com/cb372) for the patch!
    [#5029](https://github.com/Kong/kong/pull/5029)
  - Authentication plugins have support for tags now.
    [#4945](https://github.com/Kong/kong/pull/4945)
  - response-transformer plugin now supports renaming response headers. Thanks
    [aalmazanarbs](https://github.com/aalmazanarbs) for the patch!
    [#5040](https://github.com/Kong/kong/pull/5040)

### Fixes

##### Core

  - :warning: Service Mesh is known to cause HTTPS requests to upstream to
    ignore `proxy_ssl*` directives, so it is being discontinued in the next
    major release of Kong. In this release it is disabled by default, avoiding
    this issue, and it can be enabled as aforementioned in the configuration
    section. [#5124](https://github.com/Kong/kong/pull/5124)
  - Fixed an issue on reporting the proper request method and URL arguments on
    NGINX-produced errors in logging plugins.
    [#5073](https://github.com/Kong/kong/pull/5073)
  - Fixed an issue where targets were not properly updated in all Kong workers
    when they were removed. [#5041](https://github.com/Kong/kong/pull/5041)
  - Deadlocks cases in database access functions when using Postgres and
    cleaning up `cluster_events` in high-changing scenarios were fixed.
    [#5118](https://github.com/Kong/kong/pull/5118)
  - Fixed issues with tag-filtered GETs on Cassandra-backed nodes.
    [#5105](https://github.com/Kong/kong/pull/5105)

##### Configuration

  - Fixed Lua parsing and error handling in declarative configurations.
    [#5019](https://github.com/Kong/kong/pull/5019)
  - Automatically escape any unescaped `#` characters in parsed `KONG_*`
    environment variables. [#5062](https://github.com/Kong/kong/pull/5062)

##### Plugins

  - file-log: creates log file with proper permissions when Kong uses
    declarative config. [#5028](https://github.com/Kong/kong/pull/5028)
  - basic-auth: fixed credentials parsing when using DB-less
    configurations. [#5080](https://github.com/Kong/kong/pull/5080)
  - jwt: plugin handles empty claims and return the correct error message.
    [#5123](https://github.com/Kong/kong/pull/5123)
    Thanks to [@jeremyjpj0916](https://github.com/jeremyjpj0916) for the patch!
  - serverless-functions: Lua code in declarative configurations is validated
    and loaded correctly.
    [#24](https://github.com/Kong/kong-plugin-serverless-functions/pull/24)
  - request-transformer: fixed bug on removing and then adding request headers
    with the same name.
    [#9](https://github.com/Kong/kong-plugin-request-transformer/pull/9)


[Back to TOC](#table-of-contents)

## [1.3.0]

> Released on 2019/08/21

Kong 1.3 is the first version to officially support **gRPC proxying**!

Following our vision for Kong to proxy modern Web services protocols, we are
excited for this newest addition to the family of protocols already supported
by Kong (HTTP(s), WebSockets, and TCP). As we have recently stated in our
latest [Community Call](https://konghq.com/community-call/), more protocols are
to be expected in the future.

Additionally, this release includes several highly-requested features such as
support for upstream **mutual TLS**, **header-based routing** (not only
`Host`), **database export**, and **configurable upstream keepalive
timeouts**.

### Changes

##### Dependencies

- :warning: The required OpenResty version has been bumped to
  [1.15.8.1](http://openresty.org/en/changelog-1015008.html). If you are
  installing Kong from one of our distribution packages, you are not affected
  by this change. See [#4382](https://github.com/Kong/kong/pull/4382).
  With this new version comes a number of improvements:
  1. The new [ngx\_http\_grpc\_module](https://nginx.org/en/docs/http/ngx_http_grpc_module.html).
  2. Configurable of upstream keepalive connections by timeout or number of
     requests.
  3. Support for ARM64 architectures.
  4. LuaJIT GC64 mode for x86_64 architectures, raising the LuaJIT GC-managed
     memory limit from 2GB to 128TB and producing more predictable GC
     performance.
- :warning: From this version on, the new
  [lua-kong-nginx-module](https://github.com/Kong/lua-kong-nginx-module) Nginx
  module is **required** to be built into OpenResty for Kong to function
  properly. This new module allows Kong to support new features such as mutual
  TLS authentication. If you are installing Kong from one of our distribution
  packages, you are not affected by this change.
  [openresty-build-tools#26](https://github.com/Kong/openresty-build-tools/pull/26)

**Note:** if you are not using one of our distribution packages and compiling
OpenResty from source, you must still apply Kong's [OpenResty
patches](https://github.com/kong/openresty-patches) (and, as highlighted above,
compile OpenResty with the new lua-kong-nginx-module). Our new
[openresty-build-tools](https://github.com/Kong/openresty-build-tools)
repository will allow you to do both easily.

##### Core

- :warning: Bugfixes in the router *may, in some edge-cases*, result in
  different Routes being matched. It was reported to us that the router behaved
  incorrectly in some cases when configuring wildcard Hosts and regex paths
  (e.g. [#3094](https://github.com/Kong/kong/issues/3094)). It may be so that
  you are subject to these bugs without realizing it. Please ensure that
  wildcard Hosts and regex paths Routes you have configured are matching as
  expected before upgrading.
  See [9ca4dc0](https://github.com/Kong/kong/commit/9ca4dc09fdb12b340531be8e0f9d1560c48664d5),
  [2683b86](https://github.com/Kong/kong/commit/2683b86c2f7680238e3fe85da224d6f077e3425d), and
  [6a03e1b](https://github.com/Kong/kong/commit/6a03e1bd95594716167ccac840ff3e892ed66215)
  for details.
- Upstream connections are now only kept-alive for 100 requests or 60 seconds
  (idle) by default. Previously, upstream connections were not actively closed
  by Kong. This is a (non-breaking) change in behavior, inherited from Nginx
  1.15, and configurable via new configuration properties (see below).

##### Configuration

- :warning: The `upstream_keepalive` configuration property is deprecated, and
  replaced by the new `nginx_http_upstream_keepalive` property. Its behavior is
  almost identical, but the notable difference is that the latter leverages the
  [injected Nginx
  directives](https://konghq.com/blog/kong-ce-nginx-injected-directives/)
  feature added in Kong 0.14.0.
  In future releases, we will gradually increase support for injected Nginx
  directives. We have high hopes that this will remove the occasional need for
  custom Nginx configuration templates.
  [#4382](https://github.com/Kong/kong/pull/4382)

### Additions

##### Core

- :fireworks: **Native gRPC proxying.** Two new protocol types; `grpc` and
  `grpcs` correspond to gRPC over h2c and gRPC over h2. They can be specified
  on a Route or a Service's `protocol` attribute (e.g. `protocol = grpcs`).
  When an incoming HTTP/2 request matches a Route with a `grpc(s)` protocol,
  the request will be handled by the
  [ngx\_http\_grpc\_module](https://nginx.org/en/docs/http/ngx_http_grpc_module.html),
  and proxied to the upstream Service according to the gRPC protocol
  specifications.  :warning: Note that not all Kong plugins are compatible with
  gRPC requests yet.  [#4801](https://github.com/Kong/kong/pull/4801)
- :fireworks: **Mutual TLS** handshake with upstream services. The Service
  entity now has a new `client_certificate` attribute, which is a foreign key
  to a Certificate entity. If specified, Kong will use the Certificate as a
  client TLS cert during the upstream TLS handshake.
  [#4800](https://github.com/Kong/kong/pull/4800)
- :fireworks: **Route by any request header**. The router now has the ability
  to match Routes by any request header (not only `Host`). The Route entity now
  has a new `headers` attribute, which is a map of headers names and values.
  E.g. `{ "X-Forwarded-Host": ["example.org"], "Version": ["2", "3"] }`.
  [#4758](https://github.com/Kong/kong/pull/4758)
- :fireworks: **Least-connection load-balancing**. A new `algorithm` attribute
  has been added to the Upstream entity. It can be set to `"round-robin"`
  (default), `"consistent-hashing"`, or `"least-connections"`.
  [#4528](https://github.com/Kong/kong/pull/4528)
- A new core entity, "CA Certificates" has been introduced and can be accessed
  via the new `/ca_certificates` Admin API endpoint. CA Certificates entities
  will be used as CA trust store by Kong. Certificates stored by this entity
  need not include their private key.
  [#4798](https://github.com/Kong/kong/pull/4798)
- Healthchecks now use the combination of IP + Port + Hostname when storing
  upstream health information. Previously, only IP + Port were used. This means
  that different virtual hosts served behind the same IP/port will be treated
  differently with regards to their health status. New endpoints were added to
  the Admin API to manually set a Target's health status.
  [#4792](https://github.com/Kong/kong/pull/4792)

##### Configuration

- :fireworks: A new section in the `kong.conf` file describes [injected Nginx
  directives](https://konghq.com/blog/kong-ce-nginx-injected-directives/)
  (added to Kong 0.14.0) and specifies a few default ones.
  In future releases, we will gradually increase support for injected Nginx
  directives. We have high hopes that this will remove the occasional need for
  custom Nginx configuration templates.
  [#4382](https://github.com/Kong/kong/pull/4382)
- :fireworks: New configuration properties allow for controlling the behavior of
  upstream keepalive connections. `nginx_http_upstream_keepalive_requests` and
  `nginx_http_upstream_keepalive_timeout` respectively control the maximum
  number of proxied requests and idle timeout of an upstream connection.
  [#4382](https://github.com/Kong/kong/pull/4382)
- New flags have been added to the `*_listen` properties: `deferred`, `bind`,
  and `reuseport`.
  [#4692](https://github.com/Kong/kong/pull/4692)

##### CLI

- :fireworks: **Database export** via the new `kong config db_export` CLI
  command. This command will export the configuration present in the database
  Kong is connected to (Postgres or Cassandra) as a YAML file following Kong's
  declarative configuration syntax. This file can thus be imported later on
  in a DB-less Kong node or in another database via `kong config db_import`.
  [#4809](https://github.com/Kong/kong/pull/4809)

##### Admin API

- Many endpoints now support more levels of nesting for ease of access.
  For example: `/services/:services/routes/:routes` is now a valid API
  endpoint.
  [#4713](https://github.com/Kong/kong/pull/4713)
- The API now accepts `form-urlencoded` payloads with deeply nested data
  structures. Previously, it was only possible to send such data structures
  via JSON payloads.
  [#4768](https://github.com/Kong/kong/pull/4768)

##### Plugins

- :fireworks: **New bundled plugin**: the [session
  plugin](https://github.com/Kong/kong-plugin-session) is now bundled in Kong.
  It can be used to manage browser sessions for APIs proxied and authenticated
  by Kong.
  [#4685](https://github.com/Kong/kong/pull/4685)
- ldap-auth: A new `config.ldaps` property allows configuring the plugin to
  connect to the LDAP server via TLS. It provides LDAPS support instead of only
  relying on STARTTLS.
  [#4743](https://github.com/Kong/kong/pull/4743)
- jwt-auth: The new `header_names` property accepts an array of header names
  the JWT plugin should inspect when authenticating a request. It defaults to
  `["Authorization"]`.
  [#4757](https://github.com/Kong/kong/pull/4757)
- [azure-functions](https://github.com/Kong/kong-plugin-azure-functions):
  Bumped to 0.4 for minor fixes and performance improvements.
- [kubernetes-sidecar-injector](https://github.com/Kong/kubernetes-sidecar-injector):
  The plugin is now more resilient to Kubernetes schema changes.
- [serverless-functions](https://github.com/Kong/kong-plugin-serverless-functions):
    - Bumped to 0.3 for minor performance improvements.
    - Functions can now have upvalues.
- [prometheus](https://github.com/Kong/kong-plugin-prometheus): Bumped to
  0.4.1 for minor performance improvements.
- cors: add OPTIONS, TRACE and CONNECT to default allowed methods
  [#4899](https://github.com/Kong/kong/pull/4899)
  Thanks to [@eshepelyuk](https://github.com/eshepelyuk) for the patch!

##### PDK

- New function `kong.service.set_tls_cert_key()`. This functions sets the
  client TLS certificate used while handshaking with the upstream service.
  [#4797](https://github.com/Kong/kong/pull/4797)

### Fixes

##### Core

- Fix WebSocket protocol upgrades in some cases due to case-sensitive
  comparisons of the `Upgrade` header.
  [#4780](https://github.com/Kong/kong/pull/4780)
- Router: Fixed a bug causing invalid matches when configuring two or more
  Routes with a plain `hosts` attribute shadowing another Route's wildcard
  `hosts` attribute. Details of the issue can be seen in
  [01b1cb8](https://github.com/Kong/kong/pull/4775/commits/01b1cb871b1d84e5e93c5605665b68c2f38f5a31).
  [#4775](https://github.com/Kong/kong/pull/4775)
- Router: Ensure regex paths always have priority over plain paths. Details of
  the issue can be seen in
  [2683b86](https://github.com/Kong/kong/commit/2683b86c2f7680238e3fe85da224d6f077e3425d).
  [#4775](https://github.com/Kong/kong/pull/4775)
- Cleanup of expired rows in PostgreSQL is now much more efficient thanks to a
  new query plan.
  [#4716](https://github.com/Kong/kong/pull/4716)
- Improved various query plans against Cassandra instances by increasing the
  default page size.
  [#4770](https://github.com/Kong/kong/pull/4770)

##### Plugins

- cors: ensure non-preflight OPTIONS requests can be proxied.
  [#4899](https://github.com/Kong/kong/pull/4899)
  Thanks to [@eshepelyuk](https://github.com/eshepelyuk) for the patch!
- Consumer references in various plugin entities are now
  properly marked as required, avoiding credentials that map to no Consumer.
  [#4879](https://github.com/Kong/kong/pull/4879)
- hmac-auth: Correct the encoding of HTTP/1.0 requests.
  [#4839](https://github.com/Kong/kong/pull/4839)
- oauth2: empty client_id wasn't checked, causing a server error.
  [#4884](https://github.com/Kong/kong/pull/4884)
- response-transformer: preserve empty arrays correctly.
  [#4901](https://github.com/Kong/kong/pull/4901)

##### CLI

- Fixed an issue when running `kong restart` and Kong was not running,
  causing stdout/stderr logging to turn off.
  [#4772](https://github.com/Kong/kong/pull/4772)

##### Admin API

- Ensure PUT works correctly when applied to plugin configurations.
  [#4882](https://github.com/Kong/kong/pull/4882)

##### PDK

- Prevent PDK calls from failing in custom content blocks.
  This fixes a misbehavior affecting the Prometheus plugin.
  [#4904](https://github.com/Kong/kong/pull/4904)
- Ensure `kong.response.add_header` works in the `rewrite` phase.
  [#4888](https://github.com/Kong/kong/pull/4888)

[Back to TOC](#table-of-contents)

## [1.2.2]

> Released on 2019/08/14

:warning: This release includes patches to the NGINX core (1.13.6) fixing
vulnerabilities in the HTTP/2 module (CVE-2019-9511 CVE-2019-9513
CVE-2019-9516).

This is a patch release in the 1.2 series, and as such, strictly contains
bugfixes. There are no new features nor breaking changes.

### Fixes

##### Core

- Case sensitivity fix when clearing the Upgrade header.
  [#4779](https://github.com/kong/kong/issues/4779)

### Performance

##### Core

- Speed up cascade deletes in Cassandra.
  [#4770](https://github.com/kong/kong/pull/4770)

## [1.2.1]

> Released on 2019/06/26

This is a patch release in the 1.2 series, and as such, strictly contains
bugfixes. There are no new features nor breaking changes.

### Fixes

##### Core

- Fix an issue preventing WebSocket connections from being established by
  clients. This issue was introduced in Kong 1.1.2, and would incorrectly clear
  the `Upgrade` response header.
  [#4719](https://github.com/Kong/kong/pull/4719)
- Fix a memory usage growth issue in the `/config` endpoint when configuring
  Upstream entities. This issue was mostly observed by users of the [Kong
  Ingress Controller](https://github.com/Kong/kubernetes-ingress-controller).
  [#4733](https://github.com/Kong/kong/pull/4733)
- Cassandra: ensure serial consistency is `LOCAL_SERIAL` when a
  datacenter-aware load balancing policy is in use. This fixes unavailability
  exceptions sometimes experienced when connecting to a multi-datacenter
  cluster with cross-datacenter connectivity issues.
  [#4734](https://github.com/Kong/kong/pull/4734)
- Schemas: fix an issue in the schema validator that would not allow specifying
  `false` in some schema rules, such a `{ type = "boolean", eq = false }`.
  [#4708](https://github.com/Kong/kong/pull/4708)
  [#4727](https://github.com/Kong/kong/pull/4727)
- Fix an underlying issue with regards to database entities cache keys
  generation.
  [#4717](https://github.com/Kong/kong/pull/4717)

##### Configuration

- Ensure the `cassandra_local_datacenter` configuration property is specified
  when a datacenter-aware Cassandra load balancing policy is in use.
  [#4734](https://github.com/Kong/kong/pull/4734)

##### Plugins

- request-transformer: fix an issue that would prevent adding a body to
  requests without one.
  [Kong/kong-plugin-request-transformer#4](https://github.com/Kong/kong-plugin-request-transformer/pull/4)
- kubernetes-sidecar-injector: fix an issue causing mutating webhook calls to
  fail.
  [Kong/kubernetes-sidecar-injector#9](https://github.com/Kong/kubernetes-sidecar-injector/pull/9)

[Back to TOC](#table-of-contents)

## [1.2.0]

> Released on: 2019/06/07

This release brings **improvements to reduce long latency tails**,
**consolidates declarative configuration support**, and comes with **newly open
sourced plugins** previously only available to Enterprise customers. It also
ships with new features improving observability and usability.

This release includes database migrations. Please take a few minutes to read
the [1.2 Upgrade Path](https://github.com/Kong/kong/blob/master/UPGRADE.md)
for more details regarding changes and migrations before planning to upgrade
your Kong cluster.

### Installation

- :warning: All Bintray repositories have been renamed from
  `kong-community-edition-*` to `kong-*`.
- :warning: All Kong packages have been renamed from `kong-community-edition`
  to `kong`.

For more details about the updated installation, please visit the official docs:
[https://konghq.com/install](https://konghq.com/install/).

### Additions

##### Core

- :fireworks: Support for **wildcard SNI matching**: the
  `ssl_certificate_by_lua` phase and the stream `preread` phase) is now able to
  match a client hello SNI against any registered wildcard SNI. This is
  particularly helpful for deployments serving a certificate for multiple
  subdomains.
  [#4457](https://github.com/Kong/kong/pull/4457)
- :fireworks: **HTTPS Routes can now be matched by SNI**: the `snis` Route
  attribute (previously only available for `tls` Routes) can now be set for
  `https` Routes and is evaluated by the HTTP router.
  [#4633](https://github.com/Kong/kong/pull/4633)
- :fireworks: **Native support for HTTPS redirects**: Routes have a new
  `https_redirect_status_code` attribute specifying the status code to send
  back to the client if a plain text request was sent to an `https` Route.
  [#4424](https://github.com/Kong/kong/pull/4424)
- The loading of declarative configuration is now done atomically, and with a
  safety check to verify that the new configuration fits in memory.
  [#4579](https://github.com/Kong/kong/pull/4579)
- Schema fields can now be marked as immutable.
  [#4381](https://github.com/Kong/kong/pull/4381)
- Support for loading custom DAO strategies from plugins.
  [#4518](https://github.com/Kong/kong/pull/4518)
- Support for IPv6 to `tcp` and `tls` Routes.
  [#4333](https://github.com/Kong/kong/pull/4333)

##### Configuration

- :fireworks: **Asynchronous router updates**: a new configuration property
  `router_consistency` accepts two possible values: `strict` and `eventual`.
  The former is the default setting and makes router rebuilds highly
  consistent between Nginx workers. It can result in long tail latency if
  frequent Routes and Services updates are expected. The latter helps
  preventing long tail latency issues by instructing Kong to rebuild the router
  asynchronously (with eventual consistency between Nginx workers).
  [#4639](https://github.com/Kong/kong/pull/4639)
- :fireworks: **Database cache warmup**: Kong can now preload entities during
  its initialization. A new configuration property (`db_cache_warmup_entities`)
  was introduced, allowing users to specify which entities should be preloaded.
  DB cache warmup allows for ahead-of-time DNS resolution for Services with a
  hostname. This feature reduces first requests latency, improving the overall
  P99 latency tail.
  [#4565](https://github.com/Kong/kong/pull/4565)
- Improved PostgreSQL connection management: two new configuration properties
  have been added: `pg_max_concurrent_queries` sets the maximum number of
  concurrent queries to the database, and `pg_semaphore_timeout` allows for
  tuning the timeout when acquiring access to a database connection. The
  default behavior remains the same, with no concurrency limitation.
  [#4551](https://github.com/Kong/kong/pull/4551)

##### Admin API

- :fireworks: Add declarative configuration **hash checking** avoiding
  reloading if the configuration has not changed. The `/config` endpoint now
  accepts a `check_hash` query argument. Hash checking only happens if this
  argument's value is set to `1`.
  [#4609](https://github.com/Kong/kong/pull/4609)
- :fireworks: Add a **schema validation endpoint for entities**: a new
  endpoint `/schemas/:entity_name/validate` can be used to validate an instance
  of any entity type in Kong without creating the entity itself.
  [#4413](https://github.com/Kong/kong/pull/4413)
- :fireworks: Add **memory statistics** to the `/status` endpoint. The response
  now includes a `memory` field, which contains the `lua_shared_dicts` and
  `workers_lua_vms` fields with statistics on shared dictionaries and workers
  Lua VM memory usage.
  [#4592](https://github.com/Kong/kong/pull/4592)

##### PDK

- New function `kong.node.get_memory_stats()`. This function returns statistics
  on shared dictionaries and workers Lua VM memory usage, and powers the memory
  statistics newly exposed by the `/status` endpoint.
  [#4632](https://github.com/Kong/kong/pull/4632)

##### Plugins

- :fireworks: **Newly open-sourced plugin**: the HTTP [proxy-cache
  plugin](https://github.com/kong/kong-plugin-proxy-cache) (previously only
  available in Enterprise) is now bundled in Kong.
  [#4650](https://github.com/Kong/kong/pull/4650)
- :fireworks: **Newly open-sourced plugin capabilities**: The
  [request-transformer
  plugin](https://github.com/Kong/kong-plugin-request-transformer) now includes
  capabilities previously only available in Enterprise, among which templating
  and variables interpolation.
  [#4658](https://github.com/Kong/kong/pull/4658)
- Logging plugins: log request TLS version, cipher, and verification status.
  [#4581](https://github.com/Kong/kong/pull/4581)
  [#4626](https://github.com/Kong/kong/pull/4626)
- Plugin development: inheriting from `BasePlugin` is now optional. Avoiding
  the inheritance paradigm improves plugins' performance.
  [#4590](https://github.com/Kong/kong/pull/4590)

### Fixes

##### Core

- Active healthchecks: `http` checks are not performed for `tcp` and `tls`
  Services anymore; only `tcp` healthchecks are performed against such
  Services.
  [#4616](https://github.com/Kong/kong/pull/4616)
- Fix an issue where updates in migrations would not correctly populate default
  values.
  [#4635](https://github.com/Kong/kong/pull/4635)
- Improvements in the reentrancy of Cassandra migrations.
  [#4611](https://github.com/Kong/kong/pull/4611)
- Fix an issue causing the PostgreSQL strategy to not bootstrap the schema when
  using a PostgreSQL account with limited permissions.
  [#4506](https://github.com/Kong/kong/pull/4506)

##### CLI

- Fix `kong db_import` to support inserting entities without specifying a UUID
  for their primary key. Entities with a unique identifier (e.g. `name` for
  Services) can have their primary key omitted.
  [#4657](https://github.com/Kong/kong/pull/4657)
- The `kong migrations [up|finish] -f` commands does not run anymore if there
  are no previously executed migrations.
  [#4617](https://github.com/Kong/kong/pull/4617)

##### Plugins

- ldap-auth: ensure TLS connections are reused.
  [#4620](https://github.com/Kong/kong/pull/4620)
- oauth2: ensured access tokens preserve their `token_expiration` value when
  migrating from previous Kong versions.
  [#4572](https://github.com/Kong/kong/pull/4572)

[Back to TOC](#table-of-contents)

## [1.1.2]

> Released on: 2019/04/24

This is a patch release in the 1.0 series. Being a patch release, it strictly
contains bugfixes. The are no new features or breaking changes.

### Fixes

- core: address issue where field type "record" nested values reset on update
  [#4495](https://github.com/Kong/kong/pull/4495)
- core: correctly manage primary keys of type "foreign"
  [#4429](https://github.com/Kong/kong/pull/4429)
- core: declarative config is not parsed on db-mode anymore
  [#4487](https://github.com/Kong/kong/pull/4487)
  [#4509](https://github.com/Kong/kong/pull/4509)
- db-less: Fixed a problem in Kong balancer timing out.
  [#4534](https://github.com/Kong/kong/pull/4534)
- db-less: Accept declarative config directly in JSON requests.
  [#4527](https://github.com/Kong/kong/pull/4527)
- db-less: do not mis-detect mesh mode
  [#4498](https://github.com/Kong/kong/pull/4498)
- db-less: fix crash when field has same name as entity
  [#4478](https://github.com/Kong/kong/pull/4478)
- basic-auth: ignore password if nil on basic auth credential patch
  [#4470](https://github.com/Kong/kong/pull/4470)
- http-log: Simplify queueing mechanism. Fixed a bug where traces were lost
  in some cases.
  [#4510](https://github.com/Kong/kong/pull/4510)
- request-transformer: validate header values in plugin configuration.
  Thanks, [@rune-chan](https://github.com/rune-chan)!
  [#4512](https://github.com/Kong/kong/pull/4512).
- rate-limiting: added index on rate-limiting metrics.
  Thanks, [@mvanholsteijn](https://github.com/mvanholsteijn)!
  [#4486](https://github.com/Kong/kong/pull/4486)

[Back to TOC](#table-of-contents)

## [1.1.1]

> Released on: 2019/03/28

This release contains a fix for 0.14 Kong clusters using Cassandra to safely
migrate to Kong 1.1.

### Fixes

- Ensure the 0.14 -> 1.1 migration path for Cassandra does not corrupt the
  database schema.
  [#4450](https://github.com/Kong/kong/pull/4450)
- Allow the `kong config init` command to run without a pointing to a prefix
  directory.
  [#4451](https://github.com/Kong/kong/pull/4451)

[Back to TOC](#table-of-contents)

## [1.1.0]

> Released on: 2019/03/27

This release introduces new features such as **Declarative
Configuration**, **DB-less Mode**, **Bulk Database Import**, **Tags**, as well
as **Transparent Proxying**. It contains a large number of other features and
fixes, listed below. Also, the Plugin Development kit also saw a minor
updated, bumped to version 1.1.

This release includes database migrations. Please take a few minutes to read
the [1.1 Upgrade Path](https://github.com/Kong/kong/blob/master/UPGRADE.md)
for more details regarding changes and migrations before planning to upgrade
your Kong cluster.

:large_orange_diamond: **Post-release note (as of 2019/03/28):** an issue has
been found when migrating from a 0.14 Kong cluster to 1.1.0 when running on top
of Cassandra. Kong 1.1.1 has been released to address this issue. Kong clusters
running on top of PostgreSQL are not affected by this issue, and can migrate to
1.1.0 or 1.1.1 safely.

### Additions

##### Core

- :fireworks: Kong can now run **without a database**, using in-memory
  storage only. When running Kong in DB-less mode, entities are loaded via a
  **declarative configuration** file, specified either through Kong's
  configuration file, or uploaded via the Admin API.
  [#4315](https://github.com/Kong/kong/pull/4315)
- :fireworks: **Transparent proxying** - the `service` attribute on
  Routes is now optional; a Route without an assigned Service will
  proxy transparently
  [#4286](https://github.com/Kong/kong/pull/4286)
- Support for **tags** in entities
  [#4275](https://github.com/Kong/kong/pull/4275)
  - Every core entity now adds a `tags` field
- New `protocols` field in the Plugin entity, allowing plugin instances
  to be set for specific protocols only (`http`, `https`, `tcp` or `tls`).
  [#4248](https://github.com/Kong/kong/pull/4248)
  - It filters out plugins during execution according to their `protocols` field
  - It throws an error when trying to associate a Plugin to a Route
    which is not compatible, protocols-wise, or to a Service with no
    compatible routes.

##### Configuration

- New option in `kong.conf`: `database=off` to start Kong without
  a database
- New option in `kong.conf`: `declarative_config=kong.yml` to
  load a YAML file using Kong's new [declarative config
  format](https://discuss.konghq.com/t/rfc-kong-native-declarative-config-format/2719)
- New option in `kong.conf`: `pg_schema` to specify Postgres schema
  to be used
- The Stream subsystem now supports Nginx directive injections
  [#4148](https://github.com/Kong/kong/pull/4148)
  - `nginx_stream_*` (or `KONG_NGINX_STREAM_*` environment variables)
    for injecting entries to the `stream` block
  - `nginx_sproxy_*` (or `KONG_NGINX_SPROXY_*` environment variables)
    for injecting entries to the `server` block inside `stream`

##### CLI

- :fireworks: **Bulk database import** using the same declarative
  configuration format as the in-memory mode, using the new command:
  `kong config db_import kong.yml`. This command upserts all
  entities specified in the given `kong.yml` file in bulk
  [#4284](https://github.com/Kong/kong/pull/4284)
- New command: `kong config init` to generate a template `kong.yml`
  file to get you started
- New command: `kong config parse kong.yml` to verify the syntax of
  the `kong.yml` file before using it
- New option `--wait` in `kong quit` to ease graceful termination when using orchestration tools
  [#4201](https://github.com/Kong/kong/pull/4201)

##### Admin API

- New Admin API endpoint: `/config` to replace the configuration of
  Kong entities entirely, replacing it with the contents of a new
  declarative config file
  - When using the new `database=off` configuration option,
    the Admin API endpoints for entities (such as `/routes` and
    `/services`) are read-only, since the configuration can only
    be updated via `/config`
    [#4308](https://github.com/Kong/kong/pull/4308)
- Admin API endpoints now support searching by tag
  (for example, `/consumers?tags=example_tag`)
  - You can search by multiple tags:
     - `/services?tags=serv1,mobile` to search for services matching tags `serv1` and `mobile`
     - `/services?tags=serv1/serv2` to search for services matching tags `serv1` or `serv2`
- New Admin API endpoint `/tags/` for listing entities by tag: `/tags/example_tag`

##### PDK

- New PDK function: `kong.client.get_protocol` for obtaining the protocol
  in use during the current request
  [#4307](https://github.com/Kong/kong/pull/4307)
- New PDK function: `kong.nginx.get_subsystem`, so plugins can detect whether
  they are running on the HTTP or Stream subsystem
  [#4358](https://github.com/Kong/kong/pull/4358)

##### Plugins

- :fireworks: Support for ACL **authenticated groups**, so that authentication plugins
  that use a 3rd party (other than Kong) to store credentials can benefit
  from using a central ACL plugin to do authorization for them
  [#4013](https://github.com/Kong/kong/pull/4013)
- The Kubernetes Sidecar Injection plugin is now bundled into Kong for a smoother K8s experience
  [#4304](https://github.com/Kong/kong/pull/4304)
- aws-lambda: includes AWS China region.
  Thanks [@wubins](https://github.com/wubins) for the patch!
  [#4176](https://github.com/Kong/kong/pull/4176)

### Changes

##### Dependencies

- The required OpenResty version is still 1.13.6.2, but for a full feature set
  including stream routing and Service Mesh abilities with mutual TLS, Kong's
  [openresty-patches](https://github.com/kong/openresty-patches) must be
  applied (those patches are already bundled with our official distribution
  packages). The openresty-patches bundle was updated in Kong 1.1.0 to include
  the `stream_realip_module` as well.
  Kong in HTTP(S) Gateway scenarios does not require these patches.
  [#4163](https://github.com/Kong/kong/pull/4163)
- Service Mesh abilities require at least OpenSSL version 1.1.1. In our
  official distribution packages, OpenSSL has been bumped to 1.1.1b.
  [#4345](https://github.com/Kong/kong/pull/4345),
  [#4440](https://github.com/Kong/kong/pull/4440)

### Fixes

##### Core

- Resolve hostnames properly during initialization of Cassandra contact points
  [#4296](https://github.com/Kong/kong/pull/4296),
  [#4378](https://github.com/Kong/kong/pull/4378)
- Fix health checks for Targets that need two-level DNS resolution
  (e.g. SRV → A → IP) [#4386](https://github.com/Kong/kong/pull/4386)
- Fix serialization of map types in the Cassandra backend
  [#4383](https://github.com/Kong/kong/pull/4383)
- Fix target cleanup and cascade-delete for Targets
  [#4319](https://github.com/Kong/kong/pull/4319)
- Avoid crash when failing to obtain list of Upstreams
  [#4301](https://github.com/Kong/kong/pull/4301)
- Disallow invalid timeout value of 0ms for attributes in Services
  [#4430](https://github.com/Kong/kong/pull/4430)
- DAO fix for foreign fields used as primary keys
  [#4387](https://github.com/Kong/kong/pull/4387)

##### Admin API

- Proper support for `PUT /{entities}/{entity}/plugins/{plugin}`
  [#4288](https://github.com/Kong/kong/pull/4288)
- Fix Admin API inferencing of map types using form-encoded
  [#4368](https://github.com/Kong/kong/pull/4368)
- Accept UUID-like values in `/consumers?custom_id=`
  [#4435](https://github.com/Kong/kong/pull/4435)

##### Plugins

- basic-auth, ldap-auth, key-auth, jwt, hmac-auth: fixed
  status code for unauthorized requests: they now return HTTP 401
  instead of 403
  [#4238](https://github.com/Kong/kong/pull/4238)
- tcp-log: remove spurious trailing carriage return
  Thanks [@cvuillemez](https://github.com/cvuillemez) for the patch!
  [#4158](https://github.com/Kong/kong/pull/4158)
- jwt: fix `typ` handling for supporting JOSE (JSON Object
  Signature and Validation)
  Thanks [@cdimascio](https://github.com/cdimascio) for the patch!
  [#4256](https://github.com/Kong/kong/pull/4256)
- Fixes to the best-effort auto-converter for legacy plugin schemas
  [#4396](https://github.com/Kong/kong/pull/4396)

[Back to TOC](#table-of-contents)

## [1.0.3]

> Released on: 2019/01/31

This is a patch release addressing several regressions introduced some plugins,
and improving the robustness of our migrations and core components.

### Core

- Improve Cassandra schema consensus logic when running migrations.
  [#4233](https://github.com/Kong/kong/pull/4233)
- Ensure Routes that don't have a `regex_priority` (e.g. if it was removed as
  part of a `PATCH`) don't prevent the router from being built.
  [#4255](https://github.com/Kong/kong/pull/4255)
- Reduce rebuild time of the load balancer by retrieving larger sized pages of
  Target entities.
  [#4206](https://github.com/Kong/kong/pull/4206)
- Ensure schema definitions of Arrays and Sets with `default = {}` are
  JSON-encoded as `[]`.
  [#4257](https://github.com/Kong/kong/pull/4257)

##### Plugins

- request-transformer: fix a regression causing the upstream Host header to be
  unconditionally set to that of the client request (effectively, as if the
  Route had `preserve_host` enabled).
  [#4253](https://github.com/Kong/kong/pull/4253)
- cors: fix a regression that prevented regex origins from being matched.
  Regexes such as `(.*[.])?example\.org` can now be used to match all
  sub-domains, while regexes containing `:` will be evaluated against the
  scheme and port of an origin (i.e.
  `^https?://(.*[.])?example\.org(:8000)?$`).
  [#4261](https://github.com/Kong/kong/pull/4261)
- oauth2: fix a runtime error when using a global token against a plugin
  not configured as global (i.e. with `global_credentials = false`).
  [#4262](https://github.com/Kong/kong/pull/4262)

##### Admin API

- Improve performance of the `PUT` method in auth plugins endpoints (e.g.
  `/consumers/:consumers/basic-auth/:basicauth_credentials`) by preventing
  a unnecessary read-before-write.
  [#4206](https://github.com/Kong/kong/pull/4206)

[Back to TOC](#table-of-contents)

## [1.0.2]

> Released on: 2019/01/18

This is a hotfix release mainly addressing an issue when connecting to the
datastore over TLS (Cassandra and PostgreSQL).

### Fixes

##### Core

- Fix an issue that would prevent Kong from starting when connecting to
  its datastore over TLS. [#4214](https://github.com/Kong/kong/pull/4214)
  [#4218](https://github.com/Kong/kong/pull/4218)
- Ensure plugins added via `PUT` get enabled without requiring a restart.
  [#4220](https://github.com/Kong/kong/pull/4220)

##### Plugins

- zipkin
  - Fix a logging failure when DNS is not resolved.
    [kong-plugin-zipkin@a563f51](https://github.com/Kong/kong-plugin-zipkin/commit/a563f513f943ba0a30f3c69373d9092680a8f670)
  - Avoid sending redundant tags.
    [kong-plugin-zipkin/pull/28](https://github.com/Kong/kong-plugin-zipkin/pull/28)
  - Move `run_on` field to top level plugin schema instead of its config.
    [kong-plugin-zipkin/pull/38](https://github.com/Kong/kong-plugin-zipkin/pull/38)

[Back to TOC](#table-of-contents)

## [1.0.1]

> Released on: 2019/01/16

This is a patch release in the 1.0 series. Being a patch release, it strictly
contains performance improvements and bugfixes. The are no new features or
breaking changes.

:red_circle: **Post-release note (as of 2019/01/17)**: A regression has been
observed with this version, preventing Kong from starting when connecting to
its datastore over TLS. Installing this version is discouraged; consider
upgrading to [1.0.2](#102).

### Changes

##### Core

- :rocket: Assorted changes for warmup time improvements over Kong 1.0.0
  [#4138](https://github.com/kong/kong/issues/4138),
  [#4164](https://github.com/kong/kong/issues/4164),
  [#4178](https://github.com/kong/kong/pull/4178),
  [#4179](https://github.com/kong/kong/pull/4179),
  [#4182](https://github.com/kong/kong/pull/4182)

### Fixes

##### Configuration

- Ensure `lua_ssl_verify_depth` works even when `lua_ssl_trusted_certificate`
  is not set
  [#4165](https://github.com/kong/kong/pull/4165).
  Thanks [@rainest](https://github.com/rainest) for the patch.
- Ensure Kong starts when only a `stream` listener is enabled
  [#4195](https://github.com/kong/kong/pull/4195)
- Ensure Postgres works with non-`public` schemas
  [#4198](https://github.com/kong/kong/pull/4198)

##### Core

- Fix an artifact in upstream migrations where `created_at`
  timestamps would occasionally display fractional values
  [#4183](https://github.com/kong/kong/issues/4183),
  [#4204](https://github.com/kong/kong/pull/4204)
- Fixed issue with HTTP/2 support advertisement
  [#4203](https://github.com/kong/kong/pull/4203)

##### Admin API

- Fixed handling of invalid targets in `/upstreams` endpoints
  for health checks
  [#4132](https://github.com/kong/kong/issues/4132),
  [#4205](https://github.com/kong/kong/pull/4205)
- Fixed the `/plugins/schema/:name` endpoint, as it was failing in
  some cases (e.g. the `datadog` plugin) and producing incorrect
  results in others (e.g. `request-transformer`).
  [#4136](https://github.com/kong/kong/issues/4136),
  [#4137](https://github.com/kong/kong/issues/4137)
  [#4151](https://github.com/kong/kong/pull/4151),
  [#4162](https://github.com/kong/kong/pull/4151)

##### Plugins

- Fix PDK memory leaks in `kong.service.response` and `kong.ctx`
  [#4143](https://github.com/kong/kong/pull/4143),
  [#4172](https://github.com/kong/kong/pull/4172)

[Back to TOC](#table-of-contents)

## [1.0.0]

> Released on: 2018/12/18

This is a major release, introducing new features such as **Service Mesh** and
**Stream Routing** support, as well as a **New Migrations** framework. It also
includes version 1.0.0 of the **Plugin Development Kit**. It contains a large
number of other features and fixes, listed below. Also, all plugins included
with Kong 1.0 are updated to use version 1.0 of the PDK.

As usual, major version upgrades require database migrations and changes to the
Nginx configuration file (if you customized the default template). Please take
a few minutes to read the [1.0 Upgrade
Path](https://github.com/Kong/kong/blob/master/UPGRADE.md) for more details
regarding breaking changes and migrations before planning to upgrade your Kong
cluster.

Being a major version, all entities and concepts that were marked as deprecated
in Kong 0.x are now removed in Kong 1.0. The deprecated features are retained
in [Kong 0.15](#0150), the final entry in the Kong 0.x series, which is being
released simultaneously to Kong 1.0.

### Changes

Kong 1.0 includes all breaking changes from 0.15, as well as the removal
of deprecated concepts.

##### Dependencies

- The required OpenResty version is still 1.13.6.2, but for a full feature set
  including stream routing and Service Mesh abilities with mutual TLS, Kong's
  [openresty-patches](https://github.com/kong/openresty-patches) must be
  applied (those patches are already bundled with our official distribution
  packages). Kong in HTTP(S) Gateway scenarios does not require these patches.
- Service Mesh abilities require at least OpenSSL version 1.1.1. In our
  official distribution packages, OpenSSL has been bumped to 1.1.1.
  [#4005](https://github.com/Kong/kong/pull/4005)

##### Configuration

- :warning: The `custom_plugins` directive is removed (deprecated since 0.14.0,
  July 2018). Use `plugins` instead.
- Modifications must be applied to the Nginx configuration. You are not
  affected by this change if you do not use a custom Nginx template. See the
  [1.0 Upgrade Path](https://github.com/Kong/kong/blob/master/UPGRADE.md) for
  a diff of changes to apply.
- The default value for `cassandra_lb_policy` changed from `RoundRobin` to
  `RequestRoundRobin`. This helps reducing the amount of new connections being
  opened during a request when using the Cassandra strategy.
  [#4004](https://github.com/Kong/kong/pull/4004)

##### Core

- :warning: The **API** entity and related concepts such as the `/apis`
  endpoint, are removed (deprecated since 0.13.0, March 2018). Use **Routes**
  and **Services** instead.
- :warning: The **old DAO** implementation is removed, along with the
  **old schema** validation library (`apis` was the last entity using it).
  Use the new schema format instead in custom plugins.
  To ease the transition of plugins, the plugin loader in 1.0 includes
  a _best-effort_ schema auto-translator, which should be sufficient for many
  plugins.
- Timestamps now bear millisecond precision in their decimal part.
  [#3660](https://github.com/Kong/kong/pull/3660)
- The PDK function `kong.request.get_body` will now return `nil, err, mime`
  when the body is valid JSON but neither an object nor an array.
  [#4063](https://github.com/Kong/kong/pull/4063)

##### CLI

- :warning: The new migrations framework (detailed below) has a different usage
  (and subcommands) compared to its predecessor.
  [#3802](https://github.com/Kong/kong/pull/3802)

##### Admin API

- :warning: In the 0.14.x release, Upstreams, Targets, and Plugins were still
  implemented using the old DAO and Admin API. In 0.15.0 and 1.0.0, all core
  entities use the new `kong.db` DAO, and their endpoints have been upgraded to
  the new Admin API (see below for details).
  [#3689](https://github.com/Kong/kong/pull/3689)
  [#3739](https://github.com/Kong/kong/pull/3739)
  [#3778](https://github.com/Kong/kong/pull/3778)

A summary of the changes introduced in the new Admin API:

- Pagination has been included in all "multi-record" endpoints, and pagination
  control fields are different than in 0.14.x.
- Filtering now happens via URL path changes (`/consumers/x/plugins`) instead
  of querystring fields (`/plugins?consumer_id=x`).
- Array values can't be coerced from comma-separated strings anymore. They must
  now be "proper" JSON values on JSON requests, or use a new syntax on
  form-url-encoded or multipart requests.
- Error messages have been been reworked from the ground up to be more
  consistent, precise and informative.
- The `PUT` method has been reimplemented with idempotent behavior and has
  been added to some entities that didn't have it.

For more details about the new Admin API, please visit the official docs:
https://docs.konghq.com/

##### Plugins

- :warning: The `galileo` plugin has been removed (deprecated since 0.13.0).
  [#3960](https://github.com/Kong/kong/pull/3960)
- :warning: Some internal modules that were occasionally used by plugin authors
  before the introduction of the Plugin Development Kit (PDK) in 0.14.0 are now
  removed:
  - The `kong.tools.ip` module was removed. Use `kong.ip` from the PDK instead.
  - The `kong.tools.public` module was removed. Use the various equivalent
    features from the PDK instead.
  - The `kong.tools.responses` module was removed. Please use
    `kong.response.exit` from the PDK instead. You might want to use
    `kong.log.err` to log internal server errors as well.
  - The `kong.api.crud_helpers` module was removed (deprecated since the
    introduction of the new DAO in 0.13.0). Use `kong.api.endpoints` instead
    if you need to customize the auto-generated endpoints.
- All bundled plugins' schemas and custom entities have been updated to the new
  `kong.db` module, and their APIs have been updated to the new Admin API,
  which is described in the above section.
  [#3766](https://github.com/Kong/kong/pull/3766)
  [#3774](https://github.com/Kong/kong/pull/3774)
  [#3778](https://github.com/Kong/kong/pull/3778)
  [#3839](https://github.com/Kong/kong/pull/3839)
- :warning: All plugins migrations have been converted to the new migration
  framework. Custom plugins must use the new migration framework from 0.15
  onwards.

### Additions

##### :fireworks: Service Mesh and Stream Routes

Kong's Service Mesh support resulted in a number of additions to Kong's
configuration, Admin API, and plugins that deserve their own section in
this changelog.

- **Support for TCP & TLS Stream Routes** via the new `stream_listen` config
  option. [#4009](https://github.com/Kong/kong/pull/4009)
- A new `origins` config property allows overriding hosts from Kong.
  [#3679](https://github.com/Kong/kong/pull/3679)
- A `transparent` suffix added to stream listeners allows for setting up a
  dynamic Service Mesh with `iptables`.
  [#3884](https://github.com/Kong/kong/pull/3884)
- Kong instances can now create a shared internal Certificate Authority, which
  is used for Service Mesh TLS traffic.
  [#3906](https://github.com/Kong/kong/pull/3906)
  [#3861](https://github.com/Kong/kong/pull/3861)
- Plugins get a new `run_on` field to control how they behave in a Service Mesh
  environment.
  [#3930](https://github.com/Kong/kong/pull/3930)
  [#4066](https://github.com/Kong/kong/pull/4066)
- There is a new phase called `preread`. This is where stream traffic routing
  is done.

##### Configuration

- A new `dns_valid_ttl` property can be set to forcefully override the TTL
  value of all resolved DNS records.
  [#3730](https://github.com/Kong/kong/pull/3730)
- A new `pg_timeout` property can be set to configure the timeout of PostgreSQL
  connections. [#3808](https://github.com/Kong/kong/pull/3808)
- `upstream_keepalive` can now be disabled when set to 0.
  Thanks [@pryorda](https://github.com/pryorda) for the patch.
  [#3716](https://github.com/Kong/kong/pull/3716)
- The new `transparent` suffix also applies to the `proxy_listen` directive.

##### CLI

- :fireworks: **New migrations framework**. This new implementation supports
  no-downtime, Blue/Green migrations paths that will help sustain Kong 1.0's
  stability. It brings a considerable number of other improvements, such as new
  commands, better support for automation, improved CLI logging, and many
  more. Additionally, this new framework alleviates the old limitation around
  multiple nodes running concurrent migrations. See the related PR for a
  complete list of improvements.
  [#3802](https://github.com/Kong/kong/pull/3802)

##### Core

- :fireworks: **Support for TLS 1.3**. The support for OpenSSL 1.1.1 (bumped in our
  official distribution packages) not only enabled Service Mesh features, but
  also unlocks support for the latest version of the TLS protocol.
- :fireworks: **Support for HTTPS in active healthchecks**.
  [#3815](https://github.com/Kong/kong/pull/3815)
- :fireworks: Improved router rebuilds resiliency by reducing database accesses
  in high concurrency scenarios.
  [#3782](https://github.com/Kong/kong/pull/3782)
- :fireworks: Significant performance improvements in the core's plugins
  runloop. [#3794](https://github.com/Kong/kong/pull/3794)
- PDK improvements:
  - New `kong.node` module. [#3826](https://github.com/Kong/kong/pull/3826)
  - New functions `kong.response.get_path_with_query()` and
    `kong.request.get_start_time()`.
    [#3842](https://github.com/Kong/kong/pull/3842)
  - Getters and setters for Service, Route, Consumer, and Credential.
    [#3916](https://github.com/Kong/kong/pull/3916)
  - `kong.response.get_source()` returns `error` on nginx-produced errors.
    [#4006](https://github.com/Kong/kong/pull/4006)
  - `kong.response.exit()` can be used in the `header_filter` phase, but only
    without a body. [#4039](https://github.com/Kong/kong/pull/4039)
- Schema improvements:
  - New field validators: `distinct`, `ne`, `is_regex`, `contains`, `gt`.
  - Adding a new field which has a default value to a schema no longer requires
    a migration.
    [#3756](https://github.com/Kong/kong/pull/3756)

##### Admin API

- :fireworks: **Routes now have a `name` field (like Services)**.
  [#3764](https://github.com/Kong/kong/pull/3764)
- Multipart parsing support. [#3776](https://github.com/Kong/kong/pull/3776)
- Admin API errors expose the name of the current strategy.
  [#3612](https://github.com/Kong/kong/pull/3612)

##### Plugins

- :fireworks: aws-lambda: **Support for Lambda Proxy Integration** with the new
  `is_proxy_integration` property.
  Thanks [@aloisbarreras](https://github.com/aloisbarreras) for the patch!
  [#3427](https://github.com/Kong/kong/pull/3427/).
- http-log: Support for buffering logging messages in a configurable logging
  queue. [#3604](https://github.com/Kong/kong/pull/3604)
- Most plugins' logic has been rewritten with the PDK instead of using internal
  Kong functions or ngx_lua APIs.

### Fixes

##### Core

- Fix an issue which would insert an extra `/` in the upstream URL when the
  request path was longer than the configured Route's `path` attribute.
  [#3780](https://github.com/kong/kong/pull/3780)
- Ensure better backwards-compatibility between the new DAO and existing core
  runloop code regarding null values.
  [#3772](https://github.com/Kong/kong/pull/3772)
  [#3710](https://github.com/Kong/kong/pull/3710)
- Ensure support for Datastax Enterprise 6.x. Thanks
  [@gchristidis](https://github.com/gchristidis) for the patch!
  [#3873](https://github.com/Kong/kong/pull/3873)
- Various issues with the PostgreSQL DAO strategy were addressed.
- Various issues related to the new schema library bundled with the new DAO
  were addressed.
- PDK improvements:
    - `kong.request.get_path()` and other functions now properly handle cases
      when `$request_uri` is nil.
      [#3842](https://github.com/Kong/kong/pull/3842)

##### Admin API

- Ensure the `/certificates` endpoints properly returns all SNIs configured on
  a given certificate. [#3722](https://github.com/Kong/kong/pull/3722)
- Ensure the `upstreams/:upstream/targets/...` endpoints returns an empty JSON
  array (`[]`) instead of an empty object (`{}`) when no targets exist.
  [#4058](https://github.com/Kong/kong/pull/4058)
- Improved inferring of arguments with `application/x-www-form-urlencoded`.
  [#3770](https://github.com/Kong/kong/pull/3770)
- Fix the handling of defaults values in some cases when using `PATCH`.
  [#3910](https://github.com/Kong/kong/pull/3910)

##### Plugins

- cors:
  - Ensure `Vary: Origin` is set when `config.credentials` is enabled.
    Thanks [@marckhouzam](https://github.com/marckhouzam) for the patch!
    [#3765](https://github.com/Kong/kong/pull/3765)
  - Return HTTP 200 instead of 204 for preflight requests. Thanks
    [@aslafy-z](https://github.com/aslafy-z) for the patch!
    [#4029](https://github.com/Kong/kong/pull/4029)
  - Ensure request origins specified as flat strings are safely validated.
    [#3872](https://github.com/Kong/kong/pull/3872)
- acl: Minor performance improvements by ensuring proper caching of computed
  values.
  [#4040](https://github.com/Kong/kong/pull/4040)
- correlation-id: Prevent an error to be thrown when the access phase was
  skipped, such as on nginx-produced errors.
  [#4006](https://github.com/Kong/kong/issues/4006)
- aws-lambda: When the client uses HTTP/2, strip response headers that are
  disallowed by the protocols.
  [#4032](https://github.com/Kong/kong/pull/4032)
- rate-limiting & response-ratelimiting: Improve efficiency by avoiding
  unnecessary Redis `SELECT` operations.
  [#3973](https://github.com/Kong/kong/pull/3973)

[Back to TOC](#table-of-contents)

## [0.15.0]

> Released on: 2018/12/18

This is the last release in the 0.x series, giving users one last chance to
upgrade while still using some of the options and concepts that were marked as
deprecated in Kong 0.x and were removed in Kong 1.0.

For a list of additions and fixes in Kong 0.15, see the [1.0.0](#100)
changelog. This release includes all new features included in 1.0 (Service
Mesh, Stream Routes and New Migrations), but unlike Kong 1.0, it retains a lot
of the deprecated functionality, like the **API** entity, around. Still, Kong
0.15 does have a number of breaking changes related to functionality that has
changed since version 0.14 (see below).

If you are starting with Kong, we recommend you to use 1.0.0 instead of this
release.

If you are already using Kong 0.14, our recommendation is to plan to move to
1.0 -- see the [1.0 Upgrade
Path](https://github.com/kong/kong/blob/master/UPGRADE.md) document for
details. Upgrading to 0.15.0 is only recommended if you can't do away with the
deprecated features but you need some fixes or new features right now.

### Changes

##### Dependencies

- The required OpenResty version is still 1.13.6.2, but for a full feature set
  including stream routing and Service Mesh abilities with mutual TLS, Kong's
  [openresty-patches](https://github.com/kong/openresty-patches) must be
  applied (those patches are already bundled with our official distribution
  packages). Kong in HTTP(S) Gateway scenarios does not require these patches.
- Service Mesh abilities require at least OpenSSL version 1.1.1. In our
  official distribution packages, OpenSSL has been bumped to 1.1.1.
  [#4005](https://github.com/Kong/kong/pull/4005)

##### Configuration

- The default value for `cassandra_lb_policy` changed from `RoundRobin` to
  `RequestRoundRobin`. This helps reducing the amount of new connections being
  opened during a request when using the Cassandra strategy.
  [#4004](https://github.com/Kong/kong/pull/4004)

##### Core

- Timestamps now bear millisecond precision in their decimal part.
  [#3660](https://github.com/Kong/kong/pull/3660)
- The PDK function `kong.request.get_body` will now return `nil, err, mime`
  when the body is valid JSON but neither an object nor an array.
  [#4063](https://github.com/Kong/kong/pull/4063)

##### CLI

- :warning: The new migrations framework (detailed in the [1.0.0
  changelog](#100)) has a different usage (and subcommands) compared to its
  predecessor.
  [#3802](https://github.com/Kong/kong/pull/3802)

##### Admin API

- :warning: In the 0.14.x release, Upstreams, Targets, and Plugins were still
  implemented using the old DAO and Admin API. In 0.15.0 and 1.0.0, all core
  entities use the new `kong.db` DAO, and their endpoints have been upgraded to
  the new Admin API (see below for details).
  [#3689](https://github.com/Kong/kong/pull/3689)
  [#3739](https://github.com/Kong/kong/pull/3739)
  [#3778](https://github.com/Kong/kong/pull/3778)

A summary of the changes introduced in the new Admin API:

- Pagination has been included in all "multi-record" endpoints, and pagination
  control fields are different than in 0.14.x.
- Filtering now happens via URL path changes (`/consumers/x/plugins`) instead
  of querystring fields (`/plugins?consumer_id=x`).
- Array values can't be coherced from comma-separated strings. They must be
  "proper" JSON values on JSON requests, or use a new syntax on
  form-url-encoded or multipart requests.
- Error messages have been been reworked from the ground up to be more
  consistent, precise and informative.
- The `PUT` method has been reimplemented with idempotent behavior and has
  been added to some entities that didn't have it.

For more details about the new Admin API, please visit the official docs:
https://docs.konghq.com/

##### Plugins

- All bundled plugins' schemas and custom entities have been updated to the new
  `kong.db` module, and their APIs have been updated to the new Admin API,
  which is described in the above section.
  [#3766](https://github.com/Kong/kong/pull/3766)
  [#3774](https://github.com/Kong/kong/pull/3774)
  [#3778](https://github.com/Kong/kong/pull/3778)
  [#3839](https://github.com/Kong/kong/pull/3839)
- :warning: All plugins migrations have been converted to the new migration
  framework. Custom plugins must use the new migration framework from 0.15
  onwards.

### Additions

Kong 0.15.0 contains the same additions as 1.0.0. See the [1.0.0
changelog](#100) for a complete list.

### Fixes

Kong 0.15.0 contains the same fixes as 1.0.0. See the [1.0.0 changelog](#100)
for a complete list.

[Back to TOC](#table-of-contents)

## [0.14.1]

> Released on: 2018/08/21

### Additions

##### Plugins

- jwt: Support for tokens signed with HS384 and HS512.
  Thanks [@kepkin](https://github.com/kepkin) for the patch.
  [#3589](https://github.com/Kong/kong/pull/3589)
- acl: Add a new `hide_groups_header` configuration option. If enabled, this
  option prevents the plugin from injecting the `X-Consumer-Groups` header
  into the upstream request.
  Thanks [@jeremyjpj0916](https://github.com/jeremyjpj0916) for the patch!
  [#3703](https://github.com/Kong/kong/pull/3703)

### Fixes

##### Core

- Prevent some plugins from breaking in subtle ways when manipulating some
  entities and their attributes. An example of such breaking behavior could be
  observed when Kong was wrongly injecting `X-Consumer-Username: userdata:
  NULL` in upstream requests headers, instead of not injecting this header at
  all.
  [#3714](https://github.com/Kong/kong/pull/3714)
- Fix an issue which, in some cases, prevented the use of Kong with Cassandra
  in environments where DNS load-balancing is in effect for contact points
  provided as hostnames (e.g. Kubernetes with `cassandra_contact_points =
  cassandra`).
  [#3693](https://github.com/Kong/kong/pull/3693)
- Fix an issue which prevented the use of UNIX domain sockets in some logging
  plugins, and custom plugins making use of such sockets.
  Thanks [@rucciva](https://github.com/rucciva) for the patch.
  [#3633](https://github.com/Kong/kong/pull/3633)
- Avoid logging false-negative error messages related to worker events.
  [#3692](https://github.com/Kong/kong/pull/3692)

##### CLI

- Database connectivity errors are properly prefixed with the database name
  again (e.g. `[postgres]`).
  [#3648](https://github.com/Kong/kong/pull/3648)

##### Plugins

- zipkin
  - Allow usage of the plugin with the deprecated "API" entity, and introduce
    a new `kong.api` tag.
    [kong-plugin-zipkin/commit/4a645e9](https://github.com/Kong/kong-plugin-zipkin/commit/4a645e940e560f2e50567e0360b5df3b38f74853)
  - Properly report the `kong.credential` tag.
    [kong-plugin-zipkin/commit/c627c36](https://github.com/Kong/kong-plugin-zipkin/commit/c627c36402c9a14cc48011baa773f4ee08efafcf)
  - Ensure the plugin does not throw errors when no Route was matched.
    [kong-plugin-zipkin#19](https://github.com/Kong/kong-plugin-zipkin/issues/19)
- basic-auth: Passwords with whitespaces are not trimmed anymore.
  Thanks [@aloisbarreras](https://github.com/aloisbarreras) for the patch.
  [#3650](https://github.com/Kong/kong/pull/3650)
- hmac-auth: Ensure backward compatibility for clients generating signatures
  without the request's querystring, as is the case for Kong versions prior to
  0.14.0, which broke this behavior. Users of this plugin on previous versions
  of Kong can now safely upgrade to the 0.14 family.
  Thanks [@mlehner616](https://github.com/mlehner616) for the patch!
  [#3699](https://github.com/Kong/kong/pull/3699)
- ldap-auth
    - Set the WWW-Authenticate header authentication scheme accordingly with
      the `conf.header_type` property, which allows browsers to show the
      authentication popup automatically. Thanks
      [@francois-maillard](https://github.com/francois-maillard) for the patch.
      [#3656](https://github.com/Kong/kong/pull/3656)
    - Invalid authentication attempts do not block subsequent valid attempts
      anymore.
      [#3677](https://github.com/Kong/kong/pull/3677)

[Back to TOC](#table-of-contents)

## [0.14.0] - 2018/07/05

This release introduces the first version of the **Plugin Development Kit**: a
Lua SDK, comprised of a set of functions to ease the development of
custom plugins.

Additionally, it contains several major improvements consolidating Kong's
feature set and flexibility, such as the support for `PUT` endpoints on the
Admin API for idempotent workflows, the execution of plugins during
Nginx-produced errors, and the injection of **Nginx directives** without having
to rely on the custom Nginx configuration pattern!

Finally, new bundled plugins allow Kong to better integrate with **Cloud
Native** environments, such as Zipkin and Prometheus.

As usual, major version upgrades require database migrations and changes to the
Nginx configuration file (if you customized the default template). Please take
a few minutes to read the [0.14 Upgrade
Path](https://github.com/Kong/kong/blob/master/UPGRADE.md#upgrade-to-014x) for
more details regarding breaking changes and migrations before planning to
upgrade your Kong cluster.

### Breaking Changes

##### Dependencies

- :warning: The required OpenResty version has been bumped to 1.13.6.2. If you
  are installing Kong from one of our distribution packages, you are not
  affected by this change.
  [#3498](https://github.com/Kong/kong/pull/3498)
- :warning: Support for PostgreSQL 9.4 (deprecated in 0.12.0) is now dropped.
  [#3490](https://github.com/Kong/kong/pull/3490)
- :warning: Support for Cassandra 2.1 (deprecated in 0.12.0) is now dropped.
  [#3490](https://github.com/Kong/kong/pull/3490)

##### Configuration

- :warning: The `server_tokens` and `latency_tokens` configuration properties
  have been removed. Instead, a new `headers` configuration properties replaces
  them and allows for more granular settings of injected headers (e.g.
  `Server`, `Via`, `X-Kong-*-Latency`, etc...).
  [#3300](https://github.com/Kong/kong/pull/3300)
- :warning: New required `lua_shared_dict` entries must be added to the Nginx
  configuration. You are not affected by this change if you do not use a custom
  Nginx template.
  [#3557](https://github.com/Kong/kong/pull/3557)
- :warning: Other important modifications must be applied to the Nginx
  configuration. You are not affected by this change if you do not use a custom
  Nginx template.
  [#3533](https://github.com/Kong/kong/pull/3533)

##### Plugins

- :warning: The Runscope plugin has been dropped, based on the EoL announcement
  made by Runscope about their Traffic Inspector product.
  [#3495](https://github.com/Kong/kong/pull/3495)

##### Admin API

- :warning: The SSL Certificates and SNI entities have moved to the new DAO
  implementation. As such, the `/certificates` and `/snis` endpoints have
  received notable usability improvements, but suffer from a few breaking
  changes.
  [#3386](https://github.com/Kong/kong/pull/3386)
- :warning: The Consumers entity has moved to the new DAO implementation. As
  such, the `/consumers` endpoint has received notable usability improvements,
  but suffers from a few breaking changes.
  [#3437](https://github.com/Kong/kong/pull/3437)

### Changes

##### Configuration

- The default value of `db_cache_ttl` is now `0` (disabled). Now that our level
  of confidence around the new caching mechanism introduced in 0.11.0 is high
  enough, we consider `0` (no TTL) to be an appropriate default for production
  environments, as it offers a smoother cache consumption behavior and reduces
  database pressure.
  [#3492](https://github.com/Kong/kong/pull/3492)

##### Core

- :fireworks: Serve stale data from the database cache when the datastore
  cannot be reached. Such stale items are "resurrected" for `db_resurrect_ttl`
  seconds (see configuration section).
  [#3579](https://github.com/Kong/kong/pull/3579)
- Reduce LRU churning in the database cache against some workloads.
  [#3550](https://github.com/Kong/kong/pull/3550)

### Additions

##### Configuration

- :fireworks: **Support for injecting Nginx directives via configuration
  properties** (in the `kong.conf` file or via environment variables)! This new
  way of customizing the Nginx configuration should render obsolete the old way
  of maintaining a custom Nginx template in most cases!
  [#3530](https://github.com/Kong/kong/pull/3530)
- :fireworks: **Support for selectively disabling bundled plugins**. A new
  `plugins` configuration property is introduced, and is used to specify which
  plugins should be loaded by the node. Custom plugins should now be specified
  in this new property, and the `custom_plugins` property is **deprecated**.
  If desired, Kong administrators can specify a minimal set of plugins to load
  (instead of the default, bundled plugins), and **improve P99 latency**
  thanks to the resulting decrease in database traffic.
  [#3387](https://github.com/Kong/kong/pull/3387)
- The new `headers` configuration property allows for specifying the injection
  of a new header: `X-Kong-Upstream-Status`. When enabled, Kong will inject
  this header containing the HTTP status code of the upstream response in the
  client response. This is particularly useful for clients to distinguish
  upstream statuses upon rewriting of the response by Kong.
  [#3263](https://github.com/Kong/kong/pull/3263)
- A new `db_resurrect_ttl` configuration property can be set to customize
  the amount of time stale data can be resurrected for when it cannot be
  refreshed. Defaults to 30 seconds.
  [#3579](https://github.com/Kong/kong/pull/3579)
- Two new Cassandra load balancing policies are available: `RequestRoundRobin`
  and `RequestDCAwareRoundRobin`. Both policies guarantee that the same peer
  will be reused across several queries during the lifetime of a request, thus
  guaranteeing no new connection will be opened against a peer during this
  request.
  [#3545](https://github.com/Kong/kong/pull/3545)

##### Core

- :fireworks: **Execute plugins on Nginx-produced errors.** Now, when Nginx
  produces a 4xx error (upon invalid requests) or 5xx (upon failure from the
  load balancer to connect to a Service), Kong will execute the response phases
  of its plugins (`header_filter`, `body_filter`, `log`). As such, Kong logging
  plugins are not blind to such Nginx-produced errors anymore, and will start
  properly reporting them. Plugins should be built defensively against cases
  where their `rewrite` or `access` phases were not executed.
  [#3533](https://github.com/Kong/kong/pull/3533)
- :fireworks: **Support for cookie-based load balancing!**
  [#3472](https://github.com/Kong/kong/pull/3472)

##### Plugins

- :fireworks: **Introduction of the Plugin Development Kit!** A set of Lua
  functions and variables that will greatly ease and speed up the task of
  developing custom plugins.
  The Plugin Development Kit (PDK) allows the retrieval and manipulation of the
  request and response objects, as well as interacting with various core
  components (e.g. logging, load balancing, DAO, etc...) without having to rely
  on OpenResty functions, and with the guarantee of their forward-compatibility
  with future versions of Kong.
  [#3556](https://github.com/Kong/kong/pull/3556)
- :fireworks: **New bundled plugin: Zipkin**! This plugin allows Kong to sample
  traces and report them to a running Zipkin instance.
  (See: https://github.com/Kong/kong-plugin-zipkin)
  [#3434](https://github.com/Kong/kong/pull/3434)
- :fireworks: **New bundled plugin: Prometheus**! This plugin allows Kong to
  expose metrics in the Prometheus Exposition format. Available metrics include
  HTTP status codes, latencies histogram, bandwidth, and more...
  (See: https://github.com/Kong/kong-plugin-prometheus)
  [#3547](https://github.com/Kong/kong/pull/3547)
- :fireworks: **New bundled plugin: Azure Functions**! This plugin can be used
  to invoke [Microsoft Azure
  Functions](https://azure.microsoft.com/en-us/services/functions/), similarly
  to the already existing AWS Lambda and OpenWhisk plugins.
  (See: https://github.com/Kong/kong-plugin-azure-functions)
  [#3428](https://github.com/Kong/kong/pull/3428)
- :fireworks: **New bundled plugin: Serverless Functions**! Dynamically run Lua
  without having to write a full-fledged plugin. Lua code snippets can be
  uploaded via the Admin API and be executed during Kong's `access` phase.
  (See: https://github.com/Kong/kong-plugin-serverless-functions)
  [#3551](https://github.com/Kong/kong/pull/3551)
- jwt: Support for limiting the allowed expiration period of JWT tokens. A new
  `config.maximum_expiration` property can be set to indicate the maximum
  number of seconds the `exp` claim may be ahead in the future.
  Thanks [@mvanholsteijn](https://github.com/mvanholsteijn) for the patch!
  [#3331](https://github.com/Kong/kong/pull/3331)
- aws-lambda: Add `us-gov-west-1` to the list of allowed regions.
  [#3529](https://github.com/Kong/kong/pull/3529)

##### Admin API

- :fireworks: Support for `PUT` in new endpoints (e.g. `/services/{id or
  name}`, `/routes/{id}`, `/consumers/{id or username}`), allowing the
  development of idempotent configuration workflows when scripting the Admin
  API.
  [#3416](https://github.com/Kong/kong/pull/3416)
- Support for `PATCH` and `DELETE` on the `/services/{name}`,
  `/consumers/{username}`, and `/snis/{name}` endpoints.
  [#3416](https://github.com/Kong/kong/pull/3416)

### Fixes

##### Configuration

- Properly support IPv6 addresses in `proxy_listen` and `admin_listen`
  configuration properties.
  [#3508](https://github.com/Kong/kong/pull/3508)

##### Core

- IPv6 nameservers with a scope are now ignored by the DNS resolver.
  [#3478](https://github.com/Kong/kong/pull/3478)
- SRV records without a port number now returns the default port instead of
  `0`.
  [#3478](https://github.com/Kong/kong/pull/3478)
- Ensure DNS-based round robin load balancing starts at a randomized position
  to prevent all Nginx workers from starting with the same peer.
  [#3478](https://github.com/Kong/kong/pull/3478)
- Properly report timeouts in passive health checks. Previously, connection
  timeouts were counted as `tcp_failures`, and upstream timeouts were ignored.
  Health check users should ensure that their `timeout` settings reflect their
  intended behavior.
  [#3539](https://github.com/Kong/kong/pull/3539)
- Ensure active health check probe requests send the `Host` header.
  [#3496](https://github.com/Kong/kong/pull/3496)
- Overall, more reliable health checks healthiness counters behavior.
  [#3496](https://github.com/Kong/kong/pull/3496)
- Do not set `Content-Type` headers on HTTP 204 No Content responses.
  [#3351](https://github.com/Kong/kong/pull/3351)
- Ensure the PostgreSQL connector of the new DAO (used by Services, Routes,
  Consumers, and SSL certs/SNIs) is now fully re-entrant and properly behaves
  in busy workloads (e.g. scripting requests to the Admin API).
  [#3423](https://github.com/Kong/kong/pull/3423)
- Properly route HTTP/1.0 requests without a Host header when using the old
  deprecated "API" entity.
  [#3438](https://github.com/Kong/kong/pull/3438)
- Ensure that all Kong-produced errors respect the `headers` configuration
  setting (previously `server_tokens`) and do not include the `Server` header
  if not configured.
  [#3511](https://github.com/Kong/kong/pull/3511)
- Harden an existing Cassandra migration.
  [#3532](https://github.com/Kong/kong/pull/3532)
- Prevent the load balancer from needlessly rebuilding its state when creating
  Targets.
  [#3477](https://github.com/Kong/kong/pull/3477)
- Prevent some harmless error logs to be printed during startup when
  initialization takes more than a few seconds.
  [#3443](https://github.com/Kong/kong/pull/3443)

##### Plugins

- hmac: Ensure that empty request bodies do not pass validation if there is no
  digest header.
  Thanks [@mvanholsteijn](https://github.com/mvanholsteijn) for the patch!
  [#3347](https://github.com/Kong/kong/pull/3347)
- response-transformer: Prevent the plugin from throwing an error when its
  `access` handler did not get a chance to run (e.g. on short-circuited,
  unauthorized requests).
  [#3524](https://github.com/Kong/kong/pull/3524)
- aws-lambda: Ensure logging plugins subsequently run when this plugin
  terminates.
  [#3512](https://github.com/Kong/kong/pull/3512)
- request-termination: Ensure logging plugins subsequently run when this plugin
  terminates.
  [#3513](https://github.com/Kong/kong/pull/3513)

##### Admin API

- Requests to `/healthy` and `/unhealthy` endpoints for upstream health checks
  now properly propagate the new state to other nodes of a Kong cluster.
  [#3464](https://github.com/Kong/kong/pull/3464)
- Do not produce an HTTP 500 error when POST-ing to `/services` with an empty
  `url` argument.
  [#3452](https://github.com/Kong/kong/pull/3452)
- Ensure foreign keys are required when creating child entities (e.g.
  `service.id` when creating a Route). Previously some rows could have an empty
  `service_id` field.
  [#3548](https://github.com/Kong/kong/pull/3548)
- Better type inference in new endpoints (e.g. `/services`, `/routes`,
  `/consumers`) when using `application/x-www-form-urlencoded` MIME type.
  [#3416](https://github.com/Kong/kong/pull/3416)

[Back to TOC](#table-of-contents)

## [0.13.1] - 2018/04/23

This release contains numerous bug fixes and a few convenience features.
Notably, a best-effort/backwards-compatible approach is followed to resolve
`no memory` errors caused by the fragmentation of shared memory between the
core and plugins.

### Added

##### Core

- Cache misses are now stored in a separate shared memory zone from hits if
  such a zone is defined. This reduces cache turnover and can increase the
  cache hit ratio quite considerably.
  Users with a custom Nginx template are advised to define such a zone to
  benefit from this behavior:
  `lua_shared_dict kong_db_cache_miss 12m;`.
- We now ensure that the Cassandra or PostgreSQL instance Kong is connecting
  to falls within the supported version range. Deprecated versions result in
  warning logs. As a reminder, Kong 0.13.x supports Cassandra 2.2+,
  and PostgreSQL 9.5+. Cassandra 2.1 and PostgreSQL 9.4 are supported, but
  deprecated.
  [#3310](https://github.com/Kong/kong/pull/3310)
- HTTP 494 errors thrown by Nginx are now caught by Kong and produce a native,
  Kong-friendly response.
  Thanks [@ti-mo](https://github.com/ti-mo) for the contribution!
  [#3112](https://github.com/Kong/kong/pull/3112)

##### CLI

- Report errors when compiling custom Nginx templates.
  [#3294](https://github.com/Kong/kong/pull/3294)

##### Admin API

- Friendlier behavior of Routes schema validation: PATCH requests can be made
  without specifying all three of `methods`, `hosts`, or `paths` if at least
  one of the three is specified in the body.
  [#3364](https://github.com/Kong/kong/pull/3364)

##### Plugins

- jwt: Support for identity providers using JWKS by ensuring the
  `config.key_claim_name` values is looked for in the token header.
  Thanks [@brycehemme](https://github.com/brycehemme) for the contribution!
  [#3313](https://github.com/Kong/kong/pull/3313)
- basic-auth: Allow specifying empty passwords.
  Thanks [@zhouzhuojie](https://github.com/zhouzhuojie) and
  [@perryao](https://github.com/perryao) for the contributions!
  [#3243](https://github.com/Kong/kong/pull/3243)

### Fixed

##### Core

- Numerous users have reported `no memory` errors which were caused by
  circumstantial memory fragmentation. Such errors, while still possible if
  plugin authors are not careful, should now mostly be addressed.
  [#3311](https://github.com/Kong/kong/pull/3311)

  **If you are using a custom Nginx template, be sure to define the following
  shared memory zones to benefit from these fixes**:

  ```
  lua_shared_dict kong_db_cache_miss 12m;
  lua_shared_dict kong_rate_limiting_counters 12m;
  ```

##### CLI

- Redirect Nginx's stdout and stderr output to `kong start` when
  `nginx_daemon` is enabled (such as when using the Kong Docker image). This
  also prevents growing log files when Nginx redirects logs to `/dev/stdout`
  and `/dev/stderr` but `nginx_daemon` is disabled.
  [#3297](https://github.com/Kong/kong/pull/3297)

##### Admin API

- Set a Service's `port` to `443` when the `url` convenience parameter uses
  the `https://` scheme.
  [#3358](https://github.com/Kong/kong/pull/3358)
- Ensure PATCH requests do not return an error when un-setting foreign key
  fields with JSON `null`.
  [#3355](https://github.com/Kong/kong/pull/3355)
- Ensure the `/plugin/schema/:name` endpoint does not corrupt plugins' schemas.
  [#3348](https://github.com/Kong/kong/pull/3348)
- Properly URL-decode path segments of plugins endpoints accepting spaces
  (e.g. `/consumers/<consumer>/basic-auth/John%20Doe/`).
  [#3250](https://github.com/Kong/kong/pull/3250)
- Properly serialize boolean filtering values when using Cassandra.
  [#3362](https://github.com/Kong/kong/pull/3362)

##### Plugins

- rate-limiting/response-rate-limiting:
  - If defined in the Nginx configuration, will use a dedicated
    `lua_shared_dict` instead of using the `kong_cache` shared memory zone.
    This prevents memory fragmentation issues resulting in `no memory` errors
    observed by numerous users. Users with a custom Nginx template are advised
    to define such a zone to benefit from this fix:
    `lua_shared_dict kong_rate_limiting_counters 12m;`.
    [#3311](https://github.com/Kong/kong/pull/3311)
  - When using the Redis strategy, ensure the correct Redis database is
    selected. This issue could occur when several request and response
    rate-limiting were configured using different Redis databases.
    Thanks [@mengskysama](https://github.com/mengskysama) for the patch!
    [#3293](https://github.com/Kong/kong/pull/3293)
- key-auth: Respect request MIME type when re-encoding the request body
  if both `config.key_in_body` and `config.hide_credentials` are enabled.
  Thanks [@p0pr0ck5](https://github.com/p0pr0ck5) for the patch!
  [#3213](https://github.com/Kong/kong/pull/3213)
- oauth2: Return HTTP 400 on invalid `scope` type.
  Thanks [@Gman98ish](https://github.com/Gman98ish) for the patch!
  [#3206](https://github.com/Kong/kong/pull/3206)
- ldap-auth: Ensure the plugin does not throw errors when configured as a
  global plugin.
  [#3354](https://github.com/Kong/kong/pull/3354)
- hmac-auth: Verify signature against non-normalized (`$request_uri`) request
  line (instead of `$uri`).
  [#3339](https://github.com/Kong/kong/pull/3339)
- aws-lambda: Fix a typo in upstream headers sent to the function. We now
  properly send the `X-Amz-Log-Type` header.
  [#3398](https://github.com/Kong/kong/pull/3398)

[Back to TOC](#table-of-contents)

## [0.13.0] - 2018/03/22

This release introduces two new core entities that will improve the way you
configure Kong: **Routes** & **Services**. Those entities replace the "API"
entity and simplify the setup of non-naive use-cases by providing better
separation of concerns and allowing for plugins to be applied to specific
**endpoints**.

As usual, major version upgrades require database migrations and changes to
the Nginx configuration file (if you customized the default template).
Please take a few minutes to read the [0.13 Upgrade
Path](https://github.com/Kong/kong/blob/master/UPGRADE.md#upgrade-to-013x) for
more details regarding breaking changes and migrations before planning to
upgrade your Kong cluster.

### Breaking Changes

##### Configuration

- :warning: The `proxy_listen` and `admin_listen` configuration values have a
  new syntax. This syntax is more aligned with that of NGINX and is more
  powerful while also simpler. As a result, the following configuration values
  have been removed because superfluous: `ssl`, `admin_ssl`, `http2`,
  `admin_http2`, `proxy_listen_ssl`, and `admin_listen_ssl`.
  [#3147](https://github.com/Kong/kong/pull/3147)

##### Plugins

- :warning: galileo: As part of the Galileo deprecation path, the galileo
  plugin is not enabled by default anymore, although still bundled with 0.13.
  Users are advised to stop using the plugin, but for the time being can keep
  enabling it by adding it to the `custom_plugin` configuration value.
  [#3233](https://github.com/Kong/kong/pull/3233)
- :warning: rate-limiting (Cassandra): The default migration for including
  Routes and Services in plugins will remove and re-create the Cassandra
  rate-limiting counters table. This means that users that were rate-limited
  because of excessive API consumption will be able to consume the API until
  they reach their limit again. There is no such data deletion in PostgreSQL.
  [def201f](https://github.com/Kong/kong/commit/def201f566ccf2dd9b670e2f38e401a0450b1cb5)

### Changes

##### Dependencies

- **Note to Docker users**: The `latest` tag on Docker Hub now points to the
  **alpine** image instead of CentOS. This also applies to the `0.13.0` tag.
- The OpenResty version shipped with our default packages has been bumped to
  `1.13.6.1`. The 0.13.0 release should still be compatible with the OpenResty
  `1.11.2.x` series for the time being.
- Bumped [lua-resty-dns-client](https://github.com/Kong/lua-resty-dns-client)
  to `2.0.0`.
  [#3220](https://github.com/Kong/kong/pull/3220)
- Bumped [lua-resty-http](https://github.com/pintsized/lua-resty-http) to
  `0.12`.
  [#3196](https://github.com/Kong/kong/pull/3196)
- Bumped [lua-multipart](https://github.com/Kong/lua-multipart) to `0.5.5`.
  [#3318](https://github.com/Kong/kong/pull/3318)
- Bumped [lua-resty-healthcheck](https://github.com/Kong/lua-resty-healthcheck)
  to `0.4.0`.
  [#3321](https://github.com/Kong/kong/pull/3321)

### Additions

##### Configuration

- :fireworks: Support for **control-plane** and **data-plane** modes. The new
  syntax of `proxy_listen` and `admin_listen` supports `off`, which
  disables either one of those interfaces. It is now simpler than ever to
  make a Kong node "Proxy only" (data-plane) or "Admin only" (control-plane).
  [#3147](https://github.com/Kong/kong/pull/3147)

##### Core

- :fireworks: This release introduces two new entities: **Routes** and
  **Services**. Those entities will provide a better separation of concerns
  than the "API" entity offers. Routes will define rules for matching a
  client's request (e.g., method, host, path...), and Services will represent
  upstream services (or backends) that Kong should proxy those requests to.
  Plugins can also be added to both Routes and Services, enabling use-cases to
  apply plugins more granularly (e.g., per endpoint).
  Following this addition, the API entity and related Admin API endpoints are
  now deprecated. This release is backwards-compatible with the previous model
  and all of your currently defined APIs and matching rules are still
  supported, although we advise users to migrate to Routes and Services as soon
  as possible.
  [#3224](https://github.com/Kong/kong/pull/3224)

##### Admin API

- :fireworks: New endpoints: `/routes` and `/services` to interact with the new
  core entities. More specific endpoints are also available such as
  `/services/{service id or name}/routes`,
  `/services/{service id or name}/plugins`, and `/routes/{route id}/plugins`.
  [#3224](https://github.com/Kong/kong/pull/3224)
- :fireworks: Our new endpoints (listed above) provide much better responses
  with regards to producing responses for incomplete entities, errors, etc...
  In the future, existing endpoints will gradually be moved to using this new
  Admin API content producer.
  [#3224](https://github.com/Kong/kong/pull/3224)
- :fireworks: Improved argument parsing in form-urlencoded requests to the new
  endpoints as well.
  Kong now expects the following syntaxes for representing
  arrays: `hosts[]=a.com&hosts[]=b.com`, `hosts[1]=a.com&hosts[2]=b.com`, which
  avoid comma-separated arrays and related issues that can arise.
  In the future, existing endpoints will gradually be moved to using this new
  Admin API content parser.
  [#3224](https://github.com/Kong/kong/pull/3224)

##### Plugins

- jwt: `ngx.ctx.authenticated_jwt_token` is available for other plugins to use.
  [#2988](https://github.com/Kong/kong/pull/2988)
- statsd: The fields `host`, `port` and `metrics` are no longer marked as
  "required", since they have a default value.
  [#3209](https://github.com/Kong/kong/pull/3209)

### Fixes

##### Core

- Fix an issue causing nodes in a cluster to use the default health checks
  configuration when the user configured them from another node (event
  propagated via the cluster).
  [#3319](https://github.com/Kong/kong/pull/3319)
- Increase the default load balancer wheel size from 100 to 10.000. This allows
  for a better distribution of the load between Targets in general.
  [#3296](https://github.com/Kong/kong/pull/3296)

##### Admin API

- Fix several issues with application/multipart MIME type parsing of payloads.
  [#3318](https://github.com/Kong/kong/pull/3318)
- Fix several issues with the parsing of health checks configuration values.
  [#3306](https://github.com/Kong/kong/pull/3306)
  [#3321](https://github.com/Kong/kong/pull/3321)

[Back to TOC](#table-of-contents)

## [0.12.3] - 2018/03/12

### Fixed

- Suppress a memory leak in the core introduced in 0.12.2.
  Thanks [@mengskysama](https://github.com/mengskysama) for the report.
  [#3278](https://github.com/Kong/kong/pull/3278)

[Back to TOC](#table-of-contents)

## [0.12.2] - 2018/02/28

### Added

##### Core

- Load balancers now log DNS errors to facilitate debugging.
  [#3177](https://github.com/Kong/kong/pull/3177)
- Reports now can include custom immutable values.
  [#3180](https://github.com/Kong/kong/pull/3180)

##### CLI

- The `kong migrations reset` command has a new `--yes` flag. This flag makes
  the command run non-interactively, and ensures no confirmation prompt will
  occur.
  [#3189](https://github.com/Kong/kong/pull/3189)

##### Admin API

- A new endpoint `/upstreams/:upstream_id/health` will return the health of the
  specified upstream.
  [#3232](https://github.com/Kong/kong/pull/3232)
- The `/` endpoint in the Admin API now exposes the `node_id` field.
  [#3234](https://github.com/Kong/kong/pull/3234)

### Fixed

##### Core

- HTTP/1.0 requests without a Host header are routed instead of being rejected.
  HTTP/1.1 requests without a Host are considered invalid and will still be
  rejected.
  Thanks to [@rainiest](https://github.com/rainest) for the patch!
  [#3216](https://github.com/Kong/kong/pull/3216)
- Fix the load balancer initialization when some Targets would contain
  hostnames.
  [#3187](https://github.com/Kong/kong/pull/3187)
- Fix incomplete handling of errors when initializing DAO objects.
  [637532e](https://github.com/Kong/kong/commit/637532e05d8ed9a921b5de861cc7f463e96c6e04)
- Remove bogus errors in the logs provoked by healthcheckers between the time
  they are unregistered and the time they are garbage-collected
  ([#3207](https://github.com/Kong/kong/pull/3207)) and when receiving an HTTP
  status not tracked by healthy or unhealthy lists
  ([c8eb5ae](https://github.com/Kong/kong/commit/c8eb5ae28147fc02473c05a7b1dbf502fbb64242)).
- Fix soft errors not being handled correctly inside the Kong cache.
  [#3150](https://github.com/Kong/kong/pull/3150)

##### Migrations

- Better handling of already existing Cassandra keyspaces in migrations.
  [#3203](https://github.com/Kong/kong/pull/3203).
  Thanks to [@pamiel](https://github.com/pamiel) for the patch!

##### Admin API

- Ensure `GET /certificates/{uuid}` does not return HTTP 500 when the given
  identifier does not exist.
  Thanks to [@vdesjardins](https://github.com/vdesjardins) for the patch!
  [#3148](https://github.com/Kong/kong/pull/3148)

[Back to TOC](#table-of-contents)

## [0.12.1] - 2018/01/18

This release addresses a few issues encountered with 0.12.0, including one
which would prevent upgrading from a previous version. The [0.12 Upgrade
Path](https://github.com/Kong/kong/blob/master/UPGRADE.md)
is still relevant for upgrading existing clusters to 0.12.1.

### Fixed

- Fix a migration between previous Kong versions and 0.12.0.
  [#3159](https://github.com/Kong/kong/pull/3159)
- Ensure Lua errors are propagated when thrown in the `access` handler by
  plugins.
  [38580ff](https://github.com/Kong/kong/commit/38580ff547cbd4a557829e3ad135cd6a0f821f7c)

[Back to TOC](#table-of-contents)

## [0.12.0] - 2018/01/16

This major release focuses on two new features we are very excited about:
**health checks** and **hash based load balancing**!

We also took this as an opportunity to fix a few prominent issues, sometimes
at the expense of breaking changes but overall improving the flexibility and
usability of Kong! Do keep in mind that this is a major release, and as such,
that we require of you to run the **migrations step**, via the
`kong migrations up` command.

Please take a few minutes to thoroughly read the [0.12 Upgrade
Path](https://github.com/Kong/kong/blob/master/UPGRADE.md#upgrade-to-012x)
for more details regarding breaking changes and migrations before planning to
upgrade your Kong cluster.

### Deprecation notices

Starting with 0.12.0, we are announcing the deprecation of older versions
of our supported databases:

- Support for PostgreSQL 9.4 is deprecated. Users are advised to upgrade to
  9.5+
- Support for Cassandra 2.1 and below is deprecated. Users are advised to
  upgrade to 2.2+

Note that the above deprecated versions are still supported in this release,
but will be dropped in subsequent ones.

### Breaking changes

##### Core

- :warning: The required OpenResty version has been bumped to 1.11.2.5. If you
  are installing Kong from one of our distribution packages, you are not
  affected by this change.
  [#3097](https://github.com/Kong/kong/pull/3097)
- :warning: As Kong now executes subsequent plugins when a request is being
  short-circuited (e.g. HTTP 401 responses from auth plugins), plugins that
  run in the header or body filter phases will be run upon such responses
  from the access phase. We consider this change a big improvement in the
  Kong run-loop as it allows for more flexibility for plugins. However, it is
  unlikely, but possible that some of these plugins (e.g. your custom plugins)
  now run in scenarios where they were not previously expected to run.
  [#3079](https://github.com/Kong/kong/pull/3079)

##### Admin API

- :warning: By default, the Admin API now only listens on the local interface.
  We consider this change to be an improvement in the default security policy
  of Kong. If you are already using Kong, and your Admin API still binds to all
  interfaces, consider updating it as well. You can do so by updating the
  `admin_listen` configuration value, like so: `admin_listen = 127.0.0.1:8001`.
  Thanks [@pduldig-at-tw](https://github.com/pduldig-at-tw) for the suggestion
  and the patch.
  [#3016](https://github.com/Kong/kong/pull/3016)

  :red_circle: **Note to Docker users**: Beware of this change as you may have
  to ensure that your Admin API is reachable via the host's interface.
  You can use the `-e KONG_ADMIN_LISTEN` argument when provisioning your
  container(s) to update this value; for example,
  `-e KONG_ADMIN_LISTEN=0.0.0.0:8001`.

- :warning: To reduce confusion, the `/upstreams/:upstream_name_or_id/targets/`
  has been updated to not show the full list of Targets anymore, but only
  the ones that are currently active in the load balancer. To retrieve the full
  history of Targets, you can now query
  `/upstreams/:upstream_name_or_id/targets/all`. The
  `/upstreams/:upstream_name_or_id/targets/active` endpoint has been removed.
  Thanks [@hbagdi](https://github.com/hbagdi) for tackling this backlog item!
  [#3049](https://github.com/Kong/kong/pull/3049)
- :warning: The `orderlist` property of Upstreams has been removed, along with
  any confusion it may have brought. The balancer is now able to fully function
  without it, yet with the same level of entropy in its load distribution.
  [#2748](https://github.com/Kong/kong/pull/2748)

##### CLI

- :warning: The `$ kong compile` command which was deprecated in 0.11.0 has
  been removed.
  [#3069](https://github.com/Kong/kong/pull/3069)

##### Plugins

- :warning: In logging plugins, the `request.request_uri` field has been
  renamed to `request.url`.
  [#2445](https://github.com/Kong/kong/pull/2445)
  [#3098](https://github.com/Kong/kong/pull/3098)

### Added

##### Core

- :fireworks: Support for **health checks**! Kong can now short-circuit some
  of your upstream Targets (replicas) from its load balancer when it encounters
  too many TCP or HTTP errors. You can configure the number of failures, or the
  HTTP status codes that should be considered invalid, and Kong will monitor
  the failures and successes of proxied requests to each upstream Target. We
  call this feature **passive health checks**.
  Additionally, you can configure **active health checks**, which will make
  Kong perform periodic HTTP test requests to actively monitor the health of
  your upstream services, and pre-emptively short-circuit them.
  Upstream Targets can be manually taken up or down via two new Admin API
  endpoints: `/healthy` and `/unhealthy`.
  [#3096](https://github.com/Kong/kong/pull/3096)
- :fireworks: Support for **hash based load balancing**! Kong now offers
  consistent hashing/sticky sessions load balancing capabilities via the new
  `hash_*` attributes of the Upstream entity. Hashes can be based off client
  IPs, request headers, or Consumers!
  [#2875](https://github.com/Kong/kong/pull/2875)
- :fireworks: Logging plugins now log requests that were short-circuited by
  Kong! (e.g. HTTP 401 responses from auth plugins or HTTP 429 responses from
  rate limiting plugins, etc.) Kong now executes any subsequent plugins once a
  request has been short-circuited. Your plugin must be using the
  `kong.tools.responses` module for this behavior to be respected.
  [#3079](https://github.com/Kong/kong/pull/3079)
- Kong is now compatible with OpenResty up to version 1.13.6.1. Be aware that
  the recommended (and default) version shipped with this release is still
  1.11.2.5.
  [#3070](https://github.com/Kong/kong/pull/3070)

##### CLI

- `$ kong start` now considers the commonly used `/opt/openresty` prefix when
  searching for the `nginx` executable.
  [#3074](https://github.com/Kong/kong/pull/3074)

##### Admin API

- Two new endpoints, `/healthy` and `/unhealthy` can be used to manually bring
  upstream Targets up or down, as part of the new health checks feature of the
  load balancer.
  [#3096](https://github.com/Kong/kong/pull/3096)

##### Plugins

- logging plugins: A new field `upstream_uri` now logs the value of the
  upstream request's path. This is useful to help debugging plugins or setups
  that aim at rewriting a request's URL during proxying.
  Thanks [@shiprabehera](https://github.com/shiprabehera) for the patch!
  [#2445](https://github.com/Kong/kong/pull/2445)
- tcp-log: Support for TLS handshake with the logs recipients for secure
  transmissions of logging data.
  [#3091](https://github.com/Kong/kong/pull/3091)
- jwt: Support for JWTs passed in cookies. Use the new `config.cookie_names`
  property to configure the behavior to your liking.
  Thanks [@mvanholsteijn](https://github.com/mvanholsteijn) for the patch!
  [#2974](https://github.com/Kong/kong/pull/2974)
- oauth2
    - New `config.auth_header_name` property to customize the authorization
      header's name.
      Thanks [@supraja93](https://github.com/supraja93)
      [#2928](https://github.com/Kong/kong/pull/2928)
    - New `config.refresh_ttl` property to customize the TTL of refresh tokens,
      previously hard-coded to 14 days.
      Thanks [@bob983](https://github.com/bob983) for the patch!
      [#2942](https://github.com/Kong/kong/pull/2942)
    - Avoid an error in the logs when trying to retrieve an access token from
      a request without a body.
      Thanks [@WALL-E](https://github.com/WALL-E) for the patch.
      [#3063](https://github.com/Kong/kong/pull/3063)
- ldap: New `config.header_type` property to customize the authorization method
  in the `Authorization` header.
  Thanks [@francois-maillard](https://github.com/francois-maillard) for the
  patch!
  [#2963](https://github.com/Kong/kong/pull/2963)

### Fixed

##### CLI

- Fix a potential vulnerability in which an attacker could read the Kong
  configuration file with insufficient permissions for a short window of time
  while Kong is being started.
  [#3057](https://github.com/Kong/kong/pull/3057)
- Proper log message upon timeout in `$ kong quit`.
  [#3061](https://github.com/Kong/kong/pull/3061)

##### Admin API

- The `/certificates` endpoint now properly supports the `snis` parameter
  in PUT and PATCH requests.
  Thanks [@hbagdi](https://github.com/hbagdi) for the contribution!
  [#3040](https://github.com/Kong/kong/pull/3040)
- Avoid sending the `HTTP/1.1 415 Unsupported Content Type` response when
  receiving a request with a valid `Content-Type`, but with an empty payload.
  [#3077](https://github.com/Kong/kong/pull/3077)

##### Plugins

- basic-auth:
    - Accept passwords containing `:`.
      Thanks [@nico-acidtango](https://github.com/nico-acidtango) for the patch!
      [#3014](https://github.com/Kong/kong/pull/3014)
    - Performance improvements, courtesy of
      [@nico-acidtango](https://github.com/nico-acidtango)
      [#3014](https://github.com/Kong/kong/pull/3014)

[Back to TOC](#table-of-contents)

## [0.11.2] - 2017/11/29

### Added

##### Plugins

- key-auth: New endpoints to manipulate API keys.
  Thanks [@hbagdi](https://github.com/hbagdi) for the contribution.
  [#2955](https://github.com/Kong/kong/pull/2955)
    - `/key-auths/` to paginate through all keys.
    - `/key-auths/:credential_key_or_id/consumer` to retrieve the Consumer
      associated with a key.
- basic-auth: New endpoints to manipulate basic-auth credentials.
  Thanks [@hbagdi](https://github.com/hbagdi) for the contribution.
  [#2998](https://github.com/Kong/kong/pull/2998)
    - `/basic-auths/` to paginate through all basic-auth credentials.
    - `/basic-auths/:credential_username_or_id/consumer` to retrieve the
      Consumer associated with a credential.
- jwt: New endpoints to manipulate JWTs.
  Thanks [@hbagdi](https://github.com/hbagdi) for the contribution.
  [#3003](https://github.com/Kong/kong/pull/3003)
    - `/jwts/` to paginate through all JWTs.
    - `/jwts/:jwt_key_or_id/consumer` to retrieve the Consumer
      associated with a JWT.
- hmac-auth: New endpoints to manipulate hmac-auth credentials.
  Thanks [@hbagdi](https://github.com/hbagdi) for the contribution.
  [#3009](https://github.com/Kong/kong/pull/3009)
    - `/hmac-auths/` to paginate through all hmac-auth credentials.
    - `/hmac-auths/:hmac_username_or_id/consumer` to retrieve the Consumer
      associated with a credential.
- acl: New endpoints to manipulate ACLs.
  Thanks [@hbagdi](https://github.com/hbagdi) for the contribution.
  [#3039](https://github.com/Kong/kong/pull/3039)
    - `/acls/` to paginate through all ACLs.
    - `/acls/:acl_id/consumer` to retrieve the Consumer
      associated with an ACL.

### Fixed

##### Core

- Avoid logging some unharmful error messages related to clustering.
  [#3002](https://github.com/Kong/kong/pull/3002)
- Improve performance and memory footprint when parsing multipart request
  bodies.
  [Kong/lua-multipart#13](https://github.com/Kong/lua-multipart/pull/13)

##### Configuration

- Add a format check for the `admin_listen_ssl` property, ensuring it contains
  a valid port.
  [#3031](https://github.com/Kong/kong/pull/3031)

##### Admin API

- PUT requests with payloads containing non-existing primary keys for entities
  now return HTTP 404 Not Found, instead of HTTP 200 OK without a response
  body.
  [#3007](https://github.com/Kong/kong/pull/3007)
- On the `/` endpoint, ensure `enabled_in_cluster` shows up as an empty JSON
  Array (`[]`), instead of an empty JSON Object (`{}`).
  Thanks [@hbagdi](https://github.com/hbagdi) for the patch!
  [#2982](https://github.com/Kong/kong/issues/2982)

##### Plugins

- hmac-auth: Better parsing of the `Authorization` header to avoid internal
  errors resulting in HTTP 500.
  Thanks [@mvanholsteijn](https://github.com/mvanholsteijn) for the patch!
  [#2996](https://github.com/Kong/kong/pull/2996)
- Improve the performance of the rate-limiting and response-rate-limiting
  plugins when using the Redis policy.
  [#2956](https://github.com/Kong/kong/pull/2956)
- Improve the performance of the response-transformer plugin.
  [#2977](https://github.com/Kong/kong/pull/2977)

## [0.11.1] - 2017/10/24

### Changed

##### Configuration

- Drop the `lua_code_cache` configuration property. This setting has been
  considered harmful since 0.11.0 as it interferes with Kong's internals.
  [#2854](https://github.com/Kong/kong/pull/2854)

### Fixed

##### Core

- DNS: SRV records pointing to an A record are now properly handled by the
  load balancer when `preserve_host` is disabled. Such records used to throw
  Lua errors on the proxy code path.
  [Kong/lua-resty-dns-client#19](https://github.com/Kong/lua-resty-dns-client/pull/19)
- Fixed an edge-case where `preserve_host` would sometimes craft an upstream
  request with a Host header from a previous client request instead of the
  current one.
  [#2832](https://github.com/Kong/kong/pull/2832)
- Ensure APIs with regex URIs are evaluated in the order that they are created.
  [#2924](https://github.com/Kong/kong/pull/2924)
- Fixed a typo that caused the load balancing components to ignore the Upstream
  slots property.
  [#2747](https://github.com/Kong/kong/pull/2747)

##### CLI

- Fixed the verification of self-signed SSL certificates for PostgreSQL and
  Cassandra in the `kong migrations` command. Self-signed SSL certificates are
  now properly verified during migrations according to the
  `lua_ssl_trusted_certificate` configuration property.
  [#2908](https://github.com/Kong/kong/pull/2908)

##### Admin API

- The `/upstream/{upstream}/targets/active` endpoint used to return HTTP
  `405 Method Not Allowed` when called with a trailing slash. Both notations
  (with and without the trailing slash) are now supported.
  [#2884](https://github.com/Kong/kong/pull/2884)

##### Plugins

- bot-detection: Fixed an issue which would prevent the plugin from running and
  result in an HTTP `500` error if configured globally.
  [#2906](https://github.com/Kong/kong/pull/2906)
- ip-restriction: Fixed support for the `0.0.0.0/0` CIDR block. This block is
  now supported and won't trigger an error when used in this plugin's properties.
  [#2918](https://github.com/Kong/kong/pull/2918)

### Added

##### Plugins

- aws-lambda: Added support to forward the client request's HTTP method,
  headers, URI, and body to the Lambda function.
  [#2823](https://github.com/Kong/kong/pull/2823)
- key-auth: New `run_on_preflight` configuration option to control
  authentication on preflight requests.
  [#2857](https://github.com/Kong/kong/pull/2857)
- jwt: New `run_on_preflight` configuration option to control authentication
  on preflight requests.
  [#2857](https://github.com/Kong/kong/pull/2857)

##### Plugin development

- Ensure migrations have valid, unique names to avoid conflicts between custom
  plugins.
  Thanks [@ikogan](https://github.com/ikogan) for the patch!
  [#2821](https://github.com/Kong/kong/pull/2821)

### Improved

##### Migrations & Deployments

- Improve migrations reliability for future major releases.
  [#2869](https://github.com/Kong/kong/pull/2869)

##### Plugins

- Improve the performance of the acl and oauth2 plugins.
  [#2736](https://github.com/Kong/kong/pull/2736)
  [#2806](https://github.com/Kong/kong/pull/2806)

[Back to TOC](#table-of-contents)

## [0.10.4] - 2017/10/24

### Fixed

##### Core

- DNS: SRV records pointing to an A record are now properly handled by the
  load balancer when `preserve_host` is disabled. Such records used to throw
  Lua errors on the proxy code path.
  [Kong/lua-resty-dns-client#19](https://github.com/Kong/lua-resty-dns-client/pull/19)
- HTTP `400` errors thrown by Nginx are now correctly caught by Kong and return
  a native, Kong-friendly response.
  [#2476](https://github.com/Mashape/kong/pull/2476)
- Fix an edge-case where an API with multiple `uris` and `strip_uri = true`
  would not always strip the client URI.
  [#2562](https://github.com/Mashape/kong/issues/2562)
- Fix an issue where Kong would match an API with a shorter URI (from its
  `uris` value) as a prefix instead of a longer, matching prefix from
  another API.
  [#2662](https://github.com/Mashape/kong/issues/2662)
- Fixed a typo that caused the load balancing components to ignore the
  Upstream `slots` property.
  [#2747](https://github.com/Mashape/kong/pull/2747)

##### Configuration

- Octothorpes (`#`) can now be escaped (`\#`) and included in the Kong
  configuration values such as your datastore passwords or usernames.
  [#2411](https://github.com/Mashape/kong/pull/2411)

##### Admin API

- The `data` response field of the `/upstreams/{upstream}/targets/active`
  Admin API endpoint now returns a list (`[]`) instead of an object (`{}`)
  when no active targets are present.
  [#2619](https://github.com/Mashape/kong/pull/2619)

##### Plugins

- datadog: Avoid a runtime error if the plugin is configured as a global plugin
  but the downstream request did not match any configured API.
  Thanks [@kjsteuer](https://github.com/kjsteuer) for the fix!
  [#2702](https://github.com/Mashape/kong/pull/2702)
- ip-restriction: Fixed support for the `0.0.0.0/0` CIDR block. This block is
  now supported and won't trigger an error when used in this plugin's properties.
  [#2918](https://github.com/Mashape/kong/pull/2918)

[Back to TOC](#table-of-contents)

## [0.11.0] - 2017/08/16

The latest and greatest version of Kong features improvements all over the
board for a better and easier integration with your infrastructure!

The highlights of this release are:

- Support for **regex URIs** in routing, one of the oldest requested
  features from the community.
- Support for HTTP/2 traffic from your clients.
- Kong does not depend on Serf anymore, which makes deployment and networking
  requirements **considerably simpler**.
- A better integration with orchestration tools thanks to the support for **non
  FQDNs** in Kong's DNS resolver.

As per usual, our major releases include datastore migrations which are
considered **breaking changes**. Additionally, this release contains numerous
breaking changes to the deployment process and proxying behavior that you
should be familiar with.

We strongly advise that you read this changeset thoroughly, as well as the
[0.11 Upgrade Path](https://github.com/Kong/kong/blob/master/UPGRADE.md#upgrade-to-011x)
if you are planning to upgrade a Kong cluster.

### Breaking changes

##### Configuration

- :warning: Numerous updates were made to the Nginx configuration template.
  If you are using a custom template, you **must** apply those
  modifications. See the [0.11 Upgrade
  Path](https://github.com/Kong/kong/blob/master/UPGRADE.md#upgrade-to-011x)
  for a complete list of changes to apply.

##### Migrations & Deployment

- :warning: Migrations are **not** executed automatically by `kong start`
  anymore. Migrations are now a **manual** process, which must be executed via
  the `kong migrations` command. In practice, this means that you have to run
  `kong migrations up [-c kong.conf]` in one of your nodes **before** starting
  your Kong nodes. This command should be run from a **single** node/container
  to avoid several nodes running migrations concurrently and potentially
  corrupting your database. Once the migrations are up-to-date, it is
  considered safe to start multiple Kong nodes concurrently.
  [#2421](https://github.com/Kong/kong/pull/2421)
- :warning: :fireworks: Serf is **not** a dependency anymore. Kong nodes now
  handle cache invalidation events via a built-in database polling mechanism.
  See the new "Datastore Cache" section of the configuration file which
  contains 3 new documented properties: `db_update_frequency`,
  `db_update_propagation`, and `db_cache_ttl`. If you are using Cassandra, you
  **should** pay a particular attention to the `db_update_propagation` setting,
  as you **should not** use the default value of `0`.
  [#2561](https://github.com/Kong/kong/pull/2561)

##### Core

- :warning: Kong now requires OpenResty `1.11.2.4`. OpenResty's LuaJIT can
  now be built with Lua 5.2 compatibility.
  [#2489](https://github.com/Kong/kong/pull/2489)
  [#2790](https://github.com/Kong/kong/pull/2790)
- :warning: Previously, the `X-Forwarded-*` and `X-Real-IP` headers were
  trusted from any client by default, and forwarded upstream. With the
  introduction of the new `trusted_ips` property (see the below "Added"
  section) and to enforce best security practices, Kong *does not* trust
  any client IP address by default anymore. This will make Kong *not*
  forward incoming `X-Forwarded-*` headers if not coming from configured,
  trusted IP addresses blocks. This setting also affects the API
  `check_https` field, which itself relies on *trusted* `X-Forwarded-Proto`
  headers **only**.
  [#2236](https://github.com/Kong/kong/pull/2236)
- :warning: The API Object property `http_if_terminated` is now set to `false`
  by default. For Kong to evaluate the client `X-Forwarded-Proto` header, you
  must now configure Kong to trust the client IP (see above change), **and**
  you must explicitly set this value to `true`. This affects you if you are
  doing SSL termination somewhere before your requests hit Kong, and if you
  have configured `https_only` on the API, or if you use a plugin that requires
  HTTPS traffic (e.g. OAuth2).
  [#2588](https://github.com/Kong/kong/pull/2588)
- :warning: The internal DNS resolver now honours the `search` and `ndots`
  configuration options of your `resolv.conf` file. Make sure that DNS
  resolution is still consistent in your environment, and consider
  eventually not using FQDNs anymore.
  [#2425](https://github.com/Kong/kong/pull/2425)

##### Admin API

- :warning: As a result of the Serf removal, Kong is now entirely stateless,
  and as such, the `/cluster` endpoint has disappeared.
  [#2561](https://github.com/Kong/kong/pull/2561)
- :warning: The Admin API `/status` endpoint does not return a count of the
  database entities anymore. Instead, it now returns a `database.reachable`
  boolean value, which reflects the state of the connection between Kong
  and the underlying database. Please note that this flag **does not**
  reflect the health of the database itself.
  [#2567](https://github.com/Kong/kong/pull/2567)

##### Plugin development

- :warning: The upstream URI is now determined via the Nginx
  `$upstream_uri` variable. Custom plugins using the `ngx.req.set_uri()`
  API will not be taken into consideration anymore. One must now set the
  `ngx.var.upstream_uri` variable from the Lua land.
  [#2519](https://github.com/Kong/kong/pull/2519)
- :warning: The `hooks.lua` module for custom plugins is dropped, along
  with the `database_cache.lua` module. Database entities caching and
  eviction has been greatly improved to simplify and automate most caching
  use-cases. See the [Plugins Development
  Guide](https://getkong.org/docs/0.11.x/plugin-development/entities-cache/)
  and the [0.11 Upgrade
  Path](https://github.com/Kong/kong/blob/master/UPGRADE.md#upgrade-to-011x)
  for more details.
  [#2561](https://github.com/Kong/kong/pull/2561)
- :warning: To ensure that the order of execution of plugins is still the same
  for vanilla Kong installations, we had to update the `PRIORITY` field of some
  of our bundled plugins. If your custom plugin must run after or before a
  specific bundled plugin, you might have to update your plugin's `PRIORITY`
  field as well. The complete list of plugins and their priorities is available
  on the [Plugins Development
  Guide](https://getkong.org/docs/0.11.x/plugin-development/custom-logic/).
  [#2489](https://github.com/Kong/kong/pull/2489)
  [#2813](https://github.com/Kong/kong/pull/2813)

### Deprecated

##### CLI

- The `kong compile` command has been deprecated. Instead, prefer using
  the new `kong prepare` command.
  [#2706](https://github.com/Kong/kong/pull/2706)

### Changed

##### Core

- Performance around DNS resolution has been greatly improved in some
  cases.
  [#2625](https://github.com/Kong/kong/pull/2425)
- Secret values are now generated with a kernel-level, Cryptographically
  Secure PRNG.
  [#2536](https://github.com/Kong/kong/pull/2536)
- The `.kong_env` file created by Kong in its running prefix is now written
  without world-read permissions.
  [#2611](https://github.com/Kong/kong/pull/2611)

##### Plugin development

- The `marshall_event` function on schemas is now ignored by Kong, and can be
  safely removed as the new cache invalidation mechanism natively handles
  safer events broadcasting.
  [#2561](https://github.com/Kong/kong/pull/2561)

### Added

##### Core

- :fireworks: Support for regex URIs! You can now define regexes in your
  APIs `uris` property. Those regexes can have capturing groups which can
  be extracted by Kong during a request, and accessed later in the plugins
  (useful for URI rewriting). See the [Proxy
  Guide](https://getkong.org/docs/0.11.x/proxy/#using-regexes-in-uris) for
  documentation on how to use regex URIs.
  [#2681](https://github.com/Kong/kong/pull/2681)
- :fireworks: Support for HTTP/2. A new `http2` directive now enables
  HTTP/2 traffic on the `proxy_listen_ssl` address.
  [#2541](https://github.com/Kong/kong/pull/2541)
- :fireworks: Support for the `search` and `ndots` configuration options of
  your `resolv.conf` file.
  [#2425](https://github.com/Kong/kong/pull/2425)
- Kong now forwards new headers to your upstream services:
  `X-Forwarded-Host`, `X-Forwarded-Port`, and `X-Forwarded-Proto`.
  [#2236](https://github.com/Kong/kong/pull/2236)
- Support for the PROXY protocol. If the new `real_ip_header` configuration
  property is set to `real_ip_header = proxy_protocol`, then Kong will
  append the `proxy_protocol` parameter to the Nginx `listen` directive of
  the Kong proxy port.
  [#2236](https://github.com/Kong/kong/pull/2236)
- Support for BDR compatibility in the PostgreSQL migrations.
  Thanks [@AlexBloor](https://github.com/AlexBloor) for the patch!
  [#2672](https://github.com/Kong/kong/pull/2672)

##### Configuration

- Support for DNS nameservers specified in IPv6 format.
  [#2634](https://github.com/Kong/kong/pull/2634)
- A few new DNS configuration properties allow you to tweak the Kong DNS
  resolver, and in particular, how it handles the resolution of different
  record types or the eviction of stale records.
  [#2625](https://github.com/Kong/kong/pull/2625)
- A new `trusted_ips` configuration property allows you to define a list of
  trusted IP address blocks that are known to send trusted `X-Forwarded-*`
  headers. Requests from trusted IPs will make Kong forward those headers
  upstream. Requests from non-trusted IP addresses will make Kong override
  the `X-Forwarded-*` headers with its own values. In addition, this
  property also sets the ngx_http_realip_module `set_real_ip_from`
  directive(s), which makes Kong trust the incoming `X-Real-IP` header as
  well, which is used for operations such as rate-limiting by IP address,
  and that Kong forwards upstream as well.
  [#2236](https://github.com/Kong/kong/pull/2236)
- You can now configure the ngx_http_realip_module from the Kong
  configuration.  In addition to `trusted_ips` which sets the
  `set_real_ip_from` directives(s), two new properties, `real_ip_header`
  and `real_ip_recursive` allow you to configure the ngx_http_realip_module
  directives bearing the same name.
  [#2236](https://github.com/Kong/kong/pull/2236)
- Ability to hide Kong-specific response headers. Two new configuration
  fields: `server_tokens` and `latency_tokens` will respectively toggle
  whether the `Server` and `X-Kong-*-Latency` headers should be sent to
  downstream clients.
  [#2259](https://github.com/Kong/kong/pull/2259)
- New configuration property to tune handling request body data via the
  `client_max_body_size` and `client_body_buffer_size` directives
  (mirroring their Nginx counterparts). Note these settings are only
  defined for proxy requests; request body handling in the Admin API
  remains unchanged.
  [#2602](https://github.com/Kong/kong/pull/2602)
- New `error_default_type` configuration property. This setting is to
  specify a MIME type that will be used as the error response body format
  when Nginx encounters an error, but no `Accept` header was present in the
  request. The default value is `text/plain` for backwards compatibility.
  Thanks [@therealgambo](https://github.com/therealgambo) for the
  contribution!
  [#2500](https://github.com/Kong/kong/pull/2500)
- New `nginx_user` configuration property, which interfaces with the Nginx
  `user` directive.
  Thanks [@depay](https://github.com/depay) for the contribution!
  [#2180](https://github.com/Kong/kong/pull/2180)

##### CLI

- New `kong prepare` command to prepare the Kong running prefix (creating
  log files, SSL certificates, etc...) and allow for Kong to be started via
  the `nginx` binary. This is useful for environments like containers,
  where the foreground process should be the Nginx master process. The
  `kong compile` command has been deprecated as a result of this addition.
  [#2706](https://github.com/Kong/kong/pull/2706)

##### Admin API

- Ability to retrieve plugins added to a Consumer via two new endpoints:
  `/consumers/:username_or_id/plugins/` and
  `/consumers/:username_or_id/plugins/:plugin_id`.
  [#2714](https://github.com/Kong/kong/pull/2714)
- Support for JSON `null` in `PATCH` requests to unset a value on any
  entity.
  [#2700](https://github.com/Kong/kong/pull/2700)

##### Plugins

- jwt: Support for RS512 signed tokens.
  Thanks [@sarraz1](https://github.com/sarraz1) for the patch!
  [#2666](https://github.com/Kong/kong/pull/2666)
- rate-limiting/response-ratelimiting: Optionally hide informative response
  headers.
  [#2087](https://github.com/Kong/kong/pull/2087)
- aws-lambda: Define a custom response status when the upstream
  `X-Amz-Function-Error` header is "Unhandled".
  Thanks [@erran](https://github.com/erran) for the contribution!
  [#2587](https://github.com/Kong/kong/pull/2587)
- aws-lambda: Add new AWS regions that were previously unsupported.
  [#2769](https://github.com/Kong/kong/pull/2769)
- hmac: New option to validate the client-provided SHA-256 of the request
  body.
  Thanks [@vaibhavatul47](https://github.com/vaibhavatul47) for the
  contribution!
  [#2419](https://github.com/Kong/kong/pull/2419)
- hmac: Added support for `enforce_headers` option and added HMAC-SHA256,
  HMAC-SHA384, and HMAC-SHA512 support.
  [#2644](https://github.com/Kong/kong/pull/2644)
- statsd: New metrics and more flexible configuration. Support for
  prefixes, configurable stat type, and added metrics.
  [#2400](https://github.com/Kong/kong/pull/2400)
- datadog: New metrics and more flexible configuration. Support for
  prefixes, configurable stat type, and added metrics.
  [#2394](https://github.com/Kong/kong/pull/2394)

### Fixed

##### Core

- Kong now ensures that your clients URIs are transparently proxied
  upstream.  No percent-encoding/decoding or querystring stripping will
  occur anymore.
  [#2519](https://github.com/Kong/kong/pull/2519)
- Fix an issue where Kong would match an API with a shorter URI (from its
  `uris` value) as a prefix instead of a longer, matching prefix from
  another API.
  [#2662](https://github.com/Kong/kong/issues/2662)
- Fix an edge-case where an API with multiple `uris` and `strip_uri = true`
  would not always strip the client URI.
  [#2562](https://github.com/Kong/kong/issues/2562)
- HTTP `400` errors thrown by Nginx are now correctly caught by Kong and return
  a native, Kong-friendly response.
  [#2476](https://github.com/Kong/kong/pull/2476)

##### Configuration

- Octothorpes (`#`) can now be escaped (`\#`) and included in the Kong
  configuration values such as your datastore passwords or usernames.
  [#2411](https://github.com/Kong/kong/pull/2411)

##### Admin API

- The `data` response field of the `/upstreams/{upstream}/targets/active`
  Admin API endpoint now returns a list (`[]`) instead of an object (`{}`)
  when no active targets are present.
  [#2619](https://github.com/Kong/kong/pull/2619)

##### Plugins

- The `unique` constraint on OAuth2 `client_secrets` has been removed.
  [#2447](https://github.com/Kong/kong/pull/2447)
- The `unique` constraint on JWT Credentials `secrets` has been removed.
  [#2548](https://github.com/Kong/kong/pull/2548)
- oauth2: When requesting a token from `/oauth2/token`, one can now pass the
  `client_id` as a request body parameter, while `client_id:client_secret` is
  passed via the Authorization header. This allows for better integration
  with some OAuth2 flows proposed out there, such as from Cloudflare Apps.
  Thanks [@cedum](https://github.com/cedum) for the patch!
  [#2577](https://github.com/Kong/kong/pull/2577)
- datadog: Avoid a runtime error if the plugin is configured as a global plugin
  but the downstream request did not match any configured API.
  Thanks [@kjsteuer](https://github.com/kjsteuer) for the fix!
  [#2702](https://github.com/Kong/kong/pull/2702)
- Logging plugins: the produced logs `latencies.kong` field used to omit the
  time Kong spent in its Load Balancing logic, which includes DNS resolution
  time. This latency is now included in `latencies.kong`.
  [#2494](https://github.com/Kong/kong/pull/2494)

[Back to TOC](#table-of-contents)

## [0.10.3] - 2017/05/24

### Changed

- We noticed that some distribution packages were not
  building OpenResty against a JITable PCRE library. This
  happened on Ubuntu and RHEL environments where OpenResty was
  built against the system's PCRE installation.
  We now compile OpenResty against a JITable PCRE source for
  those platforms, which should result in significant performance
  improvements in regex matching.
  [Mashape/kong-distributions #9](https://github.com/Kong/kong-distributions/pull/9)
- TLS connections are now handled with a modern list of
  accepted ciphers, as per the Mozilla recommended TLS
  ciphers list.
  See https://wiki.mozilla.org/Security/Server_Side_TLS.
  This behavior is configurable via the newly
  introduced configuration properties described in the
  below "Added" section.
- Plugins:
  - rate-limiting: Performance improvements when using the
    `cluster` policy. The number of round trips to the
    database has been limited to the number of configured
    limits.
    [#2488](https://github.com/Kong/kong/pull/2488)

### Added

- New `ssl_cipher_suite` and `ssl_ciphers` configuration
  properties to configure the desired set of accepted ciphers,
  based on the Mozilla recommended TLS ciphers list.
  [#2555](https://github.com/Kong/kong/pull/2555)
- New `proxy_ssl_certificate` and `proxy_ssl_certificate_key`
  configuration properties. These properties configure the
  Nginx directives bearing the same name, to set client
  certificates to Kong when connecting to your upstream services.
  [#2556](https://github.com/Kong/kong/pull/2556)
- Proxy and Admin API access and error log paths are now
  configurable. Access logs can be entirely disabled if
  desired.
  [#2552](https://github.com/Kong/kong/pull/2552)
- Plugins:
  - Logging plugins: The produced logs include a new `tries`
    field which contains, which includes the upstream
    connection successes and failures of the load-balancer.
    [#2429](https://github.com/Kong/kong/pull/2429)
  - key-auth: Credentials can now be sent in the request body.
    [#2493](https://github.com/Kong/kong/pull/2493)
  - cors: Origins can now be defined as regular expressions.
    [#2482](https://github.com/Kong/kong/pull/2482)

### Fixed

- APIs matching: prioritize APIs with longer `uris` when said
  APIs also define `hosts` and/or `methods` as well. Thanks
  [@leonzz](https://github.com/leonzz) for the patch.
  [#2523](https://github.com/Kong/kong/pull/2523)
- SSL connections to Cassandra can now properly verify the
  certificate in use (when `cassandra_ssl_verify` is enabled).
  [#2531](https://github.com/Kong/kong/pull/2531)
- The DNS resolver no longer sends a A or AAAA DNS queries for SRV
  records. This should improve performance by avoiding unnecessary
  lookups.
  [#2563](https://github.com/Kong/kong/pull/2563) &
  [Mashape/lua-resty-dns-client #12](https://github.com/Kong/lua-resty-dns-client/pull/12)
- Plugins
  - All authentication plugins don't throw an error anymore when
    invalid credentials are given and the `anonymous` user isn't
    configured.
    [#2508](https://github.com/Kong/kong/pull/2508)
  - rate-limiting: Effectively use the desired Redis database when
    the `redis` policy is in use and the `config.redis_database`
    property is set.
    [#2481](https://github.com/Kong/kong/pull/2481)
  - cors: The regression introduced in 0.10.1 regarding not
    sending the `*` wildcard when `conf.origin` was not specified
    has been fixed.
    [#2518](https://github.com/Kong/kong/pull/2518)
  - oauth2: properly check the client application ownership of a
    token before refreshing it.
    [#2461](https://github.com/Kong/kong/pull/2461)

[Back to TOC](#table-of-contents)

## [0.10.2] - 2017/05/01

### Changed

- The Kong DNS resolver now honors the `MAXNS` setting (3) when parsing the
  nameservers specified in `resolv.conf`.
  [#2290](https://github.com/Kong/kong/issues/2290)
- Kong now matches incoming requests via the `$request_uri` property, instead
  of `$uri`, in order to better handle percent-encoded URIS. A more detailed
  explanation will be included in the below "Fixed" section.
  [#2377](https://github.com/Kong/kong/pull/2377)
- Upstream calls do not unconditionally include a trailing `/` anymore. See the
  below "Added" section for more details.
  [#2315](https://github.com/Kong/kong/pull/2315)
- Admin API:
  - The "active targets" endpoint now only return the most recent nonzero
    weight Targets, instead of all nonzero weight targets. This is to provide
    a better picture of the Targets currently in use by the Kong load balancer.
    [#2310](https://github.com/Kong/kong/pull/2310)

### Added

- :fireworks: Plugins can implement a new `rewrite` handler to execute code in
  the Nginx rewrite phase. This phase is executed prior to matching a
  registered Kong API, and prior to any authentication plugin. As such, only
  global plugins (neither tied to an API or Consumer) will execute this phase.
  [#2354](https://github.com/Kong/kong/pull/2354)
- Ability for the client to chose whether the upstream request (Kong <->
  upstream) should contain a trailing slash in its URI. Prior to this change,
  Kong 0.10 would unconditionally append a trailing slash to all upstream
  requests. The added functionality is described in
  [#2211](https://github.com/Kong/kong/issues/2211), and was implemented in
  [#2315](https://github.com/Kong/kong/pull/2315).
- Ability to hide Kong-specific response headers. Two new configuration fields:
  `server_tokens` and `latency_tokens` will respectively toggle whether the
  `Server` and `X-Kong-*-Latency` headers should be sent to downstream clients.
  [#2259](https://github.com/Kong/kong/pull/2259)
- New `cassandra_schema_consensus_timeout` configuration property, to allow for
  Kong to wait for the schema consensus of your Cassandra cluster during
  migrations.
  [#2326](https://github.com/Kong/kong/pull/2326)
- Serf commands executed by a running Kong node are now logged in the Nginx
  error logs with a `DEBUG` level.
  [#2410](https://github.com/Kong/kong/pull/2410)
- Ensure the required shared dictionaries are defined in the Nginx
  configuration. This will prevent custom Nginx templates from potentially
  resulting in a breaking upgrade for users.
  [#2466](https://github.com/Kong/kong/pull/2466)
- Admin API:
  - Target Objects can now be deleted with their ID as well as their name. The
    endpoint becomes: `/upstreams/:name_or_id/targets/:target_or_id`.
    [#2304](https://github.com/Kong/kong/pull/2304)
- Plugins:
  - :fireworks: **New Request termination plugin**. This plugin allows to
    temporarily disable an API and return a pre-configured response status and
    body to your client. Useful for use-cases such as maintenance mode for your
    upstream services. Thanks to [@pauldaustin](https://github.com/pauldaustin)
    for the contribution.
    [#2051](https://github.com/Kong/kong/pull/2051)
  - Logging plugins: The produced logs include two new fields: a `consumer`
    field, which contains the properties of the authenticated Consumer
    (`id`, `custom_id`, and `username`), if any, and a `tries` field, which
    includes the upstream connection successes and failures of the load-
    balancer.
    [#2367](https://github.com/Kong/kong/pull/2367)
    [#2429](https://github.com/Kong/kong/pull/2429)
  - http-log: Now set an upstream HTTP basic access authentication header if
    the configured `conf.http_endpoint` parameter includes an authentication
    section. Thanks [@amir](https://github.com/amir) for the contribution.
    [#2432](https://github.com/Kong/kong/pull/2432)
  - file-log: New `config.reopen` property to close and reopen the log file on
    every request, in order to effectively rotate the logs.
    [#2348](https://github.com/Kong/kong/pull/2348)
  - jwt: Returns `401 Unauthorized` on invalid claims instead of the previous
    `403 Forbidden` status.
    [#2433](https://github.com/Kong/kong/pull/2433)
  - key-auth: Allow setting API key header names with an underscore.
    [#2370](https://github.com/Kong/kong/pull/2370)
  - cors: When `config.credentials = true`, we do not send an ACAO header with
    value `*`. The ACAO header value will be that of the request's `Origin: `
    header.
    [#2451](https://github.com/Kong/kong/pull/2451)

### Fixed

- Upstream connections over TLS now set their Client Hello SNI field. The SNI
  value is taken from the upstream `Host` header value, and thus also depends
  on the `preserve_host` setting of your API. Thanks
  [@konrade](https://github.com/konrade) for the original patch.
  [#2225](https://github.com/Kong/kong/pull/2225)
- Correctly match APIs with percent-encoded URIs in their `uris` property.
  Generally, this change also avoids normalizing (and thus, potentially
  altering) the request URI when trying to match an API's `uris` value. Instead
  of relying on the Nginx `$uri` variable, we now use `$request_uri`.
  [#2377](https://github.com/Kong/kong/pull/2377)
- Handle a routing edge-case under some conditions with the `uris` matching
  rule of APIs that would falsely lead Kong into believing no API was matched
  for what would actually be a valid request.
  [#2343](https://github.com/Kong/kong/pull/2343)
- If no API was configured with a `hosts` matching rule, then the
  `preserve_host` flag would never be honored.
  [#2344](https://github.com/Kong/kong/pull/2344)
- The `X-Forwarded-For` header sent to your upstream services by Kong is not
  set from the Nginx `$proxy_add_x_forwarded_for` variable anymore. Instead,
  Kong uses the `$realip_remote_addr` variable to append the real IP address
  of a client, instead of `$remote_addr`, which can come from a previous proxy
  hop.
  [#2236](https://github.com/Kong/kong/pull/2236)
- CNAME records are now properly being cached by the DNS resolver. This results
  in a performance improvement over previous 0.10 versions.
  [#2303](https://github.com/Kong/kong/pull/2303)
- When using Cassandra, some migrations would not be performed on the same
  coordinator as the one originally chosen. The same migrations would also
  require a response from other replicas in a cluster, but were not waiting
  for a schema consensus beforehand, causing indeterministic failures in the
  migrations, especially if the cluster's inter-nodes communication is slow.
  [#2326](https://github.com/Kong/kong/pull/2326)
- The `cassandra_timeout` configuration property is now correctly taken into
  consideration by Kong.
  [#2326](https://github.com/Kong/kong/pull/2326)
- Correctly trigger plugins configured on the anonymous Consumer for anonymous
  requests (from auth plugins with the new `config.anonymous` parameter).
  [#2424](https://github.com/Kong/kong/pull/2424)
- When multiple auth plugins were configured with the recent `config.anonymous`
  parameter for "OR" authentication, such plugins would override each other's
  results and response headers, causing false negatives.
  [#2222](https://github.com/Kong/kong/pull/2222)
- Ensure the `cassandra_contact_points` property does not contain any port
  information. Those should be specified in `cassandra_port`. Thanks
  [@Vermeille](https://github.com/Vermeille) for the contribution.
  [#2263](https://github.com/Kong/kong/pull/2263)
- Prevent an upstream or legitimate internal error in the load balancing code
  from throwing a Lua-land error as well.
  [#2327](https://github.com/Kong/kong/pull/2327)
- Allow backwards compatibility with custom Nginx configurations that still
  define the `resolver ${{DNS_RESOLVER}}` directive. Vales from the Kong
  `dns_resolver` property will be flattened to a string and appended to the
  directive.
  [#2386](https://github.com/Kong/kong/pull/2386)
- Plugins:
  - hmac: Better handling of invalid base64-encoded signatures. Previously Kong
    would return an HTTP 500 error. We now properly return HTTP 403 Forbidden.
    [#2283](https://github.com/Kong/kong/pull/2283)
- Admin API:
  - Detect conflicts between SNI Objects in the `/snis` and `/certificates`
    endpoint.
    [#2285](https://github.com/Kong/kong/pull/2285)
  - The `/certificates` route used to not return the `total` and `data` JSON
    fields. We now send those fields back instead of a root list of certificate
    objects.
    [#2463](https://github.com/Kong/kong/pull/2463)
  - Endpoints with path parameters like `/xxx_or_id` will now also yield the
    proper result if the `xxx` field is formatted as a UUID. Most notably, this
    fixes a problem for Consumers whose `username` is a UUID, that could not be
    found when requesting `/consumers/{username_as_uuid}`.
    [#2420](https://github.com/Kong/kong/pull/2420)
  - The "active targets" endpoint does not require a trailing slash anymore.
    [#2307](https://github.com/Kong/kong/pull/2307)
  - Upstream Objects can now be deleted properly when using Cassandra.
    [#2404](https://github.com/Kong/kong/pull/2404)

[Back to TOC](#table-of-contents)

## [0.10.1] - 2017/03/27

### Changed

- :warning: Serf has been downgraded to version 0.7 in our distributions,
  although versions up to 0.8.1 are still supported. This fixes a problem when
  automatically detecting the first non-loopback private IP address, which was
  defaulted to `127.0.0.1` in Kong 0.10.0. Greater versions of Serf can still
  be used, but the IP address needs to be manually specified in the
  `cluster_advertise` configuration property.
- :warning: The [CORS Plugin](https://getkong.org/plugins/cors/) parameter
  `config.origin` is now `config.origins`.
  [#2203](https://github.com/Kong/kong/pull/2203)

   :red_circle: **Post-release note (as of 2017/05/12)**: A faulty behavior
   has been observed with this change. Previously, the plugin would send the
   `*` wildcard when `config.origin` was not specified. With this change, the
   plugin **does not** send the `*` wildcard by default anymore. You will need
   to specify it manually when configuring the plugin, with `config.origins=*`.
   This behavior is to be fixed in a future release.

   :white_check_mark: **Update (2017/05/24)**: A fix to this regression has been
   released as part of 0.10.3. See the section of the Changelog related to this
   release for more details.
- Admin API:
  - Disable support for TLS/1.0.
    [#2212](https://github.com/Kong/kong/pull/2212)

### Added

- Admin API:
  - Active targets can be pulled with `GET /upstreams/{name}/targets/active`.
    [#2230](https://github.com/Kong/kong/pull/2230)
  - Provide a convenience endpoint to disable targets at:
    `DELETE /upstreams/{name}/targets/{target}`.
    Under the hood, this creates a new target with `weight = 0` (the
    correct way of disabling targets, which used to cause confusion).
    [#2256](https://github.com/Kong/kong/pull/2256)
- Plugins:
  - cors: Support for configuring multiple Origin domains.
    [#2203](https://github.com/Kong/kong/pull/2203)

### Fixed

- Use an LRU cache for Lua-land entities caching to avoid exhausting the Lua
  VM memory in long-running instances.
  [#2246](https://github.com/Kong/kong/pull/2246)
- Avoid potential deadlocks upon callback errors in the caching module for
  database entities.
  [#2197](https://github.com/Kong/kong/pull/2197)
- Relax multipart MIME type parsing. A space is allowed in between values
  of the Content-Type header.
  [#2215](https://github.com/Kong/kong/pull/2215)
- Admin API:
  - Better handling of non-supported HTTP methods on endpoints of the Admin
    API. In some cases this used to throw an internal error. Calling any
    endpoint with a non-supported HTTP method now always returns `405 Method
    Not Allowed` as expected.
    [#2213](https://github.com/Kong/kong/pull/2213)
- CLI:
  - Better error handling when missing Serf executable.
    [#2218](https://github.com/Kong/kong/pull/2218)
  - Fix a bug in the `kong migrations` command that would prevent it to run
    correctly.
    [#2238](https://github.com/Kong/kong/pull/2238)
  - Trim list values specified in the configuration file.
    [#2206](https://github.com/Kong/kong/pull/2206)
  - Align the default configuration file's values to the actual, hard-coded
    default values to avoid confusion.
    [#2254](https://github.com/Kong/kong/issues/2254)
- Plugins:
  - hmac: Generate an HMAC secret value if none is provided.
    [#2158](https://github.com/Kong/kong/pull/2158)
  - oauth2: Don't try to remove credential values from request bodies if the
    MIME type is multipart, since such attempts would result in an error.
    [#2176](https://github.com/Kong/kong/pull/2176)
  - ldap: This plugin should not be applied to a single Consumer, however, this
    was not properly enforced. It is now impossible to apply this plugin to a
    single Consumer (as per all authentication plugin).
    [#2237](https://github.com/Kong/kong/pull/2237)
  - aws-lambda: Support for `us-west-2` region in schema.
    [#2257](https://github.com/Kong/kong/pull/2257)

[Back to TOC](#table-of-contents)

## [0.10.0] - 2017/03/07

Kong 0.10 is one of most significant releases to this day. It ships with
exciting new features that have been heavily requested for the last few months,
such as load balancing, Cassandra 3.0 compatibility, Websockets support,
internal DNS resolution (A and SRV records without Dnsmasq), and more flexible
matching capabilities for APIs routing.

On top of those new features, this release received a particular attention to
performance, and brings many improvements and refactors that should make it
perform significantly better than any previous version.

### Changed

- :warning: API Objects (as configured via the Admin API) do **not** support
  the `request_host` and `request_uri` fields anymore. The 0.10 migrations
  should upgrade your current API Objects, but make sure to read the new [0.10
  Proxy Guide](https://getkong.org/docs/0.10.x/proxy) to learn the new routing
  capabilities of Kong. On the good side, this means that Kong can now route
  incoming requests according to a combination of Host headers, URIs, and HTTP
  methods.
- :warning: Final slashes in `upstream_url` are no longer allowed.
  [#2115](https://github.com/Kong/kong/pull/2115)
- :warning: The SSL plugin has been removed and dynamic SSL capabilities have
  been added to Kong core, and are configurable via new properties on the API
  entity. See the related PR for a detailed explanation of this change.
  [#1970](https://github.com/Kong/kong/pull/1970)
- :warning: Drop the Dnsmasq dependency. We now internally resolve both A and
  SRV DNS records.
  [#1587](https://github.com/Kong/kong/pull/1587)
- :warning: Dropping support for insecure `TLS/1.0` and defaulting `Upgrade`
  responses to `TLS/1.2`.
  [#2119](https://github.com/Kong/kong/pull/2119)
- Bump the compatible OpenResty version to `1.11.2.1` and `1.11.2.2`. Support
  for OpenResty `1.11.2.2` requires the `--without-luajit-lua52` compilation
  flag.
- Separate Admin API and Proxy error logs. Admin API logs are now written to
  `logs/admin_access.log`.
  [#1782](https://github.com/Kong/kong/pull/1782)
- Auto-generates stronger SHA-256 with RSA encryption SSL certificates.
  [#2117](https://github.com/Kong/kong/pull/2117)

### Added

- :fireworks: Support for Cassandra 3.x.
  [#1709](https://github.com/Kong/kong/pull/1709)
- :fireworks: SRV records resolution.
  [#1587](https://github.com/Kong/kong/pull/1587)
- :fireworks: Load balancing. When an A or SRV record resolves to multiple
  entries, Kong now rotates those upstream targets with a Round-Robin
  algorithm. This is a first step towards implementing more load balancing
  algorithms.
  Another way to specify multiple upstream targets is to use the newly
  introduced `/upstreams` and `/targets` entities of the Admin API.
  [#1587](https://github.com/Kong/kong/pull/1587)
  [#1735](https://github.com/Kong/kong/pull/1735)
- :fireworks: Multiple hosts and paths per API. Kong can now route incoming
  requests to your services based on a combination of Host headers, URIs and
  HTTP methods. See the related PR for a detailed explanation of the new
  properties and capabilities of the new router.
  [#1970](https://github.com/Kong/kong/pull/1970)
- :fireworks: Maintain upstream connection pools which should greatly improve
  performance, especially for HTTPS upstream connections.  We now use HTTP/1.1
  for upstream connections as well as an nginx `upstream` block with a
  configurable`keepalive` directive, thanks to the new `nginx_keepalive`
  configuration property.
  [#1587](https://github.com/Kong/kong/pull/1587)
  [#1827](https://github.com/Kong/kong/pull/1827)
- :fireworks: Websockets support. Kong can now upgrade client connections to
  use the `ws` protocol when `Upgrade: websocket` is present.
  [#1827](https://github.com/Kong/kong/pull/1827)
- Use an in-memory caching strategy for database entities in order to reduce
  CPU load during requests proxying.
  [#1688](https://github.com/Kong/kong/pull/1688)
- Provide negative-caching for missed database entities. This should improve
  performance in some cases.
  [#1914](https://github.com/Kong/kong/pull/1914)
- Support for serving the Admin API over SSL. This introduces new properties in
  the configuration file: `admin_listen_ssl`, `admin_ssl`, `admin_ssl_cert` and
  `admin_ssl_cert_key`.
  [#1706](https://github.com/Kong/kong/pull/1706)
- Support for upstream connection timeouts. APIs now have 3 new fields:
  `upstream_connect_timeout`, `upstream_send_timeout`, `upstream_read_timeout`
  to specify, in milliseconds, a timeout value for requests between Kong and
  your APIs.
  [#2036](https://github.com/Kong/kong/pull/2036)
- Support for clustering key rotation in the underlying Serf process:
  - new `cluster_keyring_file` property in the configuration file.
  - new `kong cluster keys ..` CLI commands that expose the underlying
    `serf keys ..` commands.
  [#2069](https://github.com/Kong/kong/pull/2069)
- Support for `lua_socket_pool_size` property in configuration file.
  [#2109](https://github.com/Kong/kong/pull/2109)
- Plugins:
  - :fireworks: **New AWS Lambda plugin**. Thanks Tim Erickson for his
    collaboration on this new addition.
    [#1777](https://github.com/Kong/kong/pull/1777)
    [#1190](https://github.com/Kong/kong/pull/1190)
  - Anonymous authentication for auth plugins. When such plugins receive the
    `config.anonymous=<consumer_id>` property, even non-authenticated requests
    will be proxied by Kong, with the traditional Consumer headers set to the
    designated anonymous consumer, but also with a `X-Anonymous-Consumer`
    header. Multiple auth plugins will work in a logical `OR` fashion.
    [#1666](https://github.com/Kong/kong/pull/1666) and
    [#2035](https://github.com/Kong/kong/pull/2035)
  - request-transformer: Ability to change the HTTP method of the upstream
    request. [#1635](https://github.com/Kong/kong/pull/1635)
  - jwt: Support for ES256 signatures.
    [#1920](https://github.com/Kong/kong/pull/1920)
  - rate-limiting: Ability to select the Redis database to use via the new
    `config.redis_database` plugin property.
    [#1941](https://github.com/Kong/kong/pull/1941)

### Fixed

- Looking for Serf in known installation paths.
  [#1997](https://github.com/Kong/kong/pull/1997)
- Including port in upstream `Host` header.
  [#2045](https://github.com/Kong/kong/pull/2045)
- Clarify the purpose of the `cluster_listen_rpc` property in
  the configuration file. Thanks Jeremy Monin for the patch.
  [#1860](https://github.com/Kong/kong/pull/1860)
- Admin API:
  - Properly Return JSON responses (instead of HTML) on HTTP 409 Conflict
    when adding Plugins.
    [#2014](https://github.com/Kong/kong/issues/2014)
- CLI:
  - Avoid double-prefixing migration error messages with the database name
    (PostgreSQL/Cassandra).
- Plugins:
  - Fix fault tolerance logic and error reporting in rate-limiting plugins.
  - CORS: Properly return `Access-Control-Allow-Credentials: false` if
    `Access-Control-Allow-Origin: *`.
    [#2104](https://github.com/Kong/kong/pull/2104)
  - key-auth: enforce `key_names` to be proper header names according to Nginx.
    [#2142](https://github.com/Kong/kong/pull/2142)

[Back to TOC](#table-of-contents)

## [0.9.9] - 2017/02/02

### Fixed

- Correctly put Cassandra sockets into the Nginx connection pool for later
  reuse. This greatly improves the performance for rate-limiting and
  response-ratelimiting plugins.
  [f8f5306](https://github.com/Kong/kong/commit/f8f53061207de625a29bbe5d80f1807da468a1bc)
- Correct length of a year in seconds for rate-limiting and
  response-ratelimiting plugins. A year was wrongly assumed to only be 360
  days long.
  [e4fdb2a](https://github.com/Kong/kong/commit/e4fdb2a3af4a5f2bf298c7b6488d88e67288c98b)
- Prevent misinterpretation of the `%` character in proxied URLs encoding.
  Thanks Thomas Jouannic for the patch.
  [#1998](https://github.com/Kong/kong/pull/1998)
  [#2040](https://github.com/Kong/kong/pull/2040)

[Back to TOC](#table-of-contents)

## [0.9.8] - 2017/01/19

### Fixed

- Properly set the admin IP in the Serf script.

### Changed

- Provide negative-caching for missed database entities. This should improve
  performance in some cases.
  [#1914](https://github.com/Kong/kong/pull/1914)

### Fixed

- Plugins:
  - Fix fault tolerance logic and error reporting in rate-limiting plugins.

[Back to TOC](#table-of-contents)

## [0.9.7] - 2016/12/21

### Fixed

- Fixed a performance issue in Cassandra by removing an old workaround that was
  forcing Cassandra to use LuaSocket instead of cosockets.
  [#1916](https://github.com/Kong/kong/pull/1916)
- Fixed an issue that was causing a recursive attempt to stop Kong's services
  when an error was occurring.
  [#1877](https://github.com/Kong/kong/pull/1877)
- Custom plugins are now properly loaded again.
  [#1910](https://github.com/Kong/kong/pull/1910)
- Plugins:
  - Galileo: properly encode empty arrays.
    [#1909](https://github.com/Kong/kong/pull/1909)
  - OAuth 2: implements a missing Postgres migration for `redirect_uri` in
    every OAuth 2 credential. [#1911](https://github.com/Kong/kong/pull/1911)
  - OAuth 2: safely parse the request body even when no data has been sent.
    [#1915](https://github.com/Kong/kong/pull/1915)

[Back to TOC](#table-of-contents)

## [0.9.6] - 2016/11/29

### Fixed

- Resolve support for PostgreSQL SSL connections.
  [#1720](https://github.com/Kong/kong/issues/1720)
- Ensure `kong start` honors the `--conf` flag is a config file already exists
  at one of the default locations (`/etc/kong.conf`, `/etc/kong/kong.conf`).
  [#1681](https://github.com/Kong/kong/pull/1681)
- Obfuscate sensitive properties from the `/` Admin API route which returns
  the current node's configuration.
  [#1650](https://github.com/Kong/kong/pull/1650)

[Back to TOC](#table-of-contents)

## [0.9.5] - 2016/11/07

### Changed

- Dropping support for OpenResty 1.9.15.1 in favor of 1.11.2.1
  [#1797](https://github.com/Kong/kong/pull/1797)

### Fixed

- Fixed an error (introduced in 0.9.4) in the auto-clustering event

[Back to TOC](#table-of-contents)

## [0.9.4] - 2016/11/02

### Fixed

- Fixed the random string generator that was causing some problems, especially
  in Serf for clustering. [#1754](https://github.com/Kong/kong/pull/1754)
- Seed random number generator in CLI.
  [#1641](https://github.com/Kong/kong/pull/1641)
- Reducing log noise in the Admin API.
  [#1781](https://github.com/Kong/kong/pull/1781)
- Fixed the reports lock implementation that was generating a periodic error
  message. [#1783](https://github.com/Kong/kong/pull/1783)

[Back to TOC](#table-of-contents)

## [0.9.3] - 2016/10/07

### Added

- Added support for Serf 0.8. [#1693](https://github.com/Kong/kong/pull/1693)

### Fixed

- Properly invalidate global plugins.
  [#1723](https://github.com/Kong/kong/pull/1723)

[Back to TOC](#table-of-contents)

## [0.9.2] - 2016/09/20

### Fixed

- Correctly report migrations errors. This was caused by an error being thrown
  from the error handler, and superseding the actual error. [#1605]
  (https://github.com/Kong/kong/pull/1605)
- Prevent Kong from silently failing to start. This would be caused by an
  erroneous error handler. [28f5d10]
  (https://github.com/Kong/kong/commit/28f5d10)
- Only report a random number generator seeding error when it is not already
  seeded. [#1613](https://github.com/Kong/kong/pull/1613)
- Reduce intra-cluster noise by not propagating keepalive requests events.
  [#1660](https://github.com/Kong/kong/pull/1660)
- Admin API:
  - Obfuscates sensitive configuration settings from the `/` route.
    [#1650](https://github.com/Kong/kong/pull/1650)
- CLI:
  - Prevent a failed `kong start` to stop an already running Kong node.
    [#1645](https://github.com/Kong/kong/pull/1645)
  - Remove unset configuration placeholders from the nginx configuration
    template. This would occur when no Internet connection would be
    available and would cause Kong to compile an erroneous nginx config.
    [#1606](https://github.com/Kong/kong/pull/1606)
  - Properly count the number of executed migrations.
    [#1649](https://github.com/Kong/kong/pull/1649)
- Plugins:
  - OAuth2: remove the "Kong" mentions in missing `provision_key` error
    messages. [#1633](https://github.com/Kong/kong/pull/1633)
  - OAuth2: allow to correctly delete applications when using Cassandra.
    [#1659](https://github.com/Kong/kong/pull/1659)
  - galileo: provide a default `bodySize` value when `log_bodies=true` but the
    current request/response has no body.
    [#1657](https://github.com/Kong/kong/pull/1657)

[Back to TOC](#table-of-contents)

## [0.9.1] - 2016/09/02

### Added

- Plugins:
  - ACL: allow to retrieve/update/delete an ACL by group name.
    [#1544](https://github.com/Kong/kong/pull/1544)
  - Basic Authentication: allow to retrieve/update/delete a credential by `username`.
    [#1570](https://github.com/Kong/kong/pull/1570)
  - HMAC Authentication: allow to retrieve/update/delete a credential by `username`.
    [#1570](https://github.com/Kong/kong/pull/1570)
  - JWT Authentication: allow to retrieve/update/delete a credential by `key`.
    [#1570](https://github.com/Kong/kong/pull/1570)
  - Key Authentication: allow to retrieve/update/delete a credential by `key`.
    [#1570](https://github.com/Kong/kong/pull/1570)
  - OAuth2 Authentication: allow to retrieve/update/delete a credential by `client_id` and tokens by `access_token`.
    [#1570](https://github.com/Kong/kong/pull/1570)

### Fixed

- Correctly parse configuration file settings containing comments.
  [#1569](https://github.com/Kong/kong/pull/1569)
- Prevent third-party Lua modules (and plugins) to override the seed for random
  number generation. This prevents the creation of conflicting UUIDs.
  [#1558](https://github.com/Kong/kong/pull/1558)
- Use [pgmoon-mashape](https://github.com/Kong/pgmoon) `2.0.0` which
  properly namespaces our fork, avoiding conflicts with other versions of
  pgmoon, such as the one installed by Lapis.
  [#1582](https://github.com/Kong/kong/pull/1582)
- Avoid exposing OpenResty's information on HTTP `4xx` errors.
  [#1567](https://github.com/Kong/kong/pull/1567)
- ulimit with `unlimited` value is now properly handled.
  [#1545](https://github.com/Kong/kong/pull/1545)
- CLI:
  - Stop third-party services (Dnsmasq/Serf) when Kong could not start.
    [#1588](https://github.com/Kong/kong/pull/1588)
  - Prefix database migration errors (such as Postgres' `connection refused`)
    with the database name (`postgres`/`cassandra`) to avoid confusions.
    [#1583](https://github.com/Kong/kong/pull/1583)
- Plugins:
  - galileo: Use `Content-Length` header to get request/response body size when
    `log_bodies` is disabled.
    [#1584](https://github.com/Kong/kong/pull/1584)
- Admin API:
  - Revert the `/plugins/enabled` endpoint's response to be a JSON array, and
    not an Object. [#1529](https://github.com/Kong/kong/pull/1529)

[Back to TOC](#table-of-contents)

## [0.9.0] - 2016/08/18

The main focus of this release is Kong's new CLI. With a simpler configuration file, new settings, environment variables support, new commands as well as a new interpreter, the new CLI gives more power and flexibility to Kong users and allow for an easier integration in your deployment workflow, as well as better testing for developers and plugins authors. Additionally, some new plugins and performance improvements are included as well as the regular bug fixes.

### Changed

- :warning: PostgreSQL is the new default datastore for Kong. If you were using Cassandra and you are upgrading, you need to explicitly set `cassandra` as your `database`.
- :warning: New CLI, with new commands and refined arguments. This new CLI uses the `resty-cli` interpreter (see [lua-resty-cli](https://github.com/openresty/resty-cli)) instead of LuaJIT. As a result, the `resty` executable must be available in your `$PATH` (resty-cli is shipped in the OpenResty bundle) as well as the `bin/kong` executable. Kong does not rely on Luarocks installing the `bin/kong` executable anymore. This change of behavior is taken care of if you are using one of the official Kong packages.
- :warning: Kong uses a new configuration file, with an easier syntax than the previous YAML file.
- New arguments for the CLI, such as verbose, debug and tracing flags. We also avoid requiring the configuration file as an argument to each command as per the previous CLI.
- Customization of the Nginx configuration can now be taken care of using two different approaches: with a custom Nginx configuration template and using `kong start --template <file>`, or by using `kong compile` to generate the Kong Nginx sub-configuration, and `include` it in a custom Nginx instance.
- Plugins:
  - Rate Limiting: the `continue_on_error` property is now called `fault_tolerant`.
  - Response Rate Limiting: the `continue_on_error` property is now called `fault_tolerant`.

### Added

- :fireworks: Support for overriding configuration settings with environment variables.
- :fireworks: Support for SSL connections between Kong and PostgreSQL. [#1425](https://github.com/Kong/kong/pull/1425)
- :fireworks: Ability to apply plugins with more granularity: per-consumer, and global plugins are now possible. [#1403](https://github.com/Kong/kong/pull/1403)
- New `kong check` command: validates a Kong configuration file.
- Better version check for third-party dependencies (OpenResty, Serf, Dnsmasq). [#1307](https://github.com/Kong/kong/pull/1307)
- Ability to configure the validation depth of database SSL certificates from the configuration file. [#1420](https://github.com/Kong/kong/pull/1420)
- `request_host`: internationalized url support; utf-8 domain names through punycode support and paths through %-encoding. [#1300](https://github.com/Kong/kong/issues/1300)
- Implements caching locks when fetching database configuration (APIs, Plugins...) to avoid dog pile effect on cold nodes. [#1402](https://github.com/Kong/kong/pull/1402)
- Plugins:
  - :fireworks: **New bot-detection plugin**: protect your APIs by detecting and rejecting common bots and crawlers. [#1413](https://github.com/Kong/kong/pull/1413)
  - correlation-id: new "tracker" generator, identifying requests per worker and connection. [#1288](https://github.com/Kong/kong/pull/1288)
  - request/response-transformer: ability to add strings including colon characters. [#1353](https://github.com/Kong/kong/pull/1353)
  - rate-limiting: support for new rate-limiting policies (`cluster`, `local` and `redis`), and for a new `limit_by` property to force rate-limiting by `consumer`, `credential` or `ip`.
  - response-rate-limiting: support for new rate-limiting policies (`cluster`, `local` and `redis`), and for a new `limit_by` property to force rate-limiting by `consumer`, `credential` or `ip`.
  - galileo: performance improvements of ALF serialization. ALFs are not discarded when exceeding 20MBs anymore. [#1463](https://github.com/Kong/kong/issues/1463)
  - statsd: new `upstream_stream` latency metric. [#1466](https://github.com/Kong/kong/pull/1466)
  - datadog: new `upstream_stream` latency metric and tagging support for each metric. [#1473](https://github.com/Kong/kong/pull/1473)

### Removed

- We now use [lua-resty-jit-uuid](https://github.com/thibaultCha/lua-resty-jit-uuid) for UUID generation, which is a pure Lua implementation of [RFC 4122](https://www.ietf.org/rfc/rfc4122.txt). As a result, libuuid is not a dependency of Kong anymore.

### Fixed

- Sensitive configuration settings are not printed to stdout anymore. [#1256](https://github.com/Kong/kong/issues/1256)
- Fixed bug that caused nodes to remove themselves from the database when they attempted to join the cluster. [#1437](https://github.com/Kong/kong/pull/1437)
- Plugins:
  - request-size-limiting: use proper constant for MB units while setting the size limit. [#1416](https://github.com/Kong/kong/pull/1416)
  - OAuth2: security and config validation fixes. [#1409](https://github.com/Kong/kong/pull/1409) [#1112](https://github.com/Kong/kong/pull/1112)
  - request/response-transformer: better validation of fields provided without a value. [#1399](https://github.com/Kong/kong/pull/1399)
  - JWT: handle some edge-cases that could result in HTTP 500 errors. [#1362](https://github.com/Kong/kong/pull/1362)

> **internal**
> - new test suite using resty-cli and removing the need to monkey-patch the `ngx` global.
> - custom assertions and new helper methods (`wait_until()`) to gracefully fail in case of timeout.
> - increase atomicity of the testing environment.
> - lighter testing instance, only running 1 worker and not using Dnsmasq by default.

[Back to TOC](#table-of-contents)

## [0.8.3] - 2016/06/01

This release includes some bugfixes:

### Changed

- Switched the log level of the "No nodes found in cluster" warning to `INFO`, that was printed when starting up the first Kong node in a new cluster.
- Kong now requires OpenResty `1.9.7.5`.

### Fixed

- New nodes are now properly registered into the `nodes` table when running on the same machine. [#1281](https://github.com/Kong/kong/pull/1281)
- Fixed a failed error parsing on Postgres. [#1269](https://github.com/Kong/kong/pull/1269)
- Plugins:
  - Response Transformer: Slashes are now encoded properly, and fixed a bug that hang the execution of the plugin. [#1257](https://github.com/Kong/kong/pull/1257) and [#1263](https://github.com/Kong/kong/pull/1263)
  - JWT: If a value for `algorithm` is missing, it's now `HS256` by default. This problem occurred when migrating from older versions of Kong.
  - OAuth 2.0: Fixed a Postgres problem that was preventing an application from being created, and fixed a check on the `redirect_uri` field. [#1264](https://github.com/Kong/kong/pull/1264) and [#1267](https://github.com/Kong/kong/issues/1267)

[Back to TOC](#table-of-contents)

## [0.8.2] - 2016/05/25

This release includes bugfixes and minor updates:

### Added

- Support for a simple slash in `request_path`. [#1227](https://github.com/Kong/kong/pull/1227)
- Plugins:
  - Response Rate Limiting: it now appends usage headers to the upstream requests in the form of `X-Ratelimit-Remaining-{limit_name}` and introduces a new `config.block_on_first_violation` property. [#1235](https://github.com/Kong/kong/pull/1235)

#### Changed

- Plugins:
  - **Mashape Analytics: The plugin is now called "Galileo", and added support for Galileo v3. [#1159](https://github.com/Kong/kong/pull/1159)**

#### Fixed

- Postgres now relies on the `search_path` configured on the database and its default value `$user, public`. [#1196](https://github.com/Kong/kong/issues/1196)
- Kong now properly encodes an empty querystring parameter like `?param=` when proxying the request. [#1210](https://github.com/Kong/kong/pull/1210)
- The configuration now checks that `cluster.ttl_on_failure` is at least 60 seconds. [#1199](https://github.com/Kong/kong/pull/1199)
- Plugins:
  - Loggly: Fixed an issue that was triggering 400 and 500 errors. [#1184](https://github.com/Kong/kong/pull/1184)
  - JWT: The `TYP` value in the header is not optional and case-insensitive. [#1192](https://github.com/Kong/kong/pull/1192)
  - Request Transformer: Fixed a bug when transforming request headers. [#1202](https://github.com/Kong/kong/pull/1202)
  - OAuth 2.0: Multiple redirect URIs are now supported. [#1112](https://github.com/Kong/kong/pull/1112)
  - IP Restriction: Fixed that prevented the plugin for working properly when added on an API. [#1245](https://github.com/Kong/kong/pull/1245)
  - CORS: Fixed an issue when `config.preflight_continue` was enabled. [#1240](https://github.com/Kong/kong/pull/1240)

[Back to TOC](#table-of-contents)

## [0.8.1] - 2016/04/27

This release includes some fixes and minor updates:

### Added

- Adds `X-Forwarded-Host` and `X-Forwarded-Prefix` to the upstream request headers. [#1180](https://github.com/Kong/kong/pull/1180)
- Plugins:
  - Datadog: Added two new metrics, `unique_users` and `request_per_user`, that log the consumer information. [#1179](https://github.com/Kong/kong/pull/1179)

### Fixed

- Fixed a DAO bug that affected full entity updates. [#1163](https://github.com/Kong/kong/pull/1163)
- Fixed a bug when setting the authentication provider in Cassandra.
- Updated the Cassandra driver to v0.5.2.
- Properly enforcing required fields in PUT requests. [#1177](https://github.com/Kong/kong/pull/1177)
- Fixed a bug that prevented to retrieve the hostname of the local machine on certain systems. [#1178](https://github.com/Kong/kong/pull/1178)

[Back to TOC](#table-of-contents)

## [0.8.0] - 2016/04/18

This release includes support for PostgreSQL as Kong's primary datastore!

### Breaking changes

- Remove support for the long deprecated `/consumers/:consumer/keyauth/` and `/consumers/:consumer/basicauth/` routes (deprecated in `0.5.0`). The new routes (available since `0.5.0` too) use the real name of the plugin: `/consumers/:consumer/key-auth` and `/consumers/:consumer/basic-auth`.

### Added

- Support for PostgreSQL 9.4+ as Kong's primary datastore. [#331](https://github.com/Kong/kong/issues/331) [#1054](https://github.com/Kong/kong/issues/1054)
- Configurable Cassandra reading/writing consistency. [#1026](https://github.com/Kong/kong/pull/1026)
- Admin API: including pending and running timers count in the response to `/`. [#992](https://github.com/Kong/kong/pull/992)
- Plugins
  - **New correlation-id plugin**: assign unique identifiers to the requests processed by Kong. Courtesy of [@opyate](https://github.com/opyate). [#1094](https://github.com/Kong/kong/pull/1094)
  - LDAP: add support for LDAP authentication. [#1133](https://github.com/Kong/kong/pull/1133)
  - StatsD: add support for StatsD logging. [#1142](https://github.com/Kong/kong/pull/1142)
  - JWT: add support for RS256 signed tokens thanks to [@kdstew](https://github.com/kdstew)! [#1053](https://github.com/Kong/kong/pull/1053)
  - ACL: appends `X-Consumer-Groups` to the request, so the upstream service can check what groups the consumer belongs to. [#1154](https://github.com/Kong/kong/pull/1154)
  - Galileo (mashape-analytics): increase batch sending timeout to 30s. [#1091](https://github.com/Kong/kong/pull/1091)
- Added `ttl_on_failure` option in the cluster configuration, to configure the TTL of failed nodes. [#1125](https://github.com/Kong/kong/pull/1125)

### Fixed

- Introduce a new `port` option when connecting to your Cassandra cluster instead of using the CQL default (9042). [#1139](https://github.com/Kong/kong/issues/1139)
- Plugins
  - Request/Response Transformer: add missing migrations for upgrades from ` <= 0.5.x`. [#1064](https://github.com/Kong/kong/issues/1064)
  - OAuth2
    - Error responses comply to RFC 6749. [#1017](https://github.com/Kong/kong/issues/1017)
    - Handle multipart requests. [#1067](https://github.com/Kong/kong/issues/1067)
    - Make access_tokens correctly expire. [#1089](https://github.com/Kong/kong/issues/1089)

> **internal**
> - replace globals with singleton pattern thanks to [@mars](https://github.com/mars).
> - fixed resolution mismatches when using deep paths in the path resolver.

[Back to TOC](#table-of-contents)

## [0.7.0] - 2016/02/24

### Breaking changes

Due to the NGINX security fixes (CVE-2016-0742, CVE-2016-0746, CVE-2016-0747), OpenResty was bumped to `1.9.7.3` which is not backwards compatible, and thus requires changes to be made to the `nginx` property of Kong's configuration file. See the [0.7 upgrade path](https://github.com/Kong/kong/blob/master/UPGRADE.md#upgrade-to-07x) for instructions.

However by upgrading the underlying OpenResty version, source installations do not have to patch the NGINX core and use the old `ssl-cert-by-lua` branch of ngx_lua anymore. This will make source installations much easier.

### Added

- Support for OpenResty `1.9.7.*`. This includes NGINX security fixes (CVE-2016-0742, CVE-2016-0746, CVE-2016-0747). [#906](https://github.com/Kong/kong/pull/906)
- Plugins
  - **New Runscope plugin**: Monitor your APIs from Kong with Runscope. Courtesy of [@mansilladev](https://github.com/mansilladev). [#924](https://github.com/Kong/kong/pull/924)
  - Datadog: New `response.size` metric. [#923](https://github.com/Kong/kong/pull/923)
  - Rate-Limiting and Response Rate-Limiting
    - New `config.async` option to asynchronously increment counters to reduce latency at the cost of slightly reducing the accuracy. [#912](https://github.com/Kong/kong/pull/912)
    - New `config.continue_on_error` option to keep proxying requests in case the datastore is unreachable. rate-limiting operations will be disabled until the datastore is responsive again. [#953](https://github.com/Kong/kong/pull/953)
- CLI
  - Perform a simple permission check on the NGINX working directory when starting, to prevent errors during execution. [#939](https://github.com/Kong/kong/pull/939)
- Send 50x errors with the appropriate format. [#927](https://github.com/Kong/kong/pull/927) [#970](https://github.com/Kong/kong/pull/970)

### Fixed

- Plugins
  - OAuth2
    - Better handling of `redirect_uri` (prevent the use of fragments and correctly handle querystrings). Courtesy of [@PGBI](https://github.com/PGBI). [#930](https://github.com/Kong/kong/pull/930)
    - Add `PUT` support to the `/auth2_tokens` route. [#897](https://github.com/Kong/kong/pull/897)
    - Better error message when the `access_token` is missing. [#1003](https://github.com/Kong/kong/pull/1003)
  - IP restriction: Fix an issue that could arise when restarting Kong. Now Kong does not need to be restarted for the ip-restriction configuration to take effect. [#782](https://github.com/Kong/kong/pull/782) [#960](https://github.com/Kong/kong/pull/960)
  - ACL: Properly invalidating entities when assigning a new ACL group. [#996](https://github.com/Kong/kong/pull/996)
  - SSL: Replace shelled out openssl calls with native `ngx.ssl` conversion utilities, which preserve the certificate chain. [#968](https://github.com/Kong/kong/pull/968)
- Avoid user warning on start when the user is not root. [#964](https://github.com/Kong/kong/pull/964)
- Store Serf logs in NGINX working directory to prevent eventual permission issues. [#975](https://github.com/Kong/kong/pull/975)
- Allow plugins configured on a Consumer *without* being configured on an API to run. [#978](https://github.com/Kong/kong/issues/978) [#980](https://github.com/Kong/kong/pull/980)
- Fixed an edge-case where Kong nodes would not be registered in the `nodes` table. [#1008](https://github.com/Kong/kong/pull/1008)

[Back to TOC](#table-of-contents)

## [0.6.1] - 2016/02/03

This release contains tiny bug fixes that were especially annoying for complex Cassandra setups and power users of the Admin API!

### Added

- A `timeout` property for the Cassandra configuration. In ms, this timeout is effective as a connection and a reading timeout. [#937](https://github.com/Kong/kong/pull/937)

### Fixed

- Correctly set the Cassandra SSL certificate in the Nginx configuration while starting Kong. [#921](https://github.com/Kong/kong/pull/921)
- Rename the `user` Cassandra property to `username` (Kong looks for `username`, hence `user` would fail). [#922](https://github.com/Kong/kong/pull/922)
- Allow Cassandra authentication with arbitrary plain text auth providers (such as Instaclustr uses), fixing authentication with them. [#937](https://github.com/Kong/kong/pull/937)
- Admin API
  - Fix the `/plugins/:id` route for `PATCH` method. [#941](https://github.com/Kong/kong/pull/941)
- Plugins
  - HTTP logging: remove the additional `\r\n` at the end of the logging request body. [#926](https://github.com/Kong/kong/pull/926)
  - Galileo: catch occasional internal errors happening when a request was cancelled by the client and fix missing shm for the retry policy. [#931](https://github.com/Kong/kong/pull/931)

[Back to TOC](#table-of-contents)

## [0.6.0] - 2016/01/22

### Breaking changes

 We would recommended to consult the suggested [0.6 upgrade path](https://github.com/Kong/kong/blob/master/UPGRADE.md#upgrade-to-06x) for this release.

- [Serf](https://www.serf.io/) is now a Kong dependency. It allows Kong nodes to communicate between each other opening the way to many features and improvements.
- The configuration file changed. Some properties were renamed, others were moved, and some are new. We would recommend checking out the new default configuration file.
- Drop the Lua 5.1 dependency which was only used by the CLI. The CLI now runs with LuaJIT, which is consistent with other Kong components (Luarocks and OpenResty) already relying on LuaJIT. Make sure the LuaJIT interpreter is included in your `$PATH`. [#799](https://github.com/Kong/kong/pull/799)

### Added

One of the biggest new features of this release is the cluster-awareness added to Kong in [#729](https://github.com/Kong/kong/pull/729), which deserves its own section:

- Each Kong node is now aware of belonging to a cluster through Serf. Nodes automatically join the specified cluster according to the configuration file's settings.
- The datastore cache is not invalidated by expiration time anymore, but following an invalidation strategy between the nodes of a same cluster, leading to improved performance.
- Admin API
  - Expose a `/cache` endpoint for retrieving elements stored in the in-memory cache of a node.
  - Expose a `/cluster` endpoint used to add/remove/list members of the cluster, and also used internally for data propagation.
- CLI
  - New `kong cluster` command for cluster management.
  - New `kong status` command for cluster healthcheck.

Other additions include:

- New Cassandra driver which makes Kong aware of the Cassandra cluster. Kong is now unaffected if one of your Cassandra nodes goes down as long as a replica is available on another node. Load balancing policies also improve the performance along with many other smaller improvements. [#803](https://github.com/Kong/kong/pull/803)
- Admin API
  - A new `total` field in API responses, that counts the total number of entities in the datastore. [#635](https://github.com/Kong/kong/pull/635)
- Configuration
  - Possibility to configure the keyspace replication strategy for Cassandra. It will be taken into account by the migrations when the configured keyspace does not already exist. [#350](https://github.com/Kong/kong/issues/350)
  - Dnsmasq is now optional. You can specify a custom DNS resolver address that Kong will use when resolving hostnames. This can be configured in `kong.yml`. [#625](https://github.com/Kong/kong/pull/625)
- Plugins
  - **New "syslog" plugin**: send logs to local system log. [#698](https://github.com/Kong/kong/pull/698)
  - **New "loggly" plugin**: send logs to Loggly over UDP. [#698](https://github.com/Kong/kong/pull/698)
  - **New "datadog" plugin**: send logs to Datadog server. [#758](https://github.com/Kong/kong/pull/758)
  - OAuth2
    - Add support for `X-Forwarded-Proto` header. [#650](https://github.com/Kong/kong/pull/650)
    - Expose a new `/oauth2_tokens` endpoint with the possibility to retrieve, update or delete OAuth 2.0 access tokens. [#729](https://github.com/Kong/kong/pull/729)
  - JWT
    - Support for base64 encoded secrets. [#838](https://github.com/Kong/kong/pull/838) [#577](https://github.com/Kong/kong/issues/577)
    - Support to configure the claim in which the key is given into the token (not `iss` only anymore). [#838](https://github.com/Kong/kong/pull/838)
  - Request transformer
    - Support for more transformation options: `remove`, `replace`, `add`, `append` motivated by [#393](https://github.com/Kong/kong/pull/393). See [#824](https://github.com/Kong/kong/pull/824)
    - Support JSON body transformation. [#569](https://github.com/Kong/kong/issues/569)
  - Response transformer
    - Support for more transformation options: `remove`, `replace`, `add`, `append` motivated by [#393](https://github.com/Kong/kong/pull/393). See [#822](https://github.com/Kong/kong/pull/822)

### Changed

- As mentioned in the breaking changes section, a new configuration file format and validation. All properties are now documented and commented out with their default values. This allows for a lighter configuration file and more clarity as to what properties relate to. It also catches configuration mistakes. [#633](https://github.com/Kong/kong/pull/633)
- Replace the UUID generator library with a new implementation wrapping lib-uuid, fixing eventual conflicts happening in cases such as described in [#659](https://github.com/Kong/kong/pull/659). See [#695](https://github.com/Kong/kong/pull/695)
- Admin API
  - Increase the maximum body size to 10MB in order to handle configuration requests with heavy payloads. [#700](https://github.com/Kong/kong/pull/700)
  - Disable access logs for the `/status` endpoint.
  - The `/status` endpoint now includes `database` statistics, while the previous stats have been moved to a `server` response field. [#635](https://github.com/Kong/kong/pull/635)

### Fixed

- Behaviors described in [#603](https://github.com/Kong/kong/issues/603) related to the failure of Cassandra nodes thanks to the new driver. [#803](https://github.com/Kong/kong/issues/803)
- Latency headers are now properly included in responses sent to the client. [#708](https://github.com/Kong/kong/pull/708)
- `strip_request_path` does not add a trailing slash to the API's `upstream_url` anymore before proxying. [#675](https://github.com/Kong/kong/issues/675)
- Do not URL decode querystring before proxying the request to the upstream service. [#749](https://github.com/Kong/kong/issues/749)
- Handle cases when the request would be terminated prior to the Kong execution (that is, before ngx_lua reaches the `access_by_lua` context) in cases such as the use of a custom nginx module. [#594](https://github.com/Kong/kong/issues/594)
- Admin API
  - The PUT method now correctly updates boolean fields (such as `strip_request_path`). [#765](https://github.com/Kong/kong/pull/765)
  - The PUT method now correctly resets a plugin configuration. [#720](https://github.com/Kong/kong/pull/720)
  - PATCH correctly set previously unset fields. [#861](https://github.com/Kong/kong/pull/861)
  - In the responses, the `next` link is not being displayed anymore if there are no more entities to be returned. [#635](https://github.com/Kong/kong/pull/635)
  - Prevent the update of `created_at` fields. [#820](https://github.com/Kong/kong/pull/820)
  - Better `request_path` validation for APIs. "/" is not considered a valid path anymore. [#881](https://github.com/Kong/kong/pull/881)
- Plugins
  - Galileo: ensure the `mimeType` value is always a string in ALFs. [#584](https://github.com/Kong/kong/issues/584)
  - JWT: allow to update JWT credentials using the PATCH method. It previously used to reply with `405 Method not allowed` because the PATCH method was not implemented. [#667](https://github.com/Kong/kong/pull/667)
  - Rate limiting: fix a warning when many periods are configured. [#681](https://github.com/Kong/kong/issues/681)
  - Basic Authentication: do not re-hash the password field when updating a credential. [#726](https://github.com/Kong/kong/issues/726)
  - File log: better permissions for on file creation for file-log plugin. [#877](https://github.com/Kong/kong/pull/877)
  - OAuth2
    - Implement correct responses when the OAuth2 challenges are refused. [#737](https://github.com/Kong/kong/issues/737)
    - Handle querystring on `/authorize` and `/token` URLs. [#687](https://github.com/Kong/kong/pull/667)
    - Handle punctuation in scopes on `/authorize` and `/token` endpoints. [#658](https://github.com/Kong/kong/issues/658)

> ***internal***
> - Event bus for local and cluster-wide events propagation. Plans for this event bus is to be widely used among Kong in the future.
> - The Kong Public Lua API (Lua helpers integrated in Kong such as DAO and Admin API helpers) is now documented with [ldoc](http://stevedonovan.github.io/ldoc/).
> - Work has been done to restore the reliability of the CI platforms.
> - Migrations can now execute DML queries (instead of DDL queries only). Handy for migrations implying plugin configuration changes, plugins renamings etc... [#770](https://github.com/Kong/kong/pull/770)

[Back to TOC](#table-of-contents)

## [0.5.4] - 2015/12/03

### Fixed

- Mashape Analytics plugin (renamed Galileo):
  - Improve stability under heavy load. [#757](https://github.com/Kong/kong/issues/757)
  - base64 encode ALF request/response bodies, enabling proper support for Galileo bodies inspection capabilities. [#747](https://github.com/Kong/kong/pull/747)
  - Do not include JSON bodies in ALF `postData.params` field. [#766](https://github.com/Kong/kong/pull/766)

[Back to TOC](#table-of-contents)

## [0.5.3] - 2015/11/16

### Fixed

- Avoids additional URL encoding when proxying to an upstream service. [#691](https://github.com/Kong/kong/pull/691)
- Potential timing comparison bug in HMAC plugin. [#704](https://github.com/Kong/kong/pull/704)

### Added

- The Galileo plugin now supports arbitrary host, port and path values. [#721](https://github.com/Kong/kong/pull/721)

[Back to TOC](#table-of-contents)

## [0.5.2] - 2015/10/21

A few fixes requested by the community!

### Fixed

- Kong properly search the `nginx` in your $PATH variable.
- Plugins:
  - OAuth2: can detect that the originating protocol for a request was HTTPS through the `X-Forwarded-Proto` header and work behind another reverse proxy (load balancer). [#650](https://github.com/Kong/kong/pull/650)
  - HMAC signature: support for `X-Date` header to sign the request for usage in browsers (since the `Date` header is protected). [#641](https://github.com/Kong/kong/issues/641)

[Back to TOC](#table-of-contents)

## [0.5.1] - 2015/10/13

Fixing a few glitches we let out with 0.5.0!

### Added

- Basic Authentication and HMAC Authentication plugins now also send the `X-Credential-Username` to the upstream server.
- Admin API now accept JSON when receiving a CORS request. [#580](https://github.com/Kong/kong/pull/580)
- Add a `WWW-Authenticate` header for HTTP 401 responses for basic-auth and key-auth. [#588](https://github.com/Kong/kong/pull/588)

### Changed

- Protect Kong from POODLE SSL attacks by omitting SSLv3 (CVE-2014-3566). [#563](https://github.com/Kong/kong/pull/563)
- Remove support for key-auth key in body. [#566](https://github.com/Kong/kong/pull/566)

### Fixed

- Plugins
  - HMAC
    - The migration for this plugin is now correctly being run. [#611](https://github.com/Kong/kong/pull/611)
    - Wrong username doesn't return HTTP 500 anymore, but 403. [#602](https://github.com/Kong/kong/pull/602)
  - JWT: `iss` not being found doesn't return HTTP 500 anymore, but 403. [#578](https://github.com/Kong/kong/pull/578)
  - OAuth2: client credentials flow does not include a refresh token anymore. [#562](https://github.com/Kong/kong/issues/562)
- Fix an occasional error when updating a plugin without a config. [#571](https://github.com/Kong/kong/pull/571)

[Back to TOC](#table-of-contents)

## [0.5.0] - 2015/09/25

With new plugins, many improvements and bug fixes, this release comes with breaking changes that will require your attention.

### Breaking changes

Several breaking changes are introduced. You will have to slightly change your configuration file and a migration script will take care of updating your database cluster. **Please follow the instructions in [UPGRADE.md](/UPGRADE.md#update-to-kong-050) for an update without downtime.**
- Many plugins were renamed due to new naming conventions for consistency. [#480](https://github.com/Kong/kong/issues/480)
- In the configuration file, the Cassandra `hosts` property was renamed to `contact_points`. [#513](https://github.com/Kong/kong/issues/513)
- Properties belonging to APIs entities have been renamed for clarity. [#513](https://github.com/Kong/kong/issues/513)
  - `public_dns` -> `request_host`
  - `path` -> `request_path`
  - `strip_path` -> `strip_request_path`
  - `target_url` -> `upstream_url`
- `plugins_configurations` have been renamed to `plugins`, and their `value` property has been renamed to `config` to avoid confusions. [#513](https://github.com/Kong/kong/issues/513)
- The database schema has been updated to handle the separation of plugins outside of the core repository.
- The Key authentication and Basic authentication plugins routes have changed:

```
Old route                             New route
/consumers/:consumer/keyauth       -> /consumers/:consumer/key-auth
/consumers/:consumer/keyauth/:id   -> /consumers/:consumer/key-auth/:id
/consumers/:consumer/basicauth     -> /consumers/:consumer/basic-auth
/consumers/:consumer/basicauth/:id -> /consumers/:consumer/basic-auth/:id
```

The old routes are still maintained but will be removed in upcoming versions. Consider them **deprecated**.

- Admin API
  - The route to retrieve enabled plugins is now under `/plugins/enabled`.
  - The route to retrieve a plugin's configuration schema is now under `/plugins/schema/{plugin name}`.

#### Added

- Plugins
  - **New Response Rate Limiting plugin**: Give a usage quota to your users based on a parameter in your response. [#247](https://github.com/Kong/kong/pull/247)
  - **New ACL (Access Control) plugin**: Configure authorizations for your Consumers. [#225](https://github.com/Kong/kong/issues/225)
  - **New JWT (JSON Web Token) plugin**: Verify and authenticate JWTs. [#519](https://github.com/Kong/kong/issues/519)
  - **New HMAC signature plugin**: Verify and authenticate HMAC signed HTTP requests. [#549](https://github.com/Kong/kong/pull/549)
  - Plugins migrations. Each plugin can now have its own migration scripts if it needs to store data in your cluster. This is a step forward to improve Kong's pluggable architecture. [#443](https://github.com/Kong/kong/pull/443)
  - Basic Authentication: the password field is now sha1 encrypted. [#33](https://github.com/Kong/kong/issues/33)
  - Basic Authentication: now supports credentials in the `Proxy-Authorization` header. [#460](https://github.com/Kong/kong/issues/460)

#### Changed

- Basic Authentication and Key Authentication now require authentication parameters even when the `Expect: 100-continue` header is being sent. [#408](https://github.com/Kong/kong/issues/408)
- Key Auth plugin does not support passing the key in the request payload anymore. [#566](https://github.com/Kong/kong/pull/566)
- APIs' names cannot contain characters from the RFC 3986 reserved list. [#589](https://github.com/Kong/kong/pull/589)

#### Fixed

- Resolver
  - Making a request with a querystring will now correctly match an API's path. [#496](https://github.com/Kong/kong/pull/496)
- Admin API
  - Data associated to a given API/Consumer will correctly be deleted if related Consumer/API is deleted. [#107](https://github.com/Kong/kong/issues/107) [#438](https://github.com/Kong/kong/issues/438) [#504](https://github.com/Kong/kong/issues/504)
  - The `/api/{api_name_or_id}/plugins/{plugin_name_or_id}` changed to `/api/{api_name_or_id}/plugins/{plugin_id}` to avoid requesting the wrong plugin if two are configured for one API. [#482](https://github.com/Kong/kong/pull/482)
  - APIs created without a `name` but with a `request_path` will now have a name which defaults to the set `request_path`. [#547](https://github.com/Kong/kong/issues/547)
- Plugins
  - Mashape Analytics: More robust buffer and better error logging. [#471](https://github.com/Kong/kong/pull/471)
  - Mashape Analytics: Several ALF (API Log Format) serialization fixes. [#515](https://github.com/Kong/kong/pull/515)
  - Oauth2: A response is now returned on `http://kong:8001/consumers/{consumer}/oauth2/{oauth2_id}`. [#469](https://github.com/Kong/kong/issues/469)
  - Oauth2: Saving `authenticated_userid` on Password Grant. [#476](https://github.com/Kong/kong/pull/476)
  - Oauth2: Proper handling of the `/oauth2/authorize` and `/oauth2/token` endpoints in the OAuth 2.0 Plugin when an API with a `path` is being consumed using the `public_dns` instead. [#503](https://github.com/Kong/kong/issues/503)
  - OAuth2: Properly returning `X-Authenticated-UserId` in the `client_credentials` and `password` flows. [#535](https://github.com/Kong/kong/issues/535)
  - Response-Transformer: Properly handling JSON responses that have a charset specified in their `Content-Type` header.

[Back to TOC](#table-of-contents)

## [0.4.2] - 2015/08/10

#### Added

- Cassandra authentication and SSL encryption. [#405](https://github.com/Kong/kong/pull/405)
- `preserve_host` flag on APIs to preserve the Host header when a request is proxied. [#444](https://github.com/Kong/kong/issues/444)
- Added the Resource Owner Password Credentials Grant to the OAuth 2.0 Plugin. [#448](https://github.com/Kong/kong/issues/448)
- Auto-generation of default SSL certificate. [#453](https://github.com/Kong/kong/issues/453)

#### Changed

- Remove `cassandra.port` property in configuration. Ports are specified by having `cassandra.hosts` addresses using the `host:port` notation (RFC 3986). [#457](https://github.com/Kong/kong/pull/457)
- Default SSL certificate is now auto-generated and stored in the `nginx_working_dir`.
- OAuth 2.0 plugin now properly forces HTTPS.

#### Fixed

- Better handling of multi-nodes Cassandra clusters. [#450](https://github.com/Kong/kong/pull/405)
- mashape-analytics plugin: handling of numerical values in querystrings. [#449](https://github.com/Kong/kong/pull/405)
- Path resolver `strip_path` option wrongfully matching the `path` property multiple times in the request URI. [#442](https://github.com/Kong/kong/issues/442)
- File Log Plugin bug that prevented the file creation in some environments. [#461](https://github.com/Kong/kong/issues/461)
- Clean output of the Kong CLI. [#235](https://github.com/Kong/kong/issues/235)

[Back to TOC](#table-of-contents)

## [0.4.1] - 2015/07/23

#### Fixed

- Issues with the Mashape Analytics plugin. [#425](https://github.com/Kong/kong/pull/425)
- Handle hyphens when executing path routing with `strip_path` option enabled. [#431](https://github.com/Kong/kong/pull/431)
- Adding the Client Credentials OAuth 2.0 flow. [#430](https://github.com/Kong/kong/issues/430)
- A bug that prevented "dnsmasq" from being started on some systems, including Debian. [f7da790](https://github.com/Kong/kong/commit/f7da79057ce29c7d1f6d90f4bc160cc3d9c8611f)
- File Log plugin: optimizations by avoiding the buffered I/O layer. [20bb478](https://github.com/Kong/kong/commit/20bb478952846faefec6091905bd852db24a0289)

[Back to TOC](#table-of-contents)

## [0.4.0] - 2015/07/15

#### Added

- Implement wildcard subdomains for APIs' `public_dns`. [#381](https://github.com/Kong/kong/pull/381) [#297](https://github.com/Kong/kong/pull/297)
- Plugins
  - **New OAuth 2.0 plugin.** [#341](https://github.com/Kong/kong/pull/341) [#169](https://github.com/Kong/kong/pull/169)
  - **New Mashape Analytics plugin.** [#360](https://github.com/Kong/kong/pull/360) [#272](https://github.com/Kong/kong/pull/272)
  - **New IP restriction plugin.** [#379](https://github.com/Kong/kong/pull/379)
  - Ratelimiting: support for multiple limits. [#382](https://github.com/Kong/kong/pull/382) [#205](https://github.com/Kong/kong/pull/205)
  - HTTP logging: support for HTTPS endpoint. [#342](https://github.com/Kong/kong/issues/342)
  - Logging plugins: new properties for logs timing. [#351](https://github.com/Kong/kong/issues/351)
  - Key authentication: now auto-generates a key if none is specified. [#48](https://github.com/Kong/kong/pull/48)
- Resolver
  - `path` property now accepts arbitrary depth. [#310](https://github.com/Kong/kong/issues/310)
- Admin API
  - Enable CORS by default. [#371](https://github.com/Kong/kong/pull/371)
  - Expose a new endpoint to get a plugin configuration's schema. [#376](https://github.com/Kong/kong/pull/376) [#309](https://github.com/Kong/kong/pull/309)
  - Expose a new endpoint to retrieve a node's status. [417c137](https://github.com/Kong/kong/commit/417c1376c08d3562bebe0c0816c6b54df045f515)
- CLI
  - `$ kong migrations reset` now asks for confirmation. [#365](https://github.com/Kong/kong/pull/365)

#### Fixed

- Plugins
  - Basic authentication not being executed if added to an API with default configuration. [6d732cd](https://github.com/Kong/kong/commit/6d732cd8b0ec92ef328faa843215d8264f50fb75)
  - SSL plugin configuration parsing. [#353](https://github.com/Kong/kong/pull/353)
  - SSL plugin doesn't accept a `consumer_id` anymore, as this wouldn't make sense. [#372](https://github.com/Kong/kong/pull/372) [#322](https://github.com/Kong/kong/pull/322)
  - Authentication plugins now return `401` when missing credentials. [#375](https://github.com/Kong/kong/pull/375) [#354](https://github.com/Kong/kong/pull/354)
- Admin API
  - Non supported HTTP methods now return `405` instead of `500`. [38f1b7f](https://github.com/Kong/kong/commit/38f1b7fa9f45f60c4130ef5ff9fe2c850a2ba586)
  - Prevent PATCH requests from overriding a plugin's configuration if partially updated. [9a7388d](https://github.com/Kong/kong/commit/9a7388d695c9de105917cde23a684a7d6722a3ca)
- Handle occasionally missing `schema_migrations` table. [#365](https://github.com/Kong/kong/pull/365) [#250](https://github.com/Kong/kong/pull/250)

> **internal**
> - DAO:
>   - Complete refactor. No more need for hard-coded queries. [#346](https://github.com/Kong/kong/pull/346)
> - Schemas:
>   - New `self_check` test for schema definitions. [5bfa7ca](https://github.com/Kong/kong/commit/5bfa7ca13561173161781f872244d1340e4152c1)

[Back to TOC](#table-of-contents)

## [0.3.2] - 2015/06/08

#### Fixed

- Uppercase Cassandra keyspace bug that prevented Kong to work with [kongdb.org](http://kongdb.org/)
- Multipart requests not properly parsed in the admin API. [#344](https://github.com/Kong/kong/issues/344)

[Back to TOC](#table-of-contents)

## [0.3.1] - 2015/06/07

#### Fixed

- Schema migrations are now automatic, which was missing from previous releases. [#303](https://github.com/Kong/kong/issues/303)

[Back to TOC](#table-of-contents)

## [0.3.0] - 2015/06/04

#### Added

- Support for SSL.
- Plugins
  - New HTTP logging plugin. [#226](https://github.com/Kong/kong/issues/226) [#251](https://github.com/Kong/kong/pull/251)
  - New SSL plugin.
  - New request size limiting plugin. [#292](https://github.com/Kong/kong/pull/292)
  - Default logging format improvements. [#226](https://github.com/Kong/kong/issues/226) [#262](https://github.com/Kong/kong/issues/262)
  - File logging now logs to a custom file. [#202](https://github.com/Kong/kong/issues/202)
  - Keyauth plugin now defaults `key_names` to "apikey".
- Admin API
  - RESTful routing. Much nicer Admin API routing. Ex: `/apis/{name_or_id}/plugins`. [#98](https://github.com/Kong/kong/issues/98) [#257](https://github.com/Kong/kong/pull/257)
  - Support `PUT` method for endpoints such as `/apis/`, `/apis/plugins/`, `/consumers/`
  - Support for `application/json` and `x-www-form-urlencoded` Content Types for all `PUT`, `POST` and `PATCH` endpoints by passing a `Content-Type` header. [#236](https://github.com/Kong/kong/pull/236)
- Resolver
  - Support resolving APIs by Path as well as by Header. [#192](https://github.com/Kong/kong/pull/192) [#282](https://github.com/Kong/kong/pull/282)
  - Support for `X-Host-Override` as an alternative to `Host` for browsers. [#203](https://github.com/Kong/kong/issues/203) [#246](https://github.com/Kong/kong/pull/246)
- Auth plugins now send user informations to your upstream services. [#228](https://github.com/Kong/kong/issues/228)
- Invalid `target_url` value are now being caught when creating an API. [#149](https://github.com/Kong/kong/issues/149)

#### Fixed

- Uppercase Cassandra keyspace causing migration failure. [#249](https://github.com/Kong/kong/issues/249)
- Guarantee that ratelimiting won't allow requests in case the atomicity of the counter update is not guaranteed. [#289](https://github.com/Kong/kong/issues/289)

> **internal**
> - Schemas:
>   - New property type: `array`. [#277](https://github.com/Kong/kong/pull/277)
>   - Entities schemas now live in their own files and are starting to be unit tested.
>   - Subfields are handled better: (notify required subfields and auto-vivify is subfield has default values).
> - Way faster unit tests. Not resetting the DB anymore between tests.
> - Improved coverage computation (exclude `vendor/`).
> - Travis now lints `kong/`.
> - Way faster Travis setup.
> - Added a new HTTP client for in-nginx usage, using the cosocket API.
> - Various refactorings.
> - Fix [#196](https://github.com/Kong/kong/issues/196).
> - Disabled ipv6 in resolver.

[Back to TOC](#table-of-contents)

## [0.2.1] - 2015/05/12

This is a maintenance release including several bug fixes and usability improvements.

#### Added
- Support for local DNS resolution. [#194](https://github.com/Kong/kong/pull/194)
- Support for Debian 8 and Ubuntu 15.04.
- DAO
  - Cassandra version bumped to 2.1.5
  - Support for Cassandra downtime. If Cassandra goes down and is brought back up, Kong will not need to restart anymore, statements will be re-prepared on-the-fly. This is part of an ongoing effort from [jbochi/lua-resty-cassandra#47](https://github.com/jbochi/lua-resty-cassandra/pull/47), [#146](https://github.com/Kong/kong/pull/146) and [#187](https://github.com/Kong/kong/pull/187).
Queries effectuated during the downtime will still be lost. [#11](https://github.com/Kong/kong/pull/11)
  - Leverage reused sockets. If the DAO reuses a socket, it will not re-set their keyspace. This should give a small but appreciable performance improvement. [#170](https://github.com/Kong/kong/pull/170)
  - Cascade delete plugins configurations when deleting a Consumer or an API associated with it. [#107](https://github.com/Kong/kong/pull/107)
  - Allow Cassandra hosts listening on different ports than the default. [#185](https://github.com/Kong/kong/pull/185)
- CLI
  - Added a notice log when Kong tries to connect to Cassandra to avoid user confusion. [#168](https://github.com/Kong/kong/pull/168)
  - The CLI now tests if the ports are already being used before starting and warns.
- Admin API
  - `name` is now an optional property for APIs. If none is being specified, the name will be the API `public_dns`. [#181](https://github.com/Kong/kong/pull/181)
- Configuration
  - The memory cache size is now configurable. [#208](https://github.com/Kong/kong/pull/208)

#### Fixed
- Resolver
  - More explicit "API not found" message from the resolver if the Host was not found in the system. "API not found with Host: %s".
  - If multiple hosts headers are being sent, Kong will test them all to see if one of the API is in the system. [#186](https://github.com/Kong/kong/pull/186)
- Admin API: responses now have a new line after the body. [#164](https://github.com/Kong/kong/issues/164)
- DAO: keepalive property is now properly passed when Kong calls `set_keepalive` on Cassandra sockets.
- Multipart dependency throwing error at startup. [#213](https://github.com/Kong/kong/pull/213)

> **internal**
> - Separate Migrations from the DAO factory.
> - Update dev config + Makefile rules (`run` becomes `start`).
> - Introducing an `ngx` stub for unit tests and CLI.
> - Switch many PCRE regexes to using patterns.

[Back to TOC](#table-of-contents)

## [0.2.0-2] - 2015/04/27

First public release of Kong. This version brings a lot of internal improvements as well as more usability and a few additional plugins.

#### Added
- Plugins
  - CORS plugin.
  - Request transformation plugin.
  - NGINX plus monitoring plugin.
- Configuration
  - New properties: `proxy_port` and `api_admin_port`. [#142](https://github.com/Kong/kong/issues/142)
- CLI
  - Better info, help and error messages. [#118](https://github.com/Kong/kong/issues/118) [#124](https://github.com/Kong/kong/issues/124)
  - New commands: `kong reload`, `kong quit`. [#114](https://github.com/Kong/kong/issues/114) Alias of `version`: `kong --version` [#119](https://github.com/Kong/kong/issues/119)
  - `kong restart` simply starts Kong if not previously running + better pid file handling. [#131](https://github.com/Kong/kong/issues/131)
- Package distributions: .rpm, .deb and .pkg for easy installs on most common platforms.

#### Fixed
- Admin API: trailing slash is not necessary anymore for core resources such as `/apis` or `/consumers`.
- Leaner default configuration. [#156](https://github.com/Kong/kong/issues/156)

> **internal**
> - All scripts moved to the CLI as "hidden" commands (`kong db`, `kong config`).
> - More tests as always, and they are structured better. The coverage went down mainly because of plugins which will later move to their own repos. We are all eagerly waiting for that!
> - `src/` was renamed to `kong/` for ease of development
> - All system dependencies versions for package building and travis-ci are now listed in `versions.sh`
> - DAO doesn't need to `:prepare()` prior to run queries. Queries can be prepared at runtime. [#146](https://github.com/Kong/kong/issues/146)

[Back to TOC](#table-of-contents)

## [0.1.1beta-2] - 2015/03/30

#### Fixed

- Wrong behavior of auto-migration in `kong start`.

[Back to TOC](#table-of-contents)

## [0.1.0beta-3] - 2015/03/25

First public beta. Includes caching and better usability.

#### Added
- Required Openresty is now `1.7.10.1`.
- Freshly built CLI, rewritten in Lua
- `kong start` using a new DB keyspace will automatically migrate the schema. [#68](https://github.com/Kong/kong/issues/68)
- Anonymous error reporting on Proxy and API. [#64](https://github.com/Kong/kong/issues/64)
- Configuration
  - Simplified configuration file (unified in `kong.yml`).
  - In configuration, `plugins_installed` was renamed to `plugins_available`. [#59](https://github.com/Kong/kong/issues/59)
  - Order of `plugins_available` doesn't matter anymore. [#17](https://github.com/Kong/kong/issues/17)
  - Better handling of plugins: Kong now detects which plugins are configured and if they are installed on the current machine.
  - `bin/kong` now defaults on `/etc/kong.yml` for config and `/var/logs/kong` for output. [#71](https://github.com/Kong/kong/issues/71)
- Proxy: APIs/Consumers caching with expiration for faster authentication.
- Admin API: Plugins now use plain form parameters for configuration. [#70](https://github.com/Kong/kong/issues/70)
- Keep track of already executed migrations. `rollback` now behaves as expected. [#8](https://github.com/Kong/kong/issues/8)

#### Fixed
- `Server` header now sends Kong. [#57](https://github.com/Kong/kong/issues/57)
- migrations not being executed in order on Linux. This issue wasn't noticed until unit testing the migrations because for now we only have 1 migration file.
- Admin API: Errors responses are now sent as JSON. [#58](https://github.com/Kong/kong/issues/58)

> **internal**
> - We now have code linting and coverage.
> - Faker and Migrations instances don't live in the DAO Factory anymore, they are only used in scripts and tests.
> - `scripts/config.lua` allows environment based configurations. `make dev` generates a `kong.DEVELOPMENT.yml` and `kong_TEST.yml`. Different keyspaces and ports.
> - `spec_helpers.lua` allows tests to not rely on the `Makefile` anymore. Integration tests can run 100% from `busted`.
> - Switch integration testing from [httpbin.org] to [mockbin.com].
> - `core` plugin was renamed to `resolver`.

[Back to TOC](#table-of-contents)

## [0.0.1alpha-1] - 2015/02/25

First version running with Cassandra.

#### Added
- Basic proxying.
- Built-in authentication plugin (api key, HTTP basic).
- Built-in ratelimiting plugin.
- Built-in TCP logging plugin.
- Configuration API (for consumers, apis, plugins).
- CLI `bin/kong` script.
- Database migrations (using `db.lua`).

[Back to TOC](#table-of-contents)

[3.0.0]: https://github.com/Kong/kong/compare/2.8.1...3.0.0
[2.8.1]: https://github.com/Kong/kong/compare/2.8.0...2.8.1
[2.8.0]: https://github.com/Kong/kong/compare/2.7.0...2.8.0
[2.7.1]: https://github.com/Kong/kong/compare/2.7.0...2.7.1
[2.7.0]: https://github.com/Kong/kong/compare/2.6.0...2.7.0
[2.6.0]: https://github.com/Kong/kong/compare/2.5.1...2.6.0
[2.5.1]: https://github.com/Kong/kong/compare/2.5.0...2.5.1
[2.5.0]: https://github.com/Kong/kong/compare/2.4.1...2.5.0
[2.4.1]: https://github.com/Kong/kong/compare/2.4.0...2.4.1
[2.4.0]: https://github.com/Kong/kong/compare/2.3.3...2.4.0
[2.3.3]: https://github.com/Kong/kong/compare/2.3.2...2.3.3
[2.3.2]: https://github.com/Kong/kong/compare/2.3.1...2.3.2
[2.3.1]: https://github.com/Kong/kong/compare/2.3.0...2.3.1
[2.3.0]: https://github.com/Kong/kong/compare/2.2.0...2.3.0
[2.2.2]: https://github.com/Kong/kong/compare/2.2.1...2.2.2
[2.2.1]: https://github.com/Kong/kong/compare/2.2.0...2.2.1
[2.2.0]: https://github.com/Kong/kong/compare/2.1.3...2.2.0
[2.1.4]: https://github.com/Kong/kong/compare/2.1.3...2.1.4
[2.1.3]: https://github.com/Kong/kong/compare/2.1.2...2.1.3
[2.1.2]: https://github.com/Kong/kong/compare/2.1.1...2.1.2
[2.1.1]: https://github.com/Kong/kong/compare/2.1.0...2.1.1
[2.1.0]: https://github.com/Kong/kong/compare/2.0.5...2.1.0
[2.0.5]: https://github.com/Kong/kong/compare/2.0.4...2.0.5
[2.0.4]: https://github.com/Kong/kong/compare/2.0.3...2.0.4
[2.0.3]: https://github.com/Kong/kong/compare/2.0.2...2.0.3
[2.0.2]: https://github.com/Kong/kong/compare/2.0.1...2.0.2
[2.0.1]: https://github.com/Kong/kong/compare/2.0.0...2.0.1
[2.0.0]: https://github.com/Kong/kong/compare/1.5.0...2.0.0
[1.5.1]: https://github.com/Kong/kong/compare/1.5.0...1.5.1
[1.5.0]: https://github.com/Kong/kong/compare/1.4.3...1.5.0
[1.4.3]: https://github.com/Kong/kong/compare/1.4.2...1.4.3
[1.4.2]: https://github.com/Kong/kong/compare/1.4.1...1.4.2
[1.4.1]: https://github.com/Kong/kong/compare/1.4.0...1.4.1
[1.4.0]: https://github.com/Kong/kong/compare/1.3.0...1.4.0
[1.3.0]: https://github.com/Kong/kong/compare/1.2.2...1.3.0
[1.2.2]: https://github.com/Kong/kong/compare/1.2.1...1.2.2
[1.2.1]: https://github.com/Kong/kong/compare/1.2.0...1.2.1
[1.2.0]: https://github.com/Kong/kong/compare/1.1.2...1.2.0
[1.1.2]: https://github.com/Kong/kong/compare/1.1.1...1.1.2
[1.1.1]: https://github.com/Kong/kong/compare/1.1.0...1.1.1
[1.1.0]: https://github.com/Kong/kong/compare/1.0.3...1.1.0
[1.0.3]: https://github.com/Kong/kong/compare/1.0.2...1.0.3
[1.0.2]: https://github.com/Kong/kong/compare/1.0.1...1.0.2
[1.0.1]: https://github.com/Kong/kong/compare/1.0.0...1.0.1
[1.0.0]: https://github.com/Kong/kong/compare/0.15.0...1.0.0
[0.15.0]: https://github.com/Kong/kong/compare/0.14.1...0.15.0
[0.14.1]: https://github.com/Kong/kong/compare/0.14.0...0.14.1
[0.14.0]: https://github.com/Kong/kong/compare/0.13.1...0.14.0
[0.13.1]: https://github.com/Kong/kong/compare/0.13.0...0.13.1
[0.13.0]: https://github.com/Kong/kong/compare/0.12.3...0.13.0
[0.12.3]: https://github.com/Kong/kong/compare/0.12.2...0.12.3
[0.12.2]: https://github.com/Kong/kong/compare/0.12.1...0.12.2
[0.12.1]: https://github.com/Kong/kong/compare/0.12.0...0.12.1
[0.12.0]: https://github.com/Kong/kong/compare/0.11.2...0.12.0
[0.11.2]: https://github.com/Kong/kong/compare/0.11.1...0.11.2
[0.11.1]: https://github.com/Kong/kong/compare/0.11.0...0.11.1
[0.10.4]: https://github.com/Kong/kong/compare/0.10.3...0.10.4
[0.11.0]: https://github.com/Kong/kong/compare/0.10.3...0.11.0
[0.10.3]: https://github.com/Kong/kong/compare/0.10.2...0.10.3
[0.10.2]: https://github.com/Kong/kong/compare/0.10.1...0.10.2
[0.10.1]: https://github.com/Kong/kong/compare/0.10.0...0.10.1
[0.10.0]: https://github.com/Kong/kong/compare/0.9.9...0.10.0
[0.9.9]: https://github.com/Kong/kong/compare/0.9.8...0.9.9
[0.9.8]: https://github.com/Kong/kong/compare/0.9.7...0.9.8
[0.9.7]: https://github.com/Kong/kong/compare/0.9.6...0.9.7
[0.9.6]: https://github.com/Kong/kong/compare/0.9.5...0.9.6
[0.9.5]: https://github.com/Kong/kong/compare/0.9.4...0.9.5
[0.9.4]: https://github.com/Kong/kong/compare/0.9.3...0.9.4
[0.9.3]: https://github.com/Kong/kong/compare/0.9.2...0.9.3
[0.9.2]: https://github.com/Kong/kong/compare/0.9.1...0.9.2
[0.9.1]: https://github.com/Kong/kong/compare/0.9.0...0.9.1
[0.9.0]: https://github.com/Kong/kong/compare/0.8.3...0.9.0
[0.8.3]: https://github.com/Kong/kong/compare/0.8.2...0.8.3
[0.8.2]: https://github.com/Kong/kong/compare/0.8.1...0.8.2
[0.8.1]: https://github.com/Kong/kong/compare/0.8.0...0.8.1
[0.8.0]: https://github.com/Kong/kong/compare/0.7.0...0.8.0
[0.7.0]: https://github.com/Kong/kong/compare/0.6.1...0.7.0
[0.6.1]: https://github.com/Kong/kong/compare/0.6.0...0.6.1
[0.6.0]: https://github.com/Kong/kong/compare/0.5.4...0.6.0
[0.5.4]: https://github.com/Kong/kong/compare/0.5.3...0.5.4
[0.5.3]: https://github.com/Kong/kong/compare/0.5.2...0.5.3
[0.5.2]: https://github.com/Kong/kong/compare/0.5.1...0.5.2
[0.5.1]: https://github.com/Kong/kong/compare/0.5.0...0.5.1
[0.5.0]: https://github.com/Kong/kong/compare/0.4.2...0.5.0
[0.4.2]: https://github.com/Kong/kong/compare/0.4.1...0.4.2
[0.4.1]: https://github.com/Kong/kong/compare/0.4.0...0.4.1
[0.4.0]: https://github.com/Kong/kong/compare/0.3.2...0.4.0
[0.3.2]: https://github.com/Kong/kong/compare/0.3.1...0.3.2
[0.3.1]: https://github.com/Kong/kong/compare/0.3.0...0.3.1
[0.3.0]: https://github.com/Kong/kong/compare/0.2.1...0.3.0
[0.2.1]: https://github.com/Kong/kong/compare/0.2.0-2...0.2.1
[0.2.0-2]: https://github.com/Kong/kong/compare/0.1.1beta-2...0.2.0-2
[0.1.1beta-2]: https://github.com/Kong/kong/compare/0.1.0beta-3...0.1.1beta-2
[0.1.0beta-3]: https://github.com/Kong/kong/compare/2236374d5624ad98ea21340ca685f7584ec35744...0.1.0beta-3
[0.0.1alpha-1]: https://github.com/Kong/kong/compare/ffd70b3101ba38d9acc776038d124f6e2fccac3c...2236374d5624ad98ea21340ca685f7584ec35744<|MERGE_RESOLUTION|>--- conflicted
+++ resolved
@@ -173,15 +173,13 @@
 - **Request-Transformer**: fix a bug when header renaming will override
   existing header and cause unpredictable result.
   [#9442](https://github.com/Kong/kong/pull/9442)
-<<<<<<< HEAD
-- **OpenTelemetry**: replace the worker-level table cache with
-  `BatchQueue` to avoid data race.
-  [#9504](https://github.com/Kong/kong/pull/9504)
-=======
-- **OpenTelemetry**: fix an issue that the default propagation header
-  is not configured to `w3c` correctly.
-  [#9457](https://github.com/Kong/kong/pull/9457)
->>>>>>> 3113cbdf
+- **OpenTelemetry**:
+  - Fix an issue that the default propagation header
+    is not configured to `w3c` correctly.
+    [#9457](https://github.com/Kong/kong/pull/9457)
+  - Replace the worker-level table cache with
+    `BatchQueue` to avoid data race.
+    [#9504](https://github.com/Kong/kong/pull/9504)
 
 ### Dependencies
 
