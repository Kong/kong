# Table of Contents

- [3.0.0-alpha.1](#300-alpha1)
- [2.8.1](#281)
- [2.8.0](#280)
- [2.7.1](#271)
- [2.7.0](#270)
- [2.6.0](#260)
- [2.5.1](#251)
- [2.5.0](#250)
- [2.4.1](#241)
- [2.4.0](#240)
- [2.3.3](#233)
- [2.3.2](#232)
- [2.3.1](#231)
- [2.3.0](#230)
- [2.2.2](#222)
- [2.2.1](#221)
- [2.2.0](#220)
- [2.1.4](#214)
- [2.1.3](#213)
- [2.1.2](#212)
- [2.1.1](#211)
- [2.1.0](#210)
- [2.0.5](#205)
- [2.0.4](#204)
- [2.0.3](#203)
- [2.0.2](#202)
- [2.0.1](#201)
- [2.0.0](#200)
- [1.5.1](#151)
- [1.5.0](#150)
- [1.4.3](#143)
- [1.4.2](#142)
- [1.4.1](#141)
- [1.4.0](#140)
- [1.3.0](#130)
- [1.2.2](#122)
- [1.2.1](#121)
- [1.2.0](#120)
- [1.1.2](#112)
- [1.1.1](#111)
- [1.1.0](#110)
- [1.0.3](#103)
- [1.0.2](#102)
- [1.0.1](#101)
- [1.0.0](#100)
- [0.15.0](#0150)
- [0.14.1](#0141)
- [0.14.0](#0140---20180705)
- [0.13.1](#0131---20180423)
- [0.13.0](#0130---20180322)
- [0.12.3](#0123---20180312)
- [0.12.2](#0122---20180228)
- [0.12.1](#0121---20180118)
- [0.12.0](#0120---20180116)
- [0.11.2](#0112---20171129)
- [0.11.1](#0111---20171024)
- [0.10.4](#0104---20171024)
- [0.11.0](#0110---20170816)
- [0.10.3](#0103---20170524)
- [0.10.2](#0102---20170501)
- [0.10.1](#0101---20170327)
- [0.10.0](#0100---20170307)
- [0.9.9 and prior](#099---20170202)


## Unreleased

## [3.0.0-alpha.1]

> Released 2022/08/23

### Breaking Changes


#### Deployment

- Blue-green deployment from Kong earlier than `2.1.0` is not supported, upgrade to
  `2.1.0` or later before upgrading to `3.0.0` to have blue-green deployment.
  Thank you [@marc-charpentier]((https://github.com/charpentier)) for reporting issue
  and proposing a pull-request.
  [#8896](https://github.com/Kong/kong/pull/8896)
- Deprecate/stop producing Amazon Linux (1) containers and packages (EOLed December 31, 2020)
  [Kong/docs.konghq.com #3966](https://github.com/Kong/docs.konghq.com/pull/3966)
- Deprecate/stop producing Debian 8 "Jessie" containers and packages (EOLed June 2020)
  [Kong/kong-build-tools #448](https://github.com/Kong/kong-build-tools/pull/448)
  [Kong/kong-distributions #766](https://github.com/Kong/kong-distributions/pull/766)

#### Core


- Kong schema library's `process_auto_fields` function will not any more make a deep
  copy of data that is passed to it when the given context is `"select"`. This was
  done to avoid excessive deep copying of tables where we believe the data most of
  the time comes from a driver like `pgmoon` or `lmdb`. If a custom plugin relied
  on `process_auto_fields` not overriding the given table, it must make its own copy
  before passing it to the function now.
  [#8796](https://github.com/Kong/kong/pull/8796)
- The deprecated `shorthands` field in Kong Plugin or DAO schemas was removed in favor
  or the typed `shorthand_fields`. If your custom schemas still use `shorthands`, you
  need to update them to use `shorthand_fields`.
  [#8815](https://github.com/Kong/kong/pull/8815)
- The support for `legacy = true/false` attribute was removed from Kong schemas and
  Kong field schemas.
  [#8958](https://github.com/Kong/kong/pull/8958)
- The deprecated alias of `Kong.serve_admin_api` was removed. If your custom Nginx
  templates still use it, please change it to `Kong.admin_content`.
  [#8815](https://github.com/Kong/kong/pull/8815)
- The Kong singletons module `"kong.singletons"` was removed in favor of the PDK `kong.*`.
  [#8874](https://github.com/Kong/kong/pull/8874)
- The dataplane config cache was removed. The config persistence is now done automatically with LMDB.
  [#8704](https://github.com/Kong/kong/pull/8704)
- `ngx.ctx.balancer_address` does not exist anymore, please use `ngx.ctx.balancer_data` instead.
  [#9043](https://github.com/Kong/kong/pull/9043)
- We have changed the normalization rules for `route.path`: Kong stores the unnormalized path, but
  regex path always pattern matches with the normalized URI. We used to replace percent-encoding
  in regex path pattern to ensure different forms of URI matches.
  That is no longer supported. Except for reserved characters defined in
  [rfc3986](https://datatracker.ietf.org/doc/html/rfc3986#section-2.2),
  we should write all other characters without percent-encoding.
  [#9024](https://github.com/Kong/kong/pull/9024)
- Kong will no longer use an heuristic to guess whether a `route.path` is a regex pattern. From now 3.0 onwards,
  all regex paths must start with the `"~"` prefix, and all paths that don't start with `"~"` will be considered plain text.
  The migration process should automatically convert the regex paths when upgrading from 2.x to 3.0
  [#9027](https://github.com/Kong/kong/pull/9027)
- Bumping version number (`_format_version`) of declarative configuration to "3.0" for changes on `route.path`.
  Declaritive configuration with older version are upgraded to "3.0" on the fly.
  [#9078](https://github.com/Kong/kong/pull/9078)
- Removed deprecated `config.functions` from serverless-functions plugin's schema,
  please use `config.access` phase instead.
  [#8559](https://github.com/Kong/kong/pull/8559)
- Tags may now contain space characters.
  [#9143](https://github.com/Kong/kong/pull/9143)
- The [Secrets Management](https://docs.konghq.com/gateway/latest/plan-and-deploy/security/secrets-management/)
  feature, which has been in beta since release 2.8.0, is now included as a regular feature.
  [#8871](https://github.com/Kong/kong/pull/8871)
  [#9217](https://github.com/Kong/kong/pull/9217)

#### Admin API

- `POST` requests on Targets endpoint are no longer able to update
  existing entities, they are only able to create new ones.
  [#8596](https://github.com/Kong/kong/pull/8596),
  [#8798](https://github.com/Kong/kong/pull/8798). If you have scripts that use
  `POST` requests to modify Targets, you should change them to `PUT`
  requests to the appropriate endpoints before updating to Kong 3.0.
- Insert and update operations on duplicated Targets returns 409.
  [#8179](https://github.com/Kong/kong/pull/8179),
  [#8768](https://github.com/Kong/kong/pull/8768)
- The list of reported plugins available on the server now returns a table of
  metadata per plugin instead of a boolean `true`.
  [#8810](https://github.com/Kong/kong/pull/8810)

#### PDK

- The `kong.request.get_path()` PDK function now performs path normalization
  on the string that is returned to the caller. The raw, non-normalized version
  of the request path can be fetched via `kong.request.get_raw_path()`.
  [#8823](https://github.com/Kong/kong/pull/8823)
- `pdk.response.set_header()`, `pdk.response.set_headers()`, `pdk.response.exit()` now ignore and emit warnings for manually set `Transfer-Encoding` headers.
  [#8698](https://github.com/Kong/kong/pull/8698)
- The PDK is no longer versioned
  [#8585](https://github.com/Kong/kong/pull/8585)
- The JavaScript PDK now returns `Uint8Array` for `kong.request.getRawBody`,
  `kong.response.getRawBody` and `kong.service.response.getRawBody`. The Python PDK returns `bytes` for `kong.request.get_raw_body`,
  `kong.response.get_raw_body`, `kong.service.response.get_raw_body`. All these funtions used to return strings in the past.
  [#8623](https://github.com/Kong/kong/pull/8623)

#### Plugins

- DAOs in plugins must be listed in an array, so that their loading order is explicit. Loading them in a
  hash-like table is no longer supported.
  [#8988](https://github.com/Kong/kong/pull/8988)
- Plugins MUST now have a valid `PRIORITY` (integer) and `VERSION` ("x.y.z" format)
  field in their `handler.lua` file, otherwise the plugin will fail to load.
  [#8836](https://github.com/Kong/kong/pull/8836)
- The old `kong.plugins.log-serializers.basic` library was removed in favor of the PDK
  function `kong.log.serialize`, please upgrade your plugins to use PDK.
  [#8815](https://github.com/Kong/kong/pull/8815)
- The support for deprecated legacy plugin schemas was removed. If your custom plugins
  still use the old (`0.x era`) schemas, you are now forced to upgrade them.
  [#8815](https://github.com/Kong/kong/pull/8815)
- Some plugins received new priority values.
  This is important for those who run custom plugins as it may affect the sequence your plugins are executed.
  Note that this does not change the order of execution for plugins in a standard kong installation.
  List of plugins and their old and new priority value:
  - `acme` changed from 1007 to 1705
  - `basic-auth` changed from 1001 to 1100
  - `hmac-auth` changed from 1000 to 1030
  - `jwt` changed from 1005 to 1450
  - `key-auth` changed from 1003 to 1250
  - `ldap-auth` changed from 1002 to 1200
  - `oauth2` changed from 1004 to 1400
  - `rate-limiting` changed from 901 to 910
- **HTTP-log**: `headers` field now only takes a single string per header name,
  where it previously took an array of values
  [#6992](https://github.com/Kong/kong/pull/6992)
- **AWS Lambda**: `aws_region` field must be set through either plugin config or environment variables,
  allow both `host` and `aws_region` fields, and always apply SigV4 signature.
  [#8082](https://github.com/Kong/kong/pull/8082)
- **Serverless Functions** Removed deprecated `config.functions`,
  please use `config.access` instead.
  [#8559](https://github.com/Kong/kong/pull/8559)
- **Serverless Functions**: The pre-functions plugin changed priority from `+inf` to `1000000`.
  [#8836](https://github.com/Kong/kong/pull/8836)
- **JWT**: The authenticated JWT is no longer put into the nginx
  context (ngx.ctx.authenticated_jwt_token).  Custom plugins which depend on that
  value being set under that name must be updated to use Kong's shared context
  instead (kong.ctx.shared.authenticated_jwt_token) before upgrading to 3.0
- **Prometheus**: The prometheus metrics have been reworked extensively for 3.0.
  - Latency has been split into 4 different metrics: kong_latency_ms, upstream_latency_ms and request_latency_ms (http) /tcp_session_duration_ms (stream). Buckets details below.
  - Separate out Kong Latency Bucket values and Upstream Latency Bucket values.
  - `consumer_status` removed.
  - `request_count` and `consumer_status` have been merged into just `http_requests_total`. If the `per_consumer` config is set false, the consumer label will be empty.
     If the `per_consumer` config is true, it will be filled.
  - `http_requests_total` has a new label `source`, set to either `exit`, `error` or `service`.
  - New Metric: `node_info`. Single gauge set to 1 that outputs the node's id and kong version.
  - All Memory metrics have a new label `node_id`
  - `nginx_http_current_connections` merged with `nginx_stream_current_connection` into `nginx_current_connections`
  [#8712](https://github.com/Kong/kong/pull/8712)
- **Prometheus**: The plugin doesn't export status codes, latencies, bandwidth and upstream
  healthcheck metrics by default. They can still be turned on manually by setting `status_code_metrics`,
  `lantency_metrics`, `bandwidth_metrics` and `upstream_health_metrics` respectively.
  [#9028](https://github.com/Kong/kong/pull/9028)
- **ACME**: `allow_any_domain` field added. It is default to false and if set to true, the gateway will
  ignore the `domains` field.
  [#9047](https://github.com/Kong/kong/pull/9047)
- **Statsd**:
  - The metric name that is related to the service has been renamed by adding a `service.` prefix. e.g. `kong.service.<service_identifier>.request.count` [#9046](https://github.com/Kong/kong/pull/9046)
  - The metric `kong.<service_identifier>.request.status.<status>` and `kong.<service_identifier>.user.<consumer_identifier>.request.status.<status>` has been renamed to `kong.service.<service_identifier>.status.<status>` and  `kong.service.<service_identifier>.user.<consumer_identifier>.status.<status>` [#9046](https://github.com/Kong/kong/pull/9046)
  - The metric `*.status.<status>.total` from metrics `status_count` and `status_count_per_user` has been removed [#9046](https://github.com/Kong/kong/pull/9046)
- **Proxy-cache**: The plugin does not store the response data in
  `ngx.ctx.proxy_cache_hit` anymore. Logging plugins that need the response data
  must read it from `kong.ctx.shared.proxy_cache_hit` from Kong 3.0 on.
  [#8607](https://github.com/Kong/kong/pull/8607)
- **Rate-limiting**: The default policy is now `local` for all deployment modes.
  [#9344](https://github.com/Kong/kong/pull/9344)
- **Response-rate-limiting**: The default policy is now `local` for all deployment modes.
  [#9344](https://github.com/Kong/kong/pull/9344)

### Deprecations

- The `go_pluginserver_exe` and `go_plugins_dir` directives are no longer supported.
  [#8552](https://github.com/Kong/kong/pull/8552). If you are using
  [Go plugin server](https://github.com/Kong/go-pluginserver), please migrate your plugins to use the
  [Go PDK](https://github.com/Kong/go-pdk) before upgrading.
- The migration helper library (mostly used for Cassandra migrations) is no longer supplied with Kong
  [#8781](https://github.com/Kong/kong/pull/8781)

#### Configuration

- The Kong constant `CREDENTIAL_USERNAME` with value of `X-Credential-Username` was
  removed. Kong plugins in general have moved (since [#5516](https://github.com/Kong/kong/pull/5516))
  to use constant `CREDENTIAL_IDENTIFIER` with value of `X-Credential-Identifier` when
  setting  the upstream headers for a credential.
  [#8815](https://github.com/Kong/kong/pull/8815)
- Change the default of `lua_ssl_trusted_certificate` to `system`
  [#8602](https://github.com/Kong/kong/pull/8602) to automatically load trusted CA list from system CA store.
- Remove a warning of `AAAA` being experimental with `dns_order`.
- It is no longer possible to use a .lua format to import a declarative config from the `kong`
  command-line tool, only json and yaml are supported. If your update procedure with kong involves
  executing `kong config db_import config.lua`, please create a `config.json` or `config.yml` and
  use that before upgrading.
  [#8898](https://github.com/Kong/kong/pull/8898)
- We bumped the version number (`_format_version`) of declarative configuration to "3.0" because of changes on `route.path`.
  Declarative configuration with older version shoudl be upgraded to "3.0" on the fly.
  [#9078](https://github.com/Kong/kong/pull/9078)

#### Migrations

- Postgres migrations can now have an `up_f` part like Cassandra
  migrations, designating a function to call.  The `up_f` part is
  invoked after the `up` part has been executed against the database
  for both Postgres and Cassandra.
- A new CLI command, `kong migrations status`, generates the status on a JSON file.

### Dependencies

- Bumped OpenResty from 1.19.9.1 to [1.21.4.1](https://openresty.org/en/changelog-1021004.html)
  [#8850](https://github.com/Kong/kong/pull/8850)
- Bumped pgmoon from 1.13.0 to 1.15.0
  [#8908](https://github.com/Kong/kong/pull/8908)
  [#8429](https://github.com/Kong/kong/pull/8429)
- Bumped OpenSSL from 1.1.1n to 1.1.1q
  [#9074](https://github.com/Kong/kong/pull/9074)
  [#8544](https://github.com/Kong/kong/pull/8544)
  [#8752](https://github.com/Kong/kong/pull/8752)
  [#8994](https://github.com/Kong/kong/pull/8994)
- Bumped resty.openssl from 0.8.8 to 0.8.10
  [#8592](https://github.com/Kong/kong/pull/8592)
  [#8753](https://github.com/Kong/kong/pull/8753)
  [#9023](https://github.com/Kong/kong/pull/9023)
- Bumped inspect from 3.1.2 to 3.1.3
  [#8589](https://github.com/Kong/kong/pull/8589)
- Bumped resty.acme from 0.7.2 to 0.8.1
  [#8680](https://github.com/Kong/kong/pull/8680)
  [#9165](https://github.com/Kong/kong/pull/9165)
- Bumped luarocks from 3.8.0 to 3.9.1
  [#8700](https://github.com/Kong/kong/pull/8700)
  [#9204](https://github.com/Kong/kong/pull/9204)
- Bumped luasec from 1.0.2 to 1.2.0
  [#8754](https://github.com/Kong/kong/pull/8754)
  [#8754](https://github.com/Kong/kong/pull/9205)
- Bumped resty.healthcheck from 1.5.0 to 1.6.1
  [#8755](https://github.com/Kong/kong/pull/8755)
  [#9018](https://github.com/Kong/kong/pull/9018)
  [#9150](https://github.com/Kong/kong/pull/9150)
- Bumped resty.cassandra from 1.5.1 to 1.5.2
  [#8845](https://github.com/Kong/kong/pull/8845)
- Bumped penlight from 1.12.0 to 1.13.1
  [#9206](https://github.com/Kong/kong/pull/9206)
- Bumped lua-resty-mlcache from 2.5.0 to 2.6.0
  [#9287](https://github.com/Kong/kong/pull/9287)

### Additions

#### Performance

- Do not register unnecessary event handlers on Hybrid mode Control Plane
  nodes [#8452](https://github.com/Kong/kong/pull/8452).
- Use the new timer library to improve performance,
  except for the plugin server.
  [#8912](https://github.com/Kong/kong/pull/8912)
- Increased use of caching for DNS queries by activating `additional_section` by default
  [#8895](https://github.com/Kong/kong/pull/8895)
- `pdk.request.get_header` changed to a faster implementation, not to fetch all headers every time it's called
  [#8716](https://github.com/Kong/kong/pull/8716)
- Conditional rebuilding of router, plugins iterator and balancer on DP
  [#8519](https://github.com/Kong/kong/pull/8519),
  [#8671](https://github.com/Kong/kong/pull/8671)
- Made config loading code more cooperative by yielding
  [#8888](https://github.com/Kong/kong/pull/8888)
- Use LuaJIT encoder instead of JSON to serialize values faster in LMDB
  [#8942](https://github.com/Kong/kong/pull/8942)
- Move inflating and JSON decoding non-concurrent, which avoids blocking and makes DP reloads faster
  [#8959](https://github.com/Kong/kong/pull/8959)
- Stop duplication of some events
  [#9082](https://github.com/Kong/kong/pull/9082)
- Improve performance of config hash calculation by using string buffer and tablepool
  [#9073](https://github.com/Kong/kong/pull/9073)
- Reduce cache usage in dbless by not using the kong cache for Routes and Services in LMDB
  [#8972](https://github.com/Kong/kong/pull/8972)


#### Core

- Implemented delayed response in stream mode
  [#6878](https://github.com/Kong/kong/pull/6878)
- Added `cache_key` on target entity for uniqueness detection.
  [#8179](https://github.com/Kong/kong/pull/8179)
- Introduced the tracing API which compatible with OpenTelemetry API spec and
  add build-in instrumentations.
  The tracing API is intend to be used with a external exporter plugin.
  Build-in instrumentation types and sampling rate are configuable through
  `opentelemetry_tracing` and `opentelemetry_tracing_sampling_rate` options.
  [#8724](https://github.com/Kong/kong/pull/8724)
- Added `path`, `uri_capture`, and `query_arg` options to upstream `hash_on`
  for load balancing.
  [#8701](https://github.com/Kong/kong/pull/8701)
- Introduced unix domain socket based `lua-resty-events` to
  replace shared memory based `lua-resty-worker-events`.
  [#8890](https://github.com/Kong/kong/pull/8890)
- Introduced a new router implementation `atc-router`,
  which is written in Rust.
  [#8938](https://github.com/Kong/kong/pull/8938)
- Introduce a new field for entities `table_name` that allows to specify a
  table name. Before the name was deduced by the entity `name` attribute.
  [#9182](https://github.com/Kong/kong/pull/9182)
- Added `headers` on active healthcheck for upstreams.
  [#8255](https://github.com/Kong/kong/pull/8255)
- Target entities using hostnames were resolved when they were not needed. Now
  when a target is removed or updated, the DNS record associated with it is
  removed from the list of hostnames to be resolved.
  [#8497](https://github.com/Kong/kong/pull/8497) [9265](https://github.com/Kong/kong/pull/9265)
- Improved error handling and debugging info in the DNS code
  [#8902](https://github.com/Kong/kong/pull/8902)
- Kong will now attempt to recover from an unclean shutdown by detecting and
  removing dangling unix sockets in the prefix directory
  [#9254](https://github.com/Kong/kong/pull/9254)

#### Admin API

- Added a new API `/timers` to get the timer statistics.
  [#8912](https://github.com/Kong/kong/pull/8912)
  and worker info
  [#8999](https://github.com/Kong/kong/pull/8999)
- `/` endpoint now includes plugin priority
  [#8821](https://github.com/Kong/kong/pull/8821)

#### Hybrid Mode

- Add wRPC protocol support. Now configuration synchronization is over wRPC.
  wRPC is an RPC protocol that encodes with ProtoBuf and transports
  with WebSocket.
  [#8357](https://github.com/Kong/kong/pull/8357)
- To keep compatibility with earlier versions,
  add support for CP to fall back to the previous protocol to support old DP.
  [#8834](https://github.com/Kong/kong/pull/8834)
- Add support to negotiate services supported with wRPC protocol.
  We will support more services than config sync over wRPC in the future.
  [#8926](https://github.com/Kong/kong/pull/8926)
- Declarative config exports happen inside a transaction in Postgres
  [#8586](https://github.com/Kong/kong/pull/8586)

#### Plugins

- Sync all plugin versions to the Kong version
  [#8772](https://github.com/Kong/kong/pull/8772)
- Introduced the new **OpenTelemetry** plugin that export tracing instrumentations
  to any OTLP/HTTP compatible backend.
  `opentelemetry_tracing` configuration should be enabled to collect
  the core tracing spans of Kong.
  [#8826](https://github.com/Kong/kong/pull/8826)
- **Zipkin**: add support for including HTTP path in span name
  through configuration property `http_span_name`.
  [#8150](https://github.com/Kong/kong/pull/8150)
- **Zipkin**: add support for socket connect and send/read timeouts
  through configuration properties `connect_timeout`, `send_timeout`,
  and `read_timeout`. This can help mitigate `ngx.timer` saturation
  when upstream collectors are unavailable or slow.
  [#8735](https://github.com/Kong/kong/pull/8735)
- **AWS-Lambda**: add support for cross account invocation through
  configuration properties `aws_assume_role_arn` and
  `aws_role_session_name`.[#8900](https://github.com/Kong/kong/pull/8900)
  [#8900](https://github.com/Kong/kong/pull/8900)
- **AWS-Lambda**: accept string type `statusCode` as valid return when
  working in proxy integration mode.
  [#8765](https://github.com/Kong/kong/pull/8765)
- **AWS-Lambda**: separate aws credential cache by IAM role ARN
  [#8907](https://github.com/Kong/kong/pull/8907)
- **Statsd**: :fireworks: **Newly open-sourced plugin capabilities**: All capabilities of [Statsd Advanced](https://docs.konghq.com/hub/kong-inc/statsd-advanced/) are now bundled in [Statsd](https://docs.konghq.com/hub/kong-inc/statsd).
  [#9046](https://github.com/Kong/kong/pull/9046)

#### Configuration

- A new configuration item (`openresty_path`) has been added to allow
  developers/operators to specify the OpenResty installation to use when
  running Kong (instead of using the system-installed OpenResty)
  [#8412](https://github.com/Kong/kong/pull/8412)
- Add `ipv6only` to listen options (e.g. `KONG_PROXY_LISTEN`)
  [#9225](https://github.com/Kong/kong/pull/9225)
- Add `so_keepalive` to listen options (e.g. `KONG_PROXY_LISTEN`)
  [#9225](https://github.com/Kong/kong/pull/9225)
- Add LMDB dbless config persistence and removed the JSON based
  config cache for faster startup time
  [#8670](https://github.com/Kong/kong/pull/8670)
- `nginx_events_worker_connections=auto` has a lower bound of 1024
  [#9276](https://github.com/Kong/kong/pull/9276)
- `nginx_main_worker_rlimit_nofile=auto` has a lower bound of 1024
  [#9276](https://github.com/Kong/kong/pull/9276)

#### PDK

- Added new PDK function: `kong.request.get_start_time()`
  [#8688](https://github.com/Kong/kong/pull/8688)
- `kong.db.*.cache_key()` falls back to `.id` if nothing from `cache_key` is found
  [#8553](https://github.com/Kong/kong/pull/8553)

### Fixes

#### Core

- The schema validator now correctly converts `null` from declarative
  configurations to `nil`.
  [#8483](https://github.com/Kong/kong/pull/8483)
- Only reschedule router and plugin iterator timers after finishing previous
  execution, avoiding unnecessary concurrent executions.
  [#8567](https://github.com/Kong/kong/pull/8567)
- External plugins now handle returned JSON with null member correctly.
  [#8611](https://github.com/Kong/kong/pull/8611)
- Fixed an issue where the address of the environ variable could change but the code didn't
  assumed it was fixed after init
  [#8581](https://github.com/Kong/kong/pull/8581)
- Fix issue where the Go plugin server instance would not be updated after
  a restart (e.g., upon a plugin server crash).
  [#8547](https://github.com/Kong/kong/pull/8547)
- Fixed an issue on trying to reschedule the DNS resolving timer when Kong was
  being reloaded.
  [#8702](https://github.com/Kong/kong/pull/8702)
- The private stream API has been rewritten to allow for larger message payloads
  [#8641](https://github.com/Kong/kong/pull/8641)
- Fixed an issue that the client certificate sent to upstream was not updated when calling PATCH Admin API
  [#8934](https://github.com/Kong/kong/pull/8934)
- Fixed an issue where the CP and wRPC modules would cause Kong to crash when calling `export_deflated_reconfigure_payload` without a pcall
  [#8668](https://github.com/Kong/kong/pull/8668)
- Moved all `.proto` files to `/usr/local/kong/include` and ordered by priority.
  [#8914](https://github.com/Kong/kong/pull/8914)
- Fixed an issue that cause unexpected 404 error on creating/updating configs with invalid options
  [#8831](https://github.com/Kong/kong/pull/8831)
- Fixed an issue that causes crashes when calling some PDK APIs
  [#8604](https://github.com/Kong/kong/pull/8604)
- Fixed an issue that cause crashes when go PDK calls return arrays
  [#8891](https://github.com/Kong/kong/pull/8891)
- Plugin servers now shutdowns gracefully when Kong exits
  [#8923](https://github.com/Kong/kong/pull/8923)
- CLI now prompts with `[y/n]` instead of `[Y/n]`, as it does not take `y` as default
  [#9114](https://github.com/Kong/kong/pull/9114)
- Improved the error message when Kong cannot connect to Cassandra on init
  [#8847](https://github.com/Kong/kong/pull/8847)
- Fixed an issue where Vault Subschema wasn't loaded in `off` strategy
  [#9174](https://github.com/Kong/kong/pull/9174)
- The Schema now runs select transformations before process_auto_fields
  [#9049](https://github.com/Kong/kong/pull/9049)
- Fixed an issue where Kong would use too many timers to keep track of upstreams when `worker_consistency`=`eventual`
  [#8694](https://github.com/Kong/kong/pull/8694),
  [#8858](https://github.com/Kong/kong/pull/8858)
- Fixed an issue where it wasn't possible to set target status using only a hostname for targets set only by their hostname
  [#8797](https://github.com/Kong/kong/pull/8797)
- Fixed pagination issue when getting to the second page while iterationg over a foreign key field using the DAO
  [#9255](https://github.com/Kong/kong/pull/9255)
- Fixed an issue where cache entries of some entities were not being properly invalidated after a cascade delete
  [#9261](https://github.com/Kong/kong/pull/9261)
- Running `kong start` when Kong is already running will no longer clobber
  the existing `.kong_env` file [#9254](https://github.com/Kong/kong/pull/9254)


#### Admin API

- Support HTTP/2 when requesting `/status`
  [#8690](https://github.com/Kong/kong/pull/8690)

#### Plugins

- Plugins with colliding priorities have now deterministic sorting based on their name
  [#8957](https://github.com/Kong/kong/pull/8957)
- External Plugins: better handling of the logging when a plugin instance loses the instances_id in an event handler
  [#8652](https://github.com/Kong/kong/pull/8652)
- **ACME**: `auth_method` default value is set to `token`
  [#8565](https://github.com/Kong/kong/pull/8565)
- **ACME**: Added cache for `domains_matcher`
  [#9048](https://github.com/Kong/kong/pull/9048)
- **syslog**: `conf.facility` default value is now set to `user`
  [#8564](https://github.com/Kong/kong/pull/8564)
- **AWS-Lambda**: Removed `proxy_scheme` field from schema
  [#8566](https://github.com/Kong/kong/pull/8566)
- **AWS-Lambda**: Change path from request_uri to upstream_uri, fix uri can not follow the rule defined in the request-transformer configuration
  [#9058](https://github.com/Kong/kong/pull/9058) [#9129](https://github.com/Kong/kong/pull/9129)
- **hmac-auth**: Removed deprecated signature format using `ngx.var.uri`
  [#8558](https://github.com/Kong/kong/pull/8558)
- Remove deprecated `blacklist`/`whitelist` config fields from bot-detection, ip-restriction and ACL plugins.
  [#8560](https://github.com/Kong/kong/pull/8560)
- **Zipkin**: Correct the balancer spans' duration to include the connection time
  from Nginx to the upstream.
  [#8848](https://github.com/Kong/kong/pull/8848)
<<<<<<< HEAD
- **Azure-functions**: Support working without dummy service
  [#9177](https://github.com/Kong/kong/pull/9177)
=======
- **Zipkin**: Correct the calculation of the header filter start time
  [#9230](https://github.com/Kong/kong/pull/9230)
- **Zipkin**: Compatibility with the latest Jaeger header spec, which makes `parent_id` optional
  [#8352](https://github.com/Kong/kong/pull/8352)
- **LDAP-Auth**: Refactored ASN.1 parser using OpenSSL API through FFI.
  [#8663](https://github.com/Kong/kong/pull/8663)
- **Rate-Limiting** and **Response-ratelimiting**: Fix a disordered behaviour caused by `pairs` function
  which may cause Postgres DEADLOCK problem [#8968](https://github.com/Kong/kong/pull/8968)
- **Response-rate-Limiting**: Fix a disordered behaviour caused by `pairs` function
  which may cause Postgres DEADLOCK problem [#8968](https://github.com/Kong/kong/pull/8968)
- **gRPC gateway**: Fix the handling of boolean fields from URI arguments
  [#9180](https://github.com/Kong/kong/pull/9180)
- **Serverless Functions**: Fix problem that could result in a crash
  [#9269](https://github.com/Kong/kong/pull/9269)

>>>>>>> 73bd4f27

#### Clustering

- The cluster listener now uses the value of `admin_error_log` for its log file
  instead of `proxy_error_log` [#8583](https://github.com/Kong/kong/pull/8583)
- Fixed a typo in some business logic that checks the Kong role before setting a
  value in cache at startup [#9060](https://github.com/Kong/kong/pull/9060)
- Fixed DP get zero size config while service with plugin-enabled route is disabled
  [#8816](https://github.com/Kong/kong/pull/8816)
- Localize `config_version` to avoid a race condition from the new yielding config loading code
  [#8188](https://github.com/Kong/kong/pull/8818)

#### PDK

- `kong.response.get_source()` now return an error instead of an exit when plugin throws
  runtime exception on access phase [#8599](https://github.com/Kong/kong/pull/8599)
- `kong.tools.uri.normalize()` now does escaping of reserved and unreserved characters more correctly
  [#8140](https://github.com/Kong/kong/pull/8140)



## [2.8.1]

### Dependencies

- Bumped lua-resty-healthcheck from 1.5.0 to 1.5.1
  [#8584](https://github.com/Kong/kong/pull/8584)
- Bumped `OpenSSL` from 1.1.1l to 1.1.1n
  [#8635](https://github.com/Kong/kong/pull/8635)

### Fixes

#### Core

- Only reschedule router and plugin iterator timers after finishing previous
  execution, avoiding unnecessary concurrent executions.
  [#8634](https://github.com/Kong/kong/pull/8634)
- Implements conditional rebuilding of router, plugins iterator and balancer on
  data planes. This means that DPs will not rebuild router if there were no
  changes in routes or services. Similarly, the plugins iterator will not be
  rebuilt if there were no changes to plugins, and, finally, the balancer will not be
  reinitialized if there are no changes to upstreams or targets.
  [#8639](https://github.com/Kong/kong/pull/8639)


## [2.8.0]

### Deprecations

- The external [go-pluginserver](https://github.com/Kong/go-pluginserver) project
is considered deprecated in favor of the embedded server approach described in
the [docs](https://docs.konghq.com/gateway/2.7.x/reference/external-plugins/).

### Dependencies

- OpenSSL bumped to 1.1.1m
  [#8191](https://github.com/Kong/kong/pull/8191)
- Bumped resty.session from 3.8 to 3.10
  [#8294](https://github.com/Kong/kong/pull/8294)
- Bumped lua-resty-openssl to 0.8.5
  [#8368](https://github.com/Kong/kong/pull/8368)

### Additions

#### Core

- Customizable transparent dynamic TLS SNI name.
  Thanks, [@zhangshuaiNB](https://github.com/zhangshuaiNB)!
  [#8196](https://github.com/Kong/kong/pull/8196)
- Routes now support matching headers with regular expressions
  Thanks, [@vanhtuan0409](https://github.com/vanhtuan0409)!
  [#6079](https://github.com/Kong/kong/pull/6079)

#### Beta

- Secrets Management and Vault support as been introduced as a Beta feature.
  This means it is intended for testing in staging environments. It not intended
  for use in Production environments.
  You can read more about Secrets Management in
  [our docs page](https://docs.konghq.com/gateway/latest/plan-and-deploy/security/secrets-management/backends-overview).
  [#8403](https://github.com/Kong/kong/pull/8403)

#### Performance

- Improved the calculation of declarative configuration hash for big configurations
  The new method is faster and uses less memory
  [#8204](https://github.com/Kong/kong/pull/8204)
- Multiple improvements in the Router. Amongst others:
  - The router builds twice as fast compared to prior Kong versions
  - Failures are cached and discarded faster (negative caching)
  - Routes with header matching are cached
  These changes should be particularly noticeable when rebuilding on db-less environments
  [#8087](https://github.com/Kong/kong/pull/8087)
  [#8010](https://github.com/Kong/kong/pull/8010)
- **Prometheus** plugin export performance is improved, it now has less impact to proxy
  side traffic when being scrapped.
  [#9028](https://github.com/Kong/kong/pull/9028)

#### Plugins

- **Response-ratelimiting**: Redis ACL support,
  and genenarized Redis connection support for usernames.
  Thanks, [@27ascii](https://github.com/27ascii) for the original contribution!
  [#8213](https://github.com/Kong/kong/pull/8213)
- **ACME**: Add rsa_key_size config option
  Thanks, [lodrantl](https://github.com/lodrantl)!
  [#8114](https://github.com/Kong/kong/pull/8114)
- **Prometheus**: Added gauges to track `ngx.timer.running_count()` and
  `ngx.timer.pending_count()`
  [#8387](https://github.com/Kong/kong/pull/8387)

#### Clustering

- `CLUSTERING_MAX_PAYLOAD` is now configurable in kong.conf
  Thanks, [@andrewgkew](https://github.com/andrewgkew)!
  [#8337](https://github.com/Kong/kong/pull/8337)

#### Admin API

- The current declarative configuration hash is now returned by the `status`
  endpoint when Kong node is running in dbless or data-plane mode.
  [#8214](https://github.com/Kong/kong/pull/8214)
  [#8425](https://github.com/Kong/kong/pull/8425)

### Fixes

#### Core

- When the Router encounters an SNI FQDN with a trailing dot (`.`),
  the dot will be ignored, since according to
  [RFC-3546](https://datatracker.ietf.org/doc/html/rfc3546#section-3.1)
  said dot is not part of the hostname.
  [#8269](https://github.com/Kong/kong/pull/8269)
- Fixed a bug in the Router that would not prioritize the routes with
  both a wildcard and a port (`route.*:80`) over wildcard-only routes (`route.*`),
  which have less specificity
  [#8233](https://github.com/Kong/kong/pull/8233)
- The internal DNS client isn't confused by the single-dot (`.`) domain
  which can appear in `/etc/resolv.conf` in special cases like `search .`
  [#8307](https://github.com/Kong/kong/pull/8307)
- Cassandra connector now records migration consistency level.
  Thanks, [@mpenick](https://github.com/mpenick)!
  [#8226](https://github.com/Kong/kong/pull/8226)

#### Balancer

- Targets keep their health status when upstreams are updated.
  [#8394](https://github.com/Kong/kong/pull/8394)
- One debug message which was erroneously using the `error` log level
  has been downgraded to the appropiate `debug` log level.
  [#8410](https://github.com/Kong/kong/pull/8410)

#### Clustering

- Replaced cryptic error message with more useful one when
  there is a failure on SSL when connecting with CP:
  [#8260](https://github.com/Kong/kong/pull/8260)

#### Admin API

- Fix incorrect `next` field in when paginating Upstreams
  [#8249](https://github.com/Kong/kong/pull/8249)

#### PDK

- Phase names are correctly selected when performing phase checks
  [#8208](https://github.com/Kong/kong/pull/8208)
- Fixed a bug in the go-PDK where if `kong.request.getrawbody` was
  big enough to be buffered into a temporary file, it would return an
  an empty string.
  [#8390](https://github.com/Kong/kong/pull/8390)

#### Plugins

- **External Plugins**: Fixed incorrect handling of the Headers Protobuf Structure
  and representation of null values, which provoked an error on init with the go-pdk.
  [#8267](https://github.com/Kong/kong/pull/8267)
- **External Plugins**: Unwrap `ConsumerSpec` and `AuthenticateArgs`.
  Thanks, [@raptium](https://github.com/raptium)!
  [#8280](https://github.com/Kong/kong/pull/8280)
- **External Plugins**: Fixed a problem in the stream subsystem would attempt to load
  HTTP headers.
  [#8414](https://github.com/Kong/kong/pull/8414)
- **CORS**: The CORS plugin does not send the `Vary: Origin` header any more when
  the header `Access-Control-Allow-Origin` is set to `*`.
  Thanks, [@jkla-dr](https://github.com/jkla-dr)!
  [#8401](https://github.com/Kong/kong/pull/8401)
- **AWS-Lambda**: Fixed incorrect behavior when configured to use an http proxy
  and deprecated the `proxy_scheme` config attribute for removal in 3.0
  [#8406](https://github.com/Kong/kong/pull/8406)
- **oauth2**: The plugin clears the `X-Authenticated-UserId` and
  `X-Authenticated-Scope` headers when it configured in logical OR and
  is used in conjunction with another authentication plugin.
  [#8422](https://github.com/Kong/kong/pull/8422)
- **Datadog**: The plugin schema now lists the default values
  for configuration options in a single place instead of in two
  separate places.
  [#8315](https://github.com/Kong/kong/pull/8315)


## [2.7.1]

### Fixes

- Reschedule resolve timer only when the previous one has finished.
  [#8344](https://github.com/Kong/kong/pull/8344)
- Plugins, and any entities implemented with subchemas, now can use the `transformations`
  and `shorthand_fields` properties, which were previously only available for non-subschema entities.
  [#8146](https://github.com/Kong/kong/pull/8146)

## [2.7.0]

### Dependencies

- Bumped `kong-plugin-session` from 0.7.1 to 0.7.2
  [#7910](https://github.com/Kong/kong/pull/7910)
- Bumped `resty.openssl` from 0.7.4 to 0.7.5
  [#7909](https://github.com/Kong/kong/pull/7909)
- Bumped `go-pdk` used in tests from v0.6.0 to v0.7.1 [#7964](https://github.com/Kong/kong/pull/7964)
- Cassandra support is deprecated with 2.7 and will be fully removed with 4.0.

### Additions

#### Configuration

-  Deprecated the `worker_consistency` directive, and changed its default to `eventual`. Future versions of Kong will remove the option and act with `eventual` consistency only.

#### Performance

In this release we continued our work on better performance:

- Improved the plugin iterator performance and JITability
  [#7912](https://github.com/Kong/kong/pull/7912)
  [#7979](https://github.com/Kong/kong/pull/7979)
- Simplified the Kong core context read and writes for better performance
  [#7919](https://github.com/Kong/kong/pull/7919)
- Reduced proxy long tail latency while reloading DB-less config
  [#8133](https://github.com/Kong/kong/pull/8133)

#### Core

- DAOs in plugins must be listed in an array, so that their loading order is explicit. Loading them in a
  hash-like table is now **deprecated**.
  [#7942](https://github.com/Kong/kong/pull/7942)
- Postgres credentials `pg_user` and `pg_password`, and `pg_ro_user` and `pg_ro_password` now support
  automatic secret rotation when used together with
  [Kong Secrets Management](https://docs.konghq.com/gateway/latest/plan-and-deploy/security/secrets-management/)
  vault references.
  [#8967](https://github.com/Kong/kong/pull/8967)

#### PDK

- New functions: `kong.response.get_raw_body` and `kong.response.set_raw_body`
  [#7887](https://github.com/Kong/kong/pull/7877)

#### Plugins

- **IP-Restriction**: response status and message can now be customized
  through configurations `status` and `message`.
  [#7728](https://github.com/Kong/kong/pull/7728)
  Thanks [timmkelley](https://github.com/timmkelley) for the patch!
- **Datadog**: add support for the `distribution` metric type.
  [#6231](https://github.com/Kong/kong/pull/6231)
  Thanks [onematchfox](https://github.com/onematchfox) for the patch!
- **Datadog**: allow service, consumer, and status tags to be customized through
  plugin configurations `service_tag`, `consumer_tag`, and `status_tag`.
  [#6230](https://github.com/Kong/kong/pull/6230)
  Thanks [onematchfox](https://github.com/onematchfox) for the patch!
- **gRPC Gateway** and **gRPC Web**: Now share most of the ProtoBuf definitions.
  Both plugins now share the Timestamp transcoding and included `.proto` files features.
  [#7950](https://github.com/Kong/kong/pull/7950)
- **gRPC Gateway**: processes services and methods defined in imported
  `.proto` files.
  [#8107](https://github.com/Kong/kong/pull/8107)
- **Rate-Limiting**: add support for Redis SSL, through configuration properties
  `redis_ssl` (can be set to `true` or `false`), `ssl_verify`, and `ssl_server_name`.
  [#6737](https://github.com/Kong/kong/pull/6737)
  Thanks [gabeio](https://github.com/gabeio) for the patch!
- **LDAP**: basic authentication header was not parsed correctly when
  the password contained colon (`:`).
  [#7977](https://github.com/Kong/kong/pull/7977)
  Thanks [beldahanit](https://github.com/beldahanit) for reporting the issue!
- Old `BasePlugin` is deprecated and will be removed in a future version of Kong.
  Porting tips in the [documentation](https://docs.konghq.com/gateway-oss/2.3.x/plugin-development/custom-logic/#porting-from-old-baseplugin-style)
- The deprecated **BasePlugin** has been removed. [#7961](https://github.com/Kong/kong/pull/7961)

### Configuration

- Removed the following config options, which had been deprecated in previous versions, in favor of other config names. If you have any of these options in your config you will have to rename them: (removed option -> current option).
  - upstream_keepalive -> nginx_upstream_keepalive + nginx_http_upstream_keepalive
  - nginx_http_upstream_keepalive -> nginx_upstream_keepalive
  - nginx_http_upstream_keepalive_requests -> nginx_upstream_keepalive_requests
  - nginx_http_upstream_keepalive_timeout -> nginx_upstream_keepalive_timeout
  - nginx_http_upstream_directives -> nginx_upstream_directives
  - nginx_http_status_directives -> nginx_status_directives
  - nginx_upstream_keepalive -> upstream_keepalive_pool_size
  - nginx_upstream_keepalive_requests -> upstream_keepalive_max_requests
  - nginx_upstream_keepalive_timeout -> upstream_keepalive_idle_timeout
  - client_max_body_size -> nginx_http_client_max_body_size
  - client_body_buffer_size -> nginx_http_client_max_buffer_size
  - cassandra_consistency -> cassandra_write_consistency / cassandra_read_consistency
  - router_update_frequency -> worker_state_update_frequency
- Removed the nginx_optimizations config option. If you have it in your configuration, please remove it before updating to 3.0.

### Fixes

#### Core

- Balancer caches are now reset on configuration reload.
  [#7924](https://github.com/Kong/kong/pull/7924)
- Configuration reload no longer causes a new DNS-resolving timer to be started.
  [#7943](https://github.com/Kong/kong/pull/7943)
- Fixed problem when bootstrapping multi-node Cassandra clusters, where migrations could attempt
  insertions before schema agreement occurred.
  [#7667](https://github.com/Kong/kong/pull/7667)
- Fixed intermittent botting error which happened when a custom plugin had inter-dependent entity schemas
  on its custom DAO and they were loaded in an incorrect order
  [#7911](https://github.com/Kong/kong/pull/7911)
- Fixed problem when the consistent hash header is not found, the balancer tries to hash a nil value.
  [#8141](https://github.com/Kong/kong/pull/8141)
- Fixed DNS client fails to resolve unexpectedly in `ssl_cert` and `ssl_session_fetch` phases.
  [#8161](https://github.com/Kong/kong/pull/8161)

#### PDK

- `kong.log.inspect` log level is now debug instead of warn. It also renders text
  boxes more cleanly now [#7815](https://github.com/Kong/kong/pull/7815)

#### Plugins

- **Prometheus**: Control Plane does not show Upstream Target health metrics
  [#7992](https://github.com/Kong/kong/pull/7922)


### Dependencies

- Bumped `lua-pack` from 1.0.5 to 2.0.0
  [#8004](https://github.com/Kong/kong/pull/8004)

[Back to TOC](#table-of-contents)


## [2.6.0]

> Release date: 2021/10/04

### Dependencies

- Bumped `openresty` from 1.19.3.2 to [1.19.9.1](https://openresty.org/en/changelog-1019009.html)
  [#7430](https://github.com/Kong/kong/pull/7727)
- Bumped `openssl` from `1.1.1k` to `1.1.1l`
  [7767](https://github.com/Kong/kong/pull/7767)
- Bumped `lua-resty-http` from 0.15 to 0.16.1
  [#7797](https://github.com/kong/kong/pull/7797)
- Bumped `Penlight` to 1.11.0
  [#7736](https://github.com/Kong/kong/pull/7736)
- Bumped `lua-resty-http` from 0.15 to 0.16.1
  [#7797](https://github.com/kong/kong/pull/7797)
- Bumped `lua-protobuf` from 0.3.2 to 0.3.3
  [#7656](https://github.com/Kong/kong/pull/7656)
- Bumped `lua-resty-openssl` from 0.7.3 to 0.7.4
  [#7657](https://github.com/Kong/kong/pull/7657)
- Bumped `lua-resty-acme` from 0.6 to 0.7.1
  [#7658](https://github.com/Kong/kong/pull/7658)
- Bumped `grpcurl` from 1.8.1 to 1.8.2
  [#7659](https://github.com/Kong/kong/pull/7659)
- Bumped `luasec` from 1.0.1 to 1.0.2
  [#7750](https://github.com/Kong/kong/pull/7750)
- Bumped `lua-resty-ipmatcher` to 0.6.1
  [#7703](https://github.com/Kong/kong/pull/7703)
  Thanks [EpicEric](https://github.com/EpicEric) for the patch!

All Kong Gateway OSS plugins will be moved from individual repositories and centralized
into the main Kong Gateway (OSS) repository. We are making a gradual transition. On this
release:

- Moved AWS-Lambda inside the Kong repo
  [#7464](https://github.com/Kong/kong/pull/7464).
- Moved ACME inside the Kong repo
  [#7464](https://github.com/Kong/kong/pull/7464).
- Moved Prometheus inside the Kong repo
  [#7666](https://github.com/Kong/kong/pull/7666).
- Moved Session inside the Kong repo
  [#7738](https://github.com/Kong/kong/pull/7738).
- Moved GRPC-web inside the Kong repo
  [#7782](https://github.com/Kong/kong/pull/7782).
- Moved Serverless functions inside the Kong repo
  [#7792](https://github.com/Kong/kong/pull/7792).

### Additions

#### Core

- New schema entity validator: `mutually_exclusive`. It accepts a list of fields. If more than 1 of those fields
  is set simultaneously, the entity is considered invalid.
  [#7765](https://github.com/Kong/kong/pull/7765)

#### Performance

On this release we've done some special efforts with regards to performance.

There's a new performance workflow which periodically checks new code additions against some
typical scenarios [#7030](https://github.com/Kong/kong/pull/7030) [#7547](https://github.com/Kong/kong/pull/7547)

In addition to that, the following changes were specifically included to improve performance:

- Reduced unnecessary reads of `ngx.var`
  [#7840](https://github.com/Kong/kong/pull/7840)
- Loaded more indexed variables
  [#7849](https://github.com/Kong/kong/pull/7849)
- Optimized table creation in Balancer
  [#7852](https://github.com/Kong/kong/pull/7852)
- Reduce calls to `ngx.update_time`
  [#7853](https://github.com/Kong/kong/pull/7853)
- Use read-only replica for PostgreSQL meta-schema reading
  [#7454](https://github.com/Kong/kong/pull/7454)
- URL escaping detects cases when it's not needed and early-exits
  [#7742](https://github.com/Kong/kong/pull/7742)
- Accelerated variable loading via indexes
  [#7818](https://github.com/Kong/kong/pull/7818)
- Removed unnecessary call to `get_phase` in balancer
  [#7854](https://github.com/Kong/kong/pull/7854)

#### Configuration

- Enable IPV6 on `dns_order` as unsupported experimental feature. Please
  give it a try and report back any issues
  [#7819](https://github.com/Kong/kong/pull/7819).
- The template renderer can now use `os.getenv`
  [#6872](https://github.com/Kong/kong/pull/6872).

#### Hybrid Mode

- Data plane is able to eliminate some unknown fields when Control Plane is using a more modern version
  [#7827](https://github.com/Kong/kong/pull/7827).

#### Admin API

- Added support for the HTTP HEAD method for all Admin API endpoints
  [#7796](https://github.com/Kong/kong/pull/7796)
- Added better support for OPTIONS requests. Previously, the Admin API replied the same on all OPTIONS requests, where as now OPTIONS request will only reply to routes that our Admin API has. Non-existing routes will have a 404 returned. It also adds Allow header to responses, both Allow and Access-Control-Allow-Methods now contain only the methods that the specific API supports. [#7830](https://github.com/Kong/kong/pull/7830)

#### Plugins

- **AWS-Lambda**: The plugin will now try to detect the AWS region by using `AWS_REGION` and
  `AWS_DEFAULT_REGION` environment variables (when not specified with the plugin configuration).
  This allows to specify a 'region' on a per Kong node basis, hence adding the ability to invoke the
  Lamda in the same region where Kong is located.
  [#7765](https://github.com/Kong/kong/pull/7765)
- **Datadog**: `host` and `port` config options can be configured from environment variables
  `KONG_DATADOG_AGENT_HOST` and `KONG_DATADOG_AGENT_PORT`. This allows to set different
  destinations on a per Kong node basis, which makes multi-DC setups easier and in Kubernetes allows to
  run the datadog agents as a daemon-set.
  [#7463](https://github.com/Kong/kong/pull/7463)
  Thanks [rallyben](https://github.com/rallyben) for the patch!
- **Prometheus:** A new metric `data_plane_cluster_cert_expiry_timestamp` is added to expose the Data Plane's cluster_cert expiry timestamp for improved monitoring in Hybrid Mode. [#7800](https://github.com/Kong/kong/pull/7800).

**Request Termination**:

- New `trigger` config option, which makes the plugin only activate for any requests with a header or query parameter
  named like the trigger. This can be a great debugging aid, without impacting actual traffic being processed.
  [#6744](https://github.com/Kong/kong/pull/6744).
- The `request-echo` config option was added. If set, the plugin responds with a copy of the incoming request.
  This eases troubleshooting when Kong is behind one or more other proxies or LB's, especially when combined with
  the new 'trigger' option.
  [#6744](https://github.com/Kong/kong/pull/6744).

**GRPC-Gateway**:

- Fields of type `.google.protobuf.Timestamp` on the gRPC side are now
  transcoded to and from ISO8601 strings in the REST side.
  [#7538](https://github.com/Kong/kong/pull/7538)
- URI arguments like `..?foo.bar=x&foo.baz=y` are interpreted as structured
  fields, equivalent to `{"foo": {"bar": "x", "baz": "y"}}`
  [#7564](https://github.com/Kong/kong/pull/7564)
  Thanks [git-torrent](https://github.com/git-torrent) for the patch!

### Fixes

#### Core

- Balancer retries now correctly set the `:authority` pseudo-header on balancer retries
  [#7725](https://github.com/Kong/kong/pull/7725).
- Healthchecks are now stopped while the Balancer is being recreated
  [#7549](https://github.com/Kong/kong/pull/7549).
- Fixed an issue in which a malformed `Accept` header could cause unexpected HTTP 500
  [#7757](https://github.com/Kong/kong/pull/7757).
- Kong no longer removes `Proxy-Authentication` request header and `Proxy-Authenticate` response header
  [#7724](https://github.com/Kong/kong/pull/7724).
- Fixed an issue where Kong would not sort correctly Routes with both regex and prefix paths
  [#7695](https://github.com/Kong/kong/pull/7695)
  Thanks [jiachinzhao](https://github.com/jiachinzhao) for the patch!

#### Hybrid Mode

- Ensure data plane config thread is terminated gracefully, preventing a semi-deadlocked state
  [#7568](https://github.com/Kong/kong/pull/7568)
  Thanks [flrgh](https://github.com/flrgh) for the patch!
- Older data planes using `aws-lambda`, `grpc-web` or `request-termination` plugins can now talk
  with newer control planes by ignoring new plugin fields.
  [#7881](https://github.com/Kong/kong/pull/7881)

##### CLI

- `kong config parse` no longer crashes when there's a Go plugin server enabled
  [#7589](https://github.com/Kong/kong/pull/7589).

##### Configuration

- Declarative Configuration parser now prints more correct errors when pointing unknown foreign references
  [#7756](https://github.com/Kong/kong/pull/7756).
- YAML anchors in Declarative Configuration are properly processed
  [#7748](https://github.com/Kong/kong/pull/7748).

##### Admin API

- `GET /upstreams/:upstreams/targets/:target` no longer returns 404 when target weight is 0
  [#7758](https://github.com/Kong/kong/pull/7758).

##### PDK

- `kong.response.exit` now uses customized "Content-Length" header when found
  [#7828](https://github.com/Kong/kong/pull/7828).

##### Plugins

- **ACME**: Dots in wildcard domains are escaped
  [#7839](https://github.com/Kong/kong/pull/7839).
- **Prometheus**: Upstream's health info now includes previously missing `subsystem` field
  [#7802](https://github.com/Kong/kong/pull/7802).
- **Proxy-Cache**: Fixed an issue where the plugin would sometimes fetch data from the cache but not return it
  [#7775](https://github.com/Kong/kong/pull/7775)
  Thanks [agile6v](https://github.com/agile6v) for the patch!

[Back to TOC](#table-of-contents)


## [2.5.1]

> Release date: 2021/09/07

This is the first patch release in the 2.5 series. Being a patch release,
it strictly contains bugfixes. There are no new features or breaking changes.

### Dependencies

- Bumped `grpcurl` from 1.8.1 to 1.8.2 [#7659](https://github.com/Kong/kong/pull/7659)
- Bumped `lua-resty-openssl` from 0.7.3 to 0.7.4 [#7657](https://github.com/Kong/kong/pull/7657)
- Bumped `penlight` from 1.10.0 to 1.11.0 [#7736](https://github.com/Kong/kong/pull/7736)
- Bumped `luasec` from 1.0.1 to 1.0.2 [#7750](https://github.com/Kong/kong/pull/7750)
- Bumped `OpenSSL` from 1.1.1k to 1.1.1l [#7767](https://github.com/Kong/kong/pull/7767)

### Fixes

##### Core

- You can now successfully delete workspaces after deleting all entities associated with that workspace.
  Previously, Kong Gateway was not correctly cleaning up parent-child relationships. For example, creating
  an Admin also creates a Consumer and RBAC user. When deleting the Admin, the Consumer and RBAC user are
  also deleted, but accessing the `/workspaces/workspace_name/meta` endpoint would show counts for Consumers
  and RBAC users, which prevented the workspace from being deleted. Now deleting entities correctly updates
  the counts, allowing an empty workspace to be deleted. [#7560](https://github.com/Kong/kong/pull/7560)
- When an upstream event is received from the DAO, `handler.lua` now gets the workspace ID from the request
  and adds it to the upstream entity that will be used in the worker and cluster events. Before this change,
  when posting balancer CRUD events, the workspace ID was lost and the balancer used the default
  workspace ID as a fallback. [#7778](https://github.com/Kong/kong/pull/7778)

##### CLI

- Fixes regression that included an issue where Go plugins prevented CLI commands like `kong config parse`
  or `kong config db_import` from working as expected. [#7589](https://github.com/Kong/kong/pull/7589)

##### CI / Process

- Improves tests reliability. ([#7578](https://github.com/Kong/kong/pull/7578) [#7704](https://github.com/Kong/kong/pull/7704))
- Adds Github Issues template forms. [#7774](https://github.com/Kong/kong/pull/7774)
- Moves "Feature Request" link from Github Issues to Discussions. [#7777](https://github.com/Kong/kong/pull/7777)

##### Admin API

- Kong Gateway now validates workspace names, preventing the use of reserved names on workspaces.
  [#7380](https://github.com/Kong/kong/pull/7380)


[Back to TOC](#table-of-contents)

## [2.5.0]

> Release date: 2021-07-13

This is the final release of Kong 2.5.0, with no breaking changes with respect to the 2.x series.

This release includes Control Plane resiliency to database outages and the new
`declarative_config_string` config option, among other features and fixes.

### Distribution

- :warning: Since 2.4.1, Kong packages are no longer distributed
  through Bintray. Please visit [the installation docs](https://konghq.com/install/#kong-community)
  for more details.

### Dependencies

- Bumped `openresty` from 1.19.3.1 to 1.19.3.2 [#7430](https://github.com/kong/kong/pull/7430)
- Bumped `luasec` from 1.0 to 1.0.1 [#7126](https://github.com/kong/kong/pull/7126)
- Bumped `luarocks` from 3.5.0 to 3.7.0 [#7043](https://github.com/kong/kong/pull/7043)
- Bumped `grpcurl` from 1.8.0 to 1.8.1 [#7128](https://github.com/kong/kong/pull/7128)
- Bumped `penlight` from 1.9.2 to 1.10.0 [#7127](https://github.com/Kong/kong/pull/7127)
- Bumped `lua-resty-dns-client` from 6.0.0 to 6.0.2 [#7539](https://github.com/Kong/kong/pull/7539)
- Bumped `kong-plugin-prometheus` from 1.2 to 1.3 [#7415](https://github.com/Kong/kong/pull/7415)
- Bumped `kong-plugin-zipkin` from 1.3 to 1.4 [#7455](https://github.com/Kong/kong/pull/7455)
- Bumped `lua-resty-openssl` from 0.7.2 to 0.7.3 [#7509](https://github.com/Kong/kong/pull/7509)
- Bumped `lua-resty-healthcheck` from 1.4.1 to 1.4.2 [#7511](https://github.com/Kong/kong/pull/7511)
- Bumped `hmac-auth` from 2.3.0 to 2.4.0 [#7522](https://github.com/Kong/kong/pull/7522)
- Pinned `lua-protobuf` to 0.3.2 (previously unpinned) [#7079](https://github.com/kong/kong/pull/7079)

All Kong Gateway OSS plugins will be moved from individual repositories and centralized
into the main Kong Gateway (OSS) repository. We are making a gradual transition, starting with the
grpc-gateway plugin first:

- Moved grpc-gateway inside the Kong repo. [#7466](https://github.com/Kong/kong/pull/7466)

### Additions

#### Core

- Control Planes can now send updates to new data planes even if the control planes lose connection to the database.
  [#6938](https://github.com/kong/kong/pull/6938)
- Kong now automatically adds `cluster_cert`(`cluster_mtls=shared`) or `cluster_ca_cert`(`cluster_mtls=pki`) into
  `lua_ssl_trusted_certificate` when operating in Hybrid mode. Before, Hybrid mode users needed to configure
  `lua_ssl_trusted_certificate` manually as a requirement for Lua to verify the Control Plane’s certificate.
  See [Starting Data Plane Nodes](https://docs.konghq.com/gateway-oss/2.5.x/hybrid-mode/#starting-data-plane-nodes)
  in the Hybrid Mode guide for more information. [#7044](https://github.com/kong/kong/pull/7044)
- New `declarative_config_string` option allows loading a declarative config directly from a string. See the
  [Loading The Declarative Configuration File](https://docs.konghq.com/2.5.x/db-less-and-declarative-config/#loading-the-declarative-configuration-file)
  section of the DB-less and Declarative Configuration guide for more information.
  [#7379](https://github.com/kong/kong/pull/7379)

#### PDK

- The Kong PDK now accepts tables in the response body for Stream subsystems, just as it does for the HTTP subsystem.
  Before developers had to check the subsystem if they wrote code that used the `exit()` function before calling it,
  because passing the wrong argument type would break the request response.
  [#7082](https://github.com/kong/kong/pull/7082)

#### Plugins

- **hmac-auth**: The HMAC Authentication plugin now includes support for the `@request-target` field in the signature
  string. Before, the plugin used the `request-line` parameter, which contains the HTTP request method, request URI, and
  the HTTP version number. The inclusion of the HTTP version number in the signature caused requests to the same target
  but using different request methods(such as HTTP/2) to have different signatures. The newly added request-target field
  only includes the lowercase request method and request URI when calculating the hash, avoiding those issues.
  See the [HMAC Authentication](https://docs.konghq.com/hub/kong-inc/hmac-auth) documentation for more information.
  [#7037](https://github.com/kong/kong/pull/7037)
- **syslog**: The Syslog plugin now includes facility configuration options, which are a way for the plugin to group
  error messages from different sources. See the description for the facility parameter in the
  [Parameters](https://docs.konghq.com/hub/kong-inc/syslog/#parameters) section of the Syslog documentation for more
  information. [#6081](https://github.com/kong/kong/pull/6081). Thanks, [jideel](https://github.com/jideel)!
- **Prometheus**: The Prometheus plugin now exposes connected data planes' status on the control plane. New metrics include the
  following:  `data_plane_last_seen`, `data_plane_config_hash` and `data_plane_version_compatible`. These
  metrics can be useful for troubleshooting when data planes have inconsistent configurations across the cluster. See the
  [Available metrics](https://docs.konghq.com/hub/kong-inc/prometheus) section of the Prometheus plugin documentation
  for more information. [98](https://github.com/Kong/kong-plugin-prometheus/pull/98)
- **Zipkin**: The Zipkin plugin now includes the following tags: `kong.route`,`kong.service_name` and `kong.route_name`.
  See the [Spans](https://docs.konghq.com/hub/kong-inc/zipkin/#spans) section of the Zipkin plugin documentation for more information.
  [115](https://github.com/Kong/kong-plugin-zipkin/pull/115)

#### Hybrid Mode

- Kong now exposes an upstream health checks endpoint (using the status API) on the data plane for better
  observability. [#7429](https://github.com/Kong/kong/pull/7429)
- Control Planes are now more lenient when checking Data Planes' compatibility in Hybrid mode. See the
  [Version compatibility](https://docs.konghq.com/gateway-oss/2.5.x/hybrid-mode/#version_compatibility)
  section of the Hybrid Mode guide for more information. [#7488](https://github.com/Kong/kong/pull/7488)
- This release starts the groundwork for Hybrid Mode 2.0 Protocol. This code isn't active by default in Kong 2.5,
  but it allows future development. [#7462](https://github.com/Kong/kong/pull/7462)

### Fixes

#### Core

- When using DB-less mode, `select_by_cache_key` now finds entities by using the provided `field` directly
  in ` select_by_key` and does not complete unnecessary cache reads. [#7146](https://github.com/kong/kong/pull/7146)
- Kong can now finish initialization even if a plugin’s `init_worker` handler fails, improving stability.
  [#7099](https://github.com/kong/kong/pull/7099)
- TLS keepalive requests no longer share their context. Before when two calls were made to the same "server+hostname"
  but different routes and using a keepalive connection, plugins that were active in the first call were also sometimes
  (incorrectly) active in the second call. The wrong plugin was active because Kong was passing context in the SSL phase
  to the plugin iterator, creating connection-wide structures in that context, which was then shared between different
  keepalive requests. With this fix, Kong does not pass context to plugin iterators with the `certificate` phase,
  avoiding plugin mixups.[#7102](https://github.com/kong/kong/pull/7102)
- The HTTP status 405 is now handled by Kong's error handler. Before accessing Kong using the TRACE method returned
  a standard NGINX error page because the 405 wasn’t included in the error page settings of the NGINX configuration.
  [#6933](https://github.com/kong/kong/pull/6933).
  Thanks, [yamaken1343](https://github.com/yamaken1343)!
- Custom `ngx.sleep` implementation in `init_worker` phase now invokes `update_time` in order to prevent time-based deadlocks
  [#7532](https://github.com/Kong/kong/pull/7532)
- `Proxy-Authorization` header is removed when it is part of the original request **or** when a plugin sets it to the
  same value as the original request
  [#7533](https://github.com/Kong/kong/pull/7533)
- `HEAD` requests don't provoke an error when a Plugin implements the `response` phase
  [#7535](https://github.com/Kong/kong/pull/7535)

#### Hybrid Mode

- Control planes no longer perform health checks on CRUD upstreams’ and targets’ events.
  [#7085](https://github.com/kong/kong/pull/7085)
- To prevent unnecessary cache flips on data planes, Kong now checks `dao:crud` events more strictly and has
  a new cluster event, `clustering:push_config` for configuration pushes. These updates allow Kong to filter
  invalidation events that do not actually require a database change. Furthermore, the clustering module does
  not subscribe to the generic `invalidations` event, which has a more broad scope than database entity invalidations.
  [#7112](https://github.com/kong/kong/pull/7112)
- Data Planes ignore null fields coming from Control Planes when doing schema validation.
  [#7458](https://github.com/Kong/kong/pull/7458)
- Kong now includes the source in error logs produced by Control Planes.
  [#7494](https://github.com/Kong/kong/pull/7494)
- Data Plane config hash calculation and checking is more consistent now: it is impervious to changes in table iterations,
  hashes are calculated in both CP and DP, and DPs send pings more immediately and with the new hash now
  [#7483](https://github.com/Kong/kong/pull/7483)


#### Balancer

- All targets are returned by the Admin API now, including targets with a `weight=0`, or disabled targets.
  Before disabled targets were not included in the output when users attempted to list all targets. Then
  when users attempted to add the targets again, they recieved an error message telling them the targets already existed.
  [#7094](https://github.com/kong/kong/pull/7094)
- Upserting existing targets no longer fails.  Before, because of updates made to target configurations since Kong v2.2.0,
  upserting older configurations would fail. This fix allows older configurations to be imported.
  [#7052](https://github.com/kong/kong/pull/7052)
- The last balancer attempt is now correctly logged. Before balancer tries were saved when retrying, which meant the last
  retry state was not saved since there were no more retries. This update saves the failure state so it can be correctly logged.
  [#6972](https://github.com/kong/kong/pull/6972)
- Kong now ensures that the correct upstream event is removed from the queue when updating the balancer state.
  [#7103](https://github.com/kong/kong/pull/7103)

#### CLI

- The `prefix` argument in the `kong stop` command now takes precedence over environment variables, as it does in the `kong start` command.
  [#7080](https://github.com/kong/kong/pull/7080)

#### Configuration

- Declarative configurations now correctly parse custom plugin entities schemas with attributes called "plugins". Before
  when using declarative configurations, users with custom plugins that included a "plugins" field would encounter startup
  exceptions. With this fix, the declarative configuration can now distinguish between plugins schema and custom plugins fields.
  [#7412](https://github.com/kong/kong/pull/7412)
- The stream access log configuration options are now properly separated from the HTTP access log. Before when users
  used Kong with TCP, they couldn’t use a custom log format. With this fix, `proxy_stream_access_log` and `proxy_stream_error_log`
  have been added to differentiate stream access log from the HTTP subsystem. See
  [`proxy_stream_access_log`](https://docs.konghq.com/gateway-oss/2.5.x/configuration/#proxy_stream_access_log)
  and [`proxy_stream_error`](https://docs.konghq.com/gateway-oss/2.5.x/configuration/#proxy_stream_error) in the Configuration
  Property Reference for more information. [#7046](https://github.com/kong/kong/pull/7046)

#### Migrations

- Kong no longer assumes that `/?/init.lua` is in the Lua path when doing migrations. Before, when users created
  a custom plugin in a non-standard location and set `lua_package_path = /usr/local/custom/?.lua`, migrations failed.
  Migrations failed because the Kong core file is `init.lua` and it is required as part of `kong.plugins.<name>.migrations`.
  With this fix, migrations no longer expect `init.lua` to be a part of the path. [#6993](https://github.com/kong/kong/pull/6993)
- Kong no longer emits errors when doing `ALTER COLUMN` operations in Apache Cassandra 4.0.
  [#7490](https://github.com/Kong/kong/pull/7490)

#### PDK

- With this update, `kong.response.get_XXX()` functions now work in the log phase on external plugins. Before
  `kong.response.get_XXX()` functions required data from the response object, which was not accessible in the
  post-log timer used to call log handlers in external plugins. Now these functions work by accessing the required
  data from the set saved at the start of the log phase. See [`kong.response`](https://docs.konghq.com/gateway-oss/{{page.kong_version}}/kong.response)
  in the Plugin Development Kit for more information. [#7048](https://github.com/kong/kong/pull/7048)
- External plugins handle certain error conditions better while the Kong balancer is being refreshed. Before
  when an `instance_id` of an external plugin changed, and the plugin instance attempted to reset and retry,
  it was failing because of a typo in the comparison. [#7153](https://github.com/kong/kong/pull/7153).
  Thanks, [ealogar](https://github.com/ealogar)!
- With this release, `kong.log`'s phase checker now accounts for the existence of the new `response` pseudo-phase.
  Before users may have erroneously received a safe runtime error for using a function out-of-place in the PDK.
  [#7109](https://github.com/kong/kong/pull/7109)
- Kong no longer sandboxes the `string.rep` function. Before `string.rep` was sandboxed to disallow a single operation
  from allocating too much memory. However, a single operation allocating too much memory is no longer an issue
  because in LuaJIT there are no debug hooks and it is trivial to implement a loop to allocate memory on every single iteration.
  Additionally, since the `string` table is global and obtainable by any sandboxed string, its sandboxing provoked issues on global state.
  [#7167](https://github.com/kong/kong/pull/7167)
- The `kong.pdk.node` function can now correctly iterates over all the shared dict metrics. Before this fix,
  users using the `kong.pdk.node` function could not see all shared dict metrics under the Stream subsystem.
  [#7078](https://github.com/kong/kong/pull/7078)

#### Plugins

- All custom plugins that are using the deprecated `BasePlugin` class have to remove this inheritance.
- **LDAP-auth**: The LDAP Authentication schema now includes a default value for the `config.ldap_port` parameter
  that matches the documentation. Before the plugin documentation [Parameters](https://docs.konghq.com/hub/kong-inc/ldap-auth/#parameters)
  section included a reference to a default value for the LDAP port; however, the default value was not included in the plugin schema.
  [#7438](https://github.com/kong/kong/pull/7438)
- **Prometheus**: The Prometheus plugin exporter now attaches subsystem labels to memory stats. Before, the HTTP
  and Stream subsystems were not distinguished, so their metrics were interpreted as duplicate entries by Prometheus.
  https://github.com/Kong/kong-plugin-prometheus/pull/118
- **External Plugins**: the return code 127 (command not found) is detected and appropriate error is returned
  [#7523](https://github.com/Kong/kong/pull/7523)


## [2.4.1]


> Released 2021/05/11

This is a patch release in the 2.4 series. Being a patch release, it
strictly contains bugfixes. There are no new features or breaking changes.

### Distribution

- :warning: Starting with this release, Kong packages are no longer distributed
  through Bintray. Please download from [download.konghq.com](https://download.konghq.com).

### Dependencies

- Bump `luasec` from 1.0.0 to 1.0.1
  [#7126](https://github.com/Kong/kong/pull/7126)
- Bump `prometheus` plugin from 1.2.0 to 1.2.1
  [#7061](https://github.com/Kong/kong/pull/7061)

### Fixes

##### Core

- Ensure healthchecks and balancers are not created on control plane nodes.
  [#7085](https://github.com/Kong/kong/pull/7085)
- Optimize URL normalization code.
  [#7100](https://github.com/Kong/kong/pull/7100)
- Fix issue where control plane nodes would needlessly invalidate and send new
  configuration to data plane nodes.
  [#7112](https://github.com/Kong/kong/pull/7112)
- Ensure HTTP code `405` is handled by Kong's error page.
  [#6933](https://github.com/Kong/kong/pull/6933)
- Ensure errors in plugins `init_worker` do not break Kong's worker initialization.
  [#7099](https://github.com/Kong/kong/pull/7099)
- Fix issue where two subsequent TLS keepalive requests would lead to incorrect
  plugin execution.
  [#7102](https://github.com/Kong/kong/pull/7102)
- Ensure Targets upsert operation behaves similarly to other entities' upsert method.
  [#7052](https://github.com/Kong/kong/pull/7052)
- Ensure failed balancer retry is saved and accounted for in log data.
  [#6972](https://github.com/Kong/kong/pull/6972)


##### CLI

- Ensure `kong start` and `kong stop` prioritize CLI flag `--prefix` over environment
  variable `KONG_PREFIX`.
  [#7080](https://github.com/Kong/kong/pull/7080)

##### Configuration

- Ensure Stream subsystem allows for configuration of access logs format.
  [#7046](https://github.com/Kong/kong/pull/7046)

##### Admin API

- Ensure targets with weight 0 are displayed in the Admin API.
  [#7094](https://github.com/Kong/kong/pull/7094)

##### PDK

- Ensure new `response` phase is accounted for in phase checkers.
  [#7109](https://github.com/Kong/kong/pull/7109)

##### Plugins

- Ensure plugins written in languages other than Lua can use `kong.response.get_*`
  methods - e.g., `kong.response.get_status`.
  [#7048](https://github.com/Kong/kong/pull/7048)
- `hmac-auth`: enable JIT compilation of authorization header regex.
  [#7037](https://github.com/Kong/kong/pull/7037)


[Back to TOC](#table-of-contents)


## [2.4.0]

> Released 2021/04/06

This is the final release of Kong 2.4.0, with no breaking changes with respect to the 2.x series.
This release includes JavaScript PDK, improved CP/DP updates and UTF-8 Tags, amongst other improvements
and fixes.

### Dependencies

- :warning: For Kong 2.4, the required OpenResty version has been bumped to
  [1.19.3.1](http://openresty.org/en/changelog-1019003.html), and the set of
  patches included has changed, including the latest release of
  [lua-kong-nginx-module](https://github.com/Kong/lua-kong-nginx-module).
  If you are installing Kong from one of our distribution
  packages, you are not affected by this change.

**Note:** if you are not using one of our distribution packages and compiling
OpenResty from source, you must still apply Kong's [OpenResty
patches](https://github.com/Kong/kong-build-tools/tree/master/openresty-build-tools/patches)
(and, as highlighted above, compile OpenResty with the new
lua-kong-nginx-module). Our [kong-build-tools](https://github.com/Kong/kong-build-tools)
repository will allow you to do both easily.

- Bump luarocks from 3.4.0 to 3.5.0.
  [#6699](https://github.com/Kong/kong/pull/6699)
- Bump luasec from 0.9 to 1.0.
  [#6814](https://github.com/Kong/kong/pull/6814)
- Bump lua-resty-dns-client from 5.2.1 to 6.0.0.
  [#6999](https://github.com/Kong/kong/pull/6999)
- Bump kong-lapis from 1.8.1.2 to 1.8.3.1.
  [#6925](https://github.com/Kong/kong/pull/6925)
- Bump pgmoon from 1.11.0 to 1.12.0.
  [#6741](https://github.com/Kong/kong/pull/6741)
- Bump lua-resty-openssl from 0.6.9 to 0.7.2.
  [#6967](https://github.com/Kong/kong/pull/6967)
- Bump kong-plugin-zipkin from 1.2 to 1.3.
  [#6936](https://github.com/Kong/kong/pull/6936)
- Bump kong-prometheus-plugin from 1.0 to 1.2.
  [#6958](https://github.com/Kong/kong/pull/6958)
- Bump lua-cassandra from 1.5.0 to 1.5.1
  [#6857](https://github.com/Kong/kong/pull/6857)
- Bump luasyslog from 1.0.0 to 2.0.1
  [#6957](https://github.com/Kong/kong/pull/6957)

### Additions

##### Core

- Relaxed version check between Control Planes and Data Planes, allowing
  Data Planes that are missing minor updates to still connect to the
  Control Plane. Also, now Data Plane is allowed to have a superset of Control
  Plane plugins.
  [6932](https://github.com/Kong/kong/pull/6932)
- Allowed UTF-8 in Tags
  [6784](https://github.com/Kong/kong/pull/6784)
- Added support for Online Certificate Status Protocol responder found in cluster.
  [6887](https://github.com/Kong/kong/pull/6887)

##### PDK

- [JavaScript Plugin Development Kit (PDK)](https://github.com/Kong/kong-js-pdk)
  is released alongside with Kong 2.4. It allows users to write Kong plugins in
  JavaScript and TypeScript.
- Beta release of Protobuf plugin communication protocol, which can be used in
  place of MessagePack to communicate with non-Lua plugins.
  [6941](https://github.com/Kong/kong/pull/6941)
- Enabled `ssl_certificate` phase on plugins with stream module.
  [6873](https://github.com/Kong/kong/pull/6873)

##### Plugins

- Zipkin: support for Jaeger style uber-trace-id headers.
  [101](https://github.com/Kong/kong-plugin-zipkin/pull/101)
  Thanks [nvx](https://github.com/nvx) for the patch!
- Zipkin: support for OT headers.
  [103](https://github.com/Kong/kong-plugin-zipkin/pull/103)
  Thanks [ishg](https://github.com/ishg) for the patch!
- Zipkin: allow insertion of custom tags on the Zipkin request trace.
  [102](https://github.com/Kong/kong-plugin-zipkin/pull/102)
- Zipkin: creation of baggage items on child spans is now possible.
  [98](https://github.com/Kong/kong-plugin-zipkin/pull/98)
  Thanks [Asafb26](https://github.com/Asafb26) for the patch!
- JWT: Add ES384 support
  [6854](https://github.com/Kong/kong/pull/6854)
  Thanks [pariviere](https://github.com/pariviere) for the patch!
- Several plugins: capability to set new log fields, or unset existing fields,
  by executing custom Lua code in the Log phase.
  [6944](https://github.com/Kong/kong/pull/6944)

### Fixes

##### Core

- Changed default values and validation rules for plugins that were not
  well-adjusted for dbless or hybrid modes.
  [6885](https://github.com/Kong/kong/pull/6885)
- Kong 2.4 ensures that all the Core entities are loaded before loading
  any plugins. This fixes an error in which Plugins to could not link to
  or modify Core entities because they would not be loaded yet
  [6880](https://github.com/Kong/kong/pull/6880)
- If needed, `Host` header is now updated between balancer retries, using the
  value configured in the correct upstream entity.
  [6796](https://github.com/Kong/kong/pull/6796)
- Schema validations now log more descriptive error messages when types are
  invalid.
  [6593](https://github.com/Kong/kong/pull/6593)
  Thanks [WALL-E](https://github.com/WALL-E) for the patch!
- Kong now ignores tags in Cassandra when filtering by multiple entities, which
  is the expected behavior and the one already existent when using Postgres
  databases.
  [6931](https://github.com/Kong/kong/pull/6931)
- `Upgrade` header is not cleared anymore when response `Connection` header
  contains `Upgrade`.
  [6929](https://github.com/Kong/kong/pull/6929)
- Accept fully-qualified domain names ending in dots.
  [6864](https://github.com/Kong/kong/pull/6864)
- Kong does not try to warmup upstream names when warming up DNS entries.
  [6891](https://github.com/Kong/kong/pull/6891)
- Migrations order is now guaranteed to be always the same.
  [6901](https://github.com/Kong/kong/pull/6901)
- Buffered responses are disabled on connection upgrades.
  [6902](https://github.com/Kong/kong/pull/6902)
- Make entity relationship traverse-order-independent.
  [6743](https://github.com/Kong/kong/pull/6743)
- The host header is updated between balancer retries.
  [6796](https://github.com/Kong/kong/pull/6796)
- The router prioritizes the route with most matching headers when matching
  headers.
  [6638](https://github.com/Kong/kong/pull/6638)
- Fixed an edge case on multipart/form-data boundary check.
  [6638](https://github.com/Kong/kong/pull/6638)
- Paths are now properly normalized inside Route objects.
  [6976](https://github.com/Kong/kong/pull/6976)
- Do not cache empty upstream name dictionary.
  [7002](https://github.com/Kong/kong/pull/7002)
- Do not assume upstreams do not exist after init phase.
  [7010](https://github.com/Kong/kong/pull/7010)
- Do not overwrite configuration files when running migrations.
  [7017](https://github.com/Kong/kong/pull/7017)

##### PDK

- Now Kong does not leave plugin servers alive after exiting and does not try to
  start them in the unsupported stream subsystem.
  [6849](https://github.com/Kong/kong/pull/6849)
- Go does not cache `kong.log` methods
  [6701](https://github.com/Kong/kong/pull/6701)
- The `response` phase is included on the list of public phases
  [6638](https://github.com/Kong/kong/pull/6638)
- Config file style and options case are now consistent all around.
  [6981](https://github.com/Kong/kong/pull/6981)
- Added right protobuf MacOS path to enable external plugins in Homebrew
  installations.
  [6980](https://github.com/Kong/kong/pull/6980)
- Auto-escape upstream path to avoid proxying errors.
  [6978](https://github.com/Kong/kong/pull/6978)
- Ports are now declared as `Int`.
  [6994](https://github.com/Kong/kong/pull/6994)

##### Plugins

- oauth2: better handling more cases of client invalid token generation.
  [6594](https://github.com/Kong/kong/pull/6594)
  Thanks [jeremyjpj0916](https://github.com/jeremyjpj0916) for the patch!
- Zipkin: the w3c parsing function was returning a non-used extra value, and it
  now early-exits.
  [100](https://github.com/Kong/kong-plugin-zipkin/pull/100)
  Thanks [nvx](https://github.com/nvx) for the patch!
- Zipkin: fixed a bug in which span timestamping could sometimes raise an error.
  [105](https://github.com/Kong/kong-plugin-zipkin/pull/105)
  Thanks [Asafb26](https://github.com/Asafb26) for the patch!

[Back to TOC](#table-of-contents)


## [2.3.3]

> Released 2021/03/05

This is a patch release in the 2.3 series. Being a patch release, it
strictly contains bugfixes. The are no new features or breaking changes.

### Dependencies

- Bump OpenSSL from `1.1.1i` to `1.1.1j`.
  [6859](https://github.com/Kong/kong/pull/6859)

### Fixes

##### Core

- Ensure control plane nodes do not execute healthchecks.
  [6805](https://github.com/Kong/kong/pull/6805)
- Ensure only one worker executes active healthchecks.
  [6844](https://github.com/Kong/kong/pull/6844)
- Declarative config can be now loaded as an inline yaml file by `kong config`
  (previously it was possible only as a yaml string inside json). JSON declarative
  config is now parsed with the `cjson` library, instead of with `libyaml`.
  [6852](https://github.com/Kong/kong/pull/6852)
- When using eventual worker consistency now every Nginx worker deals with its
  upstreams changes, avoiding unnecessary synchronization among workers.
  [6833](https://github.com/Kong/kong/pull/6833)

##### Admin API

- Remove `prng_seed` from the Admin API and add PIDs instead.
  [6842](https://github.com/Kong/kong/pull/6842)

##### PDK

- Ensure `kong.log.serialize` properly calculates reported latencies.
  [6869](https://github.com/Kong/kong/pull/6869)

##### Plugins

- HMAC-Auth: fix issue where the plugin would check if both a username and
  signature were specified, rather than either.
  [6826](https://github.com/Kong/kong/pull/6826)


[Back to TOC](#table-of-contents)


## [2.3.2]

> Released 2021/02/09

This is a patch release in the 2.3 series. Being a patch release, it
strictly contains bugfixes. The are no new features or breaking changes.

### Fixes

##### Core

- Fix an issue where certain incoming URI may make it possible to
  bypass security rules applied on Route objects. This fix make such
  attacks more difficult by always normalizing the incoming request's
  URI before matching against the Router.
  [#6821](https://github.com/Kong/kong/pull/6821)
- Properly validate Lua input in sandbox module.
  [#6765](https://github.com/Kong/kong/pull/6765)
- Mark boolean fields with default values as required.
  [#6785](https://github.com/Kong/kong/pull/6785)


##### CLI

- `kong migrations` now accepts a `-p`/`--prefix` flag.
  [#6819](https://github.com/Kong/kong/pull/6819)

##### Plugins

- JWT: disallow plugin on consumers.
  [#6777](https://github.com/Kong/kong/pull/6777)
- rate-limiting: improve counters accuracy.
  [#6802](https://github.com/Kong/kong/pull/6802)


[Back to TOC](#table-of-contents)


## [2.3.1]

> Released 2021/01/26

This is a patch release in the 2.3 series. Being a patch release, it
strictly contains bugfixes. The are no new features or breaking changes.

### Fixes

##### Core

- lua-resty-dns-client was bumped to 5.2.1, which fixes an issue that could
  lead to a busy loop when renewing addresses.
  [#6760](https://github.com/Kong/kong/pull/6760)
- Fixed an issue that made Kong return HTTP 500 Internal Server Error instead
  of HTTP 502 Bad Gateway on upstream connection errors when using buffered
  proxying. [#6735](https://github.com/Kong/kong/pull/6735)

[Back to TOC](#table-of-contents)


## [2.3.0]

> Released 2021/01/08

This is a new release of Kong, with no breaking changes with respect to the 2.x series,
with **Control Plane/Data Plane version checks**, **UTF-8 names for Routes and Services**,
and **a Plugin Servers**.


### Distributions

- :warning: Support for Centos 6 has been removed, as said distro entered
  EOL on Nov 30.
  [#6641](https://github.com/Kong/kong/pull/6641)

### Dependencies

- Bump kong-plugin-serverless-functions from 1.0 to 2.1.
  [#6715](https://github.com/Kong/kong/pull/6715)
- Bump lua-resty-dns-client from 5.1.0 to 5.2.0.
  [#6711](https://github.com/Kong/kong/pull/6711)
- Bump lua-resty-healthcheck from 1.3.0 to 1.4.0.
  [#6711](https://github.com/Kong/kong/pull/6711)
- Bump OpenSSL from 1.1.1h to 1.1.1i.
  [#6639](https://github.com/Kong/kong/pull/6639)
- Bump `kong-plugin-zipkin` from 1.1 to 1.2.
  [#6576](https://github.com/Kong/kong/pull/6576)
- Bump `kong-plugin-request-transformer` from 1.2 to 1.3.
  [#6542](https://github.com/Kong/kong/pull/6542)

### Additions

##### Core

- Introduce version checks between Control Plane and Data Plane nodes
  in Hybrid Mode. Sync will be stopped if the major/minor version differ
  or if installed plugin versions differ between Control Plane and Data
  Plane nodes.
  [#6612](https://github.com/Kong/kong/pull/6612)
- Kong entities with a `name` field now support utf-8 characters.
  [#6557](https://github.com/Kong/kong/pull/6557)
- The certificates entity now has `cert_alt` and `key_alt` fields, used
  to specify an alternative certificate and key pair.
  [#6536](https://github.com/Kong/kong/pull/6536)
- The go-pluginserver `stderr` and `stdout` are now written into Kong's
  logs.
  [#6503](https://github.com/Kong/kong/pull/6503)
- Introduce support for multiple pluginservers. This feature is
  backwards-compatible with the existing single Go pluginserver.
  [#6600](https://github.com/Kong/kong/pull/6600)

##### PDK

- Introduce a `kong.node.get_hostname` method that returns current's
  node host name.
  [#6613](https://github.com/Kong/kong/pull/6613)
- Introduce a `kong.cluster.get_id` method that returns a unique ID
  for the current Kong cluster. If Kong is running in DB-less mode
  without a cluster ID explicitly defined, then this method returns nil.
  For Hybrid mode, all Control Planes and Data Planes belonging to the
  same cluster returns the same cluster ID. For traditional database
  based deployments, all Kong nodes pointing to the same database will
  also return the same cluster ID.
  [#6576](https://github.com/Kong/kong/pull/6576)
- Introduce a `kong.log.set_serialize_value`, which allows for customizing
  the output of `kong.log.serialize`.
  [#6646](https://github.com/Kong/kong/pull/6646)

##### Plugins

- `http-log`: the plugin now has a `headers` configuration, so that
  custom headers can be specified for the log request.
  [#6449](https://github.com/Kong/kong/pull/6449)
- `key-auth`: the plugin now has two additional boolean configurations:
  * `key_in_header`: if `false`, the plugin will ignore keys passed as
    headers.
  * `key_in_query`: if `false`, the plugin will ignore keys passed as
    query arguments.
  Both default to `true`.
  [#6590](https://github.com/Kong/kong/pull/6590)
- `request-size-limiting`: add new configuration `require_content_length`,
  which causes the plugin to ensure a valid `Content-Length` header exists
  before reading the request body.
  [#6660](https://github.com/Kong/kong/pull/6660)
- `serverless-functions`: introduce a sandboxing capability, and it has been
  *enabled* by default, where only Kong PDK, OpenResty `ngx` APIs, and Lua standard libraries are allowed.
  [#32](https://github.com/Kong/kong-plugin-serverless-functions/pull/32/)

##### Configuration

- `client_max_body_size` and `client_body_buffer_size`, that previously
  hardcoded to 10m, are now configurable through `nginx_admin_client_max_body_size` and `nginx_admin_client_body_buffer_size`.
  [#6597](https://github.com/Kong/kong/pull/6597)
- Kong-generated SSL privates keys now have `600` file system permission.
  [#6509](https://github.com/Kong/kong/pull/6509)
- Properties `ssl_cert`, `ssl_cert_key`, `admin_ssl_cert`,
  `admin_ssl_cert_key`, `status_ssl_cert`, and `status_ssl_cert_key`
  is now an array: previously, only an RSA certificate was generated
  by default; with this change, an ECDSA is also generated. On
  intermediate and modern cipher suites, the ECDSA certificate is set
  as the default fallback certificate; on old cipher suite, the RSA
  certificate remains as the default. On custom certificates, the first
  certificate specified in the array is used.
  [#6509](https://github.com/Kong/kong/pull/6509)
- Kong now runs as a `kong` user if it exists; it said user does not exist
  in the system, the `nobody` user is used, as before.
  [#6421](https://github.com/Kong/kong/pull/6421)

### Fixes

##### Core

- Fix issue where a Go plugin would fail to read kong.ctx.shared values set by Lua plugins.
  [#6490](https://github.com/Kong/kong/pull/6490)
- Properly trigger `dao:delete_by:post` hook.
  [#6567](https://github.com/Kong/kong/pull/6567)
- Fix issue where a route that supports both http and https (and has a hosts and snis match criteria) would fail to proxy http requests, as it does not contain an SNI.
  [#6517](https://github.com/Kong/kong/pull/6517)
- Fix issue where a `nil` request context would lead to errors `attempt to index local 'ctx'` being shown in the logs
- Reduced the number of needed timers to active health check upstreams and to resolve hosts.
- Schemas for full-schema validations are correctly cached now, avoiding memory
  leaks when reloading declarative configurations. [#6713](https://github.com/Kong/kong/pull/6713)
- The schema for the upstream entities now limits the highest configurable
  number of successes and failures to 255, respecting the limits imposed by
  lua-resty-healthcheck. [#6705](https://github.com/Kong/kong/pull/6705)
- Certificates for database connections now are loaded in the right order
  avoiding failures to connect to Postgres databases.
  [#6650](https://github.com/Kong/kong/pull/6650)

##### CLI

- Fix issue where `kong reload -c <config>` would fail.
  [#6664](https://github.com/Kong/kong/pull/6664)
- Fix issue where the Kong configuration cache would get corrupted.
  [#6664](https://github.com/Kong/kong/pull/6664)

##### PDK

- Ensure the log serializer encodes the `tries` field as an array when
  empty, rather than an object.
  [#6632](https://github.com/Kong/kong/pull/6632)

##### Plugins

- request-transformer plugin does not allow `null` in config anymore as they can
  lead to runtime errors. [#6710](https://github.com/Kong/kong/pull/6710)

[Back to TOC](#table-of-contents)


## [2.2.2]

> Released 2021/03/01

This is a patch release in the 2.2 series. Being a patch release, it
strictly contains bugfixes. The are no new features or breaking changes.

### Fixes

##### Plugins

- `serverless-functions`: introduce a sandboxing capability, *enabled* by default,
  where only Kong PDK, OpenResty `ngx` APIs, and some Lua standard libraries are
  allowed. Read the documentation [here](https://docs.konghq.com/hub/kong-inc/serverless-functions/#sandboxing).
  [#32](https://github.com/Kong/kong-plugin-serverless-functions/pull/32/)

[Back to TOC](#table-of-contents)


## [2.2.1]

> Released 2020/12/01

This is a patch release in the 2.2 series. Being a patch release, it
strictly contains bugfixes. The are no new features or breaking changes.

### Fixes

##### Distribution

##### Core

- Fix issue where Kong would fail to start a Go plugin instance with a
  `starting instance: nil` error.
  [#6507](https://github.com/Kong/kong/pull/6507)
- Fix issue where a route that supports both `http` and `https` (and has
  a `hosts` and `snis` match criteria) would fail to proxy `http`
  requests, as it does not contain an SNI.
  [#6517](https://github.com/Kong/kong/pull/6517)
- Fix issue where a Go plugin would fail to read `kong.ctx.shared` values
  set by Lua plugins.
  [#6426](https://github.com/Kong/kong/issues/6426)
- Fix issue where gRPC requests would fail to set the `:authority`
  pseudo-header in upstream requests.
  [#6603](https://github.com/Kong/kong/pull/6603)

##### CLI

- Fix issue where `kong config db_import` and `kong config db_export`
  commands would fail if Go plugins were enabled.
  [#6596](https://github.com/Kong/kong/pull/6596)
  Thanks [daniel-shuy](https://github.com/daniel-shuy) for the patch!

[Back to TOC](#table-of-contents)


## [2.2.0]

> Released 2020/10/23

This is a new major release of Kong, including new features such as **UDP support**,
**Configurable Request and Response Buffering**, **Dynamically Loading of OS
Certificates**, and much more.

### Distributions

- Added support for running Kong as the non-root user kong on distributed systems.


### Dependencies

- :warning: For Kong 2.2, the required OpenResty version has been bumped to
  [1.17.8.2](http://openresty.org/en/changelog-1017008.html), and the
  the set of patches included has changed, including the latest release of
  [lua-kong-nginx-module](https://github.com/Kong/lua-kong-nginx-module).
  If you are installing Kong from one of our distribution
  packages, you are not affected by this change.
- Bump OpenSSL version from `1.1.1g` to `1.1.1h`.
  [#6382](https://github.com/Kong/kong/pull/6382)

**Note:** if you are not using one of our distribution packages and compiling
OpenResty from source, you must still apply Kong's [OpenResty
patches](https://github.com/Kong/kong-build-tools/tree/master/openresty-build-tools/openresty-patches)
(and, as highlighted above, compile OpenResty with the new
lua-kong-nginx-module). Our [kong-build-tools](https://github.com/Kong/kong-build-tools)
repository will allow you to do both easily.

- :warning: Cassandra 2.x support is now deprecated. If you are still
  using Cassandra 2.x with Kong, we recommend you to upgrade, since this
  series of Cassandra is about to be EOL with the upcoming release of
  Cassandra 4.0.

### Additions

##### Core

- :fireworks: **UDP support**: Kong now features support for UDP proxying
  in its stream subsystem. The `"udp"` protocol is now accepted in the `protocols`
  attribute of Routes and the `protocol` attribute of Services.
  Load balancing and logging plugins support UDP as well.
  [#6215](https://github.com/Kong/kong/pull/6215)
- **Configurable Request and Response Buffering**: The buffering of requests
  or responses can now be enabled or disabled on a per-route basis, through
  setting attributes `Route.request_buffering` or `Route.response_buffering`
  to `true` or `false`. Default behavior remains the same: buffering is enabled
  by default for requests and responses.
  [#6057](https://github.com/Kong/kong/pull/6057)
- **Option to Automatically Load OS Certificates**: The configuration
  attribute `lua_ssl_trusted_certificate` was extended to accept a
  comma-separated list of certificate paths, as well as a special `system`
  value, which expands to the "system default" certificates file installed
  by the operating system. This follows a very simple heuristic to try to
  use the most common certificate file in most popular distros.
  [#6342](https://github.com/Kong/kong/pull/6342)
- Consistent-Hashing load balancing algorithm does not require to use the entire
  target history to build the same proxying destinations table on all Kong nodes
  anymore. Now deleted targets are actually removed from the database and the
  targets entities can be manipulated by the Admin API as any other entity.
  [#6336](https://github.com/Kong/kong/pull/6336)
- Add `X-Forwarded-Path` header: if a trusted source provides a
  `X-Forwarded-Path` header, it is proxied as-is. Otherwise, Kong will set
  the content of said header to the request's path.
  [#6251](https://github.com/Kong/kong/pull/6251)
- Hybrid mode synchronization performance improvements: Kong now uses a
  new internal synchronization method to push changes from the Control Plane
  to the Data Plane, drastically reducing the amount of communication between
  nodes during bulk updates.
  [#6293](https://github.com/Kong/kong/pull/6293)
- The `Upstream.client_certificate` attribute can now be used from proxying:
  This allows `client_certificate` setting used for mTLS handshaking with
  the `Upstream` server to be shared easily among different Services.
  However, `Service.client_certificate` will take precedence over
  `Upstream.client_certificate` if both are set simultaneously.
  In previous releases, `Upstream.client_certificate` was only used for
  mTLS in active health checks.
  [#6348](https://github.com/Kong/kong/pull/6348)
- New `shorthand_fields` top-level attribute in schema definitions, which
  deprecates `shorthands` and includes type definitions in addition to the
  shorthand callback.
  [#6364](https://github.com/Kong/kong/pull/6364)
- Hybrid Mode: the table of Data Plane nodes at the Control Plane is now
  cleaned up automatically, according to a delay value configurable via
  the `cluster_data_plane_purge_delay` attribute, set to 14 days by default.
  [#6376](https://github.com/Kong/kong/pull/6376)
- Hybrid Mode: Data Plane nodes now apply only the last config when receiving
  several updates in sequence, improving the performance when large configs are
  in use. [#6299](https://github.com/Kong/kong/pull/6299)

##### Admin API

- Hybrid Mode: new endpoint `/clustering/data-planes` which returns complete
  information about all Data Plane nodes that are connected to the Control
  Plane cluster, regardless of the Control Plane node to which they connected.
  [#6308](https://github.com/Kong/kong/pull/6308)
  * :warning: The `/clustering/status` endpoint is now deprecated, since it
    returns only information about Data Plane nodes directly connected to the
    Control Plane node to which the Admin API request was made, and is
    superseded by `/clustering/data-planes`.
- Admin API responses now honor the `headers` configuration setting for
  including or removing the `Server` header.
  [#6371](https://github.com/Kong/kong/pull/6371)

##### PDK

- New function `kong.request.get_forwarded_prefix`: returns the prefix path
  component of the request's URL that Kong stripped before proxying to upstream,
  respecting the value of `X-Forwarded-Prefix` when it comes from a trusted source.
  [#6251](https://github.com/Kong/kong/pull/6251)
- `kong.response.exit` now honors the `headers` configuration setting for
  including or removing the `Server` header.
  [#6371](https://github.com/Kong/kong/pull/6371)
- `kong.log.serialize` function now can be called using the stream subsystem,
  allowing various logging plugins to work under TCP and TLS proxy modes.
  [#6036](https://github.com/Kong/kong/pull/6036)
- Requests with `multipart/form-data` MIME type now can use the same part name
  multiple times. [#6054](https://github.com/Kong/kong/pull/6054)

##### Plugins

- **New Response Phase**: both Go and Lua pluggins now support a new plugin
  phase called `response` in Lua plugins and `Response` in Go. Using it
  automatically enables response buffering, which allows you to manipulate
  both the response headers and the response body in the same phase.
  This enables support for response handling in Go, where header and body
  filter phases are not available, allowing you to use PDK functions such
  as `kong.Response.GetBody()`, and provides an equivalent simplified
  feature for handling buffered responses from Lua plugins as well.
  [#5991](https://github.com/Kong/kong/pull/5991)
- aws-lambda: bump to version 3.5.0:
  [#6379](https://github.com/Kong/kong/pull/6379)
  * support for 'isBase64Encoded' flag in Lambda function responses
- grpc-web: introduce configuration pass_stripped_path, which, if set to true,
  causes the plugin to pass the stripped request path (see the `strip_path` Route
  attribute) to the upstream gRPC service.
- rate-limiting: Support for rate limiting by path, by setting the
  `limit_by = "path"` configuration attribute.
  Thanks [KongGuide](https://github.com/KongGuide) for the patch!
  [#6286](https://github.com/Kong/kong/pull/6286)
- correlation-id: the plugin now generates a correlation-id value by default
  if the correlation id header arrives but is empty.
  [#6358](https://github.com/Kong/kong/pull/6358)


## [2.1.4]

> Released 2020/09/18

This is a patch release in the 2.0 series. Being a patch release, it strictly
contains bugfixes. The are no new features or breaking changes.

### Fixes

##### Core

- Improve graceful exit of Control Plane and Data Plane nodes in Hybrid Mode.
  [#6306](https://github.com/Kong/kong/pull/6306)

##### Plugins

- datadog, loggly, statsd: fixes for supporting logging TCP/UDP services.
  [#6344](https://github.com/Kong/kong/pull/6344)
- Logging plugins: request and response sizes are now reported
  by the log serializer as number attributes instead of string.
  [#6356](https://github.com/Kong/kong/pull/6356)
- prometheus: Remove unnecessary `WARN` log that was seen in the Kong 2.1
  series.
  [#6258](https://github.com/Kong/kong/pull/6258)
- key-auth: no longer trigger HTTP 400 error when the body cannot be decoded.
  [#6357](https://github.com/Kong/kong/pull/6357)
- aws-lambda: respect `skip_large_bodies` config setting even when not using
  AWS API Gateway compatibility.
  [#6379](https://github.com/Kong/kong/pull/6379)


[Back to TOC](#table-of-contents)
- Fix issue where `kong reload` would occasionally leave stale workers locked
  at 100% CPU.
  [#6300](https://github.com/Kong/kong/pull/6300)
- Hybrid Mode: more informative error message when the Control Plane cannot
  be reached.
  [#6267](https://github.com/Kong/kong/pull/6267)

##### CLI

- `kong hybrid gen_cert` now reports "permission denied" errors correctly
  when it fails to write the certificate files.
  [#6368](https://github.com/Kong/kong/pull/6368)

##### Plugins

- acl: bumped to 3.0.1
  * Fix regression in a scenario where an ACL plugin with a `deny` clause
    was configured for a group that does not exist would cause a HTTP 401
    when an authenticated plugin would match the anonymous consumer. The
    behavior is now restored to that seen in Kong 1.x and 2.0.
    [#6354](https://github.com/Kong/kong/pull/6354)
- request-transformer: bumped to 1.2.7
  * Fix the construction of the error message when a template throws a Lua error.
    [#26](https://github.com/Kong/kong-plugin-request-transformer/pull/26)


## [2.1.3]

> Released 2020/08/19

This is a patch release in the 2.0 series. Being a patch release, it strictly
contains bugfixes. The are no new features or breaking changes.

### Fixes

##### Core

- Fix behavior of `X-Forwarded-Prefix` header with stripped path prefixes:
  the stripped portion of path is now added in `X-Forwarded-Prefix`,
  except if it is `/` or if it is received from a trusted client.
  [#6222](https://github.com/Kong/kong/pull/6222)

##### Migrations

- Avoid creating unnecessary an index for Postgres.
  [#6250](https://github.com/Kong/kong/pull/6250)

##### Admin API

- DB-less: fix concurrency issues with `/config` endpoint. It now waits for
  the configuration to update across workers before returning, and returns
  HTTP 429 on attempts to perform concurrent updates and HTTP 504 in case
  of update timeouts.
  [#6121](https://github.com/Kong/kong/pull/6121)

##### Plugins

- request-transformer: bump from v1.2.5 to v1.2.6
  * Fix an issue where query parameters would get incorrectly URL-encoded.
    [#24](https://github.com/Kong/kong-plugin-request-transformer/pull/24)
- acl: Fix migration of ACLs table for the Kong 2.1 series.
  [#6250](https://github.com/Kong/kong/pull/6250)


## [2.1.2]

> Released 2020/08/13

:white_check_mark: **Update (2020/08/13)**: This release fixed a balancer
bug that may cause incorrect request payloads to be sent to unrelated
upstreams during balancer retries, potentially causing responses for
other requests to be returned. Therefore it is **highly recommended**
that Kong users running versions `2.1.0` and `2.1.1` to upgrade to this
version as soon as possible, or apply mitigation from the
[2.1.0](#210) section below.

### Fixes

##### Core

- Fix a bug that balancer retries causes incorrect requests to be sent to
  subsequent upstream connections of unrelated requests.
  [#6224](https://github.com/Kong/kong/pull/6224)
- Fix an issue where plugins iterator was being built before setting the
  default workspace id, therefore indexing the plugins under the wrong workspace.
  [#6206](https://github.com/Kong/kong/pull/6206)

##### Migrations

- Improve reentrancy of Cassandra migrations.
  [#6206](https://github.com/Kong/kong/pull/6206)

##### PDK

- Make sure the `kong.response.error` PDK function respects gRPC related
  content types.
  [#6214](https://github.com/Kong/kong/pull/6214)


## [2.1.1]

> Released 2020/08/05

:red_circle: **Post-release note (as of 2020/08/13)**: A faulty behavior
has been observed with this change. When Kong proxies using the balancer
and a request to one of the upstream `Target` fails, Kong might send the
same request to another healthy `Target` in a different request later,
causing response for the failed request to be returned.

This bug could be mitigated temporarily by disabling upstream keepalive pools.
It can be achieved by either:

1. In `kong.conf`, set `upstream_keepalive_pool_size=0`, or
2. Setting the environment `KONG_UPSTREAM_KEEPALIVE_POOL_SIZE=0` when starting
   Kong with the CLI.

Then restart/reload the Kong instance.

Thanks Nham Le (@nhamlh) for reporting it in [#6212](https://github.com/Kong/kong/issues/6212).

:white_check_mark: **Update (2020/08/13)**: A fix to this regression has been
released as part of [2.1.2](#212). See the section of the Changelog related to this
release for more details.

### Dependencies

- Bump [lua-multipart](https://github.com/Kong/lua-multipart) to `0.5.9`.
  [#6148](https://github.com/Kong/kong/pull/6148)

### Fixes

##### Core

- No longer reject valid characters (as specified in the RFC 3986) in the `path` attribute of the
  Service entity.
  [#6183](https://github.com/Kong/kong/pull/6183)

##### Migrations

- Fix issue in Cassandra migrations where empty values in some entities would be incorrectly migrated.
  [#6171](https://github.com/Kong/kong/pull/6171)

##### Admin API

- Fix issue where consumed worker memory as reported by the `kong.node.get_memory_stats()` PDK method would be incorrectly reported in kilobytes, rather than bytes, leading to inaccurate values in the `/status` Admin API endpoint (and other users of said PDK method).
  [#6170](https://github.com/Kong/kong/pull/6170)

##### Plugins

- rate-limiting: fix issue where rate-limiting by Service would result in a global limit, rather than per Service.
  [#6157](https://github.com/Kong/kong/pull/6157)
- rate-limiting: fix issue where a TTL would not be set to some Redis keys.
  [#6150](https://github.com/Kong/kong/pull/6150)


[Back to TOC](#table-of-contents)


## [2.1.0]

> Released 2020/07/16

:red_circle: **Post-release note (as of 2020/08/13)**: A faulty behavior
has been observed with this change. When Kong proxies using the balancer
and a request to one of the upstream `Target` fails, Kong might send the
same request to another healthy `Target` in a different request later,
causing response for the failed request to be returned.

This bug could be mitigated temporarily by disabling upstream keepalive pools.
It can be achieved by either:

1. In `kong.conf`, set `upstream_keepalive_pool_size=0`, or
2. Setting the environment `KONG_UPSTREAM_KEEPALIVE_POOL_SIZE=0` when starting
   Kong with the CLI.

Then restart/reload the Kong instance.

Thanks Nham Le (@nhamlh) for reporting it in [#6212](https://github.com/Kong/kong/issues/6212).

:white_check_mark: **Update (2020/08/13)**: A fix to this regression has been
released as part of [2.1.2](#212). See the section of the Changelog related to this
release for more details.

### Distributions

- :gift: Introduce package for Ubuntu 20.04.
  [#6006](https://github.com/Kong/kong/pull/6006)
- Add `ca-certificates` to the Alpine Docker image.
  [#373](https://github.com/Kong/docker-kong/pull/373)
- :warning: The [go-pluginserver](https://github.com/Kong/go-pluginserver) no
  longer ships with Kong packages; users are encouraged to build it along with
  their Go plugins. For more info, check out the [Go Guide](https://docs.konghq.com/latest/go/).

### Dependencies

- :warning: In order to use all Kong features, including the new
  dynamic upstream keepalive behavior, the required OpenResty version is
  [1.15.8.3](http://openresty.org/en/changelog-1015008.html).
  If you are installing Kong from one of our distribution
  packages, this version and all required patches and modules are included.
  If you are building from source, you must apply
  Kong's [OpenResty patches](https://github.com/Kong/kong-build-tools/tree/master/openresty-build-tools/openresty-patches)
  as well as include [lua-kong-nginx-module](https://github.com/Kong/lua-kong-nginx-module).
  Our [kong-build-tools](https://github.com/Kong/kong-build-tools)
  repository allows you to do both easily.
- Bump OpenSSL version from `1.1.1f` to `1.1.1g`.
  [#5820](https://github.com/Kong/kong/pull/5810)
- Bump [lua-resty-dns-client](https://github.com/Kong/lua-resty-dns-client) from `4.1.3`
  to `5.0.1`.
  [#5499](https://github.com/Kong/kong/pull/5499)
- Bump [lyaml](https://github.com/gvvaughan/lyaml) from `0.2.4` to `0.2.5`.
  [#5984](https://github.com/Kong/kong/pull/5984)
- Bump [lua-resty-openssl](https://github.com/fffonion/lua-resty-openssl)
  from `0.6.0` to `0.6.2`.
  [#5941](https://github.com/Kong/kong/pull/5941)

### Changes

##### Core

- Increase maximum allowed payload size in hybrid mode.
  [#5654](https://github.com/Kong/kong/pull/5654)
- Targets now support a weight range of 0-65535.
  [#5871](https://github.com/Kong/kong/pull/5871)

##### Configuration

- :warning: The configuration properties `router_consistency` and
  `router_update_frequency` have been renamed to `worker_consistency` and
  `worker_state_update_frequency`, respectively. The new properties allow for
  configuring the consistency settings of additional internal structures, see
  below for details.
  [#5325](https://github.com/Kong/kong/pull/5325)
- :warning: The `nginx_upstream_keepalive_*` configuration properties have been
  renamed to `upstream_keepalive_*`. This is due to the introduction of dynamic
  upstream keepalive pools, see below for details.
  [#5771](https://github.com/Kong/kong/pull/5771)
- :warning: The default value of `worker_state_update_frequency` (previously
  `router_update_frequency`) was changed from `1` to `5`.
  [#5325](https://github.com/Kong/kong/pull/5325)

##### Plugins

- :warning: Change authentication plugins to standardize on `allow` and
  `deny` as terms for access control. Previous nomenclature is deprecated and
  support will be removed in Kong 3.0.
  * ACL: use `allow` and `deny` instead of `whitelist` and `blacklist`
  * bot-detection: use `allow` and `deny` instead of `whitelist` and `blacklist`
  * ip-restriction: use `allow` and `deny` instead of `whitelist` and `blacklist`
  [#6014](https://github.com/Kong/kong/pull/6014)

### Additions

##### Core

- :fireworks: **Asynchronous upstream updates**: Kong's load balancer is now able to
  update its internal structures asynchronously instead of onto the request/stream
  path.

  This change required the introduction of new configuration properties and the
  deprecation of older ones:
    - New properties:
      * `worker_consistency`
      * `worker_state_update_frequency`
    - Deprecated properties:
      * `router_consistency`
      * `router_update_frequency`

  The new `worker_consistency` property is similar to `router_consistency` and accepts
  either of `strict` (default, synchronous) or `eventual` (asynchronous). Unlike its
  deprecated counterpart, this new property aims at configuring the consistency of *all*
  internal structures of Kong, and not only the router.
  [#5325](https://github.com/Kong/kong/pull/5325)
- :fireworks: **Read-Only Postgres**: Kong users are now able to configure
  a read-only Postgres replica. When configured, Kong will attempt to fulfill
  read operations through the read-only replica instead of the main Postgres
  connection.
  [#5584](https://github.com/Kong/kong/pull/5584)
- Introducing **dynamic upstream keepalive pools**. This change prevents virtual
  host confusion when Kong proxies traffic to virtual services (hosted on the
  same IP/port) over TLS.
  Keepalive pools are now created by the `upstream IP/upstream port/SNI/client
  certificate` tuple instead of `IP/port` only. Users running Kong in front of
  virtual services should consider adjusting their keepalive settings
  appropriately.

  This change required the introduction of new configuration properties and
  the deprecation of older ones:
    - New properties:
        * `upstream_keepalive_pool_size`
        * `upstream_keepalive_max_requests`
        * `upstream_keepalive_idle_timeout`
    - Deprecated properties:
        * `nginx_upstream_keepalive`
        * `nginx_upstream_keepalive_requests`
        * `nginx_upstream_keepalive_timeout`

  Additionally, this change allows for specifying an indefinite amount of max
  requests and idle timeout threshold for upstream keepalive connections, a
  capability that was previously removed by Nginx 1.15.3.
  [#5771](https://github.com/Kong/kong/pull/5771)
- The default certificate for the proxy can now be configured via Admin API
  using the `/certificates` endpoint. A special `*` SNI has been introduced
  which stands for the default certificate.
  [#5404](https://github.com/Kong/kong/pull/5404)
- Add support for PKI in Hybrid Mode mTLS.
  [#5396](https://github.com/Kong/kong/pull/5396)
- Add `X-Forwarded-Prefix` to set of headers forwarded to upstream requests.
  [#5620](https://github.com/Kong/kong/pull/5620)
- Introduce a `_transform` option to declarative configuration, which allows
  importing basicauth credentials with and without hashed passwords. This change
  is only supported in declarative configuration format version `2.1`.
  [#5835](https://github.com/Kong/kong/pull/5835)
- Add capability to define different consistency levels for read and write
  operations in Cassandra. New configuration properties `cassandra_write_consistency`
  and `cassandra_read_consistency` were introduced and the existing
  `cassandra_consistency` property was deprecated.
  Thanks [Abhishekvrshny](https://github.com/Abhishekvrshny) for the patch!
  [#5812](https://github.com/Kong/kong/pull/5812)
- Introduce certificate expiry and CA constraint checks to Hybrid Mode
  certificates (`cluster_cert` and `cluster_ca_cert`).
  [#6000](https://github.com/Kong/kong/pull/6000)
- Introduce new attributes to the Services entity, allowing for customizations
  in TLS verification parameters:
  [#5976](https://github.com/Kong/kong/pull/5976)
  * `tls_verify`: whether TLS verification is enabled while handshaking
    with the upstream Service
  * `tls_verify_depth`: the maximum depth of verification when validating
    upstream Service's TLS certificate
  * `ca_certificates`: the CA trust store to use when validating upstream
    Service's TLS certificate
- Introduce new attribute `client_certificate` in Upstreams entry, used
  for supporting mTLS in active health checks.
  [#5838](https://github.com/Kong/kong/pull/5838)

##### CLI

- Migrations: add a new `--force` flag to `kong migrations bootstrap`.
  [#5635](https://github.com/Kong/kong/pull/5635)

##### Configuration

- Introduce configuration property `db_cache_neg_ttl`, allowing the configuration
  of negative TTL for DB entities.
  Thanks [ealogar](https://github.com/ealogar) for the patch!
  [#5397](https://github.com/Kong/kong/pull/5397)

##### PDK

- Support `kong.response.exit` in Stream (L4) proxy mode.
  [#5524](https://github.com/Kong/kong/pull/5524)
- Introduce `kong.request.get_forwarded_path` method, which returns
  the path component of the request's URL, but also considers
  `X-Forwarded-Prefix` if it comes from a trusted source.
  [#5620](https://github.com/Kong/kong/pull/5620)
- Introduce `kong.response.error` method, that allows PDK users to exit with
  an error while honoring the Accept header or manually forcing a content-type.
  [#5562](https://github.com/Kong/kong/pull/5562)
- Introduce `kong.client.tls` module, which provides the following methods for
  interacting with downstream mTLS:
  * `kong.client.tls.request_client_certificate()`: request client to present its
    client-side certificate to initiate mutual TLS authentication between server
    and client.
  * `kong.client.tls.disable_session_reuse()`: prevent the TLS session for the current
    connection from being reused by disabling session ticket and session ID for
    the current TLS connection.
  * `kong.client.tls.get_full_client_certificate_chain()`: return the PEM encoded
    downstream client certificate chain with the client certificate at the top
    and intermediate certificates (if any) at the bottom.
  [#5890](https://github.com/Kong/kong/pull/5890)
- Introduce `kong.log.serialize` method.
  [#5995](https://github.com/Kong/kong/pull/5995)
- Introduce new methods to the `kong.service` PDK module:
  * `kong.service.set_tls_verify()`: set whether TLS verification is enabled while
    handshaking with the upstream Service
  * `kong.service.set_tls_verify_depth()`: set the maximum depth of verification
    when validating upstream Service's TLS certificate
  * `kong.service.set_tls_verify_store()`: set the CA trust store to use when
    validating upstream Service's TLS certificate

##### Plugins

- :fireworks: **New Plugin**: introduce the [grpc-web plugin](https://github.com/Kong/kong-plugin-grpc-web), allowing clients
  to consume gRPC services via the gRPC-Web protocol.
  [#5607](https://github.com/Kong/kong/pull/5607)
- :fireworks: **New Plugin**: introduce the [grpc-gateway plugin](https://github.com/Kong/kong-plugin-grpc-gateway), allowing
  access to upstream gRPC services through a plain HTTP request.
  [#5939](https://github.com/Kong/kong/pull/5939)
- Go: add getter and setter methods for `kong.ctx.shared`.
  [#5496](https://github.com/Kong/kong/pull/5496/)
- Add `X-Credential-Identifier` header to the following authentication plugins:
  * basic-auth
  * key-auth
  * ldap-auth
  * oauth2
  [#5516](https://github.com/Kong/kong/pull/5516)
- Rate-Limiting: auto-cleanup expired rate-limiting metrics in Postgres.
  [#5498](https://github.com/Kong/kong/pull/5498)
- OAuth2: add ability to persist refresh tokens throughout their life cycle.
  Thanks [amberheilman](https://github.com/amberheilman) for the patch!
  [#5264](https://github.com/Kong/kong/pull/5264)
- IP-Restriction: add support for IPv6.
  [#5640](https://github.com/Kong/kong/pull/5640)
- OAuth2: add support for PKCE.
  Thanks [amberheilman](https://github.com/amberheilman) for the patch!
  [#5268](https://github.com/Kong/kong/pull/5268)
- OAuth2: allow optional hashing of client secrets.
  [#5610](https://github.com/Kong/kong/pull/5610)
- aws-lambda: bump from v3.1.0 to v3.4.0
  * Add `host` configuration to allow for custom Lambda endpoints.
    [#35](https://github.com/Kong/kong-plugin-aws-lambda/pull/35)
- zipkin: bump from 0.2 to 1.1.0
  * Add support for B3 single header
    [#66](https://github.com/Kong/kong-plugin-zipkin/pull/66)
  * Add `traceid_byte_count` config option
    [#74](https://github.com/Kong/kong-plugin-zipkin/pull/74)
  * Add support for W3C header
    [#75](https://github.com/Kong/kong-plugin-zipkin/pull/75)
  * Add new option `header_type`
    [#75](https://github.com/Kong/kong-plugin-zipkin/pull/75)
- serverless-functions: bump from 0.3.1 to 1.0.0
  * Add ability to run functions in each request processing phase.
    [#21](https://github.com/Kong/kong-plugin-serverless-functions/pull/21)
- prometheus: bump from 0.7.1 to 0.9.0
  * Performance: significant improvements in throughput and CPU usage.
    [#79](https://github.com/Kong/kong-plugin-prometheus/pull/79)
  * Expose healthiness of upstreams targets.
    Thanks [carnei-ro](https://github.com/carnei-ro) for the patch!
    [#88](https://github.com/Kong/kong-plugin-prometheus/pull/88)
- rate-limiting: allow rate-limiting by custom header.
  Thanks [carnei-ro](https://github.com/carnei-ro) for the patch!
  [#5969](https://github.com/Kong/kong/pull/5969)
- session: bumped from 2.3.0 to 2.4.0.
  [#5868](https://github.com/Kong/kong/pull/5868)

### Fixes

##### Core

- Fix memory leak when loading a declarative configuration that fails
  schema validation.
  [#5759](https://github.com/Kong/kong/pull/5759)
- Fix migration issue where the index for the `ca_certificates` table would
  fail to be created.
  [#5764](https://github.com/Kong/kong/pull/5764)
- Fix issue where DNS resolution would fail in DB-less mode.
  [#5831](https://github.com/Kong/kong/pull/5831)

##### Admin API

- Disallow `PATCH` on `/upstreams/:upstreams/targets/:targets`

##### Plugins

- Go: fix issue where instances of the same Go plugin applied to different
  Routes would get mixed up.
  [#5597](https://github.com/Kong/kong/pull/5597)
- Strip `Authorization` value from logged headers. Values are now shown as
  `REDACTED`.
  [#5628](https://github.com/Kong/kong/pull/5628).
- ACL: respond with HTTP 401 rather than 403 if credentials are not provided.
  [#5452](https://github.com/Kong/kong/pull/5452)
- ldap-auth: set credential ID upon authentication, allowing subsequent
  plugins (e.g., rate-limiting) to act on said value.
  [#5497](https://github.com/Kong/kong/pull/5497)
- ldap-auth: hash the cache key generated by the plugin.
  [#5497](https://github.com/Kong/kong/pull/5497)
- zipkin: bump from 0.2 to 1.1.0
  * Stopped tagging non-erroneous spans with `error=false`.
    [#63](https://github.com/Kong/kong-plugin-zipkin/pull/63)
  * Changed the structure of `localEndpoint` and `remoteEndpoint`.
    [#63](https://github.com/Kong/kong-plugin-zipkin/pull/63)
  * Store annotation times in microseconds.
    [#71](https://github.com/Kong/kong-plugin-zipkin/pull/71)
  * Prevent an error triggered when timing-related kong variables
    were not present.
    [#71](https://github.com/Kong/kong-plugin-zipkin/pull/71)
- aws-lambda: AWS regions are no longer validated against a hardcoded list; if an
  invalid region name is provided, a proxy Internal Server Error is raised,
  and a DNS resolution error message is logged.
  [#33](https://github.com/Kong/kong-plugin-aws-lambda/pull/33)

[Back to TOC](#table-of-contents)


## [2.0.5]

> Released 2020/06/30

### Dependencies

- Bump OpenSSL version from `1.1.1f` to `1.1.1g`.
  [#5820](https://github.com/Kong/kong/pull/5810)
- Bump [go-pluginserver](https://github.com/Kong/go-pluginserver) from version
  from `0.2.0` to `0.3.2`, leveraging [go-pdk](https://github.com/Kong/go-pdk) `0.3.1`.
  See the [go-pdk changelog](https://github.com/Kong/go-pdk/blob/master/CHANGELOG.md#v031).

### Fixes

##### Core

- Fix a race condition leading to random config fetching failure in DB-less mode.
  [#5833](https://github.com/Kong/kong/pull/5833)
- Fix issue where a respawned worker would not use the existing configuration
  in DB-less mode.
  [#5850](https://github.com/Kong/kong/pull/5850)
- Fix issue where declarative configuration would fail with the error:
  `Cannot serialise table: excessively sparse array`.
  [#5768](https://github.com/Kong/kong/pull/5865)
- Targets now support a weight range of 0-65535.
  [#5871](https://github.com/Kong/kong/pull/5871)
- Make kong.ctx.plugin light-thread safe
  Thanks [tdelaune](https://github.com/tdelaune) for the assistance!
  [#5873](https://github.com/Kong/kong/pull/5873)
- Go: fix issue with Go plugins where the plugin instance would be
  intermittently killed.
  Thanks [primableatom](https://github.com/primableatom) for the patch!
  [#5903](https://github.com/Kong/kong/pull/5903)
- Auto-convert `config.anonymous` from empty string to the `ngx.null` value.
  [#5906](https://github.com/Kong/kong/pull/5906)
- Fix issue where DB-less wouldn't correctly validate input with missing IDs,
  names, or cache key.
  [#5929](https://github.com/Kong/kong/pull/5929)
- Fix issue where a request to the upstream health endpoint would fail with
  HTTP 500 Internal Server Error.
  [#5943](https://github.com/Kong/kong/pull/5943)
- Fix issue where providing a declarative configuration file containing
  fields with explicit null values would result in an error.
  [#5999](https://github.com/Kong/kong/pull/5999)
- Fix issue where the balancer wouldn't be built for all workers.
  [#5931](https://github.com/Kong/kong/pull/5931)
- Fix issue where a declarative configuration file with primary keys specified
  as numbers would result in an error.
  [#6005](https://github.com/Kong/kong/pull/6005)

##### CLI

##### Configuration

- Fix issue where the Postgres password from the Kong configuration file
  would be truncated if it contained a `#` character.
  [#5822](https://github.com/Kong/kong/pull/5822)

##### Admin API

- Fix issue where a `PUT` request on `/upstreams/:upstreams/targets/:targets`
  would result in HTTP 500 Internal Server Error.
  [#6012](https://github.com/Kong/kong/pull/6012)

##### PDK

- Stop request processing flow if body encoding fails.
  [#5829](https://github.com/Kong/kong/pull/5829)
- Ensure `kong.service.set_target()` includes the port number if a non-default
  port is used.
  [#5996](https://github.com/Kong/kong/pull/5996)

##### Plugins

- Go: fix issue where the go-pluginserver would not reload Go plugins'
  configurations.
  Thanks [wopol](https://github.com/wopol) for the patch!
  [#5866](https://github.com/Kong/kong/pull/5866)
- basic-auth: avoid fetching credentials when password is not given.
  Thanks [Abhishekvrshny](https://github.com/Abhishekvrshny) for the patch!
  [#5880](https://github.com/Kong/kong/pull/5880)
- cors: avoid overwriting upstream response `Vary` header; new values are now
  added as additional `Vary` headers.
  Thanks [aldor007](https://github.com/aldor007) for the patch!
  [#5794](https://github.com/Kong/kong/pull/5794)

[Back to TOC](#table-of-contents)


## [2.0.4]

> Released 2020/04/22

### Fixes

##### Core

  - Disable JIT mlcache:get_bulk() on ARM64
    [#5797](https://github.com/Kong/kong/pull/5797)
  - Don't incrementing log counters on unexpected errors
    [#5783](https://github.com/Kong/kong/pull/5783)
  - Invalidate target history at cleanup so balancers stay synced
    [#5775](https://github.com/Kong/kong/pull/5775)
  - Set a log prefix with the upstream name
    [#5773](https://github.com/Kong/kong/pull/5773)
  - Fix memory leaks when loading a declarative config that fails schema validation
    [#5766](https://github.com/Kong/kong/pull/5766)
  - Fix some balancer and cluster_events issues
    [#5804](https://github.com/Kong/kong/pull/5804)

##### Configuration

  - Send declarative config updates to stream subsystem via Unix domain
    [#5786](https://github.com/Kong/kong/pull/5786)
  - Now when using declarative configurations the cache is purged on reload, cleaning any references to removed entries
    [#5769](https://github.com/Kong/kong/pull/5769)


[Back to TOC](#table-of-contents)


## [2.0.3]

> Released 2020/04/06

This is a patch release in the 2.0 series. Being a patch release, it strictly
contains performance improvements and bugfixes. The are no new features or
breaking changes.

### Fixes

##### Core

  - Setting the target weight to 0 does not automatically remove the upstream.
    [#5710](https://github.com/Kong/kong/pull/5710).
  - The plugins iterator is now always fully built, even if the initialization
    of any of them fails.
    [#5692](https://github.com/Kong/kong/pull/5692).
  - Fixed the load of `dns_not_found_ttl` and `dns_error_ttl` configuration
    options.
    [#5684](https://github.com/Kong/kong/pull/5684).
  - Consumers and tags are properly warmed-up from the plugins' perspective,
    i.e. they are loaded to the cache space that plugins access.
    [#5669](https://github.com/Kong/kong/pull/5669).
  - Customized error messages don't affect subsequent default error responses
    now.
    [#5673](https://github.com/Kong/kong/pull/5673).

##### CLI

  - Fixed the `lua_package_path` option precedence over `LUA_PATH` environment
    variable.
    [#5729](https://github.com/Kong/kong/pull/5729).
  - Support to Nginx binary upgrade by correctly handling the `USR2` signal.
    [#5657](https://github.com/Kong/kong/pull/5657).

##### Configuration

  - Fixed the logrotate configuration file with the right line terminators.
    [#243](https://github.com/Kong/kong-build-tools/pull/243).
    Thanks, [WALL-E](https://github.com/WALL-E)

##### Admin API

  - Fixed the `sni is duplicated` error when sending multiple `SNIs` as body
    arguments and an `SNI` on URL that matched one from the body.
    [#5660](https://github.com/Kong/kong/pull/5660).

[Back to TOC](#table-of-contents)


## [2.0.2]

> Released 2020/02/27

This is a patch release in the 2.0 series. Being a patch release, it strictly
contains performance improvements and bugfixes. The are no new features or
breaking changes.

### Fixes

##### Core

  - Fix issue related to race condition in Cassandra select each method
    [#5564](https://github.com/Kong/kong/pull/5564).
    Thanks, [vasuharish](https://github.com/vasuharish)!
  - Fix issue related to running control plane under multiple Nginx workers
    [#5612](https://github.com/Kong/kong/pull/5612).
  - Don't change route paths when marshaling
    [#5587](https://github.com/Kong/kong/pull/5587).
  - Fix propagation of posted health across workers
    [#5539](https://github.com/Kong/kong/pull/5539).
  - Use proper units for timeouts with cassandra
    [#5571](https://github.com/Kong/kong/pull/5571).
  - Fix broken SNI based routing in L4 proxy mode
    [#5533](https://github.com/Kong/kong/pull/5533).

##### Plugins

  - Enable the ACME plugin by default
    [#5555](https://github.com/Kong/kong/pull/5555).
  - Accept consumer username in anonymous field
    [#5552](https://github.com/Kong/kong/pull/5552).

[Back to TOC](#table-of-contents)


## [2.0.1]

> Released 2020/02/04

This is a patch release in the 2.0 series. Being a patch release, it strictly
contains performance improvements and bugfixes. The are no new features or
breaking changes.


### Fixes

##### Core

  - Migrations include the configured Lua path now
    [#5509](https://github.com/Kong/kong/pull/5509).
  - Hop-by-hop headers to not clear upgrade header on upgrade
    [#5495](https://github.com/Kong/kong/pull/5495).
  - Balancers now properly check if a response is produced by an upstream
    [#5493](https://github.com/Kong/kong/pull/5493).
    Thanks, [onematchfox](https://github.com/onematchfox)!
  - Kong correctly logs an error message when the Lua VM cannot allocate memory
    [#5479](https://github.com/Kong/kong/pull/5479)
    Thanks, [pamiel](https://github.com/pamiel)!
  - Schema validations work again in DB-less mode
    [#5464](https://github.com/Kong/kong/pull/5464).

##### Plugins

  - oauth2: handle `Authorization` headers with missing `access_token` correctly.
    [#5514](https://github.com/Kong/kong/pull/5514).
    Thanks, [jeremyjpj0916](https://github.com/jeremyjpj0916)!
  - oauth2: hash oauth2_tokens cache key via the DAO
    [#5507](https://github.com/Kong/kong/pull/5507)


[Back to TOC](#table-of-contents)


## [2.0.0]

> Released 2020/01/20

This is a new major release of Kong, including new features such as **Hybrid
mode**, **Go language support for plugins** and **buffered proxying**, and
much more.

Kong 2.0.0 removes the deprecated service mesh functionality, which was
been retired in favor of [Kuma](https://kuma.io), as Kong continues to
focus on its core gateway capabilities.

Please note that Kong 2.0.0 also removes support for migrating from versions
below 1.0.0. If you are running Kong 0.x versions below 0.14.1, you need to
migrate to 0.14.1 first, and once you are running 0.14.1, you can migrate to
Kong 1.5.0, which includes special provisions for migrating from Kong 0.x,
such as the `kong migrations migrate-apis` command, and then finally to Kong
2.0.0.

### Dependencies

- :warning: The required OpenResty version is
  [1.15.8.2](http://openresty.org/en/changelog-1015008.html), and the
  the set of patches included has changed, including the latest release of
  [lua-kong-nginx-module](https://github.com/Kong/lua-kong-nginx-module).
  If you are installing Kong from one of our distribution
  packages, you are not affected by this change.

**Note:** if you are not using one of our distribution packages and compiling
OpenResty from source, you must still apply Kong's [OpenResty
patches](https://github.com/Kong/kong-build-tools/tree/master/openresty-build-tools/openresty-patches)
(and, as highlighted above, compile OpenResty with the new
lua-kong-nginx-module). Our [kong-build-tools](https://github.com/Kong/kong-build-tools)
repository will allow you to do both easily.

### Packaging

- RPM packages are now signed with our own GPG keys. You can download our public
  key at https://bintray.com/user/downloadSubjectPublicKey?username=kong
- Kong now ships with a systemd unit file

### Additions

##### Core

  - :fireworks: **Hybrid mode** for management of control-plane and
    data-plane nodes. This allows running control-plane nodes using a
    database and have them deliver configuration updates to DB-less
    data-plane nodes.
    [#5294](https://github.com/Kong/kong/pull/5294)
  - :fireworks: **Buffered proxying** - plugins can now request buffered
    reading of the service response (as opposed to the streaming default),
    allowing them to modify headers based on the contents of the body
    [#5234](https://github.com/Kong/kong/pull/5234)
  - The `transformations` in DAO schemas now also support `on_read`,
    allowing for two-way (read/write) data transformations between
    Admin API input/output and database storage.
    [#5100](https://github.com/Kong/kong/pull/5100)
  - Added `threshold` attribute for health checks
    [#5206](https://github.com/Kong/kong/pull/5206)
  - Caches for core entities and plugin-controlled entities (such as
    credentials, etc.) are now separated, protecting the core entities
    from cache eviction caused by plugin behavior.
    [#5114](https://github.com/Kong/kong/pull/5114)
  - Cipher suite was updated to the Mozilla v5 release.
    [#5342](https://github.com/Kong/kong/pull/5342)
  - Better support for using already existing Cassandra keyspaces
    when migrating
    [#5361](https://github.com/Kong/kong/pull/5361)
  - Better log messages when plugin modules fail to load
    [#5357](https://github.com/Kong/kong/pull/5357)
  - `stream_listen` now supports the `backlog` option.
    [#5346](https://github.com/Kong/kong/pull/5346)
  - The internal cache was split into two independent segments,
    `kong.core_cache` and `kong.cache`. The `core_cache` region is
    used by the Kong core to store configuration data that doesn't
    change often. The other region is used to store plugin
    runtime data that is dependent on traffic pattern and user
    behavior. This change should decrease the cache contention
    between Kong core and plugins and result in better performance
    overall.
    - :warning: Note that both structures rely on the already existent
      `mem_cache_size` configuration option to set their size,
      so when upgrading from a previous Kong version, the cache
      memory consumption might double if this value is not adjusted
      [#5114](https://github.com/Kong/kong/pull/5114)

##### CLI

  - `kong config init` now accepts a filename argument
    [#4451](https://github.com/Kong/kong/pull/4451)

##### Configuration

  - :fireworks: **Extended support for Nginx directive injections**
    via Kong configurations, reducing the needs for custom Nginx
    templates. New injection contexts were added: `nginx_main_`,
    `nginx_events` and `nginx_supstream_` (`upstream` in `stream`
    mode).
    [#5390](https://github.com/Kong/kong/pull/5390)
  - Enable `reuseport` option in the listen directive by default
    and allow specifying both `reuseport` and `backlog=N` in the
    listener flags.
    [#5332](https://github.com/Kong/kong/pull/5332)
  - Check existence of `lua_ssl_trusted_certificate` at startup
    [#5345](https://github.com/Kong/kong/pull/5345)

##### Admin API

  - Added `/upstreams/<id>/health?balancer_health=1` attribute for
    detailed information about balancer health based on health
    threshold configuration
    [#5206](https://github.com/Kong/kong/pull/5206)

##### PDK

  - New functions `kong.service.request.enable_buffering`,
    `kong.service.response.get_raw_body` and
    `kong.service.response.get_body` for use with buffered proxying
    [#5315](https://github.com/Kong/kong/pull/5315)

##### Plugins

  - :fireworks: **Go plugin support** - plugins can now be written in
    Go as well as Lua, through the use of an out-of-process Go plugin server.
    [#5326](https://github.com/Kong/kong/pull/5326)
  - The lifecycle of the Plugin Server daemon for Go language support is
    managed by Kong itself.
    [#5366](https://github.com/Kong/kong/pull/5366)
  - :fireworks: **New plugin: ACME** - Let's Encrypt and ACMEv2 integration with Kong
    [#5333](https://github.com/Kong/kong/pull/5333)
  - :fireworks: aws-lambda: bumped version to 3.0.1, with a number of new features!
    [#5083](https://github.com/Kong/kong/pull/5083)
  - :fireworks: prometheus: bumped to version 0.7.0 including major performance improvements
    [#5295](https://github.com/Kong/kong/pull/5295)
  - zipkin: bumped to version 0.2.1
    [#5239](https://github.com/Kong/kong/pull/5239)
  - session: bumped to version 2.2.0, adding `authenticated_groups` support
    [#5108](https://github.com/Kong/kong/pull/5108)
  - rate-limiting: added experimental support for standardized headers based on the
    ongoing [RFC draft](https://tools.ietf.org/html/draft-polli-ratelimit-headers-01)
    [#5335](https://github.com/Kong/kong/pull/5335)
  - rate-limiting: added Retry-After header on HTTP 429 responses
    [#5329](https://github.com/Kong/kong/pull/5329)
  - datadog: report metrics with tags --
    Thanks [mvanholsteijn](https://github.com/mvanholsteijn) for the patch!
    [#5154](https://github.com/Kong/kong/pull/5154)
  - request-size-limiting: added `size_unit` configuration option.
    [#5214](https://github.com/Kong/kong/pull/5214)
  - request-termination: add extra check for `conf.message` before sending
    response back with body object included.
    [#5202](https://github.com/Kong/kong/pull/5202)
  - jwt: add `X-Credential-Identifier` header in response --
    Thanks [davinwang](https://github.com/davinwang) for the patch!
    [#4993](https://github.com/Kong/kong/pull/4993)

### Fixes

##### Core

  - Correct detection of update upon deleting Targets --
    Thanks [pyrl247](https://github.com/pyrl247) for the patch!
  - Fix declarative config loading of entities with abstract records
    [#5343](https://github.com/Kong/kong/pull/5343)
  - Fix sort priority when matching routes by longest prefix
    [#5430](https://github.com/Kong/kong/pull/5430)
  - Detect changes in Routes that happen halfway through a router update
    [#5431](https://github.com/Kong/kong/pull/5431)

##### Admin API

  - Corrected the behavior when overwriting a Service configuration using
    the `url` shorthand
    [#5315](https://github.com/Kong/kong/pull/5315)

##### Core

  - :warning: **Removed Service Mesh support** - That has been deprecated in
    Kong 1.4 and made off-by-default already, and the code is now gone in 2.0.
    For Service Mesh, we now have [Kuma](https://kuma.io), which is something
    designed for Mesh patterns from day one, so we feel at peace with removing
    Kong's native Service Mesh functionality and focus on its core capabilities
    as a gateway.

##### Configuration

  - Routes using `tls` are now supported in stream mode by adding an
    entry in `stream_listen` with the `ssl` keyword enabled.
    [#5346](https://github.com/Kong/kong/pull/5346)
  - As part of service mesh removal, serviceless proxying was removed.
    You can still set `service = null` when creating a route for use with
    serverless plugins such as `aws-lambda`, or `request-termination`.
    [#5353](https://github.com/Kong/kong/pull/5353)
  - Removed the `origins` property which was used for service mesh.
    [#5351](https://github.com/Kong/kong/pull/5351)
  - Removed the `transparent` property which was used for service mesh.
    [#5350](https://github.com/Kong/kong/pull/5350)
  - Removed the `nginx_optimizations` property; the equivalent settings
    can be performed via Nginx directive injections.
    [#5390](https://github.com/Kong/kong/pull/5390)
  - The Nginx directive injection prefixes `nginx_http_upstream_`
    and `nginx_http_status_` were renamed to `nginx_upstream_` and
    `nginx_status_` respectively.
    [#5390](https://github.com/Kong/kong/pull/5390)

##### Plugins

  - Removed the Sidecar Injector plugin which was used for service mesh.
    [#5199](https://github.com/Kong/kong/pull/5199)


[Back to TOC](#table-of-contents)


## [1.5.1]

> Released 2020/02/19

This is a patch release over 1.5.0, fixing a minor issue in the `kong migrations migrate-apis`
command, which assumed execution in a certain order in the migration process. This now
allows the command to be executed prior to running the migrations from 0.x to 1.5.1.

### Fixes

##### CLI

  - Do not assume new fields are already available when running `kong migrations migrate-apis`
    [#5572](https://github.com/Kong/kong/pull/5572)


[Back to TOC](#table-of-contents)


## [1.5.0]

> Released 2020/01/20

Kong 1.5.0 is the last release in the Kong 1.x series, and it was designed to
help Kong 0.x users upgrade out of that series and into more current releases.
Kong 1.5.0 includes two features designed to ease the transition process: the
new `kong migrations migrate-apis` commands, to help users migrate away from
old `apis` entities which were deprecated in Kong 0.13.0 and removed in Kong
1.0.0, and a compatibility flag to provide better router compatibility across
Kong versions.

### Additions

##### Core

  - New `path_handling` attribute in Routes entities, which selects the behavior
    the router will have when combining the Service Path, the Route Path, and
    the Request path into a single path sent to the upstream. This attribute
    accepts two values, `v0` or `v1`, making the router behave as in Kong 0.x or
    Kong 1.x, respectively. [#5360](https://github.com/Kong/kong/pull/5360)

##### CLI

  - New command `kong migrations migrate-apis`, which converts any existing
    `apis` from an old Kong 0.x installation and generates Route, Service and
    Plugin entities with equivalent configurations. The converted routes are
    set to use `path_handling = v0`, to ensure compatibility.
    [#5176](https://github.com/Kong/kong/pull/5176)

### Fixes

##### Core

  - Fixed the routing prioritization that could lead to a match in a lower
    priority path. [#5443](https://github.com/Kong/kong/pull/5443)
  - Changes in router or plugins entities while the rebuild is in progress now
    are treated in the next rebuild, avoiding to build invalid iterators.
    [#5431](https://github.com/Kong/kong/pull/5431)
  - Fixed invalid incorrect calculation of certificate validity period.
    [#5449](https://github.com/Kong/kong/pull/5449) -- Thanks
    [Bevisy](https://github.com/Bevisy) for the patch!


[Back to TOC](#table-of-contents)


## [1.4.3]

> Released 2020/01/09

:warning: This release includes a security fix to address potentially
sensitive information being written to the error log file. This affects
certain uses of the Admin API for DB-less mode, described below.

This is a patch release in the 1.4 series, and as such, strictly contains
bugfixes. There are no new features nor breaking changes.

### Fixes

##### Core

  - Fix the detection of the need for balancer updates
    when deleting targets
    [#5352](https://github.com/kong/kong/issues/5352) --
    Thanks [zeeshen](https://github.com/zeeshen) for the patch!
  - Fix behavior of longest-path criteria when matching routes
    [#5383](https://github.com/kong/kong/issues/5383)
  - Fix incorrect use of cache when using header-based routing
    [#5267](https://github.com/kong/kong/issues/5267) --
    Thanks [marlonfan](https://github.com/marlonfan) for the patch!

##### Admin API

  - Do not make a debugging dump of the declarative config input into
    `error.log` when posting it with `/config` and using `_format_version`
    as a top-level parameter (instead of embedded in the `config` parameter).
    [#5411](https://github.com/kong/kong/issues/5411)
  - Fix incorrect behavior of PUT for /certificates
    [#5321](https://github.com/kong/kong/issues/5321)

##### Plugins

  - acl: fixed an issue where getting ACLs by group failed when multiple
    consumers share the same group
    [#5322](https://github.com/kong/kong/issues/5322)


[Back to TOC](#table-of-contents)


## [1.4.2]

> Released 2019/12/10

This is another patch release in the 1.4 series, and as such, strictly
contains bugfixes. There are no new features nor breaking changes.

### Fixes

##### Core

  - Fixes some corner cases in the balancer behavior
    [#5318](https://github.com/Kong/kong/pull/5318)

##### Plugins

  - http-log: disable queueing when using the default
    settings, to avoid memory consumption issues
    [#5323](https://github.com/Kong/kong/pull/5323)
  - prometheus: restore compatibility with version 0.6.0
    [#5303](https://github.com/Kong/kong/pull/5303)


[Back to TOC](#table-of-contents)


## [1.4.1]

> Released 2019/12/03

This is a patch release in the 1.4 series, and as such, strictly contains
bugfixes. There are no new features nor breaking changes.

### Fixes

##### Core

  - Fixed a memory leak in the balancer
    [#5229](https://github.com/Kong/kong/pull/5229) --
    Thanks [zeeshen](https://github.com/zeeshen) for the patch!
  - Removed arbitrary limit on worker connections.
    [#5148](https://github.com/Kong/kong/pull/5148)
  - Fixed `preserve_host` behavior for gRPC routes
    [#5225](https://github.com/Kong/kong/pull/5225)
  - Fix migrations for ttl for OAuth2 tokens
    [#5253](https://github.com/Kong/kong/pull/5253)
  - Improve handling of errors when creating balancers
    [#5284](https://github.com/Kong/kong/pull/5284)

##### CLI

  - Fixed an issue with `kong config db_export` when reading
    entities that are ttl-enabled and whose ttl value is `null`.
    [#5185](https://github.com/Kong/kong/pull/5185)

##### Admin API

  - Various fixes for Admin API behavior
    [#5174](https://github.com/Kong/kong/pull/5174),
    [#5178](https://github.com/Kong/kong/pull/5178),
    [#5191](https://github.com/Kong/kong/pull/5191),
    [#5186](https://github.com/Kong/kong/pull/5186)

##### Plugins

  - http-log: do not impose a retry delay on successful sends
    [#5282](https://github.com/Kong/kong/pull/5282)


[Back to TOC](#table-of-contents)

## [1.4.0]

> Released on 2019/10/22

### Installation

  - :warning: All Bintray assets have been renamed from `.all.` / `.noarch.` to be
    architecture specific namely `.arm64.` and `.amd64.`

### Additions

##### Core

  - :fireworks: New configuration option `cassandra_refresh_frequency` to set
    the frequency that Kong will check for Cassandra cluster topology changes,
    avoiding restarts when Cassandra nodes are added or removed.
    [#5071](https://github.com/Kong/kong/pull/5071)
  - New `transformations` property in DAO schemas, which allows adding functions
    that run when database rows are inserted or updated.
    [#5047](https://github.com/Kong/kong/pull/5047)
  - The new attribute `hostname` has been added to `upstreams` entities. This
    attribute is used as the `Host` header when proxying requests through Kong
    to servers that are listening on server names that are different from the
    names to which they resolve.
    [#4959](https://github.com/Kong/kong/pull/4959)
  - New status interface has been introduced. It exposes insensitive health,
    metrics and error read-only information from Kong, which can be consumed by
    other services in the infrastructure to monitor Kong's health.
    This removes the requirement of the long-used workaround to monitor Kong's
    health by injecting a custom server block.
    [#4977](https://github.com/Kong/kong/pull/4977)
  - New Admin API response header `X-Kong-Admin-Latency`, reporting the time
    taken by Kong to process an Admin API request.
    [#4966](https://github.com/Kong/kong/pull/4996/files)

##### Configuration

  - :warning: New configuration option `service_mesh` which enables or disables
    the Service Mesh functionality. The Service Mesh is being deprecated and
    will not be available in the next releases of Kong.
    [#5124](https://github.com/Kong/kong/pull/5124)
  - New configuration option `router_update_frequency` that allows setting the
    frequency that router and plugins will be checked for changes. This new
    option avoids performance degradation when Kong routes or plugins are
    frequently changed. [#4897](https://github.com/Kong/kong/pull/4897)

##### Plugins

  - rate-limiting: in addition to consumer, credential, and IP levels, now
    rate-limiting plugin has service-level support. Thanks
    [wuguangkuo](https://github.com/wuguangkuo) for the patch!
    [#5031](https://github.com/Kong/kong/pull/5031)
  - Now rate-limiting `local` policy counters expire using the shared
    dictionary's TTL, avoiding to keep unnecessary counters in memory. Thanks
    [cb372](https://github.com/cb372) for the patch!
    [#5029](https://github.com/Kong/kong/pull/5029)
  - Authentication plugins have support for tags now.
    [#4945](https://github.com/Kong/kong/pull/4945)
  - response-transformer plugin now supports renaming response headers. Thanks
    [aalmazanarbs](https://github.com/aalmazanarbs) for the patch!
    [#5040](https://github.com/Kong/kong/pull/5040)

### Fixes

##### Core

  - :warning: Service Mesh is known to cause HTTPS requests to upstream to
    ignore `proxy_ssl*` directives, so it is being discontinued in the next
    major release of Kong. In this release it is disabled by default, avoiding
    this issue, and it can be enabled as aforementioned in the configuration
    section. [#5124](https://github.com/Kong/kong/pull/5124)
  - Fixed an issue on reporting the proper request method and URL arguments on
    NGINX-produced errors in logging plugins.
    [#5073](https://github.com/Kong/kong/pull/5073)
  - Fixed an issue where targets were not properly updated in all Kong workers
    when they were removed. [#5041](https://github.com/Kong/kong/pull/5041)
  - Deadlocks cases in database access functions when using Postgres and
    cleaning up `cluster_events` in high-changing scenarios were fixed.
    [#5118](https://github.com/Kong/kong/pull/5118)
  - Fixed issues with tag-filtered GETs on Cassandra-backed nodes.
    [#5105](https://github.com/Kong/kong/pull/5105)

##### Configuration

  - Fixed Lua parsing and error handling in declarative configurations.
    [#5019](https://github.com/Kong/kong/pull/5019)
  - Automatically escape any unescaped `#` characters in parsed `KONG_*`
    environment variables. [#5062](https://github.com/Kong/kong/pull/5062)

##### Plugins

  - file-log: creates log file with proper permissions when Kong uses
    declarative config. [#5028](https://github.com/Kong/kong/pull/5028)
  - basic-auth: fixed credentials parsing when using DB-less
    configurations. [#5080](https://github.com/Kong/kong/pull/5080)
  - jwt: plugin handles empty claims and return the correct error message.
    [#5123](https://github.com/Kong/kong/pull/5123)
    Thanks to [@jeremyjpj0916](https://github.com/jeremyjpj0916) for the patch!
  - serverless-functions: Lua code in declarative configurations is validated
    and loaded correctly.
    [#24](https://github.com/Kong/kong-plugin-serverless-functions/pull/24)
  - request-transformer: fixed bug on removing and then adding request headers
    with the same name.
    [#9](https://github.com/Kong/kong-plugin-request-transformer/pull/9)


[Back to TOC](#table-of-contents)

## [1.3.0]

> Released on 2019/08/21

Kong 1.3 is the first version to officially support **gRPC proxying**!

Following our vision for Kong to proxy modern Web services protocols, we are
excited for this newest addition to the family of protocols already supported
by Kong (HTTP(s), WebSockets, and TCP). As we have recently stated in our
latest [Community Call](https://konghq.com/community-call/), more protocols are
to be expected in the future.

Additionally, this release includes several highly-requested features such as
support for upstream **mutual TLS**, **header-based routing** (not only
`Host`), **database export**, and **configurable upstream keepalive
timeouts**.

### Changes

##### Dependencies

- :warning: The required OpenResty version has been bumped to
  [1.15.8.1](http://openresty.org/en/changelog-1015008.html). If you are
  installing Kong from one of our distribution packages, you are not affected
  by this change. See [#4382](https://github.com/Kong/kong/pull/4382).
  With this new version comes a number of improvements:
  1. The new [ngx\_http\_grpc\_module](https://nginx.org/en/docs/http/ngx_http_grpc_module.html).
  2. Configurable of upstream keepalive connections by timeout or number of
     requests.
  3. Support for ARM64 architectures.
  4. LuaJIT GC64 mode for x86_64 architectures, raising the LuaJIT GC-managed
     memory limit from 2GB to 128TB and producing more predictable GC
     performance.
- :warning: From this version on, the new
  [lua-kong-nginx-module](https://github.com/Kong/lua-kong-nginx-module) Nginx
  module is **required** to be built into OpenResty for Kong to function
  properly. This new module allows Kong to support new features such as mutual
  TLS authentication. If you are installing Kong from one of our distribution
  packages, you are not affected by this change.
  [openresty-build-tools#26](https://github.com/Kong/openresty-build-tools/pull/26)

**Note:** if you are not using one of our distribution packages and compiling
OpenResty from source, you must still apply Kong's [OpenResty
patches](https://github.com/kong/openresty-patches) (and, as highlighted above,
compile OpenResty with the new lua-kong-nginx-module). Our new
[openresty-build-tools](https://github.com/Kong/openresty-build-tools)
repository will allow you to do both easily.

##### Core

- :warning: Bugfixes in the router *may, in some edge-cases*, result in
  different Routes being matched. It was reported to us that the router behaved
  incorrectly in some cases when configuring wildcard Hosts and regex paths
  (e.g. [#3094](https://github.com/Kong/kong/issues/3094)). It may be so that
  you are subject to these bugs without realizing it. Please ensure that
  wildcard Hosts and regex paths Routes you have configured are matching as
  expected before upgrading.
  See [9ca4dc0](https://github.com/Kong/kong/commit/9ca4dc09fdb12b340531be8e0f9d1560c48664d5),
  [2683b86](https://github.com/Kong/kong/commit/2683b86c2f7680238e3fe85da224d6f077e3425d), and
  [6a03e1b](https://github.com/Kong/kong/commit/6a03e1bd95594716167ccac840ff3e892ed66215)
  for details.
- Upstream connections are now only kept-alive for 100 requests or 60 seconds
  (idle) by default. Previously, upstream connections were not actively closed
  by Kong. This is a (non-breaking) change in behavior, inherited from Nginx
  1.15, and configurable via new configuration properties (see below).

##### Configuration

- :warning: The `upstream_keepalive` configuration property is deprecated, and
  replaced by the new `nginx_http_upstream_keepalive` property. Its behavior is
  almost identical, but the notable difference is that the latter leverages the
  [injected Nginx
  directives](https://konghq.com/blog/kong-ce-nginx-injected-directives/)
  feature added in Kong 0.14.0.
  In future releases, we will gradually increase support for injected Nginx
  directives. We have high hopes that this will remove the occasional need for
  custom Nginx configuration templates.
  [#4382](https://github.com/Kong/kong/pull/4382)

### Additions

##### Core

- :fireworks: **Native gRPC proxying.** Two new protocol types; `grpc` and
  `grpcs` correspond to gRPC over h2c and gRPC over h2. They can be specified
  on a Route or a Service's `protocol` attribute (e.g. `protocol = grpcs`).
  When an incoming HTTP/2 request matches a Route with a `grpc(s)` protocol,
  the request will be handled by the
  [ngx\_http\_grpc\_module](https://nginx.org/en/docs/http/ngx_http_grpc_module.html),
  and proxied to the upstream Service according to the gRPC protocol
  specifications.  :warning: Note that not all Kong plugins are compatible with
  gRPC requests yet.  [#4801](https://github.com/Kong/kong/pull/4801)
- :fireworks: **Mutual TLS** handshake with upstream services. The Service
  entity now has a new `client_certificate` attribute, which is a foreign key
  to a Certificate entity. If specified, Kong will use the Certificate as a
  client TLS cert during the upstream TLS handshake.
  [#4800](https://github.com/Kong/kong/pull/4800)
- :fireworks: **Route by any request header**. The router now has the ability
  to match Routes by any request header (not only `Host`). The Route entity now
  has a new `headers` attribute, which is a map of headers names and values.
  E.g. `{ "X-Forwarded-Host": ["example.org"], "Version": ["2", "3"] }`.
  [#4758](https://github.com/Kong/kong/pull/4758)
- :fireworks: **Least-connection load-balancing**. A new `algorithm` attribute
  has been added to the Upstream entity. It can be set to `"round-robin"`
  (default), `"consistent-hashing"`, or `"least-connections"`.
  [#4528](https://github.com/Kong/kong/pull/4528)
- A new core entity, "CA Certificates" has been introduced and can be accessed
  via the new `/ca_certificates` Admin API endpoint. CA Certificates entities
  will be used as CA trust store by Kong. Certificates stored by this entity
  need not include their private key.
  [#4798](https://github.com/Kong/kong/pull/4798)
- Healthchecks now use the combination of IP + Port + Hostname when storing
  upstream health information. Previously, only IP + Port were used. This means
  that different virtual hosts served behind the same IP/port will be treated
  differently with regards to their health status. New endpoints were added to
  the Admin API to manually set a Target's health status.
  [#4792](https://github.com/Kong/kong/pull/4792)

##### Configuration

- :fireworks: A new section in the `kong.conf` file describes [injected Nginx
  directives](https://konghq.com/blog/kong-ce-nginx-injected-directives/)
  (added to Kong 0.14.0) and specifies a few default ones.
  In future releases, we will gradually increase support for injected Nginx
  directives. We have high hopes that this will remove the occasional need for
  custom Nginx configuration templates.
  [#4382](https://github.com/Kong/kong/pull/4382)
- :fireworks: New configuration properties allow for controlling the behavior of
  upstream keepalive connections. `nginx_http_upstream_keepalive_requests` and
  `nginx_http_upstream_keepalive_timeout` respectively control the maximum
  number of proxied requests and idle timeout of an upstream connection.
  [#4382](https://github.com/Kong/kong/pull/4382)
- New flags have been added to the `*_listen` properties: `deferred`, `bind`,
  and `reuseport`.
  [#4692](https://github.com/Kong/kong/pull/4692)

##### CLI

- :fireworks: **Database export** via the new `kong config db_export` CLI
  command. This command will export the configuration present in the database
  Kong is connected to (Postgres or Cassandra) as a YAML file following Kong's
  declarative configuration syntax. This file can thus be imported later on
  in a DB-less Kong node or in another database via `kong config db_import`.
  [#4809](https://github.com/Kong/kong/pull/4809)

##### Admin API

- Many endpoints now support more levels of nesting for ease of access.
  For example: `/services/:services/routes/:routes` is now a valid API
  endpoint.
  [#4713](https://github.com/Kong/kong/pull/4713)
- The API now accepts `form-urlencoded` payloads with deeply nested data
  structures. Previously, it was only possible to send such data structures
  via JSON payloads.
  [#4768](https://github.com/Kong/kong/pull/4768)

##### Plugins

- :fireworks: **New bundled plugin**: the [session
  plugin](https://github.com/Kong/kong-plugin-session) is now bundled in Kong.
  It can be used to manage browser sessions for APIs proxied and authenticated
  by Kong.
  [#4685](https://github.com/Kong/kong/pull/4685)
- ldap-auth: A new `config.ldaps` property allows configuring the plugin to
  connect to the LDAP server via TLS. It provides LDAPS support instead of only
  relying on STARTTLS.
  [#4743](https://github.com/Kong/kong/pull/4743)
- jwt-auth: The new `header_names` property accepts an array of header names
  the JWT plugin should inspect when authenticating a request. It defaults to
  `["Authorization"]`.
  [#4757](https://github.com/Kong/kong/pull/4757)
- [azure-functions](https://github.com/Kong/kong-plugin-azure-functions):
  Bumped to 0.4 for minor fixes and performance improvements.
- [kubernetes-sidecar-injector](https://github.com/Kong/kubernetes-sidecar-injector):
  The plugin is now more resilient to Kubernetes schema changes.
- [serverless-functions](https://github.com/Kong/kong-plugin-serverless-functions):
    - Bumped to 0.3 for minor performance improvements.
    - Functions can now have upvalues.
- [prometheus](https://github.com/Kong/kong-plugin-prometheus): Bumped to
  0.4.1 for minor performance improvements.
- cors: add OPTIONS, TRACE and CONNECT to default allowed methods
  [#4899](https://github.com/Kong/kong/pull/4899)
  Thanks to [@eshepelyuk](https://github.com/eshepelyuk) for the patch!

##### PDK

- New function `kong.service.set_tls_cert_key()`. This functions sets the
  client TLS certificate used while handshaking with the upstream service.
  [#4797](https://github.com/Kong/kong/pull/4797)

### Fixes

##### Core

- Fix WebSocket protocol upgrades in some cases due to case-sensitive
  comparisons of the `Upgrade` header.
  [#4780](https://github.com/Kong/kong/pull/4780)
- Router: Fixed a bug causing invalid matches when configuring two or more
  Routes with a plain `hosts` attribute shadowing another Route's wildcard
  `hosts` attribute. Details of the issue can be seen in
  [01b1cb8](https://github.com/Kong/kong/pull/4775/commits/01b1cb871b1d84e5e93c5605665b68c2f38f5a31).
  [#4775](https://github.com/Kong/kong/pull/4775)
- Router: Ensure regex paths always have priority over plain paths. Details of
  the issue can be seen in
  [2683b86](https://github.com/Kong/kong/commit/2683b86c2f7680238e3fe85da224d6f077e3425d).
  [#4775](https://github.com/Kong/kong/pull/4775)
- Cleanup of expired rows in PostgreSQL is now much more efficient thanks to a
  new query plan.
  [#4716](https://github.com/Kong/kong/pull/4716)
- Improved various query plans against Cassandra instances by increasing the
  default page size.
  [#4770](https://github.com/Kong/kong/pull/4770)

##### Plugins

- cors: ensure non-preflight OPTIONS requests can be proxied.
  [#4899](https://github.com/Kong/kong/pull/4899)
  Thanks to [@eshepelyuk](https://github.com/eshepelyuk) for the patch!
- Consumer references in various plugin entities are now
  properly marked as required, avoiding credentials that map to no Consumer.
  [#4879](https://github.com/Kong/kong/pull/4879)
- hmac-auth: Correct the encoding of HTTP/1.0 requests.
  [#4839](https://github.com/Kong/kong/pull/4839)
- oauth2: empty client_id wasn't checked, causing a server error.
  [#4884](https://github.com/Kong/kong/pull/4884)
- response-transformer: preserve empty arrays correctly.
  [#4901](https://github.com/Kong/kong/pull/4901)

##### CLI

- Fixed an issue when running `kong restart` and Kong was not running,
  causing stdout/stderr logging to turn off.
  [#4772](https://github.com/Kong/kong/pull/4772)

##### Admin API

- Ensure PUT works correctly when applied to plugin configurations.
  [#4882](https://github.com/Kong/kong/pull/4882)

##### PDK

- Prevent PDK calls from failing in custom content blocks.
  This fixes a misbehavior affecting the Prometheus plugin.
  [#4904](https://github.com/Kong/kong/pull/4904)
- Ensure `kong.response.add_header` works in the `rewrite` phase.
  [#4888](https://github.com/Kong/kong/pull/4888)

[Back to TOC](#table-of-contents)

## [1.2.2]

> Released on 2019/08/14

:warning: This release includes patches to the NGINX core (1.13.6) fixing
vulnerabilities in the HTTP/2 module (CVE-2019-9511 CVE-2019-9513
CVE-2019-9516).

This is a patch release in the 1.2 series, and as such, strictly contains
bugfixes. There are no new features nor breaking changes.

### Fixes

##### Core

- Case sensitivity fix when clearing the Upgrade header.
  [#4779](https://github.com/kong/kong/issues/4779)

### Performance

##### Core

- Speed up cascade deletes in Cassandra.
  [#4770](https://github.com/kong/kong/pull/4770)

## [1.2.1]

> Released on 2019/06/26

This is a patch release in the 1.2 series, and as such, strictly contains
bugfixes. There are no new features nor breaking changes.

### Fixes

##### Core

- Fix an issue preventing WebSocket connections from being established by
  clients. This issue was introduced in Kong 1.1.2, and would incorrectly clear
  the `Upgrade` response header.
  [#4719](https://github.com/Kong/kong/pull/4719)
- Fix a memory usage growth issue in the `/config` endpoint when configuring
  Upstream entities. This issue was mostly observed by users of the [Kong
  Ingress Controller](https://github.com/Kong/kubernetes-ingress-controller).
  [#4733](https://github.com/Kong/kong/pull/4733)
- Cassandra: ensure serial consistency is `LOCAL_SERIAL` when a
  datacenter-aware load balancing policy is in use. This fixes unavailability
  exceptions sometimes experienced when connecting to a multi-datacenter
  cluster with cross-datacenter connectivity issues.
  [#4734](https://github.com/Kong/kong/pull/4734)
- Schemas: fix an issue in the schema validator that would not allow specifying
  `false` in some schema rules, such a `{ type = "boolean", eq = false }`.
  [#4708](https://github.com/Kong/kong/pull/4708)
  [#4727](https://github.com/Kong/kong/pull/4727)
- Fix an underlying issue with regards to database entities cache keys
  generation.
  [#4717](https://github.com/Kong/kong/pull/4717)

##### Configuration

- Ensure the `cassandra_local_datacenter` configuration property is specified
  when a datacenter-aware Cassandra load balancing policy is in use.
  [#4734](https://github.com/Kong/kong/pull/4734)

##### Plugins

- request-transformer: fix an issue that would prevent adding a body to
  requests without one.
  [Kong/kong-plugin-request-transformer#4](https://github.com/Kong/kong-plugin-request-transformer/pull/4)
- kubernetes-sidecar-injector: fix an issue causing mutating webhook calls to
  fail.
  [Kong/kubernetes-sidecar-injector#9](https://github.com/Kong/kubernetes-sidecar-injector/pull/9)

[Back to TOC](#table-of-contents)

## [1.2.0]

> Released on: 2019/06/07

This release brings **improvements to reduce long latency tails**,
**consolidates declarative configuration support**, and comes with **newly open
sourced plugins** previously only available to Enterprise customers. It also
ships with new features improving observability and usability.

This release includes database migrations. Please take a few minutes to read
the [1.2 Upgrade Path](https://github.com/Kong/kong/blob/master/UPGRADE.md)
for more details regarding changes and migrations before planning to upgrade
your Kong cluster.

### Installation

- :warning: All Bintray repositories have been renamed from
  `kong-community-edition-*` to `kong-*`.
- :warning: All Kong packages have been renamed from `kong-community-edition`
  to `kong`.

For more details about the updated installation, please visit the official docs:
[https://konghq.com/install](https://konghq.com/install/).

### Additions

##### Core

- :fireworks: Support for **wildcard SNI matching**: the
  `ssl_certificate_by_lua` phase and the stream `preread` phase) is now able to
  match a client hello SNI against any registered wildcard SNI. This is
  particularly helpful for deployments serving a certificate for multiple
  subdomains.
  [#4457](https://github.com/Kong/kong/pull/4457)
- :fireworks: **HTTPS Routes can now be matched by SNI**: the `snis` Route
  attribute (previously only available for `tls` Routes) can now be set for
  `https` Routes and is evaluated by the HTTP router.
  [#4633](https://github.com/Kong/kong/pull/4633)
- :fireworks: **Native support for HTTPS redirects**: Routes have a new
  `https_redirect_status_code` attribute specifying the status code to send
  back to the client if a plain text request was sent to an `https` Route.
  [#4424](https://github.com/Kong/kong/pull/4424)
- The loading of declarative configuration is now done atomically, and with a
  safety check to verify that the new configuration fits in memory.
  [#4579](https://github.com/Kong/kong/pull/4579)
- Schema fields can now be marked as immutable.
  [#4381](https://github.com/Kong/kong/pull/4381)
- Support for loading custom DAO strategies from plugins.
  [#4518](https://github.com/Kong/kong/pull/4518)
- Support for IPv6 to `tcp` and `tls` Routes.
  [#4333](https://github.com/Kong/kong/pull/4333)

##### Configuration

- :fireworks: **Asynchronous router updates**: a new configuration property
  `router_consistency` accepts two possible values: `strict` and `eventual`.
  The former is the default setting and makes router rebuilds highly
  consistent between Nginx workers. It can result in long tail latency if
  frequent Routes and Services updates are expected. The latter helps
  preventing long tail latency issues by instructing Kong to rebuild the router
  asynchronously (with eventual consistency between Nginx workers).
  [#4639](https://github.com/Kong/kong/pull/4639)
- :fireworks: **Database cache warmup**: Kong can now preload entities during
  its initialization. A new configuration property (`db_cache_warmup_entities`)
  was introduced, allowing users to specify which entities should be preloaded.
  DB cache warmup allows for ahead-of-time DNS resolution for Services with a
  hostname. This feature reduces first requests latency, improving the overall
  P99 latency tail.
  [#4565](https://github.com/Kong/kong/pull/4565)
- Improved PostgreSQL connection management: two new configuration properties
  have been added: `pg_max_concurrent_queries` sets the maximum number of
  concurrent queries to the database, and `pg_semaphore_timeout` allows for
  tuning the timeout when acquiring access to a database connection. The
  default behavior remains the same, with no concurrency limitation.
  [#4551](https://github.com/Kong/kong/pull/4551)

##### Admin API

- :fireworks: Add declarative configuration **hash checking** avoiding
  reloading if the configuration has not changed. The `/config` endpoint now
  accepts a `check_hash` query argument. Hash checking only happens if this
  argument's value is set to `1`.
  [#4609](https://github.com/Kong/kong/pull/4609)
- :fireworks: Add a **schema validation endpoint for entities**: a new
  endpoint `/schemas/:entity_name/validate` can be used to validate an instance
  of any entity type in Kong without creating the entity itself.
  [#4413](https://github.com/Kong/kong/pull/4413)
- :fireworks: Add **memory statistics** to the `/status` endpoint. The response
  now includes a `memory` field, which contains the `lua_shared_dicts` and
  `workers_lua_vms` fields with statistics on shared dictionaries and workers
  Lua VM memory usage.
  [#4592](https://github.com/Kong/kong/pull/4592)

##### PDK

- New function `kong.node.get_memory_stats()`. This function returns statistics
  on shared dictionaries and workers Lua VM memory usage, and powers the memory
  statistics newly exposed by the `/status` endpoint.
  [#4632](https://github.com/Kong/kong/pull/4632)

##### Plugins

- :fireworks: **Newly open-sourced plugin**: the HTTP [proxy-cache
  plugin](https://github.com/kong/kong-plugin-proxy-cache) (previously only
  available in Enterprise) is now bundled in Kong.
  [#4650](https://github.com/Kong/kong/pull/4650)
- :fireworks: **Newly open-sourced plugin capabilities**: The
  [request-transformer
  plugin](https://github.com/Kong/kong-plugin-request-transformer) now includes
  capabilities previously only available in Enterprise, among which templating
  and variables interpolation.
  [#4658](https://github.com/Kong/kong/pull/4658)
- Logging plugins: log request TLS version, cipher, and verification status.
  [#4581](https://github.com/Kong/kong/pull/4581)
  [#4626](https://github.com/Kong/kong/pull/4626)
- Plugin development: inheriting from `BasePlugin` is now optional. Avoiding
  the inheritance paradigm improves plugins' performance.
  [#4590](https://github.com/Kong/kong/pull/4590)

### Fixes

##### Core

- Active healthchecks: `http` checks are not performed for `tcp` and `tls`
  Services anymore; only `tcp` healthchecks are performed against such
  Services.
  [#4616](https://github.com/Kong/kong/pull/4616)
- Fix an issue where updates in migrations would not correctly populate default
  values.
  [#4635](https://github.com/Kong/kong/pull/4635)
- Improvements in the reentrancy of Cassandra migrations.
  [#4611](https://github.com/Kong/kong/pull/4611)
- Fix an issue causing the PostgreSQL strategy to not bootstrap the schema when
  using a PostgreSQL account with limited permissions.
  [#4506](https://github.com/Kong/kong/pull/4506)

##### CLI

- Fix `kong db_import` to support inserting entities without specifying a UUID
  for their primary key. Entities with a unique identifier (e.g. `name` for
  Services) can have their primary key omitted.
  [#4657](https://github.com/Kong/kong/pull/4657)
- The `kong migrations [up|finish] -f` commands does not run anymore if there
  are no previously executed migrations.
  [#4617](https://github.com/Kong/kong/pull/4617)

##### Plugins

- ldap-auth: ensure TLS connections are reused.
  [#4620](https://github.com/Kong/kong/pull/4620)
- oauth2: ensured access tokens preserve their `token_expiration` value when
  migrating from previous Kong versions.
  [#4572](https://github.com/Kong/kong/pull/4572)

[Back to TOC](#table-of-contents)

## [1.1.2]

> Released on: 2019/04/24

This is a patch release in the 1.0 series. Being a patch release, it strictly
contains bugfixes. The are no new features or breaking changes.

### Fixes

- core: address issue where field type "record" nested values reset on update
  [#4495](https://github.com/Kong/kong/pull/4495)
- core: correctly manage primary keys of type "foreign"
  [#4429](https://github.com/Kong/kong/pull/4429)
- core: declarative config is not parsed on db-mode anymore
  [#4487](https://github.com/Kong/kong/pull/4487)
  [#4509](https://github.com/Kong/kong/pull/4509)
- db-less: Fixed a problem in Kong balancer timing out.
  [#4534](https://github.com/Kong/kong/pull/4534)
- db-less: Accept declarative config directly in JSON requests.
  [#4527](https://github.com/Kong/kong/pull/4527)
- db-less: do not mis-detect mesh mode
  [#4498](https://github.com/Kong/kong/pull/4498)
- db-less: fix crash when field has same name as entity
  [#4478](https://github.com/Kong/kong/pull/4478)
- basic-auth: ignore password if nil on basic auth credential patch
  [#4470](https://github.com/Kong/kong/pull/4470)
- http-log: Simplify queueing mechanism. Fixed a bug where traces were lost
  in some cases.
  [#4510](https://github.com/Kong/kong/pull/4510)
- request-transformer: validate header values in plugin configuration.
  Thanks, [@rune-chan](https://github.com/rune-chan)!
  [#4512](https://github.com/Kong/kong/pull/4512).
- rate-limiting: added index on rate-limiting metrics.
  Thanks, [@mvanholsteijn](https://github.com/mvanholsteijn)!
  [#4486](https://github.com/Kong/kong/pull/4486)

[Back to TOC](#table-of-contents)

## [1.1.1]

> Released on: 2019/03/28

This release contains a fix for 0.14 Kong clusters using Cassandra to safely
migrate to Kong 1.1.

### Fixes

- Ensure the 0.14 -> 1.1 migration path for Cassandra does not corrupt the
  database schema.
  [#4450](https://github.com/Kong/kong/pull/4450)
- Allow the `kong config init` command to run without a pointing to a prefix
  directory.
  [#4451](https://github.com/Kong/kong/pull/4451)

[Back to TOC](#table-of-contents)

## [1.1.0]

> Released on: 2019/03/27

This release introduces new features such as **Declarative
Configuration**, **DB-less Mode**, **Bulk Database Import**, **Tags**, as well
as **Transparent Proxying**. It contains a large number of other features and
fixes, listed below. Also, the Plugin Development kit also saw a minor
updated, bumped to version 1.1.

This release includes database migrations. Please take a few minutes to read
the [1.1 Upgrade Path](https://github.com/Kong/kong/blob/master/UPGRADE.md)
for more details regarding changes and migrations before planning to upgrade
your Kong cluster.

:large_orange_diamond: **Post-release note (as of 2019/03/28):** an issue has
been found when migrating from a 0.14 Kong cluster to 1.1.0 when running on top
of Cassandra. Kong 1.1.1 has been released to address this issue. Kong clusters
running on top of PostgreSQL are not affected by this issue, and can migrate to
1.1.0 or 1.1.1 safely.

### Additions

##### Core

- :fireworks: Kong can now run **without a database**, using in-memory
  storage only. When running Kong in DB-less mode, entities are loaded via a
  **declarative configuration** file, specified either through Kong's
  configuration file, or uploaded via the Admin API.
  [#4315](https://github.com/Kong/kong/pull/4315)
- :fireworks: **Transparent proxying** - the `service` attribute on
  Routes is now optional; a Route without an assigned Service will
  proxy transparently
  [#4286](https://github.com/Kong/kong/pull/4286)
- Support for **tags** in entities
  [#4275](https://github.com/Kong/kong/pull/4275)
  - Every core entity now adds a `tags` field
- New `protocols` field in the Plugin entity, allowing plugin instances
  to be set for specific protocols only (`http`, `https`, `tcp` or `tls`).
  [#4248](https://github.com/Kong/kong/pull/4248)
  - It filters out plugins during execution according to their `protocols` field
  - It throws an error when trying to associate a Plugin to a Route
    which is not compatible, protocols-wise, or to a Service with no
    compatible routes.

##### Configuration

- New option in `kong.conf`: `database=off` to start Kong without
  a database
- New option in `kong.conf`: `declarative_config=kong.yml` to
  load a YAML file using Kong's new [declarative config
  format](https://discuss.konghq.com/t/rfc-kong-native-declarative-config-format/2719)
- New option in `kong.conf`: `pg_schema` to specify Postgres schema
  to be used
- The Stream subsystem now supports Nginx directive injections
  [#4148](https://github.com/Kong/kong/pull/4148)
  - `nginx_stream_*` (or `KONG_NGINX_STREAM_*` environment variables)
    for injecting entries to the `stream` block
  - `nginx_sproxy_*` (or `KONG_NGINX_SPROXY_*` environment variables)
    for injecting entries to the `server` block inside `stream`

##### CLI

- :fireworks: **Bulk database import** using the same declarative
  configuration format as the in-memory mode, using the new command:
  `kong config db_import kong.yml`. This command upserts all
  entities specified in the given `kong.yml` file in bulk
  [#4284](https://github.com/Kong/kong/pull/4284)
- New command: `kong config init` to generate a template `kong.yml`
  file to get you started
- New command: `kong config parse kong.yml` to verify the syntax of
  the `kong.yml` file before using it
- New option `--wait` in `kong quit` to ease graceful termination when using orchestration tools
  [#4201](https://github.com/Kong/kong/pull/4201)

##### Admin API

- New Admin API endpoint: `/config` to replace the configuration of
  Kong entities entirely, replacing it with the contents of a new
  declarative config file
  - When using the new `database=off` configuration option,
    the Admin API endpoints for entities (such as `/routes` and
    `/services`) are read-only, since the configuration can only
    be updated via `/config`
    [#4308](https://github.com/Kong/kong/pull/4308)
- Admin API endpoints now support searching by tag
  (for example, `/consumers?tags=example_tag`)
  - You can search by multiple tags:
     - `/services?tags=serv1,mobile` to search for services matching tags `serv1` and `mobile`
     - `/services?tags=serv1/serv2` to search for services matching tags `serv1` or `serv2`
- New Admin API endpoint `/tags/` for listing entities by tag: `/tags/example_tag`

##### PDK

- New PDK function: `kong.client.get_protocol` for obtaining the protocol
  in use during the current request
  [#4307](https://github.com/Kong/kong/pull/4307)
- New PDK function: `kong.nginx.get_subsystem`, so plugins can detect whether
  they are running on the HTTP or Stream subsystem
  [#4358](https://github.com/Kong/kong/pull/4358)

##### Plugins

- :fireworks: Support for ACL **authenticated groups**, so that authentication plugins
  that use a 3rd party (other than Kong) to store credentials can benefit
  from using a central ACL plugin to do authorization for them
  [#4013](https://github.com/Kong/kong/pull/4013)
- The Kubernetes Sidecar Injection plugin is now bundled into Kong for a smoother K8s experience
  [#4304](https://github.com/Kong/kong/pull/4304)
- aws-lambda: includes AWS China region.
  Thanks [@wubins](https://github.com/wubins) for the patch!
  [#4176](https://github.com/Kong/kong/pull/4176)

### Changes

##### Dependencies

- The required OpenResty version is still 1.13.6.2, but for a full feature set
  including stream routing and Service Mesh abilities with mutual TLS, Kong's
  [openresty-patches](https://github.com/kong/openresty-patches) must be
  applied (those patches are already bundled with our official distribution
  packages). The openresty-patches bundle was updated in Kong 1.1.0 to include
  the `stream_realip_module` as well.
  Kong in HTTP(S) Gateway scenarios does not require these patches.
  [#4163](https://github.com/Kong/kong/pull/4163)
- Service Mesh abilities require at least OpenSSL version 1.1.1. In our
  official distribution packages, OpenSSL has been bumped to 1.1.1b.
  [#4345](https://github.com/Kong/kong/pull/4345),
  [#4440](https://github.com/Kong/kong/pull/4440)

### Fixes

##### Core

- Resolve hostnames properly during initialization of Cassandra contact points
  [#4296](https://github.com/Kong/kong/pull/4296),
  [#4378](https://github.com/Kong/kong/pull/4378)
- Fix health checks for Targets that need two-level DNS resolution
  (e.g. SRV → A → IP) [#4386](https://github.com/Kong/kong/pull/4386)
- Fix serialization of map types in the Cassandra backend
  [#4383](https://github.com/Kong/kong/pull/4383)
- Fix target cleanup and cascade-delete for Targets
  [#4319](https://github.com/Kong/kong/pull/4319)
- Avoid crash when failing to obtain list of Upstreams
  [#4301](https://github.com/Kong/kong/pull/4301)
- Disallow invalid timeout value of 0ms for attributes in Services
  [#4430](https://github.com/Kong/kong/pull/4430)
- DAO fix for foreign fields used as primary keys
  [#4387](https://github.com/Kong/kong/pull/4387)

##### Admin API

- Proper support for `PUT /{entities}/{entity}/plugins/{plugin}`
  [#4288](https://github.com/Kong/kong/pull/4288)
- Fix Admin API inferencing of map types using form-encoded
  [#4368](https://github.com/Kong/kong/pull/4368)
- Accept UUID-like values in `/consumers?custom_id=`
  [#4435](https://github.com/Kong/kong/pull/4435)

##### Plugins

- basic-auth, ldap-auth, key-auth, jwt, hmac-auth: fixed
  status code for unauthorized requests: they now return HTTP 401
  instead of 403
  [#4238](https://github.com/Kong/kong/pull/4238)
- tcp-log: remove spurious trailing carriage return
  Thanks [@cvuillemez](https://github.com/cvuillemez) for the patch!
  [#4158](https://github.com/Kong/kong/pull/4158)
- jwt: fix `typ` handling for supporting JOSE (JSON Object
  Signature and Validation)
  Thanks [@cdimascio](https://github.com/cdimascio) for the patch!
  [#4256](https://github.com/Kong/kong/pull/4256)
- Fixes to the best-effort auto-converter for legacy plugin schemas
  [#4396](https://github.com/Kong/kong/pull/4396)

[Back to TOC](#table-of-contents)

## [1.0.3]

> Released on: 2019/01/31

This is a patch release addressing several regressions introduced some plugins,
and improving the robustness of our migrations and core components.

### Core

- Improve Cassandra schema consensus logic when running migrations.
  [#4233](https://github.com/Kong/kong/pull/4233)
- Ensure Routes that don't have a `regex_priority` (e.g. if it was removed as
  part of a `PATCH`) don't prevent the router from being built.
  [#4255](https://github.com/Kong/kong/pull/4255)
- Reduce rebuild time of the load balancer by retrieving larger sized pages of
  Target entities.
  [#4206](https://github.com/Kong/kong/pull/4206)
- Ensure schema definitions of Arrays and Sets with `default = {}` are
  JSON-encoded as `[]`.
  [#4257](https://github.com/Kong/kong/pull/4257)

##### Plugins

- request-transformer: fix a regression causing the upstream Host header to be
  unconditionally set to that of the client request (effectively, as if the
  Route had `preserve_host` enabled).
  [#4253](https://github.com/Kong/kong/pull/4253)
- cors: fix a regression that prevented regex origins from being matched.
  Regexes such as `(.*[.])?example\.org` can now be used to match all
  sub-domains, while regexes containing `:` will be evaluated against the
  scheme and port of an origin (i.e.
  `^https?://(.*[.])?example\.org(:8000)?$`).
  [#4261](https://github.com/Kong/kong/pull/4261)
- oauth2: fix a runtime error when using a global token against a plugin
  not configured as global (i.e. with `global_credentials = false`).
  [#4262](https://github.com/Kong/kong/pull/4262)

##### Admin API

- Improve performance of the `PUT` method in auth plugins endpoints (e.g.
  `/consumers/:consumers/basic-auth/:basicauth_credentials`) by preventing
  a unnecessary read-before-write.
  [#4206](https://github.com/Kong/kong/pull/4206)

[Back to TOC](#table-of-contents)

## [1.0.2]

> Released on: 2019/01/18

This is a hotfix release mainly addressing an issue when connecting to the
datastore over TLS (Cassandra and PostgreSQL).

### Fixes

##### Core

- Fix an issue that would prevent Kong from starting when connecting to
  its datastore over TLS. [#4214](https://github.com/Kong/kong/pull/4214)
  [#4218](https://github.com/Kong/kong/pull/4218)
- Ensure plugins added via `PUT` get enabled without requiring a restart.
  [#4220](https://github.com/Kong/kong/pull/4220)

##### Plugins

- zipkin
  - Fix a logging failure when DNS is not resolved.
    [kong-plugin-zipkin@a563f51](https://github.com/Kong/kong-plugin-zipkin/commit/a563f513f943ba0a30f3c69373d9092680a8f670)
  - Avoid sending redundant tags.
    [kong-plugin-zipkin/pull/28](https://github.com/Kong/kong-plugin-zipkin/pull/28)
  - Move `run_on` field to top level plugin schema instead of its config.
    [kong-plugin-zipkin/pull/38](https://github.com/Kong/kong-plugin-zipkin/pull/38)

[Back to TOC](#table-of-contents)

## [1.0.1]

> Released on: 2019/01/16

This is a patch release in the 1.0 series. Being a patch release, it strictly
contains performance improvements and bugfixes. The are no new features or
breaking changes.

:red_circle: **Post-release note (as of 2019/01/17)**: A regression has been
observed with this version, preventing Kong from starting when connecting to
its datastore over TLS. Installing this version is discouraged; consider
upgrading to [1.0.2](#102).

### Changes

##### Core

- :rocket: Assorted changes for warmup time improvements over Kong 1.0.0
  [#4138](https://github.com/kong/kong/issues/4138),
  [#4164](https://github.com/kong/kong/issues/4164),
  [#4178](https://github.com/kong/kong/pull/4178),
  [#4179](https://github.com/kong/kong/pull/4179),
  [#4182](https://github.com/kong/kong/pull/4182)

### Fixes

##### Configuration

- Ensure `lua_ssl_verify_depth` works even when `lua_ssl_trusted_certificate`
  is not set
  [#4165](https://github.com/kong/kong/pull/4165).
  Thanks [@rainest](https://github.com/rainest) for the patch.
- Ensure Kong starts when only a `stream` listener is enabled
  [#4195](https://github.com/kong/kong/pull/4195)
- Ensure Postgres works with non-`public` schemas
  [#4198](https://github.com/kong/kong/pull/4198)

##### Core

- Fix an artifact in upstream migrations where `created_at`
  timestamps would occasionally display fractional values
  [#4183](https://github.com/kong/kong/issues/4183),
  [#4204](https://github.com/kong/kong/pull/4204)
- Fixed issue with HTTP/2 support advertisement
  [#4203](https://github.com/kong/kong/pull/4203)

##### Admin API

- Fixed handling of invalid targets in `/upstreams` endpoints
  for health checks
  [#4132](https://github.com/kong/kong/issues/4132),
  [#4205](https://github.com/kong/kong/pull/4205)
- Fixed the `/plugins/schema/:name` endpoint, as it was failing in
  some cases (e.g. the `datadog` plugin) and producing incorrect
  results in others (e.g. `request-transformer`).
  [#4136](https://github.com/kong/kong/issues/4136),
  [#4137](https://github.com/kong/kong/issues/4137)
  [#4151](https://github.com/kong/kong/pull/4151),
  [#4162](https://github.com/kong/kong/pull/4151)

##### Plugins

- Fix PDK memory leaks in `kong.service.response` and `kong.ctx`
  [#4143](https://github.com/kong/kong/pull/4143),
  [#4172](https://github.com/kong/kong/pull/4172)

[Back to TOC](#table-of-contents)

## [1.0.0]

> Released on: 2018/12/18

This is a major release, introducing new features such as **Service Mesh** and
**Stream Routing** support, as well as a **New Migrations** framework. It also
includes version 1.0.0 of the **Plugin Development Kit**. It contains a large
number of other features and fixes, listed below. Also, all plugins included
with Kong 1.0 are updated to use version 1.0 of the PDK.

As usual, major version upgrades require database migrations and changes to the
Nginx configuration file (if you customized the default template). Please take
a few minutes to read the [1.0 Upgrade
Path](https://github.com/Kong/kong/blob/master/UPGRADE.md) for more details
regarding breaking changes and migrations before planning to upgrade your Kong
cluster.

Being a major version, all entities and concepts that were marked as deprecated
in Kong 0.x are now removed in Kong 1.0. The deprecated features are retained
in [Kong 0.15](#0150), the final entry in the Kong 0.x series, which is being
released simultaneously to Kong 1.0.

### Changes

Kong 1.0 includes all breaking changes from 0.15, as well as the removal
of deprecated concepts.

##### Dependencies

- The required OpenResty version is still 1.13.6.2, but for a full feature set
  including stream routing and Service Mesh abilities with mutual TLS, Kong's
  [openresty-patches](https://github.com/kong/openresty-patches) must be
  applied (those patches are already bundled with our official distribution
  packages). Kong in HTTP(S) Gateway scenarios does not require these patches.
- Service Mesh abilities require at least OpenSSL version 1.1.1. In our
  official distribution packages, OpenSSL has been bumped to 1.1.1.
  [#4005](https://github.com/Kong/kong/pull/4005)

##### Configuration

- :warning: The `custom_plugins` directive is removed (deprecated since 0.14.0,
  July 2018). Use `plugins` instead.
- Modifications must be applied to the Nginx configuration. You are not
  affected by this change if you do not use a custom Nginx template. See the
  [1.0 Upgrade Path](https://github.com/Kong/kong/blob/master/UPGRADE.md) for
  a diff of changes to apply.
- The default value for `cassandra_lb_policy` changed from `RoundRobin` to
  `RequestRoundRobin`. This helps reducing the amount of new connections being
  opened during a request when using the Cassandra strategy.
  [#4004](https://github.com/Kong/kong/pull/4004)

##### Core

- :warning: The **API** entity and related concepts such as the `/apis`
  endpoint, are removed (deprecated since 0.13.0, March 2018). Use **Routes**
  and **Services** instead.
- :warning: The **old DAO** implementation is removed, along with the
  **old schema** validation library (`apis` was the last entity using it).
  Use the new schema format instead in custom plugins.
  To ease the transition of plugins, the plugin loader in 1.0 includes
  a _best-effort_ schema auto-translator, which should be sufficient for many
  plugins.
- Timestamps now bear millisecond precision in their decimal part.
  [#3660](https://github.com/Kong/kong/pull/3660)
- The PDK function `kong.request.get_body` will now return `nil, err, mime`
  when the body is valid JSON but neither an object nor an array.
  [#4063](https://github.com/Kong/kong/pull/4063)

##### CLI

- :warning: The new migrations framework (detailed below) has a different usage
  (and subcommands) compared to its predecessor.
  [#3802](https://github.com/Kong/kong/pull/3802)

##### Admin API

- :warning: In the 0.14.x release, Upstreams, Targets, and Plugins were still
  implemented using the old DAO and Admin API. In 0.15.0 and 1.0.0, all core
  entities use the new `kong.db` DAO, and their endpoints have been upgraded to
  the new Admin API (see below for details).
  [#3689](https://github.com/Kong/kong/pull/3689)
  [#3739](https://github.com/Kong/kong/pull/3739)
  [#3778](https://github.com/Kong/kong/pull/3778)

A summary of the changes introduced in the new Admin API:

- Pagination has been included in all "multi-record" endpoints, and pagination
  control fields are different than in 0.14.x.
- Filtering now happens via URL path changes (`/consumers/x/plugins`) instead
  of querystring fields (`/plugins?consumer_id=x`).
- Array values can't be coerced from comma-separated strings anymore. They must
  now be "proper" JSON values on JSON requests, or use a new syntax on
  form-url-encoded or multipart requests.
- Error messages have been been reworked from the ground up to be more
  consistent, precise and informative.
- The `PUT` method has been reimplemented with idempotent behavior and has
  been added to some entities that didn't have it.

For more details about the new Admin API, please visit the official docs:
https://docs.konghq.com/

##### Plugins

- :warning: The `galileo` plugin has been removed (deprecated since 0.13.0).
  [#3960](https://github.com/Kong/kong/pull/3960)
- :warning: Some internal modules that were occasionally used by plugin authors
  before the introduction of the Plugin Development Kit (PDK) in 0.14.0 are now
  removed:
  - The `kong.tools.ip` module was removed. Use `kong.ip` from the PDK instead.
  - The `kong.tools.public` module was removed. Use the various equivalent
    features from the PDK instead.
  - The `kong.tools.responses` module was removed. Please use
    `kong.response.exit` from the PDK instead. You might want to use
    `kong.log.err` to log internal server errors as well.
  - The `kong.api.crud_helpers` module was removed (deprecated since the
    introduction of the new DAO in 0.13.0). Use `kong.api.endpoints` instead
    if you need to customize the auto-generated endpoints.
- All bundled plugins' schemas and custom entities have been updated to the new
  `kong.db` module, and their APIs have been updated to the new Admin API,
  which is described in the above section.
  [#3766](https://github.com/Kong/kong/pull/3766)
  [#3774](https://github.com/Kong/kong/pull/3774)
  [#3778](https://github.com/Kong/kong/pull/3778)
  [#3839](https://github.com/Kong/kong/pull/3839)
- :warning: All plugins migrations have been converted to the new migration
  framework. Custom plugins must use the new migration framework from 0.15
  onwards.

### Additions

##### :fireworks: Service Mesh and Stream Routes

Kong's Service Mesh support resulted in a number of additions to Kong's
configuration, Admin API, and plugins that deserve their own section in
this changelog.

- **Support for TCP & TLS Stream Routes** via the new `stream_listen` config
  option. [#4009](https://github.com/Kong/kong/pull/4009)
- A new `origins` config property allows overriding hosts from Kong.
  [#3679](https://github.com/Kong/kong/pull/3679)
- A `transparent` suffix added to stream listeners allows for setting up a
  dynamic Service Mesh with `iptables`.
  [#3884](https://github.com/Kong/kong/pull/3884)
- Kong instances can now create a shared internal Certificate Authority, which
  is used for Service Mesh TLS traffic.
  [#3906](https://github.com/Kong/kong/pull/3906)
  [#3861](https://github.com/Kong/kong/pull/3861)
- Plugins get a new `run_on` field to control how they behave in a Service Mesh
  environment.
  [#3930](https://github.com/Kong/kong/pull/3930)
  [#4066](https://github.com/Kong/kong/pull/4066)
- There is a new phase called `preread`. This is where stream traffic routing
  is done.

##### Configuration

- A new `dns_valid_ttl` property can be set to forcefully override the TTL
  value of all resolved DNS records.
  [#3730](https://github.com/Kong/kong/pull/3730)
- A new `pg_timeout` property can be set to configure the timeout of PostgreSQL
  connections. [#3808](https://github.com/Kong/kong/pull/3808)
- `upstream_keepalive` can now be disabled when set to 0.
  Thanks [@pryorda](https://github.com/pryorda) for the patch.
  [#3716](https://github.com/Kong/kong/pull/3716)
- The new `transparent` suffix also applies to the `proxy_listen` directive.

##### CLI

- :fireworks: **New migrations framework**. This new implementation supports
  no-downtime, Blue/Green migrations paths that will help sustain Kong 1.0's
  stability. It brings a considerable number of other improvements, such as new
  commands, better support for automation, improved CLI logging, and many
  more. Additionally, this new framework alleviates the old limitation around
  multiple nodes running concurrent migrations. See the related PR for a
  complete list of improvements.
  [#3802](https://github.com/Kong/kong/pull/3802)

##### Core

- :fireworks: **Support for TLS 1.3**. The support for OpenSSL 1.1.1 (bumped in our
  official distribution packages) not only enabled Service Mesh features, but
  also unlocks support for the latest version of the TLS protocol.
- :fireworks: **Support for HTTPS in active healthchecks**.
  [#3815](https://github.com/Kong/kong/pull/3815)
- :fireworks: Improved router rebuilds resiliency by reducing database accesses
  in high concurrency scenarios.
  [#3782](https://github.com/Kong/kong/pull/3782)
- :fireworks: Significant performance improvements in the core's plugins
  runloop. [#3794](https://github.com/Kong/kong/pull/3794)
- PDK improvements:
  - New `kong.node` module. [#3826](https://github.com/Kong/kong/pull/3826)
  - New functions `kong.response.get_path_with_query()` and
    `kong.request.get_start_time()`.
    [#3842](https://github.com/Kong/kong/pull/3842)
  - Getters and setters for Service, Route, Consumer, and Credential.
    [#3916](https://github.com/Kong/kong/pull/3916)
  - `kong.response.get_source()` returns `error` on nginx-produced errors.
    [#4006](https://github.com/Kong/kong/pull/4006)
  - `kong.response.exit()` can be used in the `header_filter` phase, but only
    without a body. [#4039](https://github.com/Kong/kong/pull/4039)
- Schema improvements:
  - New field validators: `distinct`, `ne`, `is_regex`, `contains`, `gt`.
  - Adding a new field which has a default value to a schema no longer requires
    a migration.
    [#3756](https://github.com/Kong/kong/pull/3756)

##### Admin API

- :fireworks: **Routes now have a `name` field (like Services)**.
  [#3764](https://github.com/Kong/kong/pull/3764)
- Multipart parsing support. [#3776](https://github.com/Kong/kong/pull/3776)
- Admin API errors expose the name of the current strategy.
  [#3612](https://github.com/Kong/kong/pull/3612)

##### Plugins

- :fireworks: aws-lambda: **Support for Lambda Proxy Integration** with the new
  `is_proxy_integration` property.
  Thanks [@aloisbarreras](https://github.com/aloisbarreras) for the patch!
  [#3427](https://github.com/Kong/kong/pull/3427/).
- http-log: Support for buffering logging messages in a configurable logging
  queue. [#3604](https://github.com/Kong/kong/pull/3604)
- Most plugins' logic has been rewritten with the PDK instead of using internal
  Kong functions or ngx_lua APIs.

### Fixes

##### Core

- Fix an issue which would insert an extra `/` in the upstream URL when the
  request path was longer than the configured Route's `path` attribute.
  [#3780](https://github.com/kong/kong/pull/3780)
- Ensure better backwards-compatibility between the new DAO and existing core
  runloop code regarding null values.
  [#3772](https://github.com/Kong/kong/pull/3772)
  [#3710](https://github.com/Kong/kong/pull/3710)
- Ensure support for Datastax Enterprise 6.x. Thanks
  [@gchristidis](https://github.com/gchristidis) for the patch!
  [#3873](https://github.com/Kong/kong/pull/3873)
- Various issues with the PostgreSQL DAO strategy were addressed.
- Various issues related to the new schema library bundled with the new DAO
  were addressed.
- PDK improvements:
    - `kong.request.get_path()` and other functions now properly handle cases
      when `$request_uri` is nil.
      [#3842](https://github.com/Kong/kong/pull/3842)

##### Admin API

- Ensure the `/certificates` endpoints properly returns all SNIs configured on
  a given certificate. [#3722](https://github.com/Kong/kong/pull/3722)
- Ensure the `upstreams/:upstream/targets/...` endpoints returns an empty JSON
  array (`[]`) instead of an empty object (`{}`) when no targets exist.
  [#4058](https://github.com/Kong/kong/pull/4058)
- Improved inferring of arguments with `application/x-www-form-urlencoded`.
  [#3770](https://github.com/Kong/kong/pull/3770)
- Fix the handling of defaults values in some cases when using `PATCH`.
  [#3910](https://github.com/Kong/kong/pull/3910)

##### Plugins

- cors:
  - Ensure `Vary: Origin` is set when `config.credentials` is enabled.
    Thanks [@marckhouzam](https://github.com/marckhouzam) for the patch!
    [#3765](https://github.com/Kong/kong/pull/3765)
  - Return HTTP 200 instead of 204 for preflight requests. Thanks
    [@aslafy-z](https://github.com/aslafy-z) for the patch!
    [#4029](https://github.com/Kong/kong/pull/4029)
  - Ensure request origins specified as flat strings are safely validated.
    [#3872](https://github.com/Kong/kong/pull/3872)
- acl: Minor performance improvements by ensuring proper caching of computed
  values.
  [#4040](https://github.com/Kong/kong/pull/4040)
- correlation-id: Prevent an error to be thrown when the access phase was
  skipped, such as on nginx-produced errors.
  [#4006](https://github.com/Kong/kong/issues/4006)
- aws-lambda: When the client uses HTTP/2, strip response headers that are
  disallowed by the protocols.
  [#4032](https://github.com/Kong/kong/pull/4032)
- rate-limiting & response-ratelimiting: Improve efficiency by avoiding
  unnecessary Redis `SELECT` operations.
  [#3973](https://github.com/Kong/kong/pull/3973)

[Back to TOC](#table-of-contents)

## [0.15.0]

> Released on: 2018/12/18

This is the last release in the 0.x series, giving users one last chance to
upgrade while still using some of the options and concepts that were marked as
deprecated in Kong 0.x and were removed in Kong 1.0.

For a list of additions and fixes in Kong 0.15, see the [1.0.0](#100)
changelog. This release includes all new features included in 1.0 (Service
Mesh, Stream Routes and New Migrations), but unlike Kong 1.0, it retains a lot
of the deprecated functionality, like the **API** entity, around. Still, Kong
0.15 does have a number of breaking changes related to functionality that has
changed since version 0.14 (see below).

If you are starting with Kong, we recommend you to use 1.0.0 instead of this
release.

If you are already using Kong 0.14, our recommendation is to plan to move to
1.0 -- see the [1.0 Upgrade
Path](https://github.com/kong/kong/blob/master/UPGRADE.md) document for
details. Upgrading to 0.15.0 is only recommended if you can't do away with the
deprecated features but you need some fixes or new features right now.

### Changes

##### Dependencies

- The required OpenResty version is still 1.13.6.2, but for a full feature set
  including stream routing and Service Mesh abilities with mutual TLS, Kong's
  [openresty-patches](https://github.com/kong/openresty-patches) must be
  applied (those patches are already bundled with our official distribution
  packages). Kong in HTTP(S) Gateway scenarios does not require these patches.
- Service Mesh abilities require at least OpenSSL version 1.1.1. In our
  official distribution packages, OpenSSL has been bumped to 1.1.1.
  [#4005](https://github.com/Kong/kong/pull/4005)

##### Configuration

- The default value for `cassandra_lb_policy` changed from `RoundRobin` to
  `RequestRoundRobin`. This helps reducing the amount of new connections being
  opened during a request when using the Cassandra strategy.
  [#4004](https://github.com/Kong/kong/pull/4004)

##### Core

- Timestamps now bear millisecond precision in their decimal part.
  [#3660](https://github.com/Kong/kong/pull/3660)
- The PDK function `kong.request.get_body` will now return `nil, err, mime`
  when the body is valid JSON but neither an object nor an array.
  [#4063](https://github.com/Kong/kong/pull/4063)

##### CLI

- :warning: The new migrations framework (detailed in the [1.0.0
  changelog](#100)) has a different usage (and subcommands) compared to its
  predecessor.
  [#3802](https://github.com/Kong/kong/pull/3802)

##### Admin API

- :warning: In the 0.14.x release, Upstreams, Targets, and Plugins were still
  implemented using the old DAO and Admin API. In 0.15.0 and 1.0.0, all core
  entities use the new `kong.db` DAO, and their endpoints have been upgraded to
  the new Admin API (see below for details).
  [#3689](https://github.com/Kong/kong/pull/3689)
  [#3739](https://github.com/Kong/kong/pull/3739)
  [#3778](https://github.com/Kong/kong/pull/3778)

A summary of the changes introduced in the new Admin API:

- Pagination has been included in all "multi-record" endpoints, and pagination
  control fields are different than in 0.14.x.
- Filtering now happens via URL path changes (`/consumers/x/plugins`) instead
  of querystring fields (`/plugins?consumer_id=x`).
- Array values can't be coherced from comma-separated strings. They must be
  "proper" JSON values on JSON requests, or use a new syntax on
  form-url-encoded or multipart requests.
- Error messages have been been reworked from the ground up to be more
  consistent, precise and informative.
- The `PUT` method has been reimplemented with idempotent behavior and has
  been added to some entities that didn't have it.

For more details about the new Admin API, please visit the official docs:
https://docs.konghq.com/

##### Plugins

- All bundled plugins' schemas and custom entities have been updated to the new
  `kong.db` module, and their APIs have been updated to the new Admin API,
  which is described in the above section.
  [#3766](https://github.com/Kong/kong/pull/3766)
  [#3774](https://github.com/Kong/kong/pull/3774)
  [#3778](https://github.com/Kong/kong/pull/3778)
  [#3839](https://github.com/Kong/kong/pull/3839)
- :warning: All plugins migrations have been converted to the new migration
  framework. Custom plugins must use the new migration framework from 0.15
  onwards.

### Additions

Kong 0.15.0 contains the same additions as 1.0.0. See the [1.0.0
changelog](#100) for a complete list.

### Fixes

Kong 0.15.0 contains the same fixes as 1.0.0. See the [1.0.0 changelog](#100)
for a complete list.

[Back to TOC](#table-of-contents)

## [0.14.1]

> Released on: 2018/08/21

### Additions

##### Plugins

- jwt: Support for tokens signed with HS384 and HS512.
  Thanks [@kepkin](https://github.com/kepkin) for the patch.
  [#3589](https://github.com/Kong/kong/pull/3589)
- acl: Add a new `hide_groups_header` configuration option. If enabled, this
  option prevents the plugin from injecting the `X-Consumer-Groups` header
  into the upstream request.
  Thanks [@jeremyjpj0916](https://github.com/jeremyjpj0916) for the patch!
  [#3703](https://github.com/Kong/kong/pull/3703)

### Fixes

##### Core

- Prevent some plugins from breaking in subtle ways when manipulating some
  entities and their attributes. An example of such breaking behavior could be
  observed when Kong was wrongly injecting `X-Consumer-Username: userdata:
  NULL` in upstream requests headers, instead of not injecting this header at
  all.
  [#3714](https://github.com/Kong/kong/pull/3714)
- Fix an issue which, in some cases, prevented the use of Kong with Cassandra
  in environments where DNS load-balancing is in effect for contact points
  provided as hostnames (e.g. Kubernetes with `cassandra_contact_points =
  cassandra`).
  [#3693](https://github.com/Kong/kong/pull/3693)
- Fix an issue which prevented the use of UNIX domain sockets in some logging
  plugins, and custom plugins making use of such sockets.
  Thanks [@rucciva](https://github.com/rucciva) for the patch.
  [#3633](https://github.com/Kong/kong/pull/3633)
- Avoid logging false-negative error messages related to worker events.
  [#3692](https://github.com/Kong/kong/pull/3692)

##### CLI

- Database connectivity errors are properly prefixed with the database name
  again (e.g. `[postgres]`).
  [#3648](https://github.com/Kong/kong/pull/3648)

##### Plugins

- zipkin
  - Allow usage of the plugin with the deprecated "API" entity, and introduce
    a new `kong.api` tag.
    [kong-plugin-zipkin/commit/4a645e9](https://github.com/Kong/kong-plugin-zipkin/commit/4a645e940e560f2e50567e0360b5df3b38f74853)
  - Properly report the `kong.credential` tag.
    [kong-plugin-zipkin/commit/c627c36](https://github.com/Kong/kong-plugin-zipkin/commit/c627c36402c9a14cc48011baa773f4ee08efafcf)
  - Ensure the plugin does not throw errors when no Route was matched.
    [kong-plugin-zipkin#19](https://github.com/Kong/kong-plugin-zipkin/issues/19)
- basic-auth: Passwords with whitespaces are not trimmed anymore.
  Thanks [@aloisbarreras](https://github.com/aloisbarreras) for the patch.
  [#3650](https://github.com/Kong/kong/pull/3650)
- hmac-auth: Ensure backward compatibility for clients generating signatures
  without the request's querystring, as is the case for Kong versions prior to
  0.14.0, which broke this behavior. Users of this plugin on previous versions
  of Kong can now safely upgrade to the 0.14 family.
  Thanks [@mlehner616](https://github.com/mlehner616) for the patch!
  [#3699](https://github.com/Kong/kong/pull/3699)
- ldap-auth
    - Set the WWW-Authenticate header authentication scheme accordingly with
      the `conf.header_type` property, which allows browsers to show the
      authentication popup automatically. Thanks
      [@francois-maillard](https://github.com/francois-maillard) for the patch.
      [#3656](https://github.com/Kong/kong/pull/3656)
    - Invalid authentication attempts do not block subsequent valid attempts
      anymore.
      [#3677](https://github.com/Kong/kong/pull/3677)

[Back to TOC](#table-of-contents)

## [0.14.0] - 2018/07/05

This release introduces the first version of the **Plugin Development Kit**: a
Lua SDK, comprised of a set of functions to ease the development of
custom plugins.

Additionally, it contains several major improvements consolidating Kong's
feature set and flexibility, such as the support for `PUT` endpoints on the
Admin API for idempotent workflows, the execution of plugins during
Nginx-produced errors, and the injection of **Nginx directives** without having
to rely on the custom Nginx configuration pattern!

Finally, new bundled plugins allow Kong to better integrate with **Cloud
Native** environments, such as Zipkin and Prometheus.

As usual, major version upgrades require database migrations and changes to the
Nginx configuration file (if you customized the default template). Please take
a few minutes to read the [0.14 Upgrade
Path](https://github.com/Kong/kong/blob/master/UPGRADE.md#upgrade-to-014x) for
more details regarding breaking changes and migrations before planning to
upgrade your Kong cluster.

### Breaking Changes

##### Dependencies

- :warning: The required OpenResty version has been bumped to 1.13.6.2. If you
  are installing Kong from one of our distribution packages, you are not
  affected by this change.
  [#3498](https://github.com/Kong/kong/pull/3498)
- :warning: Support for PostgreSQL 9.4 (deprecated in 0.12.0) is now dropped.
  [#3490](https://github.com/Kong/kong/pull/3490)
- :warning: Support for Cassandra 2.1 (deprecated in 0.12.0) is now dropped.
  [#3490](https://github.com/Kong/kong/pull/3490)

##### Configuration

- :warning: The `server_tokens` and `latency_tokens` configuration properties
  have been removed. Instead, a new `headers` configuration properties replaces
  them and allows for more granular settings of injected headers (e.g.
  `Server`, `Via`, `X-Kong-*-Latency`, etc...).
  [#3300](https://github.com/Kong/kong/pull/3300)
- :warning: New required `lua_shared_dict` entries must be added to the Nginx
  configuration. You are not affected by this change if you do not use a custom
  Nginx template.
  [#3557](https://github.com/Kong/kong/pull/3557)
- :warning: Other important modifications must be applied to the Nginx
  configuration. You are not affected by this change if you do not use a custom
  Nginx template.
  [#3533](https://github.com/Kong/kong/pull/3533)

##### Plugins

- :warning: The Runscope plugin has been dropped, based on the EoL announcement
  made by Runscope about their Traffic Inspector product.
  [#3495](https://github.com/Kong/kong/pull/3495)

##### Admin API

- :warning: The SSL Certificates and SNI entities have moved to the new DAO
  implementation. As such, the `/certificates` and `/snis` endpoints have
  received notable usability improvements, but suffer from a few breaking
  changes.
  [#3386](https://github.com/Kong/kong/pull/3386)
- :warning: The Consumers entity has moved to the new DAO implementation. As
  such, the `/consumers` endpoint has received notable usability improvements,
  but suffers from a few breaking changes.
  [#3437](https://github.com/Kong/kong/pull/3437)

### Changes

##### Configuration

- The default value of `db_cache_ttl` is now `0` (disabled). Now that our level
  of confidence around the new caching mechanism introduced in 0.11.0 is high
  enough, we consider `0` (no TTL) to be an appropriate default for production
  environments, as it offers a smoother cache consumption behavior and reduces
  database pressure.
  [#3492](https://github.com/Kong/kong/pull/3492)

##### Core

- :fireworks: Serve stale data from the database cache when the datastore
  cannot be reached. Such stale items are "resurrected" for `db_resurrect_ttl`
  seconds (see configuration section).
  [#3579](https://github.com/Kong/kong/pull/3579)
- Reduce LRU churning in the database cache against some workloads.
  [#3550](https://github.com/Kong/kong/pull/3550)

### Additions

##### Configuration

- :fireworks: **Support for injecting Nginx directives via configuration
  properties** (in the `kong.conf` file or via environment variables)! This new
  way of customizing the Nginx configuration should render obsolete the old way
  of maintaining a custom Nginx template in most cases!
  [#3530](https://github.com/Kong/kong/pull/3530)
- :fireworks: **Support for selectively disabling bundled plugins**. A new
  `plugins` configuration property is introduced, and is used to specify which
  plugins should be loaded by the node. Custom plugins should now be specified
  in this new property, and the `custom_plugins` property is **deprecated**.
  If desired, Kong administrators can specify a minimal set of plugins to load
  (instead of the default, bundled plugins), and **improve P99 latency**
  thanks to the resulting decrease in database traffic.
  [#3387](https://github.com/Kong/kong/pull/3387)
- The new `headers` configuration property allows for specifying the injection
  of a new header: `X-Kong-Upstream-Status`. When enabled, Kong will inject
  this header containing the HTTP status code of the upstream response in the
  client response. This is particularly useful for clients to distinguish
  upstream statuses upon rewriting of the response by Kong.
  [#3263](https://github.com/Kong/kong/pull/3263)
- A new `db_resurrect_ttl` configuration property can be set to customize
  the amount of time stale data can be resurrected for when it cannot be
  refreshed. Defaults to 30 seconds.
  [#3579](https://github.com/Kong/kong/pull/3579)
- Two new Cassandra load balancing policies are available: `RequestRoundRobin`
  and `RequestDCAwareRoundRobin`. Both policies guarantee that the same peer
  will be reused across several queries during the lifetime of a request, thus
  guaranteeing no new connection will be opened against a peer during this
  request.
  [#3545](https://github.com/Kong/kong/pull/3545)

##### Core

- :fireworks: **Execute plugins on Nginx-produced errors.** Now, when Nginx
  produces a 4xx error (upon invalid requests) or 5xx (upon failure from the
  load balancer to connect to a Service), Kong will execute the response phases
  of its plugins (`header_filter`, `body_filter`, `log`). As such, Kong logging
  plugins are not blind to such Nginx-produced errors anymore, and will start
  properly reporting them. Plugins should be built defensively against cases
  where their `rewrite` or `access` phases were not executed.
  [#3533](https://github.com/Kong/kong/pull/3533)
- :fireworks: **Support for cookie-based load balancing!**
  [#3472](https://github.com/Kong/kong/pull/3472)

##### Plugins

- :fireworks: **Introduction of the Plugin Development Kit!** A set of Lua
  functions and variables that will greatly ease and speed up the task of
  developing custom plugins.
  The Plugin Development Kit (PDK) allows the retrieval and manipulation of the
  request and response objects, as well as interacting with various core
  components (e.g. logging, load balancing, DAO, etc...) without having to rely
  on OpenResty functions, and with the guarantee of their forward-compatibility
  with future versions of Kong.
  [#3556](https://github.com/Kong/kong/pull/3556)
- :fireworks: **New bundled plugin: Zipkin**! This plugin allows Kong to sample
  traces and report them to a running Zipkin instance.
  (See: https://github.com/Kong/kong-plugin-zipkin)
  [#3434](https://github.com/Kong/kong/pull/3434)
- :fireworks: **New bundled plugin: Prometheus**! This plugin allows Kong to
  expose metrics in the Prometheus Exposition format. Available metrics include
  HTTP status codes, latencies histogram, bandwidth, and more...
  (See: https://github.com/Kong/kong-plugin-prometheus)
  [#3547](https://github.com/Kong/kong/pull/3547)
- :fireworks: **New bundled plugin: Azure Functions**! This plugin can be used
  to invoke [Microsoft Azure
  Functions](https://azure.microsoft.com/en-us/services/functions/), similarly
  to the already existing AWS Lambda and OpenWhisk plugins.
  (See: https://github.com/Kong/kong-plugin-azure-functions)
  [#3428](https://github.com/Kong/kong/pull/3428)
- :fireworks: **New bundled plugin: Serverless Functions**! Dynamically run Lua
  without having to write a full-fledged plugin. Lua code snippets can be
  uploaded via the Admin API and be executed during Kong's `access` phase.
  (See: https://github.com/Kong/kong-plugin-serverless-functions)
  [#3551](https://github.com/Kong/kong/pull/3551)
- jwt: Support for limiting the allowed expiration period of JWT tokens. A new
  `config.maximum_expiration` property can be set to indicate the maximum
  number of seconds the `exp` claim may be ahead in the future.
  Thanks [@mvanholsteijn](https://github.com/mvanholsteijn) for the patch!
  [#3331](https://github.com/Kong/kong/pull/3331)
- aws-lambda: Add `us-gov-west-1` to the list of allowed regions.
  [#3529](https://github.com/Kong/kong/pull/3529)

##### Admin API

- :fireworks: Support for `PUT` in new endpoints (e.g. `/services/{id or
  name}`, `/routes/{id}`, `/consumers/{id or username}`), allowing the
  development of idempotent configuration workflows when scripting the Admin
  API.
  [#3416](https://github.com/Kong/kong/pull/3416)
- Support for `PATCH` and `DELETE` on the `/services/{name}`,
  `/consumers/{username}`, and `/snis/{name}` endpoints.
  [#3416](https://github.com/Kong/kong/pull/3416)

### Fixes

##### Configuration

- Properly support IPv6 addresses in `proxy_listen` and `admin_listen`
  configuration properties.
  [#3508](https://github.com/Kong/kong/pull/3508)

##### Core

- IPv6 nameservers with a scope are now ignored by the DNS resolver.
  [#3478](https://github.com/Kong/kong/pull/3478)
- SRV records without a port number now returns the default port instead of
  `0`.
  [#3478](https://github.com/Kong/kong/pull/3478)
- Ensure DNS-based round robin load balancing starts at a randomized position
  to prevent all Nginx workers from starting with the same peer.
  [#3478](https://github.com/Kong/kong/pull/3478)
- Properly report timeouts in passive health checks. Previously, connection
  timeouts were counted as `tcp_failures`, and upstream timeouts were ignored.
  Health check users should ensure that their `timeout` settings reflect their
  intended behavior.
  [#3539](https://github.com/Kong/kong/pull/3539)
- Ensure active health check probe requests send the `Host` header.
  [#3496](https://github.com/Kong/kong/pull/3496)
- Overall, more reliable health checks healthiness counters behavior.
  [#3496](https://github.com/Kong/kong/pull/3496)
- Do not set `Content-Type` headers on HTTP 204 No Content responses.
  [#3351](https://github.com/Kong/kong/pull/3351)
- Ensure the PostgreSQL connector of the new DAO (used by Services, Routes,
  Consumers, and SSL certs/SNIs) is now fully re-entrant and properly behaves
  in busy workloads (e.g. scripting requests to the Admin API).
  [#3423](https://github.com/Kong/kong/pull/3423)
- Properly route HTTP/1.0 requests without a Host header when using the old
  deprecated "API" entity.
  [#3438](https://github.com/Kong/kong/pull/3438)
- Ensure that all Kong-produced errors respect the `headers` configuration
  setting (previously `server_tokens`) and do not include the `Server` header
  if not configured.
  [#3511](https://github.com/Kong/kong/pull/3511)
- Harden an existing Cassandra migration.
  [#3532](https://github.com/Kong/kong/pull/3532)
- Prevent the load balancer from needlessly rebuilding its state when creating
  Targets.
  [#3477](https://github.com/Kong/kong/pull/3477)
- Prevent some harmless error logs to be printed during startup when
  initialization takes more than a few seconds.
  [#3443](https://github.com/Kong/kong/pull/3443)

##### Plugins

- hmac: Ensure that empty request bodies do not pass validation if there is no
  digest header.
  Thanks [@mvanholsteijn](https://github.com/mvanholsteijn) for the patch!
  [#3347](https://github.com/Kong/kong/pull/3347)
- response-transformer: Prevent the plugin from throwing an error when its
  `access` handler did not get a chance to run (e.g. on short-circuited,
  unauthorized requests).
  [#3524](https://github.com/Kong/kong/pull/3524)
- aws-lambda: Ensure logging plugins subsequently run when this plugin
  terminates.
  [#3512](https://github.com/Kong/kong/pull/3512)
- request-termination: Ensure logging plugins subsequently run when this plugin
  terminates.
  [#3513](https://github.com/Kong/kong/pull/3513)

##### Admin API

- Requests to `/healthy` and `/unhealthy` endpoints for upstream health checks
  now properly propagate the new state to other nodes of a Kong cluster.
  [#3464](https://github.com/Kong/kong/pull/3464)
- Do not produce an HTTP 500 error when POST-ing to `/services` with an empty
  `url` argument.
  [#3452](https://github.com/Kong/kong/pull/3452)
- Ensure foreign keys are required when creating child entities (e.g.
  `service.id` when creating a Route). Previously some rows could have an empty
  `service_id` field.
  [#3548](https://github.com/Kong/kong/pull/3548)
- Better type inference in new endpoints (e.g. `/services`, `/routes`,
  `/consumers`) when using `application/x-www-form-urlencoded` MIME type.
  [#3416](https://github.com/Kong/kong/pull/3416)

[Back to TOC](#table-of-contents)

## [0.13.1] - 2018/04/23

This release contains numerous bug fixes and a few convenience features.
Notably, a best-effort/backwards-compatible approach is followed to resolve
`no memory` errors caused by the fragmentation of shared memory between the
core and plugins.

### Added

##### Core

- Cache misses are now stored in a separate shared memory zone from hits if
  such a zone is defined. This reduces cache turnover and can increase the
  cache hit ratio quite considerably.
  Users with a custom Nginx template are advised to define such a zone to
  benefit from this behavior:
  `lua_shared_dict kong_db_cache_miss 12m;`.
- We now ensure that the Cassandra or PostgreSQL instance Kong is connecting
  to falls within the supported version range. Deprecated versions result in
  warning logs. As a reminder, Kong 0.13.x supports Cassandra 2.2+,
  and PostgreSQL 9.5+. Cassandra 2.1 and PostgreSQL 9.4 are supported, but
  deprecated.
  [#3310](https://github.com/Kong/kong/pull/3310)
- HTTP 494 errors thrown by Nginx are now caught by Kong and produce a native,
  Kong-friendly response.
  Thanks [@ti-mo](https://github.com/ti-mo) for the contribution!
  [#3112](https://github.com/Kong/kong/pull/3112)

##### CLI

- Report errors when compiling custom Nginx templates.
  [#3294](https://github.com/Kong/kong/pull/3294)

##### Admin API

- Friendlier behavior of Routes schema validation: PATCH requests can be made
  without specifying all three of `methods`, `hosts`, or `paths` if at least
  one of the three is specified in the body.
  [#3364](https://github.com/Kong/kong/pull/3364)

##### Plugins

- jwt: Support for identity providers using JWKS by ensuring the
  `config.key_claim_name` values is looked for in the token header.
  Thanks [@brycehemme](https://github.com/brycehemme) for the contribution!
  [#3313](https://github.com/Kong/kong/pull/3313)
- basic-auth: Allow specifying empty passwords.
  Thanks [@zhouzhuojie](https://github.com/zhouzhuojie) and
  [@perryao](https://github.com/perryao) for the contributions!
  [#3243](https://github.com/Kong/kong/pull/3243)

### Fixed

##### Core

- Numerous users have reported `no memory` errors which were caused by
  circumstantial memory fragmentation. Such errors, while still possible if
  plugin authors are not careful, should now mostly be addressed.
  [#3311](https://github.com/Kong/kong/pull/3311)

  **If you are using a custom Nginx template, be sure to define the following
  shared memory zones to benefit from these fixes**:

  ```
  lua_shared_dict kong_db_cache_miss 12m;
  lua_shared_dict kong_rate_limiting_counters 12m;
  ```

##### CLI

- Redirect Nginx's stdout and stderr output to `kong start` when
  `nginx_daemon` is enabled (such as when using the Kong Docker image). This
  also prevents growing log files when Nginx redirects logs to `/dev/stdout`
  and `/dev/stderr` but `nginx_daemon` is disabled.
  [#3297](https://github.com/Kong/kong/pull/3297)

##### Admin API

- Set a Service's `port` to `443` when the `url` convenience parameter uses
  the `https://` scheme.
  [#3358](https://github.com/Kong/kong/pull/3358)
- Ensure PATCH requests do not return an error when un-setting foreign key
  fields with JSON `null`.
  [#3355](https://github.com/Kong/kong/pull/3355)
- Ensure the `/plugin/schema/:name` endpoint does not corrupt plugins' schemas.
  [#3348](https://github.com/Kong/kong/pull/3348)
- Properly URL-decode path segments of plugins endpoints accepting spaces
  (e.g. `/consumers/<consumer>/basic-auth/John%20Doe/`).
  [#3250](https://github.com/Kong/kong/pull/3250)
- Properly serialize boolean filtering values when using Cassandra.
  [#3362](https://github.com/Kong/kong/pull/3362)

##### Plugins

- rate-limiting/response-rate-limiting:
  - If defined in the Nginx configuration, will use a dedicated
    `lua_shared_dict` instead of using the `kong_cache` shared memory zone.
    This prevents memory fragmentation issues resulting in `no memory` errors
    observed by numerous users. Users with a custom Nginx template are advised
    to define such a zone to benefit from this fix:
    `lua_shared_dict kong_rate_limiting_counters 12m;`.
    [#3311](https://github.com/Kong/kong/pull/3311)
  - When using the Redis strategy, ensure the correct Redis database is
    selected. This issue could occur when several request and response
    rate-limiting were configured using different Redis databases.
    Thanks [@mengskysama](https://github.com/mengskysama) for the patch!
    [#3293](https://github.com/Kong/kong/pull/3293)
- key-auth: Respect request MIME type when re-encoding the request body
  if both `config.key_in_body` and `config.hide_credentials` are enabled.
  Thanks [@p0pr0ck5](https://github.com/p0pr0ck5) for the patch!
  [#3213](https://github.com/Kong/kong/pull/3213)
- oauth2: Return HTTP 400 on invalid `scope` type.
  Thanks [@Gman98ish](https://github.com/Gman98ish) for the patch!
  [#3206](https://github.com/Kong/kong/pull/3206)
- ldap-auth: Ensure the plugin does not throw errors when configured as a
  global plugin.
  [#3354](https://github.com/Kong/kong/pull/3354)
- hmac-auth: Verify signature against non-normalized (`$request_uri`) request
  line (instead of `$uri`).
  [#3339](https://github.com/Kong/kong/pull/3339)
- aws-lambda: Fix a typo in upstream headers sent to the function. We now
  properly send the `X-Amz-Log-Type` header.
  [#3398](https://github.com/Kong/kong/pull/3398)

[Back to TOC](#table-of-contents)

## [0.13.0] - 2018/03/22

This release introduces two new core entities that will improve the way you
configure Kong: **Routes** & **Services**. Those entities replace the "API"
entity and simplify the setup of non-naive use-cases by providing better
separation of concerns and allowing for plugins to be applied to specific
**endpoints**.

As usual, major version upgrades require database migrations and changes to
the Nginx configuration file (if you customized the default template).
Please take a few minutes to read the [0.13 Upgrade
Path](https://github.com/Kong/kong/blob/master/UPGRADE.md#upgrade-to-013x) for
more details regarding breaking changes and migrations before planning to
upgrade your Kong cluster.

### Breaking Changes

##### Configuration

- :warning: The `proxy_listen` and `admin_listen` configuration values have a
  new syntax. This syntax is more aligned with that of NGINX and is more
  powerful while also simpler. As a result, the following configuration values
  have been removed because superfluous: `ssl`, `admin_ssl`, `http2`,
  `admin_http2`, `proxy_listen_ssl`, and `admin_listen_ssl`.
  [#3147](https://github.com/Kong/kong/pull/3147)

##### Plugins

- :warning: galileo: As part of the Galileo deprecation path, the galileo
  plugin is not enabled by default anymore, although still bundled with 0.13.
  Users are advised to stop using the plugin, but for the time being can keep
  enabling it by adding it to the `custom_plugin` configuration value.
  [#3233](https://github.com/Kong/kong/pull/3233)
- :warning: rate-limiting (Cassandra): The default migration for including
  Routes and Services in plugins will remove and re-create the Cassandra
  rate-limiting counters table. This means that users that were rate-limited
  because of excessive API consumption will be able to consume the API until
  they reach their limit again. There is no such data deletion in PostgreSQL.
  [def201f](https://github.com/Kong/kong/commit/def201f566ccf2dd9b670e2f38e401a0450b1cb5)

### Changes

##### Dependencies

- **Note to Docker users**: The `latest` tag on Docker Hub now points to the
  **alpine** image instead of CentOS. This also applies to the `0.13.0` tag.
- The OpenResty version shipped with our default packages has been bumped to
  `1.13.6.1`. The 0.13.0 release should still be compatible with the OpenResty
  `1.11.2.x` series for the time being.
- Bumped [lua-resty-dns-client](https://github.com/Kong/lua-resty-dns-client)
  to `2.0.0`.
  [#3220](https://github.com/Kong/kong/pull/3220)
- Bumped [lua-resty-http](https://github.com/pintsized/lua-resty-http) to
  `0.12`.
  [#3196](https://github.com/Kong/kong/pull/3196)
- Bumped [lua-multipart](https://github.com/Kong/lua-multipart) to `0.5.5`.
  [#3318](https://github.com/Kong/kong/pull/3318)
- Bumped [lua-resty-healthcheck](https://github.com/Kong/lua-resty-healthcheck)
  to `0.4.0`.
  [#3321](https://github.com/Kong/kong/pull/3321)

### Additions

##### Configuration

- :fireworks: Support for **control-plane** and **data-plane** modes. The new
  syntax of `proxy_listen` and `admin_listen` supports `off`, which
  disables either one of those interfaces. It is now simpler than ever to
  make a Kong node "Proxy only" (data-plane) or "Admin only" (control-plane).
  [#3147](https://github.com/Kong/kong/pull/3147)

##### Core

- :fireworks: This release introduces two new entities: **Routes** and
  **Services**. Those entities will provide a better separation of concerns
  than the "API" entity offers. Routes will define rules for matching a
  client's request (e.g., method, host, path...), and Services will represent
  upstream services (or backends) that Kong should proxy those requests to.
  Plugins can also be added to both Routes and Services, enabling use-cases to
  apply plugins more granularly (e.g., per endpoint).
  Following this addition, the API entity and related Admin API endpoints are
  now deprecated. This release is backwards-compatible with the previous model
  and all of your currently defined APIs and matching rules are still
  supported, although we advise users to migrate to Routes and Services as soon
  as possible.
  [#3224](https://github.com/Kong/kong/pull/3224)

##### Admin API

- :fireworks: New endpoints: `/routes` and `/services` to interact with the new
  core entities. More specific endpoints are also available such as
  `/services/{service id or name}/routes`,
  `/services/{service id or name}/plugins`, and `/routes/{route id}/plugins`.
  [#3224](https://github.com/Kong/kong/pull/3224)
- :fireworks: Our new endpoints (listed above) provide much better responses
  with regards to producing responses for incomplete entities, errors, etc...
  In the future, existing endpoints will gradually be moved to using this new
  Admin API content producer.
  [#3224](https://github.com/Kong/kong/pull/3224)
- :fireworks: Improved argument parsing in form-urlencoded requests to the new
  endpoints as well.
  Kong now expects the following syntaxes for representing
  arrays: `hosts[]=a.com&hosts[]=b.com`, `hosts[1]=a.com&hosts[2]=b.com`, which
  avoid comma-separated arrays and related issues that can arise.
  In the future, existing endpoints will gradually be moved to using this new
  Admin API content parser.
  [#3224](https://github.com/Kong/kong/pull/3224)

##### Plugins

- jwt: `ngx.ctx.authenticated_jwt_token` is available for other plugins to use.
  [#2988](https://github.com/Kong/kong/pull/2988)
- statsd: The fields `host`, `port` and `metrics` are no longer marked as
  "required", since they have a default value.
  [#3209](https://github.com/Kong/kong/pull/3209)

### Fixes

##### Core

- Fix an issue causing nodes in a cluster to use the default health checks
  configuration when the user configured them from another node (event
  propagated via the cluster).
  [#3319](https://github.com/Kong/kong/pull/3319)
- Increase the default load balancer wheel size from 100 to 10.000. This allows
  for a better distribution of the load between Targets in general.
  [#3296](https://github.com/Kong/kong/pull/3296)

##### Admin API

- Fix several issues with application/multipart MIME type parsing of payloads.
  [#3318](https://github.com/Kong/kong/pull/3318)
- Fix several issues with the parsing of health checks configuration values.
  [#3306](https://github.com/Kong/kong/pull/3306)
  [#3321](https://github.com/Kong/kong/pull/3321)

[Back to TOC](#table-of-contents)

## [0.12.3] - 2018/03/12

### Fixed

- Suppress a memory leak in the core introduced in 0.12.2.
  Thanks [@mengskysama](https://github.com/mengskysama) for the report.
  [#3278](https://github.com/Kong/kong/pull/3278)

[Back to TOC](#table-of-contents)

## [0.12.2] - 2018/02/28

### Added

##### Core

- Load balancers now log DNS errors to facilitate debugging.
  [#3177](https://github.com/Kong/kong/pull/3177)
- Reports now can include custom immutable values.
  [#3180](https://github.com/Kong/kong/pull/3180)

##### CLI

- The `kong migrations reset` command has a new `--yes` flag. This flag makes
  the command run non-interactively, and ensures no confirmation prompt will
  occur.
  [#3189](https://github.com/Kong/kong/pull/3189)

##### Admin API

- A new endpoint `/upstreams/:upstream_id/health` will return the health of the
  specified upstream.
  [#3232](https://github.com/Kong/kong/pull/3232)
- The `/` endpoint in the Admin API now exposes the `node_id` field.
  [#3234](https://github.com/Kong/kong/pull/3234)

### Fixed

##### Core

- HTTP/1.0 requests without a Host header are routed instead of being rejected.
  HTTP/1.1 requests without a Host are considered invalid and will still be
  rejected.
  Thanks to [@rainiest](https://github.com/rainest) for the patch!
  [#3216](https://github.com/Kong/kong/pull/3216)
- Fix the load balancer initialization when some Targets would contain
  hostnames.
  [#3187](https://github.com/Kong/kong/pull/3187)
- Fix incomplete handling of errors when initializing DAO objects.
  [637532e](https://github.com/Kong/kong/commit/637532e05d8ed9a921b5de861cc7f463e96c6e04)
- Remove bogus errors in the logs provoked by healthcheckers between the time
  they are unregistered and the time they are garbage-collected
  ([#3207](https://github.com/Kong/kong/pull/3207)) and when receiving an HTTP
  status not tracked by healthy or unhealthy lists
  ([c8eb5ae](https://github.com/Kong/kong/commit/c8eb5ae28147fc02473c05a7b1dbf502fbb64242)).
- Fix soft errors not being handled correctly inside the Kong cache.
  [#3150](https://github.com/Kong/kong/pull/3150)

##### Migrations

- Better handling of already existing Cassandra keyspaces in migrations.
  [#3203](https://github.com/Kong/kong/pull/3203).
  Thanks to [@pamiel](https://github.com/pamiel) for the patch!

##### Admin API

- Ensure `GET /certificates/{uuid}` does not return HTTP 500 when the given
  identifier does not exist.
  Thanks to [@vdesjardins](https://github.com/vdesjardins) for the patch!
  [#3148](https://github.com/Kong/kong/pull/3148)

[Back to TOC](#table-of-contents)

## [0.12.1] - 2018/01/18

This release addresses a few issues encountered with 0.12.0, including one
which would prevent upgrading from a previous version. The [0.12 Upgrade
Path](https://github.com/Kong/kong/blob/master/UPGRADE.md)
is still relevant for upgrading existing clusters to 0.12.1.

### Fixed

- Fix a migration between previous Kong versions and 0.12.0.
  [#3159](https://github.com/Kong/kong/pull/3159)
- Ensure Lua errors are propagated when thrown in the `access` handler by
  plugins.
  [38580ff](https://github.com/Kong/kong/commit/38580ff547cbd4a557829e3ad135cd6a0f821f7c)

[Back to TOC](#table-of-contents)

## [0.12.0] - 2018/01/16

This major release focuses on two new features we are very excited about:
**health checks** and **hash based load balancing**!

We also took this as an opportunity to fix a few prominent issues, sometimes
at the expense of breaking changes but overall improving the flexibility and
usability of Kong! Do keep in mind that this is a major release, and as such,
that we require of you to run the **migrations step**, via the
`kong migrations up` command.

Please take a few minutes to thoroughly read the [0.12 Upgrade
Path](https://github.com/Kong/kong/blob/master/UPGRADE.md#upgrade-to-012x)
for more details regarding breaking changes and migrations before planning to
upgrade your Kong cluster.

### Deprecation notices

Starting with 0.12.0, we are announcing the deprecation of older versions
of our supported databases:

- Support for PostgreSQL 9.4 is deprecated. Users are advised to upgrade to
  9.5+
- Support for Cassandra 2.1 and below is deprecated. Users are advised to
  upgrade to 2.2+

Note that the above deprecated versions are still supported in this release,
but will be dropped in subsequent ones.

### Breaking changes

##### Core

- :warning: The required OpenResty version has been bumped to 1.11.2.5. If you
  are installing Kong from one of our distribution packages, you are not
  affected by this change.
  [#3097](https://github.com/Kong/kong/pull/3097)
- :warning: As Kong now executes subsequent plugins when a request is being
  short-circuited (e.g. HTTP 401 responses from auth plugins), plugins that
  run in the header or body filter phases will be run upon such responses
  from the access phase. We consider this change a big improvement in the
  Kong run-loop as it allows for more flexibility for plugins. However, it is
  unlikely, but possible that some of these plugins (e.g. your custom plugins)
  now run in scenarios where they were not previously expected to run.
  [#3079](https://github.com/Kong/kong/pull/3079)

##### Admin API

- :warning: By default, the Admin API now only listens on the local interface.
  We consider this change to be an improvement in the default security policy
  of Kong. If you are already using Kong, and your Admin API still binds to all
  interfaces, consider updating it as well. You can do so by updating the
  `admin_listen` configuration value, like so: `admin_listen = 127.0.0.1:8001`.
  Thanks [@pduldig-at-tw](https://github.com/pduldig-at-tw) for the suggestion
  and the patch.
  [#3016](https://github.com/Kong/kong/pull/3016)

  :red_circle: **Note to Docker users**: Beware of this change as you may have
  to ensure that your Admin API is reachable via the host's interface.
  You can use the `-e KONG_ADMIN_LISTEN` argument when provisioning your
  container(s) to update this value; for example,
  `-e KONG_ADMIN_LISTEN=0.0.0.0:8001`.

- :warning: To reduce confusion, the `/upstreams/:upstream_name_or_id/targets/`
  has been updated to not show the full list of Targets anymore, but only
  the ones that are currently active in the load balancer. To retrieve the full
  history of Targets, you can now query
  `/upstreams/:upstream_name_or_id/targets/all`. The
  `/upstreams/:upstream_name_or_id/targets/active` endpoint has been removed.
  Thanks [@hbagdi](https://github.com/hbagdi) for tackling this backlog item!
  [#3049](https://github.com/Kong/kong/pull/3049)
- :warning: The `orderlist` property of Upstreams has been removed, along with
  any confusion it may have brought. The balancer is now able to fully function
  without it, yet with the same level of entropy in its load distribution.
  [#2748](https://github.com/Kong/kong/pull/2748)

##### CLI

- :warning: The `$ kong compile` command which was deprecated in 0.11.0 has
  been removed.
  [#3069](https://github.com/Kong/kong/pull/3069)

##### Plugins

- :warning: In logging plugins, the `request.request_uri` field has been
  renamed to `request.url`.
  [#2445](https://github.com/Kong/kong/pull/2445)
  [#3098](https://github.com/Kong/kong/pull/3098)

### Added

##### Core

- :fireworks: Support for **health checks**! Kong can now short-circuit some
  of your upstream Targets (replicas) from its load balancer when it encounters
  too many TCP or HTTP errors. You can configure the number of failures, or the
  HTTP status codes that should be considered invalid, and Kong will monitor
  the failures and successes of proxied requests to each upstream Target. We
  call this feature **passive health checks**.
  Additionally, you can configure **active health checks**, which will make
  Kong perform periodic HTTP test requests to actively monitor the health of
  your upstream services, and pre-emptively short-circuit them.
  Upstream Targets can be manually taken up or down via two new Admin API
  endpoints: `/healthy` and `/unhealthy`.
  [#3096](https://github.com/Kong/kong/pull/3096)
- :fireworks: Support for **hash based load balancing**! Kong now offers
  consistent hashing/sticky sessions load balancing capabilities via the new
  `hash_*` attributes of the Upstream entity. Hashes can be based off client
  IPs, request headers, or Consumers!
  [#2875](https://github.com/Kong/kong/pull/2875)
- :fireworks: Logging plugins now log requests that were short-circuited by
  Kong! (e.g. HTTP 401 responses from auth plugins or HTTP 429 responses from
  rate limiting plugins, etc.) Kong now executes any subsequent plugins once a
  request has been short-circuited. Your plugin must be using the
  `kong.tools.responses` module for this behavior to be respected.
  [#3079](https://github.com/Kong/kong/pull/3079)
- Kong is now compatible with OpenResty up to version 1.13.6.1. Be aware that
  the recommended (and default) version shipped with this release is still
  1.11.2.5.
  [#3070](https://github.com/Kong/kong/pull/3070)

##### CLI

- `$ kong start` now considers the commonly used `/opt/openresty` prefix when
  searching for the `nginx` executable.
  [#3074](https://github.com/Kong/kong/pull/3074)

##### Admin API

- Two new endpoints, `/healthy` and `/unhealthy` can be used to manually bring
  upstream Targets up or down, as part of the new health checks feature of the
  load balancer.
  [#3096](https://github.com/Kong/kong/pull/3096)

##### Plugins

- logging plugins: A new field `upstream_uri` now logs the value of the
  upstream request's path. This is useful to help debugging plugins or setups
  that aim at rewriting a request's URL during proxying.
  Thanks [@shiprabehera](https://github.com/shiprabehera) for the patch!
  [#2445](https://github.com/Kong/kong/pull/2445)
- tcp-log: Support for TLS handshake with the logs recipients for secure
  transmissions of logging data.
  [#3091](https://github.com/Kong/kong/pull/3091)
- jwt: Support for JWTs passed in cookies. Use the new `config.cookie_names`
  property to configure the behavior to your liking.
  Thanks [@mvanholsteijn](https://github.com/mvanholsteijn) for the patch!
  [#2974](https://github.com/Kong/kong/pull/2974)
- oauth2
    - New `config.auth_header_name` property to customize the authorization
      header's name.
      Thanks [@supraja93](https://github.com/supraja93)
      [#2928](https://github.com/Kong/kong/pull/2928)
    - New `config.refresh_ttl` property to customize the TTL of refresh tokens,
      previously hard-coded to 14 days.
      Thanks [@bob983](https://github.com/bob983) for the patch!
      [#2942](https://github.com/Kong/kong/pull/2942)
    - Avoid an error in the logs when trying to retrieve an access token from
      a request without a body.
      Thanks [@WALL-E](https://github.com/WALL-E) for the patch.
      [#3063](https://github.com/Kong/kong/pull/3063)
- ldap: New `config.header_type` property to customize the authorization method
  in the `Authorization` header.
  Thanks [@francois-maillard](https://github.com/francois-maillard) for the
  patch!
  [#2963](https://github.com/Kong/kong/pull/2963)

### Fixed

##### CLI

- Fix a potential vulnerability in which an attacker could read the Kong
  configuration file with insufficient permissions for a short window of time
  while Kong is being started.
  [#3057](https://github.com/Kong/kong/pull/3057)
- Proper log message upon timeout in `$ kong quit`.
  [#3061](https://github.com/Kong/kong/pull/3061)

##### Admin API

- The `/certificates` endpoint now properly supports the `snis` parameter
  in PUT and PATCH requests.
  Thanks [@hbagdi](https://github.com/hbagdi) for the contribution!
  [#3040](https://github.com/Kong/kong/pull/3040)
- Avoid sending the `HTTP/1.1 415 Unsupported Content Type` response when
  receiving a request with a valid `Content-Type`, but with an empty payload.
  [#3077](https://github.com/Kong/kong/pull/3077)

##### Plugins

- basic-auth:
    - Accept passwords containing `:`.
      Thanks [@nico-acidtango](https://github.com/nico-acidtango) for the patch!
      [#3014](https://github.com/Kong/kong/pull/3014)
    - Performance improvements, courtesy of
      [@nico-acidtango](https://github.com/nico-acidtango)
      [#3014](https://github.com/Kong/kong/pull/3014)

[Back to TOC](#table-of-contents)

## [0.11.2] - 2017/11/29

### Added

##### Plugins

- key-auth: New endpoints to manipulate API keys.
  Thanks [@hbagdi](https://github.com/hbagdi) for the contribution.
  [#2955](https://github.com/Kong/kong/pull/2955)
    - `/key-auths/` to paginate through all keys.
    - `/key-auths/:credential_key_or_id/consumer` to retrieve the Consumer
      associated with a key.
- basic-auth: New endpoints to manipulate basic-auth credentials.
  Thanks [@hbagdi](https://github.com/hbagdi) for the contribution.
  [#2998](https://github.com/Kong/kong/pull/2998)
    - `/basic-auths/` to paginate through all basic-auth credentials.
    - `/basic-auths/:credential_username_or_id/consumer` to retrieve the
      Consumer associated with a credential.
- jwt: New endpoints to manipulate JWTs.
  Thanks [@hbagdi](https://github.com/hbagdi) for the contribution.
  [#3003](https://github.com/Kong/kong/pull/3003)
    - `/jwts/` to paginate through all JWTs.
    - `/jwts/:jwt_key_or_id/consumer` to retrieve the Consumer
      associated with a JWT.
- hmac-auth: New endpoints to manipulate hmac-auth credentials.
  Thanks [@hbagdi](https://github.com/hbagdi) for the contribution.
  [#3009](https://github.com/Kong/kong/pull/3009)
    - `/hmac-auths/` to paginate through all hmac-auth credentials.
    - `/hmac-auths/:hmac_username_or_id/consumer` to retrieve the Consumer
      associated with a credential.
- acl: New endpoints to manipulate ACLs.
  Thanks [@hbagdi](https://github.com/hbagdi) for the contribution.
  [#3039](https://github.com/Kong/kong/pull/3039)
    - `/acls/` to paginate through all ACLs.
    - `/acls/:acl_id/consumer` to retrieve the Consumer
      associated with an ACL.

### Fixed

##### Core

- Avoid logging some unharmful error messages related to clustering.
  [#3002](https://github.com/Kong/kong/pull/3002)
- Improve performance and memory footprint when parsing multipart request
  bodies.
  [Kong/lua-multipart#13](https://github.com/Kong/lua-multipart/pull/13)

##### Configuration

- Add a format check for the `admin_listen_ssl` property, ensuring it contains
  a valid port.
  [#3031](https://github.com/Kong/kong/pull/3031)

##### Admin API

- PUT requests with payloads containing non-existing primary keys for entities
  now return HTTP 404 Not Found, instead of HTTP 200 OK without a response
  body.
  [#3007](https://github.com/Kong/kong/pull/3007)
- On the `/` endpoint, ensure `enabled_in_cluster` shows up as an empty JSON
  Array (`[]`), instead of an empty JSON Object (`{}`).
  Thanks [@hbagdi](https://github.com/hbagdi) for the patch!
  [#2982](https://github.com/Kong/kong/issues/2982)

##### Plugins

- hmac-auth: Better parsing of the `Authorization` header to avoid internal
  errors resulting in HTTP 500.
  Thanks [@mvanholsteijn](https://github.com/mvanholsteijn) for the patch!
  [#2996](https://github.com/Kong/kong/pull/2996)
- Improve the performance of the rate-limiting and response-rate-limiting
  plugins when using the Redis policy.
  [#2956](https://github.com/Kong/kong/pull/2956)
- Improve the performance of the response-transformer plugin.
  [#2977](https://github.com/Kong/kong/pull/2977)

## [0.11.1] - 2017/10/24

### Changed

##### Configuration

- Drop the `lua_code_cache` configuration property. This setting has been
  considered harmful since 0.11.0 as it interferes with Kong's internals.
  [#2854](https://github.com/Kong/kong/pull/2854)

### Fixed

##### Core

- DNS: SRV records pointing to an A record are now properly handled by the
  load balancer when `preserve_host` is disabled. Such records used to throw
  Lua errors on the proxy code path.
  [Kong/lua-resty-dns-client#19](https://github.com/Kong/lua-resty-dns-client/pull/19)
- Fixed an edge-case where `preserve_host` would sometimes craft an upstream
  request with a Host header from a previous client request instead of the
  current one.
  [#2832](https://github.com/Kong/kong/pull/2832)
- Ensure APIs with regex URIs are evaluated in the order that they are created.
  [#2924](https://github.com/Kong/kong/pull/2924)
- Fixed a typo that caused the load balancing components to ignore the Upstream
  slots property.
  [#2747](https://github.com/Kong/kong/pull/2747)

##### CLI

- Fixed the verification of self-signed SSL certificates for PostgreSQL and
  Cassandra in the `kong migrations` command. Self-signed SSL certificates are
  now properly verified during migrations according to the
  `lua_ssl_trusted_certificate` configuration property.
  [#2908](https://github.com/Kong/kong/pull/2908)

##### Admin API

- The `/upstream/{upstream}/targets/active` endpoint used to return HTTP
  `405 Method Not Allowed` when called with a trailing slash. Both notations
  (with and without the trailing slash) are now supported.
  [#2884](https://github.com/Kong/kong/pull/2884)

##### Plugins

- bot-detection: Fixed an issue which would prevent the plugin from running and
  result in an HTTP `500` error if configured globally.
  [#2906](https://github.com/Kong/kong/pull/2906)
- ip-restriction: Fixed support for the `0.0.0.0/0` CIDR block. This block is
  now supported and won't trigger an error when used in this plugin's properties.
  [#2918](https://github.com/Kong/kong/pull/2918)

### Added

##### Plugins

- aws-lambda: Added support to forward the client request's HTTP method,
  headers, URI, and body to the Lambda function.
  [#2823](https://github.com/Kong/kong/pull/2823)
- key-auth: New `run_on_preflight` configuration option to control
  authentication on preflight requests.
  [#2857](https://github.com/Kong/kong/pull/2857)
- jwt: New `run_on_preflight` configuration option to control authentication
  on preflight requests.
  [#2857](https://github.com/Kong/kong/pull/2857)

##### Plugin development

- Ensure migrations have valid, unique names to avoid conflicts between custom
  plugins.
  Thanks [@ikogan](https://github.com/ikogan) for the patch!
  [#2821](https://github.com/Kong/kong/pull/2821)

### Improved

##### Migrations & Deployments

- Improve migrations reliability for future major releases.
  [#2869](https://github.com/Kong/kong/pull/2869)

##### Plugins

- Improve the performance of the acl and oauth2 plugins.
  [#2736](https://github.com/Kong/kong/pull/2736)
  [#2806](https://github.com/Kong/kong/pull/2806)

[Back to TOC](#table-of-contents)

## [0.10.4] - 2017/10/24

### Fixed

##### Core

- DNS: SRV records pointing to an A record are now properly handled by the
  load balancer when `preserve_host` is disabled. Such records used to throw
  Lua errors on the proxy code path.
  [Kong/lua-resty-dns-client#19](https://github.com/Kong/lua-resty-dns-client/pull/19)
- HTTP `400` errors thrown by Nginx are now correctly caught by Kong and return
  a native, Kong-friendly response.
  [#2476](https://github.com/Mashape/kong/pull/2476)
- Fix an edge-case where an API with multiple `uris` and `strip_uri = true`
  would not always strip the client URI.
  [#2562](https://github.com/Mashape/kong/issues/2562)
- Fix an issue where Kong would match an API with a shorter URI (from its
  `uris` value) as a prefix instead of a longer, matching prefix from
  another API.
  [#2662](https://github.com/Mashape/kong/issues/2662)
- Fixed a typo that caused the load balancing components to ignore the
  Upstream `slots` property.
  [#2747](https://github.com/Mashape/kong/pull/2747)

##### Configuration

- Octothorpes (`#`) can now be escaped (`\#`) and included in the Kong
  configuration values such as your datastore passwords or usernames.
  [#2411](https://github.com/Mashape/kong/pull/2411)

##### Admin API

- The `data` response field of the `/upstreams/{upstream}/targets/active`
  Admin API endpoint now returns a list (`[]`) instead of an object (`{}`)
  when no active targets are present.
  [#2619](https://github.com/Mashape/kong/pull/2619)

##### Plugins

- datadog: Avoid a runtime error if the plugin is configured as a global plugin
  but the downstream request did not match any configured API.
  Thanks [@kjsteuer](https://github.com/kjsteuer) for the fix!
  [#2702](https://github.com/Mashape/kong/pull/2702)
- ip-restriction: Fixed support for the `0.0.0.0/0` CIDR block. This block is
  now supported and won't trigger an error when used in this plugin's properties.
  [#2918](https://github.com/Mashape/kong/pull/2918)

[Back to TOC](#table-of-contents)

## [0.11.0] - 2017/08/16

The latest and greatest version of Kong features improvements all over the
board for a better and easier integration with your infrastructure!

The highlights of this release are:

- Support for **regex URIs** in routing, one of the oldest requested
  features from the community.
- Support for HTTP/2 traffic from your clients.
- Kong does not depend on Serf anymore, which makes deployment and networking
  requirements **considerably simpler**.
- A better integration with orchestration tools thanks to the support for **non
  FQDNs** in Kong's DNS resolver.

As per usual, our major releases include datastore migrations which are
considered **breaking changes**. Additionally, this release contains numerous
breaking changes to the deployment process and proxying behavior that you
should be familiar with.

We strongly advise that you read this changeset thoroughly, as well as the
[0.11 Upgrade Path](https://github.com/Kong/kong/blob/master/UPGRADE.md#upgrade-to-011x)
if you are planning to upgrade a Kong cluster.

### Breaking changes

##### Configuration

- :warning: Numerous updates were made to the Nginx configuration template.
  If you are using a custom template, you **must** apply those
  modifications. See the [0.11 Upgrade
  Path](https://github.com/Kong/kong/blob/master/UPGRADE.md#upgrade-to-011x)
  for a complete list of changes to apply.

##### Migrations & Deployment

- :warning: Migrations are **not** executed automatically by `kong start`
  anymore. Migrations are now a **manual** process, which must be executed via
  the `kong migrations` command. In practice, this means that you have to run
  `kong migrations up [-c kong.conf]` in one of your nodes **before** starting
  your Kong nodes. This command should be run from a **single** node/container
  to avoid several nodes running migrations concurrently and potentially
  corrupting your database. Once the migrations are up-to-date, it is
  considered safe to start multiple Kong nodes concurrently.
  [#2421](https://github.com/Kong/kong/pull/2421)
- :warning: :fireworks: Serf is **not** a dependency anymore. Kong nodes now
  handle cache invalidation events via a built-in database polling mechanism.
  See the new "Datastore Cache" section of the configuration file which
  contains 3 new documented properties: `db_update_frequency`,
  `db_update_propagation`, and `db_cache_ttl`. If you are using Cassandra, you
  **should** pay a particular attention to the `db_update_propagation` setting,
  as you **should not** use the default value of `0`.
  [#2561](https://github.com/Kong/kong/pull/2561)

##### Core

- :warning: Kong now requires OpenResty `1.11.2.4`. OpenResty's LuaJIT can
  now be built with Lua 5.2 compatibility.
  [#2489](https://github.com/Kong/kong/pull/2489)
  [#2790](https://github.com/Kong/kong/pull/2790)
- :warning: Previously, the `X-Forwarded-*` and `X-Real-IP` headers were
  trusted from any client by default, and forwarded upstream. With the
  introduction of the new `trusted_ips` property (see the below "Added"
  section) and to enforce best security practices, Kong *does not* trust
  any client IP address by default anymore. This will make Kong *not*
  forward incoming `X-Forwarded-*` headers if not coming from configured,
  trusted IP addresses blocks. This setting also affects the API
  `check_https` field, which itself relies on *trusted* `X-Forwarded-Proto`
  headers **only**.
  [#2236](https://github.com/Kong/kong/pull/2236)
- :warning: The API Object property `http_if_terminated` is now set to `false`
  by default. For Kong to evaluate the client `X-Forwarded-Proto` header, you
  must now configure Kong to trust the client IP (see above change), **and**
  you must explicitly set this value to `true`. This affects you if you are
  doing SSL termination somewhere before your requests hit Kong, and if you
  have configured `https_only` on the API, or if you use a plugin that requires
  HTTPS traffic (e.g. OAuth2).
  [#2588](https://github.com/Kong/kong/pull/2588)
- :warning: The internal DNS resolver now honours the `search` and `ndots`
  configuration options of your `resolv.conf` file. Make sure that DNS
  resolution is still consistent in your environment, and consider
  eventually not using FQDNs anymore.
  [#2425](https://github.com/Kong/kong/pull/2425)

##### Admin API

- :warning: As a result of the Serf removal, Kong is now entirely stateless,
  and as such, the `/cluster` endpoint has disappeared.
  [#2561](https://github.com/Kong/kong/pull/2561)
- :warning: The Admin API `/status` endpoint does not return a count of the
  database entities anymore. Instead, it now returns a `database.reachable`
  boolean value, which reflects the state of the connection between Kong
  and the underlying database. Please note that this flag **does not**
  reflect the health of the database itself.
  [#2567](https://github.com/Kong/kong/pull/2567)

##### Plugin development

- :warning: The upstream URI is now determined via the Nginx
  `$upstream_uri` variable. Custom plugins using the `ngx.req.set_uri()`
  API will not be taken into consideration anymore. One must now set the
  `ngx.var.upstream_uri` variable from the Lua land.
  [#2519](https://github.com/Kong/kong/pull/2519)
- :warning: The `hooks.lua` module for custom plugins is dropped, along
  with the `database_cache.lua` module. Database entities caching and
  eviction has been greatly improved to simplify and automate most caching
  use-cases. See the [Plugins Development
  Guide](https://getkong.org/docs/0.11.x/plugin-development/entities-cache/)
  and the [0.11 Upgrade
  Path](https://github.com/Kong/kong/blob/master/UPGRADE.md#upgrade-to-011x)
  for more details.
  [#2561](https://github.com/Kong/kong/pull/2561)
- :warning: To ensure that the order of execution of plugins is still the same
  for vanilla Kong installations, we had to update the `PRIORITY` field of some
  of our bundled plugins. If your custom plugin must run after or before a
  specific bundled plugin, you might have to update your plugin's `PRIORITY`
  field as well. The complete list of plugins and their priorities is available
  on the [Plugins Development
  Guide](https://getkong.org/docs/0.11.x/plugin-development/custom-logic/).
  [#2489](https://github.com/Kong/kong/pull/2489)
  [#2813](https://github.com/Kong/kong/pull/2813)

### Deprecated

##### CLI

- The `kong compile` command has been deprecated. Instead, prefer using
  the new `kong prepare` command.
  [#2706](https://github.com/Kong/kong/pull/2706)

### Changed

##### Core

- Performance around DNS resolution has been greatly improved in some
  cases.
  [#2625](https://github.com/Kong/kong/pull/2425)
- Secret values are now generated with a kernel-level, Cryptographically
  Secure PRNG.
  [#2536](https://github.com/Kong/kong/pull/2536)
- The `.kong_env` file created by Kong in its running prefix is now written
  without world-read permissions.
  [#2611](https://github.com/Kong/kong/pull/2611)

##### Plugin development

- The `marshall_event` function on schemas is now ignored by Kong, and can be
  safely removed as the new cache invalidation mechanism natively handles
  safer events broadcasting.
  [#2561](https://github.com/Kong/kong/pull/2561)

### Added

##### Core

- :fireworks: Support for regex URIs! You can now define regexes in your
  APIs `uris` property. Those regexes can have capturing groups which can
  be extracted by Kong during a request, and accessed later in the plugins
  (useful for URI rewriting). See the [Proxy
  Guide](https://getkong.org/docs/0.11.x/proxy/#using-regexes-in-uris) for
  documentation on how to use regex URIs.
  [#2681](https://github.com/Kong/kong/pull/2681)
- :fireworks: Support for HTTP/2. A new `http2` directive now enables
  HTTP/2 traffic on the `proxy_listen_ssl` address.
  [#2541](https://github.com/Kong/kong/pull/2541)
- :fireworks: Support for the `search` and `ndots` configuration options of
  your `resolv.conf` file.
  [#2425](https://github.com/Kong/kong/pull/2425)
- Kong now forwards new headers to your upstream services:
  `X-Forwarded-Host`, `X-Forwarded-Port`, and `X-Forwarded-Proto`.
  [#2236](https://github.com/Kong/kong/pull/2236)
- Support for the PROXY protocol. If the new `real_ip_header` configuration
  property is set to `real_ip_header = proxy_protocol`, then Kong will
  append the `proxy_protocol` parameter to the Nginx `listen` directive of
  the Kong proxy port.
  [#2236](https://github.com/Kong/kong/pull/2236)
- Support for BDR compatibility in the PostgreSQL migrations.
  Thanks [@AlexBloor](https://github.com/AlexBloor) for the patch!
  [#2672](https://github.com/Kong/kong/pull/2672)

##### Configuration

- Support for DNS nameservers specified in IPv6 format.
  [#2634](https://github.com/Kong/kong/pull/2634)
- A few new DNS configuration properties allow you to tweak the Kong DNS
  resolver, and in particular, how it handles the resolution of different
  record types or the eviction of stale records.
  [#2625](https://github.com/Kong/kong/pull/2625)
- A new `trusted_ips` configuration property allows you to define a list of
  trusted IP address blocks that are known to send trusted `X-Forwarded-*`
  headers. Requests from trusted IPs will make Kong forward those headers
  upstream. Requests from non-trusted IP addresses will make Kong override
  the `X-Forwarded-*` headers with its own values. In addition, this
  property also sets the ngx_http_realip_module `set_real_ip_from`
  directive(s), which makes Kong trust the incoming `X-Real-IP` header as
  well, which is used for operations such as rate-limiting by IP address,
  and that Kong forwards upstream as well.
  [#2236](https://github.com/Kong/kong/pull/2236)
- You can now configure the ngx_http_realip_module from the Kong
  configuration.  In addition to `trusted_ips` which sets the
  `set_real_ip_from` directives(s), two new properties, `real_ip_header`
  and `real_ip_recursive` allow you to configure the ngx_http_realip_module
  directives bearing the same name.
  [#2236](https://github.com/Kong/kong/pull/2236)
- Ability to hide Kong-specific response headers. Two new configuration
  fields: `server_tokens` and `latency_tokens` will respectively toggle
  whether the `Server` and `X-Kong-*-Latency` headers should be sent to
  downstream clients.
  [#2259](https://github.com/Kong/kong/pull/2259)
- New configuration property to tune handling request body data via the
  `client_max_body_size` and `client_body_buffer_size` directives
  (mirroring their Nginx counterparts). Note these settings are only
  defined for proxy requests; request body handling in the Admin API
  remains unchanged.
  [#2602](https://github.com/Kong/kong/pull/2602)
- New `error_default_type` configuration property. This setting is to
  specify a MIME type that will be used as the error response body format
  when Nginx encounters an error, but no `Accept` header was present in the
  request. The default value is `text/plain` for backwards compatibility.
  Thanks [@therealgambo](https://github.com/therealgambo) for the
  contribution!
  [#2500](https://github.com/Kong/kong/pull/2500)
- New `nginx_user` configuration property, which interfaces with the Nginx
  `user` directive.
  Thanks [@depay](https://github.com/depay) for the contribution!
  [#2180](https://github.com/Kong/kong/pull/2180)

##### CLI

- New `kong prepare` command to prepare the Kong running prefix (creating
  log files, SSL certificates, etc...) and allow for Kong to be started via
  the `nginx` binary. This is useful for environments like containers,
  where the foreground process should be the Nginx master process. The
  `kong compile` command has been deprecated as a result of this addition.
  [#2706](https://github.com/Kong/kong/pull/2706)

##### Admin API

- Ability to retrieve plugins added to a Consumer via two new endpoints:
  `/consumers/:username_or_id/plugins/` and
  `/consumers/:username_or_id/plugins/:plugin_id`.
  [#2714](https://github.com/Kong/kong/pull/2714)
- Support for JSON `null` in `PATCH` requests to unset a value on any
  entity.
  [#2700](https://github.com/Kong/kong/pull/2700)

##### Plugins

- jwt: Support for RS512 signed tokens.
  Thanks [@sarraz1](https://github.com/sarraz1) for the patch!
  [#2666](https://github.com/Kong/kong/pull/2666)
- rate-limiting/response-ratelimiting: Optionally hide informative response
  headers.
  [#2087](https://github.com/Kong/kong/pull/2087)
- aws-lambda: Define a custom response status when the upstream
  `X-Amz-Function-Error` header is "Unhandled".
  Thanks [@erran](https://github.com/erran) for the contribution!
  [#2587](https://github.com/Kong/kong/pull/2587)
- aws-lambda: Add new AWS regions that were previously unsupported.
  [#2769](https://github.com/Kong/kong/pull/2769)
- hmac: New option to validate the client-provided SHA-256 of the request
  body.
  Thanks [@vaibhavatul47](https://github.com/vaibhavatul47) for the
  contribution!
  [#2419](https://github.com/Kong/kong/pull/2419)
- hmac: Added support for `enforce_headers` option and added HMAC-SHA256,
  HMAC-SHA384, and HMAC-SHA512 support.
  [#2644](https://github.com/Kong/kong/pull/2644)
- statsd: New metrics and more flexible configuration. Support for
  prefixes, configurable stat type, and added metrics.
  [#2400](https://github.com/Kong/kong/pull/2400)
- datadog: New metrics and more flexible configuration. Support for
  prefixes, configurable stat type, and added metrics.
  [#2394](https://github.com/Kong/kong/pull/2394)

### Fixed

##### Core

- Kong now ensures that your clients URIs are transparently proxied
  upstream.  No percent-encoding/decoding or querystring stripping will
  occur anymore.
  [#2519](https://github.com/Kong/kong/pull/2519)
- Fix an issue where Kong would match an API with a shorter URI (from its
  `uris` value) as a prefix instead of a longer, matching prefix from
  another API.
  [#2662](https://github.com/Kong/kong/issues/2662)
- Fix an edge-case where an API with multiple `uris` and `strip_uri = true`
  would not always strip the client URI.
  [#2562](https://github.com/Kong/kong/issues/2562)
- HTTP `400` errors thrown by Nginx are now correctly caught by Kong and return
  a native, Kong-friendly response.
  [#2476](https://github.com/Kong/kong/pull/2476)

##### Configuration

- Octothorpes (`#`) can now be escaped (`\#`) and included in the Kong
  configuration values such as your datastore passwords or usernames.
  [#2411](https://github.com/Kong/kong/pull/2411)

##### Admin API

- The `data` response field of the `/upstreams/{upstream}/targets/active`
  Admin API endpoint now returns a list (`[]`) instead of an object (`{}`)
  when no active targets are present.
  [#2619](https://github.com/Kong/kong/pull/2619)

##### Plugins

- The `unique` constraint on OAuth2 `client_secrets` has been removed.
  [#2447](https://github.com/Kong/kong/pull/2447)
- The `unique` constraint on JWT Credentials `secrets` has been removed.
  [#2548](https://github.com/Kong/kong/pull/2548)
- oauth2: When requesting a token from `/oauth2/token`, one can now pass the
  `client_id` as a request body parameter, while `client_id:client_secret` is
  passed via the Authorization header. This allows for better integration
  with some OAuth2 flows proposed out there, such as from Cloudflare Apps.
  Thanks [@cedum](https://github.com/cedum) for the patch!
  [#2577](https://github.com/Kong/kong/pull/2577)
- datadog: Avoid a runtime error if the plugin is configured as a global plugin
  but the downstream request did not match any configured API.
  Thanks [@kjsteuer](https://github.com/kjsteuer) for the fix!
  [#2702](https://github.com/Kong/kong/pull/2702)
- Logging plugins: the produced logs `latencies.kong` field used to omit the
  time Kong spent in its Load Balancing logic, which includes DNS resolution
  time. This latency is now included in `latencies.kong`.
  [#2494](https://github.com/Kong/kong/pull/2494)

[Back to TOC](#table-of-contents)

## [0.10.3] - 2017/05/24

### Changed

- We noticed that some distribution packages were not
  building OpenResty against a JITable PCRE library. This
  happened on Ubuntu and RHEL environments where OpenResty was
  built against the system's PCRE installation.
  We now compile OpenResty against a JITable PCRE source for
  those platforms, which should result in significant performance
  improvements in regex matching.
  [Mashape/kong-distributions #9](https://github.com/Kong/kong-distributions/pull/9)
- TLS connections are now handled with a modern list of
  accepted ciphers, as per the Mozilla recommended TLS
  ciphers list.
  See https://wiki.mozilla.org/Security/Server_Side_TLS.
  This behavior is configurable via the newly
  introduced configuration properties described in the
  below "Added" section.
- Plugins:
  - rate-limiting: Performance improvements when using the
    `cluster` policy. The number of round trips to the
    database has been limited to the number of configured
    limits.
    [#2488](https://github.com/Kong/kong/pull/2488)

### Added

- New `ssl_cipher_suite` and `ssl_ciphers` configuration
  properties to configure the desired set of accepted ciphers,
  based on the Mozilla recommended TLS ciphers list.
  [#2555](https://github.com/Kong/kong/pull/2555)
- New `proxy_ssl_certificate` and `proxy_ssl_certificate_key`
  configuration properties. These properties configure the
  Nginx directives bearing the same name, to set client
  certificates to Kong when connecting to your upstream services.
  [#2556](https://github.com/Kong/kong/pull/2556)
- Proxy and Admin API access and error log paths are now
  configurable. Access logs can be entirely disabled if
  desired.
  [#2552](https://github.com/Kong/kong/pull/2552)
- Plugins:
  - Logging plugins: The produced logs include a new `tries`
    field which contains, which includes the upstream
    connection successes and failures of the load-balancer.
    [#2429](https://github.com/Kong/kong/pull/2429)
  - key-auth: Credentials can now be sent in the request body.
    [#2493](https://github.com/Kong/kong/pull/2493)
  - cors: Origins can now be defined as regular expressions.
    [#2482](https://github.com/Kong/kong/pull/2482)

### Fixed

- APIs matching: prioritize APIs with longer `uris` when said
  APIs also define `hosts` and/or `methods` as well. Thanks
  [@leonzz](https://github.com/leonzz) for the patch.
  [#2523](https://github.com/Kong/kong/pull/2523)
- SSL connections to Cassandra can now properly verify the
  certificate in use (when `cassandra_ssl_verify` is enabled).
  [#2531](https://github.com/Kong/kong/pull/2531)
- The DNS resolver no longer sends a A or AAAA DNS queries for SRV
  records. This should improve performance by avoiding unnecessary
  lookups.
  [#2563](https://github.com/Kong/kong/pull/2563) &
  [Mashape/lua-resty-dns-client #12](https://github.com/Kong/lua-resty-dns-client/pull/12)
- Plugins
  - All authentication plugins don't throw an error anymore when
    invalid credentials are given and the `anonymous` user isn't
    configured.
    [#2508](https://github.com/Kong/kong/pull/2508)
  - rate-limiting: Effectively use the desired Redis database when
    the `redis` policy is in use and the `config.redis_database`
    property is set.
    [#2481](https://github.com/Kong/kong/pull/2481)
  - cors: The regression introduced in 0.10.1 regarding not
    sending the `*` wildcard when `conf.origin` was not specified
    has been fixed.
    [#2518](https://github.com/Kong/kong/pull/2518)
  - oauth2: properly check the client application ownership of a
    token before refreshing it.
    [#2461](https://github.com/Kong/kong/pull/2461)

[Back to TOC](#table-of-contents)

## [0.10.2] - 2017/05/01

### Changed

- The Kong DNS resolver now honors the `MAXNS` setting (3) when parsing the
  nameservers specified in `resolv.conf`.
  [#2290](https://github.com/Kong/kong/issues/2290)
- Kong now matches incoming requests via the `$request_uri` property, instead
  of `$uri`, in order to better handle percent-encoded URIS. A more detailed
  explanation will be included in the below "Fixed" section.
  [#2377](https://github.com/Kong/kong/pull/2377)
- Upstream calls do not unconditionally include a trailing `/` anymore. See the
  below "Added" section for more details.
  [#2315](https://github.com/Kong/kong/pull/2315)
- Admin API:
  - The "active targets" endpoint now only return the most recent nonzero
    weight Targets, instead of all nonzero weight targets. This is to provide
    a better picture of the Targets currently in use by the Kong load balancer.
    [#2310](https://github.com/Kong/kong/pull/2310)

### Added

- :fireworks: Plugins can implement a new `rewrite` handler to execute code in
  the Nginx rewrite phase. This phase is executed prior to matching a
  registered Kong API, and prior to any authentication plugin. As such, only
  global plugins (neither tied to an API or Consumer) will execute this phase.
  [#2354](https://github.com/Kong/kong/pull/2354)
- Ability for the client to chose whether the upstream request (Kong <->
  upstream) should contain a trailing slash in its URI. Prior to this change,
  Kong 0.10 would unconditionally append a trailing slash to all upstream
  requests. The added functionality is described in
  [#2211](https://github.com/Kong/kong/issues/2211), and was implemented in
  [#2315](https://github.com/Kong/kong/pull/2315).
- Ability to hide Kong-specific response headers. Two new configuration fields:
  `server_tokens` and `latency_tokens` will respectively toggle whether the
  `Server` and `X-Kong-*-Latency` headers should be sent to downstream clients.
  [#2259](https://github.com/Kong/kong/pull/2259)
- New `cassandra_schema_consensus_timeout` configuration property, to allow for
  Kong to wait for the schema consensus of your Cassandra cluster during
  migrations.
  [#2326](https://github.com/Kong/kong/pull/2326)
- Serf commands executed by a running Kong node are now logged in the Nginx
  error logs with a `DEBUG` level.
  [#2410](https://github.com/Kong/kong/pull/2410)
- Ensure the required shared dictionaries are defined in the Nginx
  configuration. This will prevent custom Nginx templates from potentially
  resulting in a breaking upgrade for users.
  [#2466](https://github.com/Kong/kong/pull/2466)
- Admin API:
  - Target Objects can now be deleted with their ID as well as their name. The
    endpoint becomes: `/upstreams/:name_or_id/targets/:target_or_id`.
    [#2304](https://github.com/Kong/kong/pull/2304)
- Plugins:
  - :fireworks: **New Request termination plugin**. This plugin allows to
    temporarily disable an API and return a pre-configured response status and
    body to your client. Useful for use-cases such as maintenance mode for your
    upstream services. Thanks to [@pauldaustin](https://github.com/pauldaustin)
    for the contribution.
    [#2051](https://github.com/Kong/kong/pull/2051)
  - Logging plugins: The produced logs include two new fields: a `consumer`
    field, which contains the properties of the authenticated Consumer
    (`id`, `custom_id`, and `username`), if any, and a `tries` field, which
    includes the upstream connection successes and failures of the load-
    balancer.
    [#2367](https://github.com/Kong/kong/pull/2367)
    [#2429](https://github.com/Kong/kong/pull/2429)
  - http-log: Now set an upstream HTTP basic access authentication header if
    the configured `conf.http_endpoint` parameter includes an authentication
    section. Thanks [@amir](https://github.com/amir) for the contribution.
    [#2432](https://github.com/Kong/kong/pull/2432)
  - file-log: New `config.reopen` property to close and reopen the log file on
    every request, in order to effectively rotate the logs.
    [#2348](https://github.com/Kong/kong/pull/2348)
  - jwt: Returns `401 Unauthorized` on invalid claims instead of the previous
    `403 Forbidden` status.
    [#2433](https://github.com/Kong/kong/pull/2433)
  - key-auth: Allow setting API key header names with an underscore.
    [#2370](https://github.com/Kong/kong/pull/2370)
  - cors: When `config.credentials = true`, we do not send an ACAO header with
    value `*`. The ACAO header value will be that of the request's `Origin: `
    header.
    [#2451](https://github.com/Kong/kong/pull/2451)

### Fixed

- Upstream connections over TLS now set their Client Hello SNI field. The SNI
  value is taken from the upstream `Host` header value, and thus also depends
  on the `preserve_host` setting of your API. Thanks
  [@konrade](https://github.com/konrade) for the original patch.
  [#2225](https://github.com/Kong/kong/pull/2225)
- Correctly match APIs with percent-encoded URIs in their `uris` property.
  Generally, this change also avoids normalizing (and thus, potentially
  altering) the request URI when trying to match an API's `uris` value. Instead
  of relying on the Nginx `$uri` variable, we now use `$request_uri`.
  [#2377](https://github.com/Kong/kong/pull/2377)
- Handle a routing edge-case under some conditions with the `uris` matching
  rule of APIs that would falsely lead Kong into believing no API was matched
  for what would actually be a valid request.
  [#2343](https://github.com/Kong/kong/pull/2343)
- If no API was configured with a `hosts` matching rule, then the
  `preserve_host` flag would never be honored.
  [#2344](https://github.com/Kong/kong/pull/2344)
- The `X-Forwarded-For` header sent to your upstream services by Kong is not
  set from the Nginx `$proxy_add_x_forwarded_for` variable anymore. Instead,
  Kong uses the `$realip_remote_addr` variable to append the real IP address
  of a client, instead of `$remote_addr`, which can come from a previous proxy
  hop.
  [#2236](https://github.com/Kong/kong/pull/2236)
- CNAME records are now properly being cached by the DNS resolver. This results
  in a performance improvement over previous 0.10 versions.
  [#2303](https://github.com/Kong/kong/pull/2303)
- When using Cassandra, some migrations would not be performed on the same
  coordinator as the one originally chosen. The same migrations would also
  require a response from other replicas in a cluster, but were not waiting
  for a schema consensus beforehand, causing indeterministic failures in the
  migrations, especially if the cluster's inter-nodes communication is slow.
  [#2326](https://github.com/Kong/kong/pull/2326)
- The `cassandra_timeout` configuration property is now correctly taken into
  consideration by Kong.
  [#2326](https://github.com/Kong/kong/pull/2326)
- Correctly trigger plugins configured on the anonymous Consumer for anonymous
  requests (from auth plugins with the new `config.anonymous` parameter).
  [#2424](https://github.com/Kong/kong/pull/2424)
- When multiple auth plugins were configured with the recent `config.anonymous`
  parameter for "OR" authentication, such plugins would override each other's
  results and response headers, causing false negatives.
  [#2222](https://github.com/Kong/kong/pull/2222)
- Ensure the `cassandra_contact_points` property does not contain any port
  information. Those should be specified in `cassandra_port`. Thanks
  [@Vermeille](https://github.com/Vermeille) for the contribution.
  [#2263](https://github.com/Kong/kong/pull/2263)
- Prevent an upstream or legitimate internal error in the load balancing code
  from throwing a Lua-land error as well.
  [#2327](https://github.com/Kong/kong/pull/2327)
- Allow backwards compatibility with custom Nginx configurations that still
  define the `resolver ${{DNS_RESOLVER}}` directive. Vales from the Kong
  `dns_resolver` property will be flattened to a string and appended to the
  directive.
  [#2386](https://github.com/Kong/kong/pull/2386)
- Plugins:
  - hmac: Better handling of invalid base64-encoded signatures. Previously Kong
    would return an HTTP 500 error. We now properly return HTTP 403 Forbidden.
    [#2283](https://github.com/Kong/kong/pull/2283)
- Admin API:
  - Detect conflicts between SNI Objects in the `/snis` and `/certificates`
    endpoint.
    [#2285](https://github.com/Kong/kong/pull/2285)
  - The `/certificates` route used to not return the `total` and `data` JSON
    fields. We now send those fields back instead of a root list of certificate
    objects.
    [#2463](https://github.com/Kong/kong/pull/2463)
  - Endpoints with path parameters like `/xxx_or_id` will now also yield the
    proper result if the `xxx` field is formatted as a UUID. Most notably, this
    fixes a problem for Consumers whose `username` is a UUID, that could not be
    found when requesting `/consumers/{username_as_uuid}`.
    [#2420](https://github.com/Kong/kong/pull/2420)
  - The "active targets" endpoint does not require a trailing slash anymore.
    [#2307](https://github.com/Kong/kong/pull/2307)
  - Upstream Objects can now be deleted properly when using Cassandra.
    [#2404](https://github.com/Kong/kong/pull/2404)

[Back to TOC](#table-of-contents)

## [0.10.1] - 2017/03/27

### Changed

- :warning: Serf has been downgraded to version 0.7 in our distributions,
  although versions up to 0.8.1 are still supported. This fixes a problem when
  automatically detecting the first non-loopback private IP address, which was
  defaulted to `127.0.0.1` in Kong 0.10.0. Greater versions of Serf can still
  be used, but the IP address needs to be manually specified in the
  `cluster_advertise` configuration property.
- :warning: The [CORS Plugin](https://getkong.org/plugins/cors/) parameter
  `config.origin` is now `config.origins`.
  [#2203](https://github.com/Kong/kong/pull/2203)

   :red_circle: **Post-release note (as of 2017/05/12)**: A faulty behavior
   has been observed with this change. Previously, the plugin would send the
   `*` wildcard when `config.origin` was not specified. With this change, the
   plugin **does not** send the `*` wildcard by default anymore. You will need
   to specify it manually when configuring the plugin, with `config.origins=*`.
   This behavior is to be fixed in a future release.

   :white_check_mark: **Update (2017/05/24)**: A fix to this regression has been
   released as part of 0.10.3. See the section of the Changelog related to this
   release for more details.
- Admin API:
  - Disable support for TLS/1.0.
    [#2212](https://github.com/Kong/kong/pull/2212)

### Added

- Admin API:
  - Active targets can be pulled with `GET /upstreams/{name}/targets/active`.
    [#2230](https://github.com/Kong/kong/pull/2230)
  - Provide a convenience endpoint to disable targets at:
    `DELETE /upstreams/{name}/targets/{target}`.
    Under the hood, this creates a new target with `weight = 0` (the
    correct way of disabling targets, which used to cause confusion).
    [#2256](https://github.com/Kong/kong/pull/2256)
- Plugins:
  - cors: Support for configuring multiple Origin domains.
    [#2203](https://github.com/Kong/kong/pull/2203)

### Fixed

- Use an LRU cache for Lua-land entities caching to avoid exhausting the Lua
  VM memory in long-running instances.
  [#2246](https://github.com/Kong/kong/pull/2246)
- Avoid potential deadlocks upon callback errors in the caching module for
  database entities.
  [#2197](https://github.com/Kong/kong/pull/2197)
- Relax multipart MIME type parsing. A space is allowed in between values
  of the Content-Type header.
  [#2215](https://github.com/Kong/kong/pull/2215)
- Admin API:
  - Better handling of non-supported HTTP methods on endpoints of the Admin
    API. In some cases this used to throw an internal error. Calling any
    endpoint with a non-supported HTTP method now always returns `405 Method
    Not Allowed` as expected.
    [#2213](https://github.com/Kong/kong/pull/2213)
- CLI:
  - Better error handling when missing Serf executable.
    [#2218](https://github.com/Kong/kong/pull/2218)
  - Fix a bug in the `kong migrations` command that would prevent it to run
    correctly.
    [#2238](https://github.com/Kong/kong/pull/2238)
  - Trim list values specified in the configuration file.
    [#2206](https://github.com/Kong/kong/pull/2206)
  - Align the default configuration file's values to the actual, hard-coded
    default values to avoid confusion.
    [#2254](https://github.com/Kong/kong/issues/2254)
- Plugins:
  - hmac: Generate an HMAC secret value if none is provided.
    [#2158](https://github.com/Kong/kong/pull/2158)
  - oauth2: Don't try to remove credential values from request bodies if the
    MIME type is multipart, since such attempts would result in an error.
    [#2176](https://github.com/Kong/kong/pull/2176)
  - ldap: This plugin should not be applied to a single Consumer, however, this
    was not properly enforced. It is now impossible to apply this plugin to a
    single Consumer (as per all authentication plugin).
    [#2237](https://github.com/Kong/kong/pull/2237)
  - aws-lambda: Support for `us-west-2` region in schema.
    [#2257](https://github.com/Kong/kong/pull/2257)

[Back to TOC](#table-of-contents)

## [0.10.0] - 2017/03/07

Kong 0.10 is one of most significant releases to this day. It ships with
exciting new features that have been heavily requested for the last few months,
such as load balancing, Cassandra 3.0 compatibility, Websockets support,
internal DNS resolution (A and SRV records without Dnsmasq), and more flexible
matching capabilities for APIs routing.

On top of those new features, this release received a particular attention to
performance, and brings many improvements and refactors that should make it
perform significantly better than any previous version.

### Changed

- :warning: API Objects (as configured via the Admin API) do **not** support
  the `request_host` and `request_uri` fields anymore. The 0.10 migrations
  should upgrade your current API Objects, but make sure to read the new [0.10
  Proxy Guide](https://getkong.org/docs/0.10.x/proxy) to learn the new routing
  capabilities of Kong. On the good side, this means that Kong can now route
  incoming requests according to a combination of Host headers, URIs, and HTTP
  methods.
- :warning: Final slashes in `upstream_url` are no longer allowed.
  [#2115](https://github.com/Kong/kong/pull/2115)
- :warning: The SSL plugin has been removed and dynamic SSL capabilities have
  been added to Kong core, and are configurable via new properties on the API
  entity. See the related PR for a detailed explanation of this change.
  [#1970](https://github.com/Kong/kong/pull/1970)
- :warning: Drop the Dnsmasq dependency. We now internally resolve both A and
  SRV DNS records.
  [#1587](https://github.com/Kong/kong/pull/1587)
- :warning: Dropping support for insecure `TLS/1.0` and defaulting `Upgrade`
  responses to `TLS/1.2`.
  [#2119](https://github.com/Kong/kong/pull/2119)
- Bump the compatible OpenResty version to `1.11.2.1` and `1.11.2.2`. Support
  for OpenResty `1.11.2.2` requires the `--without-luajit-lua52` compilation
  flag.
- Separate Admin API and Proxy error logs. Admin API logs are now written to
  `logs/admin_access.log`.
  [#1782](https://github.com/Kong/kong/pull/1782)
- Auto-generates stronger SHA-256 with RSA encryption SSL certificates.
  [#2117](https://github.com/Kong/kong/pull/2117)

### Added

- :fireworks: Support for Cassandra 3.x.
  [#1709](https://github.com/Kong/kong/pull/1709)
- :fireworks: SRV records resolution.
  [#1587](https://github.com/Kong/kong/pull/1587)
- :fireworks: Load balancing. When an A or SRV record resolves to multiple
  entries, Kong now rotates those upstream targets with a Round-Robin
  algorithm. This is a first step towards implementing more load balancing
  algorithms.
  Another way to specify multiple upstream targets is to use the newly
  introduced `/upstreams` and `/targets` entities of the Admin API.
  [#1587](https://github.com/Kong/kong/pull/1587)
  [#1735](https://github.com/Kong/kong/pull/1735)
- :fireworks: Multiple hosts and paths per API. Kong can now route incoming
  requests to your services based on a combination of Host headers, URIs and
  HTTP methods. See the related PR for a detailed explanation of the new
  properties and capabilities of the new router.
  [#1970](https://github.com/Kong/kong/pull/1970)
- :fireworks: Maintain upstream connection pools which should greatly improve
  performance, especially for HTTPS upstream connections.  We now use HTTP/1.1
  for upstream connections as well as an nginx `upstream` block with a
  configurable`keepalive` directive, thanks to the new `nginx_keepalive`
  configuration property.
  [#1587](https://github.com/Kong/kong/pull/1587)
  [#1827](https://github.com/Kong/kong/pull/1827)
- :fireworks: Websockets support. Kong can now upgrade client connections to
  use the `ws` protocol when `Upgrade: websocket` is present.
  [#1827](https://github.com/Kong/kong/pull/1827)
- Use an in-memory caching strategy for database entities in order to reduce
  CPU load during requests proxying.
  [#1688](https://github.com/Kong/kong/pull/1688)
- Provide negative-caching for missed database entities. This should improve
  performance in some cases.
  [#1914](https://github.com/Kong/kong/pull/1914)
- Support for serving the Admin API over SSL. This introduces new properties in
  the configuration file: `admin_listen_ssl`, `admin_ssl`, `admin_ssl_cert` and
  `admin_ssl_cert_key`.
  [#1706](https://github.com/Kong/kong/pull/1706)
- Support for upstream connection timeouts. APIs now have 3 new fields:
  `upstream_connect_timeout`, `upstream_send_timeout`, `upstream_read_timeout`
  to specify, in milliseconds, a timeout value for requests between Kong and
  your APIs.
  [#2036](https://github.com/Kong/kong/pull/2036)
- Support for clustering key rotation in the underlying Serf process:
  - new `cluster_keyring_file` property in the configuration file.
  - new `kong cluster keys ..` CLI commands that expose the underlying
    `serf keys ..` commands.
  [#2069](https://github.com/Kong/kong/pull/2069)
- Support for `lua_socket_pool_size` property in configuration file.
  [#2109](https://github.com/Kong/kong/pull/2109)
- Plugins:
  - :fireworks: **New AWS Lambda plugin**. Thanks Tim Erickson for his
    collaboration on this new addition.
    [#1777](https://github.com/Kong/kong/pull/1777)
    [#1190](https://github.com/Kong/kong/pull/1190)
  - Anonymous authentication for auth plugins. When such plugins receive the
    `config.anonymous=<consumer_id>` property, even non-authenticated requests
    will be proxied by Kong, with the traditional Consumer headers set to the
    designated anonymous consumer, but also with a `X-Anonymous-Consumer`
    header. Multiple auth plugins will work in a logical `OR` fashion.
    [#1666](https://github.com/Kong/kong/pull/1666) and
    [#2035](https://github.com/Kong/kong/pull/2035)
  - request-transformer: Ability to change the HTTP method of the upstream
    request. [#1635](https://github.com/Kong/kong/pull/1635)
  - jwt: Support for ES256 signatures.
    [#1920](https://github.com/Kong/kong/pull/1920)
  - rate-limiting: Ability to select the Redis database to use via the new
    `config.redis_database` plugin property.
    [#1941](https://github.com/Kong/kong/pull/1941)

### Fixed

- Looking for Serf in known installation paths.
  [#1997](https://github.com/Kong/kong/pull/1997)
- Including port in upstream `Host` header.
  [#2045](https://github.com/Kong/kong/pull/2045)
- Clarify the purpose of the `cluster_listen_rpc` property in
  the configuration file. Thanks Jeremy Monin for the patch.
  [#1860](https://github.com/Kong/kong/pull/1860)
- Admin API:
  - Properly Return JSON responses (instead of HTML) on HTTP 409 Conflict
    when adding Plugins.
    [#2014](https://github.com/Kong/kong/issues/2014)
- CLI:
  - Avoid double-prefixing migration error messages with the database name
    (PostgreSQL/Cassandra).
- Plugins:
  - Fix fault tolerance logic and error reporting in rate-limiting plugins.
  - CORS: Properly return `Access-Control-Allow-Credentials: false` if
    `Access-Control-Allow-Origin: *`.
    [#2104](https://github.com/Kong/kong/pull/2104)
  - key-auth: enforce `key_names` to be proper header names according to Nginx.
    [#2142](https://github.com/Kong/kong/pull/2142)

[Back to TOC](#table-of-contents)

## [0.9.9] - 2017/02/02

### Fixed

- Correctly put Cassandra sockets into the Nginx connection pool for later
  reuse. This greatly improves the performance for rate-limiting and
  response-ratelimiting plugins.
  [f8f5306](https://github.com/Kong/kong/commit/f8f53061207de625a29bbe5d80f1807da468a1bc)
- Correct length of a year in seconds for rate-limiting and
  response-ratelimiting plugins. A year was wrongly assumed to only be 360
  days long.
  [e4fdb2a](https://github.com/Kong/kong/commit/e4fdb2a3af4a5f2bf298c7b6488d88e67288c98b)
- Prevent misinterpretation of the `%` character in proxied URLs encoding.
  Thanks Thomas Jouannic for the patch.
  [#1998](https://github.com/Kong/kong/pull/1998)
  [#2040](https://github.com/Kong/kong/pull/2040)

[Back to TOC](#table-of-contents)

## [0.9.8] - 2017/01/19

### Fixed

- Properly set the admin IP in the Serf script.

### Changed

- Provide negative-caching for missed database entities. This should improve
  performance in some cases.
  [#1914](https://github.com/Kong/kong/pull/1914)

### Fixed

- Plugins:
  - Fix fault tolerance logic and error reporting in rate-limiting plugins.

[Back to TOC](#table-of-contents)

## [0.9.7] - 2016/12/21

### Fixed

- Fixed a performance issue in Cassandra by removing an old workaround that was
  forcing Cassandra to use LuaSocket instead of cosockets.
  [#1916](https://github.com/Kong/kong/pull/1916)
- Fixed an issue that was causing a recursive attempt to stop Kong's services
  when an error was occurring.
  [#1877](https://github.com/Kong/kong/pull/1877)
- Custom plugins are now properly loaded again.
  [#1910](https://github.com/Kong/kong/pull/1910)
- Plugins:
  - Galileo: properly encode empty arrays.
    [#1909](https://github.com/Kong/kong/pull/1909)
  - OAuth 2: implements a missing Postgres migration for `redirect_uri` in
    every OAuth 2 credential. [#1911](https://github.com/Kong/kong/pull/1911)
  - OAuth 2: safely parse the request body even when no data has been sent.
    [#1915](https://github.com/Kong/kong/pull/1915)

[Back to TOC](#table-of-contents)

## [0.9.6] - 2016/11/29

### Fixed

- Resolve support for PostgreSQL SSL connections.
  [#1720](https://github.com/Kong/kong/issues/1720)
- Ensure `kong start` honors the `--conf` flag is a config file already exists
  at one of the default locations (`/etc/kong.conf`, `/etc/kong/kong.conf`).
  [#1681](https://github.com/Kong/kong/pull/1681)
- Obfuscate sensitive properties from the `/` Admin API route which returns
  the current node's configuration.
  [#1650](https://github.com/Kong/kong/pull/1650)

[Back to TOC](#table-of-contents)

## [0.9.5] - 2016/11/07

### Changed

- Dropping support for OpenResty 1.9.15.1 in favor of 1.11.2.1
  [#1797](https://github.com/Kong/kong/pull/1797)

### Fixed

- Fixed an error (introduced in 0.9.4) in the auto-clustering event

[Back to TOC](#table-of-contents)

## [0.9.4] - 2016/11/02

### Fixed

- Fixed the random string generator that was causing some problems, especially
  in Serf for clustering. [#1754](https://github.com/Kong/kong/pull/1754)
- Seed random number generator in CLI.
  [#1641](https://github.com/Kong/kong/pull/1641)
- Reducing log noise in the Admin API.
  [#1781](https://github.com/Kong/kong/pull/1781)
- Fixed the reports lock implementation that was generating a periodic error
  message. [#1783](https://github.com/Kong/kong/pull/1783)

[Back to TOC](#table-of-contents)

## [0.9.3] - 2016/10/07

### Added

- Added support for Serf 0.8. [#1693](https://github.com/Kong/kong/pull/1693)

### Fixed

- Properly invalidate global plugins.
  [#1723](https://github.com/Kong/kong/pull/1723)

[Back to TOC](#table-of-contents)

## [0.9.2] - 2016/09/20

### Fixed

- Correctly report migrations errors. This was caused by an error being thrown
  from the error handler, and superseding the actual error. [#1605]
  (https://github.com/Kong/kong/pull/1605)
- Prevent Kong from silently failing to start. This would be caused by an
  erroneous error handler. [28f5d10]
  (https://github.com/Kong/kong/commit/28f5d10)
- Only report a random number generator seeding error when it is not already
  seeded. [#1613](https://github.com/Kong/kong/pull/1613)
- Reduce intra-cluster noise by not propagating keepalive requests events.
  [#1660](https://github.com/Kong/kong/pull/1660)
- Admin API:
  - Obfuscates sensitive configuration settings from the `/` route.
    [#1650](https://github.com/Kong/kong/pull/1650)
- CLI:
  - Prevent a failed `kong start` to stop an already running Kong node.
    [#1645](https://github.com/Kong/kong/pull/1645)
  - Remove unset configuration placeholders from the nginx configuration
    template. This would occur when no Internet connection would be
    available and would cause Kong to compile an erroneous nginx config.
    [#1606](https://github.com/Kong/kong/pull/1606)
  - Properly count the number of executed migrations.
    [#1649](https://github.com/Kong/kong/pull/1649)
- Plugins:
  - OAuth2: remove the "Kong" mentions in missing `provision_key` error
    messages. [#1633](https://github.com/Kong/kong/pull/1633)
  - OAuth2: allow to correctly delete applications when using Cassandra.
    [#1659](https://github.com/Kong/kong/pull/1659)
  - galileo: provide a default `bodySize` value when `log_bodies=true` but the
    current request/response has no body.
    [#1657](https://github.com/Kong/kong/pull/1657)

[Back to TOC](#table-of-contents)

## [0.9.1] - 2016/09/02

### Added

- Plugins:
  - ACL: allow to retrieve/update/delete an ACL by group name.
    [#1544](https://github.com/Kong/kong/pull/1544)
  - Basic Authentication: allow to retrieve/update/delete a credential by `username`.
    [#1570](https://github.com/Kong/kong/pull/1570)
  - HMAC Authentication: allow to retrieve/update/delete a credential by `username`.
    [#1570](https://github.com/Kong/kong/pull/1570)
  - JWT Authentication: allow to retrieve/update/delete a credential by `key`.
    [#1570](https://github.com/Kong/kong/pull/1570)
  - Key Authentication: allow to retrieve/update/delete a credential by `key`.
    [#1570](https://github.com/Kong/kong/pull/1570)
  - OAuth2 Authentication: allow to retrieve/update/delete a credential by `client_id` and tokens by `access_token`.
    [#1570](https://github.com/Kong/kong/pull/1570)

### Fixed

- Correctly parse configuration file settings containing comments.
  [#1569](https://github.com/Kong/kong/pull/1569)
- Prevent third-party Lua modules (and plugins) to override the seed for random
  number generation. This prevents the creation of conflicting UUIDs.
  [#1558](https://github.com/Kong/kong/pull/1558)
- Use [pgmoon-mashape](https://github.com/Kong/pgmoon) `2.0.0` which
  properly namespaces our fork, avoiding conflicts with other versions of
  pgmoon, such as the one installed by Lapis.
  [#1582](https://github.com/Kong/kong/pull/1582)
- Avoid exposing OpenResty's information on HTTP `4xx` errors.
  [#1567](https://github.com/Kong/kong/pull/1567)
- ulimit with `unlimited` value is now properly handled.
  [#1545](https://github.com/Kong/kong/pull/1545)
- CLI:
  - Stop third-party services (Dnsmasq/Serf) when Kong could not start.
    [#1588](https://github.com/Kong/kong/pull/1588)
  - Prefix database migration errors (such as Postgres' `connection refused`)
    with the database name (`postgres`/`cassandra`) to avoid confusions.
    [#1583](https://github.com/Kong/kong/pull/1583)
- Plugins:
  - galileo: Use `Content-Length` header to get request/response body size when
    `log_bodies` is disabled.
    [#1584](https://github.com/Kong/kong/pull/1584)
- Admin API:
  - Revert the `/plugins/enabled` endpoint's response to be a JSON array, and
    not an Object. [#1529](https://github.com/Kong/kong/pull/1529)

[Back to TOC](#table-of-contents)

## [0.9.0] - 2016/08/18

The main focus of this release is Kong's new CLI. With a simpler configuration file, new settings, environment variables support, new commands as well as a new interpreter, the new CLI gives more power and flexibility to Kong users and allow for an easier integration in your deployment workflow, as well as better testing for developers and plugins authors. Additionally, some new plugins and performance improvements are included as well as the regular bug fixes.

### Changed

- :warning: PostgreSQL is the new default datastore for Kong. If you were using Cassandra and you are upgrading, you need to explicitly set `cassandra` as your `database`.
- :warning: New CLI, with new commands and refined arguments. This new CLI uses the `resty-cli` interpreter (see [lua-resty-cli](https://github.com/openresty/resty-cli)) instead of LuaJIT. As a result, the `resty` executable must be available in your `$PATH` (resty-cli is shipped in the OpenResty bundle) as well as the `bin/kong` executable. Kong does not rely on Luarocks installing the `bin/kong` executable anymore. This change of behavior is taken care of if you are using one of the official Kong packages.
- :warning: Kong uses a new configuration file, with an easier syntax than the previous YAML file.
- New arguments for the CLI, such as verbose, debug and tracing flags. We also avoid requiring the configuration file as an argument to each command as per the previous CLI.
- Customization of the Nginx configuration can now be taken care of using two different approaches: with a custom Nginx configuration template and using `kong start --template <file>`, or by using `kong compile` to generate the Kong Nginx sub-configuration, and `include` it in a custom Nginx instance.
- Plugins:
  - Rate Limiting: the `continue_on_error` property is now called `fault_tolerant`.
  - Response Rate Limiting: the `continue_on_error` property is now called `fault_tolerant`.

### Added

- :fireworks: Support for overriding configuration settings with environment variables.
- :fireworks: Support for SSL connections between Kong and PostgreSQL. [#1425](https://github.com/Kong/kong/pull/1425)
- :fireworks: Ability to apply plugins with more granularity: per-consumer, and global plugins are now possible. [#1403](https://github.com/Kong/kong/pull/1403)
- New `kong check` command: validates a Kong configuration file.
- Better version check for third-party dependencies (OpenResty, Serf, Dnsmasq). [#1307](https://github.com/Kong/kong/pull/1307)
- Ability to configure the validation depth of database SSL certificates from the configuration file. [#1420](https://github.com/Kong/kong/pull/1420)
- `request_host`: internationalized url support; utf-8 domain names through punycode support and paths through %-encoding. [#1300](https://github.com/Kong/kong/issues/1300)
- Implements caching locks when fetching database configuration (APIs, Plugins...) to avoid dog pile effect on cold nodes. [#1402](https://github.com/Kong/kong/pull/1402)
- Plugins:
  - :fireworks: **New bot-detection plugin**: protect your APIs by detecting and rejecting common bots and crawlers. [#1413](https://github.com/Kong/kong/pull/1413)
  - correlation-id: new "tracker" generator, identifying requests per worker and connection. [#1288](https://github.com/Kong/kong/pull/1288)
  - request/response-transformer: ability to add strings including colon characters. [#1353](https://github.com/Kong/kong/pull/1353)
  - rate-limiting: support for new rate-limiting policies (`cluster`, `local` and `redis`), and for a new `limit_by` property to force rate-limiting by `consumer`, `credential` or `ip`.
  - response-rate-limiting: support for new rate-limiting policies (`cluster`, `local` and `redis`), and for a new `limit_by` property to force rate-limiting by `consumer`, `credential` or `ip`.
  - galileo: performance improvements of ALF serialization. ALFs are not discarded when exceeding 20MBs anymore. [#1463](https://github.com/Kong/kong/issues/1463)
  - statsd: new `upstream_stream` latency metric. [#1466](https://github.com/Kong/kong/pull/1466)
  - datadog: new `upstream_stream` latency metric and tagging support for each metric. [#1473](https://github.com/Kong/kong/pull/1473)

### Removed

- We now use [lua-resty-jit-uuid](https://github.com/thibaultCha/lua-resty-jit-uuid) for UUID generation, which is a pure Lua implementation of [RFC 4122](https://www.ietf.org/rfc/rfc4122.txt). As a result, libuuid is not a dependency of Kong anymore.

### Fixed

- Sensitive configuration settings are not printed to stdout anymore. [#1256](https://github.com/Kong/kong/issues/1256)
- Fixed bug that caused nodes to remove themselves from the database when they attempted to join the cluster. [#1437](https://github.com/Kong/kong/pull/1437)
- Plugins:
  - request-size-limiting: use proper constant for MB units while setting the size limit. [#1416](https://github.com/Kong/kong/pull/1416)
  - OAuth2: security and config validation fixes. [#1409](https://github.com/Kong/kong/pull/1409) [#1112](https://github.com/Kong/kong/pull/1112)
  - request/response-transformer: better validation of fields provided without a value. [#1399](https://github.com/Kong/kong/pull/1399)
  - JWT: handle some edge-cases that could result in HTTP 500 errors. [#1362](https://github.com/Kong/kong/pull/1362)

> **internal**
> - new test suite using resty-cli and removing the need to monkey-patch the `ngx` global.
> - custom assertions and new helper methods (`wait_until()`) to gracefully fail in case of timeout.
> - increase atomicity of the testing environment.
> - lighter testing instance, only running 1 worker and not using Dnsmasq by default.

[Back to TOC](#table-of-contents)

## [0.8.3] - 2016/06/01

This release includes some bugfixes:

### Changed

- Switched the log level of the "No nodes found in cluster" warning to `INFO`, that was printed when starting up the first Kong node in a new cluster.
- Kong now requires OpenResty `1.9.7.5`.

### Fixed

- New nodes are now properly registered into the `nodes` table when running on the same machine. [#1281](https://github.com/Kong/kong/pull/1281)
- Fixed a failed error parsing on Postgres. [#1269](https://github.com/Kong/kong/pull/1269)
- Plugins:
  - Response Transformer: Slashes are now encoded properly, and fixed a bug that hang the execution of the plugin. [#1257](https://github.com/Kong/kong/pull/1257) and [#1263](https://github.com/Kong/kong/pull/1263)
  - JWT: If a value for `algorithm` is missing, it's now `HS256` by default. This problem occurred when migrating from older versions of Kong.
  - OAuth 2.0: Fixed a Postgres problem that was preventing an application from being created, and fixed a check on the `redirect_uri` field. [#1264](https://github.com/Kong/kong/pull/1264) and [#1267](https://github.com/Kong/kong/issues/1267)

[Back to TOC](#table-of-contents)

## [0.8.2] - 2016/05/25

This release includes bugfixes and minor updates:

### Added

- Support for a simple slash in `request_path`. [#1227](https://github.com/Kong/kong/pull/1227)
- Plugins:
  - Response Rate Limiting: it now appends usage headers to the upstream requests in the form of `X-Ratelimit-Remaining-{limit_name}` and introduces a new `config.block_on_first_violation` property. [#1235](https://github.com/Kong/kong/pull/1235)

#### Changed

- Plugins:
  - **Mashape Analytics: The plugin is now called "Galileo", and added support for Galileo v3. [#1159](https://github.com/Kong/kong/pull/1159)**

#### Fixed

- Postgres now relies on the `search_path` configured on the database and its default value `$user, public`. [#1196](https://github.com/Kong/kong/issues/1196)
- Kong now properly encodes an empty querystring parameter like `?param=` when proxying the request. [#1210](https://github.com/Kong/kong/pull/1210)
- The configuration now checks that `cluster.ttl_on_failure` is at least 60 seconds. [#1199](https://github.com/Kong/kong/pull/1199)
- Plugins:
  - Loggly: Fixed an issue that was triggering 400 and 500 errors. [#1184](https://github.com/Kong/kong/pull/1184)
  - JWT: The `TYP` value in the header is not optional and case-insensitive. [#1192](https://github.com/Kong/kong/pull/1192)
  - Request Transformer: Fixed a bug when transforming request headers. [#1202](https://github.com/Kong/kong/pull/1202)
  - OAuth 2.0: Multiple redirect URIs are now supported. [#1112](https://github.com/Kong/kong/pull/1112)
  - IP Restriction: Fixed that prevented the plugin for working properly when added on an API. [#1245](https://github.com/Kong/kong/pull/1245)
  - CORS: Fixed an issue when `config.preflight_continue` was enabled. [#1240](https://github.com/Kong/kong/pull/1240)

[Back to TOC](#table-of-contents)

## [0.8.1] - 2016/04/27

This release includes some fixes and minor updates:

### Added

- Adds `X-Forwarded-Host` and `X-Forwarded-Prefix` to the upstream request headers. [#1180](https://github.com/Kong/kong/pull/1180)
- Plugins:
  - Datadog: Added two new metrics, `unique_users` and `request_per_user`, that log the consumer information. [#1179](https://github.com/Kong/kong/pull/1179)

### Fixed

- Fixed a DAO bug that affected full entity updates. [#1163](https://github.com/Kong/kong/pull/1163)
- Fixed a bug when setting the authentication provider in Cassandra.
- Updated the Cassandra driver to v0.5.2.
- Properly enforcing required fields in PUT requests. [#1177](https://github.com/Kong/kong/pull/1177)
- Fixed a bug that prevented to retrieve the hostname of the local machine on certain systems. [#1178](https://github.com/Kong/kong/pull/1178)

[Back to TOC](#table-of-contents)

## [0.8.0] - 2016/04/18

This release includes support for PostgreSQL as Kong's primary datastore!

### Breaking changes

- Remove support for the long deprecated `/consumers/:consumer/keyauth/` and `/consumers/:consumer/basicauth/` routes (deprecated in `0.5.0`). The new routes (available since `0.5.0` too) use the real name of the plugin: `/consumers/:consumer/key-auth` and `/consumers/:consumer/basic-auth`.

### Added

- Support for PostgreSQL 9.4+ as Kong's primary datastore. [#331](https://github.com/Kong/kong/issues/331) [#1054](https://github.com/Kong/kong/issues/1054)
- Configurable Cassandra reading/writing consistency. [#1026](https://github.com/Kong/kong/pull/1026)
- Admin API: including pending and running timers count in the response to `/`. [#992](https://github.com/Kong/kong/pull/992)
- Plugins
  - **New correlation-id plugin**: assign unique identifiers to the requests processed by Kong. Courtesy of [@opyate](https://github.com/opyate). [#1094](https://github.com/Kong/kong/pull/1094)
  - LDAP: add support for LDAP authentication. [#1133](https://github.com/Kong/kong/pull/1133)
  - StatsD: add support for StatsD logging. [#1142](https://github.com/Kong/kong/pull/1142)
  - JWT: add support for RS256 signed tokens thanks to [@kdstew](https://github.com/kdstew)! [#1053](https://github.com/Kong/kong/pull/1053)
  - ACL: appends `X-Consumer-Groups` to the request, so the upstream service can check what groups the consumer belongs to. [#1154](https://github.com/Kong/kong/pull/1154)
  - Galileo (mashape-analytics): increase batch sending timeout to 30s. [#1091](https://github.com/Kong/kong/pull/1091)
- Added `ttl_on_failure` option in the cluster configuration, to configure the TTL of failed nodes. [#1125](https://github.com/Kong/kong/pull/1125)

### Fixed

- Introduce a new `port` option when connecting to your Cassandra cluster instead of using the CQL default (9042). [#1139](https://github.com/Kong/kong/issues/1139)
- Plugins
  - Request/Response Transformer: add missing migrations for upgrades from ` <= 0.5.x`. [#1064](https://github.com/Kong/kong/issues/1064)
  - OAuth2
    - Error responses comply to RFC 6749. [#1017](https://github.com/Kong/kong/issues/1017)
    - Handle multipart requests. [#1067](https://github.com/Kong/kong/issues/1067)
    - Make access_tokens correctly expire. [#1089](https://github.com/Kong/kong/issues/1089)

> **internal**
> - replace globals with singleton pattern thanks to [@mars](https://github.com/mars).
> - fixed resolution mismatches when using deep paths in the path resolver.

[Back to TOC](#table-of-contents)

## [0.7.0] - 2016/02/24

### Breaking changes

Due to the NGINX security fixes (CVE-2016-0742, CVE-2016-0746, CVE-2016-0747), OpenResty was bumped to `1.9.7.3` which is not backwards compatible, and thus requires changes to be made to the `nginx` property of Kong's configuration file. See the [0.7 upgrade path](https://github.com/Kong/kong/blob/master/UPGRADE.md#upgrade-to-07x) for instructions.

However by upgrading the underlying OpenResty version, source installations do not have to patch the NGINX core and use the old `ssl-cert-by-lua` branch of ngx_lua anymore. This will make source installations much easier.

### Added

- Support for OpenResty `1.9.7.*`. This includes NGINX security fixes (CVE-2016-0742, CVE-2016-0746, CVE-2016-0747). [#906](https://github.com/Kong/kong/pull/906)
- Plugins
  - **New Runscope plugin**: Monitor your APIs from Kong with Runscope. Courtesy of [@mansilladev](https://github.com/mansilladev). [#924](https://github.com/Kong/kong/pull/924)
  - Datadog: New `response.size` metric. [#923](https://github.com/Kong/kong/pull/923)
  - Rate-Limiting and Response Rate-Limiting
    - New `config.async` option to asynchronously increment counters to reduce latency at the cost of slightly reducing the accuracy. [#912](https://github.com/Kong/kong/pull/912)
    - New `config.continue_on_error` option to keep proxying requests in case the datastore is unreachable. rate-limiting operations will be disabled until the datastore is responsive again. [#953](https://github.com/Kong/kong/pull/953)
- CLI
  - Perform a simple permission check on the NGINX working directory when starting, to prevent errors during execution. [#939](https://github.com/Kong/kong/pull/939)
- Send 50x errors with the appropriate format. [#927](https://github.com/Kong/kong/pull/927) [#970](https://github.com/Kong/kong/pull/970)

### Fixed

- Plugins
  - OAuth2
    - Better handling of `redirect_uri` (prevent the use of fragments and correctly handle querystrings). Courtesy of [@PGBI](https://github.com/PGBI). [#930](https://github.com/Kong/kong/pull/930)
    - Add `PUT` support to the `/auth2_tokens` route. [#897](https://github.com/Kong/kong/pull/897)
    - Better error message when the `access_token` is missing. [#1003](https://github.com/Kong/kong/pull/1003)
  - IP restriction: Fix an issue that could arise when restarting Kong. Now Kong does not need to be restarted for the ip-restriction configuration to take effect. [#782](https://github.com/Kong/kong/pull/782) [#960](https://github.com/Kong/kong/pull/960)
  - ACL: Properly invalidating entities when assigning a new ACL group. [#996](https://github.com/Kong/kong/pull/996)
  - SSL: Replace shelled out openssl calls with native `ngx.ssl` conversion utilities, which preserve the certificate chain. [#968](https://github.com/Kong/kong/pull/968)
- Avoid user warning on start when the user is not root. [#964](https://github.com/Kong/kong/pull/964)
- Store Serf logs in NGINX working directory to prevent eventual permission issues. [#975](https://github.com/Kong/kong/pull/975)
- Allow plugins configured on a Consumer *without* being configured on an API to run. [#978](https://github.com/Kong/kong/issues/978) [#980](https://github.com/Kong/kong/pull/980)
- Fixed an edge-case where Kong nodes would not be registered in the `nodes` table. [#1008](https://github.com/Kong/kong/pull/1008)

[Back to TOC](#table-of-contents)

## [0.6.1] - 2016/02/03

This release contains tiny bug fixes that were especially annoying for complex Cassandra setups and power users of the Admin API!

### Added

- A `timeout` property for the Cassandra configuration. In ms, this timeout is effective as a connection and a reading timeout. [#937](https://github.com/Kong/kong/pull/937)

### Fixed

- Correctly set the Cassandra SSL certificate in the Nginx configuration while starting Kong. [#921](https://github.com/Kong/kong/pull/921)
- Rename the `user` Cassandra property to `username` (Kong looks for `username`, hence `user` would fail). [#922](https://github.com/Kong/kong/pull/922)
- Allow Cassandra authentication with arbitrary plain text auth providers (such as Instaclustr uses), fixing authentication with them. [#937](https://github.com/Kong/kong/pull/937)
- Admin API
  - Fix the `/plugins/:id` route for `PATCH` method. [#941](https://github.com/Kong/kong/pull/941)
- Plugins
  - HTTP logging: remove the additional `\r\n` at the end of the logging request body. [#926](https://github.com/Kong/kong/pull/926)
  - Galileo: catch occasional internal errors happening when a request was cancelled by the client and fix missing shm for the retry policy. [#931](https://github.com/Kong/kong/pull/931)

[Back to TOC](#table-of-contents)

## [0.6.0] - 2016/01/22

### Breaking changes

 We would recommended to consult the suggested [0.6 upgrade path](https://github.com/Kong/kong/blob/master/UPGRADE.md#upgrade-to-06x) for this release.

- [Serf](https://www.serf.io/) is now a Kong dependency. It allows Kong nodes to communicate between each other opening the way to many features and improvements.
- The configuration file changed. Some properties were renamed, others were moved, and some are new. We would recommend checking out the new default configuration file.
- Drop the Lua 5.1 dependency which was only used by the CLI. The CLI now runs with LuaJIT, which is consistent with other Kong components (Luarocks and OpenResty) already relying on LuaJIT. Make sure the LuaJIT interpreter is included in your `$PATH`. [#799](https://github.com/Kong/kong/pull/799)

### Added

One of the biggest new features of this release is the cluster-awareness added to Kong in [#729](https://github.com/Kong/kong/pull/729), which deserves its own section:

- Each Kong node is now aware of belonging to a cluster through Serf. Nodes automatically join the specified cluster according to the configuration file's settings.
- The datastore cache is not invalidated by expiration time anymore, but following an invalidation strategy between the nodes of a same cluster, leading to improved performance.
- Admin API
  - Expose a `/cache` endpoint for retrieving elements stored in the in-memory cache of a node.
  - Expose a `/cluster` endpoint used to add/remove/list members of the cluster, and also used internally for data propagation.
- CLI
  - New `kong cluster` command for cluster management.
  - New `kong status` command for cluster healthcheck.

Other additions include:

- New Cassandra driver which makes Kong aware of the Cassandra cluster. Kong is now unaffected if one of your Cassandra nodes goes down as long as a replica is available on another node. Load balancing policies also improve the performance along with many other smaller improvements. [#803](https://github.com/Kong/kong/pull/803)
- Admin API
  - A new `total` field in API responses, that counts the total number of entities in the datastore. [#635](https://github.com/Kong/kong/pull/635)
- Configuration
  - Possibility to configure the keyspace replication strategy for Cassandra. It will be taken into account by the migrations when the configured keyspace does not already exist. [#350](https://github.com/Kong/kong/issues/350)
  - Dnsmasq is now optional. You can specify a custom DNS resolver address that Kong will use when resolving hostnames. This can be configured in `kong.yml`. [#625](https://github.com/Kong/kong/pull/625)
- Plugins
  - **New "syslog" plugin**: send logs to local system log. [#698](https://github.com/Kong/kong/pull/698)
  - **New "loggly" plugin**: send logs to Loggly over UDP. [#698](https://github.com/Kong/kong/pull/698)
  - **New "datadog" plugin**: send logs to Datadog server. [#758](https://github.com/Kong/kong/pull/758)
  - OAuth2
    - Add support for `X-Forwarded-Proto` header. [#650](https://github.com/Kong/kong/pull/650)
    - Expose a new `/oauth2_tokens` endpoint with the possibility to retrieve, update or delete OAuth 2.0 access tokens. [#729](https://github.com/Kong/kong/pull/729)
  - JWT
    - Support for base64 encoded secrets. [#838](https://github.com/Kong/kong/pull/838) [#577](https://github.com/Kong/kong/issues/577)
    - Support to configure the claim in which the key is given into the token (not `iss` only anymore). [#838](https://github.com/Kong/kong/pull/838)
  - Request transformer
    - Support for more transformation options: `remove`, `replace`, `add`, `append` motivated by [#393](https://github.com/Kong/kong/pull/393). See [#824](https://github.com/Kong/kong/pull/824)
    - Support JSON body transformation. [#569](https://github.com/Kong/kong/issues/569)
  - Response transformer
    - Support for more transformation options: `remove`, `replace`, `add`, `append` motivated by [#393](https://github.com/Kong/kong/pull/393). See [#822](https://github.com/Kong/kong/pull/822)

### Changed

- As mentioned in the breaking changes section, a new configuration file format and validation. All properties are now documented and commented out with their default values. This allows for a lighter configuration file and more clarity as to what properties relate to. It also catches configuration mistakes. [#633](https://github.com/Kong/kong/pull/633)
- Replace the UUID generator library with a new implementation wrapping lib-uuid, fixing eventual conflicts happening in cases such as described in [#659](https://github.com/Kong/kong/pull/659). See [#695](https://github.com/Kong/kong/pull/695)
- Admin API
  - Increase the maximum body size to 10MB in order to handle configuration requests with heavy payloads. [#700](https://github.com/Kong/kong/pull/700)
  - Disable access logs for the `/status` endpoint.
  - The `/status` endpoint now includes `database` statistics, while the previous stats have been moved to a `server` response field. [#635](https://github.com/Kong/kong/pull/635)

### Fixed

- Behaviors described in [#603](https://github.com/Kong/kong/issues/603) related to the failure of Cassandra nodes thanks to the new driver. [#803](https://github.com/Kong/kong/issues/803)
- Latency headers are now properly included in responses sent to the client. [#708](https://github.com/Kong/kong/pull/708)
- `strip_request_path` does not add a trailing slash to the API's `upstream_url` anymore before proxying. [#675](https://github.com/Kong/kong/issues/675)
- Do not URL decode querystring before proxying the request to the upstream service. [#749](https://github.com/Kong/kong/issues/749)
- Handle cases when the request would be terminated prior to the Kong execution (that is, before ngx_lua reaches the `access_by_lua` context) in cases such as the use of a custom nginx module. [#594](https://github.com/Kong/kong/issues/594)
- Admin API
  - The PUT method now correctly updates boolean fields (such as `strip_request_path`). [#765](https://github.com/Kong/kong/pull/765)
  - The PUT method now correctly resets a plugin configuration. [#720](https://github.com/Kong/kong/pull/720)
  - PATCH correctly set previously unset fields. [#861](https://github.com/Kong/kong/pull/861)
  - In the responses, the `next` link is not being displayed anymore if there are no more entities to be returned. [#635](https://github.com/Kong/kong/pull/635)
  - Prevent the update of `created_at` fields. [#820](https://github.com/Kong/kong/pull/820)
  - Better `request_path` validation for APIs. "/" is not considered a valid path anymore. [#881](https://github.com/Kong/kong/pull/881)
- Plugins
  - Galileo: ensure the `mimeType` value is always a string in ALFs. [#584](https://github.com/Kong/kong/issues/584)
  - JWT: allow to update JWT credentials using the PATCH method. It previously used to reply with `405 Method not allowed` because the PATCH method was not implemented. [#667](https://github.com/Kong/kong/pull/667)
  - Rate limiting: fix a warning when many periods are configured. [#681](https://github.com/Kong/kong/issues/681)
  - Basic Authentication: do not re-hash the password field when updating a credential. [#726](https://github.com/Kong/kong/issues/726)
  - File log: better permissions for on file creation for file-log plugin. [#877](https://github.com/Kong/kong/pull/877)
  - OAuth2
    - Implement correct responses when the OAuth2 challenges are refused. [#737](https://github.com/Kong/kong/issues/737)
    - Handle querystring on `/authorize` and `/token` URLs. [#687](https://github.com/Kong/kong/pull/667)
    - Handle punctuation in scopes on `/authorize` and `/token` endpoints. [#658](https://github.com/Kong/kong/issues/658)

> ***internal***
> - Event bus for local and cluster-wide events propagation. Plans for this event bus is to be widely used among Kong in the future.
> - The Kong Public Lua API (Lua helpers integrated in Kong such as DAO and Admin API helpers) is now documented with [ldoc](http://stevedonovan.github.io/ldoc/).
> - Work has been done to restore the reliability of the CI platforms.
> - Migrations can now execute DML queries (instead of DDL queries only). Handy for migrations implying plugin configuration changes, plugins renamings etc... [#770](https://github.com/Kong/kong/pull/770)

[Back to TOC](#table-of-contents)

## [0.5.4] - 2015/12/03

### Fixed

- Mashape Analytics plugin (renamed Galileo):
  - Improve stability under heavy load. [#757](https://github.com/Kong/kong/issues/757)
  - base64 encode ALF request/response bodies, enabling proper support for Galileo bodies inspection capabilities. [#747](https://github.com/Kong/kong/pull/747)
  - Do not include JSON bodies in ALF `postData.params` field. [#766](https://github.com/Kong/kong/pull/766)

[Back to TOC](#table-of-contents)

## [0.5.3] - 2015/11/16

### Fixed

- Avoids additional URL encoding when proxying to an upstream service. [#691](https://github.com/Kong/kong/pull/691)
- Potential timing comparison bug in HMAC plugin. [#704](https://github.com/Kong/kong/pull/704)

### Added

- The Galileo plugin now supports arbitrary host, port and path values. [#721](https://github.com/Kong/kong/pull/721)

[Back to TOC](#table-of-contents)

## [0.5.2] - 2015/10/21

A few fixes requested by the community!

### Fixed

- Kong properly search the `nginx` in your $PATH variable.
- Plugins:
  - OAuth2: can detect that the originating protocol for a request was HTTPS through the `X-Forwarded-Proto` header and work behind another reverse proxy (load balancer). [#650](https://github.com/Kong/kong/pull/650)
  - HMAC signature: support for `X-Date` header to sign the request for usage in browsers (since the `Date` header is protected). [#641](https://github.com/Kong/kong/issues/641)

[Back to TOC](#table-of-contents)

## [0.5.1] - 2015/10/13

Fixing a few glitches we let out with 0.5.0!

### Added

- Basic Authentication and HMAC Authentication plugins now also send the `X-Credential-Username` to the upstream server.
- Admin API now accept JSON when receiving a CORS request. [#580](https://github.com/Kong/kong/pull/580)
- Add a `WWW-Authenticate` header for HTTP 401 responses for basic-auth and key-auth. [#588](https://github.com/Kong/kong/pull/588)

### Changed

- Protect Kong from POODLE SSL attacks by omitting SSLv3 (CVE-2014-3566). [#563](https://github.com/Kong/kong/pull/563)
- Remove support for key-auth key in body. [#566](https://github.com/Kong/kong/pull/566)

### Fixed

- Plugins
  - HMAC
    - The migration for this plugin is now correctly being run. [#611](https://github.com/Kong/kong/pull/611)
    - Wrong username doesn't return HTTP 500 anymore, but 403. [#602](https://github.com/Kong/kong/pull/602)
  - JWT: `iss` not being found doesn't return HTTP 500 anymore, but 403. [#578](https://github.com/Kong/kong/pull/578)
  - OAuth2: client credentials flow does not include a refresh token anymore. [#562](https://github.com/Kong/kong/issues/562)
- Fix an occasional error when updating a plugin without a config. [#571](https://github.com/Kong/kong/pull/571)

[Back to TOC](#table-of-contents)

## [0.5.0] - 2015/09/25

With new plugins, many improvements and bug fixes, this release comes with breaking changes that will require your attention.

### Breaking changes

Several breaking changes are introduced. You will have to slightly change your configuration file and a migration script will take care of updating your database cluster. **Please follow the instructions in [UPGRADE.md](/UPGRADE.md#update-to-kong-050) for an update without downtime.**
- Many plugins were renamed due to new naming conventions for consistency. [#480](https://github.com/Kong/kong/issues/480)
- In the configuration file, the Cassandra `hosts` property was renamed to `contact_points`. [#513](https://github.com/Kong/kong/issues/513)
- Properties belonging to APIs entities have been renamed for clarity. [#513](https://github.com/Kong/kong/issues/513)
  - `public_dns` -> `request_host`
  - `path` -> `request_path`
  - `strip_path` -> `strip_request_path`
  - `target_url` -> `upstream_url`
- `plugins_configurations` have been renamed to `plugins`, and their `value` property has been renamed to `config` to avoid confusions. [#513](https://github.com/Kong/kong/issues/513)
- The database schema has been updated to handle the separation of plugins outside of the core repository.
- The Key authentication and Basic authentication plugins routes have changed:

```
Old route                             New route
/consumers/:consumer/keyauth       -> /consumers/:consumer/key-auth
/consumers/:consumer/keyauth/:id   -> /consumers/:consumer/key-auth/:id
/consumers/:consumer/basicauth     -> /consumers/:consumer/basic-auth
/consumers/:consumer/basicauth/:id -> /consumers/:consumer/basic-auth/:id
```

The old routes are still maintained but will be removed in upcoming versions. Consider them **deprecated**.

- Admin API
  - The route to retrieve enabled plugins is now under `/plugins/enabled`.
  - The route to retrieve a plugin's configuration schema is now under `/plugins/schema/{plugin name}`.

#### Added

- Plugins
  - **New Response Rate Limiting plugin**: Give a usage quota to your users based on a parameter in your response. [#247](https://github.com/Kong/kong/pull/247)
  - **New ACL (Access Control) plugin**: Configure authorizations for your Consumers. [#225](https://github.com/Kong/kong/issues/225)
  - **New JWT (JSON Web Token) plugin**: Verify and authenticate JWTs. [#519](https://github.com/Kong/kong/issues/519)
  - **New HMAC signature plugin**: Verify and authenticate HMAC signed HTTP requests. [#549](https://github.com/Kong/kong/pull/549)
  - Plugins migrations. Each plugin can now have its own migration scripts if it needs to store data in your cluster. This is a step forward to improve Kong's pluggable architecture. [#443](https://github.com/Kong/kong/pull/443)
  - Basic Authentication: the password field is now sha1 encrypted. [#33](https://github.com/Kong/kong/issues/33)
  - Basic Authentication: now supports credentials in the `Proxy-Authorization` header. [#460](https://github.com/Kong/kong/issues/460)

#### Changed

- Basic Authentication and Key Authentication now require authentication parameters even when the `Expect: 100-continue` header is being sent. [#408](https://github.com/Kong/kong/issues/408)
- Key Auth plugin does not support passing the key in the request payload anymore. [#566](https://github.com/Kong/kong/pull/566)
- APIs' names cannot contain characters from the RFC 3986 reserved list. [#589](https://github.com/Kong/kong/pull/589)

#### Fixed

- Resolver
  - Making a request with a querystring will now correctly match an API's path. [#496](https://github.com/Kong/kong/pull/496)
- Admin API
  - Data associated to a given API/Consumer will correctly be deleted if related Consumer/API is deleted. [#107](https://github.com/Kong/kong/issues/107) [#438](https://github.com/Kong/kong/issues/438) [#504](https://github.com/Kong/kong/issues/504)
  - The `/api/{api_name_or_id}/plugins/{plugin_name_or_id}` changed to `/api/{api_name_or_id}/plugins/{plugin_id}` to avoid requesting the wrong plugin if two are configured for one API. [#482](https://github.com/Kong/kong/pull/482)
  - APIs created without a `name` but with a `request_path` will now have a name which defaults to the set `request_path`. [#547](https://github.com/Kong/kong/issues/547)
- Plugins
  - Mashape Analytics: More robust buffer and better error logging. [#471](https://github.com/Kong/kong/pull/471)
  - Mashape Analytics: Several ALF (API Log Format) serialization fixes. [#515](https://github.com/Kong/kong/pull/515)
  - Oauth2: A response is now returned on `http://kong:8001/consumers/{consumer}/oauth2/{oauth2_id}`. [#469](https://github.com/Kong/kong/issues/469)
  - Oauth2: Saving `authenticated_userid` on Password Grant. [#476](https://github.com/Kong/kong/pull/476)
  - Oauth2: Proper handling of the `/oauth2/authorize` and `/oauth2/token` endpoints in the OAuth 2.0 Plugin when an API with a `path` is being consumed using the `public_dns` instead. [#503](https://github.com/Kong/kong/issues/503)
  - OAuth2: Properly returning `X-Authenticated-UserId` in the `client_credentials` and `password` flows. [#535](https://github.com/Kong/kong/issues/535)
  - Response-Transformer: Properly handling JSON responses that have a charset specified in their `Content-Type` header.

[Back to TOC](#table-of-contents)

## [0.4.2] - 2015/08/10

#### Added

- Cassandra authentication and SSL encryption. [#405](https://github.com/Kong/kong/pull/405)
- `preserve_host` flag on APIs to preserve the Host header when a request is proxied. [#444](https://github.com/Kong/kong/issues/444)
- Added the Resource Owner Password Credentials Grant to the OAuth 2.0 Plugin. [#448](https://github.com/Kong/kong/issues/448)
- Auto-generation of default SSL certificate. [#453](https://github.com/Kong/kong/issues/453)

#### Changed

- Remove `cassandra.port` property in configuration. Ports are specified by having `cassandra.hosts` addresses using the `host:port` notation (RFC 3986). [#457](https://github.com/Kong/kong/pull/457)
- Default SSL certificate is now auto-generated and stored in the `nginx_working_dir`.
- OAuth 2.0 plugin now properly forces HTTPS.

#### Fixed

- Better handling of multi-nodes Cassandra clusters. [#450](https://github.com/Kong/kong/pull/405)
- mashape-analytics plugin: handling of numerical values in querystrings. [#449](https://github.com/Kong/kong/pull/405)
- Path resolver `strip_path` option wrongfully matching the `path` property multiple times in the request URI. [#442](https://github.com/Kong/kong/issues/442)
- File Log Plugin bug that prevented the file creation in some environments. [#461](https://github.com/Kong/kong/issues/461)
- Clean output of the Kong CLI. [#235](https://github.com/Kong/kong/issues/235)

[Back to TOC](#table-of-contents)

## [0.4.1] - 2015/07/23

#### Fixed

- Issues with the Mashape Analytics plugin. [#425](https://github.com/Kong/kong/pull/425)
- Handle hyphens when executing path routing with `strip_path` option enabled. [#431](https://github.com/Kong/kong/pull/431)
- Adding the Client Credentials OAuth 2.0 flow. [#430](https://github.com/Kong/kong/issues/430)
- A bug that prevented "dnsmasq" from being started on some systems, including Debian. [f7da790](https://github.com/Kong/kong/commit/f7da79057ce29c7d1f6d90f4bc160cc3d9c8611f)
- File Log plugin: optimizations by avoiding the buffered I/O layer. [20bb478](https://github.com/Kong/kong/commit/20bb478952846faefec6091905bd852db24a0289)

[Back to TOC](#table-of-contents)

## [0.4.0] - 2015/07/15

#### Added

- Implement wildcard subdomains for APIs' `public_dns`. [#381](https://github.com/Kong/kong/pull/381) [#297](https://github.com/Kong/kong/pull/297)
- Plugins
  - **New OAuth 2.0 plugin.** [#341](https://github.com/Kong/kong/pull/341) [#169](https://github.com/Kong/kong/pull/169)
  - **New Mashape Analytics plugin.** [#360](https://github.com/Kong/kong/pull/360) [#272](https://github.com/Kong/kong/pull/272)
  - **New IP restriction plugin.** [#379](https://github.com/Kong/kong/pull/379)
  - Ratelimiting: support for multiple limits. [#382](https://github.com/Kong/kong/pull/382) [#205](https://github.com/Kong/kong/pull/205)
  - HTTP logging: support for HTTPS endpoint. [#342](https://github.com/Kong/kong/issues/342)
  - Logging plugins: new properties for logs timing. [#351](https://github.com/Kong/kong/issues/351)
  - Key authentication: now auto-generates a key if none is specified. [#48](https://github.com/Kong/kong/pull/48)
- Resolver
  - `path` property now accepts arbitrary depth. [#310](https://github.com/Kong/kong/issues/310)
- Admin API
  - Enable CORS by default. [#371](https://github.com/Kong/kong/pull/371)
  - Expose a new endpoint to get a plugin configuration's schema. [#376](https://github.com/Kong/kong/pull/376) [#309](https://github.com/Kong/kong/pull/309)
  - Expose a new endpoint to retrieve a node's status. [417c137](https://github.com/Kong/kong/commit/417c1376c08d3562bebe0c0816c6b54df045f515)
- CLI
  - `$ kong migrations reset` now asks for confirmation. [#365](https://github.com/Kong/kong/pull/365)

#### Fixed

- Plugins
  - Basic authentication not being executed if added to an API with default configuration. [6d732cd](https://github.com/Kong/kong/commit/6d732cd8b0ec92ef328faa843215d8264f50fb75)
  - SSL plugin configuration parsing. [#353](https://github.com/Kong/kong/pull/353)
  - SSL plugin doesn't accept a `consumer_id` anymore, as this wouldn't make sense. [#372](https://github.com/Kong/kong/pull/372) [#322](https://github.com/Kong/kong/pull/322)
  - Authentication plugins now return `401` when missing credentials. [#375](https://github.com/Kong/kong/pull/375) [#354](https://github.com/Kong/kong/pull/354)
- Admin API
  - Non supported HTTP methods now return `405` instead of `500`. [38f1b7f](https://github.com/Kong/kong/commit/38f1b7fa9f45f60c4130ef5ff9fe2c850a2ba586)
  - Prevent PATCH requests from overriding a plugin's configuration if partially updated. [9a7388d](https://github.com/Kong/kong/commit/9a7388d695c9de105917cde23a684a7d6722a3ca)
- Handle occasionally missing `schema_migrations` table. [#365](https://github.com/Kong/kong/pull/365) [#250](https://github.com/Kong/kong/pull/250)

> **internal**
> - DAO:
>   - Complete refactor. No more need for hard-coded queries. [#346](https://github.com/Kong/kong/pull/346)
> - Schemas:
>   - New `self_check` test for schema definitions. [5bfa7ca](https://github.com/Kong/kong/commit/5bfa7ca13561173161781f872244d1340e4152c1)

[Back to TOC](#table-of-contents)

## [0.3.2] - 2015/06/08

#### Fixed

- Uppercase Cassandra keyspace bug that prevented Kong to work with [kongdb.org](http://kongdb.org/)
- Multipart requests not properly parsed in the admin API. [#344](https://github.com/Kong/kong/issues/344)

[Back to TOC](#table-of-contents)

## [0.3.1] - 2015/06/07

#### Fixed

- Schema migrations are now automatic, which was missing from previous releases. [#303](https://github.com/Kong/kong/issues/303)

[Back to TOC](#table-of-contents)

## [0.3.0] - 2015/06/04

#### Added

- Support for SSL.
- Plugins
  - New HTTP logging plugin. [#226](https://github.com/Kong/kong/issues/226) [#251](https://github.com/Kong/kong/pull/251)
  - New SSL plugin.
  - New request size limiting plugin. [#292](https://github.com/Kong/kong/pull/292)
  - Default logging format improvements. [#226](https://github.com/Kong/kong/issues/226) [#262](https://github.com/Kong/kong/issues/262)
  - File logging now logs to a custom file. [#202](https://github.com/Kong/kong/issues/202)
  - Keyauth plugin now defaults `key_names` to "apikey".
- Admin API
  - RESTful routing. Much nicer Admin API routing. Ex: `/apis/{name_or_id}/plugins`. [#98](https://github.com/Kong/kong/issues/98) [#257](https://github.com/Kong/kong/pull/257)
  - Support `PUT` method for endpoints such as `/apis/`, `/apis/plugins/`, `/consumers/`
  - Support for `application/json` and `x-www-form-urlencoded` Content Types for all `PUT`, `POST` and `PATCH` endpoints by passing a `Content-Type` header. [#236](https://github.com/Kong/kong/pull/236)
- Resolver
  - Support resolving APIs by Path as well as by Header. [#192](https://github.com/Kong/kong/pull/192) [#282](https://github.com/Kong/kong/pull/282)
  - Support for `X-Host-Override` as an alternative to `Host` for browsers. [#203](https://github.com/Kong/kong/issues/203) [#246](https://github.com/Kong/kong/pull/246)
- Auth plugins now send user informations to your upstream services. [#228](https://github.com/Kong/kong/issues/228)
- Invalid `target_url` value are now being caught when creating an API. [#149](https://github.com/Kong/kong/issues/149)

#### Fixed

- Uppercase Cassandra keyspace causing migration failure. [#249](https://github.com/Kong/kong/issues/249)
- Guarantee that ratelimiting won't allow requests in case the atomicity of the counter update is not guaranteed. [#289](https://github.com/Kong/kong/issues/289)

> **internal**
> - Schemas:
>   - New property type: `array`. [#277](https://github.com/Kong/kong/pull/277)
>   - Entities schemas now live in their own files and are starting to be unit tested.
>   - Subfields are handled better: (notify required subfields and auto-vivify is subfield has default values).
> - Way faster unit tests. Not resetting the DB anymore between tests.
> - Improved coverage computation (exclude `vendor/`).
> - Travis now lints `kong/`.
> - Way faster Travis setup.
> - Added a new HTTP client for in-nginx usage, using the cosocket API.
> - Various refactorings.
> - Fix [#196](https://github.com/Kong/kong/issues/196).
> - Disabled ipv6 in resolver.

[Back to TOC](#table-of-contents)

## [0.2.1] - 2015/05/12

This is a maintenance release including several bug fixes and usability improvements.

#### Added
- Support for local DNS resolution. [#194](https://github.com/Kong/kong/pull/194)
- Support for Debian 8 and Ubuntu 15.04.
- DAO
  - Cassandra version bumped to 2.1.5
  - Support for Cassandra downtime. If Cassandra goes down and is brought back up, Kong will not need to restart anymore, statements will be re-prepared on-the-fly. This is part of an ongoing effort from [jbochi/lua-resty-cassandra#47](https://github.com/jbochi/lua-resty-cassandra/pull/47), [#146](https://github.com/Kong/kong/pull/146) and [#187](https://github.com/Kong/kong/pull/187).
Queries effectuated during the downtime will still be lost. [#11](https://github.com/Kong/kong/pull/11)
  - Leverage reused sockets. If the DAO reuses a socket, it will not re-set their keyspace. This should give a small but appreciable performance improvement. [#170](https://github.com/Kong/kong/pull/170)
  - Cascade delete plugins configurations when deleting a Consumer or an API associated with it. [#107](https://github.com/Kong/kong/pull/107)
  - Allow Cassandra hosts listening on different ports than the default. [#185](https://github.com/Kong/kong/pull/185)
- CLI
  - Added a notice log when Kong tries to connect to Cassandra to avoid user confusion. [#168](https://github.com/Kong/kong/pull/168)
  - The CLI now tests if the ports are already being used before starting and warns.
- Admin API
  - `name` is now an optional property for APIs. If none is being specified, the name will be the API `public_dns`. [#181](https://github.com/Kong/kong/pull/181)
- Configuration
  - The memory cache size is now configurable. [#208](https://github.com/Kong/kong/pull/208)

#### Fixed
- Resolver
  - More explicit "API not found" message from the resolver if the Host was not found in the system. "API not found with Host: %s".
  - If multiple hosts headers are being sent, Kong will test them all to see if one of the API is in the system. [#186](https://github.com/Kong/kong/pull/186)
- Admin API: responses now have a new line after the body. [#164](https://github.com/Kong/kong/issues/164)
- DAO: keepalive property is now properly passed when Kong calls `set_keepalive` on Cassandra sockets.
- Multipart dependency throwing error at startup. [#213](https://github.com/Kong/kong/pull/213)

> **internal**
> - Separate Migrations from the DAO factory.
> - Update dev config + Makefile rules (`run` becomes `start`).
> - Introducing an `ngx` stub for unit tests and CLI.
> - Switch many PCRE regexes to using patterns.

[Back to TOC](#table-of-contents)

## [0.2.0-2] - 2015/04/27

First public release of Kong. This version brings a lot of internal improvements as well as more usability and a few additional plugins.

#### Added
- Plugins
  - CORS plugin.
  - Request transformation plugin.
  - NGINX plus monitoring plugin.
- Configuration
  - New properties: `proxy_port` and `api_admin_port`. [#142](https://github.com/Kong/kong/issues/142)
- CLI
  - Better info, help and error messages. [#118](https://github.com/Kong/kong/issues/118) [#124](https://github.com/Kong/kong/issues/124)
  - New commands: `kong reload`, `kong quit`. [#114](https://github.com/Kong/kong/issues/114) Alias of `version`: `kong --version` [#119](https://github.com/Kong/kong/issues/119)
  - `kong restart` simply starts Kong if not previously running + better pid file handling. [#131](https://github.com/Kong/kong/issues/131)
- Package distributions: .rpm, .deb and .pkg for easy installs on most common platforms.

#### Fixed
- Admin API: trailing slash is not necessary anymore for core resources such as `/apis` or `/consumers`.
- Leaner default configuration. [#156](https://github.com/Kong/kong/issues/156)

> **internal**
> - All scripts moved to the CLI as "hidden" commands (`kong db`, `kong config`).
> - More tests as always, and they are structured better. The coverage went down mainly because of plugins which will later move to their own repos. We are all eagerly waiting for that!
> - `src/` was renamed to `kong/` for ease of development
> - All system dependencies versions for package building and travis-ci are now listed in `versions.sh`
> - DAO doesn't need to `:prepare()` prior to run queries. Queries can be prepared at runtime. [#146](https://github.com/Kong/kong/issues/146)

[Back to TOC](#table-of-contents)

## [0.1.1beta-2] - 2015/03/30

#### Fixed

- Wrong behavior of auto-migration in `kong start`.

[Back to TOC](#table-of-contents)

## [0.1.0beta-3] - 2015/03/25

First public beta. Includes caching and better usability.

#### Added
- Required Openresty is now `1.7.10.1`.
- Freshly built CLI, rewritten in Lua
- `kong start` using a new DB keyspace will automatically migrate the schema. [#68](https://github.com/Kong/kong/issues/68)
- Anonymous error reporting on Proxy and API. [#64](https://github.com/Kong/kong/issues/64)
- Configuration
  - Simplified configuration file (unified in `kong.yml`).
  - In configuration, `plugins_installed` was renamed to `plugins_available`. [#59](https://github.com/Kong/kong/issues/59)
  - Order of `plugins_available` doesn't matter anymore. [#17](https://github.com/Kong/kong/issues/17)
  - Better handling of plugins: Kong now detects which plugins are configured and if they are installed on the current machine.
  - `bin/kong` now defaults on `/etc/kong.yml` for config and `/var/logs/kong` for output. [#71](https://github.com/Kong/kong/issues/71)
- Proxy: APIs/Consumers caching with expiration for faster authentication.
- Admin API: Plugins now use plain form parameters for configuration. [#70](https://github.com/Kong/kong/issues/70)
- Keep track of already executed migrations. `rollback` now behaves as expected. [#8](https://github.com/Kong/kong/issues/8)

#### Fixed
- `Server` header now sends Kong. [#57](https://github.com/Kong/kong/issues/57)
- migrations not being executed in order on Linux. This issue wasn't noticed until unit testing the migrations because for now we only have 1 migration file.
- Admin API: Errors responses are now sent as JSON. [#58](https://github.com/Kong/kong/issues/58)

> **internal**
> - We now have code linting and coverage.
> - Faker and Migrations instances don't live in the DAO Factory anymore, they are only used in scripts and tests.
> - `scripts/config.lua` allows environment based configurations. `make dev` generates a `kong.DEVELOPMENT.yml` and `kong_TEST.yml`. Different keyspaces and ports.
> - `spec_helpers.lua` allows tests to not rely on the `Makefile` anymore. Integration tests can run 100% from `busted`.
> - Switch integration testing from [httpbin.org] to [mockbin.com].
> - `core` plugin was renamed to `resolver`.

[Back to TOC](#table-of-contents)

## [0.0.1alpha-1] - 2015/02/25

First version running with Cassandra.

#### Added
- Basic proxying.
- Built-in authentication plugin (api key, HTTP basic).
- Built-in ratelimiting plugin.
- Built-in TCP logging plugin.
- Configuration API (for consumers, apis, plugins).
- CLI `bin/kong` script.
- Database migrations (using `db.lua`).

[Back to TOC](#table-of-contents)

[3.0.0-alpha.1]: https://github.com/Kong/kong/compare/2.8.1...3.0.0-alpha.1
[2.8.1]: https://github.com/Kong/kong/compare/2.8.0...2.8.1
[2.8.0]: https://github.com/Kong/kong/compare/2.7.0...2.8.0
[2.7.1]: https://github.com/Kong/kong/compare/2.7.0...2.7.1
[2.7.0]: https://github.com/Kong/kong/compare/2.6.0...2.7.0
[2.6.0]: https://github.com/Kong/kong/compare/2.5.1...2.6.0
[2.5.1]: https://github.com/Kong/kong/compare/2.5.0...2.5.1
[2.5.0]: https://github.com/Kong/kong/compare/2.4.1...2.5.0
[2.4.1]: https://github.com/Kong/kong/compare/2.4.0...2.4.1
[2.4.0]: https://github.com/Kong/kong/compare/2.3.3...2.4.0
[2.3.3]: https://github.com/Kong/kong/compare/2.3.2...2.3.3
[2.3.2]: https://github.com/Kong/kong/compare/2.3.1...2.3.2
[2.3.1]: https://github.com/Kong/kong/compare/2.3.0...2.3.1
[2.3.0]: https://github.com/Kong/kong/compare/2.2.0...2.3.0
[2.2.2]: https://github.com/Kong/kong/compare/2.2.1...2.2.2
[2.2.1]: https://github.com/Kong/kong/compare/2.2.0...2.2.1
[2.2.0]: https://github.com/Kong/kong/compare/2.1.3...2.2.0
[2.1.4]: https://github.com/Kong/kong/compare/2.1.3...2.1.4
[2.1.3]: https://github.com/Kong/kong/compare/2.1.2...2.1.3
[2.1.2]: https://github.com/Kong/kong/compare/2.1.1...2.1.2
[2.1.1]: https://github.com/Kong/kong/compare/2.1.0...2.1.1
[2.1.0]: https://github.com/Kong/kong/compare/2.0.5...2.1.0
[2.0.5]: https://github.com/Kong/kong/compare/2.0.4...2.0.5
[2.0.4]: https://github.com/Kong/kong/compare/2.0.3...2.0.4
[2.0.3]: https://github.com/Kong/kong/compare/2.0.2...2.0.3
[2.0.2]: https://github.com/Kong/kong/compare/2.0.1...2.0.2
[2.0.1]: https://github.com/Kong/kong/compare/2.0.0...2.0.1
[2.0.0]: https://github.com/Kong/kong/compare/1.5.0...2.0.0
[1.5.1]: https://github.com/Kong/kong/compare/1.5.0...1.5.1
[1.5.0]: https://github.com/Kong/kong/compare/1.4.3...1.5.0
[1.4.3]: https://github.com/Kong/kong/compare/1.4.2...1.4.3
[1.4.2]: https://github.com/Kong/kong/compare/1.4.1...1.4.2
[1.4.1]: https://github.com/Kong/kong/compare/1.4.0...1.4.1
[1.4.0]: https://github.com/Kong/kong/compare/1.3.0...1.4.0
[1.3.0]: https://github.com/Kong/kong/compare/1.2.2...1.3.0
[1.2.2]: https://github.com/Kong/kong/compare/1.2.1...1.2.2
[1.2.1]: https://github.com/Kong/kong/compare/1.2.0...1.2.1
[1.2.0]: https://github.com/Kong/kong/compare/1.1.2...1.2.0
[1.1.2]: https://github.com/Kong/kong/compare/1.1.1...1.1.2
[1.1.1]: https://github.com/Kong/kong/compare/1.1.0...1.1.1
[1.1.0]: https://github.com/Kong/kong/compare/1.0.3...1.1.0
[1.0.3]: https://github.com/Kong/kong/compare/1.0.2...1.0.3
[1.0.2]: https://github.com/Kong/kong/compare/1.0.1...1.0.2
[1.0.1]: https://github.com/Kong/kong/compare/1.0.0...1.0.1
[1.0.0]: https://github.com/Kong/kong/compare/0.15.0...1.0.0
[0.15.0]: https://github.com/Kong/kong/compare/0.14.1...0.15.0
[0.14.1]: https://github.com/Kong/kong/compare/0.14.0...0.14.1
[0.14.0]: https://github.com/Kong/kong/compare/0.13.1...0.14.0
[0.13.1]: https://github.com/Kong/kong/compare/0.13.0...0.13.1
[0.13.0]: https://github.com/Kong/kong/compare/0.12.3...0.13.0
[0.12.3]: https://github.com/Kong/kong/compare/0.12.2...0.12.3
[0.12.2]: https://github.com/Kong/kong/compare/0.12.1...0.12.2
[0.12.1]: https://github.com/Kong/kong/compare/0.12.0...0.12.1
[0.12.0]: https://github.com/Kong/kong/compare/0.11.2...0.12.0
[0.11.2]: https://github.com/Kong/kong/compare/0.11.1...0.11.2
[0.11.1]: https://github.com/Kong/kong/compare/0.11.0...0.11.1
[0.10.4]: https://github.com/Kong/kong/compare/0.10.3...0.10.4
[0.11.0]: https://github.com/Kong/kong/compare/0.10.3...0.11.0
[0.10.3]: https://github.com/Kong/kong/compare/0.10.2...0.10.3
[0.10.2]: https://github.com/Kong/kong/compare/0.10.1...0.10.2
[0.10.1]: https://github.com/Kong/kong/compare/0.10.0...0.10.1
[0.10.0]: https://github.com/Kong/kong/compare/0.9.9...0.10.0
[0.9.9]: https://github.com/Kong/kong/compare/0.9.8...0.9.9
[0.9.8]: https://github.com/Kong/kong/compare/0.9.7...0.9.8
[0.9.7]: https://github.com/Kong/kong/compare/0.9.6...0.9.7
[0.9.6]: https://github.com/Kong/kong/compare/0.9.5...0.9.6
[0.9.5]: https://github.com/Kong/kong/compare/0.9.4...0.9.5
[0.9.4]: https://github.com/Kong/kong/compare/0.9.3...0.9.4
[0.9.3]: https://github.com/Kong/kong/compare/0.9.2...0.9.3
[0.9.2]: https://github.com/Kong/kong/compare/0.9.1...0.9.2
[0.9.1]: https://github.com/Kong/kong/compare/0.9.0...0.9.1
[0.9.0]: https://github.com/Kong/kong/compare/0.8.3...0.9.0
[0.8.3]: https://github.com/Kong/kong/compare/0.8.2...0.8.3
[0.8.2]: https://github.com/Kong/kong/compare/0.8.1...0.8.2
[0.8.1]: https://github.com/Kong/kong/compare/0.8.0...0.8.1
[0.8.0]: https://github.com/Kong/kong/compare/0.7.0...0.8.0
[0.7.0]: https://github.com/Kong/kong/compare/0.6.1...0.7.0
[0.6.1]: https://github.com/Kong/kong/compare/0.6.0...0.6.1
[0.6.0]: https://github.com/Kong/kong/compare/0.5.4...0.6.0
[0.5.4]: https://github.com/Kong/kong/compare/0.5.3...0.5.4
[0.5.3]: https://github.com/Kong/kong/compare/0.5.2...0.5.3
[0.5.2]: https://github.com/Kong/kong/compare/0.5.1...0.5.2
[0.5.1]: https://github.com/Kong/kong/compare/0.5.0...0.5.1
[0.5.0]: https://github.com/Kong/kong/compare/0.4.2...0.5.0
[0.4.2]: https://github.com/Kong/kong/compare/0.4.1...0.4.2
[0.4.1]: https://github.com/Kong/kong/compare/0.4.0...0.4.1
[0.4.0]: https://github.com/Kong/kong/compare/0.3.2...0.4.0
[0.3.2]: https://github.com/Kong/kong/compare/0.3.1...0.3.2
[0.3.1]: https://github.com/Kong/kong/compare/0.3.0...0.3.1
[0.3.0]: https://github.com/Kong/kong/compare/0.2.1...0.3.0
[0.2.1]: https://github.com/Kong/kong/compare/0.2.0-2...0.2.1
[0.2.0-2]: https://github.com/Kong/kong/compare/0.1.1beta-2...0.2.0-2
[0.1.1beta-2]: https://github.com/Kong/kong/compare/0.1.0beta-3...0.1.1beta-2
[0.1.0beta-3]: https://github.com/Kong/kong/compare/2236374d5624ad98ea21340ca685f7584ec35744...0.1.0beta-3
[0.0.1alpha-1]: https://github.com/Kong/kong/compare/ffd70b3101ba38d9acc776038d124f6e2fccac3c...2236374d5624ad98ea21340ca685f7584ec35744<|MERGE_RESOLUTION|>--- conflicted
+++ resolved
@@ -543,10 +543,6 @@
 - **Zipkin**: Correct the balancer spans' duration to include the connection time
   from Nginx to the upstream.
   [#8848](https://github.com/Kong/kong/pull/8848)
-<<<<<<< HEAD
-- **Azure-functions**: Support working without dummy service
-  [#9177](https://github.com/Kong/kong/pull/9177)
-=======
 - **Zipkin**: Correct the calculation of the header filter start time
   [#9230](https://github.com/Kong/kong/pull/9230)
 - **Zipkin**: Compatibility with the latest Jaeger header spec, which makes `parent_id` optional
@@ -561,8 +557,9 @@
   [#9180](https://github.com/Kong/kong/pull/9180)
 - **Serverless Functions**: Fix problem that could result in a crash
   [#9269](https://github.com/Kong/kong/pull/9269)
-
->>>>>>> 73bd4f27
+- **Azure-functions**: Support working without dummy service
+  [#9177](https://github.com/Kong/kong/pull/9177)
+
 
 #### Clustering
 
