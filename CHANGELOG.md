# Table of Contents

- [3.2.0](#320)
- [3.1.0](#310)
- [3.0.1](#301)
- [3.0.0](#300)
- [Previous releases](#previous-releases)

## Unreleased

### Breaking Changes

#### Plugins

- **Serverless Functions**: `kong.cache` now points to a cache instance that is dedicated to the
  Serverless Functions plugins: it does not provide access to the global kong cache. Access to
  certain fields in kong.configuration has also been restricted.
  [#10417](https://github.com/Kong/kong/pull/10417)

### Additions

#### Core

- Make runloop and init error response content types compliant with Accept header value
  [#10366](https://github.com/Kong/kong/pull/10366)
- Add a new field `updated_at` for core entities ca_certificates, certificates, consumers,
  targets, upstreams, plugins, workspaces, clustering_data_planes and snis.
  [#10400](https://github.com/Kong/kong/pull/10400)
- Allow configuring custom error templates
  [#10374](https://github.com/Kong/kong/pull/10374)
- The maximum number of request headers, response headers, uri args, and post args that are
  parsed by default can now be configured with a new configuration parameters:
  `lua_max_req_headers`, `lua_max_resp_headers`, `lua_max_uri_args` and `lua_max_post_args`
  [#10443](https://github.com/Kong/kong/pull/10443)
- Allow configuring Labels for data planes to provide metadata information.
  Labels are only compatible with hybrid mode deployments with Kong Konnect (SaaS)
  [#10471](https://github.com/Kong/kong/pull/10471)
- Add Postgres triggers on the core entites and entities in bundled plugins to delete the
  expired rows in an efficient and timely manner.
  [#10389](https://github.com/Kong/kong/pull/10389)
<<<<<<< HEAD
- Support for configurable Node IDs
  [#10385](https://github.com/Kong/kong/pull/10385)
- Request and response buffering options are now enabled for incoming HTTP 2.0 requests too.
  Thanks [@PidgeyBE](https://github.com/PidgeyBE) for contributing this change.
  [#10595](https://github.com/Kong/kong/pull/10595)
  [#10204](https://github.com/Kong/kong/pull/10204)

#### Admin API

- The `/upstreams/<upstream>/health?balancer_health=1` endpoint always shows the balancer health,
  through a new attribute balancer_health, which always returns HEALTHY or UNHEALTHY (reporting
  the true state of the balancer), even if the overall upstream health status is HEALTHCHECKS_OFF.
  This is useful for debugging.
  [#5885](https://github.com/Kong/kong/pull/5885)
=======
>>>>>>> 428838a8

#### Plugins

- **ACME**: acme plugin now supports configuring an `account_key` in `keys` and `key_sets`
  [#9746](https://github.com/Kong/kong/pull/9746)
- **Proxy-Cache**: add `ignore_uri_case` to configuring cache-key uri to be handled as lowercase
  [#10453](https://github.com/Kong/kong/pull/10453)
- **HTTP-Log**: add `application/json; charset=utf-8` option for the `Content-Type` header
  in the http-log plugin, for log collectors that require that character set declaration.
  [#10533](https://github.com/Kong/kong/pull/10533)
- **DataDog**: supports value of `host` to be referenceable.
  [#10484](https://github.com/Kong/kong/pull/10484)
- **Zipkin&Opentelemetry**: convert traceid in http response headers to hex format
  [#10534](https://github.com/Kong/kong/pull/10534)
- **ACME**: acme plugin now supports configuring `namespace` for redis storage
  which is default to empty string for backward compatibility.
  [#10562](https://github.com/Kong/kong/pull/10562)

#### PDK

- PDK now supports getting plugins' ID with `kong.plugin.get_id`.
  [#9903](https://github.com/Kong/kong/pull/9903)

### Fixes

#### Core

- Fixed an issue where upstream keepalive pool has CRC32 collision.
  [#9856](https://github.com/Kong/kong/pull/9856)
- Fix an issue where control plane does not downgrade config for `aws_lambda` and `zipkin` for older version of data planes.
  [#10346](https://github.com/Kong/kong/pull/10346)
- Fix an issue where control plane does not rename fields correctly for `session` for older version of data planes.
  [#10352](https://github.com/Kong/kong/pull/10352)
- Fix an issue where validation to regex routes may be skipped when the old-fashioned config is used for DB-less Kong.
  [#10348](https://github.com/Kong/kong/pull/10348)
- Fix and issue where tracing may cause unexpected behavior.
  [#10364](https://github.com/Kong/kong/pull/10364)
- Fix an issue where balancer passive healthcheck would use wrong status code when kong changes status code
  from upstream in `header_filter` phase.
  [#10325](https://github.com/Kong/kong/pull/10325)
  [#10592](https://github.com/Kong/kong/pull/10592)
- Fix an issue where schema validations failing in a nested record did not propagate the error correctly.
  [#10449](https://github.com/Kong/kong/pull/10449)
- Fixed an issue where dangling Unix sockets would prevent Kong from restarting in
  Docker containers if it was not cleanly stopped.
  [#10468](https://github.com/Kong/kong/pull/10468)
- Fix an issue where sorting function for traditional router sources/destinations lead to "invalid order
  function for sorting" error.
  [#10514](https://github.com/Kong/kong/pull/10514)

#### Admin API

- Fix an issue where empty value of URI argument `custom_id` crashes `/consumer`.
  [#10475](https://github.com/Kong/kong/pull/10475)

#### Plugins
- **Request-Transformer**: fix an issue where requests would intermittently
  be proxied with incorrect query parameters.
  [10539](https://github.com/Kong/kong/pull/10539)
- **Request Transformer**: honor value of untrusted_lua configuration parameter
  [#10327](https://github.com/Kong/kong/pull/10327)
- **OAuth2**: fix an issue that OAuth2 token was being cached to nil while access to the wrong service first.
  [#10522](https://github.com/Kong/kong/pull/10522)  

#### PDK

- Fixed an issue for tracing PDK where sample rate does not work.
  [#10485](https://github.com/Kong/kong/pull/10485)

### Changed

#### Core

- Postgres TTL cleanup timer will now only run on traditional and control plane nodes that have enabled the Admin API.
  [#10405](https://github.com/Kong/kong/pull/10405)
- Postgres TTL cleanup timer now runs a batch delete loop on each ttl enabled table with a number of 50.000 rows per batch.
  [#10407](https://github.com/Kong/kong/pull/10407)
- Postgres TTL cleanup timer now runs every 5 minutes instead of every 60 seconds.
  [#10389](https://github.com/Kong/kong/pull/10389)
- Postgres TTL cleanup timer now deletes expired rows based on database server-side timestamp to avoid potential
  problems caused by the difference of clock time between Kong and database server.
  [#10389](https://github.com/Kong/kong/pull/10389)

#### PDK

- `request.get_uri_captures` now returns the unnamed part tagged as an array (for jsonification).
  [#10390](https://github.com/Kong/kong/pull/10390)

#### Plugins

- **Request-Termination**: If the echo option was used, it would not return the uri-captures.
  [#10390](https://github.com/Kong/kong/pull/10390)
- **OpenTelemetry**: add `http_response_header_for_traceid` field in OpenTelemetry plugin.
  The plugin will set the corresponding header in the response
  if the field is specified with a string value.
  [#10379](https://github.com/Kong/kong/pull/10379)

### Dependencies

- Bumped lua-resty-session from 4.0.2 to 4.0.3
  [#10338](https://github.com/Kong/kong/pull/10338)
- Bumped lua-protobuf from 0.3.3 to 0.4.2
  [#10137](https://github.com/Kong/kong/pull/10413)
- Bumped lua-resty-timer-ng from 0.2.3 to 0.2.4
  [#10419](https://github.com/Kong/kong/pull/10419)
- Bumped lua-resty-openssl from 0.8.17 to 0.8.20
  [#10463](https://github.com/Kong/kong/pull/10463)
  [#10476](https://github.com/Kong/kong/pull/10476)
- Bumped lua-resty-http from 0.17.0.beta.1 to 0.17.1
  [#10547](https://github.com/Kong/kong/pull/10547)
- Bumped LuaSec from 1.2.0 to 1.3.1
  [#10528](https://github.com/Kong/kong/pull/10528)
- Bumped lua-resty-acme from 0.10.1 to 0.11.0
  [#10562](https://github.com/Kong/kong/pull/10562)
- Bumped lua-resty-events from 0.1.3 to 0.1.4
  [#10634](https://github.com/Kong/kong/pull/10634)

## 3.2.0

### Breaking Changes

#### Plugins

- **JWT**: JWT plugin now denies a request that has different tokens in the jwt token search locations.
  [#9946](https://github.com/Kong/kong/pull/9946)
- **Session**: for sessions to work as expected it is required that all nodes run Kong >= 3.2.x.
  For that reason it is advisable that during upgrades mixed versions of proxy nodes run for
  as little as possible. During that time, the invalid sessions could cause failures and partial downtime.
  All existing sessions are invalidated when upgrading to this version.
  The parameter `idling_timeout` now has a default value of `900`: unless configured differently,
  sessions expire after 900 seconds (15 minutes) of idling.
  The parameter `absolute_timeout` has a default value of `86400`: unless configured differently,
  sessions expire after 86400 seconds (24 hours).
  [#10199](https://github.com/Kong/kong/pull/10199)
- **Proxy Cache**: Add wildcard and parameter match support for content_type
  [#10209](https://github.com/Kong/kong/pull/10209)

### Additions

#### Core

- Expose postgres connection pool configuration.
  [#9603](https://github.com/Kong/kong/pull/9603)
- When `router_flavor` is `traditional_compatible`, verify routes created using the
  Expression router instead of the traditional router to ensure created routes
  are actually compatible.
  [#9987](https://github.com/Kong/kong/pull/9987)
- Nginx charset directive can now be configured with Nginx directive injections
  [#10111](https://github.com/Kong/kong/pull/10111)
- Services upstream TLS config is extended to stream subsystem.
  [#9947](https://github.com/Kong/kong/pull/9947)
- New configuration option `ssl_session_cache_size` to set the Nginx directive `ssl_session_cache`.
  This config defaults to `10m`.
  Thanks [Michael Kotten](https://github.com/michbeck100) for contributing this change.
  [#10021](https://github.com/Kong/kong/pull/10021)

#### Balancer

- Add a new load-balancing `algorithm` option `latency` to the `Upstream` entity.
  This algorithm will choose a target based on the response latency of each target
  from prior requests.
  [#9787](https://github.com/Kong/kong/pull/9787)

#### Plugins

- **Plugin**: add an optional field `instance_name` that identifies a
  particular plugin entity.
  [#10077](https://github.com/Kong/kong/pull/10077)
- **Zipkin**: Add support to set the durations of Kong phases as span tags
  through configuration property `config.phase_duration_flavor`.
  [#9891](https://github.com/Kong/kong/pull/9891)
- **HTTP logging**: Suppport value of `headers` to be referenceable.
  [#9948](https://github.com/Kong/kong/pull/9948)
- **AWS Lambda**: Add `aws_imds_protocol_version` configuration
  parameter that allows the selection of the IMDS protocol version.
  Defaults to `v1`, can be set to `v2` to enable IMDSv2.
  [#9962](https://github.com/Kong/kong/pull/9962)
- **OpenTelemetry**: Support scoping with services, routes and consumers.
  [#10096](https://github.com/Kong/kong/pull/10096)
- **Statsd**: Add `tag_style` configuration
  parameter that allows to send metrics with [tags](https://github.com/prometheus/statsd_exporter#tagging-extensions).
  Defaults to `nil` which means do not add any tags
  to the metrics.
  [#10118](https://github.com/Kong/kong/pull/10118)
- **Session**: now uses lua-resty-session v4.0.0
  [#10199](https://github.com/Kong/kong/pull/10199)

#### Admin API

- In dbless mode, `/config` API endpoint can now flatten entity-related schema
  validation errors to a single array via the optional `flatten_errors` query
  parameter. Non-entity errors remain unchanged in this mode.
  [#10161](https://github.com/Kong/kong/pull/10161)
  [#10256](https://github.com/Kong/kong/pull/10256)

#### PDK

- Support for `upstream_status` field in log serializer.
  [#10296](https://github.com/Kong/kong/pull/10296)

### Fixes

#### Core

- Add back Postgres `FLOOR` function when calculating `ttl`, so the returned `ttl` is always a whole integer.
  [#9960](https://github.com/Kong/kong/pull/9960)
- Fix an issue where after a valid declarative configuration is loaded,
  the configuration hash is incorrectly set to the value: `00000000000000000000000000000000`.
  [#9911](https://github.com/Kong/kong/pull/9911)
- Update the batch queues module so that queues no longer grow without bounds if
  their consumers fail to process the entries.  Instead, old batches are now dropped
  and an error is logged.
  [#10247](https://github.com/Kong/kong/pull/10247)
- Fix an issue where 'X-Kong-Upstream-Status' cannot be emitted when response is buffered.
  [#10056](https://github.com/Kong/kong/pull/10056)

#### Plugins

- **Zipkin**: Fix an issue where the global plugin's sample ratio overrides route-specific.
  [#9877](https://github.com/Kong/kong/pull/9877)
- **JWT**: Deny requests that have different tokens in the jwt token search locations. Thanks Jackson 'Che-Chun' Kuo from Latacora for reporting this issue.
  [#9946](https://github.com/Kong/kong/pull/9946)
- **Statsd**: Fix a bug in the StatsD plugin batch queue processing where metrics are published multiple times.
  [#10052](https://github.com/Kong/kong/pull/10052)
- **Datadog**: Fix a bug in the Datadog plugin batch queue processing where metrics are published multiple times.
  [#10044](https://github.com/Kong/kong/pull/10044)
- **OpenTelemetry**: Fix non-compliances to specification:
  - For `http.uri` in spans. The field should be full HTTP URI.
    [#10069](https://github.com/Kong/kong/pull/10069)
  - For `http.status_code`. It should be present on spans for requests that have a status code.
    [#10160](https://github.com/Kong/kong/pull/10160)
  - For `http.flavor`. It should be a string value, not a double.
    [#10160](https://github.com/Kong/kong/pull/10160)
- **OpenTelemetry**: Fix a bug that when getting the trace of other formats, the trace ID reported and propagated could be of incorrect length.
    [#10332](https://github.com/Kong/kong/pull/10332)
- **OAuth2**: `refresh_token_ttl` is now limited between `0` and `100000000` by schema validator. Previously numbers that are too large causes requests to fail.
  [#10068](https://github.com/Kong/kong/pull/10068)

### Changed

#### Core

- Improve error message for invalid JWK entities.
  [#9904](https://github.com/Kong/kong/pull/9904)
- Renamed two configuration properties:
    * `opentelemetry_tracing` => `tracing_instrumentations`
    * `opentelemetry_tracing_sampling_rate` => `tracing_sampling_rate`

  The old `opentelemetry_*` properties are considered deprecated and will be
  fully removed in a future version of Kong.
  [#10122](https://github.com/Kong/kong/pull/10122)
  [#10220](https://github.com/Kong/kong/pull/10220)

#### Hybrid Mode

- Revert the removal of WebSocket protocol support for configuration sync,
  and disable the wRPC protocol.
  [#9921](https://github.com/Kong/kong/pull/9921)

### Dependencies

- Bumped luarocks from 3.9.1 to 3.9.2
  [#9942](https://github.com/Kong/kong/pull/9942)
- Bumped atc-router from 1.0.1 to 1.0.5
  [#9925](https://github.com/Kong/kong/pull/9925)
  [#10143](https://github.com/Kong/kong/pull/10143)
  [#10208](https://github.com/Kong/kong/pull/10208)
- Bumped lua-resty-openssl from 0.8.15 to 0.8.17
  [#9583](https://github.com/Kong/kong/pull/9583)
  [#10144](https://github.com/Kong/kong/pull/10144)
- Bumped lua-kong-nginx-module from 0.5.0 to 0.5.1
  [#10181](https://github.com/Kong/kong/pull/10181)
- Bumped lua-resty-session from 3.10 to 4.0.2
  [#10199](https://github.com/Kong/kong/pull/10199)
  [#10230](https://github.com/Kong/kong/pull/10230)
  [#10308](https://github.com/Kong/kong/pull/10308)
- Bumped OpenSSL from 1.1.1s to 1.1.1t
  [#10266](https://github.com/Kong/kong/pull/10266)
- Bumped lua-resty-timer-ng from 0.2.0 to 0.2.3
  [#10265](https://github.com/Kong/kong/pull/10265)


## 3.1.0

### Breaking Changes

#### Core

- Change the reponse body for a TRACE method from `The upstream server responded with 405`
  to `Method not allowed`, make the reponse to show more clearly that Kong do not support
  TRACE method.
  [#9448](https://github.com/Kong/kong/pull/9448)
- Add `allow_debug_header` Kong conf to allow use of the `Kong-Debug` header for debugging.
  This option defaults to `off`.
  [#10054](https://github.com/Kong/kong/pull/10054)
  [#10125](https://github.com/Kong/kong/pull/10125)


### Additions

#### Core

- Allow `kong.conf` ssl properties to be stored in vaults or environment
  variables. Allow such properties to be configured directly as content
  or base64 encoded content.
  [#9253](https://github.com/Kong/kong/pull/9253)
- Add support for full entity transformations in schemas
  [#9431](https://github.com/Kong/kong/pull/9431)
- Allow schema `map` type field being marked as referenceable.
  [#9611](https://github.com/Kong/kong/pull/9611)
- Add support for dynamically changing the log level
  [#9744](https://github.com/Kong/kong/pull/9744)
- Add `keys` entity to store and manage asymmetric keys.
  [#9737](https://github.com/Kong/kong/pull/9737)
- Add `key-sets` entity to group and manage `keys`
  [#9737](https://github.com/Kong/kong/pull/9737)

#### Plugins

- **Rate-limiting**: The HTTP status code and response body for rate-limited
  requests can now be customized. Thanks, [@utix](https://github.com/utix)!
  [#8930](https://github.com/Kong/kong/pull/8930)
- **Zipkin**: add `response_header_for_traceid` field in Zipkin plugin.
  The plugin will set the corresponding header in the response
  if the field is specified with a string value.
  [#9173](https://github.com/Kong/kong/pull/9173)
- **AWS Lambda**: add `requestContext` field into `awsgateway_compatible` input data
  [#9380](https://github.com/Kong/kong/pull/9380)
- **ACME**: add support for Redis SSL, through configuration properties
  `config.storage_config.redis.ssl`, `config.storage_config.redis.ssl_verify`,
  and `config.storage_config.redis.ssl_server_name`.
  [#9626](https://github.com/Kong/kong/pull/9626)
- **Session**: Add new config `cookie_persistent` that allows browser to persist
  cookies even if browser is closed. This defaults to `false` which means
  cookies are not persistend across browser restarts. Thanks [@tschaume](https://github.com/tschaume)
  for this contribution!
  [#8187](https://github.com/Kong/kong/pull/8187)
- **Response-rate-limiting**: add support for Redis SSL, through configuration properties
  `redis_ssl` (can be set to `true` or `false`), `ssl_verify`, and `ssl_server_name`.
  [#8595](https://github.com/Kong/kong/pull/8595)
  Thanks [@dominikkukacka](https://github.com/dominikkukacka)!
- **OpenTelemetry**: add referenceable attribute to the `headers` field
  that could be stored in vaults.
  [#9611](https://github.com/Kong/kong/pull/9611)
- **HTTP-Log**: Support `http_endpoint` field to be referenceable
  [#9714](https://github.com/Kong/kong/pull/9714)


#### Hybrid Mode

- Data plane node IDs will now persist across restarts.
  [#9067](https://github.com/Kong/kong/pull/9067)
- Add HTTP CONNECT forward proxy support for Hybrid Mode connections. New configuration
  options `cluster_use_proxy`, `proxy_server` and `proxy_server_ssl_verify` are added.
  [#9758](https://github.com/Kong/kong/pull/9758)
  [#9773](https://github.com/Kong/kong/pull/9773)

#### Performance

- Increase the default value of `lua_regex_cache_max_entries`, a warning will be thrown
  when there are too many regex routes and `router_flavor` is `traditional`.
  [#9624](https://github.com/Kong/kong/pull/9624)
- Add batch queue into the Datadog and StatsD plugin to reduce timer usage.
  [#9521](https://github.com/Kong/kong/pull/9521)

#### PDK

- Extend `kong.client.tls.request_client_certificate` to support setting
  the Distinguished Name (DN) list hints of the accepted CA certificates.
  [#9768](https://github.com/Kong/kong/pull/9768)

### Fixes

#### Core

- Fix issue where external plugins crashing with unhandled exceptions
  would cause high CPU utilization after the automatic restart.
  [#9384](https://github.com/Kong/kong/pull/9384)
- Fix issue where Zipkin plugin cannot parse OT baggage headers
  due to invalid OT baggage pattern. [#9280](https://github.com/Kong/kong/pull/9280)
- Add `use_srv_name` options to upstream for balancer.
  [#9430](https://github.com/Kong/kong/pull/9430)
- Fix issue in `header_filter` instrumentation where the span was not
  correctly created.
  [#9434](https://github.com/Kong/kong/pull/9434)
- Fix issue in router building where when field contains an empty table,
  the generated expression is invalid.
  [#9451](https://github.com/Kong/kong/pull/9451)
- Fix issue in router rebuilding where when paths field is invalid,
  the router's mutex is not released properly.
  [#9480](https://github.com/Kong/kong/pull/9480)
- Fixed an issue where `kong docker-start` would fail if `KONG_PREFIX` was set to
  a relative path.
  [#9337](https://github.com/Kong/kong/pull/9337)
- Fixed an issue with error-handling and process cleanup in `kong start`.
  [#9337](https://github.com/Kong/kong/pull/9337)

#### Hybrid Mode

- Fixed a race condition that can cause configuration push events to be dropped
  when the first data-plane connection is established with a control-plane
  worker.
  [#9616](https://github.com/Kong/kong/pull/9616)

#### CLI

- Fix slow CLI performance due to pending timer jobs
  [#9536](https://github.com/Kong/kong/pull/9536)

#### Admin API

- Increase the maximum request argument number from `100` to `1000`,
  and return `400` error if request parameters reach the limitation to
  avoid being truncated.
  [#9510](https://github.com/Kong/kong/pull/9510)
- Paging size parameter is now propogated to next page if specified
  in current request.
  [#9503](https://github.com/Kong/kong/pull/9503)
- Non-normalized prefix route path is now rejected. It will also suggest
  how to write the path in normalized form.
  [#9760](https://github.com/Kong/kong/pull/9760)

#### PDK

- Added support for `kong.request.get_uri_captures`
  (`kong.request.getUriCaptures`)
  [#9512](https://github.com/Kong/kong/pull/9512)
- Fixed parameter type of `kong.service.request.set_raw_body`
  (`kong.service.request.setRawBody`), return type of
  `kong.service.response.get_raw_body`(`kong.service.request.getRawBody`),
  and body parameter type of `kong.response.exit` to bytes. Note that old
  version of go PDK is incompatible after this change.
  [#9526](https://github.com/Kong/kong/pull/9526)
- Vault will not call `semaphore:wait` in `init` or `init_worker` phase.
  [#9851](https://github.com/Kong/kong/pull/9851)

#### Plugins

- Add missing `protocols` field to various plugin schemas.
  [#9525](https://github.com/Kong/kong/pull/9525)
- **AWS Lambda**: Fix an issue that is causing inability to
  read environment variables in ECS environment.
  [#9460](https://github.com/Kong/kong/pull/9460)
- **Request-Transformer**: fix a bug when header renaming will override
  existing header and cause unpredictable result.
  [#9442](https://github.com/Kong/kong/pull/9442)
- **OpenTelemetry**:
  - Fix an issue that the default propagation header
    is not configured to `w3c` correctly.
    [#9457](https://github.com/Kong/kong/pull/9457)
  - Replace the worker-level table cache with
    `BatchQueue` to avoid data race.
    [#9504](https://github.com/Kong/kong/pull/9504)
  - Fix an issue that the `parent_id` is not set
    on the span when propagating w3c traceparent.
    [#9628](https://github.com/Kong/kong/pull/9628)
- **Response-Transformer**: Fix the bug that Response-Transformer plugin
  breaks when receiving an unexcepted body.
  [#9463](https://github.com/Kong/kong/pull/9463)
- **HTTP-Log**: Fix an issue where queue id serialization
  does not include `queue_size` and `flush_timeout`.
  [#9789](https://github.com/Kong/kong/pull/9789)

### Changed

#### Hybrid Mode

- The legacy hybrid configuration protocol has been removed in favor of the wRPC
  protocol introduced in 3.0.
  [#9740](https://github.com/Kong/kong/pull/9740)

### Dependencies

- Bumped openssl from 1.1.1q to 1.1.1s
  [#9674](https://github.com/Kong/kong/pull/9674)
- Bumped atc-router from 1.0.0 to 1.0.1
  [#9558](https://github.com/Kong/kong/pull/9558)
- Bumped lua-resty-openssl from 0.8.10 to 0.8.15
  [#9583](https://github.com/Kong/kong/pull/9583)
  [#9600](https://github.com/Kong/kong/pull/9600)
  [#9675](https://github.com/Kong/kong/pull/9675)
- Bumped lyaml from 6.2.7 to 6.2.8
  [#9607](https://github.com/Kong/kong/pull/9607)
- Bumped lua-resty-acme from 0.8.1 to 0.9.0
  [#9626](https://github.com/Kong/kong/pull/9626)
- Bumped resty.healthcheck from 1.6.1 to 1.6.2
  [#9778](https://github.com/Kong/kong/pull/9778)
- Bumped pgmoon from 1.15.0 to 1.16.0
  [#9815](https://github.com/Kong/kong/pull/9815)


## [3.0.1]

### Fixes

#### Core

- Fix issue where Zipkin plugin cannot parse OT baggage headers
  due to invalid OT baggage pattern. [#9280](https://github.com/Kong/kong/pull/9280)
- Fix issue in `header_filter` instrumentation where the span was not
  correctly created.
  [#9434](https://github.com/Kong/kong/pull/9434)
- Fix issue in router building where when field contains an empty table,
  the generated expression is invalid.
  [#9451](https://github.com/Kong/kong/pull/9451)
- Fix issue in router rebuilding where when paths field is invalid,
  the router's mutex is not released properly.
  [#9480](https://github.com/Kong/kong/pull/9480)
- Fixed an issue where `kong docker-start` would fail if `KONG_PREFIX` was set to
  a relative path.
  [#9337](https://github.com/Kong/kong/pull/9337)
- Fixed an issue with error-handling and process cleanup in `kong start`.
  [#9337](https://github.com/Kong/kong/pull/9337)


## [3.0.0]

> Released 2022/09/12

This major release adds a new router written in Rust and a tracing API
that is compatible with the OpenTelemetry API spec.  Furthermore,
various internal changes have been made to improve Kong's performance
and memory consumption.  As it is a major release, users are advised
to review the list of braking changes to determine whether
configuration changes are needed when upgrading.

### Breaking Changes

#### Deployment

- Blue-green deployment from Kong earlier than `2.1.0` is not supported, upgrade to
  `2.1.0` or later before upgrading to `3.0.0` to have blue-green deployment.
  Thank you [@marc-charpentier]((https://github.com/charpentier)) for reporting issue
  and proposing a pull-request.
  [#8896](https://github.com/Kong/kong/pull/8896)
- Deprecate/stop producing Amazon Linux (1) containers and packages (EOLed December 31, 2020)
  [Kong/docs.konghq.com #3966](https://github.com/Kong/docs.konghq.com/pull/3966)
- Deprecate/stop producing Debian 8 "Jessie" containers and packages (EOLed June 2020)
  [Kong/kong-build-tools #448](https://github.com/Kong/kong-build-tools/pull/448)
  [Kong/kong-distributions #766](https://github.com/Kong/kong-distributions/pull/766)

#### Core


- Kong schema library's `process_auto_fields` function will not any more make a deep
  copy of data that is passed to it when the given context is `"select"`. This was
  done to avoid excessive deep copying of tables where we believe the data most of
  the time comes from a driver like `pgmoon` or `lmdb`. If a custom plugin relied
  on `process_auto_fields` not overriding the given table, it must make its own copy
  before passing it to the function now.
  [#8796](https://github.com/Kong/kong/pull/8796)
- The deprecated `shorthands` field in Kong Plugin or DAO schemas was removed in favor
  or the typed `shorthand_fields`. If your custom schemas still use `shorthands`, you
  need to update them to use `shorthand_fields`.
  [#8815](https://github.com/Kong/kong/pull/8815)
- The support for `legacy = true/false` attribute was removed from Kong schemas and
  Kong field schemas.
  [#8958](https://github.com/Kong/kong/pull/8958)
- The deprecated alias of `Kong.serve_admin_api` was removed. If your custom Nginx
  templates still use it, please change it to `Kong.admin_content`.
  [#8815](https://github.com/Kong/kong/pull/8815)
- The Kong singletons module `"kong.singletons"` was removed in favor of the PDK `kong.*`.
  [#8874](https://github.com/Kong/kong/pull/8874)
- The dataplane config cache was removed. The config persistence is now done automatically with LMDB.
  [#8704](https://github.com/Kong/kong/pull/8704)
- `ngx.ctx.balancer_address` does not exist anymore, please use `ngx.ctx.balancer_data` instead.
  [#9043](https://github.com/Kong/kong/pull/9043)
- We have changed the normalization rules for `route.path`: Kong stores the unnormalized path, but
  regex path always pattern matches with the normalized URI. We used to replace percent-encoding
  in regex path pattern to ensure different forms of URI matches.
  That is no longer supported. Except for reserved characters defined in
  [rfc3986](https://datatracker.ietf.org/doc/html/rfc3986#section-2.2),
  we should write all other characters without percent-encoding.
  [#9024](https://github.com/Kong/kong/pull/9024)
- Kong will no longer use an heuristic to guess whether a `route.path` is a regex pattern. From now 3.0 onwards,
  all regex paths must start with the `"~"` prefix, and all paths that don't start with `"~"` will be considered plain text.
  The migration process should automatically convert the regex paths when upgrading from 2.x to 3.0
  [#9027](https://github.com/Kong/kong/pull/9027)
- Bumping version number (`_format_version`) of declarative configuration to "3.0" for changes on `route.path`.
  Declaritive configuration with older version are upgraded to "3.0" on the fly.
  [#9078](https://github.com/Kong/kong/pull/9078)
- Removed deprecated `config.functions` from serverless-functions plugin's schema,
  please use `config.access` phase instead.
  [#8559](https://github.com/Kong/kong/pull/8559)
- Tags may now contain space characters.
  [#9143](https://github.com/Kong/kong/pull/9143)
- The [Secrets Management](https://docs.konghq.com/gateway/latest/plan-and-deploy/security/secrets-management/)
  feature, which has been in beta since release 2.8.0, is now included as a regular feature.
  [#8871](https://github.com/Kong/kong/pull/8871)
  [#9217](https://github.com/Kong/kong/pull/9217)

#### Admin API

- `POST` requests on Targets endpoint are no longer able to update
  existing entities, they are only able to create new ones.
  [#8596](https://github.com/Kong/kong/pull/8596),
  [#8798](https://github.com/Kong/kong/pull/8798). If you have scripts that use
  `POST` requests to modify Targets, you should change them to `PUT`
  requests to the appropriate endpoints before updating to Kong 3.0.
- Insert and update operations on duplicated Targets returns 409.
  [#8179](https://github.com/Kong/kong/pull/8179),
  [#8768](https://github.com/Kong/kong/pull/8768)
- The list of reported plugins available on the server now returns a table of
  metadata per plugin instead of a boolean `true`.
  [#8810](https://github.com/Kong/kong/pull/8810)

#### PDK

- The `kong.request.get_path()` PDK function now performs path normalization
  on the string that is returned to the caller. The raw, non-normalized version
  of the request path can be fetched via `kong.request.get_raw_path()`.
  [#8823](https://github.com/Kong/kong/pull/8823)
- `pdk.response.set_header()`, `pdk.response.set_headers()`, `pdk.response.exit()` now ignore and emit warnings for manually set `Transfer-Encoding` headers.
  [#8698](https://github.com/Kong/kong/pull/8698)
- The PDK is no longer versioned
  [#8585](https://github.com/Kong/kong/pull/8585)
- The JavaScript PDK now returns `Uint8Array` for `kong.request.getRawBody`,
  `kong.response.getRawBody` and `kong.service.response.getRawBody`. The Python PDK returns `bytes` for `kong.request.get_raw_body`,
  `kong.response.get_raw_body`, `kong.service.response.get_raw_body`. All these funtions used to return strings in the past.
  [#8623](https://github.com/Kong/kong/pull/8623)

#### Plugins

- DAOs in plugins must be listed in an array, so that their loading order is explicit. Loading them in a
  hash-like table is no longer supported.
  [#8988](https://github.com/Kong/kong/pull/8988)
- Plugins MUST now have a valid `PRIORITY` (integer) and `VERSION` ("x.y.z" format)
  field in their `handler.lua` file, otherwise the plugin will fail to load.
  [#8836](https://github.com/Kong/kong/pull/8836)
- The old `kong.plugins.log-serializers.basic` library was removed in favor of the PDK
  function `kong.log.serialize`, please upgrade your plugins to use PDK.
  [#8815](https://github.com/Kong/kong/pull/8815)
- The support for deprecated legacy plugin schemas was removed. If your custom plugins
  still use the old (`0.x era`) schemas, you are now forced to upgrade them.
  [#8815](https://github.com/Kong/kong/pull/8815)
- Some plugins received new priority values.
  This is important for those who run custom plugins as it may affect the sequence your plugins are executed.
  Note that this does not change the order of execution for plugins in a standard kong installation.
  List of plugins and their old and new priority value:
  - `acme` changed from 1007 to 1705
  - `basic-auth` changed from 1001 to 1100
  - `hmac-auth` changed from 1000 to 1030
  - `jwt` changed from 1005 to 1450
  - `key-auth` changed from 1003 to 1250
  - `ldap-auth` changed from 1002 to 1200
  - `oauth2` changed from 1004 to 1400
  - `rate-limiting` changed from 901 to 910
- **HTTP-log**: `headers` field now only takes a single string per header name,
  where it previously took an array of values
  [#6992](https://github.com/Kong/kong/pull/6992)
- **AWS Lambda**: `aws_region` field must be set through either plugin config or environment variables,
  allow both `host` and `aws_region` fields, and always apply SigV4 signature.
  [#8082](https://github.com/Kong/kong/pull/8082)
- **Serverless Functions** Removed deprecated `config.functions`,
  please use `config.access` instead.
  [#8559](https://github.com/Kong/kong/pull/8559)
- **Serverless Functions**: The pre-functions plugin changed priority from `+inf` to `1000000`.
  [#8836](https://github.com/Kong/kong/pull/8836)
- **JWT**: The authenticated JWT is no longer put into the nginx
  context (ngx.ctx.authenticated_jwt_token).  Custom plugins which depend on that
  value being set under that name must be updated to use Kong's shared context
  instead (kong.ctx.shared.authenticated_jwt_token) before upgrading to 3.0
- **Prometheus**: The prometheus metrics have been reworked extensively for 3.0.
  - Latency has been split into 4 different metrics: kong_latency_ms, upstream_latency_ms and request_latency_ms (http) /tcp_session_duration_ms (stream). Buckets details below.
  - Separate out Kong Latency Bucket values and Upstream Latency Bucket values.
  - `consumer_status` removed.
  - `request_count` and `consumer_status` have been merged into just `http_requests_total`. If the `per_consumer` config is set false, the consumer label will be empty.
     If the `per_consumer` config is true, it will be filled.
  - `http_requests_total` has a new label `source`, set to either `exit`, `error` or `service`.
  - New Metric: `node_info`. Single gauge set to 1 that outputs the node's id and kong version.
  - All Memory metrics have a new label `node_id`
  - `nginx_http_current_connections` merged with `nginx_stream_current_connection` into `nginx_current_connections`
  [#8712](https://github.com/Kong/kong/pull/8712)
- **Prometheus**: The plugin doesn't export status codes, latencies, bandwidth and upstream
  healthcheck metrics by default. They can still be turned on manually by setting `status_code_metrics`,
  `latency_metrics`, `bandwidth_metrics` and `upstream_health_metrics` respectively. Enabling those metrics will impact the performance if you have a large volume of Kong entities, we recommend using the [statsd](https://github.com/Kong/kong/tree/master/kong/plugins/statsd) plugin with the push model if that is the case. And now `prometheus` plugin new grafana [dashboard](https://grafana.com/grafana/dashboards/7424-kong-official/) updated
  [#9028](https://github.com/Kong/kong/pull/9028)
- **ACME**: `allow_any_domain` field added. It is default to false and if set to true, the gateway will
  ignore the `domains` field.
  [#9047](https://github.com/Kong/kong/pull/9047)
- **Statsd**:
  - The metric name that is related to the service has been renamed by adding a `service.` prefix. e.g. `kong.service.<service_identifier>.request.count` [#9046](https://github.com/Kong/kong/pull/9046)
  - The metric `kong.<service_identifier>.request.status.<status>` and `kong.<service_identifier>.user.<consumer_identifier>.request.status.<status>` has been renamed to `kong.service.<service_identifier>.status.<status>` and  `kong.service.<service_identifier>.user.<consumer_identifier>.status.<status>` [#9046](https://github.com/Kong/kong/pull/9046)
  - The metric `*.status.<status>.total` from metrics `status_count` and `status_count_per_user` has been removed [#9046](https://github.com/Kong/kong/pull/9046)
- **Proxy-cache**: The plugin does not store the response data in
  `ngx.ctx.proxy_cache_hit` anymore. Logging plugins that need the response data
  must read it from `kong.ctx.shared.proxy_cache_hit` from Kong 3.0 on.
  [#8607](https://github.com/Kong/kong/pull/8607)
- **Rate-limiting**: The default policy is now `local` for all deployment modes.
  [#9344](https://github.com/Kong/kong/pull/9344)
- **Response-rate-limiting**: The default policy is now `local` for all deployment modes.
  [#9344](https://github.com/Kong/kong/pull/9344)

### Deprecations

- The `go_pluginserver_exe` and `go_plugins_dir` directives are no longer supported.
  [#8552](https://github.com/Kong/kong/pull/8552). If you are using
  [Go plugin server](https://github.com/Kong/go-pluginserver), please migrate your plugins to use the
  [Go PDK](https://github.com/Kong/go-pdk) before upgrading.
- The migration helper library (mostly used for Cassandra migrations) is no longer supplied with Kong
  [#8781](https://github.com/Kong/kong/pull/8781)
- The path_handling algorithm `v1` is deprecated and only supported when `router_flavor` config option
  is set to `traditional`.
  [#9290](https://github.com/Kong/kong/pull/9290)

#### Configuration

- The Kong constant `CREDENTIAL_USERNAME` with value of `X-Credential-Username` was
  removed. Kong plugins in general have moved (since [#5516](https://github.com/Kong/kong/pull/5516))
  to use constant `CREDENTIAL_IDENTIFIER` with value of `X-Credential-Identifier` when
  setting  the upstream headers for a credential.
  [#8815](https://github.com/Kong/kong/pull/8815)
- Change the default of `lua_ssl_trusted_certificate` to `system`
  [#8602](https://github.com/Kong/kong/pull/8602) to automatically load trusted CA list from system CA store.
- Remove a warning of `AAAA` being experimental with `dns_order`.
- It is no longer possible to use a .lua format to import a declarative config from the `kong`
  command-line tool, only json and yaml are supported. If your update procedure with kong involves
  executing `kong config db_import config.lua`, please create a `config.json` or `config.yml` and
  use that before upgrading.
  [#8898](https://github.com/Kong/kong/pull/8898)
- We bumped the version number (`_format_version`) of declarative configuration to "3.0" because of changes on `route.path`.
  Declarative configuration with older version shoudl be upgraded to "3.0" on the fly.
  [#9078](https://github.com/Kong/kong/pull/9078)

#### Migrations

- Postgres migrations can now have an `up_f` part like Cassandra
  migrations, designating a function to call.  The `up_f` part is
  invoked after the `up` part has been executed against the database
  for both Postgres and Cassandra.
- A new CLI command, `kong migrations status`, generates the status on a JSON file.

### Dependencies

- Bumped OpenResty from 1.19.9.1 to [1.21.4.1](https://openresty.org/en/changelog-1021004.html)
  [#8850](https://github.com/Kong/kong/pull/8850)
- Bumped pgmoon from 1.13.0 to 1.15.0
  [#8908](https://github.com/Kong/kong/pull/8908)
  [#8429](https://github.com/Kong/kong/pull/8429)
- Bumped OpenSSL from 1.1.1n to 1.1.1q
  [#9074](https://github.com/Kong/kong/pull/9074)
  [#8544](https://github.com/Kong/kong/pull/8544)
  [#8752](https://github.com/Kong/kong/pull/8752)
  [#8994](https://github.com/Kong/kong/pull/8994)
- Bumped resty.openssl from 0.8.8 to 0.8.10
  [#8592](https://github.com/Kong/kong/pull/8592)
  [#8753](https://github.com/Kong/kong/pull/8753)
  [#9023](https://github.com/Kong/kong/pull/9023)
- Bumped inspect from 3.1.2 to 3.1.3
  [#8589](https://github.com/Kong/kong/pull/8589)
- Bumped resty.acme from 0.7.2 to 0.8.1
  [#8680](https://github.com/Kong/kong/pull/8680)
  [#9165](https://github.com/Kong/kong/pull/9165)
- Bumped luarocks from 3.8.0 to 3.9.1
  [#8700](https://github.com/Kong/kong/pull/8700)
  [#9204](https://github.com/Kong/kong/pull/9204)
- Bumped luasec from 1.0.2 to 1.2.0
  [#8754](https://github.com/Kong/kong/pull/8754)
  [#8754](https://github.com/Kong/kong/pull/9205)
- Bumped resty.healthcheck from 1.5.0 to 1.6.1
  [#8755](https://github.com/Kong/kong/pull/8755)
  [#9018](https://github.com/Kong/kong/pull/9018)
  [#9150](https://github.com/Kong/kong/pull/9150)
- Bumped resty.cassandra from 1.5.1 to 1.5.2
  [#8845](https://github.com/Kong/kong/pull/8845)
- Bumped penlight from 1.12.0 to 1.13.1
  [#9206](https://github.com/Kong/kong/pull/9206)
- Bumped lua-resty-mlcache from 2.5.0 to 2.6.0
  [#9287](https://github.com/Kong/kong/pull/9287)

### Additions

#### Performance

- Do not register unnecessary event handlers on Hybrid mode Control Plane
  nodes [#8452](https://github.com/Kong/kong/pull/8452).
- Use the new timer library to improve performance,
  except for the plugin server.
  [#8912](https://github.com/Kong/kong/pull/8912)
- Increased use of caching for DNS queries by activating `additional_section` by default
  [#8895](https://github.com/Kong/kong/pull/8895)
- `pdk.request.get_header` changed to a faster implementation, not to fetch all headers every time it's called
  [#8716](https://github.com/Kong/kong/pull/8716)
- Conditional rebuilding of router, plugins iterator and balancer on DP
  [#8519](https://github.com/Kong/kong/pull/8519),
  [#8671](https://github.com/Kong/kong/pull/8671)
- Made config loading code more cooperative by yielding
  [#8888](https://github.com/Kong/kong/pull/8888)
- Use LuaJIT encoder instead of JSON to serialize values faster in LMDB
  [#8942](https://github.com/Kong/kong/pull/8942)
- Move inflating and JSON decoding non-concurrent, which avoids blocking and makes DP reloads faster
  [#8959](https://github.com/Kong/kong/pull/8959)
- Stop duplication of some events
  [#9082](https://github.com/Kong/kong/pull/9082)
- Improve performance of config hash calculation by using string buffer and tablepool
  [#9073](https://github.com/Kong/kong/pull/9073)
- Reduce cache usage in dbless by not using the kong cache for Routes and Services in LMDB
  [#8972](https://github.com/Kong/kong/pull/8972)


#### Core

- Implemented delayed response in stream mode
  [#6878](https://github.com/Kong/kong/pull/6878)
- Added `cache_key` on target entity for uniqueness detection.
  [#8179](https://github.com/Kong/kong/pull/8179)
- Introduced the tracing API which compatible with OpenTelemetry API spec and
  add build-in instrumentations.
  The tracing API is intend to be used with a external exporter plugin.
  Build-in instrumentation types and sampling rate are configuable through
  `opentelemetry_tracing` and `opentelemetry_tracing_sampling_rate` options.
  [#8724](https://github.com/Kong/kong/pull/8724)
- Added `path`, `uri_capture`, and `query_arg` options to upstream `hash_on`
  for load balancing.
  [#8701](https://github.com/Kong/kong/pull/8701)
- Introduced unix domain socket based `lua-resty-events` to
  replace shared memory based `lua-resty-worker-events`.
  [#8890](https://github.com/Kong/kong/pull/8890)
- Introduced a new router implementation `atc-router`,
  which is written in Rust.
  [#8938](https://github.com/Kong/kong/pull/8938)
- Introduce a new field for entities `table_name` that allows to specify a
  table name. Before the name was deduced by the entity `name` attribute.
  [#9182](https://github.com/Kong/kong/pull/9182)
- Added `headers` on active healthcheck for upstreams.
  [#8255](https://github.com/Kong/kong/pull/8255)
- Target entities using hostnames were resolved when they were not needed. Now
  when a target is removed or updated, the DNS record associated with it is
  removed from the list of hostnames to be resolved.
  [#8497](https://github.com/Kong/kong/pull/8497) [9265](https://github.com/Kong/kong/pull/9265)
- Improved error handling and debugging info in the DNS code
  [#8902](https://github.com/Kong/kong/pull/8902)
- Kong will now attempt to recover from an unclean shutdown by detecting and
  removing dangling unix sockets in the prefix directory
  [#9254](https://github.com/Kong/kong/pull/9254)

#### Admin API

- Added a new API `/timers` to get the timer statistics.
  [#8912](https://github.com/Kong/kong/pull/8912)
  and worker info
  [#8999](https://github.com/Kong/kong/pull/8999)
- `/` endpoint now includes plugin priority
  [#8821](https://github.com/Kong/kong/pull/8821)

#### Hybrid Mode

- Add wRPC protocol support. Now configuration synchronization is over wRPC.
  wRPC is an RPC protocol that encodes with ProtoBuf and transports
  with WebSocket.
  [#8357](https://github.com/Kong/kong/pull/8357)
- To keep compatibility with earlier versions,
  add support for CP to fall back to the previous protocol to support old DP.
  [#8834](https://github.com/Kong/kong/pull/8834)
- Add support to negotiate services supported with wRPC protocol.
  We will support more services than config sync over wRPC in the future.
  [#8926](https://github.com/Kong/kong/pull/8926)
- Declarative config exports happen inside a transaction in Postgres
  [#8586](https://github.com/Kong/kong/pull/8586)

#### Plugins

- Sync all plugin versions to the Kong version
  [#8772](https://github.com/Kong/kong/pull/8772)
- Introduced the new **OpenTelemetry** plugin that export tracing instrumentations
  to any OTLP/HTTP compatible backend.
  `opentelemetry_tracing` configuration should be enabled to collect
  the core tracing spans of Kong.
  [#8826](https://github.com/Kong/kong/pull/8826)
- **Zipkin**: add support for including HTTP path in span name
  through configuration property `http_span_name`.
  [#8150](https://github.com/Kong/kong/pull/8150)
- **Zipkin**: add support for socket connect and send/read timeouts
  through configuration properties `connect_timeout`, `send_timeout`,
  and `read_timeout`. This can help mitigate `ngx.timer` saturation
  when upstream collectors are unavailable or slow.
  [#8735](https://github.com/Kong/kong/pull/8735)
- **AWS-Lambda**: add support for cross account invocation through
  configuration properties `aws_assume_role_arn` and
  `aws_role_session_name`.[#8900](https://github.com/Kong/kong/pull/8900)
  [#8900](https://github.com/Kong/kong/pull/8900)
- **AWS-Lambda**: accept string type `statusCode` as valid return when
  working in proxy integration mode.
  [#8765](https://github.com/Kong/kong/pull/8765)
- **AWS-Lambda**: separate aws credential cache by IAM role ARN
  [#8907](https://github.com/Kong/kong/pull/8907)
- **Statsd**: :fireworks: **Newly open-sourced plugin capabilities**: All capabilities of [Statsd Advanced](https://docs.konghq.com/hub/kong-inc/statsd-advanced/) are now bundled in [Statsd](https://docs.konghq.com/hub/kong-inc/statsd).
  [#9046](https://github.com/Kong/kong/pull/9046)

#### Configuration

- A new configuration item (`openresty_path`) has been added to allow
  developers/operators to specify the OpenResty installation to use when
  running Kong (instead of using the system-installed OpenResty)
  [#8412](https://github.com/Kong/kong/pull/8412)
- Add `ipv6only` to listen options (e.g. `KONG_PROXY_LISTEN`)
  [#9225](https://github.com/Kong/kong/pull/9225)
- Add `so_keepalive` to listen options (e.g. `KONG_PROXY_LISTEN`)
  [#9225](https://github.com/Kong/kong/pull/9225)
- Add LMDB dbless config persistence and removed the JSON based
  config cache for faster startup time
  [#8670](https://github.com/Kong/kong/pull/8670)
- `nginx_events_worker_connections=auto` has a lower bound of 1024
  [#9276](https://github.com/Kong/kong/pull/9276)
- `nginx_main_worker_rlimit_nofile=auto` has a lower bound of 1024
  [#9276](https://github.com/Kong/kong/pull/9276)

#### PDK

- Added new PDK function: `kong.request.get_start_time()`
  [#8688](https://github.com/Kong/kong/pull/8688)
- `kong.db.*.cache_key()` falls back to `.id` if nothing from `cache_key` is found
  [#8553](https://github.com/Kong/kong/pull/8553)

### Fixes

#### Core

- The schema validator now correctly converts `null` from declarative
  configurations to `nil`.
  [#8483](https://github.com/Kong/kong/pull/8483)
- Only reschedule router and plugin iterator timers after finishing previous
  execution, avoiding unnecessary concurrent executions.
  [#8567](https://github.com/Kong/kong/pull/8567)
- External plugins now handle returned JSON with null member correctly.
  [#8611](https://github.com/Kong/kong/pull/8611)
- Fixed an issue where the address of the environ variable could change but the code didn't
  assumed it was fixed after init
  [#8581](https://github.com/Kong/kong/pull/8581)
- Fix issue where the Go plugin server instance would not be updated after
  a restart (e.g., upon a plugin server crash).
  [#8547](https://github.com/Kong/kong/pull/8547)
- Fixed an issue on trying to reschedule the DNS resolving timer when Kong was
  being reloaded.
  [#8702](https://github.com/Kong/kong/pull/8702)
- The private stream API has been rewritten to allow for larger message payloads
  [#8641](https://github.com/Kong/kong/pull/8641)
- Fixed an issue that the client certificate sent to upstream was not updated when calling PATCH Admin API
  [#8934](https://github.com/Kong/kong/pull/8934)
- Fixed an issue where the CP and wRPC modules would cause Kong to crash when calling `export_deflated_reconfigure_payload` without a pcall
  [#8668](https://github.com/Kong/kong/pull/8668)
- Moved all `.proto` files to `/usr/local/kong/include` and ordered by priority.
  [#8914](https://github.com/Kong/kong/pull/8914)
- Fixed an issue that cause unexpected 404 error on creating/updating configs with invalid options
  [#8831](https://github.com/Kong/kong/pull/8831)
- Fixed an issue that causes crashes when calling some PDK APIs
  [#8604](https://github.com/Kong/kong/pull/8604)
- Fixed an issue that cause crashes when go PDK calls return arrays
  [#8891](https://github.com/Kong/kong/pull/8891)
- Plugin servers now shutdowns gracefully when Kong exits
  [#8923](https://github.com/Kong/kong/pull/8923)
- CLI now prompts with `[y/n]` instead of `[Y/n]`, as it does not take `y` as default
  [#9114](https://github.com/Kong/kong/pull/9114)
- Improved the error message when Kong cannot connect to Cassandra on init
  [#8847](https://github.com/Kong/kong/pull/8847)
- Fixed an issue where Vault Subschema wasn't loaded in `off` strategy
  [#9174](https://github.com/Kong/kong/pull/9174)
- The Schema now runs select transformations before process_auto_fields
  [#9049](https://github.com/Kong/kong/pull/9049)
- Fixed an issue where Kong would use too many timers to keep track of upstreams when `worker_consistency`=`eventual`
  [#8694](https://github.com/Kong/kong/pull/8694),
  [#8858](https://github.com/Kong/kong/pull/8858)
- Fixed an issue where it wasn't possible to set target status using only a hostname for targets set only by their hostname
  [#8797](https://github.com/Kong/kong/pull/8797)
- Fixed pagination issue when getting to the second page while iterationg over a foreign key field using the DAO
  [#9255](https://github.com/Kong/kong/pull/9255)
- Fixed an issue where cache entries of some entities were not being properly invalidated after a cascade delete
  [#9261](https://github.com/Kong/kong/pull/9261)
- Running `kong start` when Kong is already running will no longer clobber
  the existing `.kong_env` file [#9254](https://github.com/Kong/kong/pull/9254)


#### Admin API

- Support HTTP/2 when requesting `/status`
  [#8690](https://github.com/Kong/kong/pull/8690)

#### Plugins

- Plugins with colliding priorities have now deterministic sorting based on their name
  [#8957](https://github.com/Kong/kong/pull/8957)
- External Plugins: better handling of the logging when a plugin instance loses the instances_id in an event handler
  [#8652](https://github.com/Kong/kong/pull/8652)
- **ACME**: `auth_method` default value is set to `token`
  [#8565](https://github.com/Kong/kong/pull/8565)
- **ACME**: Added cache for `domains_matcher`
  [#9048](https://github.com/Kong/kong/pull/9048)
- **syslog**: `conf.facility` default value is now set to `user`
  [#8564](https://github.com/Kong/kong/pull/8564)
- **AWS-Lambda**: Removed `proxy_scheme` field from schema
  [#8566](https://github.com/Kong/kong/pull/8566)
- **AWS-Lambda**: Change path from request_uri to upstream_uri, fix uri can not follow the rule defined in the request-transformer configuration
  [#9058](https://github.com/Kong/kong/pull/9058) [#9129](https://github.com/Kong/kong/pull/9129)
- **hmac-auth**: Removed deprecated signature format using `ngx.var.uri`
  [#8558](https://github.com/Kong/kong/pull/8558)
- Remove deprecated `blacklist`/`whitelist` config fields from bot-detection, ip-restriction and ACL plugins.
  [#8560](https://github.com/Kong/kong/pull/8560)
- **Zipkin**: Correct the balancer spans' duration to include the connection time
  from Nginx to the upstream.
  [#8848](https://github.com/Kong/kong/pull/8848)
- **Zipkin**: Correct the calculation of the header filter start time
  [#9230](https://github.com/Kong/kong/pull/9230)
- **Zipkin**: Compatibility with the latest Jaeger header spec, which makes `parent_id` optional
  [#8352](https://github.com/Kong/kong/pull/8352)
- **LDAP-Auth**: Refactored ASN.1 parser using OpenSSL API through FFI.
  [#8663](https://github.com/Kong/kong/pull/8663)
- **Rate-Limiting** and **Response-ratelimiting**: Fix a disordered behaviour caused by `pairs` function
  which may cause Postgres DEADLOCK problem [#8968](https://github.com/Kong/kong/pull/8968)
- **Response-rate-Limiting**: Fix a disordered behaviour caused by `pairs` function
  which may cause Postgres DEADLOCK problem [#8968](https://github.com/Kong/kong/pull/8968)
- **gRPC gateway**: Fix the handling of boolean fields from URI arguments
  [#9180](https://github.com/Kong/kong/pull/9180)
- **Serverless Functions**: Fix problem that could result in a crash
  [#9269](https://github.com/Kong/kong/pull/9269)
- **Azure-functions**: Support working without dummy service
  [#9177](https://github.com/Kong/kong/pull/9177)


#### Clustering

- The cluster listener now uses the value of `admin_error_log` for its log file
  instead of `proxy_error_log` [#8583](https://github.com/Kong/kong/pull/8583)
- Fixed a typo in some business logic that checks the Kong role before setting a
  value in cache at startup [#9060](https://github.com/Kong/kong/pull/9060)
- Fixed DP get zero size config while service with plugin-enabled route is disabled
  [#8816](https://github.com/Kong/kong/pull/8816)
- Localize `config_version` to avoid a race condition from the new yielding config loading code
  [#8188](https://github.com/Kong/kong/pull/8818)

#### PDK

- `kong.response.get_source()` now return an error instead of an exit when plugin throws
  runtime exception on access phase [#8599](https://github.com/Kong/kong/pull/8599)
- `kong.tools.uri.normalize()` now does escaping of reserved and unreserved characters more correctly
  [#8140](https://github.com/Kong/kong/pull/8140)

## Previous releases

Please see [CHANGELOG-OLD.md](CHANGELOG-OLD.md) file for < 3.0 releases.

[Back to TOC](#table-of-contents)

[3.2.0]: https://github.com/Kong/kong/compare/3.1.0...3.2.0
[3.1.0]: https://github.com/Kong/kong/compare/3.0.1...3.1.0
[3.0.1]: https://github.com/Kong/kong/compare/3.0.0...3.0.1
[3.0.0]: https://github.com/Kong/kong/compare/2.8.1...3.0.0<|MERGE_RESOLUTION|>--- conflicted
+++ resolved
@@ -38,7 +38,6 @@
 - Add Postgres triggers on the core entites and entities in bundled plugins to delete the
   expired rows in an efficient and timely manner.
   [#10389](https://github.com/Kong/kong/pull/10389)
-<<<<<<< HEAD
 - Support for configurable Node IDs
   [#10385](https://github.com/Kong/kong/pull/10385)
 - Request and response buffering options are now enabled for incoming HTTP 2.0 requests too.
@@ -53,8 +52,6 @@
   the true state of the balancer), even if the overall upstream health status is HEALTHCHECKS_OFF.
   This is useful for debugging.
   [#5885](https://github.com/Kong/kong/pull/5885)
-=======
->>>>>>> 428838a8
 
 #### Plugins
 
@@ -117,7 +114,7 @@
 - **Request Transformer**: honor value of untrusted_lua configuration parameter
   [#10327](https://github.com/Kong/kong/pull/10327)
 - **OAuth2**: fix an issue that OAuth2 token was being cached to nil while access to the wrong service first.
-  [#10522](https://github.com/Kong/kong/pull/10522)  
+  [#10522](https://github.com/Kong/kong/pull/10522)
 
 #### PDK
 
