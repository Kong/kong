# Table of Contents

- [Unreleased](#Unreleased)
- [2.6.0](#260)
- [2.5.1](#251)
- [2.5.0](#250)
- [2.4.1](#241)
- [2.4.0](#240)
- [2.3.3](#233)
- [2.3.2](#232)
- [2.3.1](#231)
- [2.3.0](#230)
- [2.2.2](#222)
- [2.2.1](#221)
- [2.2.0](#220)
- [2.1.4](#214)
- [2.1.3](#213)
- [2.1.2](#212)
- [2.1.1](#211)
- [2.1.0](#210)
- [2.0.5](#205)
- [2.0.4](#204)
- [2.0.3](#203)
- [2.0.2](#202)
- [2.0.1](#201)
- [2.0.0](#200)
- [1.5.1](#151)
- [1.5.0](#150)
- [1.4.3](#143)
- [1.4.2](#142)
- [1.4.1](#141)
- [1.4.0](#140)
- [1.3.0](#130)
- [1.2.2](#122)
- [1.2.1](#121)
- [1.2.0](#120)
- [1.1.2](#112)
- [1.1.1](#111)
- [1.1.0](#110)
- [1.0.3](#103)
- [1.0.2](#102)
- [1.0.1](#101)
- [1.0.0](#100)
- [0.15.0](#0150)
- [0.14.1](#0141)
- [0.14.0](#0140---20180705)
- [0.13.1](#0131---20180423)
- [0.13.0](#0130---20180322)
- [0.12.3](#0123---20180312)
- [0.12.2](#0122---20180228)
- [0.12.1](#0121---20180118)
- [0.12.0](#0120---20180116)
- [0.11.2](#0112---20171129)
- [0.11.1](#0111---20171024)
- [0.10.4](#0104---20171024)
- [0.11.0](#0110---20170816)
- [0.10.3](#0103---20170524)
- [0.10.2](#0102---20170501)
- [0.10.1](#0101---20170327)
- [0.10.0](#0100---20170307)
- [0.9.9 and prior](#099---20170202)

## [Unreleased]

### Dependencies

<<<<<<< HEAD
- Bumped `kong-plugin-session` from 0.7.1 to 0.7.2
  [#7910](https://github.com/Kong/kong/pull/7910)
- Bumped `resty.openssl` from 0.7.4 to 0.7.5
  [#7909](https://github.com/Kong/kong/pull/7909)
=======
- Bumped `go-pdk` used in tests from v0.6.0 to v0.7.1 [#7964](https://github.com/Kong/kong/pull/7964)
- Cassandra support is deprecated with 2.7 and will be fully removed with 4.0.
  https://konghq.com/blog/cassandra-support-deprecated
>>>>>>> 9b3e99df

### Additions

#### Performance

In this release we continued our work on better performance:

- Improved the plugin iterator performance and JITability
  [#7912](https://github.com/Kong/kong/pull/7912)
  [#7979](https://github.com/Kong/kong/pull/7979)
- Simplified the Kong core context read and writes for better performance
  [#7919](https://github.com/Kong/kong/pull/7919)
- Reduced proxy long tail latency while reloading DB-less config
  [#8133](https://github.com/Kong/kong/pull/8133)

#### Core

- DAOs in plugins must be listed in an array, so that their loading order is explicit. Loading them in a
  hash-like table is now **deprecated**.
  [#7942](https://github.com/Kong/kong/pull/7942)


#### PDK

- New functions: `kong.response.get_raw_body` and `kong.response.set_raw_body`
  [#7887](https://github.com/Kong/kong/pull/7877)

#### Plugins

- **IP-Restriction**: response status and message can now be customized
  through configurations `status` and `message`.
  [#7728](https://github.com/Kong/kong/pull/7728)
  Thanks [timmkelley](https://github.com/timmkelley) for the patch!
- **Datadog**: add support for the `distribution` metric type.
  [#6231](https://github.com/Kong/kong/pull/6231)
  Thanks [onematchfox](https://github.com/onematchfox) for the patch!
- **Datadog**: allow service, consumer, and status tags to be customized through
  plugin configurations `service_tag`, `consumer_tag`, and `status_tag`.
  [#6230](https://github.com/Kong/kong/pull/6230)
  Thanks [onematchfox](https://github.com/onematchfox) for the patch!
- **gRPC gGateway** and **gRPC Web**: Now share most of the ProtoBuf definitions.
  Both plugins now share the Timestamp transcoding and included `.proto` files features.
  [#7950(https://github.com/Kong/kong/pull/7950)
- **Rate-Limiting**: add support for Redis SSL, through configuration properties
  `redis_ssl` (can be set to `true` or `false`), `ssl_verify`, and `ssl_server_name`.
  [#6737](https://github.com/Kong/kong/pull/6737)
  Thanks [gabeio](https://github.com/gabeio) for the patch!
- **LDAP**: basic authentication header was not parsed correctly when
  the password contained colon (`:`).
  [#7977](https://github.com/Kong/kong/pull/7977)
  Thanks [beldahanit](https://github.com/beldahanit) for reporting the issue!
- Old `BasePlugin` is deprecated and will be removed in a future version of Kong.
  Porting tips in the [documentation](https://docs.konghq.com/gateway-oss/2.3.x/plugin-development/custom-logic/#porting-from-old-baseplugin-style)

### Fixes

#### Core

- Balancer caches are now reset on configuration reload.
  [#7924](https://github.com/Kong/kong/pull/7924)
- Configuration reload no longer causes a new DNS-resolving timer to be started.
  [#7943](https://github.com/Kong/kong/pull/7943)
- Fixed problem when bootstrapping multi-node Cassandra clusters, where migrations could attempt
  insertions before schema agreement occurred.
  [#7667](https://github.com/Kong/kong/pull/7667)
- Fixed intermittent botting error which happened when a custom plugin had inter-dependent entity schemas
  on its custom DAO and they were loaded in an incorrect order
  [#7911](https://github.com/Kong/kong/pull/7911)


#### PDK

- `kong.log.inspect` log level is now debug instead of warn. It also renders text
  boxes more cleanly now [#7815](https://github.com/Kong/kong/pull/7815)

#### Plugins

- **Prometheus**: Control Plane does not show Upstream Target health metrics
  [#7992](https://github.com/Kong/kong/pull/7922)


### Dependencies

- Bumped `lua-pack` from 1.0.5 to 2.0.0
  [#8004](https://github.com/Kong/kong/pull/8004)

[Back to TOC](#table-of-contents)


## [2.6.0]

> Release date: 2021/10/04

### Dependencies

- Bumped `openresty` from 1.19.3.2 to [1.19.9.1](https://openresty.org/en/changelog-1019009.html)
  [#7430](https://github.com/Kong/kong/pull/7727)
- Bumped `openssl` from `1.1.1k` to `1.1.1l`
  [7767](https://github.com/Kong/kong/pull/7767)
- Bumped `lua-resty-http` from 0.15 to 0.16.1
  [#7797](https://github.com/kong/kong/pull/7797)
- Bumped `Penlight` to 1.11.0
  [#7736](https://github.com/Kong/kong/pull/7736)
- Bumped `lua-resty-http` from 0.15 to 0.16.1
  [#7797](https://github.com/kong/kong/pull/7797)
- Bumped `lua-protobuf` from 0.3.2 to 0.3.3
  [#7656](https://github.com/Kong/kong/pull/7656)
- Bumped `lua-resty-openssl` from 0.7.3 to 0.7.4
  [#7657](https://github.com/Kong/kong/pull/7657)
- Bumped `lua-resty-acme` from 0.6 to 0.7.1
  [#7658](https://github.com/Kong/kong/pull/7658)
- Bumped `grpcurl` from 1.8.1 to 1.8.2
  [#7659](https://github.com/Kong/kong/pull/7659)
- Bumped `luasec` from 1.0.1 to 1.0.2
  [#7750](https://github.com/Kong/kong/pull/7750)
- Bumped `lua-resty-ipmatcher` to 0.6.1
  [#7703](https://github.com/Kong/kong/pull/7703)
  Thanks [EpicEric](https://github.com/EpicEric) for the patch!

All Kong Gateway OSS plugins will be moved from individual repositories and centralized
into the main Kong Gateway (OSS) repository. We are making a gradual transition. On this
release:

- Moved AWS-Lambda inside the Kong repo
  [#7464](https://github.com/Kong/kong/pull/7464).
- Moved ACME inside the Kong repo
  [#7464](https://github.com/Kong/kong/pull/7464).
- Moved Prometheus inside the Kong repo
  [#7666](https://github.com/Kong/kong/pull/7666).
- Moved Session inside the Kong repo
  [#7738](https://github.com/Kong/kong/pull/7738).
- Moved GRPC-web inside the Kong repo
  [#7782](https://github.com/Kong/kong/pull/7782).
- Moved Serverless functions inside the Kong repo
  [#7792](https://github.com/Kong/kong/pull/7792).

### Additions

#### Core

- New schema entity validator: `mutually_exclusive`. It accepts a list of fields. If more than 1 of those fields
  is set simultaneously, the entity is considered invalid.
  [#7765](https://github.com/Kong/kong/pull/7765)

#### Performance

On this release we've done some special efforts with regards to performance.

There's a new performance workflow which periodically checks new code additions against some
typical scenarios [#7030](https://github.com/Kong/kong/pull/7030) [#7547](https://github.com/Kong/kong/pull/7547)

In addition to that, the following changes were specifically included to improve performance:

- Reduced unnecessary reads of `ngx.var`
  [#7840](https://github.com/Kong/kong/pull/7840)
- Loaded more indexed variables
  [#7849](https://github.com/Kong/kong/pull/7849)
- Optimized table creation in Balancer
  [#7852](https://github.com/Kong/kong/pull/7852)
- Reduce calls to `ngx.update_time`
  [#7853](https://github.com/Kong/kong/pull/7853)
- Use read-only replica for PostgreSQL meta-schema reading
  [#7454](https://github.com/Kong/kong/pull/7454)
- URL escaping detects cases when it's not needed and early-exits
  [#7742](https://github.com/Kong/kong/pull/7742)
- Accelerated variable loading via indexes
  [#7818](https://github.com/Kong/kong/pull/7818)
- Removed unnecessary call to `get_phase` in balancer
  [#7854](https://github.com/Kong/kong/pull/7854)

#### Configuration

- Enable IPV6 on `dns_order` as unsupported experimental feature. Please
  give it a try and report back any issues
  [#7819](https://github.com/Kong/kong/pull/7819).
- The template renderer can now use `os.getenv`
  [#6872](https://github.com/Kong/kong/pull/6872).

#### Hybrid Mode

- Data plane is able to eliminate some unknown fields when Control Plane is using a more modern version
  [#7827](https://github.com/Kong/kong/pull/7827).

#### Admin API

- Added support for the HTTP HEAD method for all Admin API endpoints
  [#7796](https://github.com/Kong/kong/pull/7796)
- Added better support for OPTIONS requests. Previously, the Admin API replied the same on all OPTIONS requests, where as now OPTIONS request will only reply to routes that our Admin API has. Non-existing routes will have a 404 returned. It also adds Allow header to responses, both Allow and Access-Control-Allow-Methods now contain only the methods that the specific API supports. [#7830](https://github.com/Kong/kong/pull/7830)

#### Plugins

- **AWS-Lambda**: The plugin will now try to detect the AWS region by using `AWS_REGION` and
  `AWS_DEFAULT_REGION` environment variables (when not specified with the plugin configuration).
  This allows to specify a 'region' on a per Kong node basis, hence adding the ability to invoke the
  Lamda in the same region where Kong is located.
  [#7765](https://github.com/Kong/kong/pull/7765)
- **Datadog**: `host` and `port` config options can be configured from environment variables
  `KONG_DATADOG_AGENT_HOST` and `KONG_DATADOG_AGENT_PORT`. This allows to set different
  destinations on a per Kong node basis, which makes multi-DC setups easier and in Kubernetes allows to
  run the datadog agents as a daemon-set.
  [#7463](https://github.com/Kong/kong/pull/7463)
  Thanks [rallyben](https://github.com/rallyben) for the patch!
- **Prometheus:** A new metric `data_plane_cluster_cert_expiry_timestamp` is added to expose the Data Plane's cluster_cert expiry timestamp for improved monitoring in Hybrid Mode. [#7800](https://github.com/Kong/kong/pull/7800).

**Request Termination**:

- New `trigger` config option, which makes the plugin only activate for any requests with a header or query parameter
  named like the trigger. This can be a great debugging aid, without impacting actual traffic being processed.
  [#6744](https://github.com/Kong/kong/pull/6744).
- The `request-echo` config option was added. If set, the plugin responds with a copy of the incoming request.
  This eases troubleshooting when Kong is behind one or more other proxies or LB's, especially when combined with
  the new 'trigger' option.
  [#6744](https://github.com/Kong/kong/pull/6744).

**GRPC-Gateway**:

- Fields of type `.google.protobuf.Timestamp` on the gRPC side are now
  transcoded to and from ISO8601 strings in the REST side.
  [#7538](https://github.com/Kong/kong/pull/7538)
- URI arguments like `..?foo.bar=x&foo.baz=y` are interpreted as structured
  fields, equivalent to `{"foo": {"bar": "x", "baz": "y"}}`
  [#7564](https://github.com/Kong/kong/pull/7564)
  Thanks [git-torrent](https://github.com/git-torrent) for the patch!

### Fixes

#### Core

- Balancer retries now correctly set the `:authority` pseudo-header on balancer retries
  [#7725](https://github.com/Kong/kong/pull/7725).
- Healthchecks are now stopped while the Balancer is being recreated
  [#7549](https://github.com/Kong/kong/pull/7549).
- Fixed an issue in which a malformed `Accept` header could cause unexpected HTTP 500
  [#7757](https://github.com/Kong/kong/pull/7757).
- Kong no longer removes `Proxy-Authentication` request header and `Proxy-Authenticate` response header
  [#7724](https://github.com/Kong/kong/pull/7724).
- Fixed an issue where Kong would not sort correctly Routes with both regex and prefix paths
  [#7695](https://github.com/Kong/kong/pull/7695)
  Thanks [jiachinzhao](https://github.com/jiachinzhao) for the patch!

#### Hybrid Mode

- Ensure data plane config thread is terminated gracefully, preventing a semi-deadlocked state
  [#7568](https://github.com/Kong/kong/pull/7568)
  Thanks [flrgh](https://github.com/flrgh) for the patch!
- Older data planes using `aws-lambda`, `grpc-web` or `request-termination` plugins can now talk
  with newer control planes by ignoring new plugin fields.
  [#7881](https://github.com/Kong/kong/pull/7881)

##### CLI

- `kong config parse` no longer crashes when there's a Go plugin server enabled
  [#7589](https://github.com/Kong/kong/pull/7589).

##### Configuration

- Declarative Configuration parser now prints more correct errors when pointing unknown foreign references
  [#7756](https://github.com/Kong/kong/pull/7756).
- YAML anchors in Declarative Configuration are properly processed
  [#7748](https://github.com/Kong/kong/pull/7748).

##### Admin API

- `GET /upstreams/:upstreams/targets/:target` no longer returns 404 when target weight is 0
  [#7758](https://github.com/Kong/kong/pull/7758).

##### PDK

- `kong.response.exit` now uses customized "Content-Length" header when found
  [#7828](https://github.com/Kong/kong/pull/7828).

##### Plugins

- **ACME**: Dots in wildcard domains are escaped
  [#7839](https://github.com/Kong/kong/pull/7839).
- **Prometheus**: Upstream's health info now includes previously missing `subsystem` field
  [#7802](https://github.com/Kong/kong/pull/7802).
- **Proxy-Cache**: Fixed an issue where the plugin would sometimes fetch data from the cache but not return it
  [#7775](https://github.com/Kong/kong/pull/7775)
  Thanks [agile6v](https://github.com/agile6v) for the patch!

[Back to TOC](#table-of-contents)


## [2.5.1]

> Release date: 2021/09/07

This is the first patch release in the 2.5 series. Being a patch release,
it strictly contains bugfixes. There are no new features or breaking changes.

### Dependencies

- Bumped `grpcurl` from 1.8.1 to 1.8.2 [#7659](https://github.com/Kong/kong/pull/7659)
- Bumped `lua-resty-openssl` from 0.7.3 to 0.7.4 [#7657](https://github.com/Kong/kong/pull/7657)
- Bumped `penlight` from 1.10.0 to 1.11.0 [#7736](https://github.com/Kong/kong/pull/7736)
- Bumped `luasec` from 1.0.1 to 1.0.2 [#7750](https://github.com/Kong/kong/pull/7750)
- Bumped `OpenSSL` from 1.1.1k to 1.1.1l [#7767](https://github.com/Kong/kong/pull/7767)

### Fixes

##### Core

- You can now successfully delete workspaces after deleting all entities associated with that workspace.
  Previously, Kong Gateway was not correctly cleaning up parent-child relationships. For example, creating
  an Admin also creates a Consumer and RBAC user. When deleting the Admin, the Consumer and RBAC user are
  also deleted, but accessing the `/workspaces/workspace_name/meta` endpoint would show counts for Consumers
  and RBAC users, which prevented the workspace from being deleted. Now deleting entities correctly updates
  the counts, allowing an empty workspace to be deleted. [#7560](https://github.com/Kong/kong/pull/7560)
- When an upstream event is received from the DAO, `handler.lua` now gets the workspace ID from the request
  and adds it to the upstream entity that will be used in the worker and cluster events. Before this change,
  when posting balancer CRUD events, the workspace ID was lost and the balancer used the default
  workspace ID as a fallback. [#7778](https://github.com/Kong/kong/pull/7778)

##### CLI

- Fixes regression that included an issue where Go plugins prevented CLI commands like `kong config parse`
  or `kong config db_import` from working as expected. [#7589](https://github.com/Kong/kong/pull/7589)

##### CI / Process

- Improves tests reliability. ([#7578](https://github.com/Kong/kong/pull/7578) [#7704](https://github.com/Kong/kong/pull/7704))
- Adds Github Issues template forms. [#7774](https://github.com/Kong/kong/pull/7774)
- Moves "Feature Request" link from Github Issues to Discussions. [#7777](https://github.com/Kong/kong/pull/7777)

##### Admin API

- Kong Gateway now validates workspace names, preventing the use of reserved names on workspaces.
  [#7380](https://github.com/Kong/kong/pull/7380)


[Back to TOC](#table-of-contents)

## [2.5.0]

> Release date: 2021-07-13

This is the final release of Kong 2.5.0, with no breaking changes with respect to the 2.x series.

This release includes Control Plane resiliency to database outages and the new
`declarative_config_string` config option, among other features and fixes.

### Distribution

- :warning: Since 2.4.1, Kong packages are no longer distributed
  through Bintray. Please visit [the installation docs](https://konghq.com/install/#kong-community)
  for more details.

### Dependencies

- Bumped `openresty` from 1.19.3.1 to 1.19.3.2 [#7430](https://github.com/kong/kong/pull/7430)
- Bumped `luasec` from 1.0 to 1.0.1 [#7126](https://github.com/kong/kong/pull/7126)
- Bumped `luarocks` from 3.5.0 to 3.7.0 [#7043](https://github.com/kong/kong/pull/7043)
- Bumped `grpcurl` from 1.8.0 to 1.8.1 [#7128](https://github.com/kong/kong/pull/7128)
- Bumped `penlight` from 1.9.2 to 1.10.0 [#7127](https://github.com/Kong/kong/pull/7127)
- Bumped `lua-resty-dns-client` from 6.0.0 to 6.0.2 [#7539](https://github.com/Kong/kong/pull/7539)
- Bumped `kong-plugin-prometheus` from 1.2 to 1.3 [#7415](https://github.com/Kong/kong/pull/7415)
- Bumped `kong-plugin-zipkin` from 1.3 to 1.4 [#7455](https://github.com/Kong/kong/pull/7455)
- Bumped `lua-resty-openssl` from 0.7.2 to 0.7.3 [#7509](https://github.com/Kong/kong/pull/7509)
- Bumped `lua-resty-healthcheck` from 1.4.1 to 1.4.2 [#7511](https://github.com/Kong/kong/pull/7511)
- Bumped `hmac-auth` from 2.3.0 to 2.4.0 [#7522](https://github.com/Kong/kong/pull/7522)
- Pinned `lua-protobuf` to 0.3.2 (previously unpinned) [#7079](https://github.com/kong/kong/pull/7079)

All Kong Gateway OSS plugins will be moved from individual repositories and centralized
into the main Kong Gateway (OSS) repository. We are making a gradual transition, starting with the
grpc-gateway plugin first:

- Moved grpc-gateway inside the Kong repo. [#7466](https://github.com/Kong/kong/pull/7466)

### Additions

#### Core

- Control Planes can now send updates to new data planes even if the control planes lose connection to the database.
  [#6938](https://github.com/kong/kong/pull/6938)
- Kong now automatically adds `cluster_cert`(`cluster_mtls=shared`) or `cluster_ca_cert`(`cluster_mtls=pki`) into
  `lua_ssl_trusted_certificate` when operating in Hybrid mode. Before, Hybrid mode users needed to configure
  `lua_ssl_trusted_certificate` manually as a requirement for Lua to verify the Control Plane’s certificate.
  See [Starting Data Plane Nodes](https://docs.konghq.com/gateway-oss/2.5.x/hybrid-mode/#starting-data-plane-nodes)
  in the Hybrid Mode guide for more information. [#7044](https://github.com/kong/kong/pull/7044)
- New `declarative_config_string` option allows loading a declarative config directly from a string. See the
  [Loading The Declarative Configuration File](https://docs.konghq.com/2.5.x/db-less-and-declarative-config/#loading-the-declarative-configuration-file)
  section of the DB-less and Declarative Configuration guide for more information.
  [#7379](https://github.com/kong/kong/pull/7379)

#### PDK

- The Kong PDK now accepts tables in the response body for Stream subsystems, just as it does for the HTTP subsystem.
  Before developers had to check the subsystem if they wrote code that used the `exit()` function before calling it,
  because passing the wrong argument type would break the request response.
  [#7082](https://github.com/kong/kong/pull/7082)

#### Plugins

- **hmac-auth**: The HMAC Authentication plugin now includes support for the `@request-target` field in the signature
  string. Before, the plugin used the `request-line` parameter, which contains the HTTP request method, request URI, and
  the HTTP version number. The inclusion of the HTTP version number in the signature caused requests to the same target
  but using different request methods(such as HTTP/2) to have different signatures. The newly added request-target field
  only includes the lowercase request method and request URI when calculating the hash, avoiding those issues.
  See the [HMAC Authentication](https://docs.konghq.com/hub/kong-inc/hmac-auth) documentation for more information.
  [#7037](https://github.com/kong/kong/pull/7037)
- **syslog**: The Syslog plugin now includes facility configuration options, which are a way for the plugin to group
  error messages from different sources. See the description for the facility parameter in the
  [Parameters](https://docs.konghq.com/hub/kong-inc/syslog/#parameters) section of the Syslog documentation for more
  information. [#6081](https://github.com/kong/kong/pull/6081). Thanks, [jideel](https://github.com/jideel)!
- **Prometheus**: The Prometheus plugin now exposes connected data planes' status on the control plane. New metrics include the
  following:  `data_plane_last_seen`, `data_plane_config_hash` and `data_plane_version_compatible`. These
  metrics can be useful for troubleshooting when data planes have inconsistent configurations across the cluster. See the
  [Available metrics](https://docs.konghq.com/hub/kong-inc/prometheus) section of the Prometheus plugin documentation
  for more information. [98](https://github.com/Kong/kong-plugin-prometheus/pull/98)
- **Zipkin**: The Zipkin plugin now includes the following tags: `kong.route`,`kong.service_name` and `kong.route_name`.
  See the [Spans](https://docs.konghq.com/hub/kong-inc/zipkin/#spans) section of the Zipkin plugin documentation for more information.
  [115](https://github.com/Kong/kong-plugin-zipkin/pull/115)

#### Hybrid Mode

- Kong now exposes an upstream health checks endpoint (using the status API) on the data plane for better
  observability. [#7429](https://github.com/Kong/kong/pull/7429)
- Control Planes are now more lenient when checking Data Planes' compatibility in Hybrid mode. See the
  [Version compatibility](https://docs.konghq.com/gateway-oss/2.5.x/hybrid-mode/#version_compatibility)
  section of the Hybrid Mode guide for more information. [#7488](https://github.com/Kong/kong/pull/7488)
- This release starts the groundwork for Hybrid Mode 2.0 Protocol. This code isn't active by default in Kong 2.5,
  but it allows future development. [#7462](https://github.com/Kong/kong/pull/7462)

### Fixes

#### Core

- When using DB-less mode, `select_by_cache_key` now finds entities by using the provided `field` directly
  in ` select_by_key` and does not complete unnecessary cache reads. [#7146](https://github.com/kong/kong/pull/7146)
- Kong can now finish initialization even if a plugin’s `init_worker` handler fails, improving stability.
  [#7099](https://github.com/kong/kong/pull/7099)
- TLS keepalive requests no longer share their context. Before when two calls were made to the same "server+hostname"
  but different routes and using a keepalive connection, plugins that were active in the first call were also sometimes
  (incorrectly) active in the second call. The wrong plugin was active because Kong was passing context in the SSL phase
  to the plugin iterator, creating connection-wide structures in that context, which was then shared between different
  keepalive requests. With this fix, Kong does not pass context to plugin iterators with the `certificate` phase,
  avoiding plugin mixups.[#7102](https://github.com/kong/kong/pull/7102)
- The HTTP status 405 is now handled by Kong's error handler. Before accessing Kong using the TRACE method returned
  a standard NGINX error page because the 405 wasn’t included in the error page settings of the NGINX configuration.
  [#6933](https://github.com/kong/kong/pull/6933).
  Thanks, [yamaken1343](https://github.com/yamaken1343)!
- Custom `ngx.sleep` implementation in `init_worker` phase now invokes `update_time` in order to prevent time-based deadlocks
  [#7532](https://github.com/Kong/kong/pull/7532)
- `Proxy-Authorization` header is removed when it is part of the original request **or** when a plugin sets it to the
  same value as the original request
  [#7533](https://github.com/Kong/kong/pull/7533)
- `HEAD` requests don't provoke an error when a Plugin implements the `response` phase
  [#7535](https://github.com/Kong/kong/pull/7535)

#### Hybrid Mode

- Control planes no longer perform health checks on CRUD upstreams’ and targets’ events.
  [#7085](https://github.com/kong/kong/pull/7085)
- To prevent unnecessary cache flips on data planes, Kong now checks `dao:crud` events more strictly and has
  a new cluster event, `clustering:push_config` for configuration pushes. These updates allow Kong to filter
  invalidation events that do not actually require a database change. Furthermore, the clustering module does
  not subscribe to the generic `invalidations` event, which has a more broad scope than database entity invalidations.
  [#7112](https://github.com/kong/kong/pull/7112)
- Data Planes ignore null fields coming from Control Planes when doing schema validation.
  [#7458](https://github.com/Kong/kong/pull/7458)
- Kong now includes the source in error logs produced by Control Planes.
  [#7494](https://github.com/Kong/kong/pull/7494)
- Data Plane config hash calculation and checking is more consistent now: it is impervious to changes in table iterations,
  hashes are calculated in both CP and DP, and DPs send pings more immediately and with the new hash now
  [#7483](https://github.com/Kong/kong/pull/7483)


#### Balancer

- All targets are returned by the Admin API now, including targets with a `weight=0`, or disabled targets.
  Before disabled targets were not included in the output when users attempted to list all targets. Then
  when users attempted to add the targets again, they recieved an error message telling them the targets already existed.
  [#7094](https://github.com/kong/kong/pull/7094)
- Upserting existing targets no longer fails.  Before, because of updates made to target configurations since Kong v2.2.0,
  upserting older configurations would fail. This fix allows older configurations to be imported.
  [#7052](https://github.com/kong/kong/pull/7052)
- The last balancer attempt is now correctly logged. Before balancer tries were saved when retrying, which meant the last
  retry state was not saved since there were no more retries. This update saves the failure state so it can be correctly logged.
  [#6972](https://github.com/kong/kong/pull/6972)
- Kong now ensures that the correct upstream event is removed from the queue when updating the balancer state.
  [#7103](https://github.com/kong/kong/pull/7103)

#### CLI

- The `prefix` argument in the `kong stop` command now takes precedence over environment variables, as it does in the `kong start` command.
  [#7080](https://github.com/kong/kong/pull/7080)

#### Configuration

- Declarative configurations now correctly parse custom plugin entities schemas with attributes called "plugins". Before
  when using declarative configurations, users with custom plugins that included a "plugins" field would encounter startup
  exceptions. With this fix, the declarative configuration can now distinguish between plugins schema and custom plugins fields.
  [#7412](https://github.com/kong/kong/pull/7412)
- The stream access log configuration options are now properly separated from the HTTP access log. Before when users
  used Kong with TCP, they couldn’t use a custom log format. With this fix, `proxy_stream_access_log` and `proxy_stream_error_log`
  have been added to differentiate stream access log from the HTTP subsystem. See
  [`proxy_stream_access_log`](https://docs.konghq.com/gateway-oss/2.5.x/configuration/#proxy_stream_access_log)
  and [`proxy_stream_error`](https://docs.konghq.com/gateway-oss/2.5.x/configuration/#proxy_stream_error) in the Configuration
  Property Reference for more information. [#7046](https://github.com/kong/kong/pull/7046)

#### Migrations

- Kong no longer assumes that `/?/init.lua` is in the Lua path when doing migrations. Before, when users created
  a custom plugin in a non-standard location and set `lua_package_path = /usr/local/custom/?.lua`, migrations failed.
  Migrations failed because the Kong core file is `init.lua` and it is required as part of `kong.plugins.<name>.migrations`.
  With this fix, migrations no longer expect `init.lua` to be a part of the path. [#6993](https://github.com/kong/kong/pull/6993)
- Kong no longer emits errors when doing `ALTER COLUMN` operations in Apache Cassandra 4.0.
  [#7490](https://github.com/Kong/kong/pull/7490)

#### PDK

- With this update, `kong.response.get_XXX()` functions now work in the log phase on external plugins. Before
  `kong.response.get_XXX()` functions required data from the response object, which was not accessible in the
  post-log timer used to call log handlers in external plugins. Now these functions work by accessing the required
  data from the set saved at the start of the log phase. See [`kong.response`](https://docs.konghq.com/gateway-oss/{{page.kong_version}}/kong.response)
  in the Plugin Development Kit for more information. [#7048](https://github.com/kong/kong/pull/7048)
- External plugins handle certain error conditions better while the Kong balancer is being refreshed. Before
  when an `instance_id` of an external plugin changed, and the plugin instance attempted to reset and retry,
  it was failing because of a typo in the comparison. [#7153](https://github.com/kong/kong/pull/7153).
  Thanks, [ealogar](https://github.com/ealogar)!
- With this release, `kong.log`'s phase checker now accounts for the existence of the new `response` pseudo-phase.
  Before users may have erroneously received a safe runtime error for using a function out-of-place in the PDK.
  [#7109](https://github.com/kong/kong/pull/7109)
- Kong no longer sandboxes the `string.rep` function. Before `string.rep` was sandboxed to disallow a single operation
  from allocating too much memory. However, a single operation allocating too much memory is no longer an issue
  because in LuaJIT there are no debug hooks and it is trivial to implement a loop to allocate memory on every single iteration.
  Additionally, since the `string` table is global and obtainable by any sandboxed string, its sandboxing provoked issues on global state.
  [#7167](https://github.com/kong/kong/pull/7167)
- The `kong.pdk.node` function can now correctly iterates over all the shared dict metrics. Before this fix,
  users using the `kong.pdk.node` function could not see all shared dict metrics under the Stream subsystem.
  [#7078](https://github.com/kong/kong/pull/7078)

#### Plugins

- **LDAP-auth**: The LDAP Authentication schema now includes a default value for the `config.ldap_port` parameter
  that matches the documentation. Before the plugin documentation [Parameters](https://docs.konghq.com/hub/kong-inc/ldap-auth/#parameters)
  section included a reference to a default value for the LDAP port; however, the default value was not included in the plugin schema.
  [#7438](https://github.com/kong/kong/pull/7438)
- **Prometheus**: The Prometheus plugin exporter now attaches subsystem labels to memory stats. Before, the HTTP
  and Stream subsystems were not distinguished, so their metrics were interpreted as duplicate entries by Prometheus.
  https://github.com/Kong/kong-plugin-prometheus/pull/118
- **External Plugins**: the return code 127 (command not found) is detected and appropriate error is returned
  [#7523](https://github.com/Kong/kong/pull/7523)


## [2.4.1]


> Released 2021/05/11

This is a patch release in the 2.4 series. Being a patch release, it
strictly contains bugfixes. There are no new features or breaking changes.

### Distribution

- :warning: Starting with this release, Kong packages are no longer distributed
  through Bintray. Please download from [download.konghq.com](https://download.konghq.com).

### Dependencies

- Bump `luasec` from 1.0.0 to 1.0.1
  [#7126](https://github.com/Kong/kong/pull/7126)
- Bump `prometheus` plugin from 1.2.0 to 1.2.1
  [#7061](https://github.com/Kong/kong/pull/7061)

### Fixes

##### Core

- Ensure healthchecks and balancers are not created on control plane nodes.
  [#7085](https://github.com/Kong/kong/pull/7085)
- Optimize URL normalization code.
  [#7100](https://github.com/Kong/kong/pull/7100)
- Fix issue where control plane nodes would needlessly invalidate and send new
  configuration to data plane nodes.
  [#7112](https://github.com/Kong/kong/pull/7112)
- Ensure HTTP code `405` is handled by Kong's error page.
  [#6933](https://github.com/Kong/kong/pull/6933)
- Ensure errors in plugins `init_worker` do not break Kong's worker initialization.
  [#7099](https://github.com/Kong/kong/pull/7099)
- Fix issue where two subsequent TLS keepalive requests would lead to incorrect
  plugin execution.
  [#7102](https://github.com/Kong/kong/pull/7102)
- Ensure Targets upsert operation behaves similarly to other entities' upsert method.
  [#7052](https://github.com/Kong/kong/pull/7052)
- Ensure failed balancer retry is saved and accounted for in log data.
  [#6972](https://github.com/Kong/kong/pull/6972)


##### CLI

- Ensure `kong start` and `kong stop` prioritize CLI flag `--prefix` over environment
  variable `KONG_PREFIX`.
  [#7080](https://github.com/Kong/kong/pull/7080)

##### Configuration

- Ensure Stream subsystem allows for configuration of access logs format.
  [#7046](https://github.com/Kong/kong/pull/7046)

##### Admin API

- Ensure targets with weight 0 are displayed in the Admin API.
  [#7094](https://github.com/Kong/kong/pull/7094)

##### PDK

- Ensure new `response` phase is accounted for in phase checkers.
  [#7109](https://github.com/Kong/kong/pull/7109)

##### Plugins

- Ensure plugins written in languages other than Lua can use `kong.response.get_*`
  methods - e.g., `kong.response.get_status`.
  [#7048](https://github.com/Kong/kong/pull/7048)
- `hmac-auth`: enable JIT compilation of authorization header regex.
  [#7037](https://github.com/Kong/kong/pull/7037)


[Back to TOC](#table-of-contents)


## [2.4.0]

> Released 2021/04/06

This is the final release of Kong 2.4.0, with no breaking changes with respect to the 2.x series.
This release includes JavaScript PDK, improved CP/DP updates and UTF-8 Tags, amongst other improvements
and fixes.

### Dependencies

- :warning: For Kong 2.4, the required OpenResty version has been bumped to
  [1.19.3.1](http://openresty.org/en/changelog-1019003.html), and the set of
  patches included has changed, including the latest release of
  [lua-kong-nginx-module](https://github.com/Kong/lua-kong-nginx-module).
  If you are installing Kong from one of our distribution
  packages, you are not affected by this change.

**Note:** if you are not using one of our distribution packages and compiling
OpenResty from source, you must still apply Kong's [OpenResty
patches](https://github.com/Kong/kong-build-tools/tree/master/openresty-build-tools/patches)
(and, as highlighted above, compile OpenResty with the new
lua-kong-nginx-module). Our [kong-build-tools](https://github.com/Kong/kong-build-tools)
repository will allow you to do both easily.

- Bump luarocks from 3.4.0 to 3.5.0.
  [#6699](https://github.com/Kong/kong/pull/6699)
- Bump luasec from 0.9 to 1.0.
  [#6814](https://github.com/Kong/kong/pull/6814)
- Bump lua-resty-dns-client from 5.2.1 to 6.0.0.
  [#6999](https://github.com/Kong/kong/pull/6999)
- Bump kong-lapis from 1.8.1.2 to 1.8.3.1.
  [#6925](https://github.com/Kong/kong/pull/6925)
- Bump pgmoon from 1.11.0 to 1.12.0.
  [#6741](https://github.com/Kong/kong/pull/6741)
- Bump lua-resty-openssl from 0.6.9 to 0.7.2.
  [#6967](https://github.com/Kong/kong/pull/6967)
- Bump kong-plugin-zipkin from 1.2 to 1.3.
  [#6936](https://github.com/Kong/kong/pull/6936)
- Bump kong-prometheus-plugin from 1.0 to 1.2.
  [#6958](https://github.com/Kong/kong/pull/6958)
- Bump lua-cassandra from 1.5.0 to 1.5.1
  [#6857](https://github.com/Kong/kong/pull/6857)
- Bump luasyslog from 1.0.0 to 2.0.1
  [#6957](https://github.com/Kong/kong/pull/6957)

### Additions

##### Core

- Relaxed version check between Control Planes and Data Planes, allowing
  Data Planes that are missing minor updates to still connect to the
  Control Plane. Also, now Data Plane is allowed to have a superset of Control
  Plane plugins.
  [6932](https://github.com/Kong/kong/pull/6932)
- Allowed UTF-8 in Tags
  [6784](https://github.com/Kong/kong/pull/6784)
- Added support for Online Certificate Status Protocol responder found in cluster.
  [6887](https://github.com/Kong/kong/pull/6887)

##### PDK

- [JavaScript Plugin Development Kit (PDK)](https://github.com/Kong/kong-js-pdk)
  is released alongside with Kong 2.4. It allows users to write Kong plugins in
  JavaScript and TypeScript.
- Beta release of Protobuf plugin communication protocol, which can be used in
  place of MessagePack to communicate with non-Lua plugins.
  [6941](https://github.com/Kong/kong/pull/6941)
- Enabled `ssl_certificate` phase on plugins with stream module.
  [6873](https://github.com/Kong/kong/pull/6873)

##### Plugins

- Zipkin: support for Jaeger style uber-trace-id headers.
  [101](https://github.com/Kong/kong-plugin-zipkin/pull/101)
  Thanks [nvx](https://github.com/nvx) for the patch!
- Zipkin: support for OT headers.
  [103](https://github.com/Kong/kong-plugin-zipkin/pull/103)
  Thanks [ishg](https://github.com/ishg) for the patch!
- Zipkin: allow insertion of custom tags on the Zipkin request trace.
  [102](https://github.com/Kong/kong-plugin-zipkin/pull/102)
- Zipkin: creation of baggage items on child spans is now possible.
  [98](https://github.com/Kong/kong-plugin-zipkin/pull/98)
  Thanks [Asafb26](https://github.com/Asafb26) for the patch!
- JWT: Add ES384 support
  [6854](https://github.com/Kong/kong/pull/6854)
  Thanks [pariviere](https://github.com/pariviere) for the patch!
- Several plugins: capability to set new log fields, or unset existing fields,
  by executing custom Lua code in the Log phase.
  [6944](https://github.com/Kong/kong/pull/6944)

### Fixes

##### Core

- Changed default values and validation rules for plugins that were not
  well-adjusted for dbless or hybrid modes.
  [6885](https://github.com/Kong/kong/pull/6885)
- Kong 2.4 ensures that all the Core entities are loaded before loading
  any plugins. This fixes an error in which Plugins to could not link to
  or modify Core entities because they would not be loaded yet
  [6880](https://github.com/Kong/kong/pull/6880)
- If needed, `Host` header is now updated between balancer retries, using the
  value configured in the correct upstream entity.
  [6796](https://github.com/Kong/kong/pull/6796)
- Schema validations now log more descriptive error messages when types are
  invalid.
  [6593](https://github.com/Kong/kong/pull/6593)
  Thanks [WALL-E](https://github.com/WALL-E) for the patch!
- Kong now ignores tags in Cassandra when filtering by multiple entities, which
  is the expected behavior and the one already existent when using Postgres
  databases.
  [6931](https://github.com/Kong/kong/pull/6931)
- `Upgrade` header is not cleared anymore when response `Connection` header
  contains `Upgrade`.
  [6929](https://github.com/Kong/kong/pull/6929)
- Accept fully-qualified domain names ending in dots.
  [6864](https://github.com/Kong/kong/pull/6864)
- Kong does not try to warmup upstream names when warming up DNS entries.
  [6891](https://github.com/Kong/kong/pull/6891)
- Migrations order is now guaranteed to be always the same.
  [6901](https://github.com/Kong/kong/pull/6901)
- Buffered responses are disabled on connection upgrades.
  [6902](https://github.com/Kong/kong/pull/6902)
- Make entity relationship traverse-order-independent.
  [6743](https://github.com/Kong/kong/pull/6743)
- The host header is updated between balancer retries.
  [6796](https://github.com/Kong/kong/pull/6796)
- The router prioritizes the route with most matching headers when matching
  headers.
  [6638](https://github.com/Kong/kong/pull/6638)
- Fixed an edge case on multipart/form-data boundary check.
  [6638](https://github.com/Kong/kong/pull/6638)
- Paths are now properly normalized inside Route objects.
  [6976](https://github.com/Kong/kong/pull/6976)
- Do not cache empty upstream name dictionary.
  [7002](https://github.com/Kong/kong/pull/7002)
- Do not assume upstreams do not exist after init phase.
  [7010](https://github.com/Kong/kong/pull/7010)
- Do not overwrite configuration files when running migrations.
  [7017](https://github.com/Kong/kong/pull/7017)

##### PDK

- Now Kong does not leave plugin servers alive after exiting and does not try to
  start them in the unsupported stream subsystem.
  [6849](https://github.com/Kong/kong/pull/6849)
- Go does not cache `kong.log` methods
  [6701](https://github.com/Kong/kong/pull/6701)
- The `response` phase is included on the list of public phases
  [6638](https://github.com/Kong/kong/pull/6638)
- Config file style and options case are now consistent all around.
  [6981](https://github.com/Kong/kong/pull/6981)
- Added right protobuf MacOS path to enable external plugins in Homebrew
  installations.
  [6980](https://github.com/Kong/kong/pull/6980)
- Auto-escape upstream path to avoid proxying errors.
  [6978](https://github.com/Kong/kong/pull/6978)
- Ports are now declared as `Int`.
  [6994](https://github.com/Kong/kong/pull/6994)

##### Plugins

- oauth2: better handling more cases of client invalid token generation.
  [6594](https://github.com/Kong/kong/pull/6594)
  Thanks [jeremyjpj0916](https://github.com/jeremyjpj0916) for the patch!
- Zipkin: the w3c parsing function was returning a non-used extra value, and it
  now early-exits.
  [100](https://github.com/Kong/kong-plugin-zipkin/pull/100)
  Thanks [nvx](https://github.com/nvx) for the patch!
- Zipkin: fixed a bug in which span timestamping could sometimes raise an error.
  [105](https://github.com/Kong/kong-plugin-zipkin/pull/105)
  Thanks [Asafb26](https://github.com/Asafb26) for the patch!

[Back to TOC](#table-of-contents)


## [2.3.3]

> Released 2021/03/05

This is a patch release in the 2.3 series. Being a patch release, it
strictly contains bugfixes. The are no new features or breaking changes.

### Dependencies

- Bump OpenSSL from `1.1.1i` to `1.1.1j`.
  [6859](https://github.com/Kong/kong/pull/6859)

### Fixes

##### Core

- Ensure control plane nodes do not execute healthchecks.
  [6805](https://github.com/Kong/kong/pull/6805)
- Ensure only one worker executes active healthchecks.
  [6844](https://github.com/Kong/kong/pull/6844)
- Declarative config can be now loaded as an inline yaml file by `kong config`
  (previously it was possible only as a yaml string inside json). JSON declarative
  config is now parsed with the `cjson` library, instead of with `libyaml`.
  [6852](https://github.com/Kong/kong/pull/6852)
- When using eventual worker consistency now every Nginx worker deals with its
  upstreams changes, avoiding unnecessary synchronization among workers.
  [6833](https://github.com/Kong/kong/pull/6833)

##### Admin API

- Remove `prng_seed` from the Admin API and add PIDs instead.
  [6842](https://github.com/Kong/kong/pull/6842)

##### PDK

- Ensure `kong.log.serialize` properly calculates reported latencies.
  [6869](https://github.com/Kong/kong/pull/6869)

##### Plugins

- HMAC-Auth: fix issue where the plugin would check if both a username and
  signature were specified, rather than either.
  [6826](https://github.com/Kong/kong/pull/6826)


[Back to TOC](#table-of-contents)


## [2.3.2]

> Released 2021/02/09

This is a patch release in the 2.3 series. Being a patch release, it
strictly contains bugfixes. The are no new features or breaking changes.

### Fixes

##### Core

- Fix an issue where certain incoming URI may make it possible to
  bypass security rules applied on Route objects. This fix make such
  attacks more difficult by always normalizing the incoming request's
  URI before matching against the Router.
  [#6821](https://github.com/Kong/kong/pull/6821)
- Properly validate Lua input in sandbox module.
  [#6765](https://github.com/Kong/kong/pull/6765)
- Mark boolean fields with default values as required.
  [#6785](https://github.com/Kong/kong/pull/6785)


##### CLI

- `kong migrations` now accepts a `-p`/`--prefix` flag.
  [#6819](https://github.com/Kong/kong/pull/6819)

##### Plugins

- JWT: disallow plugin on consumers.
  [#6777](https://github.com/Kong/kong/pull/6777)
- rate-limiting: improve counters accuracy.
  [#6802](https://github.com/Kong/kong/pull/6802)


[Back to TOC](#table-of-contents)


## [2.3.1]

> Released 2021/01/26

This is a patch release in the 2.3 series. Being a patch release, it
strictly contains bugfixes. The are no new features or breaking changes.

### Fixes

##### Core

- lua-resty-dns-client was bumped to 5.2.1, which fixes an issue that could
  lead to a busy loop when renewing addresses.
  [#6760](https://github.com/Kong/kong/pull/6760)
- Fixed an issue that made Kong return HTTP 500 Internal Server Error instead
  of HTTP 502 Bad Gateway on upstream connection errors when using buffered
  proxying. [#6735](https://github.com/Kong/kong/pull/6735)

[Back to TOC](#table-of-contents)


## [2.3.0]

> Released 2021/01/08

This is a new release of Kong, with no breaking changes with respect to the 2.x series,
with **Control Plane/Data Plane version checks**, **UTF-8 names for Routes and Services**,
and **a Plugin Servers**.


### Distributions

- :warning: Support for Centos 6 has been removed, as said distro entered
  EOL on Nov 30.
  [#6641](https://github.com/Kong/kong/pull/6641)

### Dependencies

- Bump kong-plugin-serverless-functions from 1.0 to 2.1.
  [#6715](https://github.com/Kong/kong/pull/6715)
- Bump lua-resty-dns-client from 5.1.0 to 5.2.0.
  [#6711](https://github.com/Kong/kong/pull/6711)
- Bump lua-resty-healthcheck from 1.3.0 to 1.4.0.
  [#6711](https://github.com/Kong/kong/pull/6711)
- Bump OpenSSL from 1.1.1h to 1.1.1i.
  [#6639](https://github.com/Kong/kong/pull/6639)
- Bump `kong-plugin-zipkin` from 1.1 to 1.2.
  [#6576](https://github.com/Kong/kong/pull/6576)
- Bump `kong-plugin-request-transformer` from 1.2 to 1.3.
  [#6542](https://github.com/Kong/kong/pull/6542)

### Additions

##### Core

- Introduce version checks between Control Plane and Data Plane nodes
  in Hybrid Mode. Sync will be stopped if the major/minor version differ
  or if installed plugin versions differ between Control Plane and Data
  Plane nodes.
  [#6612](https://github.com/Kong/kong/pull/6612)
- Kong entities with a `name` field now support utf-8 characters.
  [#6557](https://github.com/Kong/kong/pull/6557)
- The certificates entity now has `cert_alt` and `key_alt` fields, used
  to specify an alternative certificate and key pair.
  [#6536](https://github.com/Kong/kong/pull/6536)
- The go-pluginserver `stderr` and `stdout` are now written into Kong's
  logs.
  [#6503](https://github.com/Kong/kong/pull/6503)
- Introduce support for multiple pluginservers. This feature is
  backwards-compatible with the existing single Go pluginserver.
  [#6600](https://github.com/Kong/kong/pull/6600)

##### PDK

- Introduce a `kong.node.get_hostname` method that returns current's
  node host name.
  [#6613](https://github.com/Kong/kong/pull/6613)
- Introduce a `kong.cluster.get_id` method that returns a unique ID
  for the current Kong cluster. If Kong is running in DB-less mode
  without a cluster ID explicitly defined, then this method returns nil.
  For Hybrid mode, all Control Planes and Data Planes belonging to the
  same cluster returns the same cluster ID. For traditional database
  based deployments, all Kong nodes pointing to the same database will
  also return the same cluster ID.
  [#6576](https://github.com/Kong/kong/pull/6576)
- Introduce a `kong.log.set_serialize_value`, which allows for customizing
  the output of `kong.log.serialize`.
  [#6646](https://github.com/Kong/kong/pull/6646)

##### Plugins

- `http-log`: the plugin now has a `headers` configuration, so that
  custom headers can be specified for the log request.
  [#6449](https://github.com/Kong/kong/pull/6449)
- `key-auth`: the plugin now has two additional boolean configurations:
  * `key_in_header`: if `false`, the plugin will ignore keys passed as
    headers.
  * `key_in_query`: if `false`, the plugin will ignore keys passed as
    query arguments.
  Both default to `true`.
  [#6590](https://github.com/Kong/kong/pull/6590)
- `request-size-limiting`: add new configuration `require_content_length`,
  which causes the plugin to ensure a valid `Content-Length` header exists
  before reading the request body.
  [#6660](https://github.com/Kong/kong/pull/6660)
- `serverless-functions`: introduce a sandboxing capability, and it has been
  *enabled* by default, where only Kong PDK, OpenResty `ngx` APIs, and Lua standard libraries are allowed.
  [#32](https://github.com/Kong/kong-plugin-serverless-functions/pull/32/)

##### Configuration

- `client_max_body_size` and `client_body_buffer_size`, that previously
  hardcoded to 10m, are now configurable through `nginx_admin_client_max_body_size` and `nginx_admin_client_body_buffer_size`.
  [#6597](https://github.com/Kong/kong/pull/6597)
- Kong-generated SSL privates keys now have `600` file system permission.
  [#6509](https://github.com/Kong/kong/pull/6509)
- Properties `ssl_cert`, `ssl_cert_key`, `admin_ssl_cert`,
  `admin_ssl_cert_key`, `status_ssl_cert`, and `status_ssl_cert_key`
  is now an array: previously, only an RSA certificate was generated
  by default; with this change, an ECDSA is also generated. On
  intermediate and modern cipher suites, the ECDSA certificate is set
  as the default fallback certificate; on old cipher suite, the RSA
  certificate remains as the default. On custom certificates, the first
  certificate specified in the array is used.
  [#6509](https://github.com/Kong/kong/pull/6509)
- Kong now runs as a `kong` user if it exists; it said user does not exist
  in the system, the `nobody` user is used, as before.
  [#6421](https://github.com/Kong/kong/pull/6421)

### Fixes

##### Core

- Fix issue where a Go plugin would fail to read kong.ctx.shared values set by Lua plugins.
  [#6490](https://github.com/Kong/kong/pull/6490)
- Properly trigger `dao:delete_by:post` hook.
  [#6567](https://github.com/Kong/kong/pull/6567)
- Fix issue where a route that supports both http and https (and has a hosts and snis match criteria) would fail to proxy http requests, as it does not contain an SNI.
  [#6517](https://github.com/Kong/kong/pull/6517)
- Fix issue where a `nil` request context would lead to errors `attempt to index local 'ctx'` being shown in the logs
- Reduced the number of needed timers to active health check upstreams and to resolve hosts.
- Schemas for full-schema validations are correctly cached now, avoiding memory
  leaks when reloading declarative configurations. [#6713](https://github.com/Kong/kong/pull/6713)
- The schema for the upstream entities now limits the highest configurable
  number of successes and failures to 255, respecting the limits imposed by
  lua-resty-healthcheck. [#6705](https://github.com/Kong/kong/pull/6705)
- Certificates for database connections now are loaded in the right order
  avoiding failures to connect to Postgres databases.
  [#6650](https://github.com/Kong/kong/pull/6650)

##### CLI

- Fix issue where `kong reload -c <config>` would fail.
  [#6664](https://github.com/Kong/kong/pull/6664)
- Fix issue where the Kong configuration cache would get corrupted.
  [#6664](https://github.com/Kong/kong/pull/6664)

##### PDK

- Ensure the log serializer encodes the `tries` field as an array when
  empty, rather than an object.
  [#6632](https://github.com/Kong/kong/pull/6632)

##### Plugins

- request-transformer plugin does not allow `null` in config anymore as they can
  lead to runtime errors. [#6710](https://github.com/Kong/kong/pull/6710)

[Back to TOC](#table-of-contents)


## [2.2.2]

> Released 2021/03/01

This is a patch release in the 2.2 series. Being a patch release, it
strictly contains bugfixes. The are no new features or breaking changes.

### Fixes

##### Plugins

- `serverless-functions`: introduce a sandboxing capability, *enabled* by default,
  where only Kong PDK, OpenResty `ngx` APIs, and some Lua standard libraries are
  allowed. Read the documentation [here](https://docs.konghq.com/hub/kong-inc/serverless-functions/#sandboxing).
  [#32](https://github.com/Kong/kong-plugin-serverless-functions/pull/32/)

[Back to TOC](#table-of-contents)


## [2.2.1]

> Released 2020/12/01

This is a patch release in the 2.2 series. Being a patch release, it
strictly contains bugfixes. The are no new features or breaking changes.

### Fixes

##### Distribution

##### Core

- Fix issue where Kong would fail to start a Go plugin instance with a
  `starting instance: nil` error.
  [#6507](https://github.com/Kong/kong/pull/6507)
- Fix issue where a route that supports both `http` and `https` (and has
  a `hosts` and `snis` match criteria) would fail to proxy `http`
  requests, as it does not contain an SNI.
  [#6517](https://github.com/Kong/kong/pull/6517)
- Fix issue where a Go plugin would fail to read `kong.ctx.shared` values
  set by Lua plugins.
  [#6426](https://github.com/Kong/kong/issues/6426)
- Fix issue where gRPC requests would fail to set the `:authority`
  pseudo-header in upstream requests.
  [#6603](https://github.com/Kong/kong/pull/6603)

##### CLI

- Fix issue where `kong config db_import` and `kong config db_export`
  commands would fail if Go plugins were enabled.
  [#6596](https://github.com/Kong/kong/pull/6596)
  Thanks [daniel-shuy](https://github.com/daniel-shuy) for the patch!

[Back to TOC](#table-of-contents)


## [2.2.0]

> Released 2020/10/23

This is a new major release of Kong, including new features such as **UDP support**,
**Configurable Request and Response Buffering**, **Dynamically Loading of OS
Certificates**, and much more.

### Distributions

- Added support for running Kong as the non-root user kong on distributed systems.


### Dependencies

- :warning: For Kong 2.2, the required OpenResty version has been bumped to
  [1.17.8.2](http://openresty.org/en/changelog-1017008.html), and the
  the set of patches included has changed, including the latest release of
  [lua-kong-nginx-module](https://github.com/Kong/lua-kong-nginx-module).
  If you are installing Kong from one of our distribution
  packages, you are not affected by this change.
- Bump OpenSSL version from `1.1.1g` to `1.1.1h`.
  [#6382](https://github.com/Kong/kong/pull/6382)

**Note:** if you are not using one of our distribution packages and compiling
OpenResty from source, you must still apply Kong's [OpenResty
patches](https://github.com/Kong/kong-build-tools/tree/master/openresty-build-tools/openresty-patches)
(and, as highlighted above, compile OpenResty with the new
lua-kong-nginx-module). Our [kong-build-tools](https://github.com/Kong/kong-build-tools)
repository will allow you to do both easily.

- :warning: Cassandra 2.x support is now deprecated. If you are still
  using Cassandra 2.x with Kong, we recommend you to upgrade, since this
  series of Cassandra is about to be EOL with the upcoming release of
  Cassandra 4.0.

### Additions

##### Core

- :fireworks: **UDP support**: Kong now features support for UDP proxying
  in its stream subsystem. The `"udp"` protocol is now accepted in the `protocols`
  attribute of Routes and the `protocol` attribute of Services.
  Load balancing and logging plugins support UDP as well.
  [#6215](https://github.com/Kong/kong/pull/6215)
- **Configurable Request and Response Buffering**: The buffering of requests
  or responses can now be enabled or disabled on a per-route basis, through
  setting attributes `Route.request_buffering` or `Route.response_buffering`
  to `true` or `false`. Default behavior remains the same: buffering is enabled
  by default for requests and responses.
  [#6057](https://github.com/Kong/kong/pull/6057)
- **Option to Automatically Load OS Certificates**: The configuration
  attribute `lua_ssl_trusted_certificate` was extended to accept a
  comma-separated list of certificate paths, as well as a special `system`
  value, which expands to the "system default" certificates file installed
  by the operating system. This follows a very simple heuristic to try to
  use the most common certificate file in most popular distros.
  [#6342](https://github.com/Kong/kong/pull/6342)
- Consistent-Hashing load balancing algorithm does not require to use the entire
  target history to build the same proxying destinations table on all Kong nodes
  anymore. Now deleted targets are actually removed from the database and the
  targets entities can be manipulated by the Admin API as any other entity.
  [#6336](https://github.com/Kong/kong/pull/6336)
- Add `X-Forwarded-Path` header: if a trusted source provides a
  `X-Forwarded-Path` header, it is proxied as-is. Otherwise, Kong will set
  the content of said header to the request's path.
  [#6251](https://github.com/Kong/kong/pull/6251)
- Hybrid mode synchronization performance improvements: Kong now uses a
  new internal synchronization method to push changes from the Control Plane
  to the Data Plane, drastically reducing the amount of communication between
  nodes during bulk updates.
  [#6293](https://github.com/Kong/kong/pull/6293)
- The `Upstream.client_certificate` attribute can now be used from proxying:
  This allows `client_certificate` setting used for mTLS handshaking with
  the `Upstream` server to be shared easily among different Services.
  However, `Service.client_certificate` will take precedence over
  `Upstream.client_certificate` if both are set simultaneously.
  In previous releases, `Upstream.client_certificate` was only used for
  mTLS in active health checks.
  [#6348](https://github.com/Kong/kong/pull/6348)
- New `shorthand_fields` top-level attribute in schema definitions, which
  deprecates `shorthands` and includes type definitions in addition to the
  shorthand callback.
  [#6364](https://github.com/Kong/kong/pull/6364)
- Hybrid Mode: the table of Data Plane nodes at the Control Plane is now
  cleaned up automatically, according to a delay value configurable via
  the `cluster_data_plane_purge_delay` attribute, set to 14 days by default.
  [#6376](https://github.com/Kong/kong/pull/6376)
- Hybrid Mode: Data Plane nodes now apply only the last config when receiving
  several updates in sequence, improving the performance when large configs are
  in use. [#6299](https://github.com/Kong/kong/pull/6299)

##### Admin API

- Hybrid Mode: new endpoint `/clustering/data-planes` which returns complete
  information about all Data Plane nodes that are connected to the Control
  Plane cluster, regardless of the Control Plane node to which they connected.
  [#6308](https://github.com/Kong/kong/pull/6308)
  * :warning: The `/clustering/status` endpoint is now deprecated, since it
    returns only information about Data Plane nodes directly connected to the
    Control Plane node to which the Admin API request was made, and is
    superseded by `/clustering/data-planes`.
- Admin API responses now honor the `headers` configuration setting for
  including or removing the `Server` header.
  [#6371](https://github.com/Kong/kong/pull/6371)

##### PDK

- New function `kong.request.get_forwarded_prefix`: returns the prefix path
  component of the request's URL that Kong stripped before proxying to upstream,
  respecting the value of `X-Forwarded-Prefix` when it comes from a trusted source.
  [#6251](https://github.com/Kong/kong/pull/6251)
- `kong.response.exit` now honors the `headers` configuration setting for
  including or removing the `Server` header.
  [#6371](https://github.com/Kong/kong/pull/6371)
- `kong.log.serialize` function now can be called using the stream subsystem,
  allowing various logging plugins to work under TCP and TLS proxy modes.
  [#6036](https://github.com/Kong/kong/pull/6036)
- Requests with `multipart/form-data` MIME type now can use the same part name
  multiple times. [#6054](https://github.com/Kong/kong/pull/6054)

##### Plugins

- **New Response Phase**: both Go and Lua pluggins now support a new plugin
  phase called `response` in Lua plugins and `Response` in Go. Using it
  automatically enables response buffering, which allows you to manipulate
  both the response headers and the response body in the same phase.
  This enables support for response handling in Go, where header and body
  filter phases are not available, allowing you to use PDK functions such
  as `kong.Response.GetBody()`, and provides an equivalent simplified
  feature for handling buffered responses from Lua plugins as well.
  [#5991](https://github.com/Kong/kong/pull/5991)
- aws-lambda: bump to version 3.5.0:
  [#6379](https://github.com/Kong/kong/pull/6379)
  * support for 'isBase64Encoded' flag in Lambda function responses
- grpc-web: introduce configuration pass_stripped_path, which, if set to true,
  causes the plugin to pass the stripped request path (see the `strip_path` Route
  attribute) to the upstream gRPC service.
- rate-limiting: Support for rate limiting by path, by setting the
  `limit_by = "path"` configuration attribute.
  Thanks [KongGuide](https://github.com/KongGuide) for the patch!
  [#6286](https://github.com/Kong/kong/pull/6286)
- correlation-id: the plugin now generates a correlation-id value by default
  if the correlation id header arrives but is empty.
  [#6358](https://github.com/Kong/kong/pull/6358)


## [2.1.4]

> Released 2020/09/18

This is a patch release in the 2.0 series. Being a patch release, it strictly
contains bugfixes. The are no new features or breaking changes.

### Fixes

##### Core

- Improve graceful exit of Control Plane and Data Plane nodes in Hybrid Mode.
  [#6306](https://github.com/Kong/kong/pull/6306)

##### Plugins

- datadog, loggly, statsd: fixes for supporting logging TCP/UDP services.
  [#6344](https://github.com/Kong/kong/pull/6344)
- Logging plugins: request and response sizes are now reported
  by the log serializer as number attributes instead of string.
  [#6356](https://github.com/Kong/kong/pull/6356)
- prometheus: Remove unnecessary `WARN` log that was seen in the Kong 2.1
  series.
  [#6258](https://github.com/Kong/kong/pull/6258)
- key-auth: no longer trigger HTTP 400 error when the body cannot be decoded.
  [#6357](https://github.com/Kong/kong/pull/6357)
- aws-lambda: respect `skip_large_bodies` config setting even when not using
  AWS API Gateway compatibility.
  [#6379](https://github.com/Kong/kong/pull/6379)


[Back to TOC](#table-of-contents)
- Fix issue where `kong reload` would occasionally leave stale workers locked
  at 100% CPU.
  [#6300](https://github.com/Kong/kong/pull/6300)
- Hybrid Mode: more informative error message when the Control Plane cannot
  be reached.
  [#6267](https://github.com/Kong/kong/pull/6267)

##### CLI

- `kong hybrid gen_cert` now reports "permission denied" errors correctly
  when it fails to write the certificate files.
  [#6368](https://github.com/Kong/kong/pull/6368)

##### Plugins

- acl: bumped to 3.0.1
  * Fix regression in a scenario where an ACL plugin with a `deny` clause
    was configured for a group that does not exist would cause a HTTP 401
    when an authenticated plugin would match the anonymous consumer. The
    behavior is now restored to that seen in Kong 1.x and 2.0.
    [#6354](https://github.com/Kong/kong/pull/6354)
- request-transformer: bumped to 1.2.7
  * Fix the construction of the error message when a template throws a Lua error.
    [#26](https://github.com/Kong/kong-plugin-request-transformer/pull/26)


## [2.1.3]

> Released 2020/08/19

This is a patch release in the 2.0 series. Being a patch release, it strictly
contains bugfixes. The are no new features or breaking changes.

### Fixes

##### Core

- Fix behavior of `X-Forwarded-Prefix` header with stripped path prefixes:
  the stripped portion of path is now added in `X-Forwarded-Prefix`,
  except if it is `/` or if it is received from a trusted client.
  [#6222](https://github.com/Kong/kong/pull/6222)

##### Migrations

- Avoid creating unnecessary an index for Postgres.
  [#6250](https://github.com/Kong/kong/pull/6250)

##### Admin API

- DB-less: fix concurrency issues with `/config` endpoint. It now waits for
  the configuration to update across workers before returning, and returns
  HTTP 429 on attempts to perform concurrent updates and HTTP 504 in case
  of update timeouts.
  [#6121](https://github.com/Kong/kong/pull/6121)

##### Plugins

- request-transformer: bump from v1.2.5 to v1.2.6
  * Fix an issue where query parameters would get incorrectly URL-encoded.
    [#24](https://github.com/Kong/kong-plugin-request-transformer/pull/24)
- acl: Fix migration of ACLs table for the Kong 2.1 series.
  [#6250](https://github.com/Kong/kong/pull/6250)


## [2.1.2]

> Released 2020/08/13

:white_check_mark: **Update (2020/08/13)**: This release fixed a balancer
bug that may cause incorrect request payloads to be sent to unrelated
upstreams during balancer retries, potentially causing responses for
other requests to be returned. Therefore it is **highly recommended**
that Kong users running versions `2.1.0` and `2.1.1` to upgrade to this
version as soon as possible, or apply mitigation from the
[2.1.0](#210) section below.

### Fixes

##### Core

- Fix a bug that balancer retries causes incorrect requests to be sent to
  subsequent upstream connections of unrelated requests.
  [#6224](https://github.com/Kong/kong/pull/6224)
- Fix an issue where plugins iterator was being built before setting the
  default workspace id, therefore indexing the plugins under the wrong workspace.
  [#6206](https://github.com/Kong/kong/pull/6206)

##### Migrations

- Improve reentrancy of Cassandra migrations.
  [#6206](https://github.com/Kong/kong/pull/6206)

##### PDK

- Make sure the `kong.response.error` PDK function respects gRPC related
  content types.
  [#6214](https://github.com/Kong/kong/pull/6214)


## [2.1.1]

> Released 2020/08/05

:red_circle: **Post-release note (as of 2020/08/13)**: A faulty behavior
has been observed with this change. When Kong proxies using the balancer
and a request to one of the upstream `Target` fails, Kong might send the
same request to another healthy `Target` in a different request later,
causing response for the failed request to be returned.

This bug could be mitigated temporarily by disabling upstream keepalive pools.
It can be achieved by either:

1. In `kong.conf`, set `upstream_keepalive_pool_size=0`, or
2. Setting the environment `KONG_UPSTREAM_KEEPALIVE_POOL_SIZE=0` when starting
   Kong with the CLI.

Then restart/reload the Kong instance.

Thanks Nham Le (@nhamlh) for reporting it in [#6212](https://github.com/Kong/kong/issues/6212).

:white_check_mark: **Update (2020/08/13)**: A fix to this regression has been
released as part of [2.1.2](#212). See the section of the Changelog related to this
release for more details.

### Dependencies

- Bump [lua-multipart](https://github.com/Kong/lua-multipart) to `0.5.9`.
  [#6148](https://github.com/Kong/kong/pull/6148)

### Fixes

##### Core

- No longer reject valid characters (as specified in the RFC 3986) in the `path` attribute of the
  Service entity.
  [#6183](https://github.com/Kong/kong/pull/6183)

##### Migrations

- Fix issue in Cassandra migrations where empty values in some entities would be incorrectly migrated.
  [#6171](https://github.com/Kong/kong/pull/6171)

##### Admin API

- Fix issue where consumed worker memory as reported by the `kong.node.get_memory_stats()` PDK method would be incorrectly reported in kilobytes, rather than bytes, leading to inaccurate values in the `/status` Admin API endpoint (and other users of said PDK method).
  [#6170](https://github.com/Kong/kong/pull/6170)

##### Plugins

- rate-limiting: fix issue where rate-limiting by Service would result in a global limit, rather than per Service.
  [#6157](https://github.com/Kong/kong/pull/6157)
- rate-limiting: fix issue where a TTL would not be set to some Redis keys.
  [#6150](https://github.com/Kong/kong/pull/6150)


[Back to TOC](#table-of-contents)


## [2.1.0]

> Released 2020/07/16

:red_circle: **Post-release note (as of 2020/08/13)**: A faulty behavior
has been observed with this change. When Kong proxies using the balancer
and a request to one of the upstream `Target` fails, Kong might send the
same request to another healthy `Target` in a different request later,
causing response for the failed request to be returned.

This bug could be mitigated temporarily by disabling upstream keepalive pools.
It can be achieved by either:

1. In `kong.conf`, set `upstream_keepalive_pool_size=0`, or
2. Setting the environment `KONG_UPSTREAM_KEEPALIVE_POOL_SIZE=0` when starting
   Kong with the CLI.

Then restart/reload the Kong instance.

Thanks Nham Le (@nhamlh) for reporting it in [#6212](https://github.com/Kong/kong/issues/6212).

:white_check_mark: **Update (2020/08/13)**: A fix to this regression has been
released as part of [2.1.2](#212). See the section of the Changelog related to this
release for more details.

### Distributions

- :gift: Introduce package for Ubuntu 20.04.
  [#6006](https://github.com/Kong/kong/pull/6006)
- Add `ca-certificates` to the Alpine Docker image.
  [#373](https://github.com/Kong/docker-kong/pull/373)
- :warning: The [go-pluginserver](https://github.com/Kong/go-pluginserver) no
  longer ships with Kong packages; users are encouraged to build it along with
  their Go plugins. For more info, check out the [Go Guide](https://docs.konghq.com/latest/go/).

### Dependencies

- :warning: In order to use all Kong features, including the new
  dynamic upstream keepalive behavior, the required OpenResty version is
  [1.15.8.3](http://openresty.org/en/changelog-1015008.html).
  If you are installing Kong from one of our distribution
  packages, this version and all required patches and modules are included.
  If you are building from source, you must apply
  Kong's [OpenResty patches](https://github.com/Kong/kong-build-tools/tree/master/openresty-build-tools/openresty-patches)
  as well as include [lua-kong-nginx-module](https://github.com/Kong/lua-kong-nginx-module).
  Our [kong-build-tools](https://github.com/Kong/kong-build-tools)
  repository allows you to do both easily.
- Bump OpenSSL version from `1.1.1f` to `1.1.1g`.
  [#5820](https://github.com/Kong/kong/pull/5810)
- Bump [lua-resty-dns-client](https://github.com/Kong/lua-resty-dns-client) from `4.1.3`
  to `5.0.1`.
  [#5499](https://github.com/Kong/kong/pull/5499)
- Bump [lyaml](https://github.com/gvvaughan/lyaml) from `0.2.4` to `0.2.5`.
  [#5984](https://github.com/Kong/kong/pull/5984)
- Bump [lua-resty-openssl](https://github.com/fffonion/lua-resty-openssl)
  from `0.6.0` to `0.6.2`.
  [#5941](https://github.com/Kong/kong/pull/5941)

### Changes

##### Core

- Increase maximum allowed payload size in hybrid mode.
  [#5654](https://github.com/Kong/kong/pull/5654)
- Targets now support a weight range of 0-65535.
  [#5871](https://github.com/Kong/kong/pull/5871)

##### Configuration

- :warning: The configuration properties `router_consistency` and
  `router_update_frequency` have been renamed to `worker_consistency` and
  `worker_state_update_frequency`, respectively. The new properties allow for
  configuring the consistency settings of additional internal structures, see
  below for details.
  [#5325](https://github.com/Kong/kong/pull/5325)
- :warning: The `nginx_upstream_keepalive_*` configuration properties have been
  renamed to `upstream_keepalive_*`. This is due to the introduction of dynamic
  upstream keepalive pools, see below for details.
  [#5771](https://github.com/Kong/kong/pull/5771)
- :warning: The default value of `worker_state_update_frequency` (previously
  `router_update_frequency`) was changed from `1` to `5`.
  [#5325](https://github.com/Kong/kong/pull/5325)

##### Plugins

- :warning: Change authentication plugins to standardize on `allow` and
  `deny` as terms for access control. Previous nomenclature is deprecated and
  support will be removed in Kong 3.0.
  * ACL: use `allow` and `deny` instead of `whitelist` and `blacklist`
  * bot-detection: use `allow` and `deny` instead of `whitelist` and `blacklist`
  * ip-restriction: use `allow` and `deny` instead of `whitelist` and `blacklist`
  [#6014](https://github.com/Kong/kong/pull/6014)

### Additions

##### Core

- :fireworks: **Asynchronous upstream updates**: Kong's load balancer is now able to
  update its internal structures asynchronously instead of onto the request/stream
  path.

  This change required the introduction of new configuration properties and the
  deprecation of older ones:
    - New properties:
      * `worker_consistency`
      * `worker_state_update_frequency`
    - Deprecated properties:
      * `router_consistency`
      * `router_update_frequency`

  The new `worker_consistency` property is similar to `router_consistency` and accepts
  either of `strict` (default, synchronous) or `eventual` (asynchronous). Unlike its
  deprecated counterpart, this new property aims at configuring the consistency of *all*
  internal structures of Kong, and not only the router.
  [#5325](https://github.com/Kong/kong/pull/5325)
- :fireworks: **Read-Only Postgres**: Kong users are now able to configure
  a read-only Postgres replica. When configured, Kong will attempt to fulfill
  read operations through the read-only replica instead of the main Postgres
  connection.
  [#5584](https://github.com/Kong/kong/pull/5584)
- Introducing **dynamic upstream keepalive pools**. This change prevents virtual
  host confusion when Kong proxies traffic to virtual services (hosted on the
  same IP/port) over TLS.
  Keepalive pools are now created by the `upstream IP/upstream port/SNI/client
  certificate` tuple instead of `IP/port` only. Users running Kong in front of
  virtual services should consider adjusting their keepalive settings
  appropriately.

  This change required the introduction of new configuration properties and
  the deprecation of older ones:
    - New properties:
        * `upstream_keepalive_pool_size`
        * `upstream_keepalive_max_requests`
        * `upstream_keepalive_idle_timeout`
    - Deprecated properties:
        * `nginx_upstream_keepalive`
        * `nginx_upstream_keepalive_requests`
        * `nginx_upstream_keepalive_timeout`

  Additionally, this change allows for specifying an indefinite amount of max
  requests and idle timeout threshold for upstream keepalive connections, a
  capability that was previously removed by Nginx 1.15.3.
  [#5771](https://github.com/Kong/kong/pull/5771)
- The default certificate for the proxy can now be configured via Admin API
  using the `/certificates` endpoint. A special `*` SNI has been introduced
  which stands for the default certificate.
  [#5404](https://github.com/Kong/kong/pull/5404)
- Add support for PKI in Hybrid Mode mTLS.
  [#5396](https://github.com/Kong/kong/pull/5396)
- Add `X-Forwarded-Prefix` to set of headers forwarded to upstream requests.
  [#5620](https://github.com/Kong/kong/pull/5620)
- Introduce a `_transform` option to declarative configuration, which allows
  importing basicauth credentials with and without hashed passwords. This change
  is only supported in declarative configuration format version `2.1`.
  [#5835](https://github.com/Kong/kong/pull/5835)
- Add capability to define different consistency levels for read and write
  operations in Cassandra. New configuration properties `cassandra_write_consistency`
  and `cassandra_read_consistency` were introduced and the existing
  `cassandra_consistency` property was deprecated.
  Thanks [Abhishekvrshny](https://github.com/Abhishekvrshny) for the patch!
  [#5812](https://github.com/Kong/kong/pull/5812)
- Introduce certificate expiry and CA constraint checks to Hybrid Mode
  certificates (`cluster_cert` and `cluster_ca_cert`).
  [#6000](https://github.com/Kong/kong/pull/6000)
- Introduce new attributes to the Services entity, allowing for customizations
  in TLS verification parameters:
  [#5976](https://github.com/Kong/kong/pull/5976)
  * `tls_verify`: whether TLS verification is enabled while handshaking
    with the upstream Service
  * `tls_verify_depth`: the maximum depth of verification when validating
    upstream Service's TLS certificate
  * `ca_certificates`: the CA trust store to use when validating upstream
    Service's TLS certificate
- Introduce new attribute `client_certificate` in Upstreams entry, used
  for supporting mTLS in active health checks.
  [#5838](https://github.com/Kong/kong/pull/5838)

##### CLI

- Migrations: add a new `--force` flag to `kong migrations bootstrap`.
  [#5635](https://github.com/Kong/kong/pull/5635)

##### Configuration

- Introduce configuration property `db_cache_neg_ttl`, allowing the configuration
  of negative TTL for DB entities.
  Thanks [ealogar](https://github.com/ealogar) for the patch!
  [#5397](https://github.com/Kong/kong/pull/5397)

##### PDK

- Support `kong.response.exit` in Stream (L4) proxy mode.
  [#5524](https://github.com/Kong/kong/pull/5524)
- Introduce `kong.request.get_forwarded_path` method, which returns
  the path component of the request's URL, but also considers
  `X-Forwarded-Prefix` if it comes from a trusted source.
  [#5620](https://github.com/Kong/kong/pull/5620)
- Introduce `kong.response.error` method, that allows PDK users to exit with
  an error while honoring the Accept header or manually forcing a content-type.
  [#5562](https://github.com/Kong/kong/pull/5562)
- Introduce `kong.client.tls` module, which provides the following methods for
  interacting with downstream mTLS:
  * `kong.client.tls.request_client_certificate()`: request client to present its
    client-side certificate to initiate mutual TLS authentication between server
    and client.
  * `kong.client.tls.disable_session_reuse()`: prevent the TLS session for the current
    connection from being reused by disabling session ticket and session ID for
    the current TLS connection.
  * `kong.client.tls.get_full_client_certificate_chain()`: return the PEM encoded
    downstream client certificate chain with the client certificate at the top
    and intermediate certificates (if any) at the bottom.
  [#5890](https://github.com/Kong/kong/pull/5890)
- Introduce `kong.log.serialize` method.
  [#5995](https://github.com/Kong/kong/pull/5995)
- Introduce new methods to the `kong.service` PDK module:
  * `kong.service.set_tls_verify()`: set whether TLS verification is enabled while
    handshaking with the upstream Service
  * `kong.service.set_tls_verify_depth()`: set the maximum depth of verification
    when validating upstream Service's TLS certificate
  * `kong.service.set_tls_verify_store()`: set the CA trust store to use when
    validating upstream Service's TLS certificate

##### Plugins

- :fireworks: **New Plugin**: introduce the [grpc-web plugin](https://github.com/Kong/kong-plugin-grpc-web), allowing clients
  to consume gRPC services via the gRPC-Web protocol.
  [#5607](https://github.com/Kong/kong/pull/5607)
- :fireworks: **New Plugin**: introduce the [grpc-gateway plugin](https://github.com/Kong/kong-plugin-grpc-gateway), allowing
  access to upstream gRPC services through a plain HTTP request.
  [#5939](https://github.com/Kong/kong/pull/5939)
- Go: add getter and setter methods for `kong.ctx.shared`.
  [#5496](https://github.com/Kong/kong/pull/5496/)
- Add `X-Credential-Identifier` header to the following authentication plugins:
  * basic-auth
  * key-auth
  * ldap-auth
  * oauth2
  [#5516](https://github.com/Kong/kong/pull/5516)
- Rate-Limiting: auto-cleanup expired rate-limiting metrics in Postgres.
  [#5498](https://github.com/Kong/kong/pull/5498)
- OAuth2: add ability to persist refresh tokens throughout their life cycle.
  Thanks [amberheilman](https://github.com/amberheilman) for the patch!
  [#5264](https://github.com/Kong/kong/pull/5264)
- IP-Restriction: add support for IPv6.
  [#5640](https://github.com/Kong/kong/pull/5640)
- OAuth2: add support for PKCE.
  Thanks [amberheilman](https://github.com/amberheilman) for the patch!
  [#5268](https://github.com/Kong/kong/pull/5268)
- OAuth2: allow optional hashing of client secrets.
  [#5610](https://github.com/Kong/kong/pull/5610)
- aws-lambda: bump from v3.1.0 to v3.4.0
  * Add `host` configuration to allow for custom Lambda endpoints.
    [#35](https://github.com/Kong/kong-plugin-aws-lambda/pull/35)
- zipkin: bump from 0.2 to 1.1.0
  * Add support for B3 single header
    [#66](https://github.com/Kong/kong-plugin-zipkin/pull/66)
  * Add `traceid_byte_count` config option
    [#74](https://github.com/Kong/kong-plugin-zipkin/pull/74)
  * Add support for W3C header
    [#75](https://github.com/Kong/kong-plugin-zipkin/pull/75)
  * Add new option `header_type`
    [#75](https://github.com/Kong/kong-plugin-zipkin/pull/75)
- serverless-functions: bump from 0.3.1 to 1.0.0
  * Add ability to run functions in each request processing phase.
    [#21](https://github.com/Kong/kong-plugin-serverless-functions/pull/21)
- prometheus: bump from 0.7.1 to 0.9.0
  * Performance: significant improvements in throughput and CPU usage.
    [#79](https://github.com/Kong/kong-plugin-prometheus/pull/79)
  * Expose healthiness of upstreams targets.
    Thanks [carnei-ro](https://github.com/carnei-ro) for the patch!
    [#88](https://github.com/Kong/kong-plugin-prometheus/pull/88)
- rate-limiting: allow rate-limiting by custom header.
  Thanks [carnei-ro](https://github.com/carnei-ro) for the patch!
  [#5969](https://github.com/Kong/kong/pull/5969)
- session: bumped from 2.3.0 to 2.4.0.
  [#5868](https://github.com/Kong/kong/pull/5868)

### Fixes

##### Core

- Fix memory leak when loading a declarative configuration that fails
  schema validation.
  [#5759](https://github.com/Kong/kong/pull/5759)
- Fix migration issue where the index for the `ca_certificates` table would
  fail to be created.
  [#5764](https://github.com/Kong/kong/pull/5764)
- Fix issue where DNS resolution would fail in DB-less mode.
  [#5831](https://github.com/Kong/kong/pull/5831)

##### Admin API

- Disallow `PATCH` on `/upstreams/:upstreams/targets/:targets`

##### Plugins

- Go: fix issue where instances of the same Go plugin applied to different
  Routes would get mixed up.
  [#5597](https://github.com/Kong/kong/pull/5597)
- Strip `Authorization` value from logged headers. Values are now shown as
  `REDACTED`.
  [#5628](https://github.com/Kong/kong/pull/5628).
- ACL: respond with HTTP 401 rather than 403 if credentials are not provided.
  [#5452](https://github.com/Kong/kong/pull/5452)
- ldap-auth: set credential ID upon authentication, allowing subsequent
  plugins (e.g., rate-limiting) to act on said value.
  [#5497](https://github.com/Kong/kong/pull/5497)
- ldap-auth: hash the cache key generated by the plugin.
  [#5497](https://github.com/Kong/kong/pull/5497)
- zipkin: bump from 0.2 to 1.1.0
  * Stopped tagging non-erroneous spans with `error=false`.
    [#63](https://github.com/Kong/kong-plugin-zipkin/pull/63)
  * Changed the structure of `localEndpoint` and `remoteEndpoint`.
    [#63](https://github.com/Kong/kong-plugin-zipkin/pull/63)
  * Store annotation times in microseconds.
    [#71](https://github.com/Kong/kong-plugin-zipkin/pull/71)
  * Prevent an error triggered when timing-related kong variables
    were not present.
    [#71](https://github.com/Kong/kong-plugin-zipkin/pull/71)
- aws-lambda: AWS regions are no longer validated against a hardcoded list; if an
  invalid region name is provided, a proxy Internal Server Error is raised,
  and a DNS resolution error message is logged.
  [#33](https://github.com/Kong/kong-plugin-aws-lambda/pull/33)

[Back to TOC](#table-of-contents)


## [2.0.5]

> Released 2020/06/30

### Dependencies

- Bump OpenSSL version from `1.1.1f` to `1.1.1g`.
  [#5820](https://github.com/Kong/kong/pull/5810)
- Bump [go-pluginserver](https://github.com/Kong/go-pluginserver) from version
  from `0.2.0` to `0.3.2`, leveraging [go-pdk](https://github.com/Kong/go-pdk) `0.3.1`.
  See the [go-pdk changelog](https://github.com/Kong/go-pdk/blob/master/CHANGELOG.md#v031).

### Fixes

##### Core

- Fix a race condition leading to random config fetching failure in DB-less mode.
  [#5833](https://github.com/Kong/kong/pull/5833)
- Fix issue where a respawned worker would not use the existing configuration
  in DB-less mode.
  [#5850](https://github.com/Kong/kong/pull/5850)
- Fix issue where declarative configuration would fail with the error:
  `Cannot serialise table: excessively sparse array`.
  [#5768](https://github.com/Kong/kong/pull/5865)
- Targets now support a weight range of 0-65535.
  [#5871](https://github.com/Kong/kong/pull/5871)
- Make kong.ctx.plugin light-thread safe
  Thanks [tdelaune](https://github.com/tdelaune) for the assistance!
  [#5873](https://github.com/Kong/kong/pull/5873)
- Go: fix issue with Go plugins where the plugin instance would be
  intermittently killed.
  Thanks [primableatom](https://github.com/primableatom) for the patch!
  [#5903](https://github.com/Kong/kong/pull/5903)
- Auto-convert `config.anonymous` from empty string to the `ngx.null` value.
  [#5906](https://github.com/Kong/kong/pull/5906)
- Fix issue where DB-less wouldn't correctly validate input with missing IDs,
  names, or cache key.
  [#5929](https://github.com/Kong/kong/pull/5929)
- Fix issue where a request to the upstream health endpoint would fail with
  HTTP 500 Internal Server Error.
  [#5943](https://github.com/Kong/kong/pull/5943)
- Fix issue where providing a declarative configuration file containing
  fields with explicit null values would result in an error.
  [#5999](https://github.com/Kong/kong/pull/5999)
- Fix issue where the balancer wouldn't be built for all workers.
  [#5931](https://github.com/Kong/kong/pull/5931)
- Fix issue where a declarative configuration file with primary keys specified
  as numbers would result in an error.
  [#6005](https://github.com/Kong/kong/pull/6005)

##### CLI

##### Configuration

- Fix issue where the Postgres password from the Kong configuration file
  would be truncated if it contained a `#` character.
  [#5822](https://github.com/Kong/kong/pull/5822)

##### Admin API

- Fix issue where a `PUT` request on `/upstreams/:upstreams/targets/:targets`
  would result in HTTP 500 Internal Server Error.
  [#6012](https://github.com/Kong/kong/pull/6012)

##### PDK

- Stop request processing flow if body encoding fails.
  [#5829](https://github.com/Kong/kong/pull/5829)
- Ensure `kong.service.set_target()` includes the port number if a non-default
  port is used.
  [#5996](https://github.com/Kong/kong/pull/5996)

##### Plugins

- Go: fix issue where the go-pluginserver would not reload Go plugins'
  configurations.
  Thanks [wopol](https://github.com/wopol) for the patch!
  [#5866](https://github.com/Kong/kong/pull/5866)
- basic-auth: avoid fetching credentials when password is not given.
  Thanks [Abhishekvrshny](https://github.com/Abhishekvrshny) for the patch!
  [#5880](https://github.com/Kong/kong/pull/5880)
- cors: avoid overwriting upstream response `Vary` header; new values are now
  added as additional `Vary` headers.
  Thanks [aldor007](https://github.com/aldor007) for the patch!
  [#5794](https://github.com/Kong/kong/pull/5794)

[Back to TOC](#table-of-contents)


## [2.0.4]

> Released 2020/04/22

### Fixes

##### Core

  - Disable JIT mlcache:get_bulk() on ARM64
    [#5797](https://github.com/Kong/kong/pull/5797)
  - Don't incrementing log counters on unexpected errors
    [#5783](https://github.com/Kong/kong/pull/5783)
  - Invalidate target history at cleanup so balancers stay synced
    [#5775](https://github.com/Kong/kong/pull/5775)
  - Set a log prefix with the upstream name
    [#5773](https://github.com/Kong/kong/pull/5773)
  - Fix memory leaks when loading a declarative config that fails schema validation
    [#5766](https://github.com/Kong/kong/pull/5766)
  - Fix some balancer and cluster_events issues
    [#5804](https://github.com/Kong/kong/pull/5804)

##### Configuration

  - Send declarative config updates to stream subsystem via Unix domain
    [#5786](https://github.com/Kong/kong/pull/5786)
  - Now when using declarative configurations the cache is purged on reload, cleaning any references to removed entries
    [#5769](https://github.com/Kong/kong/pull/5769)


[Back to TOC](#table-of-contents)


## [2.0.3]

> Released 2020/04/06

This is a patch release in the 2.0 series. Being a patch release, it strictly
contains performance improvements and bugfixes. The are no new features or
breaking changes.

### Fixes

##### Core

  - Setting the target weight to 0 does not automatically remove the upstream.
    [#5710](https://github.com/Kong/kong/pull/5710).
  - The plugins iterator is now always fully built, even if the initialization
    of any of them fails.
    [#5692](https://github.com/Kong/kong/pull/5692).
  - Fixed the load of `dns_not_found_ttl` and `dns_error_ttl` configuration
    options.
    [#5684](https://github.com/Kong/kong/pull/5684).
  - Consumers and tags are properly warmed-up from the plugins' perspective,
    i.e. they are loaded to the cache space that plugins access.
    [#5669](https://github.com/Kong/kong/pull/5669).
  - Customized error messages don't affect subsequent default error responses
    now.
    [#5673](https://github.com/Kong/kong/pull/5673).

##### CLI

  - Fixed the `lua_package_path` option precedence over `LUA_PATH` environment
    variable.
    [#5729](https://github.com/Kong/kong/pull/5729).
  - Support to Nginx binary upgrade by correctly handling the `USR2` signal.
    [#5657](https://github.com/Kong/kong/pull/5657).

##### Configuration

  - Fixed the logrotate configuration file with the right line terminators.
    [#243](https://github.com/Kong/kong-build-tools/pull/243).
    Thanks, [WALL-E](https://github.com/WALL-E)

##### Admin API

  - Fixed the `sni is duplicated` error when sending multiple `SNIs` as body
    arguments and an `SNI` on URL that matched one from the body.
    [#5660](https://github.com/Kong/kong/pull/5660).

[Back to TOC](#table-of-contents)


## [2.0.2]

> Released 2020/02/27

This is a patch release in the 2.0 series. Being a patch release, it strictly
contains performance improvements and bugfixes. The are no new features or
breaking changes.

### Fixes

##### Core

  - Fix issue related to race condition in Cassandra select each method
    [#5564](https://github.com/Kong/kong/pull/5564).
    Thanks, [vasuharish](https://github.com/vasuharish)!
  - Fix issue related to running control plane under multiple Nginx workers
    [#5612](https://github.com/Kong/kong/pull/5612).
  - Don't change route paths when marshaling
    [#5587](https://github.com/Kong/kong/pull/5587).
  - Fix propagation of posted health across workers
    [#5539](https://github.com/Kong/kong/pull/5539).
  - Use proper units for timeouts with cassandra
    [#5571](https://github.com/Kong/kong/pull/5571).
  - Fix broken SNI based routing in L4 proxy mode
    [#5533](https://github.com/Kong/kong/pull/5533).

##### Plugins

  - Enable the ACME plugin by default
    [#5555](https://github.com/Kong/kong/pull/5555).
  - Accept consumer username in anonymous field
    [#5552](https://github.com/Kong/kong/pull/5552).

[Back to TOC](#table-of-contents)


## [2.0.1]

> Released 2020/02/04

This is a patch release in the 2.0 series. Being a patch release, it strictly
contains performance improvements and bugfixes. The are no new features or
breaking changes.


### Fixes

##### Core

  - Migrations include the configured Lua path now
    [#5509](https://github.com/Kong/kong/pull/5509).
  - Hop-by-hop headers to not clear upgrade header on upgrade
    [#5495](https://github.com/Kong/kong/pull/5495).
  - Balancers now properly check if a response is produced by an upstream
    [#5493](https://github.com/Kong/kong/pull/5493).
    Thanks, [onematchfox](https://github.com/onematchfox)!
  - Kong correctly logs an error message when the Lua VM cannot allocate memory
    [#5479](https://github.com/Kong/kong/pull/5479)
    Thanks, [pamiel](https://github.com/pamiel)!
  - Schema validations work again in DB-less mode
    [#5464](https://github.com/Kong/kong/pull/5464).

##### Plugins

  - oauth2: handle `Authorization` headers with missing `access_token` correctly.
    [#5514](https://github.com/Kong/kong/pull/5514).
    Thanks, [jeremyjpj0916](https://github.com/jeremyjpj0916)!
  - oauth2: hash oauth2_tokens cache key via the DAO
    [#5507](https://github.com/Kong/kong/pull/5507)


[Back to TOC](#table-of-contents)


## [2.0.0]

> Released 2020/01/20

This is a new major release of Kong, including new features such as **Hybrid
mode**, **Go language support for plugins** and **buffered proxying**, and
much more.

Kong 2.0.0 removes the deprecated service mesh functionality, which was
been retired in favor of [Kuma](https://kuma.io), as Kong continues to
focus on its core gateway capabilities.

Please note that Kong 2.0.0 also removes support for migrating from versions
below 1.0.0. If you are running Kong 0.x versions below 0.14.1, you need to
migrate to 0.14.1 first, and once you are running 0.14.1, you can migrate to
Kong 1.5.0, which includes special provisions for migrating from Kong 0.x,
such as the `kong migrations migrate-apis` command, and then finally to Kong
2.0.0.

### Dependencies

- :warning: The required OpenResty version is
  [1.15.8.2](http://openresty.org/en/changelog-1015008.html), and the
  the set of patches included has changed, including the latest release of
  [lua-kong-nginx-module](https://github.com/Kong/lua-kong-nginx-module).
  If you are installing Kong from one of our distribution
  packages, you are not affected by this change.

**Note:** if you are not using one of our distribution packages and compiling
OpenResty from source, you must still apply Kong's [OpenResty
patches](https://github.com/Kong/kong-build-tools/tree/master/openresty-build-tools/openresty-patches)
(and, as highlighted above, compile OpenResty with the new
lua-kong-nginx-module). Our [kong-build-tools](https://github.com/Kong/kong-build-tools)
repository will allow you to do both easily.

### Packaging

- RPM packages are now signed with our own GPG keys. You can download our public
  key at https://bintray.com/user/downloadSubjectPublicKey?username=kong
- Kong now ships with a systemd unit file

### Additions

##### Core

  - :fireworks: **Hybrid mode** for management of control-plane and
    data-plane nodes. This allows running control-plane nodes using a
    database and have them deliver configuration updates to DB-less
    data-plane nodes.
    [#5294](https://github.com/Kong/kong/pull/5294)
  - :fireworks: **Buffered proxying** - plugins can now request buffered
    reading of the service response (as opposed to the streaming default),
    allowing them to modify headers based on the contents of the body
    [#5234](https://github.com/Kong/kong/pull/5234)
  - The `transformations` in DAO schemas now also support `on_read`,
    allowing for two-way (read/write) data transformations between
    Admin API input/output and database storage.
    [#5100](https://github.com/Kong/kong/pull/5100)
  - Added `threshold` attribute for health checks
    [#5206](https://github.com/Kong/kong/pull/5206)
  - Caches for core entities and plugin-controlled entities (such as
    credentials, etc.) are now separated, protecting the core entities
    from cache eviction caused by plugin behavior.
    [#5114](https://github.com/Kong/kong/pull/5114)
  - Cipher suite was updated to the Mozilla v5 release.
    [#5342](https://github.com/Kong/kong/pull/5342)
  - Better support for using already existing Cassandra keyspaces
    when migrating
    [#5361](https://github.com/Kong/kong/pull/5361)
  - Better log messages when plugin modules fail to load
    [#5357](https://github.com/Kong/kong/pull/5357)
  - `stream_listen` now supports the `backlog` option.
    [#5346](https://github.com/Kong/kong/pull/5346)
  - The internal cache was split into two independent segments,
    `kong.core_cache` and `kong.cache`. The `core_cache` region is
    used by the Kong core to store configuration data that doesn't
    change often. The other region is used to store plugin
    runtime data that is dependent on traffic pattern and user
    behavior. This change should decrease the cache contention
    between Kong core and plugins and result in better performance
    overall.
    - :warning: Note that both structures rely on the already existent
      `mem_cache_size` configuration option to set their size,
      so when upgrading from a previous Kong version, the cache
      memory consumption might double if this value is not adjusted
      [#5114](https://github.com/Kong/kong/pull/5114)

##### CLI

  - `kong config init` now accepts a filename argument
    [#4451](https://github.com/Kong/kong/pull/4451)

##### Configuration

  - :fireworks: **Extended support for Nginx directive injections**
    via Kong configurations, reducing the needs for custom Nginx
    templates. New injection contexts were added: `nginx_main_`,
    `nginx_events` and `nginx_supstream_` (`upstream` in `stream`
    mode).
    [#5390](https://github.com/Kong/kong/pull/5390)
  - Enable `reuseport` option in the listen directive by default
    and allow specifying both `reuseport` and `backlog=N` in the
    listener flags.
    [#5332](https://github.com/Kong/kong/pull/5332)
  - Check existence of `lua_ssl_trusted_certificate` at startup
    [#5345](https://github.com/Kong/kong/pull/5345)

##### Admin API

  - Added `/upstreams/<id>/health?balancer_health=1` attribute for
    detailed information about balancer health based on health
    threshold configuration
    [#5206](https://github.com/Kong/kong/pull/5206)

##### PDK

  - New functions `kong.service.request.enable_buffering`,
    `kong.service.response.get_raw_body` and
    `kong.service.response.get_body` for use with buffered proxying
    [#5315](https://github.com/Kong/kong/pull/5315)

##### Plugins

  - :fireworks: **Go plugin support** - plugins can now be written in
    Go as well as Lua, through the use of an out-of-process Go plugin server.
    [#5326](https://github.com/Kong/kong/pull/5326)
  - The lifecycle of the Plugin Server daemon for Go language support is
    managed by Kong itself.
    [#5366](https://github.com/Kong/kong/pull/5366)
  - :fireworks: **New plugin: ACME** - Let's Encrypt and ACMEv2 integration with Kong
    [#5333](https://github.com/Kong/kong/pull/5333)
  - :fireworks: aws-lambda: bumped version to 3.0.1, with a number of new features!
    [#5083](https://github.com/Kong/kong/pull/5083)
  - :fireworks: prometheus: bumped to version 0.7.0 including major performance improvements
    [#5295](https://github.com/Kong/kong/pull/5295)
  - zipkin: bumped to version 0.2.1
    [#5239](https://github.com/Kong/kong/pull/5239)
  - session: bumped to version 2.2.0, adding `authenticated_groups` support
    [#5108](https://github.com/Kong/kong/pull/5108)
  - rate-limiting: added experimental support for standardized headers based on the
    ongoing [RFC draft](https://tools.ietf.org/html/draft-polli-ratelimit-headers-01)
    [#5335](https://github.com/Kong/kong/pull/5335)
  - rate-limiting: added Retry-After header on HTTP 429 responses
    [#5329](https://github.com/Kong/kong/pull/5329)
  - datadog: report metrics with tags --
    Thanks [mvanholsteijn](https://github.com/mvanholsteijn) for the patch!
    [#5154](https://github.com/Kong/kong/pull/5154)
  - request-size-limiting: added `size_unit` configuration option.
    [#5214](https://github.com/Kong/kong/pull/5214)
  - request-termination: add extra check for `conf.message` before sending
    response back with body object included.
    [#5202](https://github.com/Kong/kong/pull/5202)
  - jwt: add `X-Credential-Identifier` header in response --
    Thanks [davinwang](https://github.com/davinwang) for the patch!
    [#4993](https://github.com/Kong/kong/pull/4993)

### Fixes

##### Core

  - Correct detection of update upon deleting Targets --
    Thanks [pyrl247](https://github.com/pyrl247) for the patch!
  - Fix declarative config loading of entities with abstract records
    [#5343](https://github.com/Kong/kong/pull/5343)
  - Fix sort priority when matching routes by longest prefix
    [#5430](https://github.com/Kong/kong/pull/5430)
  - Detect changes in Routes that happen halfway through a router update
    [#5431](https://github.com/Kong/kong/pull/5431)

##### Admin API

  - Corrected the behavior when overwriting a Service configuration using
    the `url` shorthand
    [#5315](https://github.com/Kong/kong/pull/5315)

##### Core

  - :warning: **Removed Service Mesh support** - That has been deprecated in
    Kong 1.4 and made off-by-default already, and the code is now gone in 2.0.
    For Service Mesh, we now have [Kuma](https://kuma.io), which is something
    designed for Mesh patterns from day one, so we feel at peace with removing
    Kong's native Service Mesh functionality and focus on its core capabilities
    as a gateway.

##### Configuration

  - Routes using `tls` are now supported in stream mode by adding an
    entry in `stream_listen` with the `ssl` keyword enabled.
    [#5346](https://github.com/Kong/kong/pull/5346)
  - As part of service mesh removal, serviceless proxying was removed.
    You can still set `service = null` when creating a route for use with
    serverless plugins such as `aws-lambda`, or `request-termination`.
    [#5353](https://github.com/Kong/kong/pull/5353)
  - Removed the `origins` property which was used for service mesh.
    [#5351](https://github.com/Kong/kong/pull/5351)
  - Removed the `transparent` property which was used for service mesh.
    [#5350](https://github.com/Kong/kong/pull/5350)
  - Removed the `nginx_optimizations` property; the equivalent settings
    can be performed via Nginx directive injections.
    [#5390](https://github.com/Kong/kong/pull/5390)
  - The Nginx directive injection prefixes `nginx_http_upstream_`
    and `nginx_http_status_` were renamed to `nginx_upstream_` and
    `nginx_status_` respectively.
    [#5390](https://github.com/Kong/kong/pull/5390)

##### Plugins

  - Removed the Sidecar Injector plugin which was used for service mesh.
    [#5199](https://github.com/Kong/kong/pull/5199)


[Back to TOC](#table-of-contents)


## [1.5.1]

> Released 2020/02/19

This is a patch release over 1.5.0, fixing a minor issue in the `kong migrations migrate-apis`
command, which assumed execution in a certain order in the migration process. This now
allows the command to be executed prior to running the migrations from 0.x to 1.5.1.

### Fixes

##### CLI

  - Do not assume new fields are already available when running `kong migrations migrate-apis`
    [#5572](https://github.com/Kong/kong/pull/5572)


[Back to TOC](#table-of-contents)


## [1.5.0]

> Released 2020/01/20

Kong 1.5.0 is the last release in the Kong 1.x series, and it was designed to
help Kong 0.x users upgrade out of that series and into more current releases.
Kong 1.5.0 includes two features designed to ease the transition process: the
new `kong migrations migrate-apis` commands, to help users migrate away from
old `apis` entities which were deprecated in Kong 0.13.0 and removed in Kong
1.0.0, and a compatibility flag to provide better router compatibility across
Kong versions.

### Additions

##### Core

  - New `path_handling` attribute in Routes entities, which selects the behavior
    the router will have when combining the Service Path, the Route Path, and
    the Request path into a single path sent to the upstream. This attribute
    accepts two values, `v0` or `v1`, making the router behave as in Kong 0.x or
    Kong 1.x, respectively. [#5360](https://github.com/Kong/kong/pull/5360)

##### CLI

  - New command `kong migrations migrate-apis`, which converts any existing
    `apis` from an old Kong 0.x installation and generates Route, Service and
    Plugin entities with equivalent configurations. The converted routes are
    set to use `path_handling = v0`, to ensure compatibility.
    [#5176](https://github.com/Kong/kong/pull/5176)

### Fixes

##### Core

  - Fixed the routing prioritization that could lead to a match in a lower
    priority path. [#5443](https://github.com/Kong/kong/pull/5443)
  - Changes in router or plugins entities while the rebuild is in progress now
    are treated in the next rebuild, avoiding to build invalid iterators.
    [#5431](https://github.com/Kong/kong/pull/5431)
  - Fixed invalid incorrect calculation of certificate validity period.
    [#5449](https://github.com/Kong/kong/pull/5449) -- Thanks
    [Bevisy](https://github.com/Bevisy) for the patch!


[Back to TOC](#table-of-contents)


## [1.4.3]

> Released 2020/01/09

:warning: This release includes a security fix to address potentially
sensitive information being written to the error log file. This affects
certain uses of the Admin API for DB-less mode, described below.

This is a patch release in the 1.4 series, and as such, strictly contains
bugfixes. There are no new features nor breaking changes.

### Fixes

##### Core

  - Fix the detection of the need for balancer updates
    when deleting targets
    [#5352](https://github.com/kong/kong/issues/5352) --
    Thanks [zeeshen](https://github.com/zeeshen) for the patch!
  - Fix behavior of longest-path criteria when matching routes
    [#5383](https://github.com/kong/kong/issues/5383)
  - Fix incorrect use of cache when using header-based routing
    [#5267](https://github.com/kong/kong/issues/5267) --
    Thanks [marlonfan](https://github.com/marlonfan) for the patch!

##### Admin API

  - Do not make a debugging dump of the declarative config input into
    `error.log` when posting it with `/config` and using `_format_version`
    as a top-level parameter (instead of embedded in the `config` parameter).
    [#5411](https://github.com/kong/kong/issues/5411)
  - Fix incorrect behavior of PUT for /certificates
    [#5321](https://github.com/kong/kong/issues/5321)

##### Plugins

  - acl: fixed an issue where getting ACLs by group failed when multiple
    consumers share the same group
    [#5322](https://github.com/kong/kong/issues/5322)


[Back to TOC](#table-of-contents)


## [1.4.2]

> Released 2019/12/10

This is another patch release in the 1.4 series, and as such, strictly
contains bugfixes. There are no new features nor breaking changes.

### Fixes

##### Core

  - Fixes some corner cases in the balancer behavior
    [#5318](https://github.com/Kong/kong/pull/5318)

##### Plugins

  - http-log: disable queueing when using the default
    settings, to avoid memory consumption issues
    [#5323](https://github.com/Kong/kong/pull/5323)
  - prometheus: restore compatibility with version 0.6.0
    [#5303](https://github.com/Kong/kong/pull/5303)


[Back to TOC](#table-of-contents)


## [1.4.1]

> Released 2019/12/03

This is a patch release in the 1.4 series, and as such, strictly contains
bugfixes. There are no new features nor breaking changes.

### Fixes

##### Core

  - Fixed a memory leak in the balancer
    [#5229](https://github.com/Kong/kong/pull/5229) --
    Thanks [zeeshen](https://github.com/zeeshen) for the patch!
  - Removed arbitrary limit on worker connections.
    [#5148](https://github.com/Kong/kong/pull/5148)
  - Fixed `preserve_host` behavior for gRPC routes
    [#5225](https://github.com/Kong/kong/pull/5225)
  - Fix migrations for ttl for OAuth2 tokens
    [#5253](https://github.com/Kong/kong/pull/5253)
  - Improve handling of errors when creating balancers
    [#5284](https://github.com/Kong/kong/pull/5284)

##### CLI

  - Fixed an issue with `kong config db_export` when reading
    entities that are ttl-enabled and whose ttl value is `null`.
    [#5185](https://github.com/Kong/kong/pull/5185)

##### Admin API

  - Various fixes for Admin API behavior
    [#5174](https://github.com/Kong/kong/pull/5174),
    [#5178](https://github.com/Kong/kong/pull/5178),
    [#5191](https://github.com/Kong/kong/pull/5191),
    [#5186](https://github.com/Kong/kong/pull/5186)

##### Plugins

  - http-log: do not impose a retry delay on successful sends
    [#5282](https://github.com/Kong/kong/pull/5282)


[Back to TOC](#table-of-contents)

## [1.4.0]

> Released on 2019/10/22

### Installation

  - :warning: All Bintray assets have been renamed from `.all.` / `.noarch.` to be
    architecture specific namely `.arm64.` and `.amd64.`

### Additions

##### Core

  - :fireworks: New configuration option `cassandra_refresh_frequency` to set
    the frequency that Kong will check for Cassandra cluster topology changes,
    avoiding restarts when Cassandra nodes are added or removed.
    [#5071](https://github.com/Kong/kong/pull/5071)
  - New `transformations` property in DAO schemas, which allows adding functions
    that run when database rows are inserted or updated.
    [#5047](https://github.com/Kong/kong/pull/5047)
  - The new attribute `hostname` has been added to `upstreams` entities. This
    attribute is used as the `Host` header when proxying requests through Kong
    to servers that are listening on server names that are different from the
    names to which they resolve.
    [#4959](https://github.com/Kong/kong/pull/4959)
  - New status interface has been introduced. It exposes insensitive health,
    metrics and error read-only information from Kong, which can be consumed by
    other services in the infrastructure to monitor Kong's health.
    This removes the requirement of the long-used workaround to monitor Kong's
    health by injecting a custom server block.
    [#4977](https://github.com/Kong/kong/pull/4977)
  - New Admin API response header `X-Kong-Admin-Latency`, reporting the time
    taken by Kong to process an Admin API request.
    [#4966](https://github.com/Kong/kong/pull/4996/files)

##### Configuration

  - :warning: New configuration option `service_mesh` which enables or disables
    the Service Mesh functionality. The Service Mesh is being deprecated and
    will not be available in the next releases of Kong.
    [#5124](https://github.com/Kong/kong/pull/5124)
  - New configuration option `router_update_frequency` that allows setting the
    frequency that router and plugins will be checked for changes. This new
    option avoids performance degradation when Kong routes or plugins are
    frequently changed. [#4897](https://github.com/Kong/kong/pull/4897)

##### Plugins

  - rate-limiting: in addition to consumer, credential, and IP levels, now
    rate-limiting plugin has service-level support. Thanks
    [wuguangkuo](https://github.com/wuguangkuo) for the patch!
    [#5031](https://github.com/Kong/kong/pull/5031)
  - Now rate-limiting `local` policy counters expire using the shared
    dictionary's TTL, avoiding to keep unnecessary counters in memory. Thanks
    [cb372](https://github.com/cb372) for the patch!
    [#5029](https://github.com/Kong/kong/pull/5029)
  - Authentication plugins have support for tags now.
    [#4945](https://github.com/Kong/kong/pull/4945)
  - response-transformer plugin now supports renaming response headers. Thanks
    [aalmazanarbs](https://github.com/aalmazanarbs) for the patch!
    [#5040](https://github.com/Kong/kong/pull/5040)

### Fixes

##### Core

  - :warning: Service Mesh is known to cause HTTPS requests to upstream to
    ignore `proxy_ssl*` directives, so it is being discontinued in the next
    major release of Kong. In this release it is disabled by default, avoiding
    this issue, and it can be enabled as aforementioned in the configuration
    section. [#5124](https://github.com/Kong/kong/pull/5124)
  - Fixed an issue on reporting the proper request method and URL arguments on
    NGINX-produced errors in logging plugins.
    [#5073](https://github.com/Kong/kong/pull/5073)
  - Fixed an issue where targets were not properly updated in all Kong workers
    when they were removed. [#5041](https://github.com/Kong/kong/pull/5041)
  - Deadlocks cases in database access functions when using Postgres and
    cleaning up `cluster_events` in high-changing scenarios were fixed.
    [#5118](https://github.com/Kong/kong/pull/5118)
  - Fixed issues with tag-filtered GETs on Cassandra-backed nodes.
    [#5105](https://github.com/Kong/kong/pull/5105)

##### Configuration

  - Fixed Lua parsing and error handling in declarative configurations.
    [#5019](https://github.com/Kong/kong/pull/5019)
  - Automatically escape any unescaped `#` characters in parsed `KONG_*`
    environment variables. [#5062](https://github.com/Kong/kong/pull/5062)

##### Plugins

  - file-log: creates log file with proper permissions when Kong uses
    declarative config. [#5028](https://github.com/Kong/kong/pull/5028)
  - basic-auth: fixed credentials parsing when using DB-less
    configurations. [#5080](https://github.com/Kong/kong/pull/5080)
  - jwt: plugin handles empty claims and return the correct error message.
    [#5123](https://github.com/Kong/kong/pull/5123)
    Thanks to [@jeremyjpj0916](https://github.com/jeremyjpj0916) for the patch!
  - serverless-functions: Lua code in declarative configurations is validated
    and loaded correctly.
    [#24](https://github.com/Kong/kong-plugin-serverless-functions/pull/24)
  - request-transformer: fixed bug on removing and then adding request headers
    with the same name.
    [#9](https://github.com/Kong/kong-plugin-request-transformer/pull/9)


[Back to TOC](#table-of-contents)

## [1.3.0]

> Released on 2019/08/21

Kong 1.3 is the first version to officially support **gRPC proxying**!

Following our vision for Kong to proxy modern Web services protocols, we are
excited for this newest addition to the family of protocols already supported
by Kong (HTTP(s), WebSockets, and TCP). As we have recently stated in our
latest [Community Call](https://konghq.com/community-call/), more protocols are
to be expected in the future.

Additionally, this release includes several highly-requested features such as
support for upstream **mutual TLS**, **header-based routing** (not only
`Host`), **database export**, and **configurable upstream keepalive
timeouts**.

### Changes

##### Dependencies

- :warning: The required OpenResty version has been bumped to
  [1.15.8.1](http://openresty.org/en/changelog-1015008.html). If you are
  installing Kong from one of our distribution packages, you are not affected
  by this change. See [#4382](https://github.com/Kong/kong/pull/4382).
  With this new version comes a number of improvements:
  1. The new [ngx\_http\_grpc\_module](https://nginx.org/en/docs/http/ngx_http_grpc_module.html).
  2. Configurable of upstream keepalive connections by timeout or number of
     requests.
  3. Support for ARM64 architectures.
  4. LuaJIT GC64 mode for x86_64 architectures, raising the LuaJIT GC-managed
     memory limit from 2GB to 128TB and producing more predictable GC
     performance.
- :warning: From this version on, the new
  [lua-kong-nginx-module](https://github.com/Kong/lua-kong-nginx-module) Nginx
  module is **required** to be built into OpenResty for Kong to function
  properly. This new module allows Kong to support new features such as mutual
  TLS authentication. If you are installing Kong from one of our distribution
  packages, you are not affected by this change.
  [openresty-build-tools#26](https://github.com/Kong/openresty-build-tools/pull/26)

**Note:** if you are not using one of our distribution packages and compiling
OpenResty from source, you must still apply Kong's [OpenResty
patches](https://github.com/kong/openresty-patches) (and, as highlighted above,
compile OpenResty with the new lua-kong-nginx-module). Our new
[openresty-build-tools](https://github.com/Kong/openresty-build-tools)
repository will allow you to do both easily.

##### Core

- :warning: Bugfixes in the router *may, in some edge-cases*, result in
  different Routes being matched. It was reported to us that the router behaved
  incorrectly in some cases when configuring wildcard Hosts and regex paths
  (e.g. [#3094](https://github.com/Kong/kong/issues/3094)). It may be so that
  you are subject to these bugs without realizing it. Please ensure that
  wildcard Hosts and regex paths Routes you have configured are matching as
  expected before upgrading.
  See [9ca4dc0](https://github.com/Kong/kong/commit/9ca4dc09fdb12b340531be8e0f9d1560c48664d5),
  [2683b86](https://github.com/Kong/kong/commit/2683b86c2f7680238e3fe85da224d6f077e3425d), and
  [6a03e1b](https://github.com/Kong/kong/commit/6a03e1bd95594716167ccac840ff3e892ed66215)
  for details.
- Upstream connections are now only kept-alive for 100 requests or 60 seconds
  (idle) by default. Previously, upstream connections were not actively closed
  by Kong. This is a (non-breaking) change in behavior, inherited from Nginx
  1.15, and configurable via new configuration properties (see below).

##### Configuration

- :warning: The `upstream_keepalive` configuration property is deprecated, and
  replaced by the new `nginx_http_upstream_keepalive` property. Its behavior is
  almost identical, but the notable difference is that the latter leverages the
  [injected Nginx
  directives](https://konghq.com/blog/kong-ce-nginx-injected-directives/)
  feature added in Kong 0.14.0.
  In future releases, we will gradually increase support for injected Nginx
  directives. We have high hopes that this will remove the occasional need for
  custom Nginx configuration templates.
  [#4382](https://github.com/Kong/kong/pull/4382)

### Additions

##### Core

- :fireworks: **Native gRPC proxying.** Two new protocol types; `grpc` and
  `grpcs` correspond to gRPC over h2c and gRPC over h2. They can be specified
  on a Route or a Service's `protocol` attribute (e.g. `protocol = grpcs`).
  When an incoming HTTP/2 request matches a Route with a `grpc(s)` protocol,
  the request will be handled by the
  [ngx\_http\_grpc\_module](https://nginx.org/en/docs/http/ngx_http_grpc_module.html),
  and proxied to the upstream Service according to the gRPC protocol
  specifications.  :warning: Note that not all Kong plugins are compatible with
  gRPC requests yet.  [#4801](https://github.com/Kong/kong/pull/4801)
- :fireworks: **Mutual TLS** handshake with upstream services. The Service
  entity now has a new `client_certificate` attribute, which is a foreign key
  to a Certificate entity. If specified, Kong will use the Certificate as a
  client TLS cert during the upstream TLS handshake.
  [#4800](https://github.com/Kong/kong/pull/4800)
- :fireworks: **Route by any request header**. The router now has the ability
  to match Routes by any request header (not only `Host`). The Route entity now
  has a new `headers` attribute, which is a map of headers names and values.
  E.g. `{ "X-Forwarded-Host": ["example.org"], "Version": ["2", "3"] }`.
  [#4758](https://github.com/Kong/kong/pull/4758)
- :fireworks: **Least-connection load-balancing**. A new `algorithm` attribute
  has been added to the Upstream entity. It can be set to `"round-robin"`
  (default), `"consistent-hashing"`, or `"least-connections"`.
  [#4528](https://github.com/Kong/kong/pull/4528)
- A new core entity, "CA Certificates" has been introduced and can be accessed
  via the new `/ca_certificates` Admin API endpoint. CA Certificates entities
  will be used as CA trust store by Kong. Certificates stored by this entity
  need not include their private key.
  [#4798](https://github.com/Kong/kong/pull/4798)
- Healthchecks now use the combination of IP + Port + Hostname when storing
  upstream health information. Previously, only IP + Port were used. This means
  that different virtual hosts served behind the same IP/port will be treated
  differently with regards to their health status. New endpoints were added to
  the Admin API to manually set a Target's health status.
  [#4792](https://github.com/Kong/kong/pull/4792)

##### Configuration

- :fireworks: A new section in the `kong.conf` file describes [injected Nginx
  directives](https://konghq.com/blog/kong-ce-nginx-injected-directives/)
  (added to Kong 0.14.0) and specifies a few default ones.
  In future releases, we will gradually increase support for injected Nginx
  directives. We have high hopes that this will remove the occasional need for
  custom Nginx configuration templates.
  [#4382](https://github.com/Kong/kong/pull/4382)
- :fireworks: New configuration properties allow for controlling the behavior of
  upstream keepalive connections. `nginx_http_upstream_keepalive_requests` and
  `nginx_http_upstream_keepalive_timeout` respectively control the maximum
  number of proxied requests and idle timeout of an upstream connection.
  [#4382](https://github.com/Kong/kong/pull/4382)
- New flags have been added to the `*_listen` properties: `deferred`, `bind`,
  and `reuseport`.
  [#4692](https://github.com/Kong/kong/pull/4692)

##### CLI

- :fireworks: **Database export** via the new `kong config db_export` CLI
  command. This command will export the configuration present in the database
  Kong is connected to (Postgres or Cassandra) as a YAML file following Kong's
  declarative configuration syntax. This file can thus be imported later on
  in a DB-less Kong node or in another database via `kong config db_import`.
  [#4809](https://github.com/Kong/kong/pull/4809)

##### Admin API

- Many endpoints now support more levels of nesting for ease of access.
  For example: `/services/:services/routes/:routes` is now a valid API
  endpoint.
  [#4713](https://github.com/Kong/kong/pull/4713)
- The API now accepts `form-urlencoded` payloads with deeply nested data
  structures. Previously, it was only possible to send such data structures
  via JSON payloads.
  [#4768](https://github.com/Kong/kong/pull/4768)

##### Plugins

- :fireworks: **New bundled plugin**: the [session
  plugin](https://github.com/Kong/kong-plugin-session) is now bundled in Kong.
  It can be used to manage browser sessions for APIs proxied and authenticated
  by Kong.
  [#4685](https://github.com/Kong/kong/pull/4685)
- ldap-auth: A new `config.ldaps` property allows configuring the plugin to
  connect to the LDAP server via TLS. It provides LDAPS support instead of only
  relying on STARTTLS.
  [#4743](https://github.com/Kong/kong/pull/4743)
- jwt-auth: The new `header_names` property accepts an array of header names
  the JWT plugin should inspect when authenticating a request. It defaults to
  `["Authorization"]`.
  [#4757](https://github.com/Kong/kong/pull/4757)
- [azure-functions](https://github.com/Kong/kong-plugin-azure-functions):
  Bumped to 0.4 for minor fixes and performance improvements.
- [kubernetes-sidecar-injector](https://github.com/Kong/kubernetes-sidecar-injector):
  The plugin is now more resilient to Kubernetes schema changes.
- [serverless-functions](https://github.com/Kong/kong-plugin-serverless-functions):
    - Bumped to 0.3 for minor performance improvements.
    - Functions can now have upvalues.
- [prometheus](https://github.com/Kong/kong-plugin-prometheus): Bumped to
  0.4.1 for minor performance improvements.
- cors: add OPTIONS, TRACE and CONNECT to default allowed methods
  [#4899](https://github.com/Kong/kong/pull/4899)
  Thanks to [@eshepelyuk](https://github.com/eshepelyuk) for the patch!

##### PDK

- New function `kong.service.set_tls_cert_key()`. This functions sets the
  client TLS certificate used while handshaking with the upstream service.
  [#4797](https://github.com/Kong/kong/pull/4797)

### Fixes

##### Core

- Fix WebSocket protocol upgrades in some cases due to case-sensitive
  comparisons of the `Upgrade` header.
  [#4780](https://github.com/Kong/kong/pull/4780)
- Router: Fixed a bug causing invalid matches when configuring two or more
  Routes with a plain `hosts` attribute shadowing another Route's wildcard
  `hosts` attribute. Details of the issue can be seen in
  [01b1cb8](https://github.com/Kong/kong/pull/4775/commits/01b1cb871b1d84e5e93c5605665b68c2f38f5a31).
  [#4775](https://github.com/Kong/kong/pull/4775)
- Router: Ensure regex paths always have priority over plain paths. Details of
  the issue can be seen in
  [2683b86](https://github.com/Kong/kong/commit/2683b86c2f7680238e3fe85da224d6f077e3425d).
  [#4775](https://github.com/Kong/kong/pull/4775)
- Cleanup of expired rows in PostgreSQL is now much more efficient thanks to a
  new query plan.
  [#4716](https://github.com/Kong/kong/pull/4716)
- Improved various query plans against Cassandra instances by increasing the
  default page size.
  [#4770](https://github.com/Kong/kong/pull/4770)

##### Plugins

- cors: ensure non-preflight OPTIONS requests can be proxied.
  [#4899](https://github.com/Kong/kong/pull/4899)
  Thanks to [@eshepelyuk](https://github.com/eshepelyuk) for the patch!
- Consumer references in various plugin entities are now
  properly marked as required, avoiding credentials that map to no Consumer.
  [#4879](https://github.com/Kong/kong/pull/4879)
- hmac-auth: Correct the encoding of HTTP/1.0 requests.
  [#4839](https://github.com/Kong/kong/pull/4839)
- oauth2: empty client_id wasn't checked, causing a server error.
  [#4884](https://github.com/Kong/kong/pull/4884)
- response-transformer: preserve empty arrays correctly.
  [#4901](https://github.com/Kong/kong/pull/4901)

##### CLI

- Fixed an issue when running `kong restart` and Kong was not running,
  causing stdout/stderr logging to turn off.
  [#4772](https://github.com/Kong/kong/pull/4772)

##### Admin API

- Ensure PUT works correctly when applied to plugin configurations.
  [#4882](https://github.com/Kong/kong/pull/4882)

##### PDK

- Prevent PDK calls from failing in custom content blocks.
  This fixes a misbehavior affecting the Prometheus plugin.
  [#4904](https://github.com/Kong/kong/pull/4904)
- Ensure `kong.response.add_header` works in the `rewrite` phase.
  [#4888](https://github.com/Kong/kong/pull/4888)

[Back to TOC](#table-of-contents)

## [1.2.2]

> Released on 2019/08/14

:warning: This release includes patches to the NGINX core (1.13.6) fixing
vulnerabilities in the HTTP/2 module (CVE-2019-9511 CVE-2019-9513
CVE-2019-9516).

This is a patch release in the 1.2 series, and as such, strictly contains
bugfixes. There are no new features nor breaking changes.

### Fixes

##### Core

- Case sensitivity fix when clearing the Upgrade header.
  [#4779](https://github.com/kong/kong/issues/4779)

### Performance

##### Core

- Speed up cascade deletes in Cassandra.
  [#4770](https://github.com/kong/kong/pull/4770)

## [1.2.1]

> Released on 2019/06/26

This is a patch release in the 1.2 series, and as such, strictly contains
bugfixes. There are no new features nor breaking changes.

### Fixes

##### Core

- Fix an issue preventing WebSocket connections from being established by
  clients. This issue was introduced in Kong 1.1.2, and would incorrectly clear
  the `Upgrade` response header.
  [#4719](https://github.com/Kong/kong/pull/4719)
- Fix a memory usage growth issue in the `/config` endpoint when configuring
  Upstream entities. This issue was mostly observed by users of the [Kong
  Ingress Controller](https://github.com/Kong/kubernetes-ingress-controller).
  [#4733](https://github.com/Kong/kong/pull/4733)
- Cassandra: ensure serial consistency is `LOCAL_SERIAL` when a
  datacenter-aware load balancing policy is in use. This fixes unavailability
  exceptions sometimes experienced when connecting to a multi-datacenter
  cluster with cross-datacenter connectivity issues.
  [#4734](https://github.com/Kong/kong/pull/4734)
- Schemas: fix an issue in the schema validator that would not allow specifying
  `false` in some schema rules, such a `{ type = "boolean", eq = false }`.
  [#4708](https://github.com/Kong/kong/pull/4708)
  [#4727](https://github.com/Kong/kong/pull/4727)
- Fix an underlying issue with regards to database entities cache keys
  generation.
  [#4717](https://github.com/Kong/kong/pull/4717)

##### Configuration

- Ensure the `cassandra_local_datacenter` configuration property is specified
  when a datacenter-aware Cassandra load balancing policy is in use.
  [#4734](https://github.com/Kong/kong/pull/4734)

##### Plugins

- request-transformer: fix an issue that would prevent adding a body to
  requests without one.
  [Kong/kong-plugin-request-transformer#4](https://github.com/Kong/kong-plugin-request-transformer/pull/4)
- kubernetes-sidecar-injector: fix an issue causing mutating webhook calls to
  fail.
  [Kong/kubernetes-sidecar-injector#9](https://github.com/Kong/kubernetes-sidecar-injector/pull/9)

[Back to TOC](#table-of-contents)

## [1.2.0]

> Released on: 2019/06/07

This release brings **improvements to reduce long latency tails**,
**consolidates declarative configuration support**, and comes with **newly open
sourced plugins** previously only available to Enterprise customers. It also
ships with new features improving observability and usability.

This release includes database migrations. Please take a few minutes to read
the [1.2 Upgrade Path](https://github.com/Kong/kong/blob/master/UPGRADE.md)
for more details regarding changes and migrations before planning to upgrade
your Kong cluster.

### Installation

- :warning: All Bintray repositories have been renamed from
  `kong-community-edition-*` to `kong-*`.
- :warning: All Kong packages have been renamed from `kong-community-edition`
  to `kong`.

For more details about the updated installation, please visit the official docs:
[https://konghq.com/install](https://konghq.com/install/).

### Additions

##### Core

- :fireworks: Support for **wildcard SNI matching**: the
  `ssl_certificate_by_lua` phase and the stream `preread` phase) is now able to
  match a client hello SNI against any registered wildcard SNI. This is
  particularly helpful for deployments serving a certificate for multiple
  subdomains.
  [#4457](https://github.com/Kong/kong/pull/4457)
- :fireworks: **HTTPS Routes can now be matched by SNI**: the `snis` Route
  attribute (previously only available for `tls` Routes) can now be set for
  `https` Routes and is evaluated by the HTTP router.
  [#4633](https://github.com/Kong/kong/pull/4633)
- :fireworks: **Native support for HTTPS redirects**: Routes have a new
  `https_redirect_status_code` attribute specifying the status code to send
  back to the client if a plain text request was sent to an `https` Route.
  [#4424](https://github.com/Kong/kong/pull/4424)
- The loading of declarative configuration is now done atomically, and with a
  safety check to verify that the new configuration fits in memory.
  [#4579](https://github.com/Kong/kong/pull/4579)
- Schema fields can now be marked as immutable.
  [#4381](https://github.com/Kong/kong/pull/4381)
- Support for loading custom DAO strategies from plugins.
  [#4518](https://github.com/Kong/kong/pull/4518)
- Support for IPv6 to `tcp` and `tls` Routes.
  [#4333](https://github.com/Kong/kong/pull/4333)

##### Configuration

- :fireworks: **Asynchronous router updates**: a new configuration property
  `router_consistency` accepts two possible values: `strict` and `eventual`.
  The former is the default setting and makes router rebuilds highly
  consistent between Nginx workers. It can result in long tail latency if
  frequent Routes and Services updates are expected. The latter helps
  preventing long tail latency issues by instructing Kong to rebuild the router
  asynchronously (with eventual consistency between Nginx workers).
  [#4639](https://github.com/Kong/kong/pull/4639)
- :fireworks: **Database cache warmup**: Kong can now preload entities during
  its initialization. A new configuration property (`db_cache_warmup_entities`)
  was introduced, allowing users to specify which entities should be preloaded.
  DB cache warmup allows for ahead-of-time DNS resolution for Services with a
  hostname. This feature reduces first requests latency, improving the overall
  P99 latency tail.
  [#4565](https://github.com/Kong/kong/pull/4565)
- Improved PostgreSQL connection management: two new configuration properties
  have been added: `pg_max_concurrent_queries` sets the maximum number of
  concurrent queries to the database, and `pg_semaphore_timeout` allows for
  tuning the timeout when acquiring access to a database connection. The
  default behavior remains the same, with no concurrency limitation.
  [#4551](https://github.com/Kong/kong/pull/4551)

##### Admin API

- :fireworks: Add declarative configuration **hash checking** avoiding
  reloading if the configuration has not changed. The `/config` endpoint now
  accepts a `check_hash` query argument. Hash checking only happens if this
  argument's value is set to `1`.
  [#4609](https://github.com/Kong/kong/pull/4609)
- :fireworks: Add a **schema validation endpoint for entities**: a new
  endpoint `/schemas/:entity_name/validate` can be used to validate an instance
  of any entity type in Kong without creating the entity itself.
  [#4413](https://github.com/Kong/kong/pull/4413)
- :fireworks: Add **memory statistics** to the `/status` endpoint. The response
  now includes a `memory` field, which contains the `lua_shared_dicts` and
  `workers_lua_vms` fields with statistics on shared dictionaries and workers
  Lua VM memory usage.
  [#4592](https://github.com/Kong/kong/pull/4592)

##### PDK

- New function `kong.node.get_memory_stats()`. This function returns statistics
  on shared dictionaries and workers Lua VM memory usage, and powers the memory
  statistics newly exposed by the `/status` endpoint.
  [#4632](https://github.com/Kong/kong/pull/4632)

##### Plugins

- :fireworks: **Newly open-sourced plugin**: the HTTP [proxy-cache
  plugin](https://github.com/kong/kong-plugin-proxy-cache) (previously only
  available in Enterprise) is now bundled in Kong.
  [#4650](https://github.com/Kong/kong/pull/4650)
- :fireworks: **Newly open-sourced plugin capabilities**: The
  [request-transformer
  plugin](https://github.com/Kong/kong-plugin-request-transformer) now includes
  capabilities previously only available in Enterprise, among which templating
  and variables interpolation.
  [#4658](https://github.com/Kong/kong/pull/4658)
- Logging plugins: log request TLS version, cipher, and verification status.
  [#4581](https://github.com/Kong/kong/pull/4581)
  [#4626](https://github.com/Kong/kong/pull/4626)
- Plugin development: inheriting from `BasePlugin` is now optional. Avoiding
  the inheritance paradigm improves plugins' performance.
  [#4590](https://github.com/Kong/kong/pull/4590)

### Fixes

##### Core

- Active healthchecks: `http` checks are not performed for `tcp` and `tls`
  Services anymore; only `tcp` healthchecks are performed against such
  Services.
  [#4616](https://github.com/Kong/kong/pull/4616)
- Fix an issue where updates in migrations would not correctly populate default
  values.
  [#4635](https://github.com/Kong/kong/pull/4635)
- Improvements in the reentrancy of Cassandra migrations.
  [#4611](https://github.com/Kong/kong/pull/4611)
- Fix an issue causing the PostgreSQL strategy to not bootstrap the schema when
  using a PostgreSQL account with limited permissions.
  [#4506](https://github.com/Kong/kong/pull/4506)

##### CLI

- Fix `kong db_import` to support inserting entities without specifying a UUID
  for their primary key. Entities with a unique identifier (e.g. `name` for
  Services) can have their primary key omitted.
  [#4657](https://github.com/Kong/kong/pull/4657)
- The `kong migrations [up|finish] -f` commands does not run anymore if there
  are no previously executed migrations.
  [#4617](https://github.com/Kong/kong/pull/4617)

##### Plugins

- ldap-auth: ensure TLS connections are reused.
  [#4620](https://github.com/Kong/kong/pull/4620)
- oauth2: ensured access tokens preserve their `token_expiration` value when
  migrating from previous Kong versions.
  [#4572](https://github.com/Kong/kong/pull/4572)

[Back to TOC](#table-of-contents)

## [1.1.2]

> Released on: 2019/04/24

This is a patch release in the 1.0 series. Being a patch release, it strictly
contains bugfixes. The are no new features or breaking changes.

### Fixes

- core: address issue where field type "record" nested values reset on update
  [#4495](https://github.com/Kong/kong/pull/4495)
- core: correctly manage primary keys of type "foreign"
  [#4429](https://github.com/Kong/kong/pull/4429)
- core: declarative config is not parsed on db-mode anymore
  [#4487](https://github.com/Kong/kong/pull/4487)
  [#4509](https://github.com/Kong/kong/pull/4509)
- db-less: Fixed a problem in Kong balancer timing out.
  [#4534](https://github.com/Kong/kong/pull/4534)
- db-less: Accept declarative config directly in JSON requests.
  [#4527](https://github.com/Kong/kong/pull/4527)
- db-less: do not mis-detect mesh mode
  [#4498](https://github.com/Kong/kong/pull/4498)
- db-less: fix crash when field has same name as entity
  [#4478](https://github.com/Kong/kong/pull/4478)
- basic-auth: ignore password if nil on basic auth credential patch
  [#4470](https://github.com/Kong/kong/pull/4470)
- http-log: Simplify queueing mechanism. Fixed a bug where traces were lost
  in some cases.
  [#4510](https://github.com/Kong/kong/pull/4510)
- request-transformer: validate header values in plugin configuration.
  Thanks, [@rune-chan](https://github.com/rune-chan)!
  [#4512](https://github.com/Kong/kong/pull/4512).
- rate-limiting: added index on rate-limiting metrics.
  Thanks, [@mvanholsteijn](https://github.com/mvanholsteijn)!
  [#4486](https://github.com/Kong/kong/pull/4486)

[Back to TOC](#table-of-contents)

## [1.1.1]

> Released on: 2019/03/28

This release contains a fix for 0.14 Kong clusters using Cassandra to safely
migrate to Kong 1.1.

### Fixes

- Ensure the 0.14 -> 1.1 migration path for Cassandra does not corrupt the
  database schema.
  [#4450](https://github.com/Kong/kong/pull/4450)
- Allow the `kong config init` command to run without a pointing to a prefix
  directory.
  [#4451](https://github.com/Kong/kong/pull/4451)

[Back to TOC](#table-of-contents)

## [1.1.0]

> Released on: 2019/03/27

This release introduces new features such as **Declarative
Configuration**, **DB-less Mode**, **Bulk Database Import**, **Tags**, as well
as **Transparent Proxying**. It contains a large number of other features and
fixes, listed below. Also, the Plugin Development kit also saw a minor
updated, bumped to version 1.1.

This release includes database migrations. Please take a few minutes to read
the [1.1 Upgrade Path](https://github.com/Kong/kong/blob/master/UPGRADE.md)
for more details regarding changes and migrations before planning to upgrade
your Kong cluster.

:large_orange_diamond: **Post-release note (as of 2019/03/28):** an issue has
been found when migrating from a 0.14 Kong cluster to 1.1.0 when running on top
of Cassandra. Kong 1.1.1 has been released to address this issue. Kong clusters
running on top of PostgreSQL are not affected by this issue, and can migrate to
1.1.0 or 1.1.1 safely.

### Additions

##### Core

- :fireworks: Kong can now run **without a database**, using in-memory
  storage only. When running Kong in DB-less mode, entities are loaded via a
  **declarative configuration** file, specified either through Kong's
  configuration file, or uploaded via the Admin API.
  [#4315](https://github.com/Kong/kong/pull/4315)
- :fireworks: **Transparent proxying** - the `service` attribute on
  Routes is now optional; a Route without an assigned Service will
  proxy transparently
  [#4286](https://github.com/Kong/kong/pull/4286)
- Support for **tags** in entities
  [#4275](https://github.com/Kong/kong/pull/4275)
  - Every core entity now adds a `tags` field
- New `protocols` field in the Plugin entity, allowing plugin instances
  to be set for specific protocols only (`http`, `https`, `tcp` or `tls`).
  [#4248](https://github.com/Kong/kong/pull/4248)
  - It filters out plugins during execution according to their `protocols` field
  - It throws an error when trying to associate a Plugin to a Route
    which is not compatible, protocols-wise, or to a Service with no
    compatible routes.

##### Configuration

- New option in `kong.conf`: `database=off` to start Kong without
  a database
- New option in `kong.conf`: `declarative_config=kong.yml` to
  load a YAML file using Kong's new [declarative config
  format](https://discuss.konghq.com/t/rfc-kong-native-declarative-config-format/2719)
- New option in `kong.conf`: `pg_schema` to specify Postgres schema
  to be used
- The Stream subsystem now supports Nginx directive injections
  [#4148](https://github.com/Kong/kong/pull/4148)
  - `nginx_stream_*` (or `KONG_NGINX_STREAM_*` environment variables)
    for injecting entries to the `stream` block
  - `nginx_sproxy_*` (or `KONG_NGINX_SPROXY_*` environment variables)
    for injecting entries to the `server` block inside `stream`

##### CLI

- :fireworks: **Bulk database import** using the same declarative
  configuration format as the in-memory mode, using the new command:
  `kong config db_import kong.yml`. This command upserts all
  entities specified in the given `kong.yml` file in bulk
  [#4284](https://github.com/Kong/kong/pull/4284)
- New command: `kong config init` to generate a template `kong.yml`
  file to get you started
- New command: `kong config parse kong.yml` to verify the syntax of
  the `kong.yml` file before using it
- New option `--wait` in `kong quit` to ease graceful termination when using orchestration tools
  [#4201](https://github.com/Kong/kong/pull/4201)

##### Admin API

- New Admin API endpoint: `/config` to replace the configuration of
  Kong entities entirely, replacing it with the contents of a new
  declarative config file
  - When using the new `database=off` configuration option,
    the Admin API endpoints for entities (such as `/routes` and
    `/services`) are read-only, since the configuration can only
    be updated via `/config`
    [#4308](https://github.com/Kong/kong/pull/4308)
- Admin API endpoints now support searching by tag
  (for example, `/consumers?tags=example_tag`)
  - You can search by multiple tags:
     - `/services?tags=serv1,mobile` to search for services matching tags `serv1` and `mobile`
     - `/services?tags=serv1/serv2` to search for services matching tags `serv1` or `serv2`
- New Admin API endpoint `/tags/` for listing entities by tag: `/tags/example_tag`

##### PDK

- New PDK function: `kong.client.get_protocol` for obtaining the protocol
  in use during the current request
  [#4307](https://github.com/Kong/kong/pull/4307)
- New PDK function: `kong.nginx.get_subsystem`, so plugins can detect whether
  they are running on the HTTP or Stream subsystem
  [#4358](https://github.com/Kong/kong/pull/4358)

##### Plugins

- :fireworks: Support for ACL **authenticated groups**, so that authentication plugins
  that use a 3rd party (other than Kong) to store credentials can benefit
  from using a central ACL plugin to do authorization for them
  [#4013](https://github.com/Kong/kong/pull/4013)
- The Kubernetes Sidecar Injection plugin is now bundled into Kong for a smoother K8s experience
  [#4304](https://github.com/Kong/kong/pull/4304)
- aws-lambda: includes AWS China region.
  Thanks [@wubins](https://github.com/wubins) for the patch!
  [#4176](https://github.com/Kong/kong/pull/4176)

### Changes

##### Dependencies

- The required OpenResty version is still 1.13.6.2, but for a full feature set
  including stream routing and Service Mesh abilities with mutual TLS, Kong's
  [openresty-patches](https://github.com/kong/openresty-patches) must be
  applied (those patches are already bundled with our official distribution
  packages). The openresty-patches bundle was updated in Kong 1.1.0 to include
  the `stream_realip_module` as well.
  Kong in HTTP(S) Gateway scenarios does not require these patches.
  [#4163](https://github.com/Kong/kong/pull/4163)
- Service Mesh abilities require at least OpenSSL version 1.1.1. In our
  official distribution packages, OpenSSL has been bumped to 1.1.1b.
  [#4345](https://github.com/Kong/kong/pull/4345),
  [#4440](https://github.com/Kong/kong/pull/4440)

### Fixes

##### Core

- Resolve hostnames properly during initialization of Cassandra contact points
  [#4296](https://github.com/Kong/kong/pull/4296),
  [#4378](https://github.com/Kong/kong/pull/4378)
- Fix health checks for Targets that need two-level DNS resolution
  (e.g. SRV → A → IP) [#4386](https://github.com/Kong/kong/pull/4386)
- Fix serialization of map types in the Cassandra backend
  [#4383](https://github.com/Kong/kong/pull/4383)
- Fix target cleanup and cascade-delete for Targets
  [#4319](https://github.com/Kong/kong/pull/4319)
- Avoid crash when failing to obtain list of Upstreams
  [#4301](https://github.com/Kong/kong/pull/4301)
- Disallow invalid timeout value of 0ms for attributes in Services
  [#4430](https://github.com/Kong/kong/pull/4430)
- DAO fix for foreign fields used as primary keys
  [#4387](https://github.com/Kong/kong/pull/4387)

##### Admin API

- Proper support for `PUT /{entities}/{entity}/plugins/{plugin}`
  [#4288](https://github.com/Kong/kong/pull/4288)
- Fix Admin API inferencing of map types using form-encoded
  [#4368](https://github.com/Kong/kong/pull/4368)
- Accept UUID-like values in `/consumers?custom_id=`
  [#4435](https://github.com/Kong/kong/pull/4435)

##### Plugins

- basic-auth, ldap-auth, key-auth, jwt, hmac-auth: fixed
  status code for unauthorized requests: they now return HTTP 401
  instead of 403
  [#4238](https://github.com/Kong/kong/pull/4238)
- tcp-log: remove spurious trailing carriage return
  Thanks [@cvuillemez](https://github.com/cvuillemez) for the patch!
  [#4158](https://github.com/Kong/kong/pull/4158)
- jwt: fix `typ` handling for supporting JOSE (JSON Object
  Signature and Validation)
  Thanks [@cdimascio](https://github.com/cdimascio) for the patch!
  [#4256](https://github.com/Kong/kong/pull/4256)
- Fixes to the best-effort auto-converter for legacy plugin schemas
  [#4396](https://github.com/Kong/kong/pull/4396)

[Back to TOC](#table-of-contents)

## [1.0.3]

> Released on: 2019/01/31

This is a patch release addressing several regressions introduced some plugins,
and improving the robustness of our migrations and core components.

### Core

- Improve Cassandra schema consensus logic when running migrations.
  [#4233](https://github.com/Kong/kong/pull/4233)
- Ensure Routes that don't have a `regex_priority` (e.g. if it was removed as
  part of a `PATCH`) don't prevent the router from being built.
  [#4255](https://github.com/Kong/kong/pull/4255)
- Reduce rebuild time of the load balancer by retrieving larger sized pages of
  Target entities.
  [#4206](https://github.com/Kong/kong/pull/4206)
- Ensure schema definitions of Arrays and Sets with `default = {}` are
  JSON-encoded as `[]`.
  [#4257](https://github.com/Kong/kong/pull/4257)

##### Plugins

- request-transformer: fix a regression causing the upstream Host header to be
  unconditionally set to that of the client request (effectively, as if the
  Route had `preserve_host` enabled).
  [#4253](https://github.com/Kong/kong/pull/4253)
- cors: fix a regression that prevented regex origins from being matched.
  Regexes such as `(.*[.])?example\.org` can now be used to match all
  sub-domains, while regexes containing `:` will be evaluated against the
  scheme and port of an origin (i.e.
  `^https?://(.*[.])?example\.org(:8000)?$`).
  [#4261](https://github.com/Kong/kong/pull/4261)
- oauth2: fix a runtime error when using a global token against a plugin
  not configured as global (i.e. with `global_credentials = false`).
  [#4262](https://github.com/Kong/kong/pull/4262)

##### Admin API

- Improve performance of the `PUT` method in auth plugins endpoints (e.g.
  `/consumers/:consumers/basic-auth/:basicauth_credentials`) by preventing
  a unnecessary read-before-write.
  [#4206](https://github.com/Kong/kong/pull/4206)

[Back to TOC](#table-of-contents)

## [1.0.2]

> Released on: 2019/01/18

This is a hotfix release mainly addressing an issue when connecting to the
datastore over TLS (Cassandra and PostgreSQL).

### Fixes

##### Core

- Fix an issue that would prevent Kong from starting when connecting to
  its datastore over TLS. [#4214](https://github.com/Kong/kong/pull/4214)
  [#4218](https://github.com/Kong/kong/pull/4218)
- Ensure plugins added via `PUT` get enabled without requiring a restart.
  [#4220](https://github.com/Kong/kong/pull/4220)

##### Plugins

- zipkin
  - Fix a logging failure when DNS is not resolved.
    [kong-plugin-zipkin@a563f51](https://github.com/Kong/kong-plugin-zipkin/commit/a563f513f943ba0a30f3c69373d9092680a8f670)
  - Avoid sending redundant tags.
    [kong-plugin-zipkin/pull/28](https://github.com/Kong/kong-plugin-zipkin/pull/28)
  - Move `run_on` field to top level plugin schema instead of its config.
    [kong-plugin-zipkin/pull/38](https://github.com/Kong/kong-plugin-zipkin/pull/38)

[Back to TOC](#table-of-contents)

## [1.0.1]

> Released on: 2019/01/16

This is a patch release in the 1.0 series. Being a patch release, it strictly
contains performance improvements and bugfixes. The are no new features or
breaking changes.

:red_circle: **Post-release note (as of 2019/01/17)**: A regression has been
observed with this version, preventing Kong from starting when connecting to
its datastore over TLS. Installing this version is discouraged; consider
upgrading to [1.0.2](#102).

### Changes

##### Core

- :rocket: Assorted changes for warmup time improvements over Kong 1.0.0
  [#4138](https://github.com/kong/kong/issues/4138),
  [#4164](https://github.com/kong/kong/issues/4164),
  [#4178](https://github.com/kong/kong/pull/4178),
  [#4179](https://github.com/kong/kong/pull/4179),
  [#4182](https://github.com/kong/kong/pull/4182)

### Fixes

##### Configuration

- Ensure `lua_ssl_verify_depth` works even when `lua_ssl_trusted_certificate`
  is not set
  [#4165](https://github.com/kong/kong/pull/4165).
  Thanks [@rainest](https://github.com/rainest) for the patch.
- Ensure Kong starts when only a `stream` listener is enabled
  [#4195](https://github.com/kong/kong/pull/4195)
- Ensure Postgres works with non-`public` schemas
  [#4198](https://github.com/kong/kong/pull/4198)

##### Core

- Fix an artifact in upstream migrations where `created_at`
  timestamps would occasionally display fractional values
  [#4183](https://github.com/kong/kong/issues/4183),
  [#4204](https://github.com/kong/kong/pull/4204)
- Fixed issue with HTTP/2 support advertisement
  [#4203](https://github.com/kong/kong/pull/4203)

##### Admin API

- Fixed handling of invalid targets in `/upstreams` endpoints
  for health checks
  [#4132](https://github.com/kong/kong/issues/4132),
  [#4205](https://github.com/kong/kong/pull/4205)
- Fixed the `/plugins/schema/:name` endpoint, as it was failing in
  some cases (e.g. the `datadog` plugin) and producing incorrect
  results in others (e.g. `request-transformer`).
  [#4136](https://github.com/kong/kong/issues/4136),
  [#4137](https://github.com/kong/kong/issues/4137)
  [#4151](https://github.com/kong/kong/pull/4151),
  [#4162](https://github.com/kong/kong/pull/4151)

##### Plugins

- Fix PDK memory leaks in `kong.service.response` and `kong.ctx`
  [#4143](https://github.com/kong/kong/pull/4143),
  [#4172](https://github.com/kong/kong/pull/4172)

[Back to TOC](#table-of-contents)

## [1.0.0]

> Released on: 2018/12/18

This is a major release, introducing new features such as **Service Mesh** and
**Stream Routing** support, as well as a **New Migrations** framework. It also
includes version 1.0.0 of the **Plugin Development Kit**. It contains a large
number of other features and fixes, listed below. Also, all plugins included
with Kong 1.0 are updated to use version 1.0 of the PDK.

As usual, major version upgrades require database migrations and changes to the
Nginx configuration file (if you customized the default template). Please take
a few minutes to read the [1.0 Upgrade
Path](https://github.com/Kong/kong/blob/master/UPGRADE.md) for more details
regarding breaking changes and migrations before planning to upgrade your Kong
cluster.

Being a major version, all entities and concepts that were marked as deprecated
in Kong 0.x are now removed in Kong 1.0. The deprecated features are retained
in [Kong 0.15](#0150), the final entry in the Kong 0.x series, which is being
released simultaneously to Kong 1.0.

### Changes

Kong 1.0 includes all breaking changes from 0.15, as well as the removal
of deprecated concepts.

##### Dependencies

- The required OpenResty version is still 1.13.6.2, but for a full feature set
  including stream routing and Service Mesh abilities with mutual TLS, Kong's
  [openresty-patches](https://github.com/kong/openresty-patches) must be
  applied (those patches are already bundled with our official distribution
  packages). Kong in HTTP(S) Gateway scenarios does not require these patches.
- Service Mesh abilities require at least OpenSSL version 1.1.1. In our
  official distribution packages, OpenSSL has been bumped to 1.1.1.
  [#4005](https://github.com/Kong/kong/pull/4005)

##### Configuration

- :warning: The `custom_plugins` directive is removed (deprecated since 0.14.0,
  July 2018). Use `plugins` instead.
- Modifications must be applied to the Nginx configuration. You are not
  affected by this change if you do not use a custom Nginx template. See the
  [1.0 Upgrade Path](https://github.com/Kong/kong/blob/master/UPGRADE.md) for
  a diff of changes to apply.
- The default value for `cassandra_lb_policy` changed from `RoundRobin` to
  `RequestRoundRobin`. This helps reducing the amount of new connections being
  opened during a request when using the Cassandra strategy.
  [#4004](https://github.com/Kong/kong/pull/4004)

##### Core

- :warning: The **API** entity and related concepts such as the `/apis`
  endpoint, are removed (deprecated since 0.13.0, March 2018). Use **Routes**
  and **Services** instead.
- :warning: The **old DAO** implementation is removed, along with the
  **old schema** validation library (`apis` was the last entity using it).
  Use the new schema format instead in custom plugins.
  To ease the transition of plugins, the plugin loader in 1.0 includes
  a _best-effort_ schema auto-translator, which should be sufficient for many
  plugins.
- Timestamps now bear millisecond precision in their decimal part.
  [#3660](https://github.com/Kong/kong/pull/3660)
- The PDK function `kong.request.get_body` will now return `nil, err, mime`
  when the body is valid JSON but neither an object nor an array.
  [#4063](https://github.com/Kong/kong/pull/4063)

##### CLI

- :warning: The new migrations framework (detailed below) has a different usage
  (and subcommands) compared to its predecessor.
  [#3802](https://github.com/Kong/kong/pull/3802)

##### Admin API

- :warning: In the 0.14.x release, Upstreams, Targets, and Plugins were still
  implemented using the old DAO and Admin API. In 0.15.0 and 1.0.0, all core
  entities use the new `kong.db` DAO, and their endpoints have been upgraded to
  the new Admin API (see below for details).
  [#3689](https://github.com/Kong/kong/pull/3689)
  [#3739](https://github.com/Kong/kong/pull/3739)
  [#3778](https://github.com/Kong/kong/pull/3778)

A summary of the changes introduced in the new Admin API:

- Pagination has been included in all "multi-record" endpoints, and pagination
  control fields are different than in 0.14.x.
- Filtering now happens via URL path changes (`/consumers/x/plugins`) instead
  of querystring fields (`/plugins?consumer_id=x`).
- Array values can't be coerced from comma-separated strings anymore. They must
  now be "proper" JSON values on JSON requests, or use a new syntax on
  form-url-encoded or multipart requests.
- Error messages have been been reworked from the ground up to be more
  consistent, precise and informative.
- The `PUT` method has been reimplemented with idempotent behavior and has
  been added to some entities that didn't have it.

For more details about the new Admin API, please visit the official docs:
https://docs.konghq.com/

##### Plugins

- :warning: The `galileo` plugin has been removed (deprecated since 0.13.0).
  [#3960](https://github.com/Kong/kong/pull/3960)
- :warning: Some internal modules that were occasionally used by plugin authors
  before the introduction of the Plugin Development Kit (PDK) in 0.14.0 are now
  removed:
  - The `kong.tools.ip` module was removed. Use `kong.ip` from the PDK instead.
  - The `kong.tools.public` module was removed. Use the various equivalent
    features from the PDK instead.
  - The `kong.tools.responses` module was removed. Please use
    `kong.response.exit` from the PDK instead. You might want to use
    `kong.log.err` to log internal server errors as well.
  - The `kong.api.crud_helpers` module was removed (deprecated since the
    introduction of the new DAO in 0.13.0). Use `kong.api.endpoints` instead
    if you need to customize the auto-generated endpoints.
- All bundled plugins' schemas and custom entities have been updated to the new
  `kong.db` module, and their APIs have been updated to the new Admin API,
  which is described in the above section.
  [#3766](https://github.com/Kong/kong/pull/3766)
  [#3774](https://github.com/Kong/kong/pull/3774)
  [#3778](https://github.com/Kong/kong/pull/3778)
  [#3839](https://github.com/Kong/kong/pull/3839)
- :warning: All plugins migrations have been converted to the new migration
  framework. Custom plugins must use the new migration framework from 0.15
  onwards.

### Additions

##### :fireworks: Service Mesh and Stream Routes

Kong's Service Mesh support resulted in a number of additions to Kong's
configuration, Admin API, and plugins that deserve their own section in
this changelog.

- **Support for TCP & TLS Stream Routes** via the new `stream_listen` config
  option. [#4009](https://github.com/Kong/kong/pull/4009)
- A new `origins` config property allows overriding hosts from Kong.
  [#3679](https://github.com/Kong/kong/pull/3679)
- A `transparent` suffix added to stream listeners allows for setting up a
  dynamic Service Mesh with `iptables`.
  [#3884](https://github.com/Kong/kong/pull/3884)
- Kong instances can now create a shared internal Certificate Authority, which
  is used for Service Mesh TLS traffic.
  [#3906](https://github.com/Kong/kong/pull/3906)
  [#3861](https://github.com/Kong/kong/pull/3861)
- Plugins get a new `run_on` field to control how they behave in a Service Mesh
  environment.
  [#3930](https://github.com/Kong/kong/pull/3930)
  [#4066](https://github.com/Kong/kong/pull/4066)
- There is a new phase called `preread`. This is where stream traffic routing
  is done.

##### Configuration

- A new `dns_valid_ttl` property can be set to forcefully override the TTL
  value of all resolved DNS records.
  [#3730](https://github.com/Kong/kong/pull/3730)
- A new `pg_timeout` property can be set to configure the timeout of PostgreSQL
  connections. [#3808](https://github.com/Kong/kong/pull/3808)
- `upstream_keepalive` can now be disabled when set to 0.
  Thanks [@pryorda](https://github.com/pryorda) for the patch.
  [#3716](https://github.com/Kong/kong/pull/3716)
- The new `transparent` suffix also applies to the `proxy_listen` directive.

##### CLI

- :fireworks: **New migrations framework**. This new implementation supports
  no-downtime, Blue/Green migrations paths that will help sustain Kong 1.0's
  stability. It brings a considerable number of other improvements, such as new
  commands, better support for automation, improved CLI logging, and many
  more. Additionally, this new framework alleviates the old limitation around
  multiple nodes running concurrent migrations. See the related PR for a
  complete list of improvements.
  [#3802](https://github.com/Kong/kong/pull/3802)

##### Core

- :fireworks: **Support for TLS 1.3**. The support for OpenSSL 1.1.1 (bumped in our
  official distribution packages) not only enabled Service Mesh features, but
  also unlocks support for the latest version of the TLS protocol.
- :fireworks: **Support for HTTPS in active healthchecks**.
  [#3815](https://github.com/Kong/kong/pull/3815)
- :fireworks: Improved router rebuilds resiliency by reducing database accesses
  in high concurrency scenarios.
  [#3782](https://github.com/Kong/kong/pull/3782)
- :fireworks: Significant performance improvements in the core's plugins
  runloop. [#3794](https://github.com/Kong/kong/pull/3794)
- PDK improvements:
  - New `kong.node` module. [#3826](https://github.com/Kong/kong/pull/3826)
  - New functions `kong.response.get_path_with_query()` and
    `kong.request.get_start_time()`.
    [#3842](https://github.com/Kong/kong/pull/3842)
  - Getters and setters for Service, Route, Consumer, and Credential.
    [#3916](https://github.com/Kong/kong/pull/3916)
  - `kong.response.get_source()` returns `error` on nginx-produced errors.
    [#4006](https://github.com/Kong/kong/pull/4006)
  - `kong.response.exit()` can be used in the `header_filter` phase, but only
    without a body. [#4039](https://github.com/Kong/kong/pull/4039)
- Schema improvements:
  - New field validators: `distinct`, `ne`, `is_regex`, `contains`, `gt`.
  - Adding a new field which has a default value to a schema no longer requires
    a migration.
    [#3756](https://github.com/Kong/kong/pull/3756)

##### Admin API

- :fireworks: **Routes now have a `name` field (like Services)**.
  [#3764](https://github.com/Kong/kong/pull/3764)
- Multipart parsing support. [#3776](https://github.com/Kong/kong/pull/3776)
- Admin API errors expose the name of the current strategy.
  [#3612](https://github.com/Kong/kong/pull/3612)

##### Plugins

- :fireworks: aws-lambda: **Support for Lambda Proxy Integration** with the new
  `is_proxy_integration` property.
  Thanks [@aloisbarreras](https://github.com/aloisbarreras) for the patch!
  [#3427](https://github.com/Kong/kong/pull/3427/).
- http-log: Support for buffering logging messages in a configurable logging
  queue. [#3604](https://github.com/Kong/kong/pull/3604)
- Most plugins' logic has been rewritten with the PDK instead of using internal
  Kong functions or ngx_lua APIs.

### Fixes

##### Core

- Fix an issue which would insert an extra `/` in the upstream URL when the
  request path was longer than the configured Route's `path` attribute.
  [#3780](https://github.com/kong/kong/pull/3780)
- Ensure better backwards-compatibility between the new DAO and existing core
  runloop code regarding null values.
  [#3772](https://github.com/Kong/kong/pull/3772)
  [#3710](https://github.com/Kong/kong/pull/3710)
- Ensure support for Datastax Enterprise 6.x. Thanks
  [@gchristidis](https://github.com/gchristidis) for the patch!
  [#3873](https://github.com/Kong/kong/pull/3873)
- Various issues with the PostgreSQL DAO strategy were addressed.
- Various issues related to the new schema library bundled with the new DAO
  were addressed.
- PDK improvements:
    - `kong.request.get_path()` and other functions now properly handle cases
      when `$request_uri` is nil.
      [#3842](https://github.com/Kong/kong/pull/3842)

##### Admin API

- Ensure the `/certificates` endpoints properly returns all SNIs configured on
  a given certificate. [#3722](https://github.com/Kong/kong/pull/3722)
- Ensure the `upstreams/:upstream/targets/...` endpoints returns an empty JSON
  array (`[]`) instead of an empty object (`{}`) when no targets exist.
  [#4058](https://github.com/Kong/kong/pull/4058)
- Improved inferring of arguments with `application/x-www-form-urlencoded`.
  [#3770](https://github.com/Kong/kong/pull/3770)
- Fix the handling of defaults values in some cases when using `PATCH`.
  [#3910](https://github.com/Kong/kong/pull/3910)

##### Plugins

- cors:
  - Ensure `Vary: Origin` is set when `config.credentials` is enabled.
    Thanks [@marckhouzam](https://github.com/marckhouzam) for the patch!
    [#3765](https://github.com/Kong/kong/pull/3765)
  - Return HTTP 200 instead of 204 for preflight requests. Thanks
    [@aslafy-z](https://github.com/aslafy-z) for the patch!
    [#4029](https://github.com/Kong/kong/pull/4029)
  - Ensure request origins specified as flat strings are safely validated.
    [#3872](https://github.com/Kong/kong/pull/3872)
- acl: Minor performance improvements by ensuring proper caching of computed
  values.
  [#4040](https://github.com/Kong/kong/pull/4040)
- correlation-id: Prevent an error to be thrown when the access phase was
  skipped, such as on nginx-produced errors.
  [#4006](https://github.com/Kong/kong/issues/4006)
- aws-lambda: When the client uses HTTP/2, strip response headers that are
  disallowed by the protocols.
  [#4032](https://github.com/Kong/kong/pull/4032)
- rate-limiting & response-ratelimiting: Improve efficiency by avoiding
  unnecessary Redis `SELECT` operations.
  [#3973](https://github.com/Kong/kong/pull/3973)

[Back to TOC](#table-of-contents)

## [0.15.0]

> Released on: 2018/12/18

This is the last release in the 0.x series, giving users one last chance to
upgrade while still using some of the options and concepts that were marked as
deprecated in Kong 0.x and were removed in Kong 1.0.

For a list of additions and fixes in Kong 0.15, see the [1.0.0](#100)
changelog. This release includes all new features included in 1.0 (Service
Mesh, Stream Routes and New Migrations), but unlike Kong 1.0, it retains a lot
of the deprecated functionality, like the **API** entity, around. Still, Kong
0.15 does have a number of breaking changes related to functionality that has
changed since version 0.14 (see below).

If you are starting with Kong, we recommend you to use 1.0.0 instead of this
release.

If you are already using Kong 0.14, our recommendation is to plan to move to
1.0 -- see the [1.0 Upgrade
Path](https://github.com/kong/kong/blob/master/UPGRADE.md) document for
details. Upgrading to 0.15.0 is only recommended if you can't do away with the
deprecated features but you need some fixes or new features right now.

### Changes

##### Dependencies

- The required OpenResty version is still 1.13.6.2, but for a full feature set
  including stream routing and Service Mesh abilities with mutual TLS, Kong's
  [openresty-patches](https://github.com/kong/openresty-patches) must be
  applied (those patches are already bundled with our official distribution
  packages). Kong in HTTP(S) Gateway scenarios does not require these patches.
- Service Mesh abilities require at least OpenSSL version 1.1.1. In our
  official distribution packages, OpenSSL has been bumped to 1.1.1.
  [#4005](https://github.com/Kong/kong/pull/4005)

##### Configuration

- The default value for `cassandra_lb_policy` changed from `RoundRobin` to
  `RequestRoundRobin`. This helps reducing the amount of new connections being
  opened during a request when using the Cassandra strategy.
  [#4004](https://github.com/Kong/kong/pull/4004)

##### Core

- Timestamps now bear millisecond precision in their decimal part.
  [#3660](https://github.com/Kong/kong/pull/3660)
- The PDK function `kong.request.get_body` will now return `nil, err, mime`
  when the body is valid JSON but neither an object nor an array.
  [#4063](https://github.com/Kong/kong/pull/4063)

##### CLI

- :warning: The new migrations framework (detailed in the [1.0.0
  changelog](#100)) has a different usage (and subcommands) compared to its
  predecessor.
  [#3802](https://github.com/Kong/kong/pull/3802)

##### Admin API

- :warning: In the 0.14.x release, Upstreams, Targets, and Plugins were still
  implemented using the old DAO and Admin API. In 0.15.0 and 1.0.0, all core
  entities use the new `kong.db` DAO, and their endpoints have been upgraded to
  the new Admin API (see below for details).
  [#3689](https://github.com/Kong/kong/pull/3689)
  [#3739](https://github.com/Kong/kong/pull/3739)
  [#3778](https://github.com/Kong/kong/pull/3778)

A summary of the changes introduced in the new Admin API:

- Pagination has been included in all "multi-record" endpoints, and pagination
  control fields are different than in 0.14.x.
- Filtering now happens via URL path changes (`/consumers/x/plugins`) instead
  of querystring fields (`/plugins?consumer_id=x`).
- Array values can't be coherced from comma-separated strings. They must be
  "proper" JSON values on JSON requests, or use a new syntax on
  form-url-encoded or multipart requests.
- Error messages have been been reworked from the ground up to be more
  consistent, precise and informative.
- The `PUT` method has been reimplemented with idempotent behavior and has
  been added to some entities that didn't have it.

For more details about the new Admin API, please visit the official docs:
https://docs.konghq.com/

##### Plugins

- All bundled plugins' schemas and custom entities have been updated to the new
  `kong.db` module, and their APIs have been updated to the new Admin API,
  which is described in the above section.
  [#3766](https://github.com/Kong/kong/pull/3766)
  [#3774](https://github.com/Kong/kong/pull/3774)
  [#3778](https://github.com/Kong/kong/pull/3778)
  [#3839](https://github.com/Kong/kong/pull/3839)
- :warning: All plugins migrations have been converted to the new migration
  framework. Custom plugins must use the new migration framework from 0.15
  onwards.

### Additions

Kong 0.15.0 contains the same additions as 1.0.0. See the [1.0.0
changelog](#100) for a complete list.

### Fixes

Kong 0.15.0 contains the same fixes as 1.0.0. See the [1.0.0 changelog](#100)
for a complete list.

[Back to TOC](#table-of-contents)

## [0.14.1]

> Released on: 2018/08/21

### Additions

##### Plugins

- jwt: Support for tokens signed with HS384 and HS512.
  Thanks [@kepkin](https://github.com/kepkin) for the patch.
  [#3589](https://github.com/Kong/kong/pull/3589)
- acl: Add a new `hide_groups_header` configuration option. If enabled, this
  option prevents the plugin from injecting the `X-Consumer-Groups` header
  into the upstream request.
  Thanks [@jeremyjpj0916](https://github.com/jeremyjpj0916) for the patch!
  [#3703](https://github.com/Kong/kong/pull/3703)

### Fixes

##### Core

- Prevent some plugins from breaking in subtle ways when manipulating some
  entities and their attributes. An example of such breaking behavior could be
  observed when Kong was wrongly injecting `X-Consumer-Username: userdata:
  NULL` in upstream requests headers, instead of not injecting this header at
  all.
  [#3714](https://github.com/Kong/kong/pull/3714)
- Fix an issue which, in some cases, prevented the use of Kong with Cassandra
  in environments where DNS load-balancing is in effect for contact points
  provided as hostnames (e.g. Kubernetes with `cassandra_contact_points =
  cassandra`).
  [#3693](https://github.com/Kong/kong/pull/3693)
- Fix an issue which prevented the use of UNIX domain sockets in some logging
  plugins, and custom plugins making use of such sockets.
  Thanks [@rucciva](https://github.com/rucciva) for the patch.
  [#3633](https://github.com/Kong/kong/pull/3633)
- Avoid logging false-negative error messages related to worker events.
  [#3692](https://github.com/Kong/kong/pull/3692)

##### CLI

- Database connectivity errors are properly prefixed with the database name
  again (e.g. `[postgres]`).
  [#3648](https://github.com/Kong/kong/pull/3648)

##### Plugins

- zipkin
  - Allow usage of the plugin with the deprecated "API" entity, and introduce
    a new `kong.api` tag.
    [kong-plugin-zipkin/commit/4a645e9](https://github.com/Kong/kong-plugin-zipkin/commit/4a645e940e560f2e50567e0360b5df3b38f74853)
  - Properly report the `kong.credential` tag.
    [kong-plugin-zipkin/commit/c627c36](https://github.com/Kong/kong-plugin-zipkin/commit/c627c36402c9a14cc48011baa773f4ee08efafcf)
  - Ensure the plugin does not throw errors when no Route was matched.
    [kong-plugin-zipkin#19](https://github.com/Kong/kong-plugin-zipkin/issues/19)
- basic-auth: Passwords with whitespaces are not trimmed anymore.
  Thanks [@aloisbarreras](https://github.com/aloisbarreras) for the patch.
  [#3650](https://github.com/Kong/kong/pull/3650)
- hmac-auth: Ensure backward compatibility for clients generating signatures
  without the request's querystring, as is the case for Kong versions prior to
  0.14.0, which broke this behavior. Users of this plugin on previous versions
  of Kong can now safely upgrade to the 0.14 family.
  Thanks [@mlehner616](https://github.com/mlehner616) for the patch!
  [#3699](https://github.com/Kong/kong/pull/3699)
- ldap-auth
    - Set the WWW-Authenticate header authentication scheme accordingly with
      the `conf.header_type` property, which allows browsers to show the
      authentication popup automatically. Thanks
      [@francois-maillard](https://github.com/francois-maillard) for the patch.
      [#3656](https://github.com/Kong/kong/pull/3656)
    - Invalid authentication attempts do not block subsequent valid attempts
      anymore.
      [#3677](https://github.com/Kong/kong/pull/3677)

[Back to TOC](#table-of-contents)

## [0.14.0] - 2018/07/05

This release introduces the first version of the **Plugin Development Kit**: a
Lua SDK, comprised of a set of functions to ease the development of
custom plugins.

Additionally, it contains several major improvements consolidating Kong's
feature set and flexibility, such as the support for `PUT` endpoints on the
Admin API for idempotent workflows, the execution of plugins during
Nginx-produced errors, and the injection of **Nginx directives** without having
to rely on the custom Nginx configuration pattern!

Finally, new bundled plugins allow Kong to better integrate with **Cloud
Native** environments, such as Zipkin and Prometheus.

As usual, major version upgrades require database migrations and changes to the
Nginx configuration file (if you customized the default template). Please take
a few minutes to read the [0.14 Upgrade
Path](https://github.com/Kong/kong/blob/master/UPGRADE.md#upgrade-to-014x) for
more details regarding breaking changes and migrations before planning to
upgrade your Kong cluster.

### Breaking Changes

##### Dependencies

- :warning: The required OpenResty version has been bumped to 1.13.6.2. If you
  are installing Kong from one of our distribution packages, you are not
  affected by this change.
  [#3498](https://github.com/Kong/kong/pull/3498)
- :warning: Support for PostgreSQL 9.4 (deprecated in 0.12.0) is now dropped.
  [#3490](https://github.com/Kong/kong/pull/3490)
- :warning: Support for Cassandra 2.1 (deprecated in 0.12.0) is now dropped.
  [#3490](https://github.com/Kong/kong/pull/3490)

##### Configuration

- :warning: The `server_tokens` and `latency_tokens` configuration properties
  have been removed. Instead, a new `headers` configuration properties replaces
  them and allows for more granular settings of injected headers (e.g.
  `Server`, `Via`, `X-Kong-*-Latency`, etc...).
  [#3300](https://github.com/Kong/kong/pull/3300)
- :warning: New required `lua_shared_dict` entries must be added to the Nginx
  configuration. You are not affected by this change if you do not use a custom
  Nginx template.
  [#3557](https://github.com/Kong/kong/pull/3557)
- :warning: Other important modifications must be applied to the Nginx
  configuration. You are not affected by this change if you do not use a custom
  Nginx template.
  [#3533](https://github.com/Kong/kong/pull/3533)

##### Plugins

- :warning: The Runscope plugin has been dropped, based on the EoL announcement
  made by Runscope about their Traffic Inspector product.
  [#3495](https://github.com/Kong/kong/pull/3495)

##### Admin API

- :warning: The SSL Certificates and SNI entities have moved to the new DAO
  implementation. As such, the `/certificates` and `/snis` endpoints have
  received notable usability improvements, but suffer from a few breaking
  changes.
  [#3386](https://github.com/Kong/kong/pull/3386)
- :warning: The Consumers entity has moved to the new DAO implementation. As
  such, the `/consumers` endpoint has received notable usability improvements,
  but suffers from a few breaking changes.
  [#3437](https://github.com/Kong/kong/pull/3437)

### Changes

##### Configuration

- The default value of `db_cache_ttl` is now `0` (disabled). Now that our level
  of confidence around the new caching mechanism introduced in 0.11.0 is high
  enough, we consider `0` (no TTL) to be an appropriate default for production
  environments, as it offers a smoother cache consumption behavior and reduces
  database pressure.
  [#3492](https://github.com/Kong/kong/pull/3492)

##### Core

- :fireworks: Serve stale data from the database cache when the datastore
  cannot be reached. Such stale items are "resurrected" for `db_resurrect_ttl`
  seconds (see configuration section).
  [#3579](https://github.com/Kong/kong/pull/3579)
- Reduce LRU churning in the database cache against some workloads.
  [#3550](https://github.com/Kong/kong/pull/3550)

### Additions

##### Configuration

- :fireworks: **Support for injecting Nginx directives via configuration
  properties** (in the `kong.conf` file or via environment variables)! This new
  way of customizing the Nginx configuration should render obsolete the old way
  of maintaining a custom Nginx template in most cases!
  [#3530](https://github.com/Kong/kong/pull/3530)
- :fireworks: **Support for selectively disabling bundled plugins**. A new
  `plugins` configuration property is introduced, and is used to specify which
  plugins should be loaded by the node. Custom plugins should now be specified
  in this new property, and the `custom_plugins` property is **deprecated**.
  If desired, Kong administrators can specify a minimal set of plugins to load
  (instead of the default, bundled plugins), and **improve P99 latency**
  thanks to the resulting decrease in database traffic.
  [#3387](https://github.com/Kong/kong/pull/3387)
- The new `headers` configuration property allows for specifying the injection
  of a new header: `X-Kong-Upstream-Status`. When enabled, Kong will inject
  this header containing the HTTP status code of the upstream response in the
  client response. This is particularly useful for clients to distinguish
  upstream statuses upon rewriting of the response by Kong.
  [#3263](https://github.com/Kong/kong/pull/3263)
- A new `db_resurrect_ttl` configuration property can be set to customize
  the amount of time stale data can be resurrected for when it cannot be
  refreshed. Defaults to 30 seconds.
  [#3579](https://github.com/Kong/kong/pull/3579)
- Two new Cassandra load balancing policies are available: `RequestRoundRobin`
  and `RequestDCAwareRoundRobin`. Both policies guarantee that the same peer
  will be reused across several queries during the lifetime of a request, thus
  guaranteeing no new connection will be opened against a peer during this
  request.
  [#3545](https://github.com/Kong/kong/pull/3545)

##### Core

- :fireworks: **Execute plugins on Nginx-produced errors.** Now, when Nginx
  produces a 4xx error (upon invalid requests) or 5xx (upon failure from the
  load balancer to connect to a Service), Kong will execute the response phases
  of its plugins (`header_filter`, `body_filter`, `log`). As such, Kong logging
  plugins are not blind to such Nginx-produced errors anymore, and will start
  properly reporting them. Plugins should be built defensively against cases
  where their `rewrite` or `access` phases were not executed.
  [#3533](https://github.com/Kong/kong/pull/3533)
- :fireworks: **Support for cookie-based load balancing!**
  [#3472](https://github.com/Kong/kong/pull/3472)

##### Plugins

- :fireworks: **Introduction of the Plugin Development Kit!** A set of Lua
  functions and variables that will greatly ease and speed up the task of
  developing custom plugins.
  The Plugin Development Kit (PDK) allows the retrieval and manipulation of the
  request and response objects, as well as interacting with various core
  components (e.g. logging, load balancing, DAO, etc...) without having to rely
  on OpenResty functions, and with the guarantee of their forward-compatibility
  with future versions of Kong.
  [#3556](https://github.com/Kong/kong/pull/3556)
- :fireworks: **New bundled plugin: Zipkin**! This plugin allows Kong to sample
  traces and report them to a running Zipkin instance.
  (See: https://github.com/Kong/kong-plugin-zipkin)
  [#3434](https://github.com/Kong/kong/pull/3434)
- :fireworks: **New bundled plugin: Prometheus**! This plugin allows Kong to
  expose metrics in the Prometheus Exposition format. Available metrics include
  HTTP status codes, latencies histogram, bandwidth, and more...
  (See: https://github.com/Kong/kong-plugin-prometheus)
  [#3547](https://github.com/Kong/kong/pull/3547)
- :fireworks: **New bundled plugin: Azure Functions**! This plugin can be used
  to invoke [Microsoft Azure
  Functions](https://azure.microsoft.com/en-us/services/functions/), similarly
  to the already existing AWS Lambda and OpenWhisk plugins.
  (See: https://github.com/Kong/kong-plugin-azure-functions)
  [#3428](https://github.com/Kong/kong/pull/3428)
- :fireworks: **New bundled plugin: Serverless Functions**! Dynamically run Lua
  without having to write a full-fledged plugin. Lua code snippets can be
  uploaded via the Admin API and be executed during Kong's `access` phase.
  (See: https://github.com/Kong/kong-plugin-serverless-functions)
  [#3551](https://github.com/Kong/kong/pull/3551)
- jwt: Support for limiting the allowed expiration period of JWT tokens. A new
  `config.maximum_expiration` property can be set to indicate the maximum
  number of seconds the `exp` claim may be ahead in the future.
  Thanks [@mvanholsteijn](https://github.com/mvanholsteijn) for the patch!
  [#3331](https://github.com/Kong/kong/pull/3331)
- aws-lambda: Add `us-gov-west-1` to the list of allowed regions.
  [#3529](https://github.com/Kong/kong/pull/3529)

##### Admin API

- :fireworks: Support for `PUT` in new endpoints (e.g. `/services/{id or
  name}`, `/routes/{id}`, `/consumers/{id or username}`), allowing the
  development of idempotent configuration workflows when scripting the Admin
  API.
  [#3416](https://github.com/Kong/kong/pull/3416)
- Support for `PATCH` and `DELETE` on the `/services/{name}`,
  `/consumers/{username}`, and `/snis/{name}` endpoints.
  [#3416](https://github.com/Kong/kong/pull/3416)

### Fixes

##### Configuration

- Properly support IPv6 addresses in `proxy_listen` and `admin_listen`
  configuration properties.
  [#3508](https://github.com/Kong/kong/pull/3508)

##### Core

- IPv6 nameservers with a scope are now ignored by the DNS resolver.
  [#3478](https://github.com/Kong/kong/pull/3478)
- SRV records without a port number now returns the default port instead of
  `0`.
  [#3478](https://github.com/Kong/kong/pull/3478)
- Ensure DNS-based round robin load balancing starts at a randomized position
  to prevent all Nginx workers from starting with the same peer.
  [#3478](https://github.com/Kong/kong/pull/3478)
- Properly report timeouts in passive health checks. Previously, connection
  timeouts were counted as `tcp_failures`, and upstream timeouts were ignored.
  Health check users should ensure that their `timeout` settings reflect their
  intended behavior.
  [#3539](https://github.com/Kong/kong/pull/3539)
- Ensure active health check probe requests send the `Host` header.
  [#3496](https://github.com/Kong/kong/pull/3496)
- Overall, more reliable health checks healthiness counters behavior.
  [#3496](https://github.com/Kong/kong/pull/3496)
- Do not set `Content-Type` headers on HTTP 204 No Content responses.
  [#3351](https://github.com/Kong/kong/pull/3351)
- Ensure the PostgreSQL connector of the new DAO (used by Services, Routes,
  Consumers, and SSL certs/SNIs) is now fully re-entrant and properly behaves
  in busy workloads (e.g. scripting requests to the Admin API).
  [#3423](https://github.com/Kong/kong/pull/3423)
- Properly route HTTP/1.0 requests without a Host header when using the old
  deprecated "API" entity.
  [#3438](https://github.com/Kong/kong/pull/3438)
- Ensure that all Kong-produced errors respect the `headers` configuration
  setting (previously `server_tokens`) and do not include the `Server` header
  if not configured.
  [#3511](https://github.com/Kong/kong/pull/3511)
- Harden an existing Cassandra migration.
  [#3532](https://github.com/Kong/kong/pull/3532)
- Prevent the load balancer from needlessly rebuilding its state when creating
  Targets.
  [#3477](https://github.com/Kong/kong/pull/3477)
- Prevent some harmless error logs to be printed during startup when
  initialization takes more than a few seconds.
  [#3443](https://github.com/Kong/kong/pull/3443)

##### Plugins

- hmac: Ensure that empty request bodies do not pass validation if there is no
  digest header.
  Thanks [@mvanholsteijn](https://github.com/mvanholsteijn) for the patch!
  [#3347](https://github.com/Kong/kong/pull/3347)
- response-transformer: Prevent the plugin from throwing an error when its
  `access` handler did not get a chance to run (e.g. on short-circuited,
  unauthorized requests).
  [#3524](https://github.com/Kong/kong/pull/3524)
- aws-lambda: Ensure logging plugins subsequently run when this plugin
  terminates.
  [#3512](https://github.com/Kong/kong/pull/3512)
- request-termination: Ensure logging plugins subsequently run when this plugin
  terminates.
  [#3513](https://github.com/Kong/kong/pull/3513)

##### Admin API

- Requests to `/healthy` and `/unhealthy` endpoints for upstream health checks
  now properly propagate the new state to other nodes of a Kong cluster.
  [#3464](https://github.com/Kong/kong/pull/3464)
- Do not produce an HTTP 500 error when POST-ing to `/services` with an empty
  `url` argument.
  [#3452](https://github.com/Kong/kong/pull/3452)
- Ensure foreign keys are required when creating child entities (e.g.
  `service.id` when creating a Route). Previously some rows could have an empty
  `service_id` field.
  [#3548](https://github.com/Kong/kong/pull/3548)
- Better type inference in new endpoints (e.g. `/services`, `/routes`,
  `/consumers`) when using `application/x-www-form-urlencoded` MIME type.
  [#3416](https://github.com/Kong/kong/pull/3416)

[Back to TOC](#table-of-contents)

## [0.13.1] - 2018/04/23

This release contains numerous bug fixes and a few convenience features.
Notably, a best-effort/backwards-compatible approach is followed to resolve
`no memory` errors caused by the fragmentation of shared memory between the
core and plugins.

### Added

##### Core

- Cache misses are now stored in a separate shared memory zone from hits if
  such a zone is defined. This reduces cache turnover and can increase the
  cache hit ratio quite considerably.
  Users with a custom Nginx template are advised to define such a zone to
  benefit from this behavior:
  `lua_shared_dict kong_db_cache_miss 12m;`.
- We now ensure that the Cassandra or PostgreSQL instance Kong is connecting
  to falls within the supported version range. Deprecated versions result in
  warning logs. As a reminder, Kong 0.13.x supports Cassandra 2.2+,
  and PostgreSQL 9.5+. Cassandra 2.1 and PostgreSQL 9.4 are supported, but
  deprecated.
  [#3310](https://github.com/Kong/kong/pull/3310)
- HTTP 494 errors thrown by Nginx are now caught by Kong and produce a native,
  Kong-friendly response.
  Thanks [@ti-mo](https://github.com/ti-mo) for the contribution!
  [#3112](https://github.com/Kong/kong/pull/3112)

##### CLI

- Report errors when compiling custom Nginx templates.
  [#3294](https://github.com/Kong/kong/pull/3294)

##### Admin API

- Friendlier behavior of Routes schema validation: PATCH requests can be made
  without specifying all three of `methods`, `hosts`, or `paths` if at least
  one of the three is specified in the body.
  [#3364](https://github.com/Kong/kong/pull/3364)

##### Plugins

- jwt: Support for identity providers using JWKS by ensuring the
  `config.key_claim_name` values is looked for in the token header.
  Thanks [@brycehemme](https://github.com/brycehemme) for the contribution!
  [#3313](https://github.com/Kong/kong/pull/3313)
- basic-auth: Allow specifying empty passwords.
  Thanks [@zhouzhuojie](https://github.com/zhouzhuojie) and
  [@perryao](https://github.com/perryao) for the contributions!
  [#3243](https://github.com/Kong/kong/pull/3243)

### Fixed

##### Core

- Numerous users have reported `no memory` errors which were caused by
  circumstantial memory fragmentation. Such errors, while still possible if
  plugin authors are not careful, should now mostly be addressed.
  [#3311](https://github.com/Kong/kong/pull/3311)

  **If you are using a custom Nginx template, be sure to define the following
  shared memory zones to benefit from these fixes**:

  ```
  lua_shared_dict kong_db_cache_miss 12m;
  lua_shared_dict kong_rate_limiting_counters 12m;
  ```

##### CLI

- Redirect Nginx's stdout and stderr output to `kong start` when
  `nginx_daemon` is enabled (such as when using the Kong Docker image). This
  also prevents growing log files when Nginx redirects logs to `/dev/stdout`
  and `/dev/stderr` but `nginx_daemon` is disabled.
  [#3297](https://github.com/Kong/kong/pull/3297)

##### Admin API

- Set a Service's `port` to `443` when the `url` convenience parameter uses
  the `https://` scheme.
  [#3358](https://github.com/Kong/kong/pull/3358)
- Ensure PATCH requests do not return an error when un-setting foreign key
  fields with JSON `null`.
  [#3355](https://github.com/Kong/kong/pull/3355)
- Ensure the `/plugin/schema/:name` endpoint does not corrupt plugins' schemas.
  [#3348](https://github.com/Kong/kong/pull/3348)
- Properly URL-decode path segments of plugins endpoints accepting spaces
  (e.g. `/consumers/<consumer>/basic-auth/John%20Doe/`).
  [#3250](https://github.com/Kong/kong/pull/3250)
- Properly serialize boolean filtering values when using Cassandra.
  [#3362](https://github.com/Kong/kong/pull/3362)

##### Plugins

- rate-limiting/response-rate-limiting:
  - If defined in the Nginx configuration, will use a dedicated
    `lua_shared_dict` instead of using the `kong_cache` shared memory zone.
    This prevents memory fragmentation issues resulting in `no memory` errors
    observed by numerous users. Users with a custom Nginx template are advised
    to define such a zone to benefit from this fix:
    `lua_shared_dict kong_rate_limiting_counters 12m;`.
    [#3311](https://github.com/Kong/kong/pull/3311)
  - When using the Redis strategy, ensure the correct Redis database is
    selected. This issue could occur when several request and response
    rate-limiting were configured using different Redis databases.
    Thanks [@mengskysama](https://github.com/mengskysama) for the patch!
    [#3293](https://github.com/Kong/kong/pull/3293)
- key-auth: Respect request MIME type when re-encoding the request body
  if both `config.key_in_body` and `config.hide_credentials` are enabled.
  Thanks [@p0pr0ck5](https://github.com/p0pr0ck5) for the patch!
  [#3213](https://github.com/Kong/kong/pull/3213)
- oauth2: Return HTTP 400 on invalid `scope` type.
  Thanks [@Gman98ish](https://github.com/Gman98ish) for the patch!
  [#3206](https://github.com/Kong/kong/pull/3206)
- ldap-auth: Ensure the plugin does not throw errors when configured as a
  global plugin.
  [#3354](https://github.com/Kong/kong/pull/3354)
- hmac-auth: Verify signature against non-normalized (`$request_uri`) request
  line (instead of `$uri`).
  [#3339](https://github.com/Kong/kong/pull/3339)
- aws-lambda: Fix a typo in upstream headers sent to the function. We now
  properly send the `X-Amz-Log-Type` header.
  [#3398](https://github.com/Kong/kong/pull/3398)

[Back to TOC](#table-of-contents)

## [0.13.0] - 2018/03/22

This release introduces two new core entities that will improve the way you
configure Kong: **Routes** & **Services**. Those entities replace the "API"
entity and simplify the setup of non-naive use-cases by providing better
separation of concerns and allowing for plugins to be applied to specific
**endpoints**.

As usual, major version upgrades require database migrations and changes to
the Nginx configuration file (if you customized the default template).
Please take a few minutes to read the [0.13 Upgrade
Path](https://github.com/Kong/kong/blob/master/UPGRADE.md#upgrade-to-013x) for
more details regarding breaking changes and migrations before planning to
upgrade your Kong cluster.

### Breaking Changes

##### Configuration

- :warning: The `proxy_listen` and `admin_listen` configuration values have a
  new syntax. This syntax is more aligned with that of NGINX and is more
  powerful while also simpler. As a result, the following configuration values
  have been removed because superfluous: `ssl`, `admin_ssl`, `http2`,
  `admin_http2`, `proxy_listen_ssl`, and `admin_listen_ssl`.
  [#3147](https://github.com/Kong/kong/pull/3147)

##### Plugins

- :warning: galileo: As part of the Galileo deprecation path, the galileo
  plugin is not enabled by default anymore, although still bundled with 0.13.
  Users are advised to stop using the plugin, but for the time being can keep
  enabling it by adding it to the `custom_plugin` configuration value.
  [#3233](https://github.com/Kong/kong/pull/3233)
- :warning: rate-limiting (Cassandra): The default migration for including
  Routes and Services in plugins will remove and re-create the Cassandra
  rate-limiting counters table. This means that users that were rate-limited
  because of excessive API consumption will be able to consume the API until
  they reach their limit again. There is no such data deletion in PostgreSQL.
  [def201f](https://github.com/Kong/kong/commit/def201f566ccf2dd9b670e2f38e401a0450b1cb5)

### Changes

##### Dependencies

- **Note to Docker users**: The `latest` tag on Docker Hub now points to the
  **alpine** image instead of CentOS. This also applies to the `0.13.0` tag.
- The OpenResty version shipped with our default packages has been bumped to
  `1.13.6.1`. The 0.13.0 release should still be compatible with the OpenResty
  `1.11.2.x` series for the time being.
- Bumped [lua-resty-dns-client](https://github.com/Kong/lua-resty-dns-client)
  to `2.0.0`.
  [#3220](https://github.com/Kong/kong/pull/3220)
- Bumped [lua-resty-http](https://github.com/pintsized/lua-resty-http) to
  `0.12`.
  [#3196](https://github.com/Kong/kong/pull/3196)
- Bumped [lua-multipart](https://github.com/Kong/lua-multipart) to `0.5.5`.
  [#3318](https://github.com/Kong/kong/pull/3318)
- Bumped [lua-resty-healthcheck](https://github.com/Kong/lua-resty-healthcheck)
  to `0.4.0`.
  [#3321](https://github.com/Kong/kong/pull/3321)

### Additions

##### Configuration

- :fireworks: Support for **control-plane** and **data-plane** modes. The new
  syntax of `proxy_listen` and `admin_listen` supports `off`, which
  disables either one of those interfaces. It is now simpler than ever to
  make a Kong node "Proxy only" (data-plane) or "Admin only" (control-plane).
  [#3147](https://github.com/Kong/kong/pull/3147)

##### Core

- :fireworks: This release introduces two new entities: **Routes** and
  **Services**. Those entities will provide a better separation of concerns
  than the "API" entity offers. Routes will define rules for matching a
  client's request (e.g., method, host, path...), and Services will represent
  upstream services (or backends) that Kong should proxy those requests to.
  Plugins can also be added to both Routes and Services, enabling use-cases to
  apply plugins more granularly (e.g., per endpoint).
  Following this addition, the API entity and related Admin API endpoints are
  now deprecated. This release is backwards-compatible with the previous model
  and all of your currently defined APIs and matching rules are still
  supported, although we advise users to migrate to Routes and Services as soon
  as possible.
  [#3224](https://github.com/Kong/kong/pull/3224)

##### Admin API

- :fireworks: New endpoints: `/routes` and `/services` to interact with the new
  core entities. More specific endpoints are also available such as
  `/services/{service id or name}/routes`,
  `/services/{service id or name}/plugins`, and `/routes/{route id}/plugins`.
  [#3224](https://github.com/Kong/kong/pull/3224)
- :fireworks: Our new endpoints (listed above) provide much better responses
  with regards to producing responses for incomplete entities, errors, etc...
  In the future, existing endpoints will gradually be moved to using this new
  Admin API content producer.
  [#3224](https://github.com/Kong/kong/pull/3224)
- :fireworks: Improved argument parsing in form-urlencoded requests to the new
  endpoints as well.
  Kong now expects the following syntaxes for representing
  arrays: `hosts[]=a.com&hosts[]=b.com`, `hosts[1]=a.com&hosts[2]=b.com`, which
  avoid comma-separated arrays and related issues that can arise.
  In the future, existing endpoints will gradually be moved to using this new
  Admin API content parser.
  [#3224](https://github.com/Kong/kong/pull/3224)

##### Plugins

- jwt: `ngx.ctx.authenticated_jwt_token` is available for other plugins to use.
  [#2988](https://github.com/Kong/kong/pull/2988)
- statsd: The fields `host`, `port` and `metrics` are no longer marked as
  "required", since they have a default value.
  [#3209](https://github.com/Kong/kong/pull/3209)

### Fixes

##### Core

- Fix an issue causing nodes in a cluster to use the default health checks
  configuration when the user configured them from another node (event
  propagated via the cluster).
  [#3319](https://github.com/Kong/kong/pull/3319)
- Increase the default load balancer wheel size from 100 to 10.000. This allows
  for a better distribution of the load between Targets in general.
  [#3296](https://github.com/Kong/kong/pull/3296)

##### Admin API

- Fix several issues with application/multipart MIME type parsing of payloads.
  [#3318](https://github.com/Kong/kong/pull/3318)
- Fix several issues with the parsing of health checks configuration values.
  [#3306](https://github.com/Kong/kong/pull/3306)
  [#3321](https://github.com/Kong/kong/pull/3321)

[Back to TOC](#table-of-contents)

## [0.12.3] - 2018/03/12

### Fixed

- Suppress a memory leak in the core introduced in 0.12.2.
  Thanks [@mengskysama](https://github.com/mengskysama) for the report.
  [#3278](https://github.com/Kong/kong/pull/3278)

[Back to TOC](#table-of-contents)

## [0.12.2] - 2018/02/28

### Added

##### Core

- Load balancers now log DNS errors to facilitate debugging.
  [#3177](https://github.com/Kong/kong/pull/3177)
- Reports now can include custom immutable values.
  [#3180](https://github.com/Kong/kong/pull/3180)

##### CLI

- The `kong migrations reset` command has a new `--yes` flag. This flag makes
  the command run non-interactively, and ensures no confirmation prompt will
  occur.
  [#3189](https://github.com/Kong/kong/pull/3189)

##### Admin API

- A new endpoint `/upstreams/:upstream_id/health` will return the health of the
  specified upstream.
  [#3232](https://github.com/Kong/kong/pull/3232)
- The `/` endpoint in the Admin API now exposes the `node_id` field.
  [#3234](https://github.com/Kong/kong/pull/3234)

### Fixed

##### Core

- HTTP/1.0 requests without a Host header are routed instead of being rejected.
  HTTP/1.1 requests without a Host are considered invalid and will still be
  rejected.
  Thanks to [@rainiest](https://github.com/rainest) for the patch!
  [#3216](https://github.com/Kong/kong/pull/3216)
- Fix the load balancer initialization when some Targets would contain
  hostnames.
  [#3187](https://github.com/Kong/kong/pull/3187)
- Fix incomplete handling of errors when initializing DAO objects.
  [637532e](https://github.com/Kong/kong/commit/637532e05d8ed9a921b5de861cc7f463e96c6e04)
- Remove bogus errors in the logs provoked by healthcheckers between the time
  they are unregistered and the time they are garbage-collected
  ([#3207](https://github.com/Kong/kong/pull/3207)) and when receiving an HTTP
  status not tracked by healthy or unhealthy lists
  ([c8eb5ae](https://github.com/Kong/kong/commit/c8eb5ae28147fc02473c05a7b1dbf502fbb64242)).
- Fix soft errors not being handled correctly inside the Kong cache.
  [#3150](https://github.com/Kong/kong/pull/3150)

##### Migrations

- Better handling of already existing Cassandra keyspaces in migrations.
  [#3203](https://github.com/Kong/kong/pull/3203).
  Thanks to [@pamiel](https://github.com/pamiel) for the patch!

##### Admin API

- Ensure `GET /certificates/{uuid}` does not return HTTP 500 when the given
  identifier does not exist.
  Thanks to [@vdesjardins](https://github.com/vdesjardins) for the patch!
  [#3148](https://github.com/Kong/kong/pull/3148)

[Back to TOC](#table-of-contents)

## [0.12.1] - 2018/01/18

This release addresses a few issues encountered with 0.12.0, including one
which would prevent upgrading from a previous version. The [0.12 Upgrade
Path](https://github.com/Kong/kong/blob/master/UPGRADE.md)
is still relevant for upgrading existing clusters to 0.12.1.

### Fixed

- Fix a migration between previous Kong versions and 0.12.0.
  [#3159](https://github.com/Kong/kong/pull/3159)
- Ensure Lua errors are propagated when thrown in the `access` handler by
  plugins.
  [38580ff](https://github.com/Kong/kong/commit/38580ff547cbd4a557829e3ad135cd6a0f821f7c)

[Back to TOC](#table-of-contents)

## [0.12.0] - 2018/01/16

This major release focuses on two new features we are very excited about:
**health checks** and **hash based load balancing**!

We also took this as an opportunity to fix a few prominent issues, sometimes
at the expense of breaking changes but overall improving the flexibility and
usability of Kong! Do keep in mind that this is a major release, and as such,
that we require of you to run the **migrations step**, via the
`kong migrations up` command.

Please take a few minutes to thoroughly read the [0.12 Upgrade
Path](https://github.com/Kong/kong/blob/master/UPGRADE.md#upgrade-to-012x)
for more details regarding breaking changes and migrations before planning to
upgrade your Kong cluster.

### Deprecation notices

Starting with 0.12.0, we are announcing the deprecation of older versions
of our supported databases:

- Support for PostgreSQL 9.4 is deprecated. Users are advised to upgrade to
  9.5+
- Support for Cassandra 2.1 and below is deprecated. Users are advised to
  upgrade to 2.2+

Note that the above deprecated versions are still supported in this release,
but will be dropped in subsequent ones.

### Breaking changes

##### Core

- :warning: The required OpenResty version has been bumped to 1.11.2.5. If you
  are installing Kong from one of our distribution packages, you are not
  affected by this change.
  [#3097](https://github.com/Kong/kong/pull/3097)
- :warning: As Kong now executes subsequent plugins when a request is being
  short-circuited (e.g. HTTP 401 responses from auth plugins), plugins that
  run in the header or body filter phases will be run upon such responses
  from the access phase. We consider this change a big improvement in the
  Kong run-loop as it allows for more flexibility for plugins. However, it is
  unlikely, but possible that some of these plugins (e.g. your custom plugins)
  now run in scenarios where they were not previously expected to run.
  [#3079](https://github.com/Kong/kong/pull/3079)

##### Admin API

- :warning: By default, the Admin API now only listens on the local interface.
  We consider this change to be an improvement in the default security policy
  of Kong. If you are already using Kong, and your Admin API still binds to all
  interfaces, consider updating it as well. You can do so by updating the
  `admin_listen` configuration value, like so: `admin_listen = 127.0.0.1:8001`.
  Thanks [@pduldig-at-tw](https://github.com/pduldig-at-tw) for the suggestion
  and the patch.
  [#3016](https://github.com/Kong/kong/pull/3016)

  :red_circle: **Note to Docker users**: Beware of this change as you may have
  to ensure that your Admin API is reachable via the host's interface.
  You can use the `-e KONG_ADMIN_LISTEN` argument when provisioning your
  container(s) to update this value; for example,
  `-e KONG_ADMIN_LISTEN=0.0.0.0:8001`.

- :warning: To reduce confusion, the `/upstreams/:upstream_name_or_id/targets/`
  has been updated to not show the full list of Targets anymore, but only
  the ones that are currently active in the load balancer. To retrieve the full
  history of Targets, you can now query
  `/upstreams/:upstream_name_or_id/targets/all`. The
  `/upstreams/:upstream_name_or_id/targets/active` endpoint has been removed.
  Thanks [@hbagdi](https://github.com/hbagdi) for tackling this backlog item!
  [#3049](https://github.com/Kong/kong/pull/3049)
- :warning: The `orderlist` property of Upstreams has been removed, along with
  any confusion it may have brought. The balancer is now able to fully function
  without it, yet with the same level of entropy in its load distribution.
  [#2748](https://github.com/Kong/kong/pull/2748)

##### CLI

- :warning: The `$ kong compile` command which was deprecated in 0.11.0 has
  been removed.
  [#3069](https://github.com/Kong/kong/pull/3069)

##### Plugins

- :warning: In logging plugins, the `request.request_uri` field has been
  renamed to `request.url`.
  [#2445](https://github.com/Kong/kong/pull/2445)
  [#3098](https://github.com/Kong/kong/pull/3098)

### Added

##### Core

- :fireworks: Support for **health checks**! Kong can now short-circuit some
  of your upstream Targets (replicas) from its load balancer when it encounters
  too many TCP or HTTP errors. You can configure the number of failures, or the
  HTTP status codes that should be considered invalid, and Kong will monitor
  the failures and successes of proxied requests to each upstream Target. We
  call this feature **passive health checks**.
  Additionally, you can configure **active health checks**, which will make
  Kong perform periodic HTTP test requests to actively monitor the health of
  your upstream services, and pre-emptively short-circuit them.
  Upstream Targets can be manually taken up or down via two new Admin API
  endpoints: `/healthy` and `/unhealthy`.
  [#3096](https://github.com/Kong/kong/pull/3096)
- :fireworks: Support for **hash based load balancing**! Kong now offers
  consistent hashing/sticky sessions load balancing capabilities via the new
  `hash_*` attributes of the Upstream entity. Hashes can be based off client
  IPs, request headers, or Consumers!
  [#2875](https://github.com/Kong/kong/pull/2875)
- :fireworks: Logging plugins now log requests that were short-circuited by
  Kong! (e.g. HTTP 401 responses from auth plugins or HTTP 429 responses from
  rate limiting plugins, etc.) Kong now executes any subsequent plugins once a
  request has been short-circuited. Your plugin must be using the
  `kong.tools.responses` module for this behavior to be respected.
  [#3079](https://github.com/Kong/kong/pull/3079)
- Kong is now compatible with OpenResty up to version 1.13.6.1. Be aware that
  the recommended (and default) version shipped with this release is still
  1.11.2.5.
  [#3070](https://github.com/Kong/kong/pull/3070)

##### CLI

- `$ kong start` now considers the commonly used `/opt/openresty` prefix when
  searching for the `nginx` executable.
  [#3074](https://github.com/Kong/kong/pull/3074)

##### Admin API

- Two new endpoints, `/healthy` and `/unhealthy` can be used to manually bring
  upstream Targets up or down, as part of the new health checks feature of the
  load balancer.
  [#3096](https://github.com/Kong/kong/pull/3096)

##### Plugins

- logging plugins: A new field `upstream_uri` now logs the value of the
  upstream request's path. This is useful to help debugging plugins or setups
  that aim at rewriting a request's URL during proxying.
  Thanks [@shiprabehera](https://github.com/shiprabehera) for the patch!
  [#2445](https://github.com/Kong/kong/pull/2445)
- tcp-log: Support for TLS handshake with the logs recipients for secure
  transmissions of logging data.
  [#3091](https://github.com/Kong/kong/pull/3091)
- jwt: Support for JWTs passed in cookies. Use the new `config.cookie_names`
  property to configure the behavior to your liking.
  Thanks [@mvanholsteijn](https://github.com/mvanholsteijn) for the patch!
  [#2974](https://github.com/Kong/kong/pull/2974)
- oauth2
    - New `config.auth_header_name` property to customize the authorization
      header's name.
      Thanks [@supraja93](https://github.com/supraja93)
      [#2928](https://github.com/Kong/kong/pull/2928)
    - New `config.refresh_ttl` property to customize the TTL of refresh tokens,
      previously hard-coded to 14 days.
      Thanks [@bob983](https://github.com/bob983) for the patch!
      [#2942](https://github.com/Kong/kong/pull/2942)
    - Avoid an error in the logs when trying to retrieve an access token from
      a request without a body.
      Thanks [@WALL-E](https://github.com/WALL-E) for the patch.
      [#3063](https://github.com/Kong/kong/pull/3063)
- ldap: New `config.header_type` property to customize the authorization method
  in the `Authorization` header.
  Thanks [@francois-maillard](https://github.com/francois-maillard) for the
  patch!
  [#2963](https://github.com/Kong/kong/pull/2963)

### Fixed

##### CLI

- Fix a potential vulnerability in which an attacker could read the Kong
  configuration file with insufficient permissions for a short window of time
  while Kong is being started.
  [#3057](https://github.com/Kong/kong/pull/3057)
- Proper log message upon timeout in `$ kong quit`.
  [#3061](https://github.com/Kong/kong/pull/3061)

##### Admin API

- The `/certificates` endpoint now properly supports the `snis` parameter
  in PUT and PATCH requests.
  Thanks [@hbagdi](https://github.com/hbagdi) for the contribution!
  [#3040](https://github.com/Kong/kong/pull/3040)
- Avoid sending the `HTTP/1.1 415 Unsupported Content Type` response when
  receiving a request with a valid `Content-Type`, but with an empty payload.
  [#3077](https://github.com/Kong/kong/pull/3077)

##### Plugins

- basic-auth:
    - Accept passwords containing `:`.
      Thanks [@nico-acidtango](https://github.com/nico-acidtango) for the patch!
      [#3014](https://github.com/Kong/kong/pull/3014)
    - Performance improvements, courtesy of
      [@nico-acidtango](https://github.com/nico-acidtango)
      [#3014](https://github.com/Kong/kong/pull/3014)

[Back to TOC](#table-of-contents)

## [0.11.2] - 2017/11/29

### Added

##### Plugins

- key-auth: New endpoints to manipulate API keys.
  Thanks [@hbagdi](https://github.com/hbagdi) for the contribution.
  [#2955](https://github.com/Kong/kong/pull/2955)
    - `/key-auths/` to paginate through all keys.
    - `/key-auths/:credential_key_or_id/consumer` to retrieve the Consumer
      associated with a key.
- basic-auth: New endpoints to manipulate basic-auth credentials.
  Thanks [@hbagdi](https://github.com/hbagdi) for the contribution.
  [#2998](https://github.com/Kong/kong/pull/2998)
    - `/basic-auths/` to paginate through all basic-auth credentials.
    - `/basic-auths/:credential_username_or_id/consumer` to retrieve the
      Consumer associated with a credential.
- jwt: New endpoints to manipulate JWTs.
  Thanks [@hbagdi](https://github.com/hbagdi) for the contribution.
  [#3003](https://github.com/Kong/kong/pull/3003)
    - `/jwts/` to paginate through all JWTs.
    - `/jwts/:jwt_key_or_id/consumer` to retrieve the Consumer
      associated with a JWT.
- hmac-auth: New endpoints to manipulate hmac-auth credentials.
  Thanks [@hbagdi](https://github.com/hbagdi) for the contribution.
  [#3009](https://github.com/Kong/kong/pull/3009)
    - `/hmac-auths/` to paginate through all hmac-auth credentials.
    - `/hmac-auths/:hmac_username_or_id/consumer` to retrieve the Consumer
      associated with a credential.
- acl: New endpoints to manipulate ACLs.
  Thanks [@hbagdi](https://github.com/hbagdi) for the contribution.
  [#3039](https://github.com/Kong/kong/pull/3039)
    - `/acls/` to paginate through all ACLs.
    - `/acls/:acl_id/consumer` to retrieve the Consumer
      associated with an ACL.

### Fixed

##### Core

- Avoid logging some unharmful error messages related to clustering.
  [#3002](https://github.com/Kong/kong/pull/3002)
- Improve performance and memory footprint when parsing multipart request
  bodies.
  [Kong/lua-multipart#13](https://github.com/Kong/lua-multipart/pull/13)

##### Configuration

- Add a format check for the `admin_listen_ssl` property, ensuring it contains
  a valid port.
  [#3031](https://github.com/Kong/kong/pull/3031)

##### Admin API

- PUT requests with payloads containing non-existing primary keys for entities
  now return HTTP 404 Not Found, instead of HTTP 200 OK without a response
  body.
  [#3007](https://github.com/Kong/kong/pull/3007)
- On the `/` endpoint, ensure `enabled_in_cluster` shows up as an empty JSON
  Array (`[]`), instead of an empty JSON Object (`{}`).
  Thanks [@hbagdi](https://github.com/hbagdi) for the patch!
  [#2982](https://github.com/Kong/kong/issues/2982)

##### Plugins

- hmac-auth: Better parsing of the `Authorization` header to avoid internal
  errors resulting in HTTP 500.
  Thanks [@mvanholsteijn](https://github.com/mvanholsteijn) for the patch!
  [#2996](https://github.com/Kong/kong/pull/2996)
- Improve the performance of the rate-limiting and response-rate-limiting
  plugins when using the Redis policy.
  [#2956](https://github.com/Kong/kong/pull/2956)
- Improve the performance of the response-transformer plugin.
  [#2977](https://github.com/Kong/kong/pull/2977)

## [0.11.1] - 2017/10/24

### Changed

##### Configuration

- Drop the `lua_code_cache` configuration property. This setting has been
  considered harmful since 0.11.0 as it interferes with Kong's internals.
  [#2854](https://github.com/Kong/kong/pull/2854)

### Fixed

##### Core

- DNS: SRV records pointing to an A record are now properly handled by the
  load balancer when `preserve_host` is disabled. Such records used to throw
  Lua errors on the proxy code path.
  [Kong/lua-resty-dns-client#19](https://github.com/Kong/lua-resty-dns-client/pull/19)
- Fixed an edge-case where `preserve_host` would sometimes craft an upstream
  request with a Host header from a previous client request instead of the
  current one.
  [#2832](https://github.com/Kong/kong/pull/2832)
- Ensure APIs with regex URIs are evaluated in the order that they are created.
  [#2924](https://github.com/Kong/kong/pull/2924)
- Fixed a typo that caused the load balancing components to ignore the Upstream
  slots property.
  [#2747](https://github.com/Kong/kong/pull/2747)

##### CLI

- Fixed the verification of self-signed SSL certificates for PostgreSQL and
  Cassandra in the `kong migrations` command. Self-signed SSL certificates are
  now properly verified during migrations according to the
  `lua_ssl_trusted_certificate` configuration property.
  [#2908](https://github.com/Kong/kong/pull/2908)

##### Admin API

- The `/upstream/{upstream}/targets/active` endpoint used to return HTTP
  `405 Method Not Allowed` when called with a trailing slash. Both notations
  (with and without the trailing slash) are now supported.
  [#2884](https://github.com/Kong/kong/pull/2884)

##### Plugins

- bot-detection: Fixed an issue which would prevent the plugin from running and
  result in an HTTP `500` error if configured globally.
  [#2906](https://github.com/Kong/kong/pull/2906)
- ip-restriction: Fixed support for the `0.0.0.0/0` CIDR block. This block is
  now supported and won't trigger an error when used in this plugin's properties.
  [#2918](https://github.com/Kong/kong/pull/2918)

### Added

##### Plugins

- aws-lambda: Added support to forward the client request's HTTP method,
  headers, URI, and body to the Lambda function.
  [#2823](https://github.com/Kong/kong/pull/2823)
- key-auth: New `run_on_preflight` configuration option to control
  authentication on preflight requests.
  [#2857](https://github.com/Kong/kong/pull/2857)
- jwt: New `run_on_preflight` configuration option to control authentication
  on preflight requests.
  [#2857](https://github.com/Kong/kong/pull/2857)

##### Plugin development

- Ensure migrations have valid, unique names to avoid conflicts between custom
  plugins.
  Thanks [@ikogan](https://github.com/ikogan) for the patch!
  [#2821](https://github.com/Kong/kong/pull/2821)

### Improved

##### Migrations & Deployments

- Improve migrations reliability for future major releases.
  [#2869](https://github.com/Kong/kong/pull/2869)

##### Plugins

- Improve the performance of the acl and oauth2 plugins.
  [#2736](https://github.com/Kong/kong/pull/2736)
  [#2806](https://github.com/Kong/kong/pull/2806)

[Back to TOC](#table-of-contents)

## [0.10.4] - 2017/10/24

### Fixed

##### Core

- DNS: SRV records pointing to an A record are now properly handled by the
  load balancer when `preserve_host` is disabled. Such records used to throw
  Lua errors on the proxy code path.
  [Kong/lua-resty-dns-client#19](https://github.com/Kong/lua-resty-dns-client/pull/19)
- HTTP `400` errors thrown by Nginx are now correctly caught by Kong and return
  a native, Kong-friendly response.
  [#2476](https://github.com/Mashape/kong/pull/2476)
- Fix an edge-case where an API with multiple `uris` and `strip_uri = true`
  would not always strip the client URI.
  [#2562](https://github.com/Mashape/kong/issues/2562)
- Fix an issue where Kong would match an API with a shorter URI (from its
  `uris` value) as a prefix instead of a longer, matching prefix from
  another API.
  [#2662](https://github.com/Mashape/kong/issues/2662)
- Fixed a typo that caused the load balancing components to ignore the
  Upstream `slots` property.
  [#2747](https://github.com/Mashape/kong/pull/2747)

##### Configuration

- Octothorpes (`#`) can now be escaped (`\#`) and included in the Kong
  configuration values such as your datastore passwords or usernames.
  [#2411](https://github.com/Mashape/kong/pull/2411)

##### Admin API

- The `data` response field of the `/upstreams/{upstream}/targets/active`
  Admin API endpoint now returns a list (`[]`) instead of an object (`{}`)
  when no active targets are present.
  [#2619](https://github.com/Mashape/kong/pull/2619)

##### Plugins

- datadog: Avoid a runtime error if the plugin is configured as a global plugin
  but the downstream request did not match any configured API.
  Thanks [@kjsteuer](https://github.com/kjsteuer) for the fix!
  [#2702](https://github.com/Mashape/kong/pull/2702)
- ip-restriction: Fixed support for the `0.0.0.0/0` CIDR block. This block is
  now supported and won't trigger an error when used in this plugin's properties.
  [#2918](https://github.com/Mashape/kong/pull/2918)

[Back to TOC](#table-of-contents)

## [0.11.0] - 2017/08/16

The latest and greatest version of Kong features improvements all over the
board for a better and easier integration with your infrastructure!

The highlights of this release are:

- Support for **regex URIs** in routing, one of the oldest requested
  features from the community.
- Support for HTTP/2 traffic from your clients.
- Kong does not depend on Serf anymore, which makes deployment and networking
  requirements **considerably simpler**.
- A better integration with orchestration tools thanks to the support for **non
  FQDNs** in Kong's DNS resolver.

As per usual, our major releases include datastore migrations which are
considered **breaking changes**. Additionally, this release contains numerous
breaking changes to the deployment process and proxying behavior that you
should be familiar with.

We strongly advise that you read this changeset thoroughly, as well as the
[0.11 Upgrade Path](https://github.com/Kong/kong/blob/master/UPGRADE.md#upgrade-to-011x)
if you are planning to upgrade a Kong cluster.

### Breaking changes

##### Configuration

- :warning: Numerous updates were made to the Nginx configuration template.
  If you are using a custom template, you **must** apply those
  modifications. See the [0.11 Upgrade
  Path](https://github.com/Kong/kong/blob/master/UPGRADE.md#upgrade-to-011x)
  for a complete list of changes to apply.

##### Migrations & Deployment

- :warning: Migrations are **not** executed automatically by `kong start`
  anymore. Migrations are now a **manual** process, which must be executed via
  the `kong migrations` command. In practice, this means that you have to run
  `kong migrations up [-c kong.conf]` in one of your nodes **before** starting
  your Kong nodes. This command should be run from a **single** node/container
  to avoid several nodes running migrations concurrently and potentially
  corrupting your database. Once the migrations are up-to-date, it is
  considered safe to start multiple Kong nodes concurrently.
  [#2421](https://github.com/Kong/kong/pull/2421)
- :warning: :fireworks: Serf is **not** a dependency anymore. Kong nodes now
  handle cache invalidation events via a built-in database polling mechanism.
  See the new "Datastore Cache" section of the configuration file which
  contains 3 new documented properties: `db_update_frequency`,
  `db_update_propagation`, and `db_cache_ttl`. If you are using Cassandra, you
  **should** pay a particular attention to the `db_update_propagation` setting,
  as you **should not** use the default value of `0`.
  [#2561](https://github.com/Kong/kong/pull/2561)

##### Core

- :warning: Kong now requires OpenResty `1.11.2.4`. OpenResty's LuaJIT can
  now be built with Lua 5.2 compatibility.
  [#2489](https://github.com/Kong/kong/pull/2489)
  [#2790](https://github.com/Kong/kong/pull/2790)
- :warning: Previously, the `X-Forwarded-*` and `X-Real-IP` headers were
  trusted from any client by default, and forwarded upstream. With the
  introduction of the new `trusted_ips` property (see the below "Added"
  section) and to enforce best security practices, Kong *does not* trust
  any client IP address by default anymore. This will make Kong *not*
  forward incoming `X-Forwarded-*` headers if not coming from configured,
  trusted IP addresses blocks. This setting also affects the API
  `check_https` field, which itself relies on *trusted* `X-Forwarded-Proto`
  headers **only**.
  [#2236](https://github.com/Kong/kong/pull/2236)
- :warning: The API Object property `http_if_terminated` is now set to `false`
  by default. For Kong to evaluate the client `X-Forwarded-Proto` header, you
  must now configure Kong to trust the client IP (see above change), **and**
  you must explicitly set this value to `true`. This affects you if you are
  doing SSL termination somewhere before your requests hit Kong, and if you
  have configured `https_only` on the API, or if you use a plugin that requires
  HTTPS traffic (e.g. OAuth2).
  [#2588](https://github.com/Kong/kong/pull/2588)
- :warning: The internal DNS resolver now honours the `search` and `ndots`
  configuration options of your `resolv.conf` file. Make sure that DNS
  resolution is still consistent in your environment, and consider
  eventually not using FQDNs anymore.
  [#2425](https://github.com/Kong/kong/pull/2425)

##### Admin API

- :warning: As a result of the Serf removal, Kong is now entirely stateless,
  and as such, the `/cluster` endpoint has disappeared.
  [#2561](https://github.com/Kong/kong/pull/2561)
- :warning: The Admin API `/status` endpoint does not return a count of the
  database entities anymore. Instead, it now returns a `database.reachable`
  boolean value, which reflects the state of the connection between Kong
  and the underlying database. Please note that this flag **does not**
  reflect the health of the database itself.
  [#2567](https://github.com/Kong/kong/pull/2567)

##### Plugin development

- :warning: The upstream URI is now determined via the Nginx
  `$upstream_uri` variable. Custom plugins using the `ngx.req.set_uri()`
  API will not be taken into consideration anymore. One must now set the
  `ngx.var.upstream_uri` variable from the Lua land.
  [#2519](https://github.com/Kong/kong/pull/2519)
- :warning: The `hooks.lua` module for custom plugins is dropped, along
  with the `database_cache.lua` module. Database entities caching and
  eviction has been greatly improved to simplify and automate most caching
  use-cases. See the [Plugins Development
  Guide](https://getkong.org/docs/0.11.x/plugin-development/entities-cache/)
  and the [0.11 Upgrade
  Path](https://github.com/Kong/kong/blob/master/UPGRADE.md#upgrade-to-011x)
  for more details.
  [#2561](https://github.com/Kong/kong/pull/2561)
- :warning: To ensure that the order of execution of plugins is still the same
  for vanilla Kong installations, we had to update the `PRIORITY` field of some
  of our bundled plugins. If your custom plugin must run after or before a
  specific bundled plugin, you might have to update your plugin's `PRIORITY`
  field as well. The complete list of plugins and their priorities is available
  on the [Plugins Development
  Guide](https://getkong.org/docs/0.11.x/plugin-development/custom-logic/).
  [#2489](https://github.com/Kong/kong/pull/2489)
  [#2813](https://github.com/Kong/kong/pull/2813)

### Deprecated

##### CLI

- The `kong compile` command has been deprecated. Instead, prefer using
  the new `kong prepare` command.
  [#2706](https://github.com/Kong/kong/pull/2706)

### Changed

##### Core

- Performance around DNS resolution has been greatly improved in some
  cases.
  [#2625](https://github.com/Kong/kong/pull/2425)
- Secret values are now generated with a kernel-level, Cryptographically
  Secure PRNG.
  [#2536](https://github.com/Kong/kong/pull/2536)
- The `.kong_env` file created by Kong in its running prefix is now written
  without world-read permissions.
  [#2611](https://github.com/Kong/kong/pull/2611)

##### Plugin development

- The `marshall_event` function on schemas is now ignored by Kong, and can be
  safely removed as the new cache invalidation mechanism natively handles
  safer events broadcasting.
  [#2561](https://github.com/Kong/kong/pull/2561)

### Added

##### Core

- :fireworks: Support for regex URIs! You can now define regexes in your
  APIs `uris` property. Those regexes can have capturing groups which can
  be extracted by Kong during a request, and accessed later in the plugins
  (useful for URI rewriting). See the [Proxy
  Guide](https://getkong.org/docs/0.11.x/proxy/#using-regexes-in-uris) for
  documentation on how to use regex URIs.
  [#2681](https://github.com/Kong/kong/pull/2681)
- :fireworks: Support for HTTP/2. A new `http2` directive now enables
  HTTP/2 traffic on the `proxy_listen_ssl` address.
  [#2541](https://github.com/Kong/kong/pull/2541)
- :fireworks: Support for the `search` and `ndots` configuration options of
  your `resolv.conf` file.
  [#2425](https://github.com/Kong/kong/pull/2425)
- Kong now forwards new headers to your upstream services:
  `X-Forwarded-Host`, `X-Forwarded-Port`, and `X-Forwarded-Proto`.
  [#2236](https://github.com/Kong/kong/pull/2236)
- Support for the PROXY protocol. If the new `real_ip_header` configuration
  property is set to `real_ip_header = proxy_protocol`, then Kong will
  append the `proxy_protocol` parameter to the Nginx `listen` directive of
  the Kong proxy port.
  [#2236](https://github.com/Kong/kong/pull/2236)
- Support for BDR compatibility in the PostgreSQL migrations.
  Thanks [@AlexBloor](https://github.com/AlexBloor) for the patch!
  [#2672](https://github.com/Kong/kong/pull/2672)

##### Configuration

- Support for DNS nameservers specified in IPv6 format.
  [#2634](https://github.com/Kong/kong/pull/2634)
- A few new DNS configuration properties allow you to tweak the Kong DNS
  resolver, and in particular, how it handles the resolution of different
  record types or the eviction of stale records.
  [#2625](https://github.com/Kong/kong/pull/2625)
- A new `trusted_ips` configuration property allows you to define a list of
  trusted IP address blocks that are known to send trusted `X-Forwarded-*`
  headers. Requests from trusted IPs will make Kong forward those headers
  upstream. Requests from non-trusted IP addresses will make Kong override
  the `X-Forwarded-*` headers with its own values. In addition, this
  property also sets the ngx_http_realip_module `set_real_ip_from`
  directive(s), which makes Kong trust the incoming `X-Real-IP` header as
  well, which is used for operations such as rate-limiting by IP address,
  and that Kong forwards upstream as well.
  [#2236](https://github.com/Kong/kong/pull/2236)
- You can now configure the ngx_http_realip_module from the Kong
  configuration.  In addition to `trusted_ips` which sets the
  `set_real_ip_from` directives(s), two new properties, `real_ip_header`
  and `real_ip_recursive` allow you to configure the ngx_http_realip_module
  directives bearing the same name.
  [#2236](https://github.com/Kong/kong/pull/2236)
- Ability to hide Kong-specific response headers. Two new configuration
  fields: `server_tokens` and `latency_tokens` will respectively toggle
  whether the `Server` and `X-Kong-*-Latency` headers should be sent to
  downstream clients.
  [#2259](https://github.com/Kong/kong/pull/2259)
- New configuration property to tune handling request body data via the
  `client_max_body_size` and `client_body_buffer_size` directives
  (mirroring their Nginx counterparts). Note these settings are only
  defined for proxy requests; request body handling in the Admin API
  remains unchanged.
  [#2602](https://github.com/Kong/kong/pull/2602)
- New `error_default_type` configuration property. This setting is to
  specify a MIME type that will be used as the error response body format
  when Nginx encounters an error, but no `Accept` header was present in the
  request. The default value is `text/plain` for backwards compatibility.
  Thanks [@therealgambo](https://github.com/therealgambo) for the
  contribution!
  [#2500](https://github.com/Kong/kong/pull/2500)
- New `nginx_user` configuration property, which interfaces with the Nginx
  `user` directive.
  Thanks [@depay](https://github.com/depay) for the contribution!
  [#2180](https://github.com/Kong/kong/pull/2180)

##### CLI

- New `kong prepare` command to prepare the Kong running prefix (creating
  log files, SSL certificates, etc...) and allow for Kong to be started via
  the `nginx` binary. This is useful for environments like containers,
  where the foreground process should be the Nginx master process. The
  `kong compile` command has been deprecated as a result of this addition.
  [#2706](https://github.com/Kong/kong/pull/2706)

##### Admin API

- Ability to retrieve plugins added to a Consumer via two new endpoints:
  `/consumers/:username_or_id/plugins/` and
  `/consumers/:username_or_id/plugins/:plugin_id`.
  [#2714](https://github.com/Kong/kong/pull/2714)
- Support for JSON `null` in `PATCH` requests to unset a value on any
  entity.
  [#2700](https://github.com/Kong/kong/pull/2700)

##### Plugins

- jwt: Support for RS512 signed tokens.
  Thanks [@sarraz1](https://github.com/sarraz1) for the patch!
  [#2666](https://github.com/Kong/kong/pull/2666)
- rate-limiting/response-ratelimiting: Optionally hide informative response
  headers.
  [#2087](https://github.com/Kong/kong/pull/2087)
- aws-lambda: Define a custom response status when the upstream
  `X-Amz-Function-Error` header is "Unhandled".
  Thanks [@erran](https://github.com/erran) for the contribution!
  [#2587](https://github.com/Kong/kong/pull/2587)
- aws-lambda: Add new AWS regions that were previously unsupported.
  [#2769](https://github.com/Kong/kong/pull/2769)
- hmac: New option to validate the client-provided SHA-256 of the request
  body.
  Thanks [@vaibhavatul47](https://github.com/vaibhavatul47) for the
  contribution!
  [#2419](https://github.com/Kong/kong/pull/2419)
- hmac: Added support for `enforce_headers` option and added HMAC-SHA256,
  HMAC-SHA384, and HMAC-SHA512 support.
  [#2644](https://github.com/Kong/kong/pull/2644)
- statsd: New metrics and more flexible configuration. Support for
  prefixes, configurable stat type, and added metrics.
  [#2400](https://github.com/Kong/kong/pull/2400)
- datadog: New metrics and more flexible configuration. Support for
  prefixes, configurable stat type, and added metrics.
  [#2394](https://github.com/Kong/kong/pull/2394)

### Fixed

##### Core

- Kong now ensures that your clients URIs are transparently proxied
  upstream.  No percent-encoding/decoding or querystring stripping will
  occur anymore.
  [#2519](https://github.com/Kong/kong/pull/2519)
- Fix an issue where Kong would match an API with a shorter URI (from its
  `uris` value) as a prefix instead of a longer, matching prefix from
  another API.
  [#2662](https://github.com/Kong/kong/issues/2662)
- Fix an edge-case where an API with multiple `uris` and `strip_uri = true`
  would not always strip the client URI.
  [#2562](https://github.com/Kong/kong/issues/2562)
- HTTP `400` errors thrown by Nginx are now correctly caught by Kong and return
  a native, Kong-friendly response.
  [#2476](https://github.com/Kong/kong/pull/2476)

##### Configuration

- Octothorpes (`#`) can now be escaped (`\#`) and included in the Kong
  configuration values such as your datastore passwords or usernames.
  [#2411](https://github.com/Kong/kong/pull/2411)

##### Admin API

- The `data` response field of the `/upstreams/{upstream}/targets/active`
  Admin API endpoint now returns a list (`[]`) instead of an object (`{}`)
  when no active targets are present.
  [#2619](https://github.com/Kong/kong/pull/2619)

##### Plugins

- The `unique` constraint on OAuth2 `client_secrets` has been removed.
  [#2447](https://github.com/Kong/kong/pull/2447)
- The `unique` constraint on JWT Credentials `secrets` has been removed.
  [#2548](https://github.com/Kong/kong/pull/2548)
- oauth2: When requesting a token from `/oauth2/token`, one can now pass the
  `client_id` as a request body parameter, while `client_id:client_secret` is
  passed via the Authorization header. This allows for better integration
  with some OAuth2 flows proposed out there, such as from Cloudflare Apps.
  Thanks [@cedum](https://github.com/cedum) for the patch!
  [#2577](https://github.com/Kong/kong/pull/2577)
- datadog: Avoid a runtime error if the plugin is configured as a global plugin
  but the downstream request did not match any configured API.
  Thanks [@kjsteuer](https://github.com/kjsteuer) for the fix!
  [#2702](https://github.com/Kong/kong/pull/2702)
- Logging plugins: the produced logs `latencies.kong` field used to omit the
  time Kong spent in its Load Balancing logic, which includes DNS resolution
  time. This latency is now included in `latencies.kong`.
  [#2494](https://github.com/Kong/kong/pull/2494)

[Back to TOC](#table-of-contents)

## [0.10.3] - 2017/05/24

### Changed

- We noticed that some distribution packages were not
  building OpenResty against a JITable PCRE library. This
  happened on Ubuntu and RHEL environments where OpenResty was
  built against the system's PCRE installation.
  We now compile OpenResty against a JITable PCRE source for
  those platforms, which should result in significant performance
  improvements in regex matching.
  [Mashape/kong-distributions #9](https://github.com/Kong/kong-distributions/pull/9)
- TLS connections are now handled with a modern list of
  accepted ciphers, as per the Mozilla recommended TLS
  ciphers list.
  See https://wiki.mozilla.org/Security/Server_Side_TLS.
  This behavior is configurable via the newly
  introduced configuration properties described in the
  below "Added" section.
- Plugins:
  - rate-limiting: Performance improvements when using the
    `cluster` policy. The number of round trips to the
    database has been limited to the number of configured
    limits.
    [#2488](https://github.com/Kong/kong/pull/2488)

### Added

- New `ssl_cipher_suite` and `ssl_ciphers` configuration
  properties to configure the desired set of accepted ciphers,
  based on the Mozilla recommended TLS ciphers list.
  [#2555](https://github.com/Kong/kong/pull/2555)
- New `proxy_ssl_certificate` and `proxy_ssl_certificate_key`
  configuration properties. These properties configure the
  Nginx directives bearing the same name, to set client
  certificates to Kong when connecting to your upstream services.
  [#2556](https://github.com/Kong/kong/pull/2556)
- Proxy and Admin API access and error log paths are now
  configurable. Access logs can be entirely disabled if
  desired.
  [#2552](https://github.com/Kong/kong/pull/2552)
- Plugins:
  - Logging plugins: The produced logs include a new `tries`
    field which contains, which includes the upstream
    connection successes and failures of the load-balancer.
    [#2429](https://github.com/Kong/kong/pull/2429)
  - key-auth: Credentials can now be sent in the request body.
    [#2493](https://github.com/Kong/kong/pull/2493)
  - cors: Origins can now be defined as regular expressions.
    [#2482](https://github.com/Kong/kong/pull/2482)

### Fixed

- APIs matching: prioritize APIs with longer `uris` when said
  APIs also define `hosts` and/or `methods` as well. Thanks
  [@leonzz](https://github.com/leonzz) for the patch.
  [#2523](https://github.com/Kong/kong/pull/2523)
- SSL connections to Cassandra can now properly verify the
  certificate in use (when `cassandra_ssl_verify` is enabled).
  [#2531](https://github.com/Kong/kong/pull/2531)
- The DNS resolver no longer sends a A or AAAA DNS queries for SRV
  records. This should improve performance by avoiding unnecessary
  lookups.
  [#2563](https://github.com/Kong/kong/pull/2563) &
  [Mashape/lua-resty-dns-client #12](https://github.com/Kong/lua-resty-dns-client/pull/12)
- Plugins
  - All authentication plugins don't throw an error anymore when
    invalid credentials are given and the `anonymous` user isn't
    configured.
    [#2508](https://github.com/Kong/kong/pull/2508)
  - rate-limiting: Effectively use the desired Redis database when
    the `redis` policy is in use and the `config.redis_database`
    property is set.
    [#2481](https://github.com/Kong/kong/pull/2481)
  - cors: The regression introduced in 0.10.1 regarding not
    sending the `*` wildcard when `conf.origin` was not specified
    has been fixed.
    [#2518](https://github.com/Kong/kong/pull/2518)
  - oauth2: properly check the client application ownership of a
    token before refreshing it.
    [#2461](https://github.com/Kong/kong/pull/2461)

[Back to TOC](#table-of-contents)

## [0.10.2] - 2017/05/01

### Changed

- The Kong DNS resolver now honors the `MAXNS` setting (3) when parsing the
  nameservers specified in `resolv.conf`.
  [#2290](https://github.com/Kong/kong/issues/2290)
- Kong now matches incoming requests via the `$request_uri` property, instead
  of `$uri`, in order to better handle percent-encoded URIS. A more detailed
  explanation will be included in the below "Fixed" section.
  [#2377](https://github.com/Kong/kong/pull/2377)
- Upstream calls do not unconditionally include a trailing `/` anymore. See the
  below "Added" section for more details.
  [#2315](https://github.com/Kong/kong/pull/2315)
- Admin API:
  - The "active targets" endpoint now only return the most recent nonzero
    weight Targets, instead of all nonzero weight targets. This is to provide
    a better picture of the Targets currently in use by the Kong load balancer.
    [#2310](https://github.com/Kong/kong/pull/2310)

### Added

- :fireworks: Plugins can implement a new `rewrite` handler to execute code in
  the Nginx rewrite phase. This phase is executed prior to matching a
  registered Kong API, and prior to any authentication plugin. As such, only
  global plugins (neither tied to an API or Consumer) will execute this phase.
  [#2354](https://github.com/Kong/kong/pull/2354)
- Ability for the client to chose whether the upstream request (Kong <->
  upstream) should contain a trailing slash in its URI. Prior to this change,
  Kong 0.10 would unconditionally append a trailing slash to all upstream
  requests. The added functionality is described in
  [#2211](https://github.com/Kong/kong/issues/2211), and was implemented in
  [#2315](https://github.com/Kong/kong/pull/2315).
- Ability to hide Kong-specific response headers. Two new configuration fields:
  `server_tokens` and `latency_tokens` will respectively toggle whether the
  `Server` and `X-Kong-*-Latency` headers should be sent to downstream clients.
  [#2259](https://github.com/Kong/kong/pull/2259)
- New `cassandra_schema_consensus_timeout` configuration property, to allow for
  Kong to wait for the schema consensus of your Cassandra cluster during
  migrations.
  [#2326](https://github.com/Kong/kong/pull/2326)
- Serf commands executed by a running Kong node are now logged in the Nginx
  error logs with a `DEBUG` level.
  [#2410](https://github.com/Kong/kong/pull/2410)
- Ensure the required shared dictionaries are defined in the Nginx
  configuration. This will prevent custom Nginx templates from potentially
  resulting in a breaking upgrade for users.
  [#2466](https://github.com/Kong/kong/pull/2466)
- Admin API:
  - Target Objects can now be deleted with their ID as well as their name. The
    endpoint becomes: `/upstreams/:name_or_id/targets/:target_or_id`.
    [#2304](https://github.com/Kong/kong/pull/2304)
- Plugins:
  - :fireworks: **New Request termination plugin**. This plugin allows to
    temporarily disable an API and return a pre-configured response status and
    body to your client. Useful for use-cases such as maintenance mode for your
    upstream services. Thanks to [@pauldaustin](https://github.com/pauldaustin)
    for the contribution.
    [#2051](https://github.com/Kong/kong/pull/2051)
  - Logging plugins: The produced logs include two new fields: a `consumer`
    field, which contains the properties of the authenticated Consumer
    (`id`, `custom_id`, and `username`), if any, and a `tries` field, which
    includes the upstream connection successes and failures of the load-
    balancer.
    [#2367](https://github.com/Kong/kong/pull/2367)
    [#2429](https://github.com/Kong/kong/pull/2429)
  - http-log: Now set an upstream HTTP basic access authentication header if
    the configured `conf.http_endpoint` parameter includes an authentication
    section. Thanks [@amir](https://github.com/amir) for the contribution.
    [#2432](https://github.com/Kong/kong/pull/2432)
  - file-log: New `config.reopen` property to close and reopen the log file on
    every request, in order to effectively rotate the logs.
    [#2348](https://github.com/Kong/kong/pull/2348)
  - jwt: Returns `401 Unauthorized` on invalid claims instead of the previous
    `403 Forbidden` status.
    [#2433](https://github.com/Kong/kong/pull/2433)
  - key-auth: Allow setting API key header names with an underscore.
    [#2370](https://github.com/Kong/kong/pull/2370)
  - cors: When `config.credentials = true`, we do not send an ACAO header with
    value `*`. The ACAO header value will be that of the request's `Origin: `
    header.
    [#2451](https://github.com/Kong/kong/pull/2451)

### Fixed

- Upstream connections over TLS now set their Client Hello SNI field. The SNI
  value is taken from the upstream `Host` header value, and thus also depends
  on the `preserve_host` setting of your API. Thanks
  [@konrade](https://github.com/konrade) for the original patch.
  [#2225](https://github.com/Kong/kong/pull/2225)
- Correctly match APIs with percent-encoded URIs in their `uris` property.
  Generally, this change also avoids normalizing (and thus, potentially
  altering) the request URI when trying to match an API's `uris` value. Instead
  of relying on the Nginx `$uri` variable, we now use `$request_uri`.
  [#2377](https://github.com/Kong/kong/pull/2377)
- Handle a routing edge-case under some conditions with the `uris` matching
  rule of APIs that would falsely lead Kong into believing no API was matched
  for what would actually be a valid request.
  [#2343](https://github.com/Kong/kong/pull/2343)
- If no API was configured with a `hosts` matching rule, then the
  `preserve_host` flag would never be honored.
  [#2344](https://github.com/Kong/kong/pull/2344)
- The `X-Forwarded-For` header sent to your upstream services by Kong is not
  set from the Nginx `$proxy_add_x_forwarded_for` variable anymore. Instead,
  Kong uses the `$realip_remote_addr` variable to append the real IP address
  of a client, instead of `$remote_addr`, which can come from a previous proxy
  hop.
  [#2236](https://github.com/Kong/kong/pull/2236)
- CNAME records are now properly being cached by the DNS resolver. This results
  in a performance improvement over previous 0.10 versions.
  [#2303](https://github.com/Kong/kong/pull/2303)
- When using Cassandra, some migrations would not be performed on the same
  coordinator as the one originally chosen. The same migrations would also
  require a response from other replicas in a cluster, but were not waiting
  for a schema consensus beforehand, causing indeterministic failures in the
  migrations, especially if the cluster's inter-nodes communication is slow.
  [#2326](https://github.com/Kong/kong/pull/2326)
- The `cassandra_timeout` configuration property is now correctly taken into
  consideration by Kong.
  [#2326](https://github.com/Kong/kong/pull/2326)
- Correctly trigger plugins configured on the anonymous Consumer for anonymous
  requests (from auth plugins with the new `config.anonymous` parameter).
  [#2424](https://github.com/Kong/kong/pull/2424)
- When multiple auth plugins were configured with the recent `config.anonymous`
  parameter for "OR" authentication, such plugins would override each other's
  results and response headers, causing false negatives.
  [#2222](https://github.com/Kong/kong/pull/2222)
- Ensure the `cassandra_contact_points` property does not contain any port
  information. Those should be specified in `cassandra_port`. Thanks
  [@Vermeille](https://github.com/Vermeille) for the contribution.
  [#2263](https://github.com/Kong/kong/pull/2263)
- Prevent an upstream or legitimate internal error in the load balancing code
  from throwing a Lua-land error as well.
  [#2327](https://github.com/Kong/kong/pull/2327)
- Allow backwards compatibility with custom Nginx configurations that still
  define the `resolver ${{DNS_RESOLVER}}` directive. Vales from the Kong
  `dns_resolver` property will be flattened to a string and appended to the
  directive.
  [#2386](https://github.com/Kong/kong/pull/2386)
- Plugins:
  - hmac: Better handling of invalid base64-encoded signatures. Previously Kong
    would return an HTTP 500 error. We now properly return HTTP 403 Forbidden.
    [#2283](https://github.com/Kong/kong/pull/2283)
- Admin API:
  - Detect conflicts between SNI Objects in the `/snis` and `/certificates`
    endpoint.
    [#2285](https://github.com/Kong/kong/pull/2285)
  - The `/certificates` route used to not return the `total` and `data` JSON
    fields. We now send those fields back instead of a root list of certificate
    objects.
    [#2463](https://github.com/Kong/kong/pull/2463)
  - Endpoints with path parameters like `/xxx_or_id` will now also yield the
    proper result if the `xxx` field is formatted as a UUID. Most notably, this
    fixes a problem for Consumers whose `username` is a UUID, that could not be
    found when requesting `/consumers/{username_as_uuid}`.
    [#2420](https://github.com/Kong/kong/pull/2420)
  - The "active targets" endpoint does not require a trailing slash anymore.
    [#2307](https://github.com/Kong/kong/pull/2307)
  - Upstream Objects can now be deleted properly when using Cassandra.
    [#2404](https://github.com/Kong/kong/pull/2404)

[Back to TOC](#table-of-contents)

## [0.10.1] - 2017/03/27

### Changed

- :warning: Serf has been downgraded to version 0.7 in our distributions,
  although versions up to 0.8.1 are still supported. This fixes a problem when
  automatically detecting the first non-loopback private IP address, which was
  defaulted to `127.0.0.1` in Kong 0.10.0. Greater versions of Serf can still
  be used, but the IP address needs to be manually specified in the
  `cluster_advertise` configuration property.
- :warning: The [CORS Plugin](https://getkong.org/plugins/cors/) parameter
  `config.origin` is now `config.origins`.
  [#2203](https://github.com/Kong/kong/pull/2203)

   :red_circle: **Post-release note (as of 2017/05/12)**: A faulty behavior
   has been observed with this change. Previously, the plugin would send the
   `*` wildcard when `config.origin` was not specified. With this change, the
   plugin **does not** send the `*` wildcard by default anymore. You will need
   to specify it manually when configuring the plugin, with `config.origins=*`.
   This behavior is to be fixed in a future release.

   :white_check_mark: **Update (2017/05/24)**: A fix to this regression has been
   released as part of 0.10.3. See the section of the Changelog related to this
   release for more details.
- Admin API:
  - Disable support for TLS/1.0.
    [#2212](https://github.com/Kong/kong/pull/2212)

### Added

- Admin API:
  - Active targets can be pulled with `GET /upstreams/{name}/targets/active`.
    [#2230](https://github.com/Kong/kong/pull/2230)
  - Provide a convenience endpoint to disable targets at:
    `DELETE /upstreams/{name}/targets/{target}`.
    Under the hood, this creates a new target with `weight = 0` (the
    correct way of disabling targets, which used to cause confusion).
    [#2256](https://github.com/Kong/kong/pull/2256)
- Plugins:
  - cors: Support for configuring multiple Origin domains.
    [#2203](https://github.com/Kong/kong/pull/2203)

### Fixed

- Use an LRU cache for Lua-land entities caching to avoid exhausting the Lua
  VM memory in long-running instances.
  [#2246](https://github.com/Kong/kong/pull/2246)
- Avoid potential deadlocks upon callback errors in the caching module for
  database entities.
  [#2197](https://github.com/Kong/kong/pull/2197)
- Relax multipart MIME type parsing. A space is allowed in between values
  of the Content-Type header.
  [#2215](https://github.com/Kong/kong/pull/2215)
- Admin API:
  - Better handling of non-supported HTTP methods on endpoints of the Admin
    API. In some cases this used to throw an internal error. Calling any
    endpoint with a non-supported HTTP method now always returns `405 Method
    Not Allowed` as expected.
    [#2213](https://github.com/Kong/kong/pull/2213)
- CLI:
  - Better error handling when missing Serf executable.
    [#2218](https://github.com/Kong/kong/pull/2218)
  - Fix a bug in the `kong migrations` command that would prevent it to run
    correctly.
    [#2238](https://github.com/Kong/kong/pull/2238)
  - Trim list values specified in the configuration file.
    [#2206](https://github.com/Kong/kong/pull/2206)
  - Align the default configuration file's values to the actual, hard-coded
    default values to avoid confusion.
    [#2254](https://github.com/Kong/kong/issues/2254)
- Plugins:
  - hmac: Generate an HMAC secret value if none is provided.
    [#2158](https://github.com/Kong/kong/pull/2158)
  - oauth2: Don't try to remove credential values from request bodies if the
    MIME type is multipart, since such attempts would result in an error.
    [#2176](https://github.com/Kong/kong/pull/2176)
  - ldap: This plugin should not be applied to a single Consumer, however, this
    was not properly enforced. It is now impossible to apply this plugin to a
    single Consumer (as per all authentication plugin).
    [#2237](https://github.com/Kong/kong/pull/2237)
  - aws-lambda: Support for `us-west-2` region in schema.
    [#2257](https://github.com/Kong/kong/pull/2257)

[Back to TOC](#table-of-contents)

## [0.10.0] - 2017/03/07

Kong 0.10 is one of most significant releases to this day. It ships with
exciting new features that have been heavily requested for the last few months,
such as load balancing, Cassandra 3.0 compatibility, Websockets support,
internal DNS resolution (A and SRV records without Dnsmasq), and more flexible
matching capabilities for APIs routing.

On top of those new features, this release received a particular attention to
performance, and brings many improvements and refactors that should make it
perform significantly better than any previous version.

### Changed

- :warning: API Objects (as configured via the Admin API) do **not** support
  the `request_host` and `request_uri` fields anymore. The 0.10 migrations
  should upgrade your current API Objects, but make sure to read the new [0.10
  Proxy Guide](https://getkong.org/docs/0.10.x/proxy) to learn the new routing
  capabilities of Kong. On the good side, this means that Kong can now route
  incoming requests according to a combination of Host headers, URIs, and HTTP
  methods.
- :warning: Final slashes in `upstream_url` are no longer allowed.
  [#2115](https://github.com/Kong/kong/pull/2115)
- :warning: The SSL plugin has been removed and dynamic SSL capabilities have
  been added to Kong core, and are configurable via new properties on the API
  entity. See the related PR for a detailed explanation of this change.
  [#1970](https://github.com/Kong/kong/pull/1970)
- :warning: Drop the Dnsmasq dependency. We now internally resolve both A and
  SRV DNS records.
  [#1587](https://github.com/Kong/kong/pull/1587)
- :warning: Dropping support for insecure `TLS/1.0` and defaulting `Upgrade`
  responses to `TLS/1.2`.
  [#2119](https://github.com/Kong/kong/pull/2119)
- Bump the compatible OpenResty version to `1.11.2.1` and `1.11.2.2`. Support
  for OpenResty `1.11.2.2` requires the `--without-luajit-lua52` compilation
  flag.
- Separate Admin API and Proxy error logs. Admin API logs are now written to
  `logs/admin_access.log`.
  [#1782](https://github.com/Kong/kong/pull/1782)
- Auto-generates stronger SHA-256 with RSA encryption SSL certificates.
  [#2117](https://github.com/Kong/kong/pull/2117)

### Added

- :fireworks: Support for Cassandra 3.x.
  [#1709](https://github.com/Kong/kong/pull/1709)
- :fireworks: SRV records resolution.
  [#1587](https://github.com/Kong/kong/pull/1587)
- :fireworks: Load balancing. When an A or SRV record resolves to multiple
  entries, Kong now rotates those upstream targets with a Round-Robin
  algorithm. This is a first step towards implementing more load balancing
  algorithms.
  Another way to specify multiple upstream targets is to use the newly
  introduced `/upstreams` and `/targets` entities of the Admin API.
  [#1587](https://github.com/Kong/kong/pull/1587)
  [#1735](https://github.com/Kong/kong/pull/1735)
- :fireworks: Multiple hosts and paths per API. Kong can now route incoming
  requests to your services based on a combination of Host headers, URIs and
  HTTP methods. See the related PR for a detailed explanation of the new
  properties and capabilities of the new router.
  [#1970](https://github.com/Kong/kong/pull/1970)
- :fireworks: Maintain upstream connection pools which should greatly improve
  performance, especially for HTTPS upstream connections.  We now use HTTP/1.1
  for upstream connections as well as an nginx `upstream` block with a
  configurable`keepalive` directive, thanks to the new `nginx_keepalive`
  configuration property.
  [#1587](https://github.com/Kong/kong/pull/1587)
  [#1827](https://github.com/Kong/kong/pull/1827)
- :fireworks: Websockets support. Kong can now upgrade client connections to
  use the `ws` protocol when `Upgrade: websocket` is present.
  [#1827](https://github.com/Kong/kong/pull/1827)
- Use an in-memory caching strategy for database entities in order to reduce
  CPU load during requests proxying.
  [#1688](https://github.com/Kong/kong/pull/1688)
- Provide negative-caching for missed database entities. This should improve
  performance in some cases.
  [#1914](https://github.com/Kong/kong/pull/1914)
- Support for serving the Admin API over SSL. This introduces new properties in
  the configuration file: `admin_listen_ssl`, `admin_ssl`, `admin_ssl_cert` and
  `admin_ssl_cert_key`.
  [#1706](https://github.com/Kong/kong/pull/1706)
- Support for upstream connection timeouts. APIs now have 3 new fields:
  `upstream_connect_timeout`, `upstream_send_timeout`, `upstream_read_timeout`
  to specify, in milliseconds, a timeout value for requests between Kong and
  your APIs.
  [#2036](https://github.com/Kong/kong/pull/2036)
- Support for clustering key rotation in the underlying Serf process:
  - new `cluster_keyring_file` property in the configuration file.
  - new `kong cluster keys ..` CLI commands that expose the underlying
    `serf keys ..` commands.
  [#2069](https://github.com/Kong/kong/pull/2069)
- Support for `lua_socket_pool_size` property in configuration file.
  [#2109](https://github.com/Kong/kong/pull/2109)
- Plugins:
  - :fireworks: **New AWS Lambda plugin**. Thanks Tim Erickson for his
    collaboration on this new addition.
    [#1777](https://github.com/Kong/kong/pull/1777)
    [#1190](https://github.com/Kong/kong/pull/1190)
  - Anonymous authentication for auth plugins. When such plugins receive the
    `config.anonymous=<consumer_id>` property, even non-authenticated requests
    will be proxied by Kong, with the traditional Consumer headers set to the
    designated anonymous consumer, but also with a `X-Anonymous-Consumer`
    header. Multiple auth plugins will work in a logical `OR` fashion.
    [#1666](https://github.com/Kong/kong/pull/1666) and
    [#2035](https://github.com/Kong/kong/pull/2035)
  - request-transformer: Ability to change the HTTP method of the upstream
    request. [#1635](https://github.com/Kong/kong/pull/1635)
  - jwt: Support for ES256 signatures.
    [#1920](https://github.com/Kong/kong/pull/1920)
  - rate-limiting: Ability to select the Redis database to use via the new
    `config.redis_database` plugin property.
    [#1941](https://github.com/Kong/kong/pull/1941)

### Fixed

- Looking for Serf in known installation paths.
  [#1997](https://github.com/Kong/kong/pull/1997)
- Including port in upstream `Host` header.
  [#2045](https://github.com/Kong/kong/pull/2045)
- Clarify the purpose of the `cluster_listen_rpc` property in
  the configuration file. Thanks Jeremy Monin for the patch.
  [#1860](https://github.com/Kong/kong/pull/1860)
- Admin API:
  - Properly Return JSON responses (instead of HTML) on HTTP 409 Conflict
    when adding Plugins.
    [#2014](https://github.com/Kong/kong/issues/2014)
- CLI:
  - Avoid double-prefixing migration error messages with the database name
    (PostgreSQL/Cassandra).
- Plugins:
  - Fix fault tolerance logic and error reporting in rate-limiting plugins.
  - CORS: Properly return `Access-Control-Allow-Credentials: false` if
    `Access-Control-Allow-Origin: *`.
    [#2104](https://github.com/Kong/kong/pull/2104)
  - key-auth: enforce `key_names` to be proper header names according to Nginx.
    [#2142](https://github.com/Kong/kong/pull/2142)

[Back to TOC](#table-of-contents)

## [0.9.9] - 2017/02/02

### Fixed

- Correctly put Cassandra sockets into the Nginx connection pool for later
  reuse. This greatly improves the performance for rate-limiting and
  response-ratelimiting plugins.
  [f8f5306](https://github.com/Kong/kong/commit/f8f53061207de625a29bbe5d80f1807da468a1bc)
- Correct length of a year in seconds for rate-limiting and
  response-ratelimiting plugins. A year was wrongly assumed to only be 360
  days long.
  [e4fdb2a](https://github.com/Kong/kong/commit/e4fdb2a3af4a5f2bf298c7b6488d88e67288c98b)
- Prevent misinterpretation of the `%` character in proxied URLs encoding.
  Thanks Thomas Jouannic for the patch.
  [#1998](https://github.com/Kong/kong/pull/1998)
  [#2040](https://github.com/Kong/kong/pull/2040)

[Back to TOC](#table-of-contents)

## [0.9.8] - 2017/01/19

### Fixed

- Properly set the admin IP in the Serf script.

### Changed

- Provide negative-caching for missed database entities. This should improve
  performance in some cases.
  [#1914](https://github.com/Kong/kong/pull/1914)

### Fixed

- Plugins:
  - Fix fault tolerance logic and error reporting in rate-limiting plugins.

[Back to TOC](#table-of-contents)

## [0.9.7] - 2016/12/21

### Fixed

- Fixed a performance issue in Cassandra by removing an old workaround that was
  forcing Cassandra to use LuaSocket instead of cosockets.
  [#1916](https://github.com/Kong/kong/pull/1916)
- Fixed an issue that was causing a recursive attempt to stop Kong's services
  when an error was occurring.
  [#1877](https://github.com/Kong/kong/pull/1877)
- Custom plugins are now properly loaded again.
  [#1910](https://github.com/Kong/kong/pull/1910)
- Plugins:
  - Galileo: properly encode empty arrays.
    [#1909](https://github.com/Kong/kong/pull/1909)
  - OAuth 2: implements a missing Postgres migration for `redirect_uri` in
    every OAuth 2 credential. [#1911](https://github.com/Kong/kong/pull/1911)
  - OAuth 2: safely parse the request body even when no data has been sent.
    [#1915](https://github.com/Kong/kong/pull/1915)

[Back to TOC](#table-of-contents)

## [0.9.6] - 2016/11/29

### Fixed

- Resolve support for PostgreSQL SSL connections.
  [#1720](https://github.com/Kong/kong/issues/1720)
- Ensure `kong start` honors the `--conf` flag is a config file already exists
  at one of the default locations (`/etc/kong.conf`, `/etc/kong/kong.conf`).
  [#1681](https://github.com/Kong/kong/pull/1681)
- Obfuscate sensitive properties from the `/` Admin API route which returns
  the current node's configuration.
  [#1650](https://github.com/Kong/kong/pull/1650)

[Back to TOC](#table-of-contents)

## [0.9.5] - 2016/11/07

### Changed

- Dropping support for OpenResty 1.9.15.1 in favor of 1.11.2.1
  [#1797](https://github.com/Kong/kong/pull/1797)

### Fixed

- Fixed an error (introduced in 0.9.4) in the auto-clustering event

[Back to TOC](#table-of-contents)

## [0.9.4] - 2016/11/02

### Fixed

- Fixed the random string generator that was causing some problems, especially
  in Serf for clustering. [#1754](https://github.com/Kong/kong/pull/1754)
- Seed random number generator in CLI.
  [#1641](https://github.com/Kong/kong/pull/1641)
- Reducing log noise in the Admin API.
  [#1781](https://github.com/Kong/kong/pull/1781)
- Fixed the reports lock implementation that was generating a periodic error
  message. [#1783](https://github.com/Kong/kong/pull/1783)

[Back to TOC](#table-of-contents)

## [0.9.3] - 2016/10/07

### Added

- Added support for Serf 0.8. [#1693](https://github.com/Kong/kong/pull/1693)

### Fixed

- Properly invalidate global plugins.
  [#1723](https://github.com/Kong/kong/pull/1723)

[Back to TOC](#table-of-contents)

## [0.9.2] - 2016/09/20

### Fixed

- Correctly report migrations errors. This was caused by an error being thrown
  from the error handler, and superseding the actual error. [#1605]
  (https://github.com/Kong/kong/pull/1605)
- Prevent Kong from silently failing to start. This would be caused by an
  erroneous error handler. [28f5d10]
  (https://github.com/Kong/kong/commit/28f5d10)
- Only report a random number generator seeding error when it is not already
  seeded. [#1613](https://github.com/Kong/kong/pull/1613)
- Reduce intra-cluster noise by not propagating keepalive requests events.
  [#1660](https://github.com/Kong/kong/pull/1660)
- Admin API:
  - Obfuscates sensitive configuration settings from the `/` route.
    [#1650](https://github.com/Kong/kong/pull/1650)
- CLI:
  - Prevent a failed `kong start` to stop an already running Kong node.
    [#1645](https://github.com/Kong/kong/pull/1645)
  - Remove unset configuration placeholders from the nginx configuration
    template. This would occur when no Internet connection would be
    available and would cause Kong to compile an erroneous nginx config.
    [#1606](https://github.com/Kong/kong/pull/1606)
  - Properly count the number of executed migrations.
    [#1649](https://github.com/Kong/kong/pull/1649)
- Plugins:
  - OAuth2: remove the "Kong" mentions in missing `provision_key` error
    messages. [#1633](https://github.com/Kong/kong/pull/1633)
  - OAuth2: allow to correctly delete applications when using Cassandra.
    [#1659](https://github.com/Kong/kong/pull/1659)
  - galileo: provide a default `bodySize` value when `log_bodies=true` but the
    current request/response has no body.
    [#1657](https://github.com/Kong/kong/pull/1657)

[Back to TOC](#table-of-contents)

## [0.9.1] - 2016/09/02

### Added

- Plugins:
  - ACL: allow to retrieve/update/delete an ACL by group name.
    [#1544](https://github.com/Kong/kong/pull/1544)
  - Basic Authentication: allow to retrieve/update/delete a credential by `username`.
    [#1570](https://github.com/Kong/kong/pull/1570)
  - HMAC Authentication: allow to retrieve/update/delete a credential by `username`.
    [#1570](https://github.com/Kong/kong/pull/1570)
  - JWT Authentication: allow to retrieve/update/delete a credential by `key`.
    [#1570](https://github.com/Kong/kong/pull/1570)
  - Key Authentication: allow to retrieve/update/delete a credential by `key`.
    [#1570](https://github.com/Kong/kong/pull/1570)
  - OAuth2 Authentication: allow to retrieve/update/delete a credential by `client_id` and tokens by `access_token`.
    [#1570](https://github.com/Kong/kong/pull/1570)

### Fixed

- Correctly parse configuration file settings containing comments.
  [#1569](https://github.com/Kong/kong/pull/1569)
- Prevent third-party Lua modules (and plugins) to override the seed for random
  number generation. This prevents the creation of conflicting UUIDs.
  [#1558](https://github.com/Kong/kong/pull/1558)
- Use [pgmoon-mashape](https://github.com/Kong/pgmoon) `2.0.0` which
  properly namespaces our fork, avoiding conflicts with other versions of
  pgmoon, such as the one installed by Lapis.
  [#1582](https://github.com/Kong/kong/pull/1582)
- Avoid exposing OpenResty's information on HTTP `4xx` errors.
  [#1567](https://github.com/Kong/kong/pull/1567)
- ulimit with `unlimited` value is now properly handled.
  [#1545](https://github.com/Kong/kong/pull/1545)
- CLI:
  - Stop third-party services (Dnsmasq/Serf) when Kong could not start.
    [#1588](https://github.com/Kong/kong/pull/1588)
  - Prefix database migration errors (such as Postgres' `connection refused`)
    with the database name (`postgres`/`cassandra`) to avoid confusions.
    [#1583](https://github.com/Kong/kong/pull/1583)
- Plugins:
  - galileo: Use `Content-Length` header to get request/response body size when
    `log_bodies` is disabled.
    [#1584](https://github.com/Kong/kong/pull/1584)
- Admin API:
  - Revert the `/plugins/enabled` endpoint's response to be a JSON array, and
    not an Object. [#1529](https://github.com/Kong/kong/pull/1529)

[Back to TOC](#table-of-contents)

## [0.9.0] - 2016/08/18

The main focus of this release is Kong's new CLI. With a simpler configuration file, new settings, environment variables support, new commands as well as a new interpreter, the new CLI gives more power and flexibility to Kong users and allow for an easier integration in your deployment workflow, as well as better testing for developers and plugins authors. Additionally, some new plugins and performance improvements are included as well as the regular bug fixes.

### Changed

- :warning: PostgreSQL is the new default datastore for Kong. If you were using Cassandra and you are upgrading, you need to explicitly set `cassandra` as your `database`.
- :warning: New CLI, with new commands and refined arguments. This new CLI uses the `resty-cli` interpreter (see [lua-resty-cli](https://github.com/openresty/resty-cli)) instead of LuaJIT. As a result, the `resty` executable must be available in your `$PATH` (resty-cli is shipped in the OpenResty bundle) as well as the `bin/kong` executable. Kong does not rely on Luarocks installing the `bin/kong` executable anymore. This change of behavior is taken care of if you are using one of the official Kong packages.
- :warning: Kong uses a new configuration file, with an easier syntax than the previous YAML file.
- New arguments for the CLI, such as verbose, debug and tracing flags. We also avoid requiring the configuration file as an argument to each command as per the previous CLI.
- Customization of the Nginx configuration can now be taken care of using two different approaches: with a custom Nginx configuration template and using `kong start --template <file>`, or by using `kong compile` to generate the Kong Nginx sub-configuration, and `include` it in a custom Nginx instance.
- Plugins:
  - Rate Limiting: the `continue_on_error` property is now called `fault_tolerant`.
  - Response Rate Limiting: the `continue_on_error` property is now called `fault_tolerant`.

### Added

- :fireworks: Support for overriding configuration settings with environment variables.
- :fireworks: Support for SSL connections between Kong and PostgreSQL. [#1425](https://github.com/Kong/kong/pull/1425)
- :fireworks: Ability to apply plugins with more granularity: per-consumer, and global plugins are now possible. [#1403](https://github.com/Kong/kong/pull/1403)
- New `kong check` command: validates a Kong configuration file.
- Better version check for third-party dependencies (OpenResty, Serf, Dnsmasq). [#1307](https://github.com/Kong/kong/pull/1307)
- Ability to configure the validation depth of database SSL certificates from the configuration file. [#1420](https://github.com/Kong/kong/pull/1420)
- `request_host`: internationalized url support; utf-8 domain names through punycode support and paths through %-encoding. [#1300](https://github.com/Kong/kong/issues/1300)
- Implements caching locks when fetching database configuration (APIs, Plugins...) to avoid dog pile effect on cold nodes. [#1402](https://github.com/Kong/kong/pull/1402)
- Plugins:
  - :fireworks: **New bot-detection plugin**: protect your APIs by detecting and rejecting common bots and crawlers. [#1413](https://github.com/Kong/kong/pull/1413)
  - correlation-id: new "tracker" generator, identifying requests per worker and connection. [#1288](https://github.com/Kong/kong/pull/1288)
  - request/response-transformer: ability to add strings including colon characters. [#1353](https://github.com/Kong/kong/pull/1353)
  - rate-limiting: support for new rate-limiting policies (`cluster`, `local` and `redis`), and for a new `limit_by` property to force rate-limiting by `consumer`, `credential` or `ip`.
  - response-rate-limiting: support for new rate-limiting policies (`cluster`, `local` and `redis`), and for a new `limit_by` property to force rate-limiting by `consumer`, `credential` or `ip`.
  - galileo: performance improvements of ALF serialization. ALFs are not discarded when exceeding 20MBs anymore. [#1463](https://github.com/Kong/kong/issues/1463)
  - statsd: new `upstream_stream` latency metric. [#1466](https://github.com/Kong/kong/pull/1466)
  - datadog: new `upstream_stream` latency metric and tagging support for each metric. [#1473](https://github.com/Kong/kong/pull/1473)

### Removed

- We now use [lua-resty-jit-uuid](https://github.com/thibaultCha/lua-resty-jit-uuid) for UUID generation, which is a pure Lua implementation of [RFC 4122](https://www.ietf.org/rfc/rfc4122.txt). As a result, libuuid is not a dependency of Kong anymore.

### Fixed

- Sensitive configuration settings are not printed to stdout anymore. [#1256](https://github.com/Kong/kong/issues/1256)
- Fixed bug that caused nodes to remove themselves from the database when they attempted to join the cluster. [#1437](https://github.com/Kong/kong/pull/1437)
- Plugins:
  - request-size-limiting: use proper constant for MB units while setting the size limit. [#1416](https://github.com/Kong/kong/pull/1416)
  - OAuth2: security and config validation fixes. [#1409](https://github.com/Kong/kong/pull/1409) [#1112](https://github.com/Kong/kong/pull/1112)
  - request/response-transformer: better validation of fields provided without a value. [#1399](https://github.com/Kong/kong/pull/1399)
  - JWT: handle some edge-cases that could result in HTTP 500 errors. [#1362](https://github.com/Kong/kong/pull/1362)

> **internal**
> - new test suite using resty-cli and removing the need to monkey-patch the `ngx` global.
> - custom assertions and new helper methods (`wait_until()`) to gracefully fail in case of timeout.
> - increase atomicity of the testing environment.
> - lighter testing instance, only running 1 worker and not using Dnsmasq by default.

[Back to TOC](#table-of-contents)

## [0.8.3] - 2016/06/01

This release includes some bugfixes:

### Changed

- Switched the log level of the "No nodes found in cluster" warning to `INFO`, that was printed when starting up the first Kong node in a new cluster.
- Kong now requires OpenResty `1.9.7.5`.

### Fixed

- New nodes are now properly registered into the `nodes` table when running on the same machine. [#1281](https://github.com/Kong/kong/pull/1281)
- Fixed a failed error parsing on Postgres. [#1269](https://github.com/Kong/kong/pull/1269)
- Plugins:
  - Response Transformer: Slashes are now encoded properly, and fixed a bug that hang the execution of the plugin. [#1257](https://github.com/Kong/kong/pull/1257) and [#1263](https://github.com/Kong/kong/pull/1263)
  - JWT: If a value for `algorithm` is missing, it's now `HS256` by default. This problem occurred when migrating from older versions of Kong.
  - OAuth 2.0: Fixed a Postgres problem that was preventing an application from being created, and fixed a check on the `redirect_uri` field. [#1264](https://github.com/Kong/kong/pull/1264) and [#1267](https://github.com/Kong/kong/issues/1267)

[Back to TOC](#table-of-contents)

## [0.8.2] - 2016/05/25

This release includes bugfixes and minor updates:

### Added

- Support for a simple slash in `request_path`. [#1227](https://github.com/Kong/kong/pull/1227)
- Plugins:
  - Response Rate Limiting: it now appends usage headers to the upstream requests in the form of `X-Ratelimit-Remaining-{limit_name}` and introduces a new `config.block_on_first_violation` property. [#1235](https://github.com/Kong/kong/pull/1235)

#### Changed

- Plugins:
  - **Mashape Analytics: The plugin is now called "Galileo", and added support for Galileo v3. [#1159](https://github.com/Kong/kong/pull/1159)**

#### Fixed

- Postgres now relies on the `search_path` configured on the database and its default value `$user, public`. [#1196](https://github.com/Kong/kong/issues/1196)
- Kong now properly encodes an empty querystring parameter like `?param=` when proxying the request. [#1210](https://github.com/Kong/kong/pull/1210)
- The configuration now checks that `cluster.ttl_on_failure` is at least 60 seconds. [#1199](https://github.com/Kong/kong/pull/1199)
- Plugins:
  - Loggly: Fixed an issue that was triggering 400 and 500 errors. [#1184](https://github.com/Kong/kong/pull/1184)
  - JWT: The `TYP` value in the header is not optional and case-insensitive. [#1192](https://github.com/Kong/kong/pull/1192)
  - Request Transformer: Fixed a bug when transforming request headers. [#1202](https://github.com/Kong/kong/pull/1202)
  - OAuth 2.0: Multiple redirect URIs are now supported. [#1112](https://github.com/Kong/kong/pull/1112)
  - IP Restriction: Fixed that prevented the plugin for working properly when added on an API. [#1245](https://github.com/Kong/kong/pull/1245)
  - CORS: Fixed an issue when `config.preflight_continue` was enabled. [#1240](https://github.com/Kong/kong/pull/1240)

[Back to TOC](#table-of-contents)

## [0.8.1] - 2016/04/27

This release includes some fixes and minor updates:

### Added

- Adds `X-Forwarded-Host` and `X-Forwarded-Prefix` to the upstream request headers. [#1180](https://github.com/Kong/kong/pull/1180)
- Plugins:
  - Datadog: Added two new metrics, `unique_users` and `request_per_user`, that log the consumer information. [#1179](https://github.com/Kong/kong/pull/1179)

### Fixed

- Fixed a DAO bug that affected full entity updates. [#1163](https://github.com/Kong/kong/pull/1163)
- Fixed a bug when setting the authentication provider in Cassandra.
- Updated the Cassandra driver to v0.5.2.
- Properly enforcing required fields in PUT requests. [#1177](https://github.com/Kong/kong/pull/1177)
- Fixed a bug that prevented to retrieve the hostname of the local machine on certain systems. [#1178](https://github.com/Kong/kong/pull/1178)

[Back to TOC](#table-of-contents)

## [0.8.0] - 2016/04/18

This release includes support for PostgreSQL as Kong's primary datastore!

### Breaking changes

- Remove support for the long deprecated `/consumers/:consumer/keyauth/` and `/consumers/:consumer/basicauth/` routes (deprecated in `0.5.0`). The new routes (available since `0.5.0` too) use the real name of the plugin: `/consumers/:consumer/key-auth` and `/consumers/:consumer/basic-auth`.

### Added

- Support for PostgreSQL 9.4+ as Kong's primary datastore. [#331](https://github.com/Kong/kong/issues/331) [#1054](https://github.com/Kong/kong/issues/1054)
- Configurable Cassandra reading/writing consistency. [#1026](https://github.com/Kong/kong/pull/1026)
- Admin API: including pending and running timers count in the response to `/`. [#992](https://github.com/Kong/kong/pull/992)
- Plugins
  - **New correlation-id plugin**: assign unique identifiers to the requests processed by Kong. Courtesy of [@opyate](https://github.com/opyate). [#1094](https://github.com/Kong/kong/pull/1094)
  - LDAP: add support for LDAP authentication. [#1133](https://github.com/Kong/kong/pull/1133)
  - StatsD: add support for StatsD logging. [#1142](https://github.com/Kong/kong/pull/1142)
  - JWT: add support for RS256 signed tokens thanks to [@kdstew](https://github.com/kdstew)! [#1053](https://github.com/Kong/kong/pull/1053)
  - ACL: appends `X-Consumer-Groups` to the request, so the upstream service can check what groups the consumer belongs to. [#1154](https://github.com/Kong/kong/pull/1154)
  - Galileo (mashape-analytics): increase batch sending timeout to 30s. [#1091](https://github.com/Kong/kong/pull/1091)
- Added `ttl_on_failure` option in the cluster configuration, to configure the TTL of failed nodes. [#1125](https://github.com/Kong/kong/pull/1125)

### Fixed

- Introduce a new `port` option when connecting to your Cassandra cluster instead of using the CQL default (9042). [#1139](https://github.com/Kong/kong/issues/1139)
- Plugins
  - Request/Response Transformer: add missing migrations for upgrades from ` <= 0.5.x`. [#1064](https://github.com/Kong/kong/issues/1064)
  - OAuth2
    - Error responses comply to RFC 6749. [#1017](https://github.com/Kong/kong/issues/1017)
    - Handle multipart requests. [#1067](https://github.com/Kong/kong/issues/1067)
    - Make access_tokens correctly expire. [#1089](https://github.com/Kong/kong/issues/1089)

> **internal**
> - replace globals with singleton pattern thanks to [@mars](https://github.com/mars).
> - fixed resolution mismatches when using deep paths in the path resolver.

[Back to TOC](#table-of-contents)

## [0.7.0] - 2016/02/24

### Breaking changes

Due to the NGINX security fixes (CVE-2016-0742, CVE-2016-0746, CVE-2016-0747), OpenResty was bumped to `1.9.7.3` which is not backwards compatible, and thus requires changes to be made to the `nginx` property of Kong's configuration file. See the [0.7 upgrade path](https://github.com/Kong/kong/blob/master/UPGRADE.md#upgrade-to-07x) for instructions.

However by upgrading the underlying OpenResty version, source installations do not have to patch the NGINX core and use the old `ssl-cert-by-lua` branch of ngx_lua anymore. This will make source installations much easier.

### Added

- Support for OpenResty `1.9.7.*`. This includes NGINX security fixes (CVE-2016-0742, CVE-2016-0746, CVE-2016-0747). [#906](https://github.com/Kong/kong/pull/906)
- Plugins
  - **New Runscope plugin**: Monitor your APIs from Kong with Runscope. Courtesy of [@mansilladev](https://github.com/mansilladev). [#924](https://github.com/Kong/kong/pull/924)
  - Datadog: New `response.size` metric. [#923](https://github.com/Kong/kong/pull/923)
  - Rate-Limiting and Response Rate-Limiting
    - New `config.async` option to asynchronously increment counters to reduce latency at the cost of slightly reducing the accuracy. [#912](https://github.com/Kong/kong/pull/912)
    - New `config.continue_on_error` option to keep proxying requests in case the datastore is unreachable. rate-limiting operations will be disabled until the datastore is responsive again. [#953](https://github.com/Kong/kong/pull/953)
- CLI
  - Perform a simple permission check on the NGINX working directory when starting, to prevent errors during execution. [#939](https://github.com/Kong/kong/pull/939)
- Send 50x errors with the appropriate format. [#927](https://github.com/Kong/kong/pull/927) [#970](https://github.com/Kong/kong/pull/970)

### Fixed

- Plugins
  - OAuth2
    - Better handling of `redirect_uri` (prevent the use of fragments and correctly handle querystrings). Courtesy of [@PGBI](https://github.com/PGBI). [#930](https://github.com/Kong/kong/pull/930)
    - Add `PUT` support to the `/auth2_tokens` route. [#897](https://github.com/Kong/kong/pull/897)
    - Better error message when the `access_token` is missing. [#1003](https://github.com/Kong/kong/pull/1003)
  - IP restriction: Fix an issue that could arise when restarting Kong. Now Kong does not need to be restarted for the ip-restriction configuration to take effect. [#782](https://github.com/Kong/kong/pull/782) [#960](https://github.com/Kong/kong/pull/960)
  - ACL: Properly invalidating entities when assigning a new ACL group. [#996](https://github.com/Kong/kong/pull/996)
  - SSL: Replace shelled out openssl calls with native `ngx.ssl` conversion utilities, which preserve the certificate chain. [#968](https://github.com/Kong/kong/pull/968)
- Avoid user warning on start when the user is not root. [#964](https://github.com/Kong/kong/pull/964)
- Store Serf logs in NGINX working directory to prevent eventual permission issues. [#975](https://github.com/Kong/kong/pull/975)
- Allow plugins configured on a Consumer *without* being configured on an API to run. [#978](https://github.com/Kong/kong/issues/978) [#980](https://github.com/Kong/kong/pull/980)
- Fixed an edge-case where Kong nodes would not be registered in the `nodes` table. [#1008](https://github.com/Kong/kong/pull/1008)

[Back to TOC](#table-of-contents)

## [0.6.1] - 2016/02/03

This release contains tiny bug fixes that were especially annoying for complex Cassandra setups and power users of the Admin API!

### Added

- A `timeout` property for the Cassandra configuration. In ms, this timeout is effective as a connection and a reading timeout. [#937](https://github.com/Kong/kong/pull/937)

### Fixed

- Correctly set the Cassandra SSL certificate in the Nginx configuration while starting Kong. [#921](https://github.com/Kong/kong/pull/921)
- Rename the `user` Cassandra property to `username` (Kong looks for `username`, hence `user` would fail). [#922](https://github.com/Kong/kong/pull/922)
- Allow Cassandra authentication with arbitrary plain text auth providers (such as Instaclustr uses), fixing authentication with them. [#937](https://github.com/Kong/kong/pull/937)
- Admin API
  - Fix the `/plugins/:id` route for `PATCH` method. [#941](https://github.com/Kong/kong/pull/941)
- Plugins
  - HTTP logging: remove the additional `\r\n` at the end of the logging request body. [#926](https://github.com/Kong/kong/pull/926)
  - Galileo: catch occasional internal errors happening when a request was cancelled by the client and fix missing shm for the retry policy. [#931](https://github.com/Kong/kong/pull/931)

[Back to TOC](#table-of-contents)

## [0.6.0] - 2016/01/22

### Breaking changes

 We would recommended to consult the suggested [0.6 upgrade path](https://github.com/Kong/kong/blob/master/UPGRADE.md#upgrade-to-06x) for this release.

- [Serf](https://www.serf.io/) is now a Kong dependency. It allows Kong nodes to communicate between each other opening the way to many features and improvements.
- The configuration file changed. Some properties were renamed, others were moved, and some are new. We would recommend checking out the new default configuration file.
- Drop the Lua 5.1 dependency which was only used by the CLI. The CLI now runs with LuaJIT, which is consistent with other Kong components (Luarocks and OpenResty) already relying on LuaJIT. Make sure the LuaJIT interpreter is included in your `$PATH`. [#799](https://github.com/Kong/kong/pull/799)

### Added

One of the biggest new features of this release is the cluster-awareness added to Kong in [#729](https://github.com/Kong/kong/pull/729), which deserves its own section:

- Each Kong node is now aware of belonging to a cluster through Serf. Nodes automatically join the specified cluster according to the configuration file's settings.
- The datastore cache is not invalidated by expiration time anymore, but following an invalidation strategy between the nodes of a same cluster, leading to improved performance.
- Admin API
  - Expose a `/cache` endpoint for retrieving elements stored in the in-memory cache of a node.
  - Expose a `/cluster` endpoint used to add/remove/list members of the cluster, and also used internally for data propagation.
- CLI
  - New `kong cluster` command for cluster management.
  - New `kong status` command for cluster healthcheck.

Other additions include:

- New Cassandra driver which makes Kong aware of the Cassandra cluster. Kong is now unaffected if one of your Cassandra nodes goes down as long as a replica is available on another node. Load balancing policies also improve the performance along with many other smaller improvements. [#803](https://github.com/Kong/kong/pull/803)
- Admin API
  - A new `total` field in API responses, that counts the total number of entities in the datastore. [#635](https://github.com/Kong/kong/pull/635)
- Configuration
  - Possibility to configure the keyspace replication strategy for Cassandra. It will be taken into account by the migrations when the configured keyspace does not already exist. [#350](https://github.com/Kong/kong/issues/350)
  - Dnsmasq is now optional. You can specify a custom DNS resolver address that Kong will use when resolving hostnames. This can be configured in `kong.yml`. [#625](https://github.com/Kong/kong/pull/625)
- Plugins
  - **New "syslog" plugin**: send logs to local system log. [#698](https://github.com/Kong/kong/pull/698)
  - **New "loggly" plugin**: send logs to Loggly over UDP. [#698](https://github.com/Kong/kong/pull/698)
  - **New "datadog" plugin**: send logs to Datadog server. [#758](https://github.com/Kong/kong/pull/758)
  - OAuth2
    - Add support for `X-Forwarded-Proto` header. [#650](https://github.com/Kong/kong/pull/650)
    - Expose a new `/oauth2_tokens` endpoint with the possibility to retrieve, update or delete OAuth 2.0 access tokens. [#729](https://github.com/Kong/kong/pull/729)
  - JWT
    - Support for base64 encoded secrets. [#838](https://github.com/Kong/kong/pull/838) [#577](https://github.com/Kong/kong/issues/577)
    - Support to configure the claim in which the key is given into the token (not `iss` only anymore). [#838](https://github.com/Kong/kong/pull/838)
  - Request transformer
    - Support for more transformation options: `remove`, `replace`, `add`, `append` motivated by [#393](https://github.com/Kong/kong/pull/393). See [#824](https://github.com/Kong/kong/pull/824)
    - Support JSON body transformation. [#569](https://github.com/Kong/kong/issues/569)
  - Response transformer
    - Support for more transformation options: `remove`, `replace`, `add`, `append` motivated by [#393](https://github.com/Kong/kong/pull/393). See [#822](https://github.com/Kong/kong/pull/822)

### Changed

- As mentioned in the breaking changes section, a new configuration file format and validation. All properties are now documented and commented out with their default values. This allows for a lighter configuration file and more clarity as to what properties relate to. It also catches configuration mistakes. [#633](https://github.com/Kong/kong/pull/633)
- Replace the UUID generator library with a new implementation wrapping lib-uuid, fixing eventual conflicts happening in cases such as described in [#659](https://github.com/Kong/kong/pull/659). See [#695](https://github.com/Kong/kong/pull/695)
- Admin API
  - Increase the maximum body size to 10MB in order to handle configuration requests with heavy payloads. [#700](https://github.com/Kong/kong/pull/700)
  - Disable access logs for the `/status` endpoint.
  - The `/status` endpoint now includes `database` statistics, while the previous stats have been moved to a `server` response field. [#635](https://github.com/Kong/kong/pull/635)

### Fixed

- Behaviors described in [#603](https://github.com/Kong/kong/issues/603) related to the failure of Cassandra nodes thanks to the new driver. [#803](https://github.com/Kong/kong/issues/803)
- Latency headers are now properly included in responses sent to the client. [#708](https://github.com/Kong/kong/pull/708)
- `strip_request_path` does not add a trailing slash to the API's `upstream_url` anymore before proxying. [#675](https://github.com/Kong/kong/issues/675)
- Do not URL decode querystring before proxying the request to the upstream service. [#749](https://github.com/Kong/kong/issues/749)
- Handle cases when the request would be terminated prior to the Kong execution (that is, before ngx_lua reaches the `access_by_lua` context) in cases such as the use of a custom nginx module. [#594](https://github.com/Kong/kong/issues/594)
- Admin API
  - The PUT method now correctly updates boolean fields (such as `strip_request_path`). [#765](https://github.com/Kong/kong/pull/765)
  - The PUT method now correctly resets a plugin configuration. [#720](https://github.com/Kong/kong/pull/720)
  - PATCH correctly set previously unset fields. [#861](https://github.com/Kong/kong/pull/861)
  - In the responses, the `next` link is not being displayed anymore if there are no more entities to be returned. [#635](https://github.com/Kong/kong/pull/635)
  - Prevent the update of `created_at` fields. [#820](https://github.com/Kong/kong/pull/820)
  - Better `request_path` validation for APIs. "/" is not considered a valid path anymore. [#881](https://github.com/Kong/kong/pull/881)
- Plugins
  - Galileo: ensure the `mimeType` value is always a string in ALFs. [#584](https://github.com/Kong/kong/issues/584)
  - JWT: allow to update JWT credentials using the PATCH method. It previously used to reply with `405 Method not allowed` because the PATCH method was not implemented. [#667](https://github.com/Kong/kong/pull/667)
  - Rate limiting: fix a warning when many periods are configured. [#681](https://github.com/Kong/kong/issues/681)
  - Basic Authentication: do not re-hash the password field when updating a credential. [#726](https://github.com/Kong/kong/issues/726)
  - File log: better permissions for on file creation for file-log plugin. [#877](https://github.com/Kong/kong/pull/877)
  - OAuth2
    - Implement correct responses when the OAuth2 challenges are refused. [#737](https://github.com/Kong/kong/issues/737)
    - Handle querystring on `/authorize` and `/token` URLs. [#687](https://github.com/Kong/kong/pull/667)
    - Handle punctuation in scopes on `/authorize` and `/token` endpoints. [#658](https://github.com/Kong/kong/issues/658)

> ***internal***
> - Event bus for local and cluster-wide events propagation. Plans for this event bus is to be widely used among Kong in the future.
> - The Kong Public Lua API (Lua helpers integrated in Kong such as DAO and Admin API helpers) is now documented with [ldoc](http://stevedonovan.github.io/ldoc/).
> - Work has been done to restore the reliability of the CI platforms.
> - Migrations can now execute DML queries (instead of DDL queries only). Handy for migrations implying plugin configuration changes, plugins renamings etc... [#770](https://github.com/Kong/kong/pull/770)

[Back to TOC](#table-of-contents)

## [0.5.4] - 2015/12/03

### Fixed

- Mashape Analytics plugin (renamed Galileo):
  - Improve stability under heavy load. [#757](https://github.com/Kong/kong/issues/757)
  - base64 encode ALF request/response bodies, enabling proper support for Galileo bodies inspection capabilities. [#747](https://github.com/Kong/kong/pull/747)
  - Do not include JSON bodies in ALF `postData.params` field. [#766](https://github.com/Kong/kong/pull/766)

[Back to TOC](#table-of-contents)

## [0.5.3] - 2015/11/16

### Fixed

- Avoids additional URL encoding when proxying to an upstream service. [#691](https://github.com/Kong/kong/pull/691)
- Potential timing comparison bug in HMAC plugin. [#704](https://github.com/Kong/kong/pull/704)

### Added

- The Galileo plugin now supports arbitrary host, port and path values. [#721](https://github.com/Kong/kong/pull/721)

[Back to TOC](#table-of-contents)

## [0.5.2] - 2015/10/21

A few fixes requested by the community!

### Fixed

- Kong properly search the `nginx` in your $PATH variable.
- Plugins:
  - OAuth2: can detect that the originating protocol for a request was HTTPS through the `X-Forwarded-Proto` header and work behind another reverse proxy (load balancer). [#650](https://github.com/Kong/kong/pull/650)
  - HMAC signature: support for `X-Date` header to sign the request for usage in browsers (since the `Date` header is protected). [#641](https://github.com/Kong/kong/issues/641)

[Back to TOC](#table-of-contents)

## [0.5.1] - 2015/10/13

Fixing a few glitches we let out with 0.5.0!

### Added

- Basic Authentication and HMAC Authentication plugins now also send the `X-Credential-Username` to the upstream server.
- Admin API now accept JSON when receiving a CORS request. [#580](https://github.com/Kong/kong/pull/580)
- Add a `WWW-Authenticate` header for HTTP 401 responses for basic-auth and key-auth. [#588](https://github.com/Kong/kong/pull/588)

### Changed

- Protect Kong from POODLE SSL attacks by omitting SSLv3 (CVE-2014-3566). [#563](https://github.com/Kong/kong/pull/563)
- Remove support for key-auth key in body. [#566](https://github.com/Kong/kong/pull/566)

### Fixed

- Plugins
  - HMAC
    - The migration for this plugin is now correctly being run. [#611](https://github.com/Kong/kong/pull/611)
    - Wrong username doesn't return HTTP 500 anymore, but 403. [#602](https://github.com/Kong/kong/pull/602)
  - JWT: `iss` not being found doesn't return HTTP 500 anymore, but 403. [#578](https://github.com/Kong/kong/pull/578)
  - OAuth2: client credentials flow does not include a refresh token anymore. [#562](https://github.com/Kong/kong/issues/562)
- Fix an occasional error when updating a plugin without a config. [#571](https://github.com/Kong/kong/pull/571)

[Back to TOC](#table-of-contents)

## [0.5.0] - 2015/09/25

With new plugins, many improvements and bug fixes, this release comes with breaking changes that will require your attention.

### Breaking changes

Several breaking changes are introduced. You will have to slightly change your configuration file and a migration script will take care of updating your database cluster. **Please follow the instructions in [UPGRADE.md](/UPGRADE.md#update-to-kong-050) for an update without downtime.**
- Many plugins were renamed due to new naming conventions for consistency. [#480](https://github.com/Kong/kong/issues/480)
- In the configuration file, the Cassandra `hosts` property was renamed to `contact_points`. [#513](https://github.com/Kong/kong/issues/513)
- Properties belonging to APIs entities have been renamed for clarity. [#513](https://github.com/Kong/kong/issues/513)
  - `public_dns` -> `request_host`
  - `path` -> `request_path`
  - `strip_path` -> `strip_request_path`
  - `target_url` -> `upstream_url`
- `plugins_configurations` have been renamed to `plugins`, and their `value` property has been renamed to `config` to avoid confusions. [#513](https://github.com/Kong/kong/issues/513)
- The database schema has been updated to handle the separation of plugins outside of the core repository.
- The Key authentication and Basic authentication plugins routes have changed:

```
Old route                             New route
/consumers/:consumer/keyauth       -> /consumers/:consumer/key-auth
/consumers/:consumer/keyauth/:id   -> /consumers/:consumer/key-auth/:id
/consumers/:consumer/basicauth     -> /consumers/:consumer/basic-auth
/consumers/:consumer/basicauth/:id -> /consumers/:consumer/basic-auth/:id
```

The old routes are still maintained but will be removed in upcoming versions. Consider them **deprecated**.

- Admin API
  - The route to retrieve enabled plugins is now under `/plugins/enabled`.
  - The route to retrieve a plugin's configuration schema is now under `/plugins/schema/{plugin name}`.

#### Added

- Plugins
  - **New Response Rate Limiting plugin**: Give a usage quota to your users based on a parameter in your response. [#247](https://github.com/Kong/kong/pull/247)
  - **New ACL (Access Control) plugin**: Configure authorizations for your Consumers. [#225](https://github.com/Kong/kong/issues/225)
  - **New JWT (JSON Web Token) plugin**: Verify and authenticate JWTs. [#519](https://github.com/Kong/kong/issues/519)
  - **New HMAC signature plugin**: Verify and authenticate HMAC signed HTTP requests. [#549](https://github.com/Kong/kong/pull/549)
  - Plugins migrations. Each plugin can now have its own migration scripts if it needs to store data in your cluster. This is a step forward to improve Kong's pluggable architecture. [#443](https://github.com/Kong/kong/pull/443)
  - Basic Authentication: the password field is now sha1 encrypted. [#33](https://github.com/Kong/kong/issues/33)
  - Basic Authentication: now supports credentials in the `Proxy-Authorization` header. [#460](https://github.com/Kong/kong/issues/460)

#### Changed

- Basic Authentication and Key Authentication now require authentication parameters even when the `Expect: 100-continue` header is being sent. [#408](https://github.com/Kong/kong/issues/408)
- Key Auth plugin does not support passing the key in the request payload anymore. [#566](https://github.com/Kong/kong/pull/566)
- APIs' names cannot contain characters from the RFC 3986 reserved list. [#589](https://github.com/Kong/kong/pull/589)

#### Fixed

- Resolver
  - Making a request with a querystring will now correctly match an API's path. [#496](https://github.com/Kong/kong/pull/496)
- Admin API
  - Data associated to a given API/Consumer will correctly be deleted if related Consumer/API is deleted. [#107](https://github.com/Kong/kong/issues/107) [#438](https://github.com/Kong/kong/issues/438) [#504](https://github.com/Kong/kong/issues/504)
  - The `/api/{api_name_or_id}/plugins/{plugin_name_or_id}` changed to `/api/{api_name_or_id}/plugins/{plugin_id}` to avoid requesting the wrong plugin if two are configured for one API. [#482](https://github.com/Kong/kong/pull/482)
  - APIs created without a `name` but with a `request_path` will now have a name which defaults to the set `request_path`. [#547](https://github.com/Kong/kong/issues/547)
- Plugins
  - Mashape Analytics: More robust buffer and better error logging. [#471](https://github.com/Kong/kong/pull/471)
  - Mashape Analytics: Several ALF (API Log Format) serialization fixes. [#515](https://github.com/Kong/kong/pull/515)
  - Oauth2: A response is now returned on `http://kong:8001/consumers/{consumer}/oauth2/{oauth2_id}`. [#469](https://github.com/Kong/kong/issues/469)
  - Oauth2: Saving `authenticated_userid` on Password Grant. [#476](https://github.com/Kong/kong/pull/476)
  - Oauth2: Proper handling of the `/oauth2/authorize` and `/oauth2/token` endpoints in the OAuth 2.0 Plugin when an API with a `path` is being consumed using the `public_dns` instead. [#503](https://github.com/Kong/kong/issues/503)
  - OAuth2: Properly returning `X-Authenticated-UserId` in the `client_credentials` and `password` flows. [#535](https://github.com/Kong/kong/issues/535)
  - Response-Transformer: Properly handling JSON responses that have a charset specified in their `Content-Type` header.

[Back to TOC](#table-of-contents)

## [0.4.2] - 2015/08/10

#### Added

- Cassandra authentication and SSL encryption. [#405](https://github.com/Kong/kong/pull/405)
- `preserve_host` flag on APIs to preserve the Host header when a request is proxied. [#444](https://github.com/Kong/kong/issues/444)
- Added the Resource Owner Password Credentials Grant to the OAuth 2.0 Plugin. [#448](https://github.com/Kong/kong/issues/448)
- Auto-generation of default SSL certificate. [#453](https://github.com/Kong/kong/issues/453)

#### Changed

- Remove `cassandra.port` property in configuration. Ports are specified by having `cassandra.hosts` addresses using the `host:port` notation (RFC 3986). [#457](https://github.com/Kong/kong/pull/457)
- Default SSL certificate is now auto-generated and stored in the `nginx_working_dir`.
- OAuth 2.0 plugin now properly forces HTTPS.

#### Fixed

- Better handling of multi-nodes Cassandra clusters. [#450](https://github.com/Kong/kong/pull/405)
- mashape-analytics plugin: handling of numerical values in querystrings. [#449](https://github.com/Kong/kong/pull/405)
- Path resolver `strip_path` option wrongfully matching the `path` property multiple times in the request URI. [#442](https://github.com/Kong/kong/issues/442)
- File Log Plugin bug that prevented the file creation in some environments. [#461](https://github.com/Kong/kong/issues/461)
- Clean output of the Kong CLI. [#235](https://github.com/Kong/kong/issues/235)

[Back to TOC](#table-of-contents)

## [0.4.1] - 2015/07/23

#### Fixed

- Issues with the Mashape Analytics plugin. [#425](https://github.com/Kong/kong/pull/425)
- Handle hyphens when executing path routing with `strip_path` option enabled. [#431](https://github.com/Kong/kong/pull/431)
- Adding the Client Credentials OAuth 2.0 flow. [#430](https://github.com/Kong/kong/issues/430)
- A bug that prevented "dnsmasq" from being started on some systems, including Debian. [f7da790](https://github.com/Kong/kong/commit/f7da79057ce29c7d1f6d90f4bc160cc3d9c8611f)
- File Log plugin: optimizations by avoiding the buffered I/O layer. [20bb478](https://github.com/Kong/kong/commit/20bb478952846faefec6091905bd852db24a0289)

[Back to TOC](#table-of-contents)

## [0.4.0] - 2015/07/15

#### Added

- Implement wildcard subdomains for APIs' `public_dns`. [#381](https://github.com/Kong/kong/pull/381) [#297](https://github.com/Kong/kong/pull/297)
- Plugins
  - **New OAuth 2.0 plugin.** [#341](https://github.com/Kong/kong/pull/341) [#169](https://github.com/Kong/kong/pull/169)
  - **New Mashape Analytics plugin.** [#360](https://github.com/Kong/kong/pull/360) [#272](https://github.com/Kong/kong/pull/272)
  - **New IP restriction plugin.** [#379](https://github.com/Kong/kong/pull/379)
  - Ratelimiting: support for multiple limits. [#382](https://github.com/Kong/kong/pull/382) [#205](https://github.com/Kong/kong/pull/205)
  - HTTP logging: support for HTTPS endpoint. [#342](https://github.com/Kong/kong/issues/342)
  - Logging plugins: new properties for logs timing. [#351](https://github.com/Kong/kong/issues/351)
  - Key authentication: now auto-generates a key if none is specified. [#48](https://github.com/Kong/kong/pull/48)
- Resolver
  - `path` property now accepts arbitrary depth. [#310](https://github.com/Kong/kong/issues/310)
- Admin API
  - Enable CORS by default. [#371](https://github.com/Kong/kong/pull/371)
  - Expose a new endpoint to get a plugin configuration's schema. [#376](https://github.com/Kong/kong/pull/376) [#309](https://github.com/Kong/kong/pull/309)
  - Expose a new endpoint to retrieve a node's status. [417c137](https://github.com/Kong/kong/commit/417c1376c08d3562bebe0c0816c6b54df045f515)
- CLI
  - `$ kong migrations reset` now asks for confirmation. [#365](https://github.com/Kong/kong/pull/365)

#### Fixed

- Plugins
  - Basic authentication not being executed if added to an API with default configuration. [6d732cd](https://github.com/Kong/kong/commit/6d732cd8b0ec92ef328faa843215d8264f50fb75)
  - SSL plugin configuration parsing. [#353](https://github.com/Kong/kong/pull/353)
  - SSL plugin doesn't accept a `consumer_id` anymore, as this wouldn't make sense. [#372](https://github.com/Kong/kong/pull/372) [#322](https://github.com/Kong/kong/pull/322)
  - Authentication plugins now return `401` when missing credentials. [#375](https://github.com/Kong/kong/pull/375) [#354](https://github.com/Kong/kong/pull/354)
- Admin API
  - Non supported HTTP methods now return `405` instead of `500`. [38f1b7f](https://github.com/Kong/kong/commit/38f1b7fa9f45f60c4130ef5ff9fe2c850a2ba586)
  - Prevent PATCH requests from overriding a plugin's configuration if partially updated. [9a7388d](https://github.com/Kong/kong/commit/9a7388d695c9de105917cde23a684a7d6722a3ca)
- Handle occasionally missing `schema_migrations` table. [#365](https://github.com/Kong/kong/pull/365) [#250](https://github.com/Kong/kong/pull/250)

> **internal**
> - DAO:
>   - Complete refactor. No more need for hard-coded queries. [#346](https://github.com/Kong/kong/pull/346)
> - Schemas:
>   - New `self_check` test for schema definitions. [5bfa7ca](https://github.com/Kong/kong/commit/5bfa7ca13561173161781f872244d1340e4152c1)

[Back to TOC](#table-of-contents)

## [0.3.2] - 2015/06/08

#### Fixed

- Uppercase Cassandra keyspace bug that prevented Kong to work with [kongdb.org](http://kongdb.org/)
- Multipart requests not properly parsed in the admin API. [#344](https://github.com/Kong/kong/issues/344)

[Back to TOC](#table-of-contents)

## [0.3.1] - 2015/06/07

#### Fixed

- Schema migrations are now automatic, which was missing from previous releases. [#303](https://github.com/Kong/kong/issues/303)

[Back to TOC](#table-of-contents)

## [0.3.0] - 2015/06/04

#### Added

- Support for SSL.
- Plugins
  - New HTTP logging plugin. [#226](https://github.com/Kong/kong/issues/226) [#251](https://github.com/Kong/kong/pull/251)
  - New SSL plugin.
  - New request size limiting plugin. [#292](https://github.com/Kong/kong/pull/292)
  - Default logging format improvements. [#226](https://github.com/Kong/kong/issues/226) [#262](https://github.com/Kong/kong/issues/262)
  - File logging now logs to a custom file. [#202](https://github.com/Kong/kong/issues/202)
  - Keyauth plugin now defaults `key_names` to "apikey".
- Admin API
  - RESTful routing. Much nicer Admin API routing. Ex: `/apis/{name_or_id}/plugins`. [#98](https://github.com/Kong/kong/issues/98) [#257](https://github.com/Kong/kong/pull/257)
  - Support `PUT` method for endpoints such as `/apis/`, `/apis/plugins/`, `/consumers/`
  - Support for `application/json` and `x-www-form-urlencoded` Content Types for all `PUT`, `POST` and `PATCH` endpoints by passing a `Content-Type` header. [#236](https://github.com/Kong/kong/pull/236)
- Resolver
  - Support resolving APIs by Path as well as by Header. [#192](https://github.com/Kong/kong/pull/192) [#282](https://github.com/Kong/kong/pull/282)
  - Support for `X-Host-Override` as an alternative to `Host` for browsers. [#203](https://github.com/Kong/kong/issues/203) [#246](https://github.com/Kong/kong/pull/246)
- Auth plugins now send user informations to your upstream services. [#228](https://github.com/Kong/kong/issues/228)
- Invalid `target_url` value are now being caught when creating an API. [#149](https://github.com/Kong/kong/issues/149)

#### Fixed

- Uppercase Cassandra keyspace causing migration failure. [#249](https://github.com/Kong/kong/issues/249)
- Guarantee that ratelimiting won't allow requests in case the atomicity of the counter update is not guaranteed. [#289](https://github.com/Kong/kong/issues/289)

> **internal**
> - Schemas:
>   - New property type: `array`. [#277](https://github.com/Kong/kong/pull/277)
>   - Entities schemas now live in their own files and are starting to be unit tested.
>   - Subfields are handled better: (notify required subfields and auto-vivify is subfield has default values).
> - Way faster unit tests. Not resetting the DB anymore between tests.
> - Improved coverage computation (exclude `vendor/`).
> - Travis now lints `kong/`.
> - Way faster Travis setup.
> - Added a new HTTP client for in-nginx usage, using the cosocket API.
> - Various refactorings.
> - Fix [#196](https://github.com/Kong/kong/issues/196).
> - Disabled ipv6 in resolver.

[Back to TOC](#table-of-contents)

## [0.2.1] - 2015/05/12

This is a maintenance release including several bug fixes and usability improvements.

#### Added
- Support for local DNS resolution. [#194](https://github.com/Kong/kong/pull/194)
- Support for Debian 8 and Ubuntu 15.04.
- DAO
  - Cassandra version bumped to 2.1.5
  - Support for Cassandra downtime. If Cassandra goes down and is brought back up, Kong will not need to restart anymore, statements will be re-prepared on-the-fly. This is part of an ongoing effort from [jbochi/lua-resty-cassandra#47](https://github.com/jbochi/lua-resty-cassandra/pull/47), [#146](https://github.com/Kong/kong/pull/146) and [#187](https://github.com/Kong/kong/pull/187).
Queries effectuated during the downtime will still be lost. [#11](https://github.com/Kong/kong/pull/11)
  - Leverage reused sockets. If the DAO reuses a socket, it will not re-set their keyspace. This should give a small but appreciable performance improvement. [#170](https://github.com/Kong/kong/pull/170)
  - Cascade delete plugins configurations when deleting a Consumer or an API associated with it. [#107](https://github.com/Kong/kong/pull/107)
  - Allow Cassandra hosts listening on different ports than the default. [#185](https://github.com/Kong/kong/pull/185)
- CLI
  - Added a notice log when Kong tries to connect to Cassandra to avoid user confusion. [#168](https://github.com/Kong/kong/pull/168)
  - The CLI now tests if the ports are already being used before starting and warns.
- Admin API
  - `name` is now an optional property for APIs. If none is being specified, the name will be the API `public_dns`. [#181](https://github.com/Kong/kong/pull/181)
- Configuration
  - The memory cache size is now configurable. [#208](https://github.com/Kong/kong/pull/208)

#### Fixed
- Resolver
  - More explicit "API not found" message from the resolver if the Host was not found in the system. "API not found with Host: %s".
  - If multiple hosts headers are being sent, Kong will test them all to see if one of the API is in the system. [#186](https://github.com/Kong/kong/pull/186)
- Admin API: responses now have a new line after the body. [#164](https://github.com/Kong/kong/issues/164)
- DAO: keepalive property is now properly passed when Kong calls `set_keepalive` on Cassandra sockets.
- Multipart dependency throwing error at startup. [#213](https://github.com/Kong/kong/pull/213)

> **internal**
> - Separate Migrations from the DAO factory.
> - Update dev config + Makefile rules (`run` becomes `start`).
> - Introducing an `ngx` stub for unit tests and CLI.
> - Switch many PCRE regexes to using patterns.

[Back to TOC](#table-of-contents)

## [0.2.0-2] - 2015/04/27

First public release of Kong. This version brings a lot of internal improvements as well as more usability and a few additional plugins.

#### Added
- Plugins
  - CORS plugin.
  - Request transformation plugin.
  - NGINX plus monitoring plugin.
- Configuration
  - New properties: `proxy_port` and `api_admin_port`. [#142](https://github.com/Kong/kong/issues/142)
- CLI
  - Better info, help and error messages. [#118](https://github.com/Kong/kong/issues/118) [#124](https://github.com/Kong/kong/issues/124)
  - New commands: `kong reload`, `kong quit`. [#114](https://github.com/Kong/kong/issues/114) Alias of `version`: `kong --version` [#119](https://github.com/Kong/kong/issues/119)
  - `kong restart` simply starts Kong if not previously running + better pid file handling. [#131](https://github.com/Kong/kong/issues/131)
- Package distributions: .rpm, .deb and .pkg for easy installs on most common platforms.

#### Fixed
- Admin API: trailing slash is not necessary anymore for core resources such as `/apis` or `/consumers`.
- Leaner default configuration. [#156](https://github.com/Kong/kong/issues/156)

> **internal**
> - All scripts moved to the CLI as "hidden" commands (`kong db`, `kong config`).
> - More tests as always, and they are structured better. The coverage went down mainly because of plugins which will later move to their own repos. We are all eagerly waiting for that!
> - `src/` was renamed to `kong/` for ease of development
> - All system dependencies versions for package building and travis-ci are now listed in `versions.sh`
> - DAO doesn't need to `:prepare()` prior to run queries. Queries can be prepared at runtime. [#146](https://github.com/Kong/kong/issues/146)

[Back to TOC](#table-of-contents)

## [0.1.1beta-2] - 2015/03/30

#### Fixed

- Wrong behavior of auto-migration in `kong start`.

[Back to TOC](#table-of-contents)

## [0.1.0beta-3] - 2015/03/25

First public beta. Includes caching and better usability.

#### Added
- Required Openresty is now `1.7.10.1`.
- Freshly built CLI, rewritten in Lua
- `kong start` using a new DB keyspace will automatically migrate the schema. [#68](https://github.com/Kong/kong/issues/68)
- Anonymous error reporting on Proxy and API. [#64](https://github.com/Kong/kong/issues/64)
- Configuration
  - Simplified configuration file (unified in `kong.yml`).
  - In configuration, `plugins_installed` was renamed to `plugins_available`. [#59](https://github.com/Kong/kong/issues/59)
  - Order of `plugins_available` doesn't matter anymore. [#17](https://github.com/Kong/kong/issues/17)
  - Better handling of plugins: Kong now detects which plugins are configured and if they are installed on the current machine.
  - `bin/kong` now defaults on `/etc/kong.yml` for config and `/var/logs/kong` for output. [#71](https://github.com/Kong/kong/issues/71)
- Proxy: APIs/Consumers caching with expiration for faster authentication.
- Admin API: Plugins now use plain form parameters for configuration. [#70](https://github.com/Kong/kong/issues/70)
- Keep track of already executed migrations. `rollback` now behaves as expected. [#8](https://github.com/Kong/kong/issues/8)

#### Fixed
- `Server` header now sends Kong. [#57](https://github.com/Kong/kong/issues/57)
- migrations not being executed in order on Linux. This issue wasn't noticed until unit testing the migrations because for now we only have 1 migration file.
- Admin API: Errors responses are now sent as JSON. [#58](https://github.com/Kong/kong/issues/58)

> **internal**
> - We now have code linting and coverage.
> - Faker and Migrations instances don't live in the DAO Factory anymore, they are only used in scripts and tests.
> - `scripts/config.lua` allows environment based configurations. `make dev` generates a `kong.DEVELOPMENT.yml` and `kong_TEST.yml`. Different keyspaces and ports.
> - `spec_helpers.lua` allows tests to not rely on the `Makefile` anymore. Integration tests can run 100% from `busted`.
> - Switch integration testing from [httpbin.org] to [mockbin.com].
> - `core` plugin was renamed to `resolver`.

[Back to TOC](#table-of-contents)

## [0.0.1alpha-1] - 2015/02/25

First version running with Cassandra.

#### Added
- Basic proxying.
- Built-in authentication plugin (api key, HTTP basic).
- Built-in ratelimiting plugin.
- Built-in TCP logging plugin.
- Configuration API (for consumers, apis, plugins).
- CLI `bin/kong` script.
- Database migrations (using `db.lua`).

[Back to TOC](#table-of-contents)

[Unreleased]: https://github.com/Kong/kong/compare/2.6.0...master
[2.6.0]: https://github.com/Kong/kong/compare/2.5.1...2.6.0
[2.5.1]: https://github.com/Kong/kong/compare/2.5.0...2.5.1
[2.5.0]: https://github.com/Kong/kong/compare/2.4.1...2.5.0
[2.4.1]: https://github.com/Kong/kong/compare/2.4.0...2.4.1
[2.4.0]: https://github.com/Kong/kong/compare/2.3.3...2.4.0
[2.3.3]: https://github.com/Kong/kong/compare/2.3.2...2.3.3
[2.3.2]: https://github.com/Kong/kong/compare/2.3.1...2.3.2
[2.3.1]: https://github.com/Kong/kong/compare/2.3.0...2.3.1
[2.3.0]: https://github.com/Kong/kong/compare/2.2.0...2.3.0
[2.2.2]: https://github.com/Kong/kong/compare/2.2.1...2.2.2
[2.2.1]: https://github.com/Kong/kong/compare/2.2.0...2.2.1
[2.2.0]: https://github.com/Kong/kong/compare/2.1.3...2.2.0
[2.1.4]: https://github.com/Kong/kong/compare/2.1.3...2.1.4
[2.1.3]: https://github.com/Kong/kong/compare/2.1.2...2.1.3
[2.1.2]: https://github.com/Kong/kong/compare/2.1.1...2.1.2
[2.1.1]: https://github.com/Kong/kong/compare/2.1.0...2.1.1
[2.1.0]: https://github.com/Kong/kong/compare/2.0.5...2.1.0
[2.0.5]: https://github.com/Kong/kong/compare/2.0.4...2.0.5
[2.0.4]: https://github.com/Kong/kong/compare/2.0.3...2.0.4
[2.0.3]: https://github.com/Kong/kong/compare/2.0.2...2.0.3
[2.0.2]: https://github.com/Kong/kong/compare/2.0.1...2.0.2
[2.0.1]: https://github.com/Kong/kong/compare/2.0.0...2.0.1
[2.0.0]: https://github.com/Kong/kong/compare/1.5.0...2.0.0
[1.5.1]: https://github.com/Kong/kong/compare/1.5.0...1.5.1
[1.5.0]: https://github.com/Kong/kong/compare/1.4.3...1.5.0
[1.4.3]: https://github.com/Kong/kong/compare/1.4.2...1.4.3
[1.4.2]: https://github.com/Kong/kong/compare/1.4.1...1.4.2
[1.4.1]: https://github.com/Kong/kong/compare/1.4.0...1.4.1
[1.4.0]: https://github.com/Kong/kong/compare/1.3.0...1.4.0
[1.3.0]: https://github.com/Kong/kong/compare/1.2.2...1.3.0
[1.2.2]: https://github.com/Kong/kong/compare/1.2.1...1.2.2
[1.2.1]: https://github.com/Kong/kong/compare/1.2.0...1.2.1
[1.2.0]: https://github.com/Kong/kong/compare/1.1.2...1.2.0
[1.1.2]: https://github.com/Kong/kong/compare/1.1.1...1.1.2
[1.1.1]: https://github.com/Kong/kong/compare/1.1.0...1.1.1
[1.1.0]: https://github.com/Kong/kong/compare/1.0.3...1.1.0
[1.0.3]: https://github.com/Kong/kong/compare/1.0.2...1.0.3
[1.0.2]: https://github.com/Kong/kong/compare/1.0.1...1.0.2
[1.0.1]: https://github.com/Kong/kong/compare/1.0.0...1.0.1
[1.0.0]: https://github.com/Kong/kong/compare/0.15.0...1.0.0
[0.15.0]: https://github.com/Kong/kong/compare/0.14.1...0.15.0
[0.14.1]: https://github.com/Kong/kong/compare/0.14.0...0.14.1
[0.14.0]: https://github.com/Kong/kong/compare/0.13.1...0.14.0
[0.13.1]: https://github.com/Kong/kong/compare/0.13.0...0.13.1
[0.13.0]: https://github.com/Kong/kong/compare/0.12.3...0.13.0
[0.12.3]: https://github.com/Kong/kong/compare/0.12.2...0.12.3
[0.12.2]: https://github.com/Kong/kong/compare/0.12.1...0.12.2
[0.12.1]: https://github.com/Kong/kong/compare/0.12.0...0.12.1
[0.12.0]: https://github.com/Kong/kong/compare/0.11.2...0.12.0
[0.11.2]: https://github.com/Kong/kong/compare/0.11.1...0.11.2
[0.11.1]: https://github.com/Kong/kong/compare/0.11.0...0.11.1
[0.10.4]: https://github.com/Kong/kong/compare/0.10.3...0.10.4
[0.11.0]: https://github.com/Kong/kong/compare/0.10.3...0.11.0
[0.10.3]: https://github.com/Kong/kong/compare/0.10.2...0.10.3
[0.10.2]: https://github.com/Kong/kong/compare/0.10.1...0.10.2
[0.10.1]: https://github.com/Kong/kong/compare/0.10.0...0.10.1
[0.10.0]: https://github.com/Kong/kong/compare/0.9.9...0.10.0
[0.9.9]: https://github.com/Kong/kong/compare/0.9.8...0.9.9
[0.9.8]: https://github.com/Kong/kong/compare/0.9.7...0.9.8
[0.9.7]: https://github.com/Kong/kong/compare/0.9.6...0.9.7
[0.9.6]: https://github.com/Kong/kong/compare/0.9.5...0.9.6
[0.9.5]: https://github.com/Kong/kong/compare/0.9.4...0.9.5
[0.9.4]: https://github.com/Kong/kong/compare/0.9.3...0.9.4
[0.9.3]: https://github.com/Kong/kong/compare/0.9.2...0.9.3
[0.9.2]: https://github.com/Kong/kong/compare/0.9.1...0.9.2
[0.9.1]: https://github.com/Kong/kong/compare/0.9.0...0.9.1
[0.9.0]: https://github.com/Kong/kong/compare/0.8.3...0.9.0
[0.8.3]: https://github.com/Kong/kong/compare/0.8.2...0.8.3
[0.8.2]: https://github.com/Kong/kong/compare/0.8.1...0.8.2
[0.8.1]: https://github.com/Kong/kong/compare/0.8.0...0.8.1
[0.8.0]: https://github.com/Kong/kong/compare/0.7.0...0.8.0
[0.7.0]: https://github.com/Kong/kong/compare/0.6.1...0.7.0
[0.6.1]: https://github.com/Kong/kong/compare/0.6.0...0.6.1
[0.6.0]: https://github.com/Kong/kong/compare/0.5.4...0.6.0
[0.5.4]: https://github.com/Kong/kong/compare/0.5.3...0.5.4
[0.5.3]: https://github.com/Kong/kong/compare/0.5.2...0.5.3
[0.5.2]: https://github.com/Kong/kong/compare/0.5.1...0.5.2
[0.5.1]: https://github.com/Kong/kong/compare/0.5.0...0.5.1
[0.5.0]: https://github.com/Kong/kong/compare/0.4.2...0.5.0
[0.4.2]: https://github.com/Kong/kong/compare/0.4.1...0.4.2
[0.4.1]: https://github.com/Kong/kong/compare/0.4.0...0.4.1
[0.4.0]: https://github.com/Kong/kong/compare/0.3.2...0.4.0
[0.3.2]: https://github.com/Kong/kong/compare/0.3.1...0.3.2
[0.3.1]: https://github.com/Kong/kong/compare/0.3.0...0.3.1
[0.3.0]: https://github.com/Kong/kong/compare/0.2.1...0.3.0
[0.2.1]: https://github.com/Kong/kong/compare/0.2.0-2...0.2.1
[0.2.0-2]: https://github.com/Kong/kong/compare/0.1.1beta-2...0.2.0-2
[0.1.1beta-2]: https://github.com/Kong/kong/compare/0.1.0beta-3...0.1.1beta-2
[0.1.0beta-3]: https://github.com/Kong/kong/compare/2236374d5624ad98ea21340ca685f7584ec35744...0.1.0beta-3
[0.0.1alpha-1]: https://github.com/Kong/kong/compare/ffd70b3101ba38d9acc776038d124f6e2fccac3c...2236374d5624ad98ea21340ca685f7584ec35744<|MERGE_RESOLUTION|>--- conflicted
+++ resolved
@@ -64,16 +64,13 @@
 
 ### Dependencies
 
-<<<<<<< HEAD
 - Bumped `kong-plugin-session` from 0.7.1 to 0.7.2
   [#7910](https://github.com/Kong/kong/pull/7910)
 - Bumped `resty.openssl` from 0.7.4 to 0.7.5
   [#7909](https://github.com/Kong/kong/pull/7909)
-=======
 - Bumped `go-pdk` used in tests from v0.6.0 to v0.7.1 [#7964](https://github.com/Kong/kong/pull/7964)
 - Cassandra support is deprecated with 2.7 and will be fully removed with 4.0.
   https://konghq.com/blog/cassandra-support-deprecated
->>>>>>> 9b3e99df
 
 ### Additions
 
