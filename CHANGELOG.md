--- conflicted
+++ resolved
@@ -1,5 +1,3 @@
-## [Unreleased][unreleased]
-
 ### Changed
 
 - The Kong DNS resolver now honors the `MAXNS` setting (3) when parsing the
@@ -13,15 +11,6 @@
 
 ### Added
 
-<<<<<<< HEAD
-- Request termination plugin. Allowing to terminate a request with a custom
-  status and message. Thanks to [Paul Austin](https://github.com/pauldaustin)
-  for the contribution.
-  [#2051](https://github.com/Mashape/kong/pull/2051)
-- Plugins:
-  - logging: The authenticated Consumer is also logged.
-    [#2367](https://github.com/Mashape/kong/pull/2367)
-=======
 - Ability for the client to chose whether the upstream request (Kong <->
   upstream) should contain a trailing slash in its URI. Prior to this change,
   Kong 0.10 would unconditionally append a trailing slash to all upstream
@@ -35,6 +24,8 @@
     upstream services. Thanks [Paul Austin](https://github.com/pauldaustin)
     for the contribution.
     [#2051](https://github.com/Mashape/kong/pull/2051)
+  - logging: Logging plugins now also log the authenticated Consumer.
+    [#2367](https://github.com/Mashape/kong/pull/2367)
 
 ### Fixed
 
@@ -70,1097 +61,4 @@
     [#2307](https://github.com/Mashape/kong/pull/2307)
   - Target Objects can now be deleted with their ID as well as their name. The
     endpoint becomes: `/upstreams/:name_or_id/targets/:target_or_id`.
-    [#2304](https://github.com/Mashape/kong/pull/2304)
->>>>>>> 59c93e43
-
-## [0.10.1] - 2017/03/27
-
-### Changed
-
-- :warning: Serf has been downgraded to version 0.7 in our distributions,
-  although versions up to 0.8.1 are still supported. This fixes a problem when
-  automatically detecting the first non-loopback private IP address, which was
-  defaulted to `127.0.0.1` in Kong 0.10.0. Greater versions of Serf can still
-  be used, but the IP address needs to be manually specified in the
-  `cluster_advertise` configuration property.
-- :warning: [CORS Plugin](https://getkong.org/plugins/cors/) parameter
-`config.origin` is now `config.origins`.
-  [#2203](https://github.com/Mashape/kong/pull/2203)
-- Admin API:
-  - Disable support for TLS/1.0.
-    [#2212](https://github.com/Mashape/kong/pull/2212)
-
-### Added
-
-- Admin API:
-  - Active targets can be pulled with `GET /upstreams/{name}/targets/active`.
-    [#2230](https://github.com/Mashape/kong/pull/2230)
-  - Provide a convenience endpoint to disable targets at:
-    `DELETE /upstreams/{name}/targets/{target}`.
-    Under the hood, this creates a new target with `weight = 0` (the
-    correct way of disabling targets, which used to cause confusion).
-    [#2256](https://github.com/Mashape/kong/pull/2256)
-- Plugins:
-  - cors: Support for configuring multiple Origin domains.
-    [#2203](https://github.com/Mashape/kong/pull/2203)
-
-### Fixed
-
-- Use an LRU cache for Lua-land entities caching to avoid exhausting the Lua
-  VM memory in long-running instances.
-  [#2246](https://github.com/Mashape/kong/pull/2246)
-- Avoid potential deadlocks upon callback errors in the caching module for
-  database entities.
-  [#2197](https://github.com/Mashape/kong/pull/2197)
-- Relax multipart MIME type parsing. A space is allowed in between values
-  of the Content-Type header.
-  [#2215](https://github.com/Mashape/kong/pull/2215)
-- Admin API:
-  - Better handling of non-supported HTTP methods on endpoints of the Admin
-    API. In some cases this used to throw an internal error. Calling any
-    endpoint with a non-supported HTTP method now always returns `405 Method
-    Not Allowed` as expected.
-    [#2213](https://github.com/Mashape/kong/pull/2213)
-- CLI:
-  - Better error handling when missing Serf executable.
-    [#2218](https://github.com/Mashape/kong/pull/2218)
-  - Fix a bug in the `kong migrations` command that would prevent it to run
-    correctly.
-    [#2238](https://github.com/Mashape/kong/pull/2238)
-  - Trim list values specified in the configuration file.
-    [#2206](https://github.com/Mashape/kong/pull/2206)
-  - Align the default configuration file's values to the actual, hard-coded
-    default values to avoid confusion.
-    [#2254](https://github.com/Mashape/kong/issues/2254)
-- Plugins:
-  - hmac: Generate an HMAC secret value if none is provided.
-    [#2158](https://github.com/Mashape/kong/pull/2158)
-  - oauth2: Don't try to remove credential values from request bodies if the
-    MIME type is multipart, since such attempts would result in an error.
-    [#2176](https://github.com/Mashape/kong/pull/2176)
-  - ldap: This plugin should not be applied to a single Consumer, however, this
-    was not properly enforced. It is now impossible to apply this plugin to a
-    single Consumer (as per all authentication plugin).
-    [#2237](https://github.com/Mashape/kong/pull/2237)
-  - aws-lambda: Support for `us-west-2` region in schema.
-    [#2257](https://github.com/Mashape/kong/pull/2257)
-
-## [0.10.0] - 2017/03/07
-
-Kong 0.10 is one of most significant releases to this day. It ships with
-exciting new features that have been heavily requested for the last few months,
-such as load balancing, Cassandra 3.0 compatibility, Websockets support,
-internal DNS resolution (A and SRV records without Dnsmasq), and more flexible
-matching capabilities for APIs routing.
-
-On top of those new features, this release received a particular attention to
-performance, and brings many improvements and refactors that should make it
-perform significantly better than any previous version.
-
-### Changed
-
-- :warning: API Objects (as configured via the Admin API) do **not** support
-  the `request_host` and `request_uri` fields anymore. The 0.10 migrations
-  should upgrade your current API Objects, but make sure to read the new [0.10
-  Proxy Guide](https://getkong.org/docs/0.10.x/proxy) to learn the new routing
-  capabilities of Kong. On the good side, this means that Kong can now route
-  incoming requests according to a combination of Host headers, URIs, and HTTP
-  methods.
-- :warning: Final slashes in `upstream_url` are no longer allowed.
-  [#2115](https://github.com/Mashape/kong/pull/2115)
-- :warning: The SSL plugin has been removed and dynamic SSL capabilities have
-  been added to Kong core, and are configurable via new properties on the API
-  entity. See the related PR for a detailed explanation of this change.
-  [#1970](https://github.com/Mashape/kong/pull/1970)
-- :warning: Drop the Dnsmasq dependency. We now internally resolve both A and
-  SRV DNS records.
-  [#1587](https://github.com/Mashape/kong/pull/1587)
-- :warning: Dropping support for insecure `TLS/1.0` and defaulting `Upgrade`
-  responses to `TLS/1.2`.
-  [#2119](https://github.com/Mashape/kong/pull/2119)
-- Bump the compatible OpenResty version to `1.11.2.1` and `1.11.2.2`. Support
-  for OpenResty `1.11.2.2` requires the `--without-luajit-lua52` compilation
-  flag.
-- Separate Admin API and Proxy error logs. Admin API logs are now written to
-  `logs/admin_access.log`.
-  [#1782](https://github.com/Mashape/kong/pull/1782)
-- Auto-generates stronger SHA-256 with RSA encryption SSL certificates.
-  [#2117](https://github.com/Mashape/kong/pull/2117)
-
-### Added
-
-- :fireworks: Support for Cassandra 3.x.
-  [#1709](https://github.com/Mashape/kong/pull/1709)
-- :fireworks: SRV records resolution.
-  [#1587](https://github.com/Mashape/kong/pull/1587)
-- :fireworks: Load balancing. When an A or SRV record resolves to multiple
-  entries, Kong now rotates those upstream targets with a Round-Robin
-  algorithm. This is a first step towards implementing more load balancing
-  algorithms.
-  Another way to specify multiple upstream targets is to use the newly
-  introduced `/upstreams` and `/targets` entities of the Admin API.
-  [#1587](https://github.com/Mashape/kong/pull/1587)
-  [#1735](https://github.com/Mashape/kong/pull/1735)
-- :fireworks: Multiple hosts and paths per API. Kong can now route incoming
-  requests to your services based on a combination of Host headers, URIs and
-  HTTP methods. See the related PR for a detailed explanation of the new
-  properties and capabilities of the new router.
-  [#1970](https://github.com/Mashape/kong/pull/1970)
-- :fireworks: Maintain upstream connection pools which should greatly improve
-  performance, especially for HTTPS upstream connections.  We now use HTTP/1.1
-  for upstream connections as well as an nginx `upstream` block with a
-  configurable`keepalive` directive, thanks to the new `nginx_keepalive`
-  configuration property.
-  [#1587](https://github.com/Mashape/kong/pull/1587)
-  [#1827](https://github.com/Mashape/kong/pull/1827)
-- :fireworks: Websockets support. Kong can now upgrade client connections to
-  use the `ws` protocol when `Upgrade: websocket` is present.
-  [#1827](https://github.com/Mashape/kong/pull/1827)
-- Use an in-memory caching strategy for database entities in order to reduce
-  CPU load during requests proxying.
-  [#1688](https://github.com/Mashape/kong/pull/1688)
-- Provide negative-caching for missed database entities. This should improve
-  performance in some cases.
-  [#1914](https://github.com/Mashape/kong/pull/1914)
-- Support for serving the Admin API over SSL. This introduces new properties in
-  the configuration file: `admin_listen_ssl`, `admin_ssl`, `admin_ssl_cert` and
-  `admin_ssl_cert_key`.
-  [#1706](https://github.com/Mashape/kong/pull/1706)
-- Support for upstream connection timeouts. APIs now have 3 new fields:
-  `upstream_connect_timeout`, `upstream_send_timeout`, `upstream_read_timeout`
-  to specify, in milliseconds, a timeout value for requests between Kong and
-  your APIs.
-  [#2036](https://github.com/Mashape/kong/pull/2036)
-- Support for clustering key rotation in the underlying Serf process:
-  - new `cluster_keyring_file` property in the configuration file.
-  - new `kong cluster keys ..` CLI commands that expose the underlying
-    `serf keys ..` commands.
-  [#2069](https://github.com/Mashape/kong/pull/2069)
-- Support for `lua_socket_pool_size` property in configuration file.
-  [#2109](https://github.com/Mashape/kong/pull/2109)
-- Plugins:
-  - :fireworks: **New AWS Lambda plugin**. Thanks Tim Erickson for his
-    collaboration on this new addition.
-    [#1777](https://github.com/Mashape/kong/pull/1777)
-    [#1190](https://github.com/Mashape/kong/pull/1190)
-  - Anonymous authentication for auth plugins. When such plugins receive the
-    `config.anonymous=<consumer_id>` property, even non-authenticated requests
-    will be proxied by Kong, with the traditional Consumer headers set to the
-    designated anonymous consumer, but also with a `X-Anonymous-Consumer`
-    header. Multiple auth plugins will work in a logical `OR` fashion.
-    [#1666](https://github.com/Mashape/kong/pull/1666) and
-    [#2035](https://github.com/Mashape/kong/pull/2035)
-  - request-transformer: Ability to change the HTTP method of the upstream
-    request. [#1635](https://github.com/Mashape/kong/pull/1635)
-  - jwt: Support for ES256 signatures.
-    [#1920](https://github.com/Mashape/kong/pull/1920)
-  - rate-limiting: Ability to select the Redis database to use via the new
-    `config.redis_database` plugin property.
-    [#1941](https://github.com/Mashape/kong/pull/1941)
-
-### Fixed
-
-- Looking for Serf in known installation paths.
-  [#1997](https://github.com/Mashape/kong/pull/1997)
-- Including port in upstream `Host` header.
-  [#2045](https://github.com/Mashape/kong/pull/2045)
-- Clarify the purpose of the `cluster_listen_rpc` property in
-  the configuration file. Thanks Jeremy Monin for the patch.
-  [#1860](https://github.com/Mashape/kong/pull/1860)
-- Admin API:
-  - Properly Return JSON responses (instead of HTML) on HTTP 409 Conflict
-    when adding Plugins.
-    [#2014](https://github.com/Mashape/kong/issues/2014)
-- CLI:
-  - Avoid double-prefixing migration error messages with the database name
-    (PostgreSQL/Cassandra).
-- Plugins:
-  - Fix fault tolerance logic and error reporting in rate-limiting plugins.
-  - CORS: Properly return `Access-Control-Allow-Credentials: false` if
-    `Access-Control-Allow-Origin: *`.
-    [#2104](https://github.com/Mashape/kong/pull/2104)
-  - key-auth: enforce `key_names` to be proper header names according to Nginx.
-    [#2142](https://github.com/Mashape/kong/pull/2142)
-
-## [0.9.9] - 2017/02/02
-
-### Fixed
-
-- Correctly put Cassandra sockets into the Nginx connection pool for later
-  reuse. This greatly improves the performance for rate-limiting and
-  response-ratelimiting plugins.
-  [f8f5306](https://github.com/Mashape/kong/commit/f8f53061207de625a29bbe5d80f1807da468a1bc)
-- Correct length of a year in seconds for rate-limiting and
-  response-ratelimiting plugins. A year was wrongly assumed to only be 360
-  days long.
-  [e4fdb2a](https://github.com/Mashape/kong/commit/e4fdb2a3af4a5f2bf298c7b6488d88e67288c98b)
-- Prevent misinterpretation of the `%` character in proxied URLs encoding.
-  Thanks Thomas Jouannic for the patch.
-  [#1998](https://github.com/Mashape/kong/pull/1998)
-  [#2040](https://github.com/Mashape/kong/pull/2040)
-
-## [0.9.8] - 2017/01/19
-
-### Fixed
-
-- Properly set the admin IP in the Serf script.
-
-### Changed
-
-- Provide negative-caching for missed database entities. This should improve
-  performance in some cases.
-  [#1914](https://github.com/Mashape/kong/pull/1914)
-
-### Fixed
-
-- Plugins:
-  - Fix fault tolerance logic and error reporting in rate-limiting plugins.
-
-## [0.9.7] - 2016/12/21
-
-### Fixed
-
-- Fixed a performance issue in Cassandra by removing an old workaround that was
-  forcing Cassandra to use LuaSocket instead of cosockets.
-  [#1916](https://github.com/Mashape/kong/pull/1916)
-- Fixed an issue that was causing a recursive attempt to stop Kong's services
-  when an error was occurring.
-  [#1877](https://github.com/Mashape/kong/pull/1877)
-- Custom plugins are now properly loaded again.
-  [#1910](https://github.com/Mashape/kong/pull/1910)
-- Plugins:
-  - Galileo: properly encode empty arrays.
-    [#1909](https://github.com/Mashape/kong/pull/1909)
-  - OAuth 2: implements a missing Postgres migration for `redirect_uri` in
-    every OAuth 2 credential. [#1911](https://github.com/Mashape/kong/pull/1911)
-  - OAuth 2: safely parse the request body even when no data has been sent.
-    [#1915](https://github.com/Mashape/kong/pull/1915)
-
-## [0.9.6] - 2016/11/29
-
-### Fixed
-
-- Resolve support for PostgreSQL SSL connections.
-  [#1720](https://github.com/Mashape/kong/issues/1720)
-- Ensure `kong start` honors the `--conf` flag is a config file already exists
-  at one of the default locations (`/etc/kong.conf`, `/etc/kong/kong.conf`).
-  [#1681](https://github.com/Mashape/kong/pull/1681)
-- Obfuscate sensitive properties from the `/` Admin API route which returns
-  the current node's configuration.
-  [#1650](https://github.com/Mashape/kong/pull/1650)
-
-## [0.9.5] - 2016/11/07
-
-### Changed
-
-- Dropping support for OpenResty 1.9.15.1 in favor of 1.11.2.1
-  [#1797](https://github.com/Mashape/kong/pull/1797)
-
-### Fixed
-
-- Fixed an error (introduced in 0.9.4) in the auto-clustering event
-
-## [0.9.4] - 2016/11/02
-
-### Fixed
-
-- Fixed the random string generator that was causing some problems, especially
-  in Serf for clustering. [#1754](https://github.com/Mashape/kong/pull/1754)
-- Seed random number generator in CLI.
-  [#1641](https://github.com/Mashape/kong/pull/1641)
-- Reducing log noise in the Admin API.
-  [#1781](https://github.com/Mashape/kong/pull/1781)
-- Fixed the reports lock implementation that was generating a periodic error
-  message. [#1783](https://github.com/Mashape/kong/pull/1783)
-
-## [0.9.3] - 2016/10/07
-
-### Added
-
-- Added support for Serf 0.8. [#1693](https://github.com/Mashape/kong/pull/1693)
-
-### Fixed
-
-- Properly invalidate global plugins.
-  [#1723](https://github.com/Mashape/kong/pull/1723)
-
-## [0.9.2] - 2016/09/20
-
-### Fixed
-
-- Correctly report migrations errors. This was caused by an error being thrown
-  from the error handler, and superseding the actual error. [#1605]
-  (https://github.com/Mashape/kong/pull/1605)
-- Prevent Kong from silently failing to start. This would be caused by an
-  erroneous error handler. [28f5d10]
-  (https://github.com/Mashape/kong/commit/28f5d10)
-- Only report a random number generator seeding error when it is not already
-  seeded. [#1613](https://github.com/Mashape/kong/pull/1613)
-- Reduce intra-cluster noise by not propagating keepalive requests events.
-  [#1660](https://github.com/Mashape/kong/pull/1660)
-- Admin API:
-  - Obfuscates sensitive configuration settings from the `/` route.
-    [#1650](https://github.com/Mashape/kong/pull/1650)
-- CLI:
-  - Prevent a failed `kong start` to stop an already running Kong node.
-    [#1645](https://github.com/Mashape/kong/pull/1645)
-  - Remove unset configuration placeholders from the nginx configuration
-    template. This would occur when no Internet connection would be
-    available and would cause Kong to compile an erroneous nginx config.
-    [#1606](https://github.com/Mashape/kong/pull/1606)
-  - Properly count the number of executed migrations.
-    [#1649](https://github.com/Mashape/kong/pull/1649)
-- Plugins:
-  - OAuth2: remove the "Kong" mentions in missing `provision_key` error
-    messages. [#1633](https://github.com/Mashape/kong/pull/1633)
-  - OAuth2: allow to correctly delete applications when using Cassandra.
-    [#1659](https://github.com/Mashape/kong/pull/1659)
-  - galileo: provide a default `bodySize` value when `log_bodies=true` but the
-    current request/response has no body.
-    [#1657](https://github.com/Mashape/kong/pull/1657)
-
-## [0.9.1] - 2016/09/02
-
-### Added
-
-- Plugins:
-  - ACL: allow to retrieve/update/delete an ACL by group name.
-    [#1544](https://github.com/Mashape/kong/pull/1544)
-  - Basic Authentication: allow to retrieve/update/delete a credential by `username`.
-    [#1570](https://github.com/Mashape/kong/pull/1570)
-  - HMAC Authentication: allow to retrieve/update/delete a credential by `username`.
-    [#1570](https://github.com/Mashape/kong/pull/1570)
-  - JWT Authentication: allow to retrieve/update/delete a credential by `key`.
-    [#1570](https://github.com/Mashape/kong/pull/1570)
-  - Key Authentication: allow to retrieve/update/delete a credential by `key`.
-    [#1570](https://github.com/Mashape/kong/pull/1570)
-  - OAuth2 Authentication: allow to retrieve/update/delete a credential by `client_id` and tokens by `access_token`.
-    [#1570](https://github.com/Mashape/kong/pull/1570)
-
-### Fixed
-
-- Correctly parse configuration file settings containing comments.
-  [#1569](https://github.com/Mashape/kong/pull/1569)
-- Prevent third-party Lua modules (and plugins) to override the seed for random
-  number generation. This prevents the creation of conflicting UUIDs.
-  [#1558](https://github.com/Mashape/kong/pull/1558)
-- Use [pgmoon-mashape](https://github.com/Mashape/pgmoon) `2.0.0` which
-  properly namespaces our fork, avoiding conflicts with other versions of
-  pgmoon, such as the one installed by Lapis.
-  [#1582](https://github.com/Mashape/kong/pull/1582)
-- Avoid exposing OpenResty's information on HTTP `4xx` errors.
-  [#1567](https://github.com/Mashape/kong/pull/1567)
-- ulimit with `unlimited` value is now properly handled.
-  [#1545](https://github.com/Mashape/kong/pull/1545)
-- CLI:
-  - Stop third-party services (Dnsmasq/Serf) when Kong could not start.
-    [#1588](https://github.com/Mashape/kong/pull/1588)
-  - Prefix database migration errors (such as Postgres' `connection refused`)
-    with the database name (`postgres`/`cassandra`) to avoid confusions.
-    [#1583](https://github.com/Mashape/kong/pull/1583)
-- Plugins:
-  - galileo: Use `Content-Length` header to get request/response body size when
-    `log_bodies` is disabled.
-    [#1584](https://github.com/Mashape/kong/pull/1584)
-- Admin API:
-  - Revert the `/plugins/enabled` endpoint's response to be a JSON array, and
-    not an Object. [#1529](https://github.com/Mashape/kong/pull/1529)
-
-## [0.9.0] - 2016/08/18
-
-The main focus of this release is Kong's new CLI. With a simpler configuration file, new settings, environment variables support, new commands as well as a new interpreter, the new CLI gives more power and flexibility to Kong users and allow for an easier integration in your deployment workflow, as well as better testing for developers and plugins authors. Additionally, some new plugins and performance improvements are included as well as the regular bug fixes.
-
-### Changed
-
-- :warning: PostgreSQL is the new default datastore for Kong. If you were using Cassandra and you are upgrading, you need to explicitly set `cassandra` as your `database`.
-- :warning: New CLI, with new commands and refined arguments. This new CLI uses the `resty-cli` interpreter (see [lua-resty-cli](https://github.com/openresty/resty-cli)) instead of LuaJIT. As a result, the `resty` executable must be available in your `$PATH` (resty-cli is shipped in the OpenResty bundle) as well as the `bin/kong` executable. Kong does not rely on Luarocks installing the `bin/kong` executable anymore. This change of behavior is taken care of if you are using one of the official Kong packages.
-- :warning: Kong uses a new configuration file, with an easier syntax than the previous YAML file.
-- New arguments for the CLI, such as verbose, debug and tracing flags. We also avoid requiring the configuration file as an argument to each command as per the previous CLI.
-- Customization of the Nginx configuration can now be taken care of using two different approaches: with a custom Nginx configuration template and using `kong start --template <file>`, or by using `kong compile` to generate the Kong Nginx sub-configuration, and `include` it in a custom Nginx instance.
-- Plugins:
-  - Rate Limiting: the `continue_on_error` property is now called `fault_tolerant`.
-  - Response Rate Limiting: the `continue_on_error` property is now called `fault_tolerant`.
-
-### Added
-
-- :fireworks: Support for overriding configuration settings with environment variables.
-- :fireworks: Support for SSL connections between Kong and PostgreSQL. [#1425](https://github.com/Mashape/kong/pull/1425)
-- :fireworks: Ability to apply plugins with more granularity: per-consumer, and global plugins are now possible. [#1403](https://github.com/Mashape/kong/pull/1403)
-- New `kong check` command: validates a Kong configuration file.
-- Better version check for third-party dependencies (OpenResty, Serf, Dnsmasq). [#1307](https://github.com/Mashape/kong/pull/1307)
-- Ability to configure the validation depth of database SSL certificates from the configuration file. [#1420](https://github.com/Mashape/kong/pull/1420)
-- `request_host`: internationalized url support; utf-8 domain names through punycode support and paths through %-encoding. [#1300](https://github.com/Mashape/kong/issues/1300)
-- Implements caching locks when fetching database configuration (APIs, Plugins...) to avoid dog pile effect on cold nodes. [#1402](https://github.com/Mashape/kong/pull/1402)
-- Plugins:
-  - :fireworks: **New bot-detection plugin**: protect your APIs by detecting and rejecting common bots and crawlers. [#1413](https://github.com/Mashape/kong/pull/1413)
-  - correlation-id: new "tracker" generator, identifying requests per worker and connection. [#1288](https://github.com/Mashape/kong/pull/1288)
-  - request/response-transformer: ability to add strings including colon characters. [#1353](https://github.com/Mashape/kong/pull/1353)
-  - rate-limiting: support for new rate-limiting policies (`cluster`, `local` and `redis`), and for a new `limit_by` property to force rate-limiting by `consumer`, `credential` or `ip`.
-  - response-rate-limiting: support for new rate-limiting policies (`cluster`, `local` and `redis`), and for a new `limit_by` property to force rate-limiting by `consumer`, `credential` or `ip`.
-  - galileo: performance improvements of ALF serialization. ALFs are not discarded when exceeding 20MBs anymore. [#1463](https://github.com/Mashape/kong/issues/1463)
-  - statsd: new `upstream_stream` latency metric. [#1466](https://github.com/Mashape/kong/pull/1466)
-  - datadog: new `upstream_stream` latency metric and tagging support for each metric. [#1473](https://github.com/Mashape/kong/pull/1473)
-
-### Removed
-
-- We now use [lua-resty-jit-uuid](https://github.com/thibaultCha/lua-resty-jit-uuid) for UUID generation, which is a pure Lua implementation of [RFC 4122](https://www.ietf.org/rfc/rfc4122.txt). As a result, libuuid is not a dependency of Kong anymore.
-
-### Fixed
-
-- Sensitive configuration settings are not printed to stdout anymore. [#1256](https://github.com/Mashape/kong/issues/1256)
-- Fixed bug that caused nodes to remove themselves from the database when they attempted to join the cluster. [#1437](https://github.com/Mashape/kong/pull/1437)
-- Plugins:
-  - request-size-limiting: use proper constant for MB units while setting the size limit. [#1416](https://github.com/Mashape/kong/pull/1416)
-  - OAuth2: security and config validation fixes. [#1409](https://github.com/Mashape/kong/pull/1409) [#1112](https://github.com/Mashape/kong/pull/1112)
-  - request/response-transformer: better validation of fields provided without a value. [#1399](https://github.com/Mashape/kong/pull/1399)
-  - JWT: handle some edge-cases that could result in HTTP 500 errors. [#1362](https://github.com/Mashape/kong/pull/1362)
-
-> **internal**
-> - new test suite using resty-cli and removing the need to monkey-patch the `ngx` global.
-> - custom assertions and new helper methods (`wait_until()`) to gracefully fail in case of timeout.
-> - increase atomicity of the testing environment.
-> - lighter testing instance, only running 1 worker and not using Dnsmasq by default.
-
-## [0.8.3] - 2016/06/01
-
-This release includes some bugfixes:
-
-### Changed
-
-- Switched the log level of the "No nodes found in cluster" warning to `INFO`, that was printed when starting up the first Kong node in a new cluster.
-- Kong now requires OpenResty `1.9.7.5`.
-
-### Fixed
-
-- New nodes are now properly registered into the `nodes` table when running on the same machine. [#1281](https://github.com/Mashape/kong/pull/1281)
-- Fixed a failed error parsing on Postgres. [#1269](https://github.com/Mashape/kong/pull/1269)
-- Plugins:
-  - Response Transformer: Slashes are now encoded properly, and fixed a bug that hang the execution of the plugin. [#1257](https://github.com/Mashape/kong/pull/1257) and [#1263](https://github.com/Mashape/kong/pull/1263)
-  - JWT: If a value for `algorithm` is missing, it's now `HS256` by default. This problem occurred when migrating from older versions of Kong.
-  - OAuth 2.0: Fixed a Postgres problem that was preventing an application from being created, and fixed a check on the `redirect_uri` field. [#1264](https://github.com/Mashape/kong/pull/1264) and [#1267](https://github.com/Mashape/kong/issues/1267)
-
-## [0.8.2] - 2016/05/25
-
-This release includes bugfixes and minor updates:
-
-### Added
-
-- Support for a simple slash in `request_path`. [#1227](https://github.com/Mashape/kong/pull/1227)
-- Plugins:
-  - Response Rate Limiting: it now appends usage headers to the upstream requests in the form of `X-Ratelimit-Remaining-{limit_name}` and introduces a new `config.block_on_first_violation` property. [#1235](https://github.com/Mashape/kong/pull/1235)
-
-#### Changed
-
-- Plugins:
-  - **Mashape Analytics: The plugin is now called "Galileo", and added support for Galileo v3. [#1159](https://github.com/Mashape/kong/pull/1159)**
-
-#### Fixed
-
-- Postgres now relies on the `search_path` configured on the database and its default value `$user, public`. [#1196](https://github.com/Mashape/kong/issues/1196)
-- Kong now properly encodes an empty querystring parameter like `?param=` when proxying the request. [#1210](https://github.com/Mashape/kong/pull/1210)
-- The configuration now checks that `cluster.ttl_on_failure` is at least 60 seconds. [#1199](https://github.com/Mashape/kong/pull/1199)
-- Plugins:
-  - Loggly: Fixed an issue that was triggering 400 and 500 errors. [#1184](https://github.com/Mashape/kong/pull/1184)
-  - JWT: The `TYP` value in the header is not optional and case-insensitive. [#1192](https://github.com/Mashape/kong/pull/1192)
-  - Request Transformer: Fixed a bug when transforming request headers. [#1202](https://github.com/Mashape/kong/pull/1202)
-  - OAuth 2.0: Multiple redirect URIs are now supported. [#1112](https://github.com/Mashape/kong/pull/1112)
-  - IP Restriction: Fixed that prevented the plugin for working properly when added on an API. [#1245](https://github.com/Mashape/kong/pull/1245)
-  - CORS: Fixed an issue when `config.preflight_continue` was enabled. [#1240](https://github.com/Mashape/kong/pull/1240)
-
-## [0.8.1] - 2016/04/27
-
-This release includes some fixes and minor updates:
-
-### Added
-
-- Adds `X-Forwarded-Host` and `X-Forwarded-Prefix` to the upstream request headers. [#1180](https://github.com/Mashape/kong/pull/1180)
-- Plugins:
-  - Datadog: Added two new metrics, `unique_users` and `request_per_user`, that log the consumer information. [#1179](https://github.com/Mashape/kong/pull/1179)
-
-### Fixed
-
-- Fixed a DAO bug that affected full entity updates. [#1163](https://github.com/Mashape/kong/pull/1163)
-- Fixed a bug when setting the authentication provider in Cassandra.
-- Updated the Cassandra driver to v0.5.2.
-- Properly enforcing required fields in PUT requests. [#1177](https://github.com/Mashape/kong/pull/1177)
-- Fixed a bug that prevented to retrieve the hostname of the local machine on certain systems. [#1178](https://github.com/Mashape/kong/pull/1178)
-
-## [0.8.0] - 2016/04/18
-
-This release includes support for PostgreSQL as Kong's primary datastore!
-
-### Breaking changes
-
-- Remove support for the long deprecated `/consumers/:consumer/keyauth/` and `/consumers/:consumer/basicauth/` routes (deprecated in `0.5.0`). The new routes (available since `0.5.0` too) use the real name of the plugin: `/consumers/:consumer/key-auth` and `/consumers/:consumer/basic-auth`.
-
-### Added
-
-- Support for PostgreSQL 9.4+ as Kong's primary datastore. [#331](https://github.com/Mashape/kong/issues/331) [#1054](https://github.com/Mashape/kong/issues/1054)
-- Configurable Cassandra reading/writing consistency. [#1026](https://github.com/Mashape/kong/pull/1026)
-- Admin API: including pending and running timers count in the response to `/`. [#992](https://github.com/Mashape/kong/pull/992)
-- Plugins
-  - **New correlation-id plugin**: assign unique identifiers to the requests processed by Kong. Courtesy of [@opyate](https://github.com/opyate). [#1094](https://github.com/Mashape/kong/pull/1094)
-  - LDAP: add support for LDAP authentication. [#1133](https://github.com/Mashape/kong/pull/1133)
-  - StatsD: add support for StatsD logging. [#1142](https://github.com/Mashape/kong/pull/1142)
-  - JWT: add support for RS256 signed tokens thanks to [@kdstew](https://github.com/kdstew)! [#1053](https://github.com/Mashape/kong/pull/1053)
-  - ACL: appends `X-Consumer-Groups` to the request, so the upstream service can check what groups the consumer belongs to. [#1154](https://github.com/Mashape/kong/pull/1154)
-  - Galileo (mashape-analytics): increase batch sending timeout to 30s. [#1091](https://github.com/Mashape/kong/pull/1091)
-- Added `ttl_on_failure` option in the cluster configuration, to configure the TTL of failed nodes. [#1125](https://github.com/Mashape/kong/pull/1125)
-
-### Fixed
-
-- Introduce a new `port` option when connecting to your Cassandra cluster instead of using the CQL default (9042). [#1139](https://github.com/Mashape/kong/issues/1139)
-- Plugins
-  - Request/Response Transformer: add missing migrations for upgrades from ` <= 0.5.x`. [#1064](https://github.com/Mashape/kong/issues/1064)
-  - OAuth2
-    - Error responses comply to RFC 6749. [#1017](https://github.com/Mashape/kong/issues/1017)
-    - Handle multipart requests. [#1067](https://github.com/Mashape/kong/issues/1067)
-    - Make access_tokens correctly expire. [#1089](https://github.com/Mashape/kong/issues/1089)
-
-> **internal**
-> - replace globals with singleton pattern thanks to [@mars](https://github.com/mars).
-> - fixed resolution mismatches when using deep paths in the path resolver thanks to [siddharthkchatterjee](https://github.com/siddharthkchatterjee)
-
-## [0.7.0] - 2016/02/24
-
-### Breaking changes
-
-Due to the NGINX security fixes (CVE-2016-0742, CVE-2016-0746, CVE-2016-0747), OpenResty was bumped to `1.9.7.3` which is not backwards compatible, and thus requires changes to be made to the `nginx` property of Kong's configuration file. See the [0.7 upgrade path](https://github.com/Mashape/kong/blob/master/UPGRADE.md#upgrade-to-07x) for instructions.
-
-However by upgrading the underlying OpenResty version, source installations do not have to patch the NGINX core and use the old `ssl-cert-by-lua` branch of ngx_lua anymore. This will make source installations much easier.
-
-### Added
-
-- Support for OpenResty `1.9.7.*`. This includes NGINX security fixes (CVE-2016-0742, CVE-2016-0746, CVE-2016-0747). [#906](https://github.com/Mashape/kong/pull/906)
-- Plugins
-  - **New Runscope plugin**: Monitor your APIs from Kong with Runscope. Courtesy of [@mansilladev](https://github.com/mansilladev). [#924](https://github.com/Mashape/kong/pull/924)
-  - Datadog: New `response.size` metric. [#923](https://github.com/Mashape/kong/pull/923)
-  - Rate-Limiting and Response Rate-Limiting
-    - New `config.async` option to asynchronously increment counters to reduce latency at the cost of slightly reducing the accuracy. [#912](https://github.com/Mashape/kong/pull/912)
-    - New `config.continue_on_error` option to keep proxying requests in case the datastore is unreachable. rate-limiting operations will be disabled until the datastore is responsive again. [#953](https://github.com/Mashape/kong/pull/953)
-- CLI
-  - Perform a simple permission check on the NGINX working directory when starting, to prevent errors during execution. [#939](https://github.com/Mashape/kong/pull/939)
-- Send 50x errors with the appropriate format. [#927](https://github.com/Mashape/kong/pull/927) [#970](https://github.com/Mashape/kong/pull/970)
-
-### Fixed
-
-- Plugins
-  - OAuth2
-    - Better handling of `redirect_uri` (prevent the use of fragments and correctly handle querystrings). Courtesy of [@PGBI](https://github.com/PGBI). [#930](https://github.com/Mashape/kong/pull/930)
-    - Add `PUT` support to the `/auth2_tokens` route. [#897](https://github.com/Mashape/kong/pull/897)
-    - Better error message when the `access_token` is missing. [#1003](https://github.com/Mashape/kong/pull/1003)
-  - IP restriction: Fix an issue that could arise when restarting Kong. Now Kong does not need to be restarted for the ip-restriction configuration to take effect. [#782](https://github.com/Mashape/kong/pull/782) [#960](https://github.com/Mashape/kong/pull/960)
-  - ACL: Properly invalidating entities when assigning a new ACL group. [#996](https://github.com/Mashape/kong/pull/996)
-  - SSL: Replace shelled out openssl calls with native `ngx.ssl` conversion utilities, which preserve the certificate chain. [#968](https://github.com/Mashape/kong/pull/968)
-- Avoid user warning on start when the user is not root. [#964](https://github.com/Mashape/kong/pull/964)
-- Store Serf logs in NGINX working directory to prevent eventual permission issues. [#975](https://github.com/Mashape/kong/pull/975)
-- Allow plugins configured on a Consumer *without* being configured on an API to run. [#978](https://github.com/Mashape/kong/issues/978) [#980](https://github.com/Mashape/kong/pull/980)
-- Fixed an edge-case where Kong nodes would not be registered in the `nodes` table. [#1008](https://github.com/Mashape/kong/pull/1008)
-
-## [0.6.1] - 2016/02/03
-
-This release contains tiny bug fixes that were especially annoying for complex Cassandra setups and power users of the Admin API!
-
-### Added
-
-- A `timeout` property for the Cassandra configuration. In ms, this timeout is effective as a connection and a reading timeout. [#937](https://github.com/Mashape/kong/pull/937)
-
-### Fixed
-
-- Correctly set the Cassandra SSL certificate in the Nginx configuration while starting Kong. [#921](https://github.com/Mashape/kong/pull/921)
-- Rename the `user` Cassandra property to `username` (Kong looks for `username`, hence `user` would fail). [#922](https://github.com/Mashape/kong/pull/922)
-- Allow Cassandra authentication with arbitrary plain text auth providers (such as Instaclustr uses), fixing authentication with them. [#937](https://github.com/Mashape/kong/pull/937)
-- Admin API
-  - Fix the `/plugins/:id` route for `PATCH` method. [#941](https://github.com/Mashape/kong/pull/941)
-- Plugins
-  - HTTP logging: remove the additional `\r\n` at the end of the logging request body. [#926](https://github.com/Mashape/kong/pull/926)
-  - Galileo: catch occasional internal errors happening when a request was cancelled by the client and fix missing shm for the retry policy. [#931](https://github.com/Mashape/kong/pull/931)
-
-## [0.6.0] - 2016/01/22
-
-### Breaking changes
-
- We would recommended to consult the suggested [0.6 upgrade path](https://github.com/Mashape/kong/blob/master/UPGRADE.md#upgrade-to-06x) for this release.
-
-- [Serf](https://www.serfdom.io) is now a Kong dependency. It allows Kong nodes to communicate between each other opening the way to many features and improvements.
-- The configuration file changed. Some properties were renamed, others were moved, and some are new. We would recommended checking out the new default configuration file.
-- Drop the Lua 5.1 dependency which was only used by the CLI. The CLI now runs with LuaJIT, which is consistent with other Kong components (Luarocks and OpenResty) already relying on LuaJIT. Make sure the LuaJIT interpreter is included in your `$PATH`. [#799](https://github.com/Mashape/kong/pull/799)
-
-### Added
-
-One of the biggest new features of this release is the cluster-awareness added to Kong in [#729](https://github.com/Mashape/kong/pull/729), which deserves its own section:
-
-- Each Kong node is now aware of belonging to a cluster through Serf. Nodes automatically join the specified cluster according to the configuration file's settings.
-- The datastore cache is not invalidated by expiration time anymore, but following an invalidation strategy between the nodes of a same cluster, leading to improved performance.
-- Admin API
-  - Expose a `/cache` endpoint for retrieving elements stored in the in-memory cache of a node.
-  - Expose a `/cluster` endpoint used to add/remove/list members of the cluster, and also used internally for data propagation.
-- CLI
-  - New `kong cluster` command for cluster management.
-  - New `kong status` command for cluster healthcheck.
-
-Other additions include:
-
-- New Cassandra driver which makes Kong aware of the Cassandra cluster. Kong is now unaffected if one of your Cassandra nodes goes down as long as a replica is available on another node. Load balancing policies also improve the performance along with many other smaller improvements. [#803](https://github.com/Mashape/kong/pull/803)
-- Admin API
-  - A new `total` field in API responses, that counts the total number of entities in the datastore. [#635](https://github.com/Mashape/kong/pull/635)
-- Configuration
-  - Possibility to configure the keyspace replication strategy for Cassandra. It will be taken into account by the migrations when the configured keyspace does not already exist. [#350](https://github.com/Mashape/kong/issues/350)
-  - Dnsmasq is now optional. You can specify a custom DNS resolver address that Kong will use when resolving hostnames. This can be configured in `kong.yml`. [#625](https://github.com/Mashape/kong/pull/625)
-- Plugins
-  - **New "syslog" plugin**: send logs to local system log. [#698](https://github.com/Mashape/kong/pull/698)
-  - **New "loggly" plugin**: send logs to Loggly over UDP. [#698](https://github.com/Mashape/kong/pull/698)
-  - **New "datadog" plugin**: send logs to Datadog server. [#758](https://github.com/Mashape/kong/pull/758)
-  - OAuth2
-    - Add support for `X-Forwarded-Proto` header. [#650](https://github.com/Mashape/kong/pull/650)
-    - Expose a new `/oauth2_tokens` endpoint with the possibility to retrieve, update or delete OAuth 2.0 access tokens. [#729](https://github.com/Mashape/kong/pull/729)
-  - JWT
-    - Support for base64 encoded secrets. [#838](https://github.com/Mashape/kong/pull/838) [#577](https://github.com/Mashape/kong/issues/577)
-    - Support to configure the claim in which the key is given into the token (not `iss` only anymore). [#838](https://github.com/Mashape/kong/pull/838)
-  - Request transformer
-    - Support for more transformation options: `remove`, `replace`, `add`, `append` motivated by [#393](https://github.com/Mashape/kong/pull/393). See [#824](https://github.com/Mashape/kong/pull/824)
-    - Support JSON body transformation. [#569](https://github.com/Mashape/kong/issues/569)
-  - Response transformer
-    - Support for more transformation options: `remove`, `replace`, `add`, `append` motivated by [#393](https://github.com/Mashape/kong/pull/393). See [#822](https://github.com/Mashape/kong/pull/822)
-
-### Changed
-
-- As mentioned in the breaking changes section, a new configuration file format and validation. All properties are now documented and commented out with their default values. This allows for a lighter configuration file and more clarity as to what properties relate to. It also catches configuration mistakes. [#633](https://github.com/Mashape/kong/pull/633)
-- Replace the UUID generator library with a new implementation wrapping lib-uuid, fixing eventual conflicts happening in cases such as described in [#659](https://github.com/Mashape/kong/pull/659). See [#695](https://github.com/Mashape/kong/pull/695)
-- Admin API
-  - Increase the maximum body size to 10MB in order to handle configuration requests with heavy payloads. [#700](https://github.com/Mashape/kong/pull/700)
-  - Disable access logs for the `/status` endpoint.
-  - The `/status` endpoint now includes `database` statistics, while the previous stats have been moved to a `server` response field. [#635](https://github.com/Mashape/kong/pull/635)
-
-### Fixed
-
-- Behaviors described in [#603](https://github.com/Mashape/kong/issues/603) related to the failure of Cassandra nodes thanks to the new driver. [#803](https://github.com/Mashape/kong/issues/803)
-- Latency headers are now properly included in responses sent to the client. [#708](https://github.com/Mashape/kong/pull/708)
-- `strip_request_path` does not add a trailing slash to the API's `upstream_url` anymore before proxying. [#675](https://github.com/Mashape/kong/issues/675)
-- Do not URL decode querystring before proxying the request to the upstream service. [#749](https://github.com/Mashape/kong/issues/749)
-- Handle cases when the request would be terminated prior to the Kong execution (that is, before ngx_lua reaches the `access_by_lua` context) in cases such as the use of a custom nginx module. [#594](https://github.com/Mashape/kong/issues/594)
-- Admin API
-  - The PUT method now correctly updates boolean fields (such as `strip_request_path`). [#765](https://github.com/Mashape/kong/pull/765)
-  - The PUT method now correctly resets a plugin configuration. [#720](https://github.com/Mashape/kong/pull/720)
-  - PATCH correctly set previously unset fields. [#861](https://github.com/Mashape/kong/pull/861)
-  - In the responses, the `next` link is not being displayed anymore if there are no more entities to be returned. [#635](https://github.com/Mashape/kong/pull/635)
-  - Prevent the update of `created_at` fields. [#820](https://github.com/Mashape/kong/pull/820)
-  - Better `request_path` validation for APIs. "/" is not considered a valid path anymore. [#881](https://github.com/Mashape/kong/pull/881)
-- Plugins
-  - Galileo: ensure the `mimeType` value is always a string in ALFs. [#584](https://github.com/Mashape/kong/issues/584)
-  - JWT: allow to update JWT credentials using the PATCH method. It previously used to reply with `405 Method not allowed` because the PATCH method was not implemented. [#667](https://github.com/Mashape/kong/pull/667)
-  - Rate limiting: fix a warning when many periods are configured. [#681](https://github.com/Mashape/kong/issues/681)
-  - Basic Authentication: do not re-hash the password field when updating a credential. [#726](https://github.com/Mashape/kong/issues/726)
-  - File log: better permissions for on file creation for file-log plugin. [#877](https://github.com/Mashape/kong/pull/877)
-  - OAuth2
-    - Implement correct responses when the OAuth2 challenges are refused. [#737](https://github.com/Mashape/kong/issues/737)
-    - Handle querystring on `/authorize` and `/token` URLs. [#687](https://github.com/Mashape/kong/pull/667)
-    - Handle punctuation in scopes on `/authorize` and `/token` endpoints. [#658](https://github.com/Mashape/kong/issues/658)
-
-> ***internal***
-> - Event bus for local and cluster-wide events propagation. Plans for this event bus is to be widely used among Kong in the future.
-> - The Kong Public Lua API (Lua helpers integrated in Kong such as DAO and Admin API helpers) is now documented with [ldoc](http://stevedonovan.github.io/ldoc/) format and published on [the online documentation](https://getkong.org/docs/latest/lua-reference/).
-> - Work has been done to restore the reliability of the CI platforms.
-> - Migrations can now execute DML queries (instead of DDL queries only). Handy for migrations implying plugin configuration changes, plugins renamings etc... [#770](https://github.com/Mashape/kong/pull/770)
-
-## [0.5.4] - 2015/12/03
-
-### Fixed
-
-- Mashape Analytics plugin (renamed Galileo):
-  - Improve stability under heavy load. [#757](https://github.com/Mashape/kong/issues/757)
-  - base64 encode ALF request/response bodies, enabling proper support for Galileo bodies inspection capabilities. [#747](https://github.com/Mashape/kong/pull/747)
-  - Do not include JSON bodies in ALF `postData.params` field. [#766](https://github.com/Mashape/kong/pull/766)
-
-## [0.5.3] - 2015/11/16
-
-### Fixed
-
-- Avoids additional URL encoding when proxying to an upstream service. [#691](https://github.com/Mashape/kong/pull/691)
-- Potential timing comparison bug in HMAC plugin. [#704](https://github.com/Mashape/kong/pull/704)
-
-### Added
-
-- The Galileo plugin now supports arbitrary host, port and path values. [#721](https://github.com/Mashape/kong/pull/721)
-
-## [0.5.2] - 2015/10/21
-
-A few fixes requested by the community!
-
-### Fixed
-
-- Kong properly search the `nginx` in your $PATH variable.
-- Plugins:
-  - OAuth2: can detect that the originating protocol for a request was HTTPS through the `X-Forwarded-Proto` header and work behind another reverse proxy (load balancer). [#650](https://github.com/Mashape/kong/pull/650)
-  - HMAC signature: support for `X-Date` header to sign the request for usage in browsers (since the `Date` header is protected). [#641](https://github.com/Mashape/kong/issues/641)
-
-## [0.5.1] - 2015/10/13
-
-Fixing a few glitches we let out with 0.5.0!
-
-### Added
-
-- Basic Authentication and HMAC Authentication plugins now also send the `X-Credential-Username` to the upstream server.
-- Admin API now accept JSON when receiving a CORS request. [#580](https://github.com/Mashape/kong/pull/580)
-- Add a `WWW-Authenticate` header for HTTP 401 responses for basic-auth and key-auth. [#588](https://github.com/Mashape/kong/pull/588)
-
-### Changed
-
-- Protect Kong from POODLE SSL attacks by omitting SSLv3 (CVE-2014-3566). [#563](https://github.com/Mashape/kong/pull/563)
-- Remove support for key-auth key in body. [#566](https://github.com/Mashape/kong/pull/566)
-
-### Fixed
-
-- Plugins
-  - HMAC
-    - The migration for this plugin is now correctly being run. [#611](https://github.com/Mashape/kong/pull/611)
-    - Wrong username doesn't return HTTP 500 anymore, but 403. [#602](https://github.com/Mashape/kong/pull/602)
-  - JWT: `iss` not being found doesn't return HTTP 500 anymore, but 403. [#578](https://github.com/Mashape/kong/pull/578)
-  - OAuth2: client credentials flow does not include a refresh token anymore. [#562](https://github.com/Mashape/kong/issues/562)
-- Fix an occasional error when updating a plugin without a config. [#571](https://github.com/Mashape/kong/pull/571)
-
-## [0.5.0] - 2015/09/25
-
-With new plugins, many improvements and bug fixes, this release comes with breaking changes that will require your attention.
-
-### Breaking changes
-
-Several breaking changes are introduced. You will have to slightly change your configuration file and a migration script will take care of updating your database cluster. **Please follow the instructions in [UPDATE.md](/UPDATE.md#update-to-kong-050) for an update without downtime**.
-
-- Many plugins were renamed due to new naming conventions for consistency. [#480](https://github.com/Mashape/kong/issues/480)
-- In the configuration file, the Cassandra `hosts` property was renamed to `contact_points`. [#513](https://github.com/Mashape/kong/issues/513)
-- Properties belonging to APIs entities have been renamed for clarity. [#513](https://github.com/Mashape/kong/issues/513)
-  - `public_dns` -> `request_host`
-  - `path` -> `request_path`
-  - `strip_path` -> `strip_request_path`
-  - `target_url` -> `upstream_url`
-- `plugins_configurations` have been renamed to `plugins`, and their `value` property has been renamed to `config` to avoid confusions. [#513](https://github.com/Mashape/kong/issues/513)
-- The database schema has been updated to handle the separation of plugins outside of the core repository.
-- The Key authentication and Basic authentication plugins routes have changed:
-
-```
-Old route                             New route
-/consumers/:consumer/keyauth       -> /consumers/:consumer/key-auth
-/consumers/:consumer/keyauth/:id   -> /consumers/:consumer/key-auth/:id
-/consumers/:consumer/basicauth     -> /consumers/:consumer/basic-auth
-/consumers/:consumer/basicauth/:id -> /consumers/:consumer/basic-auth/:id
-```
-
-The old routes are still maintained but will be removed in upcoming versions. Consider them **deprecated**.
-
-- Admin API
-  - The route to retrieve enabled plugins is now under `/plugins/enabled`.
-  - The route to retrieve a plugin's configuration schema is now under `/plugins/schema/{plugin name}`.
-
-#### Added
-
-- Plugins
-  - **New Response Rate Limiting plugin**: Give a usage quota to your users based on a parameter in your response. [#247](https://github.com/Mashape/kong/pull/247)
-  - **New ACL (Access Control) plugin**: Configure authorizations for your Consumers. [#225](https://github.com/Mashape/kong/issues/225)
-  - **New JWT (JSON Web Token) plugin**: Verify and authenticate JWTs. [#519](https://github.com/Mashape/kong/issues/519)
-  - **New HMAC signature plugin**: Verify and authenticate HMAC signed HTTP requests. [#549](https://github.com/Mashape/kong/pull/549)
-  - Plugins migrations. Each plugin can now have its own migration scripts if it needs to store data in your cluster. This is a step forward to improve Kong's pluggable architecture. [#443](https://github.com/Mashape/kong/pull/443)
-  - Basic Authentication: the password field is now sha1 encrypted. [#33](https://github.com/Mashape/kong/issues/33)
-  - Basic Authentication: now supports credentials in the `Proxy-Authorization` header. [#460](https://github.com/Mashape/kong/issues/460)
-
-#### Changed
-
-- Basic Authentication and Key Authentication now require authentication parameters even when the `Expect: 100-continue` header is being sent. [#408](https://github.com/Mashape/kong/issues/408)
-- Key Auth plugin does not support passing the key in the request payload anymore. [#566](https://github.com/Mashape/kong/pull/566)
-- APIs' names cannot contain characters from the RFC 3986 reserved list. [#589](https://github.com/Mashape/kong/pull/589)
-
-#### Fixed
-
-- Resolver
-  - Making a request with a querystring will now correctly match an API's path. [#496](https://github.com/Mashape/kong/pull/496)
-- Admin API
-  - Data associated to a given API/Consumer will correctly be deleted if related Consumer/API is deleted. [#107](https://github.com/Mashape/kong/issues/107) [#438](https://github.com/Mashape/kong/issues/438) [#504](https://github.com/Mashape/kong/issues/504)
-  - The `/api/{api_name_or_id}/plugins/{plugin_name_or_id}` changed to `/api/{api_name_or_id}/plugins/{plugin_id}` to avoid requesting the wrong plugin if two are configured for one API. [#482](https://github.com/Mashape/kong/pull/482)
-  - APIs created without a `name` but with a `request_path` will now have a name which defaults to the set `request_path`. [#547](https://github.com/Mashape/kong/issues/547)
-- Plugins
-  - Mashape Analytics: More robust buffer and better error logging. [#471](https://github.com/Mashape/kong/pull/471)
-  - Mashape Analytics: Several ALF (API Log Format) serialization fixes. [#515](https://github.com/Mashape/kong/pull/515)
-  - Oauth2: A response is now returned on `http://kong:8001/consumers/{consumer}/oauth2/{oauth2_id}`. [#469](https://github.com/Mashape/kong/issues/469)
-  - Oauth2: Saving `authenticated_userid` on Password Grant. [#476](https://github.com/Mashape/kong/pull/476)
-  - Oauth2: Proper handling of the `/oauth2/authorize` and `/oauth2/token` endpoints in the OAuth 2.0 Plugin when an API with a `path` is being consumed using the `public_dns` instead. [#503](https://github.com/Mashape/kong/issues/503)
-  - OAuth2: Properly returning `X-Authenticated-UserId` in the `client_credentials` and `password` flows. [#535](https://github.com/Mashape/kong/issues/535)
-  - Response-Transformer: Properly handling JSON responses that have a charset specified in their `Content-Type` header.
-
-## [0.4.2] - 2015/08/10
-
-#### Added
-
-- Cassandra authentication and SSL encryption. [#405](https://github.com/Mashape/kong/pull/405)
-- `preserve_host` flag on APIs to preserve the Host header when a request is proxied. [#444](https://github.com/Mashape/kong/issues/444)
-- Added the Resource Owner Password Credentials Grant to the OAuth 2.0 Plugin. [#448](https://github.com/Mashape/kong/issues/448)
-- Auto-generation of default SSL certificate. [#453](https://github.com/Mashape/kong/issues/453)
-
-#### Changed
-
-- Remove `cassandra.port` property in configuration. Ports are specified by having `cassandra.hosts` addresses using the `host:port` notation (RFC 3986). [#457](https://github.com/Mashape/kong/pull/457)
-- Default SSL certificate is now auto-generated and stored in the `nginx_working_dir`.
-- OAuth 2.0 plugin now properly forces HTTPS.
-
-#### Fixed
-
-- Better handling of multi-nodes Cassandra clusters. [#450](https://github.com/Mashape/kong/pull/405)
-- mashape-analytics plugin: handling of numerical values in querystrings. [#449](https://github.com/Mashape/kong/pull/405)
-- Path resolver `strip_path` option wrongfully matching the `path` property multiple times in the request URI. [#442](https://github.com/Mashape/kong/issues/442)
-- File Log Plugin bug that prevented the file creation in some environments. [#461](https://github.com/Mashape/kong/issues/461)
-- Clean output of the Kong CLI. [#235](https://github.com/Mashape/kong/issues/235)
-
-## [0.4.1] - 2015/07/23
-
-#### Fixed
-
-- Issues with the Mashape Analytics plugin. [#425](https://github.com/Mashape/kong/pull/425)
-- Handle hyphens when executing path routing with `strip_path` option enabled. [#431](https://github.com/Mashape/kong/pull/431)
-- Adding the Client Credentials OAuth 2.0 flow. [#430](https://github.com/Mashape/kong/issues/430)
-- A bug that prevented "dnsmasq" from being started on some systems, including Debian. [f7da790](https://github.com/Mashape/kong/commit/f7da79057ce29c7d1f6d90f4bc160cc3d9c8611f)
-- File Log plugin: optimizations by avoiding the buffered I/O layer. [20bb478](https://github.com/Mashape/kong/commit/20bb478952846faefec6091905bd852db24a0289)
-
-## [0.4.0] - 2015/07/15
-
-#### Added
-
-- Implement wildcard subdomains for APIs' `public_dns`. [#381](https://github.com/Mashape/kong/pull/381) [#297](https://github.com/Mashape/kong/pull/297)
-- Plugins
-  - **New OAuth 2.0 plugin.** [#341](https://github.com/Mashape/kong/pull/341) [#169](https://github.com/Mashape/kong/pull/169)
-  - **New Mashape Analytics plugin.** [#360](https://github.com/Mashape/kong/pull/360) [#272](https://github.com/Mashape/kong/pull/272)
-  - **New IP whitelisting/blacklisting plugin.** [#379](https://github.com/Mashape/kong/pull/379)
-  - Ratelimiting: support for multiple limits. [#382](https://github.com/Mashape/kong/pull/382) [#205](https://github.com/Mashape/kong/pull/205)
-  - HTTP logging: support for HTTPS endpoint. [#342](https://github.com/Mashape/kong/issues/342)
-  - Logging plugins: new properties for logs timing. [#351](https://github.com/Mashape/kong/issues/351)
-  - Key authentication: now auto-generates a key if none is specified. [#48](https://github.com/Mashape/kong/pull/48)
-- Resolver
-  - `path` property now accepts arbitrary depth. [#310](https://github.com/Mashape/kong/issues/310)
-- Admin API
-  - Enable CORS by default. [#371](https://github.com/Mashape/kong/pull/371)
-  - Expose a new endpoint to get a plugin configuration's schema. [#376](https://github.com/Mashape/kong/pull/376) [#309](https://github.com/Mashape/kong/pull/309)
-  - Expose a new endpoint to retrieve a node's status. [417c137](https://github.com/Mashape/kong/commit/417c1376c08d3562bebe0c0816c6b54df045f515)
-- CLI
-  - `$ kong migrations reset` now asks for confirmation. [#365](https://github.com/Mashape/kong/pull/365)
-
-#### Fixed
-
-- Plugins
-  - Basic authentication not being executed if added to an API with default configuration. [6d732cd](https://github.com/Mashape/kong/commit/6d732cd8b0ec92ef328faa843215d8264f50fb75)
-  - SSL plugin configuration parsing. [#353](https://github.com/Mashape/kong/pull/353)
-  - SSL plugin doesn't accept a `consumer_id` anymore, as this wouldn't make sense. [#372](https://github.com/Mashape/kong/pull/372) [#322](https://github.com/Mashape/kong/pull/322)
-  - Authentication plugins now return `401` when missing credentials. [#375](https://github.com/Mashape/kong/pull/375) [#354](https://github.com/Mashape/kong/pull/354)
-- Admin API
-  - Non supported HTTP methods now return `405` instead of `500`. [38f1b7f](https://github.com/Mashape/kong/commit/38f1b7fa9f45f60c4130ef5ff9fe2c850a2ba586)
-  - Prevent PATCH requests from overriding a plugin's configuration if partially updated. [9a7388d](https://github.com/Mashape/kong/commit/9a7388d695c9de105917cde23a684a7d6722a3ca)
-- Handle occasionally missing `schema_migrations` table. [#365](https://github.com/Mashape/kong/pull/365) [#250](https://github.com/Mashape/kong/pull/250)
-
-> **internal**
-> - DAO:
->   - Complete refactor. No more need for hard-coded queries. [#346](https://github.com/Mashape/kong/pull/346)
-> - Schemas:
->   - New `self_check` test for schema definitions. [5bfa7ca](https://github.com/Mashape/kong/commit/5bfa7ca13561173161781f872244d1340e4152c1)
-
-## [0.3.2] - 2015/06/08
-
-#### Fixed
-
-- Uppercase Cassandra keyspace bug that prevented Kong to work with [kongdb.org](http://kongdb.org/)
-- Multipart requests not properly parsed in the admin API. [#344](https://github.com/Mashape/kong/issues/344)
-
-## [0.3.1] - 2015/06/07
-
-#### Fixed
-
-- Schema migrations are now automatic, which was missing from previous releases. [#303](https://github.com/Mashape/kong/issues/303)
-
-## [0.3.0] - 2015/06/04
-
-#### Added
-
-- Support for SSL.
-- Plugins
-  - New HTTP logging plugin. [#226](https://github.com/Mashape/kong/issues/226) [#251](https://github.com/Mashape/kong/pull/251)
-  - New SSL plugin.
-  - New request size limiting plugin. [#292](https://github.com/Mashape/kong/pull/292)
-  - Default logging format improvements. [#226](https://github.com/Mashape/kong/issues/226) [#262](https://github.com/Mashape/kong/issues/262)
-  - File logging now logs to a custom file. [#202](https://github.com/Mashape/kong/issues/202)
-  - Keyauth plugin now defaults `key_names` to "apikey".
-- Admin API
-  - RESTful routing. Much nicer Admin API routing. Ex: `/apis/{name_or_id}/plugins`. [#98](https://github.com/Mashape/kong/issues/98) [#257](https://github.com/Mashape/kong/pull/257)
-  - Support `PUT` method for endpoints such as `/apis/`, `/apis/plugins/`, `/consumers/`
-  - Support for `application/json` and `x-www-form-urlencoded` Content Types for all `PUT`, `POST` and `PATCH` endpoints by passing a `Content-Type` header. [#236](https://github.com/Mashape/kong/pull/236)
-- Resolver
-  - Support resolving APIs by Path as well as by Header. [#192](https://github.com/Mashape/kong/pull/192) [#282](https://github.com/Mashape/kong/pull/282)
-  - Support for `X-Host-Override` as an alternative to `Host` for browsers. [#203](https://github.com/Mashape/kong/issues/203) [#246](https://github.com/Mashape/kong/pull/246)
-- Auth plugins now send user informations to your upstream services. [#228](https://github.com/Mashape/kong/issues/228)
-- Invalid `target_url` value are now being caught when creating an API. [#149](https://github.com/Mashape/kong/issues/149)
-
-#### Fixed
-
-- Uppercase Cassandra keyspace causing migration failure. [#249](https://github.com/Mashape/kong/issues/249)
-- Guarantee that ratelimiting won't allow requests in case the atomicity of the counter update is not guaranteed. [#289](https://github.com/Mashape/kong/issues/289)
-
-> **internal**
-> - Schemas:
->   - New property type: `array`. [#277](https://github.com/Mashape/kong/pull/277)
->   - Entities schemas now live in their own files and are starting to be unit tested.
->   - Subfields are handled better: (notify required subfields and auto-vivify is subfield has default values).
-> - Way faster unit tests. Not resetting the DB anymore between tests.
-> - Improved coverage computation (exclude `vendor/`).
-> - Travis now lints `kong/`.
-> - Way faster Travis setup.
-> - Added a new HTTP client for in-nginx usage, using the cosocket API.
-> - Various refactorings.
-> - Fix [#196](https://github.com/Mashape/kong/issues/196).
-> - Disabled ipv6 in resolver.
-
-## [0.2.1] - 2015/05/12
-
-This is a maintenance release including several bug fixes and usability improvements.
-
-#### Added
-- Support for local DNS resolution. [#194](https://github.com/Mashape/kong/pull/194)
-- Support for Debian 8 and Ubuntu 15.04.
-- DAO
-  - Cassandra version bumped to 2.1.5
-  - Support for Cassandra downtime. If Cassandra goes down and is brought back up, Kong will not need to restart anymore, statements will be re-prepared on-the-fly. This is part of an ongoing effort from [jbochi/lua-resty-cassandra#47](https://github.com/jbochi/lua-resty-cassandra/pull/47), [#146](https://github.com/Mashape/kong/pull/146) and [#187](https://github.com/Mashape/kong/pull/187).
-Queries effectuated during the downtime will still be lost. [#11](https://github.com/Mashape/kong/pull/11)
-  - Leverage reused sockets. If the DAO reuses a socket, it will not re-set their keyspace. This should give a small but appreciable performance improvement. [#170](https://github.com/Mashape/kong/pull/170)
-  - Cascade delete plugins configurations when deleting a Consumer or an API associated with it. [#107](https://github.com/Mashape/kong/pull/107)
-  - Allow Cassandra hosts listening on different ports than the default. [#185](https://github.com/Mashape/kong/pull/185)
-- CLI
-  - Added a notice log when Kong tries to connect to Cassandra to avoid user confusion. [#168](https://github.com/Mashape/kong/pull/168)
-  - The CLI now tests if the ports are already being used before starting and warns.
-- Admin API
-  - `name` is now an optional property for APIs. If none is being specified, the name will be the API `public_dns`. [#181](https://github.com/Mashape/kong/pull/181)
-- Configuration
-  - The memory cache size is now configurable. [#208](https://github.com/Mashape/kong/pull/208)
-
-#### Fixed
-- Resolver
-  - More explicit "API not found" message from the resolver if the Host was not found in the system. "Api not foun with Host: %s".
-  - If multiple hosts headers are being sent, Kong will test them all to see if one of the API is in the system. [#186](https://github.com/Mashape/kong/pull/186)
-- Admin API: responses now have a new line after the body. [#164](https://github.com/Mashape/kong/issues/164)
-- DAO: keepalive property is now properly passed when Kong calls `set_keepalive` on Cassandra sockets.
-- Multipart dependency throwing error at startup. [#213](https://github.com/Mashape/kong/pull/213)
-
-> **internal**
-> - Separate Migrations from the DAO factory.
-> - Update dev config + Makefile rules (`run` becomes `start`).
-> - Introducing an `ngx` stub for unit tests and CLI.
-> - Switch many PCRE regexes to using patterns.
-
-## [0.2.0-2] - 2015/04/27
-
-First public release of Kong. This version brings a lot of internal improvements as well as more usability and a few additional plugins.
-
-#### Added
-- Plugins
-  - CORS plugin.
-  - Request transformation plugin.
-  - NGINX plus monitoring plugin.
-- Configuration
-  - New properties: `proxy_port` and `api_admin_port`. [#142](https://github.com/Mashape/kong/issues/142)
-- CLI
-  - Better info, help and error messages. [#118](https://github.com/Mashape/kong/issues/118) [#124](https://github.com/Mashape/kong/issues/124)
-  - New commands: `kong reload`, `kong quit`. [#114](https://github.com/Mashape/kong/issues/114) Alias of `version`: `kong --version` [#119](https://github.com/Mashape/kong/issues/119)
-  - `kong restart` simply starts Kong if not previously running + better pid file handling. [#131](https://github.com/Mashape/kong/issues/131)
-- Package distributions: .rpm, .deb and .pkg for easy installs on most common platforms.
-
-#### Fixed
-- Admin API: trailing slash is not necessary anymore for core resources such as `/apis` or `/consumers`.
-- Leaner default configuration. [#156](https://github.com/Mashape/kong/issues/156)
-
-> **internal**
-> - All scripts moved to the CLI as "hidden" commands (`kong db`, `kong config`).
-> - More tests as always, and they are structured better. The coverage went down mainly because of plugins which will later move to their own repos. We are all eagerly waiting for that!
-> - `src/` was renamed to `kong/` for ease of development
-> - All system dependencies versions for package building and travis-ci are now listed in `versions.sh`
-> - DAO doesn't need to `:prepare()` prior to run queries. Queries can be prepared at runtime. [#146](https://github.com/Mashape/kong/issues/146)
-
-## [0.1.1beta-2] - 2015/03/30
-
-#### Fixed
-
-- Wrong behavior of auto-migration in `kong start`.
-
-## [0.1.0beta-3] - 2015/03/25
-
-First public beta. Includes caching and better usability.
-
-#### Added
-- Required Openresty is now `1.7.10.1`.
-- Freshly built CLI, rewritten in Lua
-- `kong start` using a new DB keyspace will automatically migrate the schema. [#68](https://github.com/Mashape/kong/issues/68)
-- Anonymous error reporting on Proxy and API. [#64](https://github.com/Mashape/kong/issues/64)
-- Configuration
-  - Simplified configuration file (unified in `kong.yml`).
-  - In configuration, `plugins_installed` was renamed to `plugins_available`. [#59](https://github.com/Mashape/kong/issues/59)
-  - Order of `plugins_available` doesn't matter anymore. [#17](https://github.com/Mashape/kong/issues/17)
-  - Better handling of plugins: Kong now detects which plugins are configured and if they are installed on the current machine.
-  - `bin/kong` now defaults on `/etc/kong.yml` for config and `/var/logs/kong` for output. [#71](https://github.com/Mashape/kong/issues/71)
-- Proxy: APIs/Consumers caching with expiration for faster authentication.
-- Admin API: Plugins now use plain form parameters for configuration. [#70](https://github.com/Mashape/kong/issues/70)
-- Keep track of already executed migrations. `rollback` now behaves as expected. [#8](https://github.com/Mashape/kong/issues/8)
-
-#### Fixed
-- `Server` header now sends Kong. [#57](https://github.com/Mashape/kong/issues/57)
-- migrations not being executed in order on Linux. This issue wasn't noticed until unit testing the migrations because for now we only have 1 migration file.
-- Admin API: Errors responses are now sent as JSON. [#58](https://github.com/Mashape/kong/issues/58)
-
-> **internal**
-> - We now have code linting and coverage.
-> - Faker and Migrations instances don't live in the DAO Factory anymore, they are only used in scripts and tests.
-> - `scripts/config.lua` allows environment based configurations. `make dev` generates a `kong.DEVELOPMENT.yml` and `kong_TEST.yml`. Different keyspaces and ports.
-> - `spec_helpers.lua` allows tests to not rely on the `Makefile` anymore. Integration tests can run 100% from `busted`.
-> - Switch integration testing from [httpbin.org] to [mockbin.com].
-> - `core` plugin was renamed to `resolver`.
-
-## [0.0.1alpha-1] - 2015/02/25
-
-First version running with Cassandra.
-
-#### Added
-- Basic proxying.
-- Built-in authentication plugin (api key, HTTP basic).
-- Built-in ratelimiting plugin.
-- Built-in TCP logging plugin.
-- Configuration API (for consumers, apis, plugins).
-- CLI `bin/kong` script.
-- Database migrations (using `db.lua`).
-
-[unreleased]: https://github.com/mashape/kong/compare/0.10.1...next
-[0.10.1]: https://github.com/mashape/kong/compare/0.10.0...0.10.1
-[0.10.0]: https://github.com/mashape/kong/compare/0.9.9...0.10.0
-[0.9.9]: https://github.com/mashape/kong/compare/0.9.8...0.9.9
-[0.9.8]: https://github.com/mashape/kong/compare/0.9.7...0.9.8
-[0.9.7]: https://github.com/mashape/kong/compare/0.9.6...0.9.7
-[0.9.6]: https://github.com/mashape/kong/compare/0.9.5...0.9.6
-[0.9.5]: https://github.com/mashape/kong/compare/0.9.4...0.9.5
-[0.9.4]: https://github.com/mashape/kong/compare/0.9.3...0.9.4
-[0.9.3]: https://github.com/mashape/kong/compare/0.9.2...0.9.3
-[0.9.2]: https://github.com/mashape/kong/compare/0.9.1...0.9.2
-[0.9.1]: https://github.com/mashape/kong/compare/0.9.0...0.9.1
-[0.9.0]: https://github.com/mashape/kong/compare/0.8.3...0.9.0
-[0.8.3]: https://github.com/mashape/kong/compare/0.8.2...0.8.3
-[0.8.2]: https://github.com/mashape/kong/compare/0.8.1...0.8.2
-[0.8.1]: https://github.com/mashape/kong/compare/0.8.0...0.8.1
-[0.8.0]: https://github.com/mashape/kong/compare/0.7.0...0.8.0
-[0.7.0]: https://github.com/mashape/kong/compare/0.6.1...0.7.0
-[0.6.1]: https://github.com/mashape/kong/compare/0.6.0...0.6.1
-[0.6.0]: https://github.com/mashape/kong/compare/0.5.4...0.6.0
-[0.5.4]: https://github.com/mashape/kong/compare/0.5.3...0.5.4
-[0.5.3]: https://github.com/mashape/kong/compare/0.5.2...0.5.3
-[0.5.2]: https://github.com/mashape/kong/compare/0.5.1...0.5.2
-[0.5.1]: https://github.com/mashape/kong/compare/0.5.0...0.5.1
-[0.5.0]: https://github.com/mashape/kong/compare/0.4.2...0.5.0
-[0.4.2]: https://github.com/mashape/kong/compare/0.4.1...0.4.2
-[0.4.1]: https://github.com/mashape/kong/compare/0.4.0...0.4.1
-[0.4.0]: https://github.com/mashape/kong/compare/0.3.2...0.4.0
-[0.3.2]: https://github.com/mashape/kong/compare/0.3.1...0.3.2
-[0.3.1]: https://github.com/mashape/kong/compare/0.3.0...0.3.1
-[0.3.0]: https://github.com/mashape/kong/compare/0.2.1...0.3.0
-[0.2.1]: https://github.com/mashape/kong/compare/0.2.0-2...0.2.1
-[0.2.0-2]: https://github.com/mashape/kong/compare/0.1.1beta-2...0.2.0-2
-[0.1.1beta-2]: https://github.com/mashape/kong/compare/0.1.0beta-3...0.1.1beta-2
-[0.1.0beta-3]: https://github.com/mashape/kong/compare/2236374d5624ad98ea21340ca685f7584ec35744...0.1.0beta-3
-[0.0.1alpha-1]: https://github.com/mashape/kong/compare/ffd70b3101ba38d9acc776038d124f6e2fccac3c...2236374d5624ad98ea21340ca685f7584ec35744+    [#2304](https://github.com/Mashape/kong/pull/2304)