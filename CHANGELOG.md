--- conflicted
+++ resolved
@@ -72,10 +72,6 @@
   [#11066](https://github.com/Kong/kong/pull/11066)
 - Fix a bug that caused sampling rate to be applied to individual spans producing split traces.
   [#11135](https://github.com/Kong/kong/pull/11135)
-<<<<<<< HEAD
-- Fix a bug that caused spans to not be instrumented with http.status_code when the request was not proxied upstream.
-  [#11152](https://github.com/Kong/kong/pull/11152)
-=======
 - Fix a bug that caused the router to fail in `traditional_compatible` mode when a route with multiple paths and no service was created.
   [#11158](https://github.com/Kong/kong/pull/11158)
 - Fix an issue where the router of flavor `expressions` can not work correctly
@@ -83,7 +79,8 @@
   [#11082](https://github.com/Kong/kong/pull/11082)
 - Fix an issue where the router of flavor `expressions` can not configure https redirection.
   [#11166](https://github.com/Kong/kong/pull/11166)
->>>>>>> 03662a57
+  - Fix a bug that caused spans to not be instrumented with http.status_code when the request was not proxied upstream.
+  [#11152](https://github.com/Kong/kong/pull/11152)
 
 #### Admin API
 
