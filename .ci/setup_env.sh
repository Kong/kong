#!/usr/bin/env bash
set -e

#---------
# Download
#---------
OPENSSL_DOWNLOAD=$DOWNLOAD_CACHE/openssl-$OPENSSL
OPENRESTY_DOWNLOAD=$DOWNLOAD_CACHE/openresty-$OPENRESTY
OPENRESTY_PATCHES_DOWNLOAD=$DOWNLOAD_CACHE/openresty-patches-master
LUAROCKS_DOWNLOAD=$DOWNLOAD_CACHE/luarocks-$LUAROCKS
CPAN_DOWNLOAD=$DOWNLOAD_CACHE/cpanm

mkdir -p $OPENSSL_DOWNLOAD $OPENRESTY_DOWNLOAD $OPENRESTY_PATCHES_DOWNLOAD $LUAROCKS_DOWNLOAD $CPAN_DOWNLOAD

if [ ! "$(ls -A $OPENSSL_DOWNLOAD)" ]; then
  pushd $DOWNLOAD_CACHE
    curl -s -S -L http://www.openssl.org/source/openssl-$OPENSSL.tar.gz | tar xz
  popd
fi

if [ ! "$(ls -A $OPENRESTY_DOWNLOAD)" ]; then
  pushd $DOWNLOAD_CACHE
    curl -s -S -L https://openresty.org/download/openresty-$OPENRESTY.tar.gz | tar xz
  popd
fi

if [ ! "$(ls -A $OPENRESTY_PATCHES_DOWNLOAD)" ]; then
  pushd $DOWNLOAD_CACHE
    curl -s -S -L https://github.com/Kong/openresty-patches/archive/master.tar.gz | tar xz
  popd
fi

if [ ! "$(ls -A $LUAROCKS_DOWNLOAD)" ]; then
  git clone -q https://github.com/keplerproject/luarocks.git $LUAROCKS_DOWNLOAD
fi

if [ ! "$(ls -A $CPAN_DOWNLOAD)" ]; then
  wget -O $CPAN_DOWNLOAD/cpanm https://cpanmin.us
fi

#--------
# Install
#--------
OPENSSL_INSTALL=$INSTALL_CACHE/openssl-$OPENSSL
OPENRESTY_INSTALL=$INSTALL_CACHE/openresty-$OPENRESTY
LUAROCKS_INSTALL=$INSTALL_CACHE/luarocks-$LUAROCKS

mkdir -p $OPENSSL_INSTALL $OPENRESTY_INSTALL $LUAROCKS_INSTALL

if [ ! "$(ls -A $OPENSSL_INSTALL)" ]; then
  pushd $OPENSSL_DOWNLOAD
    echo "Installing OpenSSL $OPENSSL..."
    ./config shared --prefix=$OPENSSL_INSTALL &> build.log || (cat build.log && exit 1)
    make &> build.log || (cat build.log && exit 1)
    make install_sw &> build.log || (cat build.log && exit 1)
  popd
fi

if [ ! "$(ls -A $OPENRESTY_INSTALL)" ]; then
  OPENRESTY_OPTS=(
    "--prefix=$OPENRESTY_INSTALL"
    "--with-cc-opt='-I$OPENSSL_INSTALL/include'"
    "--with-ld-opt='-L$OPENSSL_INSTALL/lib -Wl,-rpath,$OPENSSL_INSTALL/lib'"
    "--with-pcre-jit"
    "--with-http_ssl_module"
    "--with-http_realip_module"
    "--with-http_stub_status_module"
    "--with-http_v2_module"
    "--with-stream_ssl_preread_module"
  )

  pushd $OPENRESTY_DOWNLOAD
    if [ -d $OPENRESTY_PATCHES_DOWNLOAD/patches/$OPENRESTY ]; then
      pushd bundle
        for patch_file in $(ls -1 $OPENRESTY_PATCHES_DOWNLOAD/patches/$OPENRESTY/*.patch); do
          echo "Applying OpenResty patch $patch_file"
          patch -p1 < $patch_file 2> build.log || (cat build.log && exit 1)
        done
      popd
    fi
    echo "Installing OpenResty $OPENRESTY..."
    eval ./configure ${OPENRESTY_OPTS[*]} &> build.log || (cat build.log && exit 1)
    make &> build.log || (cat build.log && exit 1)
    make install &> build.log || (cat build.log && exit 1)
  popd
fi

if [ ! "$(ls -A $LUAROCKS_INSTALL)" ]; then
  pushd $LUAROCKS_DOWNLOAD
    echo "Installing LuaRocks $LUAROCKS..."
    git checkout -q v$LUAROCKS
    ./configure \
      --prefix=$LUAROCKS_INSTALL \
      --lua-suffix=jit \
      --with-lua=$OPENRESTY_INSTALL/luajit \
      --with-lua-include=$OPENRESTY_INSTALL/luajit/include/luajit-2.1 \
      &> build.log || (cat build.log && exit 1)
    make build &> build.log || (cat build.log && exit 1)
    make install &> build.log || (cat build.log && exit 1)
  popd
fi

export OPENSSL_DIR=$OPENSSL_INSTALL # for LuaSec install

export PATH=$OPENSSL_INSTALL/bin:$OPENRESTY_INSTALL/nginx/sbin:$OPENRESTY_INSTALL/bin:$LUAROCKS_INSTALL/bin:$CPAN_DOWNLOAD:$PATH
export LD_LIBRARY_PATH=$OPENSSL_INSTALL/lib:$LD_LIBRARY_PATH # for openssl's CLI invoked in the test suite

eval `luarocks path`

# -------------------------------------
# Install ccm & setup Cassandra cluster
# -------------------------------------
if [[ "$KONG_TEST_DATABASE" == "cassandra" ]]; then
  echo "Setting up Cassandra"
  docker run -d --name=cassandra --rm -p 7199:7199 -p 7000:7000 -p 9160:9160 -p 9042:9042 cassandra:$CASSANDRA
  grep -q 'Created default superuser role' <(docker logs -f cassandra)
fi

# -------------------
# Install Test::Nginx
# -------------------
if [[ "$TEST_SUITE" == "pdk" ]]; then
  echo "Installing CPAN dependencies..."
  chmod +x $CPAN_DOWNLOAD/cpanm
  cpanm --notest Test::Nginx &> build.log || (cat build.log && exit 1)
  cpanm --notest --local-lib=$TRAVIS_BUILD_DIR/perl5 local::lib && eval $(perl -I $TRAVIS_BUILD_DIR/perl5/lib/perl5/ -Mlocal::lib)
fi

nginx -V
resty -V
luarocks --version
<<<<<<< HEAD


set +e
=======
openssl version
>>>>>>> cc97d5bb
<|MERGE_RESOLUTION|>--- conflicted
+++ resolved
@@ -129,10 +129,7 @@
 nginx -V
 resty -V
 luarocks --version
-<<<<<<< HEAD
+openssl version
 
 
-set +e
-=======
-openssl version
->>>>>>> cc97d5bb
+set +e