#!/usr/bin/env bash
# set -e

#---------
# Download
#---------

DEPS_HASH=$(cat .ci/setup_env.sh .travis.yml | md5sum | awk '{ print $1 }')
<<<<<<< HEAD

OPENSSL_DOWNLOAD=$DOWNLOAD_CACHE/$DEPS_HASH/openssl-$OPENSSL
OPENRESTY_DOWNLOAD=$DOWNLOAD_CACHE/$DEPS_HASH/openresty-$OPENRESTY
OPENRESTY_PATCHES_DOWNLOAD=$DOWNLOAD_CACHE/$DEPS_HASH/openresty-patches-master
KONG_NGINX_MODULE_DOWNLOAD=$DOWNLOAD_CACHE/lua-kong-nginx-module-$KONG_NGINX_MODULE
LUAROCKS_DOWNLOAD=$DOWNLOAD_CACHE/$DEPS_HASH/luarocks-$LUAROCKS
CPAN_DOWNLOAD=$DOWNLOAD_CACHE/$DEPS_HASH/cpanm

mkdir -p $OPENSSL_DOWNLOAD $OPENRESTY_DOWNLOAD $OPENRESTY_PATCHES_DOWNLOAD $KONG_NGINX_MODULE_DOWNLOAD $LUAROCKS_DOWNLOAD $CPAN_DOWNLOAD

if [ ! "$(ls -A $OPENSSL_DOWNLOAD)" ]; then
  pushd $DOWNLOAD_CACHE/$DEPS_HASH
    curl -s -S -L http://www.openssl.org/source/openssl-$OPENSSL.tar.gz | tar xz
  popd
fi

if [ ! "$(ls -A $OPENRESTY_DOWNLOAD)" ]; then
  pushd $DOWNLOAD_CACHE/$DEPS_HASH
    curl -s -S -L https://openresty.org/download/openresty-$OPENRESTY.tar.gz | tar xz
  popd
fi

if [ ! "$(ls -A $OPENRESTY_PATCHES_DOWNLOAD)" ]; then
  pushd $DOWNLOAD_CACHE/$DEPS_HASH
    curl -s -S -L https://github.com/Kong/openresty-patches/archive/master.tar.gz | tar xz
  popd
fi

if [ ! "$(ls -A $KONG_NGINX_MODULE_DOWNLOAD)" ]; then
  pushd $DOWNLOAD_CACHE/$DEPS_HASH
    git clone -q https://github.com/Kong/lua-kong-nginx-module.git $KONG_NGINX_MODULE_DOWNLOAD
  popd
fi

if [ ! "$(ls -A $LUAROCKS_DOWNLOAD)" ]; then
  git clone -q https://github.com/keplerproject/luarocks.git $LUAROCKS_DOWNLOAD
fi

if [ ! "$(ls -A $CPAN_DOWNLOAD)" ]; then
  wget -O $CPAN_DOWNLOAD/cpanm https://cpanmin.us
fi
=======
BUILD_TOOLS_DOWNLOAD=$DOWNLOAD_ROOT/openresty-build-tools

mkdir -p $BUILD_TOOLS_DOWNLOAD

wget -O $BUILD_TOOLS_DOWNLOAD/kong-ngx-build https://raw.githubusercontent.com/Kong/openresty-build-tools/master/kong-ngx-build
chmod +x $BUILD_TOOLS_DOWNLOAD/kong-ngx-build

export PATH=$BUILD_TOOLS_DOWNLOAD:$PATH
>>>>>>> 5e9a43a3

#--------
# Install
#--------
<<<<<<< HEAD
OPENSSL_INSTALL=$INSTALL_CACHE/$DEPS_HASH/openssl-$OPENSSL
OPENRESTY_INSTALL=$INSTALL_CACHE/$DEPS_HASH/openresty-$OPENRESTY
LUAROCKS_INSTALL=$INSTALL_CACHE/$DEPS_HASH/luarocks-$LUAROCKS

mkdir -p $OPENSSL_INSTALL $OPENRESTY_INSTALL $LUAROCKS_INSTALL

if [ ! "$(ls -A $OPENSSL_INSTALL)" ]; then
  pushd $OPENSSL_DOWNLOAD
    echo "Installing OpenSSL $OPENSSL..."
    ./config shared --prefix=$OPENSSL_INSTALL &> build.log || (cat build.log && exit 1)
    make &> build.log || (cat build.log && exit 1)
    make install_sw &> build.log || (cat build.log && exit 1)
  popd
fi

if [ ! "$(ls -A $OPENRESTY_INSTALL)" ]; then
  OPENRESTY_OPTS=(
    "--prefix=$OPENRESTY_INSTALL"
    "--with-cc-opt='-I$OPENSSL_INSTALL/include'"
    "--with-ld-opt='-L$OPENSSL_INSTALL/lib -Wl,-rpath,$OPENSSL_INSTALL/lib'"
    "--with-pcre-jit"
    "--with-http_ssl_module"
    "--with-http_realip_module"
    "--with-http_stub_status_module"
    "--with-http_v2_module"
    "--with-stream_ssl_preread_module"
    "--add-module=$KONG_NGINX_MODULE_DOWNLOAD"
  )

  pushd $OPENRESTY_DOWNLOAD
    if [ -d $OPENRESTY_PATCHES_DOWNLOAD/patches/$OPENRESTY ]; then
      pushd bundle
        for patch_file in $(ls -1 $OPENRESTY_PATCHES_DOWNLOAD/patches/$OPENRESTY/*.patch); do
          echo "Applying OpenResty patch $patch_file"
          patch -p1 < $patch_file 2> build.log || (cat build.log && exit 1)
        done
      popd
    fi
    echo "Installing OpenResty $OPENRESTY..."
    eval ./configure ${OPENRESTY_OPTS[*]} &> build.log || (cat build.log && exit 1)
    make &> build.log || (cat build.log && exit 1)
    make install &> build.log || (cat build.log && exit 1)

    echo "Installing lua-kong-nginx-module $..."
    pushd $KONG_NGINX_MODULE_DOWNLOAD
      git checkout -q $KONG_NGINX_MODULE
      make install LUA_LIB_DIR=$OPENRESTY_INSTALL/lualib
    popd
  popd
fi

if [ ! "$(ls -A $LUAROCKS_INSTALL)" ]; then
  pushd $LUAROCKS_DOWNLOAD
    echo "Installing LuaRocks $LUAROCKS..."
    git checkout -q v$LUAROCKS
    ./configure \
      --prefix=$LUAROCKS_INSTALL \
      --lua-suffix=jit \
      --with-lua=$OPENRESTY_INSTALL/luajit \
      --with-lua-include=$OPENRESTY_INSTALL/luajit/include/luajit-2.1 \
      &> build.log || (cat build.log && exit 1)
    make build &> build.log || (cat build.log && exit 1)
    make install &> build.log || (cat build.log && exit 1)
  popd
fi
=======
INSTALL_ROOT=$INSTALL_CACHE/$DEPS_HASH

kong-ngx-build -p $INSTALL_ROOT --work $DOWNLOAD_ROOT --openresty $OPENRESTY --openssl $OPENSSL --luarocks $LUAROCKS -j $JOBS

OPENSSL_INSTALL=$INSTALL_ROOT/openssl
OPENRESTY_INSTALL=$INSTALL_ROOT/openresty
LUAROCKS_INSTALL=$INSTALL_ROOT/luarocks
>>>>>>> 5e9a43a3

export OPENSSL_DIR=$OPENSSL_INSTALL # for LuaSec install

export PATH=$OPENSSL_INSTALL/bin:$OPENRESTY_INSTALL/nginx/sbin:$OPENRESTY_INSTALL/bin:$LUAROCKS_INSTALL/bin:$PATH
export LD_LIBRARY_PATH=$OPENSSL_INSTALL/lib:$LD_LIBRARY_PATH # for openssl's CLI invoked in the test suite

eval `luarocks path`

# -------------------------------------
# Install ccm & setup Cassandra cluster
# -------------------------------------
if [[ "$KONG_TEST_DATABASE" == "cassandra" ]]; then
  echo "Setting up Cassandra"
  docker run -d --name=cassandra --rm -p 7199:7199 -p 7000:7000 -p 9160:9160 -p 9042:9042 cassandra:$CASSANDRA
  grep -q 'Created default superuser role' <(docker logs -f cassandra)
fi

# -------------------
# Install Test::Nginx
# -------------------
if [[ "$TEST_SUITE" == "pdk" ]]; then
  CPAN_DOWNLOAD=$DOWNLOAD_ROOT/cpanm
  mkdir -p $CPAN_DOWNLOAD
  wget -O $CPAN_DOWNLOAD/cpanm https://cpanmin.us
  chmod +x $CPAN_DOWNLOAD/cpanm
  export PATH=$CPAN_DOWNLOAD:$PATH

  echo "Installing CPAN dependencies..."
  cpanm --notest Test::Nginx &> build.log || (cat build.log && exit 1)
  cpanm --notest --local-lib=$TRAVIS_BUILD_DIR/perl5 local::lib && eval $(perl -I $TRAVIS_BUILD_DIR/perl5/lib/perl5/ -Mlocal::lib)
fi

nginx -V
resty -V
luarocks --version
openssl version


set +e<|MERGE_RESOLUTION|>--- conflicted
+++ resolved
@@ -6,49 +6,6 @@
 #---------
 
 DEPS_HASH=$(cat .ci/setup_env.sh .travis.yml | md5sum | awk '{ print $1 }')
-<<<<<<< HEAD
-
-OPENSSL_DOWNLOAD=$DOWNLOAD_CACHE/$DEPS_HASH/openssl-$OPENSSL
-OPENRESTY_DOWNLOAD=$DOWNLOAD_CACHE/$DEPS_HASH/openresty-$OPENRESTY
-OPENRESTY_PATCHES_DOWNLOAD=$DOWNLOAD_CACHE/$DEPS_HASH/openresty-patches-master
-KONG_NGINX_MODULE_DOWNLOAD=$DOWNLOAD_CACHE/lua-kong-nginx-module-$KONG_NGINX_MODULE
-LUAROCKS_DOWNLOAD=$DOWNLOAD_CACHE/$DEPS_HASH/luarocks-$LUAROCKS
-CPAN_DOWNLOAD=$DOWNLOAD_CACHE/$DEPS_HASH/cpanm
-
-mkdir -p $OPENSSL_DOWNLOAD $OPENRESTY_DOWNLOAD $OPENRESTY_PATCHES_DOWNLOAD $KONG_NGINX_MODULE_DOWNLOAD $LUAROCKS_DOWNLOAD $CPAN_DOWNLOAD
-
-if [ ! "$(ls -A $OPENSSL_DOWNLOAD)" ]; then
-  pushd $DOWNLOAD_CACHE/$DEPS_HASH
-    curl -s -S -L http://www.openssl.org/source/openssl-$OPENSSL.tar.gz | tar xz
-  popd
-fi
-
-if [ ! "$(ls -A $OPENRESTY_DOWNLOAD)" ]; then
-  pushd $DOWNLOAD_CACHE/$DEPS_HASH
-    curl -s -S -L https://openresty.org/download/openresty-$OPENRESTY.tar.gz | tar xz
-  popd
-fi
-
-if [ ! "$(ls -A $OPENRESTY_PATCHES_DOWNLOAD)" ]; then
-  pushd $DOWNLOAD_CACHE/$DEPS_HASH
-    curl -s -S -L https://github.com/Kong/openresty-patches/archive/master.tar.gz | tar xz
-  popd
-fi
-
-if [ ! "$(ls -A $KONG_NGINX_MODULE_DOWNLOAD)" ]; then
-  pushd $DOWNLOAD_CACHE/$DEPS_HASH
-    git clone -q https://github.com/Kong/lua-kong-nginx-module.git $KONG_NGINX_MODULE_DOWNLOAD
-  popd
-fi
-
-if [ ! "$(ls -A $LUAROCKS_DOWNLOAD)" ]; then
-  git clone -q https://github.com/keplerproject/luarocks.git $LUAROCKS_DOWNLOAD
-fi
-
-if [ ! "$(ls -A $CPAN_DOWNLOAD)" ]; then
-  wget -O $CPAN_DOWNLOAD/cpanm https://cpanmin.us
-fi
-=======
 BUILD_TOOLS_DOWNLOAD=$DOWNLOAD_ROOT/openresty-build-tools
 
 mkdir -p $BUILD_TOOLS_DOWNLOAD
@@ -57,78 +14,10 @@
 chmod +x $BUILD_TOOLS_DOWNLOAD/kong-ngx-build
 
 export PATH=$BUILD_TOOLS_DOWNLOAD:$PATH
->>>>>>> 5e9a43a3
 
 #--------
 # Install
 #--------
-<<<<<<< HEAD
-OPENSSL_INSTALL=$INSTALL_CACHE/$DEPS_HASH/openssl-$OPENSSL
-OPENRESTY_INSTALL=$INSTALL_CACHE/$DEPS_HASH/openresty-$OPENRESTY
-LUAROCKS_INSTALL=$INSTALL_CACHE/$DEPS_HASH/luarocks-$LUAROCKS
-
-mkdir -p $OPENSSL_INSTALL $OPENRESTY_INSTALL $LUAROCKS_INSTALL
-
-if [ ! "$(ls -A $OPENSSL_INSTALL)" ]; then
-  pushd $OPENSSL_DOWNLOAD
-    echo "Installing OpenSSL $OPENSSL..."
-    ./config shared --prefix=$OPENSSL_INSTALL &> build.log || (cat build.log && exit 1)
-    make &> build.log || (cat build.log && exit 1)
-    make install_sw &> build.log || (cat build.log && exit 1)
-  popd
-fi
-
-if [ ! "$(ls -A $OPENRESTY_INSTALL)" ]; then
-  OPENRESTY_OPTS=(
-    "--prefix=$OPENRESTY_INSTALL"
-    "--with-cc-opt='-I$OPENSSL_INSTALL/include'"
-    "--with-ld-opt='-L$OPENSSL_INSTALL/lib -Wl,-rpath,$OPENSSL_INSTALL/lib'"
-    "--with-pcre-jit"
-    "--with-http_ssl_module"
-    "--with-http_realip_module"
-    "--with-http_stub_status_module"
-    "--with-http_v2_module"
-    "--with-stream_ssl_preread_module"
-    "--add-module=$KONG_NGINX_MODULE_DOWNLOAD"
-  )
-
-  pushd $OPENRESTY_DOWNLOAD
-    if [ -d $OPENRESTY_PATCHES_DOWNLOAD/patches/$OPENRESTY ]; then
-      pushd bundle
-        for patch_file in $(ls -1 $OPENRESTY_PATCHES_DOWNLOAD/patches/$OPENRESTY/*.patch); do
-          echo "Applying OpenResty patch $patch_file"
-          patch -p1 < $patch_file 2> build.log || (cat build.log && exit 1)
-        done
-      popd
-    fi
-    echo "Installing OpenResty $OPENRESTY..."
-    eval ./configure ${OPENRESTY_OPTS[*]} &> build.log || (cat build.log && exit 1)
-    make &> build.log || (cat build.log && exit 1)
-    make install &> build.log || (cat build.log && exit 1)
-
-    echo "Installing lua-kong-nginx-module $..."
-    pushd $KONG_NGINX_MODULE_DOWNLOAD
-      git checkout -q $KONG_NGINX_MODULE
-      make install LUA_LIB_DIR=$OPENRESTY_INSTALL/lualib
-    popd
-  popd
-fi
-
-if [ ! "$(ls -A $LUAROCKS_INSTALL)" ]; then
-  pushd $LUAROCKS_DOWNLOAD
-    echo "Installing LuaRocks $LUAROCKS..."
-    git checkout -q v$LUAROCKS
-    ./configure \
-      --prefix=$LUAROCKS_INSTALL \
-      --lua-suffix=jit \
-      --with-lua=$OPENRESTY_INSTALL/luajit \
-      --with-lua-include=$OPENRESTY_INSTALL/luajit/include/luajit-2.1 \
-      &> build.log || (cat build.log && exit 1)
-    make build &> build.log || (cat build.log && exit 1)
-    make install &> build.log || (cat build.log && exit 1)
-  popd
-fi
-=======
 INSTALL_ROOT=$INSTALL_CACHE/$DEPS_HASH
 
 kong-ngx-build -p $INSTALL_ROOT --work $DOWNLOAD_ROOT --openresty $OPENRESTY --openssl $OPENSSL --luarocks $LUAROCKS -j $JOBS
@@ -136,7 +25,6 @@
 OPENSSL_INSTALL=$INSTALL_ROOT/openssl
 OPENRESTY_INSTALL=$INSTALL_ROOT/openresty
 LUAROCKS_INSTALL=$INSTALL_ROOT/luarocks
->>>>>>> 5e9a43a3
 
 export OPENSSL_DIR=$OPENSSL_INSTALL # for LuaSec install
 
