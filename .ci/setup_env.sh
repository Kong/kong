#!/usr/bin/env bash
# set -eu

die() {
    echo $1
    exit -1
}

dep_version() {
    [ $(grep $1 .requirements | wc -l) != 1 ] && die "value not in .requirements (or doubled)"
    grep $1 .requirements | sed -e 's/.*=//' | tr -d '\n'
}

OPENRESTY=$(dep_version RESTY_VERSION)
LUAROCKS=$(dep_version RESTY_LUAROCKS_VERSION)
OPENSSL=$(dep_version RESTY_OPENSSL_VERSION)
<<<<<<< HEAD
OPENRESTY_PATCHES_BRANCH=$(dep_version OPENRESTY_PATCHES_BRANCH)
KONG_NGINX_MODULE_BRANCH=$(dep_version KONG_NGINX_MODULE_BRANCH)
BUILD_TOOLS=$(dep_version BUILD_TOOLS)
=======
GO_PLUGINSERVER=$(dep_version KONG_GO_PLUGINSERVER_VERSION)
>>>>>>> 28e4baf3


#---------
# Download
#---------

DEPS_HASH=$(cat .ci/setup_env.sh .travis.yml .requirements | md5sum | awk '{ print $1 }')
DOWNLOAD_ROOT=${DOWNLOAD_ROOT:=/download-root}
BUILD_TOOLS_DOWNLOAD=$DOWNLOAD_ROOT/kong-build-tools
GO_PLUGINSERVER_DOWNLOAD=$DOWNLOAD_ROOT/go-pluginserver

KONG_NGINX_MODULE_BRANCH=${KONG_NGINX_MODULE_BRANCH:=master}

if [ $TRAVIS_BRANCH == "master" ] || [ ! -z "$TRAVIS_TAG" ]; then
  KONG_BUILD_TOOLS_BRANCH=${KONG_BUILD_TOOLS_BRANCH:=master}
else
  KONG_BUILD_TOOLS_BRANCH=${KONG_BUILD_TOOLS_BRANCH:=next}
fi

if [ ! -d $BUILD_TOOLS_DOWNLOAD ]; then
<<<<<<< HEAD
    git clone -q https://github.com/Kong/openresty-build-tools.git $BUILD_TOOLS_DOWNLOAD -b $BUILD_TOOLS
else
    pushd $BUILD_TOOLS_DOWNLOAD
        git fetch
        git reset --hard origin/$BUILD_TOOLS
=======
    git clone -b $KONG_BUILD_TOOLS_BRANCH https://github.com/Kong/kong-build-tools.git $BUILD_TOOLS_DOWNLOAD
else
    pushd $BUILD_TOOLS_DOWNLOAD
        git fetch
        git reset --hard origin/$KONG_BUILD_TOOLS_BRANCH
>>>>>>> 28e4baf3
    popd
fi

export PATH=$BUILD_TOOLS_DOWNLOAD/openresty-build-tools:$PATH

if [ ! -d $GO_PLUGINSERVER_DOWNLOAD ]; then
  git clone -q https://github.com/Kong/go-pluginserver $GO_PLUGINSERVER_DOWNLOAD
else
  pushd $GO_PLUGINSERVER_DOWNLOAD
    git fetch
    git checkout $GO_PLUGINSERVER
    git reset --hard origin/$GO_PLUGINSERVER
  popd
fi

pushd $GO_PLUGINSERVER_DOWNLOAD
  go get ./...
  make
popd

export GO_PLUGINSERVER_DOWNLOAD
export PATH=$GO_PLUGINSERVER_DOWNLOAD:$PATH

#--------
# Install
#--------
INSTALL_CACHE=${INSTALL_CACHE:=/install-cache}
INSTALL_ROOT=$INSTALL_CACHE/$DEPS_HASH

#    XXX no longer supported, for next release, use kong-build-tools
#    --openresty-patches $OPENRESTY_PATCHES_BRANCH \
kong-ngx-build \
    --work $DOWNLOAD_ROOT \
    --prefix $INSTALL_ROOT \
    --openresty $OPENRESTY \
    --kong-nginx-module $KONG_NGINX_MODULE_BRANCH \
    --luarocks $LUAROCKS \
    --openssl $OPENSSL \
    -j $JOBS

OPENSSL_INSTALL=$INSTALL_ROOT/openssl
OPENRESTY_INSTALL=$INSTALL_ROOT/openresty
LUAROCKS_INSTALL=$INSTALL_ROOT/luarocks

export OPENSSL_DIR=$OPENSSL_INSTALL # for LuaSec install

export PATH=$OPENSSL_INSTALL/bin:$OPENRESTY_INSTALL/nginx/sbin:$OPENRESTY_INSTALL/bin:$LUAROCKS_INSTALL/bin:$PATH
export LD_LIBRARY_PATH=$OPENSSL_INSTALL/lib:$LD_LIBRARY_PATH # for openssl's CLI invoked in the test suite


eval `luarocks path`

# -------------------------------------
# Install ccm & setup Cassandra cluster
# -------------------------------------
if [[ "$KONG_TEST_DATABASE" == "cassandra" ]]; then
  echo "Setting up Cassandra"
  docker run -d --name=cassandra --rm -p 7199:7199 -p 7000:7000 -p 9160:9160 -p 9042:9042 cassandra:$CASSANDRA
  grep -q 'Created default superuser role' <(docker logs -f cassandra)
fi

# -------------------
# Install Test::Nginx
# -------------------
if [[ "$TEST_SUITE" == "pdk" ]]; then
  CPAN_DOWNLOAD=$DOWNLOAD_ROOT/cpanm
  mkdir -p $CPAN_DOWNLOAD
  wget -O $CPAN_DOWNLOAD/cpanm https://cpanmin.us
  chmod +x $CPAN_DOWNLOAD/cpanm
  export PATH=$CPAN_DOWNLOAD:$PATH

  echo "Installing CPAN dependencies..."
  cpanm --notest Test::Nginx &> build.log || (cat build.log && exit 1)
  cpanm --notest --local-lib=$TRAVIS_BUILD_DIR/perl5 local::lib && eval $(perl -I $TRAVIS_BUILD_DIR/perl5/lib/perl5/ -Mlocal::lib)
fi

# ----------------
# Run gRPC server |
# ----------------
if [[ "$TEST_SUITE" =~ integration|dbless|plugins ]]; then
  docker run -d --name grpcbin -p 15002:9000 -p 15003:9001 moul/grpcbin
fi

nginx -V
resty -V
luarocks --version
openssl version<|MERGE_RESOLUTION|>--- conflicted
+++ resolved
@@ -14,13 +14,11 @@
 OPENRESTY=$(dep_version RESTY_VERSION)
 LUAROCKS=$(dep_version RESTY_LUAROCKS_VERSION)
 OPENSSL=$(dep_version RESTY_OPENSSL_VERSION)
-<<<<<<< HEAD
-OPENRESTY_PATCHES_BRANCH=$(dep_version OPENRESTY_PATCHES_BRANCH)
 KONG_NGINX_MODULE_BRANCH=$(dep_version KONG_NGINX_MODULE_BRANCH)
 BUILD_TOOLS=$(dep_version BUILD_TOOLS)
-=======
+# The name of these deps keep changing and changing...
+KONG_BUILD_TOOLS_BRANCH=${BUILD_TOOLS:-$(dep_version KONG_BUILD_TOOLS_BRANCH)}
 GO_PLUGINSERVER=$(dep_version KONG_GO_PLUGINSERVER_VERSION)
->>>>>>> 28e4baf3
 
 
 #---------
@@ -34,26 +32,12 @@
 
 KONG_NGINX_MODULE_BRANCH=${KONG_NGINX_MODULE_BRANCH:=master}
 
-if [ $TRAVIS_BRANCH == "master" ] || [ ! -z "$TRAVIS_TAG" ]; then
-  KONG_BUILD_TOOLS_BRANCH=${KONG_BUILD_TOOLS_BRANCH:=master}
-else
-  KONG_BUILD_TOOLS_BRANCH=${KONG_BUILD_TOOLS_BRANCH:=next}
-fi
-
 if [ ! -d $BUILD_TOOLS_DOWNLOAD ]; then
-<<<<<<< HEAD
-    git clone -q https://github.com/Kong/openresty-build-tools.git $BUILD_TOOLS_DOWNLOAD -b $BUILD_TOOLS
-else
-    pushd $BUILD_TOOLS_DOWNLOAD
-        git fetch
-        git reset --hard origin/$BUILD_TOOLS
-=======
     git clone -b $KONG_BUILD_TOOLS_BRANCH https://github.com/Kong/kong-build-tools.git $BUILD_TOOLS_DOWNLOAD
 else
     pushd $BUILD_TOOLS_DOWNLOAD
         git fetch
         git reset --hard origin/$KONG_BUILD_TOOLS_BRANCH
->>>>>>> 28e4baf3
     popd
 fi
 
@@ -83,8 +67,6 @@
 INSTALL_CACHE=${INSTALL_CACHE:=/install-cache}
 INSTALL_ROOT=$INSTALL_CACHE/$DEPS_HASH
 
-#    XXX no longer supported, for next release, use kong-build-tools
-#    --openresty-patches $OPENRESTY_PATCHES_BRANCH \
 kong-ngx-build \
     --work $DOWNLOAD_ROOT \
     --prefix $INSTALL_ROOT \
