--- conflicted
+++ resolved
@@ -65,37 +65,29 @@
         $TEST_CMD $p || echo "* $p" >> .failed
     done
 
-    # XXX EE: we cannot run some of these tests because of dbless
-    # cat kong-*.rockspec | grep kong- | grep -v zipkin | grep -v sidecar | grep "~" | while read line ; do
-    #     REPOSITORY=`echo $line | sed "s/\"/ /g" | awk -F" " '{print $1}'`
-    #     VERSION=`luarocks show $REPOSITORY | grep $REPOSITORY | head -1 | awk -F" " '{print $2}' | cut -f1 -d"-"`
-    #     REPOSITORY=`echo $REPOSITORY | sed -e 's/kong-prometheus-plugin/kong-plugin-prometheus/g'`
-    #     REPOSITORY=`echo $REPOSITORY | sed -e 's/kong-proxy-cache-plugin/kong-plugin-proxy-cache/g'`
+    XXX EE: we cannot run some of these tests because of dbless
+    cat kong-*.rockspec | grep kong- | grep -v zipkin | grep -v sidecar | grep "~" | while read line ; do
+        REPOSITORY=`echo $line | sed "s/\"/ /g" | awk -F" " '{print $1}'`
+        VERSION=`luarocks show $REPOSITORY | grep $REPOSITORY | head -1 | awk -F" " '{print $2}' | cut -f1 -d"-"`
+        REPOSITORY=`echo $REPOSITORY | sed -e 's/kong-prometheus-plugin/kong-plugin-prometheus/g'`
+        REPOSITORY=`echo $REPOSITORY | sed -e 's/kong-proxy-cache-plugin/kong-plugin-proxy-cache/g'`
 
-    #     echo
-    #     cyan "--------------------------------------"
-    #     cyan $REPOSITORY $VERSION
-    #     cyan "--------------------------------------"
-    #     echo
+        echo
+        cyan "--------------------------------------"
+        cyan $REPOSITORY $VERSION
+        cyan "--------------------------------------"
+        echo
 
-<<<<<<< HEAD
         git clone https://github.com/Kong/$REPOSITORY.git --branch $VERSION --single-branch /tmp/test-$REPOSITORY || \
         git clone https://github.com/Kong/$REPOSITORY.git --branch v$VERSION --single-branch /tmp/test-$REPOSITORY
         cp -R /tmp/test-$REPOSITORY/spec/fixtures/* spec/fixtures/ || true
         pushd /tmp/test-$REPOSITORY
         luarocks make
         popd
-=======
-    #     git clone https://github.com/Kong/$REPOSITORY.git --branch $VERSION --single-branch /tmp/test-$REPOSITORY
-    #     cp -R /tmp/test-$REPOSITORY/spec/fixtures/* spec/fixtures/ || true
-    #     pushd /tmp/test-$REPOSITORY
-    #     luarocks make
-    #     popd
->>>>>>> 67061373
 
-    #     $TEST_CMD /tmp/test-$REPOSITORY/spec/ || echo "* $REPOSITORY" >> .failed
+        $TEST_CMD /tmp/test-$REPOSITORY/spec/ || echo "* $REPOSITORY" >> .failed
 
-    # done
+    done
 
     if [ -f .failed ]; then
         echo
