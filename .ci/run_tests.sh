--- conflicted
+++ resolved
@@ -1,9 +1,6 @@
 #!/usr/bin/env bash
 set -e
 
-<<<<<<< HEAD
-export BUSTED_ARGS=${BUSTED_ARGS:-"-o gtest -v --exclude-tags=flaky,ipv6"}
-=======
 function cyan() {
     echo -e "\033[1;36m$*\033[0m"
 }
@@ -11,8 +8,7 @@
     echo -e "\033[1;31m$*\033[0m"
 }
 
-export BUSTED_ARGS="-o gtest -v --exclude-tags=flaky,ipv6"
->>>>>>> ce3c3864
+export BUSTED_ARGS=${BUSTED_ARGS:-"-o gtest -v --exclude-tags=flaky,ipv6"}
 
 if [ "$KONG_TEST_DATABASE" == "postgres" ]; then
     export TEST_CMD="bin/busted $BUSTED_ARGS,cassandra,off"
