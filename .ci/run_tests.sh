--- conflicted
+++ resolved
@@ -53,12 +53,9 @@
                      spec/02-integration/05-proxy \
                      spec/02-integration/04-admin_api/02-kong_routes_spec.lua \
                      spec/02-integration/04-admin_api/15-off_spec.lua \
-<<<<<<< HEAD
-                     spec/02-integration/08-status_api/03-readiness_endpoint_spec.lua
-=======
                      spec/02-integration/08-status_api/01-core_routes_spec.lua \
+                     spec/02-integration/08-status_api/03-readiness_endpoint_spec.lua \
                      spec/02-integration/11-dbless
->>>>>>> b41d5bb0
 fi
 if [ "$TEST_SUITE" == "plugins" ]; then
     set +ex
