--- conflicted
+++ resolved
@@ -1,10 +1,6 @@
 #!/usr/bin/env bash
-<<<<<<< HEAD
 
-set -ex
-=======
 set -e
->>>>>>> f6492467
 
 function cyan() {
     echo -e "\033[1;36m$*\033[0m"
@@ -160,8 +156,6 @@
 if [ "$TEST_SUITE" == "pdk" ]; then
     TEST_NGINX_RANDOMIZE=1 prove -I. -r t/01-pdk
 fi
-
-
 if [ "$TEST_SUITE" == "unit" ]; then
     unset KONG_TEST_NGINX_USER KONG_PG_PASSWORD KONG_TEST_PG_PASSWORD
     scripts/autodoc
