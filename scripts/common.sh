--- conflicted
+++ resolved
@@ -22,15 +22,12 @@
   trap - EXIT SIGINT
 }
 
-<<<<<<< HEAD
-=======
 red="\033[0;31m"
 green="\033[0;32m"
 cyan="\033[0;36m"
 bold="\033[1m"
 nocolor="\033[0m"
 
->>>>>>> 7ca24ba3
 function browser() {
    if which open &> /dev/null
    then
@@ -126,11 +123,7 @@
 parse_version() {
   [[ -z $1 ]] || [[ -z $2 ]] && >&2 echo "parse_version() requires two arguments" && exit 1
 
-<<<<<<< HEAD
-  local ver
-=======
   local ver=""
->>>>>>> 7ca24ba3
   local subj=$1
 
   if [[ $subj =~ ^[^0-9]*(.*) ]]; then
