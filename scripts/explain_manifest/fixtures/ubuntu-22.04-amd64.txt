- Path      : /etc/kong/kong.logrotate

- Path      : /etc/logrotate.d/kong-enterprise-edition
  Link      : /etc/kong/kong.logrotate
  Type      : link

- Path      : /lib/systemd/system/kong-enterprise-edition.service

- Path      : /usr/local/kong/gui
  Type      : directory

- Path      : /usr/local/kong/include/google
  Type      : directory

- Path      : /usr/local/kong/include/kong
  Type      : directory

- Path      : /usr/local/kong/lib/engines-1.1/afalg.so
  Needed    :
  - libstdc++.so.6
  - libm.so.6
  - libcrypto.so.1.1
  - libc.so.6
  Runpath   : /usr/local/kong/lib
  Version Requirement:
  - libc.so.6 (GLIBC_2.2.5, GLIBC_2.4)
  - libcrypto.so.1.1 (OPENSSL_1_1_0)

- Path      : /usr/local/kong/lib/engines-1.1/capi.so
  Needed    :
  - libstdc++.so.6
  - libm.so.6
  - libcrypto.so.1.1
  - libc.so.6
  Runpath   : /usr/local/kong/lib
  Version Requirement:
  - libc.so.6 (GLIBC_2.2.5)

- Path      : /usr/local/kong/lib/engines-1.1/padlock.so
  Needed    :
  - libstdc++.so.6
  - libm.so.6
  - libcrypto.so.1.1
  - libc.so.6
  Runpath   : /usr/local/kong/lib
  Version Requirement:
  - libc.so.6 (GLIBC_2.2.5)
  - libcrypto.so.1.1 (OPENSSL_1_1_0)

- Path      : /usr/local/kong/lib/libcrypto.so.1.1
  Needed    :
  - libstdc++.so.6
  - libm.so.6
  - libc.so.6
  Runpath   : /usr/local/kong/lib
  Version Requirement:
  - libc.so.6 (GLIBC_2.14, GLIBC_2.15, GLIBC_2.16, GLIBC_2.17, GLIBC_2.2.5, GLIBC_2.25, GLIBC_2.3, GLIBC_2.3.4, GLIBC_2.33, GLIBC_2.34, GLIBC_2.4, GLIBC_2.7)
<<<<<<< HEAD

- Path      : /usr/local/kong/lib/libexpat.so.1.8.10
  Needed    :
  - libc.so.6
  Version Requirement:
  - libc.so.6 (GLIBC_2.14, GLIBC_2.2.5, GLIBC_2.25, GLIBC_2.4)

- Path      : /usr/local/kong/lib/libexslt.so.0.8.20
  Needed    :
  - libxslt.so.1
  - libxml2.so.2
  - libm.so.6
  - libc.so.6
  Runpath   : /usr/local/kong/lib
  Version Requirement:
  - libc.so.6 (GLIBC_2.2.5, GLIBC_2.4)
  - libm.so.6 (GLIBC_2.2.5, GLIBC_2.29)
  - libxml2.so.2 (LIBXML2_2.4.30, LIBXML2_2.5.9, LIBXML2_2.6.5, LIBXML2_2.8.0)
  - libxslt.so.1 (LIBXML2_1.0.11, LIBXML2_1.0.13, LIBXML2_1.0.22, LIBXML2_1.0.24, LIBXML2_1.0.30, LIBXML2_1.0.32, LIBXML2_1.1.18, LIBXML2_1.1.20, LIBXML2_1.1.25, LIBXML2_1.1.27, LIBXML2_1.1.30)

- Path      : /usr/local/kong/lib/libgmp.so.10.4.1
  Needed    :
  - libc.so.6
  Version Requirement:
  - libc.so.6 (GLIBC_2.14, GLIBC_2.2.5, GLIBC_2.3, GLIBC_2.3.4, GLIBC_2.4, GLIBC_2.7)

- Path      : /usr/local/kong/lib/libhogweed.so.6.4
  Needed    :
  - libstdc++.so.6
  - libm.so.6
  - libnettle.so.8
  - libgmp.so.10
  - libc.so.6
  Runpath   : /usr/local/kong/lib
  Version Requirement:
  - libc.so.6 (GLIBC_2.14, GLIBC_2.2.5, GLIBC_2.4)
  - libnettle.so.8 (NETTLE_8)

- Path      : /usr/local/kong/lib/libjq.so.1.0.4
  Needed    :
  - libm.so.6
  - libc.so.6
  - ld-linux-x86-64.so.2
  Version Requirement:
  - ld-linux-x86-64.so.2 (GLIBC_2.3)
  - libc.so.6 (GLIBC_2.14, GLIBC_2.2.5, GLIBC_2.3, GLIBC_2.3.4, GLIBC_2.33, GLIBC_2.4)
  - libm.so.6 (GLIBC_2.2.5, GLIBC_2.29, GLIBC_2.35)

- Path      : /usr/local/kong/lib/liblicense_utils.so
  Needed    :
  - libcrypto.so.1.1
  - libc.so.6
  Runpath   : /usr/local/kong/lib
  Version Requirement:
  - libc.so.6 (GLIBC_2.14, GLIBC_2.2.5, GLIBC_2.4)
  - libcrypto.so.1.1 (OPENSSL_1_1_0)

- Path      : /usr/local/kong/lib/libnettle.so.8.4
  Needed    :
  - libstdc++.so.6
  - libm.so.6
  - libc.so.6
  Runpath   : /usr/local/kong/lib
  Version Requirement:
  - libc.so.6 (GLIBC_2.14, GLIBC_2.17, GLIBC_2.2.5, GLIBC_2.3.4, GLIBC_2.4)

- Path      : /usr/local/kong/lib/libpasswdqc.so.0
  Needed    :
  - libc.so.6
  Version Requirement:
  - libc.so.6 (GLIBC_2.14, GLIBC_2.2.5, GLIBC_2.3, GLIBC_2.3.4, GLIBC_2.33, GLIBC_2.4)
=======
>>>>>>> 3794d112

- Path      : /usr/local/kong/lib/libssl.so.1.1
  Needed    :
  - libstdc++.so.6
  - libm.so.6
  - libcrypto.so.1.1
  - libc.so.6
  Runpath   : /usr/local/kong/lib
  Version Requirement:
  - libc.so.6 (GLIBC_2.14, GLIBC_2.2.5, GLIBC_2.3.4, GLIBC_2.4)
  - libcrypto.so.1.1 (OPENSSL_1_1_0, OPENSSL_1_1_0d, OPENSSL_1_1_0f, OPENSSL_1_1_0i, OPENSSL_1_1_1)
<<<<<<< HEAD

- Path      : /usr/local/kong/lib/libxml2.so.2.10.3
  Needed    :
  - libz.so.1
  - libm.so.6
  - libc.so.6
  Version Requirement:
  - libc.so.6 (GLIBC_2.14, GLIBC_2.2.5, GLIBC_2.3, GLIBC_2.3.2, GLIBC_2.3.4, GLIBC_2.33, GLIBC_2.34, GLIBC_2.4, GLIBC_2.7)
  - libm.so.6 (GLIBC_2.2.5, GLIBC_2.29)
  - libz.so.1 (ZLIB_1.2.2.3, ZLIB_1.2.3.3)

- Path      : /usr/local/kong/lib/libxslt.so.1.1.37
  Needed    :
  - libxml2.so.2
  - libm.so.6
  - libc.so.6
  Runpath   : /usr/local/kong/lib
  Version Requirement:
  - libc.so.6 (GLIBC_2.14, GLIBC_2.17, GLIBC_2.2.5, GLIBC_2.3, GLIBC_2.33, GLIBC_2.4, GLIBC_2.7)
  - libm.so.6 (GLIBC_2.2.5, GLIBC_2.29)
  - libxml2.so.2 (LIBXML2_2.4.30, LIBXML2_2.5.4, LIBXML2_2.5.6, LIBXML2_2.6.0, LIBXML2_2.6.15, LIBXML2_2.6.17, LIBXML2_2.6.25, LIBXML2_2.6.27, LIBXML2_2.6.3, LIBXML2_2.6.5, LIBXML2_2.9.0)

- Path      : /usr/local/kong/portal
  Type      : directory

- Path      : /usr/local/lib/lua/5.1/bcrypt.so
  Needed    :
  - libc.so.6
  Runpath   : /usr/local/kong/lib
  Version Requirement:
  - libc.so.6 (GLIBC_2.2.5, GLIBC_2.25, GLIBC_2.3, GLIBC_2.3.4, GLIBC_2.4)
=======
>>>>>>> 3794d112

- Path      : /usr/local/lib/lua/5.1/lfs.so
  Needed    :
  - libc.so.6
  Runpath   : /usr/local/kong/lib
  Version Requirement:
  - libc.so.6 (GLIBC_2.2.5, GLIBC_2.28, GLIBC_2.33, GLIBC_2.4)

- Path      : /usr/local/lib/lua/5.1/lpeg.so
  Needed    :
  - libc.so.6
  Runpath   : /usr/local/kong/lib
  Version Requirement:
  - libc.so.6 (GLIBC_2.14, GLIBC_2.2.5, GLIBC_2.4)

- Path      : /usr/local/lib/lua/5.1/lsyslog.so
  Needed    :
  - libc.so.6
  Runpath   : /usr/local/kong/lib
  Version Requirement:
  - libc.so.6 (GLIBC_2.2.5, GLIBC_2.4)
<<<<<<< HEAD

- Path      : /usr/local/lib/lua/5.1/lua-utf8.so
  Needed    :
  - libc.so.6
  Runpath   : /usr/local/kong/lib
  Version Requirement:
  - libc.so.6 (GLIBC_2.2.5, GLIBC_2.4)
=======
>>>>>>> 3794d112

- Path      : /usr/local/lib/lua/5.1/lua_pack.so
  Needed    :
  - libc.so.6
  Runpath   : /usr/local/kong/lib
  Version Requirement:
  - libc.so.6 (GLIBC_2.2.5, GLIBC_2.3, GLIBC_2.4)

- Path      : /usr/local/lib/lua/5.1/lua_system_constants.so
  Runpath   : /usr/local/kong/lib

- Path      : /usr/local/lib/lua/5.1/lxp.so
  Needed    :
  - libexpat.so.1
  - libc.so.6
  Runpath   : /usr/local/kong/lib
  Version Requirement:
  - libc.so.6 (GLIBC_2.2.5, GLIBC_2.4)

- Path      : /usr/local/lib/lua/5.1/mime/core.so
  Needed    :
  - libc.so.6
  Runpath   : /usr/local/kong/lib
  Version Requirement:
  - libc.so.6 (GLIBC_2.2.5, GLIBC_2.4)

- Path      : /usr/local/lib/lua/5.1/pb.so
  Needed    :
  - libc.so.6
  Runpath   : /usr/local/kong/lib
  Version Requirement:
  - libc.so.6 (GLIBC_2.14, GLIBC_2.2.5, GLIBC_2.4)

- Path      : /usr/local/lib/lua/5.1/socket/core.so
  Needed    :
  - libc.so.6
  Runpath   : /usr/local/kong/lib
  Version Requirement:
  - libc.so.6 (GLIBC_2.15, GLIBC_2.2.5, GLIBC_2.3.4, GLIBC_2.4)

- Path      : /usr/local/lib/lua/5.1/socket/serial.so
  Needed    :
  - libc.so.6
  Runpath   : /usr/local/kong/lib
  Version Requirement:
  - libc.so.6 (GLIBC_2.2.5, GLIBC_2.3.4, GLIBC_2.4)

- Path      : /usr/local/lib/lua/5.1/socket/unix.so
  Needed    :
  - libc.so.6
  Runpath   : /usr/local/kong/lib
  Version Requirement:
  - libc.so.6 (GLIBC_2.2.5, GLIBC_2.3.4, GLIBC_2.4)

- Path      : /usr/local/lib/lua/5.1/ssl.so
  Needed    :
  - libssl.so.1.1
  - libcrypto.so.1.1
  - libc.so.6
  Runpath   : /usr/local/kong/lib
  Version Requirement:
<<<<<<< HEAD
  - libc.so.6 (GLIBC_2.2.5, GLIBC_2.4)
=======
  - libc.so.6 (GLIBC_2.14, GLIBC_2.2.5, GLIBC_2.4)
>>>>>>> 3794d112
  - libcrypto.so.1.1 (OPENSSL_1_1_0)
  - libssl.so.1.1 (OPENSSL_1_1_0, OPENSSL_1_1_1)

- Path      : /usr/local/lib/lua/5.1/yaml.so
  Needed    :
  - libyaml-0.so.2
  - libc.so.6
  Version Requirement:
  - libc.so.6 (GLIBC_2.2.5, GLIBC_2.3.4, GLIBC_2.4)

- Path      : /usr/local/openresty/lualib/cjson.so
  Needed    :
  - libc.so.6
  Version Requirement:
  - libc.so.6 (GLIBC_2.14, GLIBC_2.2.5, GLIBC_2.3.4, GLIBC_2.4)

- Path      : /usr/local/openresty/lualib/libatc_router.so
  Needed    :
  - libgcc_s.so.1
  - libm.so.6
  - libc.so.6
  - ld-linux-x86-64.so.2
  - libstdc++.so.6
  Version Requirement:
  - ld-linux-x86-64.so.2 (GLIBC_2.3)
  - libc.so.6 (GLIBC_2.10, GLIBC_2.14, GLIBC_2.15, GLIBC_2.17, GLIBC_2.18, GLIBC_2.2.5, GLIBC_2.25, GLIBC_2.27, GLIBC_2.28, GLIBC_2.29, GLIBC_2.3, GLIBC_2.3.4, GLIBC_2.32, GLIBC_2.33, GLIBC_2.34, GLIBC_2.4, GLIBC_2.5, GLIBC_2.6, GLIBC_2.9)
  - libgcc_s.so.1 (GCC_3.0, GCC_3.3, GCC_4.2.0)

- Path      : /usr/local/openresty/lualib/librestysignal.so

- Path      : /usr/local/openresty/lualib/rds/parser.so
  Needed    :
  - libc.so.6
  Version Requirement:
  - libc.so.6 (GLIBC_2.2.5, GLIBC_2.4)

- Path      : /usr/local/openresty/lualib/redis/parser.so
  Needed    :
  - libc.so.6
  Version Requirement:
  - libc.so.6 (GLIBC_2.14, GLIBC_2.2.5, GLIBC_2.4)

- Path      : /usr/local/openresty/nginx/sbin/nginx
  Needed    :
  - libcrypt.so.1
  - libluajit-5.1.so.2
  - libssl.so.1.1
  - libcrypto.so.1.1
  - libz.so.1
  - libc.so.6
  Runpath   : /usr/local/openresty/luajit/lib:/usr/local/kong/lib
  Version Requirement:
  - libc.so.6 (GLIBC_2.10, GLIBC_2.11, GLIBC_2.14, GLIBC_2.17, GLIBC_2.2.5, GLIBC_2.27, GLIBC_2.28, GLIBC_2.3, GLIBC_2.3.2, GLIBC_2.3.4, GLIBC_2.32, GLIBC_2.33, GLIBC_2.34, GLIBC_2.4, GLIBC_2.7)
  - libcrypt.so.1 (XCRYPT_2.0)
  - libcrypto.so.1.1 (OPENSSL_1_1_0)
  - libssl.so.1.1 (OPENSSL_1_1_0, OPENSSL_1_1_1)
  Modules   :
  - kong-licensing/ngx_module
  - lua-kong-nginx-module
  - lua-kong-nginx-module/stream
  - lua-resty-events
  - lua-resty-lmdb
<<<<<<< HEAD
  - lua-resty-openssl-aux-module
  - lua-resty-openssl-aux-module/stream
  OpenSSL   : OpenSSL 1.1.1t  7 Feb 2023

- Path      : /usr/local/share/lua/5.1/kong/portal
  Type      : directory

- Path      : /usr/local/share/xml/xsd
  Type      : directory
=======
  OpenSSL   : OpenSSL 1.1.1t  7 Feb 2023
  DWARF     : True
  DWARF - ngx_http_request_t related DWARF DIEs: True
>>>>>>> 3794d112
<|MERGE_RESOLUTION|>--- conflicted
+++ resolved
@@ -55,7 +55,6 @@
   Runpath   : /usr/local/kong/lib
   Version Requirement:
   - libc.so.6 (GLIBC_2.14, GLIBC_2.15, GLIBC_2.16, GLIBC_2.17, GLIBC_2.2.5, GLIBC_2.25, GLIBC_2.3, GLIBC_2.3.4, GLIBC_2.33, GLIBC_2.34, GLIBC_2.4, GLIBC_2.7)
-<<<<<<< HEAD
 
 - Path      : /usr/local/kong/lib/libexpat.so.1.8.10
   Needed    :
@@ -127,8 +126,6 @@
   - libc.so.6
   Version Requirement:
   - libc.so.6 (GLIBC_2.14, GLIBC_2.2.5, GLIBC_2.3, GLIBC_2.3.4, GLIBC_2.33, GLIBC_2.4)
-=======
->>>>>>> 3794d112
 
 - Path      : /usr/local/kong/lib/libssl.so.1.1
   Needed    :
@@ -140,7 +137,6 @@
   Version Requirement:
   - libc.so.6 (GLIBC_2.14, GLIBC_2.2.5, GLIBC_2.3.4, GLIBC_2.4)
   - libcrypto.so.1.1 (OPENSSL_1_1_0, OPENSSL_1_1_0d, OPENSSL_1_1_0f, OPENSSL_1_1_0i, OPENSSL_1_1_1)
-<<<<<<< HEAD
 
 - Path      : /usr/local/kong/lib/libxml2.so.2.10.3
   Needed    :
@@ -172,8 +168,6 @@
   Runpath   : /usr/local/kong/lib
   Version Requirement:
   - libc.so.6 (GLIBC_2.2.5, GLIBC_2.25, GLIBC_2.3, GLIBC_2.3.4, GLIBC_2.4)
-=======
->>>>>>> 3794d112
 
 - Path      : /usr/local/lib/lua/5.1/lfs.so
   Needed    :
@@ -195,7 +189,6 @@
   Runpath   : /usr/local/kong/lib
   Version Requirement:
   - libc.so.6 (GLIBC_2.2.5, GLIBC_2.4)
-<<<<<<< HEAD
 
 - Path      : /usr/local/lib/lua/5.1/lua-utf8.so
   Needed    :
@@ -203,8 +196,6 @@
   Runpath   : /usr/local/kong/lib
   Version Requirement:
   - libc.so.6 (GLIBC_2.2.5, GLIBC_2.4)
-=======
->>>>>>> 3794d112
 
 - Path      : /usr/local/lib/lua/5.1/lua_pack.so
   Needed    :
@@ -266,11 +257,7 @@
   - libc.so.6
   Runpath   : /usr/local/kong/lib
   Version Requirement:
-<<<<<<< HEAD
-  - libc.so.6 (GLIBC_2.2.5, GLIBC_2.4)
-=======
-  - libc.so.6 (GLIBC_2.14, GLIBC_2.2.5, GLIBC_2.4)
->>>>>>> 3794d112
+  - libc.so.6 (GLIBC_2.14, GLIBC_2.2.5, GLIBC_2.4)
   - libcrypto.so.1.1 (OPENSSL_1_1_0)
   - libssl.so.1.1 (OPENSSL_1_1_0, OPENSSL_1_1_1)
 
@@ -333,18 +320,14 @@
   - lua-kong-nginx-module/stream
   - lua-resty-events
   - lua-resty-lmdb
-<<<<<<< HEAD
   - lua-resty-openssl-aux-module
   - lua-resty-openssl-aux-module/stream
   OpenSSL   : OpenSSL 1.1.1t  7 Feb 2023
-
-- Path      : /usr/local/share/lua/5.1/kong/portal
-  Type      : directory
-
-- Path      : /usr/local/share/xml/xsd
-  Type      : directory
-=======
-  OpenSSL   : OpenSSL 1.1.1t  7 Feb 2023
   DWARF     : True
   DWARF - ngx_http_request_t related DWARF DIEs: True
->>>>>>> 3794d112
+
+- Path      : /usr/local/share/lua/5.1/kong/portal
+  Type      : directory
+
+- Path      : /usr/local/share/xml/xsd
+  Type      : directory