#!/usr/bin/env python3

import os
import sys
import glob
import atexit
import difflib
import argparse
import tempfile
from io import StringIO
from typing import List
from pathlib import Path

import config

from explain import ExplainOpts, FileInfo, ElfFileInfo, NginxInfo
from expect import ExpectChain, glob_match_ignore_slash


def parse_args():
    parser = argparse.ArgumentParser()
    parser.add_argument(
        "--path", "-p", help="Path to the directory to compare", required=True)
    parser.add_argument(
        "--output", "-o", help="Path to output manifest, use - to write to stdout")
<<<<<<< HEAD
    parser.add_argument(
        "--suite", "-s", help="Expect suite name to test, defined in config.py")
    parser.add_argument(
        "--file_list", "-f", help="Path to the files list to explain for manifest; " +
        "each line in the file should be a glob pattern of full path")
    parser.add_argument(
        "--owners", help="Display owner and group", action="store_true")
    parser.add_argument(
        "--mode", help="Display mode", action="store_true")
    parser.add_argument(
=======
    parser.add_argument(
        "--suite", "-s", help="Expect suite name to test, defined in config.py")
    parser.add_argument(
        "--file_list", "-f", help="Path to the files list to explain for manifest; " +
        "each line in the file should be a glob pattern of full path")
    parser.add_argument(
        "--owners", help="Display owner and group", action="store_true")
    parser.add_argument(
        "--mode", help="Display mode", action="store_true")
    parser.add_argument(
>>>>>>> e0d557a4
        "--size", help="Display size", action="store_true")
    parser.add_argument("--arch",
                        help="Display ELF architecture", action="store_true")
    parser.add_argument("--merge_rpaths_runpaths",
                        help="Treate RPATH and RUNPATH as same", action="store_true")
    parser.add_argument(
        "--imported_symbols", help="Display imported symbols", action="store_true")
    parser.add_argument(
        "--exported_symbols", help="Display exported symbols", action="store_true")
    parser.add_argument("--version_requirement",
                        help="Display exported symbols",
                        action="store_true")

    return parser.parse_args()


def read_glob(path: str):
    if not path:
        return ["**"]

    with open(path, "r") as f:
        return f.read().splitlines()

<<<<<<< HEAD
=======

>>>>>>> e0d557a4
def gather_files(path: str):
    ext = os.path.splitext(path)[1]
    if ext in (".deb", ".rpm") or path.endswith(".apk.tar.gz"):
        t = tempfile.TemporaryDirectory()
        atexit.register(t.cleanup)

        if ext == ".deb":
            code = os.system(
                "ar p %s data.tar.gz | tar -C %s -xz" % (path, t.name))
        elif ext == ".rpm":
            # GNU cpio and rpm2cpio is needed
            code = os.system(
                "rpm2cpio %s | cpio --no-preserve-owner --no-absolute-filenames -idm -D %s" % (path, t.name))
        elif ext == ".gz":
            code = os.system("tar -C %s -xf %s" % (t.name, path))

        if code != 0:
            raise Exception("Failed to extract %s" % path)

        return t.name
    elif not Path(path).is_dir():
        raise Exception("Don't know how to process \"%s\"" % path)

    return path


def walk_files(path: str):
    results = []
    for file in sorted(glob.glob("**", root_dir=path, recursive=True)):
        full_path = os.path.join(path, file)

        if not file.startswith("/") and not file.startswith("./"):
            file = '/' + file  # prettifier

        if os.path.basename(file) == "nginx":
            f = NginxInfo(full_path, file)
        elif os.path.splitext(file)[1] == ".so" or os.path.basename(os.path.dirname(file)) in ("bin", "lib", "lib64", "sbin"):
            p = Path(full_path)
            if p.is_symlink():
                continue
            f = ElfFileInfo(full_path, file)
        else:
            f = FileInfo(full_path, file)

        config.transform(f)
        results.append(f)

    return results


def write_manifest(title: str, results: List[FileInfo], globs: List[str], opts: ExplainOpts):
    f = StringIO()

    for result in results:
        if not glob_match_ignore_slash(result.relpath, globs):
            continue

        entries = result.explain(opts)
        ident = 2
        first = True
        for k, v in entries:
            if isinstance(v, list):
                v = ("\n" + " " * ident + "- ").join([""] + v)
            else:
                v = " %s" % v
            if first:
                f.write("-" + (" " * (ident-1)))
                first = False
            else:
                f.write(" " * ident)
            f.write("%-10s:%s\n" % (k, v))
        f.write("\n")

    f.flush()

<<<<<<< HEAD
    return f.getvalue().encode('utf-8')
=======
    return f.getvalue().encode("utf-8")
>>>>>>> e0d557a4


if __name__ == "__main__":
    args = parse_args()

    if not args.suite and not args.output:
        raise Exception("At least one of --suite or --output is required")

    if args.suite and Path(args.path).is_dir():
        raise Exception(
            "suite mode only works with archive files (deb, rpm, apk.tar.gz, etc.")

    directory = gather_files(args.path)

    infos = walk_files(directory)

    if Path(args.path).is_file():
        title = "contents in archive %s" % args.path
    else:
        title = "contents in directory %s" % args.path

    globs = read_glob(args.file_list)

    manifest = write_manifest(title, infos, globs, ExplainOpts.from_args(args))

    if args.suite:
        if args.suite not in config.targets:
            closest = difflib.get_close_matches(
                config.targets.keys(), args.suite, 1)
            maybe = ""
            if closest:
                maybe = ", maybe you meant %s" % closest[0]
            raise Exception("Unknown suite %s%s" % (args.suite, maybe))
        E = ExpectChain(infos)
        E.compare_manifest(config.targets[args.suite], manifest)
        E.run(config.targets[args.suite])

    if args.output:
        if args.output == "-":
            f = sys.stdout
<<<<<<< HEAD
            manifest = manifest.decode('utf-8')
=======
            manifest = manifest.decode("utf-8")
>>>>>>> e0d557a4
        else:
            f = open(args.output, "wb")
        f.write(manifest)
        if args.output != "-":
            f.close()<|MERGE_RESOLUTION|>--- conflicted
+++ resolved
@@ -23,7 +23,6 @@
         "--path", "-p", help="Path to the directory to compare", required=True)
     parser.add_argument(
         "--output", "-o", help="Path to output manifest, use - to write to stdout")
-<<<<<<< HEAD
     parser.add_argument(
         "--suite", "-s", help="Expect suite name to test, defined in config.py")
     parser.add_argument(
@@ -34,18 +33,6 @@
     parser.add_argument(
         "--mode", help="Display mode", action="store_true")
     parser.add_argument(
-=======
-    parser.add_argument(
-        "--suite", "-s", help="Expect suite name to test, defined in config.py")
-    parser.add_argument(
-        "--file_list", "-f", help="Path to the files list to explain for manifest; " +
-        "each line in the file should be a glob pattern of full path")
-    parser.add_argument(
-        "--owners", help="Display owner and group", action="store_true")
-    parser.add_argument(
-        "--mode", help="Display mode", action="store_true")
-    parser.add_argument(
->>>>>>> e0d557a4
         "--size", help="Display size", action="store_true")
     parser.add_argument("--arch",
                         help="Display ELF architecture", action="store_true")
@@ -69,10 +56,6 @@
     with open(path, "r") as f:
         return f.read().splitlines()
 
-<<<<<<< HEAD
-=======
-
->>>>>>> e0d557a4
 def gather_files(path: str):
     ext = os.path.splitext(path)[1]
     if ext in (".deb", ".rpm") or path.endswith(".apk.tar.gz"):
@@ -148,11 +131,7 @@
 
     f.flush()
 
-<<<<<<< HEAD
     return f.getvalue().encode('utf-8')
-=======
-    return f.getvalue().encode("utf-8")
->>>>>>> e0d557a4
 
 
 if __name__ == "__main__":
@@ -193,11 +172,7 @@
     if args.output:
         if args.output == "-":
             f = sys.stdout
-<<<<<<< HEAD
-            manifest = manifest.decode('utf-8')
-=======
             manifest = manifest.decode("utf-8")
->>>>>>> e0d557a4
         else:
             f = open(args.output, "wb")
         f.write(manifest)
