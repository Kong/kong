import os
import re

def read_requirements(path=None):
    if not path:
        path = os.path.join(os.path.dirname(__file__), "..", "..", ".requirements")

    with open(path, "r") as f:
        lines = [re.findall("(.+)=([^# ]+)", d) for d in f.readlines()]
        return {l[0][0]: l[0][1].strip() for l in lines if l}

def common_suites(expect, libxcrypt_no_obsolete_api: bool = False):
    # file existence
    expect("/usr/local/kong/include/google/protobuf/**.proto",
           "includes Google protobuf headers").exists()

    expect("/usr/local/kong/include/kong/**/*.proto",
           "includes Kong protobuf headers").exists()

    expect("/etc/kong/kong.conf.default", "includes default kong config").exists()

    expect("/etc/kong/kong.logrotate", "includes logrotate config").exists()

    expect("/usr/local/kong/include/openssl/**.h", "includes OpenSSL headers").exists()

    # binary correctness
    expect("/usr/local/openresty/nginx/sbin/nginx", "nginx rpath should contain kong lib") \
        .rpath.equals("/usr/local/openresty/luajit/lib:/usr/local/kong/lib")

    expect("/usr/local/openresty/nginx/sbin/nginx", "nginx binary should contain dwarf info for dynatrace") \
        .has_dwarf_info.equals(True) \
        .has_ngx_http_request_t_DW.equals(True)

    expect("/usr/local/openresty/nginx/sbin/nginx", "nginx binary should link pcre statically") \
        .exported_symbols.contain("pcre_free") \
        .needed_libraries.do_not().contain_match("libpcre.so.+")

    expect("/usr/local/openresty/nginx/sbin/nginx", "nginx should not be compiled with debug flag") \
        .nginx_compile_flags.do_not().match("with\-debug")

    expect("/usr/local/openresty/nginx/sbin/nginx", "nginx should include Kong's patches") \
        .functions \
        .contain("ngx_http_lua_kong_ffi_set_grpc_authority") \
        .contain("ngx_http_lua_ffi_balancer_enable_keepalive") \
        .contain("ngx_http_lua_kong_ffi_set_dynamic_log_level") \
        .contain("ngx_http_lua_kong_ffi_get_dynamic_log_level") \
        .contain("ngx_http_lua_kong_ffi_get_static_tag") \
        .contain("ngx_stream_lua_kong_ffi_get_static_tag") \
        .contain("ngx_http_lua_kong_ffi_get_full_client_certificate_chain") \
        .contain("ngx_http_lua_kong_ffi_disable_session_reuse") \
        .contain("ngx_http_lua_kong_ffi_set_upstream_client_cert_and_key") \
        .contain("ngx_http_lua_kong_ffi_set_upstream_ssl_trusted_store") \
        .contain("ngx_http_lua_kong_ffi_set_upstream_ssl_verify") \
        .contain("ngx_http_lua_kong_ffi_set_upstream_ssl_verify_depth") \
        .contain("ngx_stream_lua_kong_ffi_get_full_client_certificate_chain") \
        .contain("ngx_stream_lua_kong_ffi_disable_session_reuse") \
        .contain("ngx_stream_lua_kong_ffi_set_upstream_client_cert_and_key") \
        .contain("ngx_stream_lua_kong_ffi_set_upstream_ssl_trusted_store") \
        .contain("ngx_stream_lua_kong_ffi_set_upstream_ssl_verify") \
        .contain("ngx_stream_lua_kong_ffi_set_upstream_ssl_verify_depth") \
        .contain("ngx_http_lua_kong_ffi_var_get_by_index") \
        .contain("ngx_http_lua_kong_ffi_var_set_by_index") \
        .contain("ngx_http_lua_kong_ffi_var_load_indexes")

    if libxcrypt_no_obsolete_api:
        expect("/usr/local/openresty/nginx/sbin/nginx", "nginx linked with libxcrypt.so.2") \
            .needed_libraries.contain("libcrypt.so.2")
    else:
        expect("/usr/local/openresty/nginx/sbin/nginx", "nginx should link libxcrypt.so.1") \
            .needed_libraries.contain("libcrypt.so.1")
<<<<<<< HEAD
    
    expect("/usr/local/openresty/nginx/sbin/nginx", "nginx compiled with OpenSSL 3.1.x") \
        .nginx_compiled_openssl.matches("OpenSSL 3.1.\d") \
        .version_requirement.key("libssl.so.3").less_than("OPENSSL_3.2.0") \
        .version_requirement.key("libcrypto.so.3").less_than("OPENSSL_3.2.0") \

    expect("**/*.so", "dynamic libraries are compiled with OpenSSL 3.1.x") \
        .version_requirement.key("libssl.so.3").less_than("OPENSSL_3.2.0") \
        .version_requirement.key("libcrypto.so.3").less_than("OPENSSL_3.2.0") \


def ee_suites(expect, fips: bool = False):
    # file existence
    expect("/usr/local/kong/COPYRIGHT", "includes Kong COPYRIGHT file").exists()

    expect("/etc/logrotate.d/kong-enterprise-edition", "includes Kong EE logrotate config")\
        .exists().link.equals("/etc/kong/kong.logrotate")

    expect("/lib/systemd/system/kong-enterprise-edition.service", "includes Kong EE systemd file")\
        .exists()

    # binary correctness

    # LuaJIT profiling patch
    expect("/usr/local/openresty/luajit/lib/libluajit-5.1.so*",
           "LuaJIT should include Kong profiling extension patch") \
        .functions \
        .contain("luaopen_kprof")

    ZLIB_VERSION = "1.2.13"
    expect("**/*.so", "zlib version is less than %s" % ZLIB_VERSION) \
        .version_requirement.key("libz.so.1").is_not().greater_than("ZLIB_%s" % ZLIB_VERSION)

    LIBXML2_VERSION = read_requirements()["LIBXML2"]
    expect("**/*.so", "libxml2 version is less than %s" % LIBXML2_VERSION) \
        .version_requirement.key("libxml2.so.2").is_not().greater_than("LIBXML2_%s" % LIBXML2_VERSION) \
        .version_requirement.key("libxslt.so.1").is_not().greater_than("LIBXML2_%s" % LIBXML2_VERSION)

    if fips:
        expect("/usr/local/kong/lib/ossl-modules/fips.so", "includes OpenSSL FIPS provider library").exists()

        expect("/usr/local/kong/openssl.cnf", "includes valid OpenSSL FIPS configuration") \
            .exists() \
            .text_content.matches("\[fips_sect\]") \
            .text_content.matches("module-mac = [A-F:\d]+")


=======

    expect("/usr/local/openresty/nginx/sbin/nginx", "nginx compiled with OpenSSL 3.1.x") \
        .nginx_compiled_openssl.matches("OpenSSL 3.1.\d") \
        .version_requirement.key("libssl.so.3").less_than("OPENSSL_3.2.0") \
        .version_requirement.key("libcrypto.so.3").less_than("OPENSSL_3.2.0") \

    expect("**/*.so", "dynamic libraries are compiled with OpenSSL 3.1.x") \
        .version_requirement.key("libssl.so.3").less_than("OPENSSL_3.2.0") \
        .version_requirement.key("libcrypto.so.3").less_than("OPENSSL_3.2.0") \


>>>>>>> 62ee8fa5
def libc_libcpp_suites(expect, libc_max_version: str = None, libcxx_max_version: str = None, cxxabi_max_version: str = None):
    if libc_max_version:
        expect("**/*.so", "libc version is less than %s" % libc_max_version) \
            .version_requirement.key("libc.so.6").is_not().greater_than("GLIBC_%s" % libc_max_version) \
            .version_requirement.key("libdl.so.2").is_not().greater_than("GLIBC_%s" % libc_max_version) \
            .version_requirement.key("libpthread.so.0").is_not().greater_than("GLIBC_%s" % libc_max_version) \
            .version_requirement.key("librt.so.1").is_not().greater_than("GLIBC_%s" % libc_max_version) \

    if libcxx_max_version:
        expect("**/*.so", "glibcxx version is less than %s" % libcxx_max_version) \
            .version_requirement.key("libstdc++.so.6").is_not().greater_than("GLIBCXX_%s" % libcxx_max_version)

    if cxxabi_max_version:
        expect("**/*.so", "cxxabi version is less than %s" % cxxabi_max_version) \
            .version_requirement.key("libstdc++.so.6").is_not().greater_than("CXXABI_%s" % cxxabi_max_version)


def arm64_suites(expect):
    expect("**/*/**.so*", "Dynamic libraries are arm64 arch") \
        .arch.equals("AARCH64")

    expect("/usr/local/openresty/nginx/sbin/nginx", "Nginx is arm64 arch") \
        .arch.equals("AARCH64")

def docker_suites(expect):
    kong_uid = 1000
    kong_gid = 1000

    expect("/etc/passwd", "kong user exists") \
        .text_content.matches("kong:x:%d" % kong_uid)

    expect("/etc/group", "kong group exists") \
        .text_content.matches("kong:x:%d" % kong_gid)

    for path in ("/usr/local/kong/**", "/usr/local/bin/kong"):
        expect(path, "%s owned by kong:root" % path) \
            .uid.equals(kong_uid) \
            .gid.equals(0)

    for path in ("/usr/local/bin/luarocks",
                 "/usr/local/etc/luarocks/**",
                 "/usr/local/lib/lua/**",
                 "/usr/local/lib/luarocks/**",
                 "/usr/local/openresty/**",
                 "/usr/local/share/lua/**"):
        expect(path, "%s owned by kong:kong" % path) \
            .uid.equals(kong_uid) \
            .gid.equals(kong_gid)

    expect((
        "/etc/ssl/certs/ca-certificates.crt", #Debian/Ubuntu/Gentoo
        "/etc/pki/tls/certs/ca-bundle.crt", #Fedora/RHEL 6
        "/etc/ssl/ca-bundle.pem", #OpenSUSE
        "/etc/pki/tls/cacert.pem", #OpenELEC
        "/etc/pki/ca-trust/extracted/pem/tls-ca-bundle.pem", #CentOS/RHEL 7
        "/etc/ssl/cert.pem", #OpenBSD, Alpine
    ), "ca-certiticates exists") \
        .exists()<|MERGE_RESOLUTION|>--- conflicted
+++ resolved
@@ -68,8 +68,7 @@
     else:
         expect("/usr/local/openresty/nginx/sbin/nginx", "nginx should link libxcrypt.so.1") \
             .needed_libraries.contain("libcrypt.so.1")
-<<<<<<< HEAD
-    
+
     expect("/usr/local/openresty/nginx/sbin/nginx", "nginx compiled with OpenSSL 3.1.x") \
         .nginx_compiled_openssl.matches("OpenSSL 3.1.\d") \
         .version_requirement.key("libssl.so.3").less_than("OPENSSL_3.2.0") \
@@ -116,19 +115,6 @@
             .text_content.matches("module-mac = [A-F:\d]+")
 
 
-=======
-
-    expect("/usr/local/openresty/nginx/sbin/nginx", "nginx compiled with OpenSSL 3.1.x") \
-        .nginx_compiled_openssl.matches("OpenSSL 3.1.\d") \
-        .version_requirement.key("libssl.so.3").less_than("OPENSSL_3.2.0") \
-        .version_requirement.key("libcrypto.so.3").less_than("OPENSSL_3.2.0") \
-
-    expect("**/*.so", "dynamic libraries are compiled with OpenSSL 3.1.x") \
-        .version_requirement.key("libssl.so.3").less_than("OPENSSL_3.2.0") \
-        .version_requirement.key("libcrypto.so.3").less_than("OPENSSL_3.2.0") \
-
-
->>>>>>> 62ee8fa5
 def libc_libcpp_suites(expect, libc_max_version: str = None, libcxx_max_version: str = None, cxxabi_max_version: str = None):
     if libc_max_version:
         expect("**/*.so", "libc version is less than %s" % libc_max_version) \
