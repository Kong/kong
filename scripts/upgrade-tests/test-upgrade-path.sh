--- conflicted
+++ resolved
@@ -155,11 +155,7 @@
 
 function run_tests() {
     # Run the tests
-<<<<<<< HEAD
-    BUSTED="env KONG_DATABASE=$1 KONG_DNS_RESOLVER= KONG_TEST_PG_DATABASE=kong /kong/bin/busted -o gtest"
-=======
     BUSTED="env KONG_DATABASE=$1 KONG_DNS_RESOLVER= KONG_TEST_PG_DATABASE=kong /kong/bin/busted"
->>>>>>> f74342db
     shift
 
     set $TESTS
