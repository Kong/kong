--- conflicted
+++ resolved
@@ -6,10 +6,7 @@
 load("//build/luarocks:luarocks_repositories.bzl", "luarocks_repositories")
 load("//build/cross_deps:repositories.bzl", "cross_deps_repositories")
 load("//build/libexpat:repositories.bzl", "libexpat_repositories")
-<<<<<<< HEAD
-=======
 load("//build:build_system.bzl", "github_release")
->>>>>>> dbacabb6
 load("@kong_bindings//:variables.bzl", "KONG_VAR")
 
 _SRCS_BUILD_FILE_CONTENT = """
@@ -65,77 +62,6 @@
         build_file_content = _DIST_BUILD_FILE_CONTENT,
     )
 
-<<<<<<< HEAD
-def _copyright_header(ctx):
-    paths = ctx.execute(["find", ctx.path("."), "-type", "f"]).stdout.split("\n")
-
-    copyright_content = ctx.read(ctx.path(Label("@kong//:distribution/COPYRIGHT-HEADER"))).replace("--", " ")
-    copyright_content_js = "/*\n" + copyright_content + "*/\n\n"
-    copyright_content_html = "<!--\n" + copyright_content + "-->\n\n"
-    for path in paths:
-        if path.endswith(".js") or path.endswith(".map") or path.endswith(".css"):
-            content = ctx.read(path)
-            if not content.startswith(copyright_content_js):
-                # the default enabled |legacy_utf8| leads to a double-encoded utf-8
-                # while writing utf-8 content read by |ctx.read|, let's disable it
-                ctx.file(path, copyright_content_js + content, legacy_utf8 = False)
-
-        elif path.endswith(".html"):
-            content = ctx.read(path)
-            if not content.startswith(copyright_content_html):
-                # the default enabled |legacy_utf8| leads to a double-encoded utf-8
-                # while writing utf-8 content read by |ctx.read|, let's disable it
-                ctx.file(path, copyright_content_html + content, legacy_utf8 = False)
-
-def _github_release_impl(ctx):
-    ctx.file("WORKSPACE", "workspace(name = \"%s\")\n" % ctx.name)
-
-    if ctx.attr.build_file:
-        ctx.file("BUILD.bazel", ctx.read(ctx.attr.build_file))
-    elif ctx.attr.build_file_content:
-        ctx.file("BUILD.bazel", ctx.attr.build_file_content)
-
-    os_name = ctx.os.name
-    os_arch = ctx.os.arch
-
-    if os_arch == "aarch64":
-        os_arch = "arm64"
-    elif os_arch == "x86_64":
-        os_arch = "amd64"
-    elif os_arch != "amd64":
-        fail("Unsupported arch %s" % os_arch)
-
-    if os_name == "mac os x":
-        os_name = "macOS"
-    elif os_name != "linux":
-        fail("Unsupported OS %s" % os_name)
-
-    gh_bin = "%s" % ctx.path(Label("@gh_%s_%s//:bin/gh" % (os_name, os_arch)))
-    ret = ctx.execute([gh_bin, "release", "download", ctx.attr.tag, "-p", ctx.attr.pattern, "-R", ctx.attr.repo])
-
-    if ret.return_code != 0:
-        gh_token_set = "GITHUB_TOKEN is set, is it valid?"
-        if not ctx.os.environ.get("GITHUB_TOKEN", ""):
-            gh_token_set = "GITHUB_TOKEN is not set, is this a private repo?"
-        fail("Failed to download release (%s): %s, exit: %d" % (gh_token_set, ret.stderr, ret.return_code))
-
-    ctx.extract(ctx.attr.pattern)
-
-    _copyright_header(ctx)
-
-github_release = repository_rule(
-    implementation = _github_release_impl,
-    attrs = {
-        "tag": attr.string(mandatory = True),
-        "pattern": attr.string(mandatory = True),
-        "repo": attr.string(mandatory = True),
-        "build_file": attr.label(allow_single_file = True),
-        "build_file_content": attr.string(),
-    },
-)
-
-=======
->>>>>>> dbacabb6
 def protoc_repositories():
     http_archive(
         name = "protoc",
