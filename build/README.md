--- conflicted
+++ resolved
@@ -30,7 +30,7 @@
 The build output is in `bazel-bin/build/kong-dev`.
 
 To use the build as a virtual development environment, run:
-  
+
 ```bash
 bazel build //build:venv --verbose_failures
 . ./bazel-bin/build/kong-dev-venv.sh
@@ -110,13 +110,8 @@
 Make sure platforms are selected both in building Kong and packaing kong:
 
 ```bash
-<<<<<<< HEAD
-GITHUB_TOKEN=token bazel build --config release //build:kong --platforms=//:ubuntu-2204-arm64
-azel build --config release :kong_deb --platforms=//:ubuntu-2204-arm64
-=======
 bazel build --config release //build:kong --platforms=//:ubuntu-2204-arm64
 bazel build --config release :kong_deb --platforms=//:ubuntu-2204-arm64
->>>>>>> 3794d112
 ```
 
 ## Troubleshooting
