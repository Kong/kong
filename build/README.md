--- conflicted
+++ resolved
@@ -17,14 +17,10 @@
 
 ## Building
 
-`GITHUB_TOKEN` is required to pull `kong-admin` and `kong-portal` repos; if you have [gh](https://cli.github.com/)
-installed and have logged in, then `GITHUB_TOKEN` is not needed (`gh` binary itself is not required to build kong-ee).
-
 To build Kong and all its dependencies, run the following command:
 
 ```bash
-git submodule update --init
-GITHUB_TOKEN=token bazel build //build:kong --verbose_failures
+bazel build //build:kong --verbose_failures
 ```
 
 The build output is in `bazel-bin/build/kong-dev`.
@@ -40,19 +36,12 @@
 
 - `@openresty//:openresty`: builds openresty
 - `@luarocks//:luarocks_make`: builds luarocks for Kong dependencies
-- `//build/ee:luarocks_install_ee_plugins`: installs EE plugins and their dependencies
 
 ### Build Options
 
 Following build options can be used to set specific features:
 
-<<<<<<< HEAD
-- **--//:debug=true** turn on debug opitons for OpenResty and LuaJIT, default to true.
-- **--//:licensing=true** enable the licensing module, default to true.
-- **--//:fips=false** enable FIPS mode, default to false.
-=======
 - **--//:debug=true** turn on debug options for OpenResty and LuaJIT, default to true.
->>>>>>> 322d0ea7
 - **--action_env=BUILD_NAME=** set the `build_name`, multiple build can exist at same time to allow you
 switch between different Kong versions or branches. Default to `kong-dev`; don't set this when you are
 building a building an binary package.
@@ -67,7 +56,6 @@
 
 ```
 build:release --//:debug=false
-build:release --//:licensing=true
 build:release --action_env=BUILD_NAME=kong-dev
 build:release --action_env=INSTALL_DESTDIR=/usr/local
 ```
@@ -75,7 +63,7 @@
 To build an official release, use:
 
 ```bash
-GITHUB_TOKEN=token bazel build --config release //build:kong --verbose_failures
+bazel build --config release //build:kong --verbose_failures
 ```
 
 Supported build targets for binary packages:
