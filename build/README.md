--- conflicted
+++ resolved
@@ -41,13 +41,10 @@
 
 Once the build is complete, you will see four `bazel-*` folders in the current directory. Refer to the [workspace layout diagram](https://bazel.build/remote/output-directories?hl=en#layout-diagram) for their respective definitions.
 
+To use the build as a virtual development environment, run:
+
 ### Build a virtual development environment
 
-<<<<<<< HEAD
-=======
-To use the build as a virtual development environment, run:
-
->>>>>>> 8565824e
 ```bash
 make build-venv
 . ./bazel-bin/build/kong-dev-venv.sh
