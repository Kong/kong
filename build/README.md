--- conflicted
+++ resolved
@@ -107,21 +107,17 @@
 
 Following build options can be used to set specific features:
 
-<<<<<<< HEAD
-- **--//:debug=true** turn on debug options for OpenResty and LuaJIT, default to true.
-- **--//:licensing=true** enable the licensing module, default to true.
-- **--//:fips=false** enable FIPS mode, default to false.
-- **--action_env=BUILD_NAME=** set the `build_name`, multiple build can exist at same time to allow you
-switch between different Kong versions or branches. Default to `kong-dev`; don't set this when you are
-building a building an binary package.
-- **--action_env=INSTALL_DESTDIR=** set the directory when the build is intended to be installed. Bazel won't
-actually install files into this directory, but this will make sure certain hard coded paths and RPATH is
-correctly set when building a package. Default to `bazel-bin/build/<BUILD_NAME>`.
-=======
+- `**--//:licensing=true**`
+  - Default to `true`.
+  - Enable the licensing module.
+
+- `**--//:fips=false**`
+  - Default to `false`.
+  - Enable FIPS mode.
+
 - `**--//:debug=true**`
   - Default to true.
   - Turn on debug options and debugging symbols for OpenResty, LuaJIT and OpenSSL, which useful for debug with GDB and SystemTap.
->>>>>>> e0d557a4
 
 - `**--action_env=BUILD_NAME=**`
   - Default to `kong-dev`.
