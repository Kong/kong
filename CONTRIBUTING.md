# Contributing to Kong :monkey_face:

Hello, and welcome! Whether you are looking for help, trying to report a bug,
thinking about getting involved in the project, or about to submit a patch, this
document is for you! It intends to be both an entry point for newcomers to
the community (with various technical backgrounds), and a guide/reference for
contributors and maintainers.

Consult the Table of Contents below, and jump to the desired section.

## Table of Contents

- [Where to seek for help?](#where-to-seek-for-help)
  - [Enterprise Edition](#enterprise-edition)
  - [Community Edition](#community-edition)
- [Where to report bugs?](#where-to-report-bugs)
- [Where to submit feature requests?](#where-to-submit-feature-requests)
- [Contributing](#contributing)
  - [Improving the documentation](#improving-the-documentation)
  - [Proposing a new plugin](#proposing-a-new-plugin)
  - [Submitting a patch](#submitting-a-patch)
    - [Git branches](#git-branches)
    - [Commit atomicity](#commit-atomicity)
    - [Commit message format](#commit-message-format)
    - [Static linting](#static-linting)
    - [Writing tests](#writing-tests)
    - [Writing performant code](#writing-performant-code)
  - [Contributor T-shirt](#contributor-t-shirt)
- [Code style](#code-style)

## Where to seek for help?

### Enterprise Edition

If you are a Kong Enterprise customer, you may contact the Enterprise Support channels
by opening an Enterprise support ticket on
[https://support.konghq.com](https://support.konghq.com/).

If you are experiencing a P1 issue, please call at the [24/7 Enterprise Support
phone line](https://support.konghq.com/hc/en-us/articles/115004921808-Telephone-Support)
for immediate assistance, as published in the Customer Success Reference Guide.

If you are interested in becoming a Kong Enterprise customer, please to visit
https://konghq.com/kong-enterprise-edition/ or contact us at
[sales@konghq.com](mailto:sales@konghq.com).

[Back to TOC](#table-of-contents)

### Community Edition

There are multiple channels where you can get answers from the community
or the maintainers of this project:

- Our public forum, [Kong Nation](https://discuss.konghq.com) is great for
  asking questions, giving advice, and staying up-to-date with the latest
  announcements. Kong Nation is frequented by Kong maintainers.
- Two chat channels are used by the community, but are rarely visited by Kong
  maintainers:
  - [Gitter](https://gitter.im/Kong/kong)
  - IRC, registered on freenode as
    [#kong](https://webchat.freenode.net/?channels=kong)

**Please avoid opening GitHub issues for general questions or help**, as those
should be reserved for actual bug reports. The Kong community is welcoming and
more than willing to assist you on those channels!

[Back to TOC](#table-of-contents)

## Where to report bugs?

Feel free to [submit an issue](https://github.com/Kong/kong/issues/new/choose) on
the GitHub repository, we would be grateful to hear about it! Please make sure that you
respect the GitHub issue template, and include:

1. A summary of the issue
2. A list of steps to help reproduce the issue
3. The version of Kong that you encountered the issue with
4. Your Kong configuration, or the parts that are relevant to your issue

If you wish, you are more than welcome to propose a patch to fix the issue!
See the [Submit a patch](#submitting-a-patch) section for more information
on how to best do so.

[Back to TOC](#table-of-contents)

## Where to submit feature requests?

You can [submit an issue](https://github.com/Kong/kong/issues/new/choose) for feature
requests. Please make sure to add as much detail as you can when doing so.

You are also welcome to propose patches adding new features. See the section
on [Submitting a patch](#submitting-a-patch) for details.

[Back to TOC](#table-of-contents)

## Contributing

We welcome contributions of all kinds, there is no need to do code to be helpful!
All of the following tasks are noble and worthy contributions that you can
make without coding:

- Reporting a bug (see the [report bugs](#where-to-report-bugs) section)
- Helping other members of the community on the support channels
- Fixing a typo in the code
- Fixing a typo in the documentation at https://docs.konghq.com (see
  the [documentation contribution](#improving-the-documentation) section)
- Providing your feedback on the proposed features and designs
- Reviewing Pull Requests

If you wish to contribute code (features or bug fixes), see the [Submitting a
patch](#submitting-a-patch) section.

[Back to TOC](#table-of-contents)

### Improving the documentation

The documentation hosted at https://docs.konghq.com is open source and built
with [Jekyll](https://jekyllrb.com/). You are very welcome to propose changes to it
(correct typos, add examples or clarifications...) and contribute to the
[Kong Hub](https://docs.konghq.com/hub/)!

The repository is also hosted on GitHub at:
https://github.com/Kong/docs.konghq.com/

[Back to TOC](#table-of-contents)

### Proposing a new plugin

We **do not** accept new plugins into the core repository. The plugins that are
currently part of this repository are there because of historical reasons, but
will be pushed into separate repositories in the foreseeable future.

If you are interested in writing a new plugin for your own needs, you should begin by
reading the [Plugin Development
Guide](https://docs.konghq.com/latest/plugin-development).

If you already wrote a plugin, and are thinking about making it available to
the community, we strongly encourage you to host it on a publicly available
repository (like GitHub), and to distribute it via
[LuaRocks](https://luarocks.org/search?q=kong). A good resource on how to do
so is the [Distribution
Section](https://docs.konghq.com/latest/plugin-development/distribution/#distributing-your-plugin)
of the Plugin Development Guide.

To give visibility to your plugin, we advise that you:

1. Add your plugin to the [Kong Hub](https://docs.konghq.com/hub/)
2. Create a post in the [Announcements category of Kong
   Nation](https://discuss.konghq.com/c/announcements)

[Back to TOC](#table-of-contents)

### Submitting a patch

Feel free to contribute fixes or minor features, we love to receive Pull
Requests! If you are planning to develop a larger feature, come talk to us
first!

When contributing, please follow the guidelines provided in this document. They
will cover topics such as the different Git branches we use, the commit message
format to use, or the appropriate code style.

Once you have read them, and you feel that you are ready to submit your Pull Request, be sure
to verify a few things:

- Your commit history is clean: changes are atomic and the git message format
  was respected
- Rebase your work on top of the base branch (seek help online on how to use
  `git rebase`; this is important to ensure your commit history is clean and
   linear)
- The static linting is succeeding: run `make lint`, or `luacheck .` (see the
  development documentation for additional details)
- The tests are passing: run `make test`, `make test-all`, or whichever is
  appropriate for your change
- Do not update CHANGELOG.md yourself. Your change will be included therein
  due time if it is accepted, no worries!

If the above guidelines are respected, your Pull Request has all its chances
to be considered and will be reviewed by a maintainer.

If you are asked to update your patch by a reviewer, please do so! Remember:
**you are responsible for pushing your patch forward**. If you contributed it,
you are probably the one in need of it. You must be ready to apply changes
to it if necessary.

If your Pull Request was accepted and fixes a bug, adds functionality, or
makes it significantly easier to use or understand Kong, congratulations!
You are now an official contributor to Kong. Get in touch with us to receive
your very own [Contributor T-shirt](#contributor-t-shirt)!

Your change will be included in the subsequent release Changelog, and we will
not forget to include your name if you are an external contributor. :wink:

[Back to TOC](#table-of-contents)

#### Git branches

If you have write access to the GitHub repository, please follow the following
naming scheme when pushing your branch(es):

- `feat/foo-bar` for new features
- `fix/foo-bar` for bug fixes
- `tests/foo-bar` when the change concerns only the test suite
- `refactor/foo-bar` when refactoring code without any behavior change
- `style/foo-bar` when addressing some style issue
- `docs/foo-bar` for updates to the README.md, this file, or similar documents
- `chore/foo-bar` when the change does not concern the functional source
- `perf/foo-bar` for performance improvements

[Back to TOC](#table-of-contents)

#### Commit atomicity

When submitting patches, it is important that you organize your commits in
logical units of work. You are free to propose a patch with one or many
commits, as long as their atomicity is respected. This means that no unrelated
changes should be included in a commit.

For example: you are writing a patch to fix a bug, but in your endeavour, you
spot another bug. **Do not fix both bugs in the same commit!** Finish your
work on the initial bug, propose your patch, and come back to the second bug
later on. This is also valid for unrelated style fixes, refactors, etc...

You should use your best judgment when facing such decisions. A good approach
for this is to put yourself in the shoes of the person who will review your
patch: will they understand your changes and reasoning just by reading your
commit history? Will they find unrelated changes in a particular commit? They
shouldn't!

Writing meaningful commit messages that follow our commit message format will
also help you respect this mantra (see the below section).

[Back to TOC](#table-of-contents)

#### Commit message format

To maintain a healthy Git history, we ask of you that you write your commit
messages as follows:

- The tense of your message must be **present**
- Your message must be prefixed by a type, and a scope
- The header of your message should not be longer than 50 characters
- A blank line should be included between the header and the body
- The body of your message should not contain lines longer than 72 characters

We strive to adapt the [conventional-commits](https://www.conventionalcommits.org/en/v1.0.0/)
format.

Here is a template of what your commit message should look like:

```
<type>(<scope>): <subject>
<BLANK LINE>
<body>
<BLANK LINE>
<footer>
```

##### Type

The type of your commit indicates what type of change this commit is about. The
accepted types are:

- **feat**: A new feature
- **fix**: A bug fix
- **hotfix**: An urgent bug fix during a release process
- **tests**: A change that is purely related to the test suite only (fixing
  a test, adding a test, improving its reliability, etc...)
- **docs**: Changes to the README.md, this file, or other such documents
- **style**: Changes that do not affect the meaning of the code (white-space
  trimming, formatting, etc...)
- **perf**: A code change that significantly improves performance
- **refactor**: A code change that neither fixes a bug nor adds a feature, and
  is too big to be considered just `perf`
- **chore**: Maintenance changes related to code cleaning that isn't
  considered part of a refactor, build process updates, dependency bumps, or
  auxiliary tools and libraries updates (LuaRocks, Travis-ci, etc...).

##### Scope

The scope is the part of the codebase that is affected by your change. Choosing
it is at your discretion, but here are some of the most frequent ones:

- **proxy**: A change that affects the proxying of requests
- **router**: A change that affects the router, which matches a request to the
  desired configured API
- **admin**: A change to the Admin API
- **balancer**: Changes related to the internal Load Balancer
- **core**: Changes affecting a large part of the core, and touching many parts
  such as `proxy`, `balancer`, `dns`
- **dns**: Changes related to internal DNS resolution
- **dao**: A change related to the DAO, the interface to the datastores
- **cli**: Changes to the CLI
- **cache**: Changes to the configuration entities caching (datastore entities)
- **deps**: When updating dependencies (to be used with the `chore` prefix)
- **conf**: Configuration-related changes (new values, improvements...)
- **`<plugin-name>`**: This could be `basic-auth`, or `ldap` for example
- `*`: When the change affects too many parts of the codebase at once (this
  should be rare and avoided)

##### Subject

Your subject should contain a succinct description of the change. It should be
written so that:

- It uses the present, imperative tense: "fix typo", and not "fixed" or "fixes"
- It is **not** capitalized: "fix typo", and not "Fix typo"
- It does **not** include a period. :smile:

##### Body

The body of your commit message should contain a detailed description of your
changes. Ideally, if the change is significant, you should explain its
motivation, the chosen implementation, and justify it.

As previously mentioned, lines in the commit messages should not exceed 72
characters.

##### Footer

The footer is the ideal place to link to related material about the change:
related GitHub issues, Pull Requests, fixed bug reports, etc...

##### Examples

Here are a few examples of good commit messages to take inspiration from:

```
fix(admin): send HTTP 405 on unsupported method

The appropriate status code when the request method is not supported
on an endpoint it 405. We previously used to send HTTP 404, which
is not appropriate. This updates the Admin API helpers to properly
return 405 on such user errors.

* return 405 when the method is not supported in the Admin API helpers
* add a new test case in the Admin API test suite

Fix #678
```

Or:

```
tests(proxy): add a new test case for URI encoding

When proxying upstream, the URI sent by Kong should be the one
received from the client, even if it was percent-encoded.

This adds a new test case which was missing, to ensure it is
the case.
```

[Back to TOC](#table-of-contents)

#### Static linting

As mentioned in the guidelines to submit a patch, the linter must succeed. We
use [Luacheck](https://github.com/mpeterv/luacheck) to statically lint our Lua
code. You can lint the code like so:

```
$ make lint
```

Or:

```
$ luacheck .
```

[Back to TOC](#table-of-contents)

#### Writing tests

We use [busted](https://lunarmodules.github.io/busted/) to write our tests. Your patch
must include the related test updates or additions, in the appropriate test
suite.

- `spec/01-unit` gathers our unit tests (to test a given Lua module or
  function)
- `spec/02-integration` contains tests that start Kong (connected to a running
  database), execute Admin API and proxy requests against it, and verify the
  output
- `spec/03-plugins` contains tests (both unit and integration) for the bundled
  plugins (those plugins still live in the core repository as of now, but will
  eventually be externalized)

A few guidelines when writing tests:

- Make sure to use appropriate `describe` and `it` blocks, so it's obvious to what is being
  tested exactly
- Ensure the atomicity of your tests: no test should be asserting two
  unrelated behaviors at the same time
- Run tests related to the datastore against all supported databases

And a few recommendations, when asserting types:

```lua
-- bad
assert.Nil(foo)
assert.True(bar)

-- good
assert.is_nil(foo)
assert.is_true(bar)
```

Comparing tables:

```lua
-- bad (most of the time)
assert.equal(t1, t2)

-- good
assert.same(t1, t2)
```

[Back to TOC](#table-of-contents)

#### Writing performant code

We write code for the [LuaJIT](https://github.com/Kong/kong/issues/new)
interpreter, **not** Lua-PUC. As such, you should follow the LuaJIT best
practices:

- Do **not** instantiate global variables
- Consult the [LuaJIT wiki](http://wiki.luajit.org/Home)
- Follow the [Performance
  Guide](https://www.freelists.org/post/luajit/Tuning-numerical-computations-for-LuaJIT-was-Re-ANN-Sci10beta1)
  recommendations
- Do **not** use [NYI functions](http://wiki.luajit.org/NYI) on hot code paths
- Prefer using the FFI over traditional bindings via the Lua C API
- Avoid table rehash by pre-allocating the slots of your tables when possible

  ```lua
  -- bad
  local t = {}
  for i = 1, 100 do
    t[i] = i
  end

  -- good
  local new_tab = require "table.new"
  local t = new_tab(100, 0)
  for i = 1, 100 do
    t[i] = i
  end
  ```

- Cache the globals used by your hot code paths,
  the cached name should be the original name replaced `.` by `_`

  ```lua
  -- bad
  for i = 1, 100 do
    t[i] = math.random()
  end

  -- good
  local math_random = math.random
  for i = 1, 100 do
    t[i] = math_random()
  end
  ```

  For OpenResty built-in APIs we may drop `ngx.` in the localized version

  ```lua
  local req_get_post_args = ngx.req.get_post_args
  ```

  Non-hot paths are localization optional

  ```lua
  if err then
    ngx.log(ngx.ERR, ...) -- this is fine as error condition is not on the hot path
  end
  ```

- Cache the length and indices of your tables to avoid unnecessary CPU cycles

  ```lua
  -- bad
  for i = 1, 100 do
    t[#t + 1] = other_tab[#other_tab]
  end

  -- good
  local n = 0
  local n_other_tab = #other_tab
  for i = 1, 100 do
    n = n + 1
    t[n] = other_tab[n_other_tab]
  end
  ```

And finally, most importantly: use your best judgment to design an
efficient algorithm. Doing so will always be more performant than a
poorly-designed algorithm, even following all the performance tricks of the
language you are using. :smile:

[Back to TOC](#table-of-contents)

### Contributor T-shirt

If your Pull Request to [Kong/kong](https://github.com/Kong/kong) was
accepted, and it fixes a bug, adds functionality, or makes it significantly
easier to use or understand Kong, congratulations! You are eligible to
receive the very special Contributor T-shirt! Go ahead and fill out the
[Contributors Submissions form](https://goo.gl/forms/5w6mxLaE4tz2YM0L2).

Proudly wear your T-shirt and show it to us by tagging
[@thekonginc](https://twitter.com/thekonginc) on Twitter!

![Kong Contributor T-shirt](https://konghq.com/wp-content/uploads/2018/04/100-contributor-t-shirt-1024x768.jpg)

[Back to TOC](#table-of-contents)

## Code style

In order to ensure a healthy and consistent codebase, we ask of you that you
respect the adopted code style. This section contains a non-exhaustive list
of preferred styles for writing Lua. It is opinionated, but follows the
code styles of OpenResty and, by association, Nginx. OpenResty or Nginx
contributors should find themselves at ease when contributing to Kong.

- No line should be longer than 80 characters
- Indentation should consist of 2 spaces

When you are unsure about the style to adopt, please browse other parts of the
codebase to find a similar case, and stay consistent with it.

You might also notice places in the codebase where the described style is not
respected. This is due to legacy code. **Contributions to update the code to
the recommended style are welcome!**

[Back to TOC](#table-of-contents)

### Table of Contents - Code style

- [Modules](#modules)
- [Variables](#variables)
- [Tables](#tables)
- [Strings](#strings)
- [Functions](#functions)
- [Conditional expressions](#conditional-expressions)

### Modules

When writing a module (a Lua file), separate logical blocks of code with
**two** blank lines:

```lua
local foo = require "kong.foo"


local _M = {}


function _M.bar()
  -- do thing...
end


function _M.baz()
  -- do thing...
end


return _M
```

[Back to code style TOC](#table-of-contents---code-style)

### Variables

When naming a variable or function, **do** use snake_case:

```lua
-- bad
local myString = "hello world"

-- good
local my_string = "hello world"
```

When assigning a constant variable, **do** give it an uppercase name:

```lua
-- bad
local max_len = 100

-- good
local MAX_LEN = 100
```

[Back to code style TOC](#table-of-contents---code-style)

### Tables

Use the constructor syntax, and **do** include a trailing comma:

```lua
-- bad
local t = {}
t.foo = "hello"
t.bar = "world"

-- good
local t = {
  foo = "hello",
  bar = "world", -- note the trailing comma
}
```

On single-line constructors, **do** include spaces around curly-braces and
assignments:

```lua
-- bad
local t = {foo="hello",bar="world"}

-- good
local t = { foo = "hello", bar = "world" }
```

<<<<<<< HEAD
Perfer `ipairs()` to `for` loop when iterating an array,
=======
Prefer `ipairs()` to `for` loop when iterating an array,
>>>>>>> 855e958f
which gives us more readability:

```lua
-- bad
for i = 1, #t do
  ...
end

-- good
for _, v in ipairs(t) do
  ...
end
```

[Back to code style TOC](#table-of-contents---code-style)

### Strings

**Do** favor the use of double quotes in all Lua code (plain files and
`*_by_lua_block` directives):

```lua
-- bad
local str = 'hello'

-- good
local str = "hello"
```

If a string contains double quotes, **do** favor long bracket strings:

```lua
-- bad
local str = "message: \"hello\""

-- good
local str = [[message: "hello"]]
```

When using the concatenation operator, **do** insert spaces around it:

```lua
-- bad
local str = "hello ".."world"

-- good
local str = "hello " .. "world"
```

If a string is too long, **do** break it into multiple lines,
and join them with the concatenation operator:

```lua
-- bad
local str = "It is a very very very long string, that should be broken into multiple lines."

-- good
local str = "It is a very very very long string, " ..
            "that should be broken into multiple lines."
```

[Back to code style TOC](#table-of-contents---code-style)

### Functions

Prefer the function syntax over variable syntax:

```lua
-- bad
local foo = function()

end

-- good
local function foo()

end
```

Perform validation early and return as early as possible:

```lua
-- bad
local function check_name(name)
  local valid = #name > 3
  valid = valid and #name < 30

  -- other validations

  return valid
end

-- good
local function check_name(name)
  if #name <= 3 or #name >= 30 then
    return false
  end

  -- other validations

  return true
end
```

Follow the return values conventions: Lua supports multiple return values, and
by convention, handles recoverable errors by returning `nil` plus a `string`
describing the error:

```lua
-- bad
local function check()
  local ok, err = do_thing()
  if not ok then
    return false, { message = err }
  end

  return true
end

-- good
local function check()
  local ok, err = do_thing()
  if not ok then
    return nil, "could not do thing: " .. err
  end

  return true
end
```

When a function call makes a line go over 80 characters, **do** align the
overflowing arguments to the first one:

```lua
-- bad
local str = string.format("SELECT * FROM users WHERE first_name = '%s'", first_name)

-- good
local str = string.format("SELECT * FROM users WHERE first_name = '%s'",
                          first_name)
```

[Back to code style TOC](#table-of-contents---code-style)

### Conditional expressions

Avoid writing 1-line conditions, **do** indent the child branch:

```lua
-- bad
if err then return nil, err end

-- good
if err then
  return nil, err
end
```

When testing the assignment of a value, **do** use shortcuts, unless you
care about the difference between `nil` and `false`:

```lua
-- bad
if str ~= nil then

end

-- good
if str then

end
```

When creating multiple branches that span multiple lines, **do** include a
blank line above the `elseif` and `else` statements:

```lua
-- bad
if foo then
  do_stuff()
  keep_doing_stuff()
elseif bar then
  do_other_stuff()
  keep_doing_other_stuff()
else
  error()
end

-- good
if thing then
  do_stuff()
  keep_doing_stuff()

elseif bar then
  do_other_stuff()
  keep_doing_other_stuff()

else
  error()
end
```

For one-line blocks, blank lines are not necessary:

```lua
--- good
if foo then
  do_stuff()
else
  error("failed!")
end
```

Note in the correct "long" example that if some branches are long, then all
branches are created with the preceding blank line (including the one-liner
`else` case).

When a branch returns, **do not** create subsequent branches, but write the
rest of your logic on the parent branch:

```lua
-- bad
if not str then
  return nil, "bad value"
else
  do_thing(str)
end

-- good
if not str then
  return nil, "bad value"
end

do_thing(str)
```

When assigning a value or returning from a function, **do** use ternaries if
it makes the code more readable:

```lua
-- bad
local foo
if bar then
  foo = "hello"

else
  foo = "world"
end

-- good
local foo = bar and "hello" or "world"
```

When an expression makes a line longer than 80 characters, **do** align the
expression on the following lines:

```lua
-- bad
if thing_one < 1 and long_and_complicated_function(arg1, arg2) < 10 or thing_two > 10 then

end

-- good
if thing_one < 1 and long_and_complicated_function(arg1, arg2) < 10
   or thing_two > 10
then

end
```

[Back to code style TOC](#table-of-contents---code-style)<|MERGE_RESOLUTION|>--- conflicted
+++ resolved
@@ -625,11 +625,7 @@
 local t = { foo = "hello", bar = "world" }
 ```
 
-<<<<<<< HEAD
-Perfer `ipairs()` to `for` loop when iterating an array,
-=======
 Prefer `ipairs()` to `for` loop when iterating an array,
->>>>>>> 855e958f
 which gives us more readability:
 
 ```lua
