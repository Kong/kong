pipeline {
  agent {
    node {
      label 'hybrid'
    }
  }
  options {
      timeout(time: 45, unit: 'MINUTES')
  }
  environment {
    GITHUB_TOKEN = credentials('github_bot_access_token')
    REDHAT = credentials('redhat')
    PULP = credentials('PULP')
    DOCKERHUB_KONGCLOUD_PUSH = credentials('DOCKERHUB_KONGCLOUD_PUSH')
    PRIVATE_KEY_FILE = credentials('kong.private.gpg-key.asc')
    PRIVATE_KEY_PASSWORD = credentials('kong.private.gpg-key.asc.password')
    // This cache dir will contain files owned by root, and user ubuntu will
    // not have permission over it. We still need for it to survive between
    // builds, so /tmp is also not an option. Try $HOME for now, iterate
    // on that
    CACHE_DIR = "$HOME/kong-distributions-cache"
    //KONG_VERSION = """${sh(
    //  returnStdout: true,
    //  script: '[ -n $TAG_NAME ] && echo $TAG_NAME | grep -o -P "\\d+\\.\\d+\\.\\d+\\.\\d+" || echo -n $BRANCH_NAME | grep -o -P "\\d+\\.\\d+\\.\\d+\\.\\d+"'
    //)}"""
    // XXX: Can't bother to fix this now. This works, right? :)
    KONG_VERSION = "2.1.4.6"
  }
  stages {
    // choice between internal, rc1, rc2, rc3, rc4 ....,  GA
    stage('Checkpoint') {
      steps {
        script {
          def input_params = input(
            message: "Kong Enteprise Edition",
            parameters: [
              // Add any needed input here (look for available parameters)
              // https://www.jenkins.io/doc/book/pipeline/syntax/
              choice(
                name: 'release_scope',
                description: 'What is the release scope?',
                choices: [
                  'internal-preview',
                  'beta1', 'beta2',
                  'rc1', 'rc2', 'rc3', 'rc4', 'rc5',
                  'ga'
                ]
              )
            ]
          )
          env.RELEASE_SCOPE = input_params
        }
      }
    }
    // This can be run in different nodes in the future \0/
    stage('Build & Push Packages') {
      steps {
        parallel (
          centos7: {
            sh "./dist/dist.sh build centos:7 ${env.RELEASE_SCOPE}"
            sh "./dist/dist.sh sign centos:7 ${env.RELEASE_SCOPE}"
            sh "./dist/dist.sh test centos:7 ${env.RELEASE_SCOPE}"
            sh "./dist/dist.sh release -H prod -V -u $PULP_USR -k $PULP_PSW -p centos:7 -e -R ${env.RELEASE_SCOPE}"
          },
          centos8: {
            sh "./dist/dist.sh build centos:8 ${env.RELEASE_SCOPE}"
            sh "./dist/dist.sh sign centos:8 ${env.RELEASE_SCOPE}"
            sh "./dist/dist.sh test centos:8 ${env.RELEASE_SCOPE}"
            sh "./dist/dist.sh release -H prod -V -u $PULP_USR -k $PULP_PSW -p centos:8 -e -R ${env.RELEASE_SCOPE}"
          },
          debian8: {
            sh "./dist/dist.sh build debian:8 ${env.RELEASE_SCOPE}"
            sh "./dist/dist.sh test debian:8 ${env.RELEASE_SCOPE}"
            sh "./dist/dist.sh release -H prod -V -u $PULP_USR -k $PULP_PSW -p debian:8 -e -R ${env.RELEASE_SCOPE}"
          },
          debian9: {
            sh "./dist/dist.sh build debian:9 ${env.RELEASE_SCOPE}"
            sh "./dist/dist.sh test debian:9 ${env.RELEASE_SCOPE}"
            sh "./dist/dist.sh release -H prod -V -u $PULP_USR -k $PULP_PSW -p debian:9 -e -R ${env.RELEASE_SCOPE}"
          },
          ubuntu1604: {
            sh "./dist/dist.sh build ubuntu:16.04 ${env.RELEASE_SCOPE}"
            sh "./dist/dist.sh test ubuntu:16.04 ${env.RELEASE_SCOPE}"
            sh "./dist/dist.sh release -H prod -V -u $PULP_USR -k $PULP_PSW -p ubuntu:16.04 -e -R ${env.RELEASE_SCOPE}"
          },
          ubuntu1804: {
            sh "./dist/dist.sh build ubuntu:18.04 ${env.RELEASE_SCOPE}"
            sh "./dist/dist.sh test ubuntu:18.04 ${env.RELEASE_SCOPE}"
            sh "./dist/dist.sh release -H prod -V -u $PULP_USR -k $PULP_PSW -p ubuntu:18.04 -e -R ${env.RELEASE_SCOPE}"
          },
          ubuntu2004: {
            sh "./dist/dist.sh build ubuntu:20.04 ${env.RELEASE_SCOPE}"
            sh "./dist/dist.sh test ubuntu:20.04 ${env.RELEASE_SCOPE}"
            sh "./dist/dist.sh release -V -u $PULP_USR -k $PULP_PSW -p ubuntu:20.04 -e -R ${env.RELEASE_SCOPE}"
          },
          amazonlinux2: {
            sh "./dist/dist.sh build amazonlinux:2 ${env.RELEASE_SCOPE}"
            sh "./dist/dist.sh sign amazonlinux:2 ${env.RELEASE_SCOPE}"
            sh "./dist/dist.sh test amazonlinux:2 ${env.RELEASE_SCOPE}"
            sh "./dist/dist.sh release -H prod -V -u $PULP_USR -k $PULP_PSW -p amazonlinux:2 -e -R ${env.RELEASE_SCOPE}"
          },
          alpine: {
            sh "./dist/dist.sh build alpine ${env.RELEASE_SCOPE}"
            sh "./dist/dist.sh test alpine ${env.RELEASE_SCOPE}"
            sh "./dist/dist.sh release -H prod -V -u $PULP_USR -k $PULP_PSW -p alpine -e -R ${env.RELEASE_SCOPE}"
          },
          rhel7: {
            sh "./dist/dist.sh build rhel:7 ${env.RELEASE_SCOPE}"
            sh "./dist/dist.sh sign rhel:7 ${env.RELEASE_SCOPE}"
            sh "./dist/dist.sh test rhel:7 ${env.RELEASE_SCOPE}"
            sh "./dist/dist.sh release -H prod -V -u $PULP_USR -k $PULP_PSW -p rhel:7 -e -R ${env.RELEASE_SCOPE}"
          },
          rhel8: {
            sh "./dist/dist.sh build rhel:8 ${env.RELEASE_SCOPE}"
            sh "./dist/dist.sh sign rhel:8 ${env.RELEASE_SCOPE}"
            sh "./dist/dist.sh test rhel:8 ${env.RELEASE_SCOPE}"
            sh "./dist/dist.sh release -H prod -V -u $PULP_USR -k $PULP_PSW -p rhel:8 -e -R ${env.RELEASE_SCOPE}"
          },
        )
      }
    }
<<<<<<< HEAD
    // stage("Build & Push Docker Images") {
    //   steps {
    //     parallel (
    //       // beware! $KONG_VERSION might have an ending \n that swallows everything after it
    //       alpine: {
    //         sh "./dist/dist.sh pulp-release -u $PULP_USR -k $PULP_PSW -l -p alpine -e -R ${env.RELEASE_SCOPE} -v $KONG_VERSION"
    //         // Docker with anonymous reports off. jenkins has no permission + is old method
    //         // sh "./dist/dist.sh pulp-release -u $PULP_USR -k $PULP_PSW -l -p alpine -e -R ${env.RELEASE_SCOPE} -a -v $KONG_VERSION"
    //       },
    //       centos7: {
    //         sh "./dist/dist.sh pulp-release -u $PULP_USR -k $PULP_PSW -p centos -e -R ${env.RELEASE_SCOPE} -v $KONG_VERSION"
    //         // Docker with anonymous reports off. jenkins has no permission + is old method
    //         // sh "./dist/dist.sh pulp-release -u $PULP_USR -k $BINTRAY_PSW -p centos -e -R ${env.RELEASE_SCOPE} -a -v $KONG_VERSION"
    //       },
    //       rhel: {
    //         sh "./dist/dist.sh pulp-release -u $PULP_USR -k $PULP_PSW -p rhel -e -R ${env.RELEASE_SCOPE} -v $KONG_VERSION"
    //         // Docker with anonymous reports off. jenkins has no permission + is old method
    //         // sh "./dist/dist.sh pulp-release -u $PULP_USR -k $PULP_PSW -p rhel -e -R ${env.RELEASE_SCOPE} -a -v $KONG_VERSION"
    //       },
    //     )
    //   }
    // }
=======
    stage("Build & Push Docker Images") {
      steps {
        parallel (
          // beware! $KONG_VERSION might have an ending \n that swallows everything after it
          alpine: {
            sh "./dist/dist.sh docker-hub-release -u $DOCKERHUB_KONGCLOUD_PUSH_USR \
                                                  -k $DOCKERHUB_KONGCLOUD_PUSH_PSW \
                                                  -pu $PULP_USR \
                                                  -pk $PULP_PSW \
                                                  -p alpine \
                                                  -R ${env.RELEASE_SCOPE} \
                                                  -v $KONG_VERSION"
          },
          centos7: {
            sh "./dist/dist.sh docker-hub-release -u $DOCKERHUB_KONGCLOUD_PUSH_USR \
                                                  -k $DOCKERHUB_KONGCLOUD_PUSH_PSW \
                                                  -pu $PULP_USR \
                                                  -pk $PULP_PSW \
                                                  -p centos \
                                                  -R ${env.RELEASE_SCOPE} \
                                                  -v $KONG_VERSION"
          },
          rhel: {
            sh "./dist/dist.sh docker-hub-release -u $DOCKERHUB_KONGCLOUD_PUSH_USR \
                                                  -k $DOCKERHUB_KONGCLOUD_PUSH_PSW \
                                                  -pu $PULP_USR \
                                                  -pk $PULP_PSW \
                                                  -p rhel \
                                                  -R ${env.RELEASE_SCOPE} \
                                                  -v $KONG_VERSION"
          },
        )
      }
    }
>>>>>>> 1f7fe4eb
  }
}<|MERGE_RESOLUTION|>--- conflicted
+++ resolved
@@ -119,30 +119,6 @@
         )
       }
     }
-<<<<<<< HEAD
-    // stage("Build & Push Docker Images") {
-    //   steps {
-    //     parallel (
-    //       // beware! $KONG_VERSION might have an ending \n that swallows everything after it
-    //       alpine: {
-    //         sh "./dist/dist.sh pulp-release -u $PULP_USR -k $PULP_PSW -l -p alpine -e -R ${env.RELEASE_SCOPE} -v $KONG_VERSION"
-    //         // Docker with anonymous reports off. jenkins has no permission + is old method
-    //         // sh "./dist/dist.sh pulp-release -u $PULP_USR -k $PULP_PSW -l -p alpine -e -R ${env.RELEASE_SCOPE} -a -v $KONG_VERSION"
-    //       },
-    //       centos7: {
-    //         sh "./dist/dist.sh pulp-release -u $PULP_USR -k $PULP_PSW -p centos -e -R ${env.RELEASE_SCOPE} -v $KONG_VERSION"
-    //         // Docker with anonymous reports off. jenkins has no permission + is old method
-    //         // sh "./dist/dist.sh pulp-release -u $PULP_USR -k $BINTRAY_PSW -p centos -e -R ${env.RELEASE_SCOPE} -a -v $KONG_VERSION"
-    //       },
-    //       rhel: {
-    //         sh "./dist/dist.sh pulp-release -u $PULP_USR -k $PULP_PSW -p rhel -e -R ${env.RELEASE_SCOPE} -v $KONG_VERSION"
-    //         // Docker with anonymous reports off. jenkins has no permission + is old method
-    //         // sh "./dist/dist.sh pulp-release -u $PULP_USR -k $PULP_PSW -p rhel -e -R ${env.RELEASE_SCOPE} -a -v $KONG_VERSION"
-    //       },
-    //     )
-    //   }
-    // }
-=======
     stage("Build & Push Docker Images") {
       steps {
         parallel (
@@ -177,6 +153,5 @@
         )
       }
     }
->>>>>>> 1f7fe4eb
   }
 }