pipeline {
  agent {
    node {
      label 'hybrid'
    }
  }
  options {
      timeout(time: 45, unit: 'MINUTES')
  }
  environment {
    GITHUB_TOKEN = credentials('github_bot_access_token')
    BINTRAY = credentials('bintray')
    REDHAT = credentials('redhat')
    PRIVATE_KEY_FILE = credentials('kong.private.gpg-key.asc')
    PRIVATE_KEY_PASSWORD = credentials('kong.private.gpg-key.asc.password')
    // This cache dir will contain files owned by root, and user ubuntu will
    // not have permission over it. We still need for it to survive between
    // builds, so /tmp is also not an option. Try $HOME for now, iterate
    // on that
    CACHE_DIR = "$HOME/kong-distributions-cache"
    //KONG_VERSION = """${sh(
    //  returnStdout: true,
    //  script: '[ -n $TAG_NAME ] && echo $TAG_NAME | grep -o -P "\\d+\\.\\d+\\.\\d+\\.\\d+" || echo -n $BRANCH_NAME | grep -o -P "\\d+\\.\\d+\\.\\d+\\.\\d+"'
    //)}"""
    // XXX: Can't bother to fix this now. This works, right? :)
<<<<<<< HEAD
    KONG_VERSION = "2.3.3.2"
=======
    KONG_VERSION = "2.2.1.3"
>>>>>>> dffac6e4
  }
  stages {
    // choice between internal, rc1, rc2, rc3, rc4 ....,  GA
    stage('Checkpoint') {
      steps {
        script {
          def input_params = input(
            message: "Kong Enteprise Edition",
            parameters: [
              // Add any needed input here (look for available parameters)
              // https://www.jenkins.io/doc/book/pipeline/syntax/
              choice(
                name: 'release_scope',
                description: 'What is the release scope?',
                choices: [
                  'internal-preview',
                  'beta1', 'beta2',
                  'rc1', 'rc2', 'rc3', 'rc4', 'rc5',
                  'ga'
                ]
              )
            ]
          )
          env.RELEASE_SCOPE = input_params
        }
      }
    }
    // This can be run in different nodes in the future \0/
    stage('Build & Push Packages') {
      steps {
        parallel (
          centos7: {
            sh "./dist/dist.sh build centos:7 ${env.RELEASE_SCOPE}"
            sh "./dist/dist.sh sign centos:7 ${env.RELEASE_SCOPE}"
            sh "./dist/dist.sh test centos:7 ${env.RELEASE_SCOPE}"
            sh "./dist/dist.sh release -V -u $BINTRAY_USR -k $BINTRAY_PSW -p centos:7 -e -R ${env.RELEASE_SCOPE}"
          },
          centos8: {
            sh "./dist/dist.sh build centos:8 ${env.RELEASE_SCOPE}"
            sh "./dist/dist.sh sign centos:8 ${env.RELEASE_SCOPE}"
            sh "./dist/dist.sh test centos:8 ${env.RELEASE_SCOPE}"
            sh "./dist/dist.sh release -V -u $BINTRAY_USR -k $BINTRAY_PSW -p centos:8 -e -R ${env.RELEASE_SCOPE}"
          },
          debian8: {
            sh "./dist/dist.sh build debian:8 ${env.RELEASE_SCOPE}"
            sh "./dist/dist.sh test debian:8 ${env.RELEASE_SCOPE}"
            sh "./dist/dist.sh release -V -u $BINTRAY_USR -k $BINTRAY_PSW -p debian:8 -e -R ${env.RELEASE_SCOPE}"
          },
          debian9: {
            sh "./dist/dist.sh build debian:9 ${env.RELEASE_SCOPE}"
            sh "./dist/dist.sh test debian:9 ${env.RELEASE_SCOPE}"
            sh "./dist/dist.sh release -V -u $BINTRAY_USR -k $BINTRAY_PSW -p debian:9 -e -R ${env.RELEASE_SCOPE}"
          },
          ubuntu1604: {
            sh "./dist/dist.sh build ubuntu:16.04 ${env.RELEASE_SCOPE}"
            sh "./dist/dist.sh test ubuntu:16.04 ${env.RELEASE_SCOPE}"
            sh "./dist/dist.sh release -V -u $BINTRAY_USR -k $BINTRAY_PSW -p ubuntu:16.04 -e -R ${env.RELEASE_SCOPE}"
          },
          ubuntu1804: {
            sh "./dist/dist.sh build ubuntu:18.04 ${env.RELEASE_SCOPE}"
            sh "./dist/dist.sh test ubuntu:18.04 ${env.RELEASE_SCOPE}"
            sh "./dist/dist.sh release -V -u $BINTRAY_USR -k $BINTRAY_PSW -p ubuntu:18.04 -e -R ${env.RELEASE_SCOPE}"
          },
          ubuntu2004: {
            sh "./dist/dist.sh build ubuntu:20.04 ${env.RELEASE_SCOPE}"
            sh "./dist/dist.sh test ubuntu:20.04 ${env.RELEASE_SCOPE}"
            sh "./dist/dist.sh release -V -u $BINTRAY_USR -k $BINTRAY_PSW -p ubuntu:20.04 -e -R ${env.RELEASE_SCOPE}"
          },
          amazonlinux2: {
            sh "./dist/dist.sh build amazonlinux:2 ${env.RELEASE_SCOPE}"
            sh "./dist/dist.sh sign amazonlinux:2 ${env.RELEASE_SCOPE}"
            sh "./dist/dist.sh test amazonlinux:2 ${env.RELEASE_SCOPE}"
            sh "./dist/dist.sh release -V -u $BINTRAY_USR -k $BINTRAY_PSW -p amazonlinux:2 -e -R ${env.RELEASE_SCOPE}"
          },
          alpine: {
            sh "./dist/dist.sh build alpine ${env.RELEASE_SCOPE}"
            sh "./dist/dist.sh test alpine ${env.RELEASE_SCOPE}"
            sh "./dist/dist.sh release -V -u $BINTRAY_USR -k $BINTRAY_PSW -p alpine -e -R ${env.RELEASE_SCOPE}"
          },
          rhel7: {
            sh "./dist/dist.sh build rhel:7 ${env.RELEASE_SCOPE}"
            sh "./dist/dist.sh sign rhel:7 ${env.RELEASE_SCOPE}"
            sh "./dist/dist.sh test rhel:7 ${env.RELEASE_SCOPE}"
            sh "./dist/dist.sh release -V -u $BINTRAY_USR -k $BINTRAY_PSW -p rhel:7 -e -R ${env.RELEASE_SCOPE}"
          },
          rhel8: {
            sh "./dist/dist.sh build rhel:8 ${env.RELEASE_SCOPE}"
            sh "./dist/dist.sh sign rhel:8 ${env.RELEASE_SCOPE}"
            sh "./dist/dist.sh test rhel:8 ${env.RELEASE_SCOPE}"
            sh "./dist/dist.sh release -V -u $BINTRAY_USR -k $BINTRAY_PSW -p rhel:8 -e -R ${env.RELEASE_SCOPE}"
          },
        )
      }
    }
    stage("Build & Push Docker Images") {
      steps {
        parallel (
          // beware! $KONG_VERSION might have an ending \n that swallows everything after it
          alpine: {
            sh "./dist/dist.sh bintray-release -u $BINTRAY_USR -k $BINTRAY_PSW -l -p alpine -e -R ${env.RELEASE_SCOPE} -v $KONG_VERSION"
            // Docker with anonymous reports off. jenkins has no permission + is old method
            // sh "./dist/dist.sh bintray-release -u $BINTRAY_USR -k $BINTRAY_PSW -l -p alpine -e -R ${env.RELEASE_SCOPE} -a -v $KONG_VERSION"
          },
          centos7: {
            sh "./dist/dist.sh bintray-release -u $BINTRAY_USR -k $BINTRAY_PSW -p centos -e -R ${env.RELEASE_SCOPE} -v $KONG_VERSION"
            // Docker with anonymous reports off. jenkins has no permission + is old method
            // sh "./dist/dist.sh bintray-release -u $BINTRAY_USR -k $BINTRAY_PSW -p centos -e -R ${env.RELEASE_SCOPE} -a -v $KONG_VERSION"
          },
          rhel: {
            sh "./dist/dist.sh bintray-release -u $BINTRAY_USR -k $BINTRAY_PSW -p rhel -e -R ${env.RELEASE_SCOPE} -v $KONG_VERSION"
            // Docker with anonymous reports off. jenkins has no permission + is old method
            // sh "./dist/dist.sh bintray-release -u $BINTRAY_USR -k $BINTRAY_PSW -p rhel -e -R ${env.RELEASE_SCOPE} -a -v $KONG_VERSION"
          },
        )
      }
    }
  }
}<|MERGE_RESOLUTION|>--- conflicted
+++ resolved
@@ -23,11 +23,7 @@
     //  script: '[ -n $TAG_NAME ] && echo $TAG_NAME | grep -o -P "\\d+\\.\\d+\\.\\d+\\.\\d+" || echo -n $BRANCH_NAME | grep -o -P "\\d+\\.\\d+\\.\\d+\\.\\d+"'
     //)}"""
     // XXX: Can't bother to fix this now. This works, right? :)
-<<<<<<< HEAD
     KONG_VERSION = "2.3.3.2"
-=======
-    KONG_VERSION = "2.2.1.3"
->>>>>>> dffac6e4
   }
   stages {
     // choice between internal, rc1, rc2, rc3, rc4 ....,  GA
