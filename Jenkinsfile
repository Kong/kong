pipeline {
    agent none
    triggers {
        cron(env.BRANCH_NAME == 'master' | env.BRANCH_NAME == 'next' ? '@daily' : '')
    }
    options {
        retry(1)
        timeout(time: 2, unit: 'HOURS')
    }
    environment {
        UPDATE_CACHE = "true"
        DOCKER_CREDENTIALS = credentials('dockerhub')
        DOCKER_USERNAME = "${env.DOCKER_CREDENTIALS_USR}"
        DOCKER_PASSWORD = "${env.DOCKER_CREDENTIALS_PSW}"
        KONG_PACKAGE_NAME = "kong"
    }
    stages {
        stage('Build Kong') {
            when {
                beforeAgent true
                anyOf {
                    allOf {
                        buildingTag()
                        not { triggeredBy 'TimerTrigger' }
                    }
                    allOf {
                        triggeredBy 'TimerTrigger'
                        anyOf { branch 'master'; branch 'next' }
                    }
                }
            }
            agent {
                node {
                    label 'docker-compose'
                }
            }
            environment {
                KONG_SOURCE_LOCATION = "${env.WORKSPACE}"
                KONG_BUILD_TOOLS_LOCATION = "${env.WORKSPACE}/../kong-build-tools"
            }
            steps {
                sh 'echo "$DOCKER_PASSWORD" | docker login -u "$DOCKER_USERNAME" --password-stdin || true'
                sh 'make setup-kong-build-tools'
                dir('../kong-build-tools') { sh 'make kong-test-container' }
            }
        }
        stage('Integration Tests') {
            when {
                beforeAgent true
                anyOf {
                    allOf {
                        buildingTag()
                        not { triggeredBy 'TimerTrigger' }
                    }
                    allOf {
                        triggeredBy 'TimerTrigger'
                        anyOf { branch 'master'; branch 'next' }
                    }
                }
            }
            /* the above when statement evaluates to:
                if (
                  ( buildingtag && not cron ) ||
                  ( ( branch = master || branch = next) && cron )
                )
            */
            parallel {
                stage('dbless') {
                    agent {
                        node {
                            label 'docker-compose'
                        }
                    }
                    environment {
                        KONG_SOURCE_LOCATION = "${env.WORKSPACE}"
                        KONG_BUILD_TOOLS_LOCATION = "${env.WORKSPACE}/../kong-build-tools"
                        TEST_DATABASE = "off"
                        TEST_SUITE = "dbless"
                    }
                    steps {
                        sh 'echo "$DOCKER_PASSWORD" | docker login -u "$DOCKER_USERNAME" --password-stdin || true'
                        sh 'make setup-kong-build-tools'
                        dir('../kong-build-tools') {
                            sh 'make test-kong'
                        }
                    }
                }
                stage('postgres') {
                    agent {
                        node {
                            label 'docker-compose'
                        }
                    }
                    environment {
                        KONG_SOURCE_LOCATION = "${env.WORKSPACE}"
                        KONG_BUILD_TOOLS_LOCATION = "${env.WORKSPACE}/../kong-build-tools"
                        TEST_DATABASE = 'postgres'
                    }
                    steps {
                        sh 'echo "$DOCKER_PASSWORD" | docker login -u "$DOCKER_USERNAME" --password-stdin || true'
                        sh 'make setup-kong-build-tools'
                        dir('../kong-build-tools') {
                            sh 'make test-kong'
                        }
                    }
                }
                stage('postgres plugins') {
                    agent {
                        node {
                            label 'docker-compose'
                        }
                    }
                    environment {
                        KONG_SOURCE_LOCATION = "${env.WORKSPACE}"
                        KONG_BUILD_TOOLS_LOCATION = "${env.WORKSPACE}/../kong-build-tools"
                        TEST_DATABASE = 'postgres'
                        TEST_SUITE = 'plugins'
                    }
                    steps {
                        sh 'echo "$DOCKER_PASSWORD" | docker login -u "$DOCKER_USERNAME" --password-stdin || true'
                        sh 'make setup-kong-build-tools'
                        dir('../kong-build-tools'){
                            sh 'make test-kong'
                        }
                    }
                }
                stage('cassandra') {
                    agent {
                        node {
                            label 'docker-compose'
                        }
                    }
                    environment {
                        KONG_SOURCE_LOCATION = "${env.WORKSPACE}"
                        KONG_BUILD_TOOLS_LOCATION = "${env.WORKSPACE}/../kong-build-tools"
                        TEST_DATABASE = 'cassandra'
                    }
                    steps {
                        sh 'echo "$DOCKER_PASSWORD" | docker login -u "$DOCKER_USERNAME" --password-stdin || true'
                        sh 'make setup-kong-build-tools'
                        dir('../kong-build-tools'){
                            sh 'make test-kong'
                        }
                    }
                }
            }
        }
        stage('Release') {
            when {
                beforeAgent true
<<<<<<< HEAD
                anyOf {
                    allOf {
                        triggeredBy 'TimerTrigger'
                        anyOf { branch 'master'; branch 'next' }
                    }
                    allOf {
                        buildingTag()
                        not { triggeredBy 'TimerTrigger' }
=======
                allOf {
                    triggeredBy 'TimerTrigger'
                    anyOf { branch 'master'; branch 'next' }
                }
            }
            parallel {
                stage('Ubuntu Xenial Release') {
                    agent {
                        node {
                            label 'docker-compose'
                        }
                    }
                    environment {
                        PACKAGE_TYPE = 'deb'
                        RESTY_IMAGE_BASE = 'ubuntu'
                        RESTY_IMAGE_TAG = 'xenial'
                        CACHE = 'false'
                        UPDATE_CACHE = 'true'
                        USER = 'travis'
                        KONG_SOURCE_LOCATION = "${env.WORKSPACE}"
                        KONG_BUILD_TOOLS_LOCATION = "${env.WORKSPACE}/../kong-build-tools"
                        BINTRAY_USR = 'kong-inc_travis-ci@kong'
                        BINTRAY_KEY = credentials('bintray_travis_key')
                        AWS_ACCESS_KEY = credentials('AWS_ACCESS_KEY')
                        AWS_SECRET_ACCESS_KEY = credentials('AWS_SECRET_ACCESS_KEY')
                        DOCKER_MACHINE_ARM64_NAME = "jenkins-kong-${env.BUILD_NUMBER}"
                        REPOSITORY_OS_NAME = "${env.BRANCH_NAME}"
                        KONG_PACKAGE_NAME = "kong-${env.BRANCH_NAME}"
                        DEBUG = 0
                    }
                    steps {
                        sh 'echo "$DOCKER_PASSWORD" | docker login -u "$DOCKER_USERNAME" --password-stdin || true'
                        sh 'make setup-kong-build-tools'
                        sh 'REPOSITORY_NAME=`basename ${GIT_URL%.*}`-nightly KONG_VERSION=`date +%Y-%m-%d` make nightly-release'
                    }
                    post {
                        cleanup {
                            dir('../kong-build-tools'){ sh 'make cleanup-build' }
                        }
                    }
                }
                stage('Ubuntu Releases') {
                    agent {
                        node {
                            label 'docker-compose'
                        }
                    }
                    environment {
                        PACKAGE_TYPE = 'deb'
                        RESTY_IMAGE_BASE = 'ubuntu'
                        RESTY_IMAGE_TAG = 'bionic'
                        KONG_SOURCE_LOCATION = "${env.WORKSPACE}"
                        KONG_BUILD_TOOLS_LOCATION = "${env.WORKSPACE}/../kong-build-tools"
                        BINTRAY_USR = 'kong-inc_travis-ci@kong'
                        BINTRAY_KEY = credentials('bintray_travis_key')
                        REPOSITORY_OS_NAME = "${env.BRANCH_NAME}"
                        KONG_PACKAGE_NAME = "kong-${env.BRANCH_NAME}"
                        DEBUG = 0
                    }
                    steps {
                        sh 'echo "$DOCKER_PASSWORD" | docker login -u "$DOCKER_USERNAME" --password-stdin || true'
                        sh 'make setup-kong-build-tools'
                        sh 'REPOSITORY_NAME=`basename ${GIT_URL%.*}`-nightly KONG_VERSION=`date +%Y-%m-%d` RESTY_IMAGE_TAG=bionic BUILDX=false make nightly-release'
                    }
                }
                stage('Centos Releases') {
                    agent {
                        node {
                            label 'docker-compose'
                        }
                    }
                    environment {
                        PACKAGE_TYPE = 'rpm'
                        RESTY_IMAGE_BASE = 'centos'
                        KONG_SOURCE_LOCATION = "${env.WORKSPACE}"
                        KONG_BUILD_TOOLS_LOCATION = "${env.WORKSPACE}/../kong-build-tools"
                        BINTRAY_USR = 'kong-inc_travis-ci@kong'
                        BINTRAY_KEY = credentials('bintray_travis_key')
                        PRIVATE_KEY_FILE = credentials('kong.private.gpg-key.asc')
                        PRIVATE_KEY_PASSPHRASE = credentials('kong.private.gpg-key.asc.password')
                        REPOSITORY_OS_NAME = "${env.BRANCH_NAME}"
                        KONG_PACKAGE_NAME = "kong-${env.BRANCH_NAME}"
                        DEBUG = 0
                    }
                    steps {
                        sh 'echo "$DOCKER_PASSWORD" | docker login -u "$DOCKER_USERNAME" --password-stdin || true'
                        sh 'make setup-kong-build-tools'
                        sh 'cp $PRIVATE_KEY_FILE ../kong-build-tools/kong.private.gpg-key.asc'
                        sh 'REPOSITORY_NAME=`basename ${GIT_URL%.*}`-nightly KONG_VERSION=`date +%Y-%m-%d` RESTY_IMAGE_TAG=6 make nightly-release'
                        sh 'REPOSITORY_NAME=`basename ${GIT_URL%.*}`-nightly KONG_VERSION=`date +%Y-%m-%d` RESTY_IMAGE_TAG=7 make nightly-release'
                        sh 'REPOSITORY_NAME=`basename ${GIT_URL%.*}`-nightly KONG_VERSION=`date +%Y-%m-%d` RESTY_IMAGE_TAG=8 make nightly-release'
                    }
                }
                stage('RedHat Releases') {
                    agent {
                        node {
                            label 'docker-compose'
                        }
                    }
                    environment {
                        PACKAGE_TYPE = 'rpm'
                        RESTY_IMAGE_BASE = 'rhel'
                        KONG_SOURCE_LOCATION = "${env.WORKSPACE}"
                        KONG_BUILD_TOOLS_LOCATION = "${env.WORKSPACE}/../kong-build-tools"
                        REDHAT_CREDENTIALS = credentials('redhat')
                        REDHAT_USERNAME = "${env.REDHAT_USR}"
                        REDHAT_PASSWORD = "${env.REDHAT_PSW}"
                        BINTRAY_USR = 'kong-inc_travis-ci@kong'
                        BINTRAY_KEY = credentials('bintray_travis_key')
                        PRIVATE_KEY_FILE = credentials('kong.private.gpg-key.asc')
                        PRIVATE_KEY_PASSPHRASE = credentials('kong.private.gpg-key.asc.password')
                        REPOSITORY_OS_NAME = "${env.BRANCH_NAME}"
                        KONG_PACKAGE_NAME = "kong-${env.BRANCH_NAME}"
                        DEBUG = 0
                    }
                    steps {
                        sh 'echo "$DOCKER_PASSWORD" | docker login -u "$DOCKER_USERNAME" --password-stdin || true'
                        sh 'make setup-kong-build-tools'
                        sh 'cp $PRIVATE_KEY_FILE ../kong-build-tools/kong.private.gpg-key.asc'
                        sh 'REPOSITORY_NAME=`basename ${GIT_URL%.*}`-nightly KONG_VERSION=`date +%Y-%m-%d` RESTY_IMAGE_TAG=7 make nightly-release'
                        sh 'REPOSITORY_NAME=`basename ${GIT_URL%.*}`-nightly KONG_VERSION=`date +%Y-%m-%d` RESTY_IMAGE_TAG=8 make nightly-release'
                    }
                }
                stage('Debian Releases') {
                    agent {
                        node {
                            label 'docker-compose'
                        }
                    }
                    environment {
                        PACKAGE_TYPE = 'deb'
                        RESTY_IMAGE_BASE = 'debian'
                        KONG_SOURCE_LOCATION = "${env.WORKSPACE}"
                        KONG_BUILD_TOOLS_LOCATION = "${env.WORKSPACE}/../kong-build-tools"
                        BINTRAY_USR = 'kong-inc_travis-ci@kong'
                        BINTRAY_KEY = credentials('bintray_travis_key')
                        REPOSITORY_OS_NAME = "${env.BRANCH_NAME}"
                        KONG_PACKAGE_NAME = "kong-${env.BRANCH_NAME}"
                        DEBUG = 0
                    }
                    steps {
                        sh 'echo "$DOCKER_PASSWORD" | docker login -u "$DOCKER_USERNAME" --password-stdin || true'
                        sh 'make setup-kong-build-tools'
                        sh 'REPOSITORY_NAME=`basename ${GIT_URL%.*}`-nightly KONG_VERSION=`date +%Y-%m-%d` RESTY_IMAGE_TAG=jessie make nightly-release'
                        sh 'REPOSITORY_NAME=`basename ${GIT_URL%.*}`-nightly KONG_VERSION=`date +%Y-%m-%d` RESTY_IMAGE_TAG=stretch make nightly-release'
                        sh 'REPOSITORY_NAME=`basename ${GIT_URL%.*}`-nightly KONG_VERSION=`date +%Y-%m-%d` RESTY_IMAGE_TAG=buster make nightly-release'
                        sh 'REPOSITORY_NAME=`basename ${GIT_URL%.*}`-nightly KONG_VERSION=`date +%Y-%m-%d` RESTY_IMAGE_TAG=bullseye make nightly-release'
                    }
                }
                stage('Other Releases'){
                    agent {
                        node {
                            label 'docker-compose'
                        }
                    }
                    environment {
                        PACKAGE_TYPE = 'deb'
                        RESTY_IMAGE_BASE = 'debian'
                        KONG_SOURCE_LOCATION = "${env.WORKSPACE}"
                        KONG_BUILD_TOOLS_LOCATION = "${env.WORKSPACE}/../kong-build-tools"
                        BINTRAY_USR = 'kong-inc_travis-ci@kong'
                        BINTRAY_KEY = credentials('bintray_travis_key')
                        KONG_PACKAGE_NAME = "kong-${env.BRANCH_NAME}"
                        REPOSITORY_OS_NAME = "${env.BRANCH_NAME}"
                        DEBUG = 0
                    }
                    steps {
                        sh 'echo "$DOCKER_PASSWORD" | docker login -u "$DOCKER_USERNAME" --password-stdin || true'
                        sh 'make setup-kong-build-tools'
                        sh 'REPOSITORY_NAME=`basename ${GIT_URL%.*}`-nightly PACKAGE_TYPE=src RESTY_IMAGE_BASE=src KONG_VERSION=`date +%Y-%m-%d` make nightly-release'
                        sh 'REPOSITORY_NAME=`basename ${GIT_URL%.*}`-nightly PACKAGE_TYPE=apk RESTY_IMAGE_BASE=alpine RESTY_IMAGE_TAG=latest KONG_VERSION=`date +%Y-%m-%d` make nightly-release'
                        sh 'REPOSITORY_NAME=`basename ${GIT_URL%.*}`-nightly PACKAGE_TYPE=rpm RESTY_IMAGE_BASE=amazonlinux RESTY_IMAGE_TAG=1 KONG_VERSION=`date +%Y-%m-%d` make nightly-release'
>>>>>>> 2a3388ec
                    }
                }
            }
            parallel {
                stage('Ubuntu Xenial Release') {
                    agent {
                        node {
                            label 'docker-compose'
                        }
                    }
                    environment {
                        PACKAGE_TYPE = 'deb'
                        RESTY_IMAGE_BASE = 'ubuntu'
                        RESTY_IMAGE_TAG = 'xenial'
                        CACHE = 'false'
                        UPDATE_CACHE = 'true'
                        USER = 'travis'
                        KONG_SOURCE_LOCATION = "${env.WORKSPACE}"
                        KONG_BUILD_TOOLS_LOCATION = "${env.WORKSPACE}/../kong-build-tools"
                        BINTRAY_USR = 'kong-inc_travis-ci@kong'
                        BINTRAY_KEY = credentials('bintray_travis_key')
                        AWS_ACCESS_KEY = credentials('AWS_ACCESS_KEY')
                        AWS_SECRET_ACCESS_KEY = credentials('AWS_SECRET_ACCESS_KEY')
                        DEBUG = 0
                    }
                    steps {
                        sh 'echo "$DOCKER_PASSWORD" | docker login -u "$DOCKER_USERNAME" --password-stdin || true'
                        sh 'make setup-kong-build-tools'
                        sh 'make release'
                    }
                    post {
                        cleanup {
                            dir('../kong-build-tools'){ sh 'make cleanup-build' }
                        }
                    }
                }
                stage('Ubuntu Releases') {
                    agent {
                        node {
                            label 'docker-compose'
                        }
                    }
                    environment {
                        PACKAGE_TYPE = 'deb'
                        RESTY_IMAGE_BASE = 'ubuntu'
                        RESTY_IMAGE_TAG = 'bionic'
                        KONG_SOURCE_LOCATION = "${env.WORKSPACE}"
                        KONG_BUILD_TOOLS_LOCATION = "${env.WORKSPACE}/../kong-build-tools"
                        BINTRAY_USR = 'kong-inc_travis-ci@kong'
                        BINTRAY_KEY = credentials('bintray_travis_key')
                        DEBUG = 0
                    }
                    steps {
                        sh 'echo "$DOCKER_PASSWORD" | docker login -u "$DOCKER_USERNAME" --password-stdin || true'
                        sh 'make setup-kong-build-tools'
                        sh 'RESTY_IMAGE_TAG=bionic make release'
                    }
                }
                stage('Centos Releases') {
                    agent {
                        node {
                            label 'docker-compose'
                        }
                    }
                    environment {
                        PACKAGE_TYPE = 'rpm'
                        RESTY_IMAGE_BASE = 'centos'
                        KONG_SOURCE_LOCATION = "${env.WORKSPACE}"
                        KONG_BUILD_TOOLS_LOCATION = "${env.WORKSPACE}/../kong-build-tools"
                        BINTRAY_USR = 'kong-inc_travis-ci@kong'
                        BINTRAY_KEY = credentials('bintray_travis_key')
                        PRIVATE_KEY_FILE = credentials('kong.private.gpg-key.asc')
                        PRIVATE_KEY_PASSPHRASE = credentials('kong.private.gpg-key.asc.password')
                        DEBUG = 0
                    }
                    steps {
                        sh 'echo "$DOCKER_PASSWORD" | docker login -u "$DOCKER_USERNAME" --password-stdin || true'
                        sh 'make setup-kong-build-tools'
                        sh 'cp $PRIVATE_KEY_FILE ../kong-build-tools/kong.private.gpg-key.asc'
                        sh 'RESTY_IMAGE_TAG=6 make release'
                        sh 'RESTY_IMAGE_TAG=7 make release'
                        sh 'RESTY_IMAGE_TAG=8 make release'
                    }
                }
                stage('RedHat Releases') {
                    agent {
                        node {
                            label 'docker-compose'
                        }
                    }
                    environment {
                        PACKAGE_TYPE = 'rpm'
                        RESTY_IMAGE_BASE = 'rhel'
                        KONG_SOURCE_LOCATION = "${env.WORKSPACE}"
                        KONG_BUILD_TOOLS_LOCATION = "${env.WORKSPACE}/../kong-build-tools"
                        BINTRAY_USR = 'kong-inc_travis-ci@kong'
                        BINTRAY_KEY = credentials('bintray_travis_key')
                        PRIVATE_KEY_FILE = credentials('kong.private.gpg-key.asc')
                        PRIVATE_KEY_PASSPHRASE = credentials('kong.private.gpg-key.asc.password')
                        DEBUG = 0
                    }
                    steps {
                        sh 'echo "$DOCKER_PASSWORD" | docker login -u "$DOCKER_USERNAME" --password-stdin || true'
                        sh 'make setup-kong-build-tools'
                        sh 'cp $PRIVATE_KEY_FILE ../kong-build-tools/kong.private.gpg-key.asc'
                        sh 'RESTY_IMAGE_TAG=7 make release'
                        sh 'RESTY_IMAGE_TAG=8 make release'
                    }
                }
                stage('Debian Releases') {
                    agent {
                        node {
                            label 'docker-compose'
                        }
                    }
                    environment {
                        PACKAGE_TYPE = 'deb'
                        RESTY_IMAGE_BASE = 'debian'
                        KONG_SOURCE_LOCATION = "${env.WORKSPACE}"
                        KONG_BUILD_TOOLS_LOCATION = "${env.WORKSPACE}/../kong-build-tools"
                        BINTRAY_USR = 'kong-inc_travis-ci@kong'
                        BINTRAY_KEY = credentials('bintray_travis_key')
                        DEBUG = 0
                    }
                    steps {
                        sh 'echo "$DOCKER_PASSWORD" | docker login -u "$DOCKER_USERNAME" --password-stdin || true'
                        sh 'make setup-kong-build-tools'
                        sh 'RESTY_IMAGE_TAG=jessie make release'
                        sh 'RESTY_IMAGE_TAG=stretch make release'
                        sh 'RESTY_IMAGE_TAG=buster make release'
                        sh 'RESTY_IMAGE_TAG=bullseye make release'
                    }
                }
                stage('Other Releases'){
                    agent {
                        node {
                            label 'docker-compose'
                        }
                    }
                    environment {
                        PACKAGE_TYPE = 'deb'
                        RESTY_IMAGE_BASE = 'debian'
                        KONG_SOURCE_LOCATION = "${env.WORKSPACE}"
                        KONG_BUILD_TOOLS_LOCATION = "${env.WORKSPACE}/../kong-build-tools"
                        BINTRAY_USR = 'kong-inc_travis-ci@kong'
                        BINTRAY_KEY = credentials('bintray_travis_key')
                        DEBUG = 0
                    }
                    steps {
                        sh 'echo "$DOCKER_PASSWORD" | docker login -u "$DOCKER_USERNAME" --password-stdin || true'
                        sh 'make setup-kong-build-tools'
                        sh 'PACKAGE_TYPE=src RESTY_IMAGE_BASE=src make release'
                        sh 'PACKAGE_TYPE=apk RESTY_IMAGE_BASE=alpine RESTY_IMAGE_TAG=1 make release'
                        sh 'PACKAGE_TYPE=rpm RESTY_IMAGE_BASE=amazonlinux RESTY_IMAGE_TAG=1 make release'
                    }
                }
            }
        }
    }
}<|MERGE_RESOLUTION|>--- conflicted
+++ resolved
@@ -148,7 +148,6 @@
         stage('Release') {
             when {
                 beforeAgent true
-<<<<<<< HEAD
                 anyOf {
                     allOf {
                         triggeredBy 'TimerTrigger'
@@ -157,10 +156,7 @@
                     allOf {
                         buildingTag()
                         not { triggeredBy 'TimerTrigger' }
-=======
-                allOf {
-                    triggeredBy 'TimerTrigger'
-                    anyOf { branch 'master'; branch 'next' }
+                    }
                 }
             }
             parallel {
@@ -183,177 +179,6 @@
                         BINTRAY_KEY = credentials('bintray_travis_key')
                         AWS_ACCESS_KEY = credentials('AWS_ACCESS_KEY')
                         AWS_SECRET_ACCESS_KEY = credentials('AWS_SECRET_ACCESS_KEY')
-                        DOCKER_MACHINE_ARM64_NAME = "jenkins-kong-${env.BUILD_NUMBER}"
-                        REPOSITORY_OS_NAME = "${env.BRANCH_NAME}"
-                        KONG_PACKAGE_NAME = "kong-${env.BRANCH_NAME}"
-                        DEBUG = 0
-                    }
-                    steps {
-                        sh 'echo "$DOCKER_PASSWORD" | docker login -u "$DOCKER_USERNAME" --password-stdin || true'
-                        sh 'make setup-kong-build-tools'
-                        sh 'REPOSITORY_NAME=`basename ${GIT_URL%.*}`-nightly KONG_VERSION=`date +%Y-%m-%d` make nightly-release'
-                    }
-                    post {
-                        cleanup {
-                            dir('../kong-build-tools'){ sh 'make cleanup-build' }
-                        }
-                    }
-                }
-                stage('Ubuntu Releases') {
-                    agent {
-                        node {
-                            label 'docker-compose'
-                        }
-                    }
-                    environment {
-                        PACKAGE_TYPE = 'deb'
-                        RESTY_IMAGE_BASE = 'ubuntu'
-                        RESTY_IMAGE_TAG = 'bionic'
-                        KONG_SOURCE_LOCATION = "${env.WORKSPACE}"
-                        KONG_BUILD_TOOLS_LOCATION = "${env.WORKSPACE}/../kong-build-tools"
-                        BINTRAY_USR = 'kong-inc_travis-ci@kong'
-                        BINTRAY_KEY = credentials('bintray_travis_key')
-                        REPOSITORY_OS_NAME = "${env.BRANCH_NAME}"
-                        KONG_PACKAGE_NAME = "kong-${env.BRANCH_NAME}"
-                        DEBUG = 0
-                    }
-                    steps {
-                        sh 'echo "$DOCKER_PASSWORD" | docker login -u "$DOCKER_USERNAME" --password-stdin || true'
-                        sh 'make setup-kong-build-tools'
-                        sh 'REPOSITORY_NAME=`basename ${GIT_URL%.*}`-nightly KONG_VERSION=`date +%Y-%m-%d` RESTY_IMAGE_TAG=bionic BUILDX=false make nightly-release'
-                    }
-                }
-                stage('Centos Releases') {
-                    agent {
-                        node {
-                            label 'docker-compose'
-                        }
-                    }
-                    environment {
-                        PACKAGE_TYPE = 'rpm'
-                        RESTY_IMAGE_BASE = 'centos'
-                        KONG_SOURCE_LOCATION = "${env.WORKSPACE}"
-                        KONG_BUILD_TOOLS_LOCATION = "${env.WORKSPACE}/../kong-build-tools"
-                        BINTRAY_USR = 'kong-inc_travis-ci@kong'
-                        BINTRAY_KEY = credentials('bintray_travis_key')
-                        PRIVATE_KEY_FILE = credentials('kong.private.gpg-key.asc')
-                        PRIVATE_KEY_PASSPHRASE = credentials('kong.private.gpg-key.asc.password')
-                        REPOSITORY_OS_NAME = "${env.BRANCH_NAME}"
-                        KONG_PACKAGE_NAME = "kong-${env.BRANCH_NAME}"
-                        DEBUG = 0
-                    }
-                    steps {
-                        sh 'echo "$DOCKER_PASSWORD" | docker login -u "$DOCKER_USERNAME" --password-stdin || true'
-                        sh 'make setup-kong-build-tools'
-                        sh 'cp $PRIVATE_KEY_FILE ../kong-build-tools/kong.private.gpg-key.asc'
-                        sh 'REPOSITORY_NAME=`basename ${GIT_URL%.*}`-nightly KONG_VERSION=`date +%Y-%m-%d` RESTY_IMAGE_TAG=6 make nightly-release'
-                        sh 'REPOSITORY_NAME=`basename ${GIT_URL%.*}`-nightly KONG_VERSION=`date +%Y-%m-%d` RESTY_IMAGE_TAG=7 make nightly-release'
-                        sh 'REPOSITORY_NAME=`basename ${GIT_URL%.*}`-nightly KONG_VERSION=`date +%Y-%m-%d` RESTY_IMAGE_TAG=8 make nightly-release'
-                    }
-                }
-                stage('RedHat Releases') {
-                    agent {
-                        node {
-                            label 'docker-compose'
-                        }
-                    }
-                    environment {
-                        PACKAGE_TYPE = 'rpm'
-                        RESTY_IMAGE_BASE = 'rhel'
-                        KONG_SOURCE_LOCATION = "${env.WORKSPACE}"
-                        KONG_BUILD_TOOLS_LOCATION = "${env.WORKSPACE}/../kong-build-tools"
-                        REDHAT_CREDENTIALS = credentials('redhat')
-                        REDHAT_USERNAME = "${env.REDHAT_USR}"
-                        REDHAT_PASSWORD = "${env.REDHAT_PSW}"
-                        BINTRAY_USR = 'kong-inc_travis-ci@kong'
-                        BINTRAY_KEY = credentials('bintray_travis_key')
-                        PRIVATE_KEY_FILE = credentials('kong.private.gpg-key.asc')
-                        PRIVATE_KEY_PASSPHRASE = credentials('kong.private.gpg-key.asc.password')
-                        REPOSITORY_OS_NAME = "${env.BRANCH_NAME}"
-                        KONG_PACKAGE_NAME = "kong-${env.BRANCH_NAME}"
-                        DEBUG = 0
-                    }
-                    steps {
-                        sh 'echo "$DOCKER_PASSWORD" | docker login -u "$DOCKER_USERNAME" --password-stdin || true'
-                        sh 'make setup-kong-build-tools'
-                        sh 'cp $PRIVATE_KEY_FILE ../kong-build-tools/kong.private.gpg-key.asc'
-                        sh 'REPOSITORY_NAME=`basename ${GIT_URL%.*}`-nightly KONG_VERSION=`date +%Y-%m-%d` RESTY_IMAGE_TAG=7 make nightly-release'
-                        sh 'REPOSITORY_NAME=`basename ${GIT_URL%.*}`-nightly KONG_VERSION=`date +%Y-%m-%d` RESTY_IMAGE_TAG=8 make nightly-release'
-                    }
-                }
-                stage('Debian Releases') {
-                    agent {
-                        node {
-                            label 'docker-compose'
-                        }
-                    }
-                    environment {
-                        PACKAGE_TYPE = 'deb'
-                        RESTY_IMAGE_BASE = 'debian'
-                        KONG_SOURCE_LOCATION = "${env.WORKSPACE}"
-                        KONG_BUILD_TOOLS_LOCATION = "${env.WORKSPACE}/../kong-build-tools"
-                        BINTRAY_USR = 'kong-inc_travis-ci@kong'
-                        BINTRAY_KEY = credentials('bintray_travis_key')
-                        REPOSITORY_OS_NAME = "${env.BRANCH_NAME}"
-                        KONG_PACKAGE_NAME = "kong-${env.BRANCH_NAME}"
-                        DEBUG = 0
-                    }
-                    steps {
-                        sh 'echo "$DOCKER_PASSWORD" | docker login -u "$DOCKER_USERNAME" --password-stdin || true'
-                        sh 'make setup-kong-build-tools'
-                        sh 'REPOSITORY_NAME=`basename ${GIT_URL%.*}`-nightly KONG_VERSION=`date +%Y-%m-%d` RESTY_IMAGE_TAG=jessie make nightly-release'
-                        sh 'REPOSITORY_NAME=`basename ${GIT_URL%.*}`-nightly KONG_VERSION=`date +%Y-%m-%d` RESTY_IMAGE_TAG=stretch make nightly-release'
-                        sh 'REPOSITORY_NAME=`basename ${GIT_URL%.*}`-nightly KONG_VERSION=`date +%Y-%m-%d` RESTY_IMAGE_TAG=buster make nightly-release'
-                        sh 'REPOSITORY_NAME=`basename ${GIT_URL%.*}`-nightly KONG_VERSION=`date +%Y-%m-%d` RESTY_IMAGE_TAG=bullseye make nightly-release'
-                    }
-                }
-                stage('Other Releases'){
-                    agent {
-                        node {
-                            label 'docker-compose'
-                        }
-                    }
-                    environment {
-                        PACKAGE_TYPE = 'deb'
-                        RESTY_IMAGE_BASE = 'debian'
-                        KONG_SOURCE_LOCATION = "${env.WORKSPACE}"
-                        KONG_BUILD_TOOLS_LOCATION = "${env.WORKSPACE}/../kong-build-tools"
-                        BINTRAY_USR = 'kong-inc_travis-ci@kong'
-                        BINTRAY_KEY = credentials('bintray_travis_key')
-                        KONG_PACKAGE_NAME = "kong-${env.BRANCH_NAME}"
-                        REPOSITORY_OS_NAME = "${env.BRANCH_NAME}"
-                        DEBUG = 0
-                    }
-                    steps {
-                        sh 'echo "$DOCKER_PASSWORD" | docker login -u "$DOCKER_USERNAME" --password-stdin || true'
-                        sh 'make setup-kong-build-tools'
-                        sh 'REPOSITORY_NAME=`basename ${GIT_URL%.*}`-nightly PACKAGE_TYPE=src RESTY_IMAGE_BASE=src KONG_VERSION=`date +%Y-%m-%d` make nightly-release'
-                        sh 'REPOSITORY_NAME=`basename ${GIT_URL%.*}`-nightly PACKAGE_TYPE=apk RESTY_IMAGE_BASE=alpine RESTY_IMAGE_TAG=latest KONG_VERSION=`date +%Y-%m-%d` make nightly-release'
-                        sh 'REPOSITORY_NAME=`basename ${GIT_URL%.*}`-nightly PACKAGE_TYPE=rpm RESTY_IMAGE_BASE=amazonlinux RESTY_IMAGE_TAG=1 KONG_VERSION=`date +%Y-%m-%d` make nightly-release'
->>>>>>> 2a3388ec
-                    }
-                }
-            }
-            parallel {
-                stage('Ubuntu Xenial Release') {
-                    agent {
-                        node {
-                            label 'docker-compose'
-                        }
-                    }
-                    environment {
-                        PACKAGE_TYPE = 'deb'
-                        RESTY_IMAGE_BASE = 'ubuntu'
-                        RESTY_IMAGE_TAG = 'xenial'
-                        CACHE = 'false'
-                        UPDATE_CACHE = 'true'
-                        USER = 'travis'
-                        KONG_SOURCE_LOCATION = "${env.WORKSPACE}"
-                        KONG_BUILD_TOOLS_LOCATION = "${env.WORKSPACE}/../kong-build-tools"
-                        BINTRAY_USR = 'kong-inc_travis-ci@kong'
-                        BINTRAY_KEY = credentials('bintray_travis_key')
-                        AWS_ACCESS_KEY = credentials('AWS_ACCESS_KEY')
-                        AWS_SECRET_ACCESS_KEY = credentials('AWS_SECRET_ACCESS_KEY')
                         DEBUG = 0
                     }
                     steps {
