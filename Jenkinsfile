pipeline {
  agent {
    node {
      label 'hybrid'
    }
  }
  options {
      timeout(time: 45, unit: 'MINUTES')
  }
  environment {
    GITHUB_TOKEN = credentials('github_bot_access_token')
    REDHAT = credentials('redhat')
    PULP = credentials('PULP')
    PRIVATE_KEY_FILE = credentials('kong.private.gpg-key.asc')
    PRIVATE_KEY_PASSWORD = credentials('kong.private.gpg-key.asc.password')
    // This cache dir will contain files owned by root, and user ubuntu will
    // not have permission over it. We still need for it to survive between
    // builds, so /tmp is also not an option. Try $HOME for now, iterate
    // on that
    CACHE_DIR = "$HOME/kong-distributions-cache"
    //KONG_VERSION = """${sh(
    //  returnStdout: true,
    //  script: '[ -n $TAG_NAME ] && echo $TAG_NAME | grep -o -P "\\d+\\.\\d+\\.\\d+\\.\\d+" || echo -n $BRANCH_NAME | grep -o -P "\\d+\\.\\d+\\.\\d+\\.\\d+"'
    //)}"""
    // XXX: Can't bother to fix this now. This works, right? :)
<<<<<<< HEAD
    KONG_VERSION = "2.1.4.6"
=======
    KONG_VERSION = "1.5.0.11"
>>>>>>> 2fa1a706
  }
  stages {
    // choice between internal, rc1, rc2, rc3, rc4 ....,  GA
    stage('Checkpoint') {
      steps {
        script {
          def input_params = input(
            message: "Kong Enteprise Edition",
            parameters: [
              // Add any needed input here (look for available parameters)
              // https://www.jenkins.io/doc/book/pipeline/syntax/
              choice(
                name: 'release_scope',
                description: 'What is the release scope?',
                choices: [
                  'internal-preview',
                  'beta1', 'beta2',
                  'rc1', 'rc2', 'rc3', 'rc4', 'rc5',
                  'ga'
                ]
              )
            ]
          )
          env.RELEASE_SCOPE = input_params
        }
      }
    }
    // This can be run in different nodes in the future \0/
    stage('Build & Push Packages') {
      steps {
        parallel (
          centos7: {
            sh "./dist/dist.sh build centos:7 ${env.RELEASE_SCOPE}"
            sh "./dist/dist.sh sign centos:7 ${env.RELEASE_SCOPE}"
            sh "./dist/dist.sh test centos:7 ${env.RELEASE_SCOPE}"
<<<<<<< HEAD
            sh "./dist/dist.sh release -V -u $BINTRAY_USR -k $BINTRAY_PSW -p centos:7 -e -R ${env.RELEASE_SCOPE}"
=======
            sh "./dist/dist.sh release -H prod -V -u $PULP_USR -k $PULP_PSW -p centos:7 -e -R ${env.RELEASE_SCOPE}"
>>>>>>> 2fa1a706
          },
          centos8: {
            sh "./dist/dist.sh build centos:8 ${env.RELEASE_SCOPE}"
            sh "./dist/dist.sh sign centos:8 ${env.RELEASE_SCOPE}"
            sh "./dist/dist.sh test centos:8 ${env.RELEASE_SCOPE}"
<<<<<<< HEAD
            sh "./dist/dist.sh release -V -u $BINTRAY_USR -k $BINTRAY_PSW -p centos:8 -e -R ${env.RELEASE_SCOPE}"
=======
            sh "./dist/dist.sh release -H prod -V -u $PULP_USR -k $PULP_PSW -p centos:8 -e -R ${env.RELEASE_SCOPE}"
>>>>>>> 2fa1a706
          },
          debian8: {
            sh "./dist/dist.sh build debian:8 ${env.RELEASE_SCOPE}"
            sh "./dist/dist.sh test debian:8 ${env.RELEASE_SCOPE}"
<<<<<<< HEAD
            sh "./dist/dist.sh release -V -u $BINTRAY_USR -k $BINTRAY_PSW -p debian:8 -e -R ${env.RELEASE_SCOPE}"
=======
            sh "./dist/dist.sh release -H prod -V -u $PULP_USR -k $PULP_PSW -p debian:8 -e -R ${env.RELEASE_SCOPE}"
>>>>>>> 2fa1a706
          },
          debian9: {
            sh "./dist/dist.sh build debian:9 ${env.RELEASE_SCOPE}"
            sh "./dist/dist.sh test debian:9 ${env.RELEASE_SCOPE}"
<<<<<<< HEAD
            sh "./dist/dist.sh release -V -u $BINTRAY_USR -k $BINTRAY_PSW -p debian:9 -e -R ${env.RELEASE_SCOPE}"
=======
            sh "./dist/dist.sh release -H prod -V -u $PULP_USR -k $PULP_PSW -p debian:9 -e -R ${env.RELEASE_SCOPE}"
>>>>>>> 2fa1a706
          },
          ubuntu1604: {
            sh "./dist/dist.sh build ubuntu:16.04 ${env.RELEASE_SCOPE}"
            sh "./dist/dist.sh test ubuntu:16.04 ${env.RELEASE_SCOPE}"
<<<<<<< HEAD
            sh "./dist/dist.sh release -V -u $BINTRAY_USR -k $BINTRAY_PSW -p ubuntu:16.04 -e -R ${env.RELEASE_SCOPE}"
=======
            sh "./dist/dist.sh release -H prod -V -u $PULP_USR -k $PULP_PSW -p ubuntu:16.04 -e -R ${env.RELEASE_SCOPE}"
>>>>>>> 2fa1a706
          },
          ubuntu1804: {
            sh "./dist/dist.sh build ubuntu:18.04 ${env.RELEASE_SCOPE}"
            sh "./dist/dist.sh test ubuntu:18.04 ${env.RELEASE_SCOPE}"
<<<<<<< HEAD
            sh "./dist/dist.sh release -V -u $BINTRAY_USR -k $BINTRAY_PSW -p ubuntu:18.04 -e -R ${env.RELEASE_SCOPE}"
          },
          ubuntu2004: {
            sh "./dist/dist.sh build ubuntu:20.04 ${env.RELEASE_SCOPE}"
            sh "./dist/dist.sh test ubuntu:20.04 ${env.RELEASE_SCOPE}"
            sh "./dist/dist.sh release -V -u $BINTRAY_USR -k $BINTRAY_PSW -p ubuntu:20.04 -e -R ${env.RELEASE_SCOPE}"
=======
            sh "./dist/dist.sh release -H prod -V -u $PULP_USR -k $PULP_PSW -p ubuntu:18.04 -e -R ${env.RELEASE_SCOPE}"
>>>>>>> 2fa1a706
          },
          amazonlinux2: {
            sh "./dist/dist.sh build amazonlinux:2 ${env.RELEASE_SCOPE}"
            sh "./dist/dist.sh sign amazonlinux:2 ${env.RELEASE_SCOPE}"
            sh "./dist/dist.sh test amazonlinux:2 ${env.RELEASE_SCOPE}"
<<<<<<< HEAD
            sh "./dist/dist.sh release -V -u $BINTRAY_USR -k $BINTRAY_PSW -p amazonlinux:2 -e -R ${env.RELEASE_SCOPE}"
=======
            sh "./dist/dist.sh release -H prod -V -u $PULP_USR -k $PULP_PSW -p amazonlinux:2 -e -R ${env.RELEASE_SCOPE}"
>>>>>>> 2fa1a706
          },
          alpine: {
            sh "./dist/dist.sh build alpine ${env.RELEASE_SCOPE}"
            sh "./dist/dist.sh test alpine ${env.RELEASE_SCOPE}"
<<<<<<< HEAD
            sh "./dist/dist.sh release -V -u $BINTRAY_USR -k $BINTRAY_PSW -p alpine -e -R ${env.RELEASE_SCOPE}"
=======
            sh "./dist/dist.sh release -H prod -V -u $PULP_USR -k $PULP_PSW -p alpine -e -R ${env.RELEASE_SCOPE}"
>>>>>>> 2fa1a706
          },
          rhel7: {
            sh "./dist/dist.sh build rhel:7 ${env.RELEASE_SCOPE}"
            sh "./dist/dist.sh sign rhel:7 ${env.RELEASE_SCOPE}"
            sh "./dist/dist.sh test rhel:7 ${env.RELEASE_SCOPE}"
<<<<<<< HEAD
            sh "./dist/dist.sh release -V -u $BINTRAY_USR -k $BINTRAY_PSW -p rhel:7 -e -R ${env.RELEASE_SCOPE}"
=======
            sh "./dist/dist.sh release -H prod -V -u $PULP_USR -k $PULP_PSW -p rhel:7 -e -R ${env.RELEASE_SCOPE}"
>>>>>>> 2fa1a706
          },
          rhel8: {
            sh "./dist/dist.sh build rhel:8 ${env.RELEASE_SCOPE}"
            sh "./dist/dist.sh sign rhel:8 ${env.RELEASE_SCOPE}"
            sh "./dist/dist.sh test rhel:8 ${env.RELEASE_SCOPE}"
<<<<<<< HEAD
            sh "./dist/dist.sh release -V -u $BINTRAY_USR -k $BINTRAY_PSW -p rhel:8 -e -R ${env.RELEASE_SCOPE}"
          },
        )
      }
    }
    stage("Build & Push Docker Images") {
      steps {
        parallel (
          // beware! $KONG_VERSION might have an ending \n that swallows everything after it
          alpine: {
            sh "./dist/dist.sh bintray-release -u $BINTRAY_USR -k $BINTRAY_PSW -l -p alpine -e -R ${env.RELEASE_SCOPE} -v $KONG_VERSION"
            // Docker with anonymous reports off. jenkins has no permission + is old method
            // sh "./dist/dist.sh bintray-release -u $BINTRAY_USR -k $BINTRAY_PSW -l -p alpine -e -R ${env.RELEASE_SCOPE} -a -v $KONG_VERSION"
          },
          centos7: {
            sh "./dist/dist.sh bintray-release -u $BINTRAY_USR -k $BINTRAY_PSW -p centos -e -R ${env.RELEASE_SCOPE} -v $KONG_VERSION"
            // Docker with anonymous reports off. jenkins has no permission + is old method
            // sh "./dist/dist.sh bintray-release -u $BINTRAY_USR -k $BINTRAY_PSW -p centos -e -R ${env.RELEASE_SCOPE} -a -v $KONG_VERSION"
          },
          rhel: {
            sh "./dist/dist.sh bintray-release -u $BINTRAY_USR -k $BINTRAY_PSW -p rhel -e -R ${env.RELEASE_SCOPE} -v $KONG_VERSION"
            // Docker with anonymous reports off. jenkins has no permission + is old method
            // sh "./dist/dist.sh bintray-release -u $BINTRAY_USR -k $BINTRAY_PSW -p rhel -e -R ${env.RELEASE_SCOPE} -a -v $KONG_VERSION"
          },
        )
      }
    }
=======
            sh "./dist/dist.sh release -H prod -V -u $PULP_USR -k $PULP_PSW -p rhel:8 -e -R ${env.RELEASE_SCOPE}"
          },
        )
      }
    }
    stage("Prepare Docker Kong EE") {
      steps {
        checkout([$class: 'GitSCM',
            extensions: [[$class: 'WipeWorkspace']],
            userRemoteConfigs: [[url: 'git@github.com:Kong/docker-kong-ee.git',
            credentialsId: 'docker-kong-ee-deploy-key']]
        ])
      }
    }
  //   stage("Build & Push Docker Images") {
  //     steps {
  //       parallel (
  //         // beware! $KONG_VERSION might have an ending \n that swallows everything after it
  //         alpine: {
  //           sh "./dist/dist.sh pulp-release -u $PULP_USR -k $PULP_PSW -l -p alpine -e -R ${env.RELEASE_SCOPE} -v $KONG_VERSION"
  //           // Docker with anonymous reports off. jenkins has no permission + is old method
  //           // sh "./dist/dist.sh pulp-release -u $PULP_USR -k $PULP_PSW -l -p alpine -e -R ${env.RELEASE_SCOPE} -a -v $KONG_VERSION"
  //         },
  //         centos7: {
  //           sh "./dist/dist.sh pulp-release -u $PULP_USR -k $PULP_PSW -p centos -e -R ${env.RELEASE_SCOPE} -v $KONG_VERSION"
  //           // Docker with anonymous reports off. jenkins has no permission + is old method
  //           // sh "./dist/dist.sh pulp-release -u $PULP_USR -k $PULP_PSW -p centos -e -R ${env.RELEASE_SCOPE} -a -v $KONG_VERSION"
  //         },
  //         rhel: {
  //           sh "./dist/dist.sh pulp-release -u $PULP_USR -k $PULP_PSW -p rhel -e -R ${env.RELEASE_SCOPE} -v $KONG_VERSION"
  //           // Docker with anonymous reports off. jenkins has no permission + is old method
  //           // sh "./dist/dist.sh pulp-release -u $PULP_USR -k $PULP_PSW -p rhel -e -R ${env.RELEASE_SCOPE} -a -v $KONG_VERSION"
  //         },
  //       )
  //     }
  //   }
>>>>>>> 2fa1a706
  }
}<|MERGE_RESOLUTION|>--- conflicted
+++ resolved
@@ -23,11 +23,7 @@
     //  script: '[ -n $TAG_NAME ] && echo $TAG_NAME | grep -o -P "\\d+\\.\\d+\\.\\d+\\.\\d+" || echo -n $BRANCH_NAME | grep -o -P "\\d+\\.\\d+\\.\\d+\\.\\d+"'
     //)}"""
     // XXX: Can't bother to fix this now. This works, right? :)
-<<<<<<< HEAD
     KONG_VERSION = "2.1.4.6"
-=======
-    KONG_VERSION = "1.5.0.11"
->>>>>>> 2fa1a706
   }
   stages {
     // choice between internal, rc1, rc2, rc3, rc4 ....,  GA
@@ -63,161 +59,86 @@
             sh "./dist/dist.sh build centos:7 ${env.RELEASE_SCOPE}"
             sh "./dist/dist.sh sign centos:7 ${env.RELEASE_SCOPE}"
             sh "./dist/dist.sh test centos:7 ${env.RELEASE_SCOPE}"
-<<<<<<< HEAD
-            sh "./dist/dist.sh release -V -u $BINTRAY_USR -k $BINTRAY_PSW -p centos:7 -e -R ${env.RELEASE_SCOPE}"
-=======
             sh "./dist/dist.sh release -H prod -V -u $PULP_USR -k $PULP_PSW -p centos:7 -e -R ${env.RELEASE_SCOPE}"
->>>>>>> 2fa1a706
           },
           centos8: {
             sh "./dist/dist.sh build centos:8 ${env.RELEASE_SCOPE}"
             sh "./dist/dist.sh sign centos:8 ${env.RELEASE_SCOPE}"
             sh "./dist/dist.sh test centos:8 ${env.RELEASE_SCOPE}"
-<<<<<<< HEAD
-            sh "./dist/dist.sh release -V -u $BINTRAY_USR -k $BINTRAY_PSW -p centos:8 -e -R ${env.RELEASE_SCOPE}"
-=======
             sh "./dist/dist.sh release -H prod -V -u $PULP_USR -k $PULP_PSW -p centos:8 -e -R ${env.RELEASE_SCOPE}"
->>>>>>> 2fa1a706
           },
           debian8: {
             sh "./dist/dist.sh build debian:8 ${env.RELEASE_SCOPE}"
             sh "./dist/dist.sh test debian:8 ${env.RELEASE_SCOPE}"
-<<<<<<< HEAD
-            sh "./dist/dist.sh release -V -u $BINTRAY_USR -k $BINTRAY_PSW -p debian:8 -e -R ${env.RELEASE_SCOPE}"
-=======
             sh "./dist/dist.sh release -H prod -V -u $PULP_USR -k $PULP_PSW -p debian:8 -e -R ${env.RELEASE_SCOPE}"
->>>>>>> 2fa1a706
           },
           debian9: {
             sh "./dist/dist.sh build debian:9 ${env.RELEASE_SCOPE}"
             sh "./dist/dist.sh test debian:9 ${env.RELEASE_SCOPE}"
-<<<<<<< HEAD
-            sh "./dist/dist.sh release -V -u $BINTRAY_USR -k $BINTRAY_PSW -p debian:9 -e -R ${env.RELEASE_SCOPE}"
-=======
             sh "./dist/dist.sh release -H prod -V -u $PULP_USR -k $PULP_PSW -p debian:9 -e -R ${env.RELEASE_SCOPE}"
->>>>>>> 2fa1a706
           },
           ubuntu1604: {
             sh "./dist/dist.sh build ubuntu:16.04 ${env.RELEASE_SCOPE}"
             sh "./dist/dist.sh test ubuntu:16.04 ${env.RELEASE_SCOPE}"
-<<<<<<< HEAD
-            sh "./dist/dist.sh release -V -u $BINTRAY_USR -k $BINTRAY_PSW -p ubuntu:16.04 -e -R ${env.RELEASE_SCOPE}"
-=======
             sh "./dist/dist.sh release -H prod -V -u $PULP_USR -k $PULP_PSW -p ubuntu:16.04 -e -R ${env.RELEASE_SCOPE}"
->>>>>>> 2fa1a706
           },
           ubuntu1804: {
             sh "./dist/dist.sh build ubuntu:18.04 ${env.RELEASE_SCOPE}"
             sh "./dist/dist.sh test ubuntu:18.04 ${env.RELEASE_SCOPE}"
-<<<<<<< HEAD
-            sh "./dist/dist.sh release -V -u $BINTRAY_USR -k $BINTRAY_PSW -p ubuntu:18.04 -e -R ${env.RELEASE_SCOPE}"
+            sh "./dist/dist.sh release -H prod -V -u $PULP_USR -k $PULP_PSW -p ubuntu:18.04 -e -R ${env.RELEASE_SCOPE}"
           },
           ubuntu2004: {
             sh "./dist/dist.sh build ubuntu:20.04 ${env.RELEASE_SCOPE}"
             sh "./dist/dist.sh test ubuntu:20.04 ${env.RELEASE_SCOPE}"
-            sh "./dist/dist.sh release -V -u $BINTRAY_USR -k $BINTRAY_PSW -p ubuntu:20.04 -e -R ${env.RELEASE_SCOPE}"
-=======
-            sh "./dist/dist.sh release -H prod -V -u $PULP_USR -k $PULP_PSW -p ubuntu:18.04 -e -R ${env.RELEASE_SCOPE}"
->>>>>>> 2fa1a706
+            sh "./dist/dist.sh release -V -u $PULP_USR -k $PULP_PSW -p ubuntu:20.04 -e -R ${env.RELEASE_SCOPE}"
           },
           amazonlinux2: {
             sh "./dist/dist.sh build amazonlinux:2 ${env.RELEASE_SCOPE}"
             sh "./dist/dist.sh sign amazonlinux:2 ${env.RELEASE_SCOPE}"
             sh "./dist/dist.sh test amazonlinux:2 ${env.RELEASE_SCOPE}"
-<<<<<<< HEAD
-            sh "./dist/dist.sh release -V -u $BINTRAY_USR -k $BINTRAY_PSW -p amazonlinux:2 -e -R ${env.RELEASE_SCOPE}"
-=======
             sh "./dist/dist.sh release -H prod -V -u $PULP_USR -k $PULP_PSW -p amazonlinux:2 -e -R ${env.RELEASE_SCOPE}"
->>>>>>> 2fa1a706
           },
           alpine: {
             sh "./dist/dist.sh build alpine ${env.RELEASE_SCOPE}"
             sh "./dist/dist.sh test alpine ${env.RELEASE_SCOPE}"
-<<<<<<< HEAD
-            sh "./dist/dist.sh release -V -u $BINTRAY_USR -k $BINTRAY_PSW -p alpine -e -R ${env.RELEASE_SCOPE}"
-=======
             sh "./dist/dist.sh release -H prod -V -u $PULP_USR -k $PULP_PSW -p alpine -e -R ${env.RELEASE_SCOPE}"
->>>>>>> 2fa1a706
           },
           rhel7: {
             sh "./dist/dist.sh build rhel:7 ${env.RELEASE_SCOPE}"
             sh "./dist/dist.sh sign rhel:7 ${env.RELEASE_SCOPE}"
             sh "./dist/dist.sh test rhel:7 ${env.RELEASE_SCOPE}"
-<<<<<<< HEAD
-            sh "./dist/dist.sh release -V -u $BINTRAY_USR -k $BINTRAY_PSW -p rhel:7 -e -R ${env.RELEASE_SCOPE}"
-=======
             sh "./dist/dist.sh release -H prod -V -u $PULP_USR -k $PULP_PSW -p rhel:7 -e -R ${env.RELEASE_SCOPE}"
->>>>>>> 2fa1a706
           },
           rhel8: {
             sh "./dist/dist.sh build rhel:8 ${env.RELEASE_SCOPE}"
             sh "./dist/dist.sh sign rhel:8 ${env.RELEASE_SCOPE}"
             sh "./dist/dist.sh test rhel:8 ${env.RELEASE_SCOPE}"
-<<<<<<< HEAD
-            sh "./dist/dist.sh release -V -u $BINTRAY_USR -k $BINTRAY_PSW -p rhel:8 -e -R ${env.RELEASE_SCOPE}"
-          },
-        )
-      }
-    }
-    stage("Build & Push Docker Images") {
-      steps {
-        parallel (
-          // beware! $KONG_VERSION might have an ending \n that swallows everything after it
-          alpine: {
-            sh "./dist/dist.sh bintray-release -u $BINTRAY_USR -k $BINTRAY_PSW -l -p alpine -e -R ${env.RELEASE_SCOPE} -v $KONG_VERSION"
-            // Docker with anonymous reports off. jenkins has no permission + is old method
-            // sh "./dist/dist.sh bintray-release -u $BINTRAY_USR -k $BINTRAY_PSW -l -p alpine -e -R ${env.RELEASE_SCOPE} -a -v $KONG_VERSION"
-          },
-          centos7: {
-            sh "./dist/dist.sh bintray-release -u $BINTRAY_USR -k $BINTRAY_PSW -p centos -e -R ${env.RELEASE_SCOPE} -v $KONG_VERSION"
-            // Docker with anonymous reports off. jenkins has no permission + is old method
-            // sh "./dist/dist.sh bintray-release -u $BINTRAY_USR -k $BINTRAY_PSW -p centos -e -R ${env.RELEASE_SCOPE} -a -v $KONG_VERSION"
-          },
-          rhel: {
-            sh "./dist/dist.sh bintray-release -u $BINTRAY_USR -k $BINTRAY_PSW -p rhel -e -R ${env.RELEASE_SCOPE} -v $KONG_VERSION"
-            // Docker with anonymous reports off. jenkins has no permission + is old method
-            // sh "./dist/dist.sh bintray-release -u $BINTRAY_USR -k $BINTRAY_PSW -p rhel -e -R ${env.RELEASE_SCOPE} -a -v $KONG_VERSION"
-          },
-        )
-      }
-    }
-=======
             sh "./dist/dist.sh release -H prod -V -u $PULP_USR -k $PULP_PSW -p rhel:8 -e -R ${env.RELEASE_SCOPE}"
           },
         )
       }
     }
-    stage("Prepare Docker Kong EE") {
-      steps {
-        checkout([$class: 'GitSCM',
-            extensions: [[$class: 'WipeWorkspace']],
-            userRemoteConfigs: [[url: 'git@github.com:Kong/docker-kong-ee.git',
-            credentialsId: 'docker-kong-ee-deploy-key']]
-        ])
-      }
-    }
-  //   stage("Build & Push Docker Images") {
-  //     steps {
-  //       parallel (
-  //         // beware! $KONG_VERSION might have an ending \n that swallows everything after it
-  //         alpine: {
-  //           sh "./dist/dist.sh pulp-release -u $PULP_USR -k $PULP_PSW -l -p alpine -e -R ${env.RELEASE_SCOPE} -v $KONG_VERSION"
-  //           // Docker with anonymous reports off. jenkins has no permission + is old method
-  //           // sh "./dist/dist.sh pulp-release -u $PULP_USR -k $PULP_PSW -l -p alpine -e -R ${env.RELEASE_SCOPE} -a -v $KONG_VERSION"
-  //         },
-  //         centos7: {
-  //           sh "./dist/dist.sh pulp-release -u $PULP_USR -k $PULP_PSW -p centos -e -R ${env.RELEASE_SCOPE} -v $KONG_VERSION"
-  //           // Docker with anonymous reports off. jenkins has no permission + is old method
-  //           // sh "./dist/dist.sh pulp-release -u $PULP_USR -k $PULP_PSW -p centos -e -R ${env.RELEASE_SCOPE} -a -v $KONG_VERSION"
-  //         },
-  //         rhel: {
-  //           sh "./dist/dist.sh pulp-release -u $PULP_USR -k $PULP_PSW -p rhel -e -R ${env.RELEASE_SCOPE} -v $KONG_VERSION"
-  //           // Docker with anonymous reports off. jenkins has no permission + is old method
-  //           // sh "./dist/dist.sh pulp-release -u $PULP_USR -k $PULP_PSW -p rhel -e -R ${env.RELEASE_SCOPE} -a -v $KONG_VERSION"
-  //         },
-  //       )
-  //     }
-  //   }
->>>>>>> 2fa1a706
+    // stage("Build & Push Docker Images") {
+    //   steps {
+    //     parallel (
+    //       // beware! $KONG_VERSION might have an ending \n that swallows everything after it
+    //       alpine: {
+    //         sh "./dist/dist.sh pulp-release -u $PULP_USR -k $PULP_PSW -l -p alpine -e -R ${env.RELEASE_SCOPE} -v $KONG_VERSION"
+    //         // Docker with anonymous reports off. jenkins has no permission + is old method
+    //         // sh "./dist/dist.sh pulp-release -u $PULP_USR -k $PULP_PSW -l -p alpine -e -R ${env.RELEASE_SCOPE} -a -v $KONG_VERSION"
+    //       },
+    //       centos7: {
+    //         sh "./dist/dist.sh pulp-release -u $PULP_USR -k $PULP_PSW -p centos -e -R ${env.RELEASE_SCOPE} -v $KONG_VERSION"
+    //         // Docker with anonymous reports off. jenkins has no permission + is old method
+    //         // sh "./dist/dist.sh pulp-release -u $PULP_USR -k $BINTRAY_PSW -p centos -e -R ${env.RELEASE_SCOPE} -a -v $KONG_VERSION"
+    //       },
+    //       rhel: {
+    //         sh "./dist/dist.sh pulp-release -u $PULP_USR -k $PULP_PSW -p rhel -e -R ${env.RELEASE_SCOPE} -v $KONG_VERSION"
+    //         // Docker with anonymous reports off. jenkins has no permission + is old method
+    //         // sh "./dist/dist.sh pulp-release -u $PULP_USR -k $PULP_PSW -p rhel -e -R ${env.RELEASE_SCOPE} -a -v $KONG_VERSION"
+    //       },
+    //     )
+    //   }
+    // }
   }
 }