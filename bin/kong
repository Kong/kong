--- conflicted
+++ resolved
@@ -8,7 +8,6 @@
 
 local pl_app = require "pl.lapp"
 local pl_utils = require "pl.utils"
-local pl_tablex = require "pl.tablex"
 local inject_confs = require "kong.cmd.utils.inject_confs"
 
 local options = [[
@@ -29,13 +28,12 @@
   migrations = true,
   version = true,
   config = true,
-<<<<<<< HEAD
-  runner = true,
-=======
->>>>>>> 32528da4
   roar = true,
   hybrid = true,
   vault = true,
+  -- [=[ EE
+  runner = true,
+  --]=]
 }
 
 -- unnecessary to inject nginx directives for these simple cmds
