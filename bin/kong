--- conflicted
+++ resolved
@@ -1,22 +1,12 @@
-#!/usr/bin/env resty
+#!/usr/bin/env resty -c 65535
 
-<<<<<<< HEAD
--- require global patches, to enable dns resolution by the internal client
--- initializing the dns client is done in `./kong/conf_loader.lua` 
-require "kong.core.globalpatches"
-=======
 -- a flag to detect whether our modules (especially kong.core.globalpatches)
 -- are running under resty-cli or in a real ngx_lua, runtime environment.
 ngx.RESTY_CLI = true
 
--- force LuaSocket usage to resolve `/etc/hosts` until
--- supported by resty-cli.
--- See https://github.com/Mashape/kong/issues/1523
-for _, namespace in ipairs({"cassandra", "pgmoon-mashape"}) do
-  local socket = require(namespace .. ".socket")
-  socket.force_luasocket(ngx.get_phase(), true)
-end
->>>>>>> 5130d674
+-- require global patches, to enable dns resolution by the internal client
+-- initializing the dns client is done in `./kong/conf_loader.lua` 
+require "kong.core.globalpatches"
 
 if ngx ~= nil then
   ngx.exit = function()end
