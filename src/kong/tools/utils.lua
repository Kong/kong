--- conflicted
+++ resolved
@@ -1,13 +1,7 @@
 local constants = require "kong.constants"
 local cjson = require "cjson"
 local yaml = require "yaml"
-<<<<<<< HEAD
-local lfs = require "lfs"
-=======
-local http = require "socket.http"
-local url = require "socket.url"
 local fs = require "luarocks.fs"
->>>>>>> 05c25111
 
 local _M = {}
 
@@ -123,7 +117,7 @@
 end
 
 --
--- Lapis utils
+-- Response utils
 --
 function _M.show_response(status, message, raw)
   ngx.header[constants.HEADERS.SERVER] = "kong/"..constants.VERSION
@@ -205,136 +199,6 @@
 end
 
 --
-<<<<<<< HEAD
-=======
--- Scripts utils
---
-
---
--- HTTP calls utils
---
--- Builds a querystring from a table, separated by `&`
--- @param tab The key/value parameters
--- @param key The parent key if the value is multi-dimensional (optional)
--- @return a string representing the built querystring
-function _M.build_query(tab, key)
-  if ngx then
-    return ngx.encode_args(tab)
-  else
-    local query = {}
-    local keys = {}
-
-    for k in pairs(tab) do
-      keys[#keys+1] = k
-    end
-
-    table.sort(keys)
-
-    for _,name in ipairs(keys) do
-      local value = tab[name]
-      if key then
-        name = string.format("%s[%s]", tostring(key), tostring(name))
-      end
-      if type(value) == "table" then
-        query[#query+1] = _M.build_query(value, name)
-      else
-        value = tostring(value)
-        if value ~= "" then
-          query[#query+1] = string.format("%s=%s", name, value)
-        else
-          query[#query+1] = name
-        end
-      end
-    end
-
-    return table.concat(query, "&")
-  end
-end
-
-local function http_call(options)
-  -- Set Host header accordingly
-  if not options.headers["host"] then
-    local parsed_url = url.parse(options.url)
-    local port_segment = ""
-    if parsed_url.port then
-      port_segment = ":" .. parsed_url.port
-    end
-    options.headers["host"] = parsed_url.host .. port_segment
-  end
-
-  -- Returns: response, code, headers
-  local resp = {}
-  options.sink = ltn12.sink.table(resp)
-
-  local _, code, headers = http.request(options)
-  return resp[1], code, headers
-end
-
--- GET methpd
-function _M.get(url, querystring, headers)
-  if not headers then headers = {} end
-
-  if querystring then
-    url = string.format("%s?%s", url, _M.build_query(querystring))
-  end
-
-  return http_call {
-    method = "GET",
-    url = url,
-    headers = headers
-  }
-end
-
--- POST methpd
-function _M.post(url, form, headers)
-  if not headers then headers = {} end
-  if not form then form = {} end
-
-  local body = _M.build_query(form)
-  headers["content-length"] = string.len(body)
-  headers["content-type"] = "application/x-www-form-urlencoded"
-
-  return http_call {
-    method = "POST",
-    url = url,
-    headers = headers,
-    source = ltn12.source.string(body)
-  }
-end
-
--- PUT method
-function _M.put(url, table, headers)
-  if not headers then headers = {} end
-  if not table then table = {} end
-  local raw_json = cjson.encode(table)
-
-  headers["content-length"] = string.len(raw_json)
-  headers["content-type"] = "application/json"
-
-  return http_call {
-    method = "PUT",
-    url = url,
-    headers = headers,
-    source = ltn12.source.string(raw_json)
-  }
-end
-
--- DELETE methpd
-function _M.delete(url, querystring, headers)
-  if not headers then headers = {} end
-
-  if querystring then
-    url = string.format("%s?%s", url, _M.build_query(querystring))
-  end
-
-  return http_call {
-    method = "DELETE",
-    url = url,
-    headers = headers
-  }
-end
-
---
 -- Logger
 --
 local logger = {}
@@ -362,7 +226,6 @@
 _M.logger = logger
 
 --
->>>>>>> 05c25111
 -- Printable
 --
 local colors = {
