--- conflicted
+++ resolved
@@ -7,33 +7,25 @@
 local API_URL = spec_helper.API_URL
 local PROXY_URL = spec_helper.PROXY_URL
 
-<<<<<<< HEAD
-function request (name, method, qs, headers)
-=======
-local function get_id(name)
-  return APIS[name].id
-end
-
 local function merge (a, b)
   for k, v in pairs(b) do a[k] = v end
   return a
 end
 
+local function get_id(name)
+  return APIS[name].id
+end
+
 local function get_dns(name)
   return APIS[name].dns
 end
 
 local function request(name, method, qs, headers)
->>>>>>> aff7dc39
   headers = merge({ host = get_dns(name) }, headers or {})
   return http_client[method](PROXY_URL, qs, headers)
 end
 
-<<<<<<< HEAD
-function create_api (name, dns)
-=======
-local function create_api(name, dns)
->>>>>>> aff7dc39
+local function create_api (name, dns)
   local response, status, headers = http_client.post(API_URL.."/apis/", { name=name, target_url="http://mockbin.com", public_dns=(dns or "mockbin.com") }, {})
 
   -- decode response
@@ -43,11 +35,7 @@
   APIS[name] = { id = response.id, dns = dns }
 end
 
-<<<<<<< HEAD
-function delete_api (name)
-=======
-local function delete_api(name)
->>>>>>> aff7dc39
+local function delete_api (name)
   local response, status, headers = http_client.delete(API_URL.."/apis/"..get_id(name))
 
   -- remove api if we obtain 200
@@ -59,11 +47,7 @@
   assert.are.equal(get_id(name), nil)
 end
 
-<<<<<<< HEAD
-function delete_apis ()
-=======
-local function delete_apis()
->>>>>>> aff7dc39
+local function delete_apis ()
   for name, t in pairs(APIS) do
     local response, status, headers = http_client.delete(API_URL.."/apis/"..t.id)
     assert.are.equal(status, 204)
@@ -71,11 +55,7 @@
   APIS = {}
 end
 
-<<<<<<< HEAD
-function enable_plugin (api_name, name, options)
-=======
-local function enable_plugin(api_name, name, options)
->>>>>>> aff7dc39
+local function enable_plugin (api_name, name, options)
   local plugin = merge({ name=name, api_id=get_id(api_name) }, options or {})
   local response, status, headers = http_client.post(API_URL.."/plugins_configurations/", plugin)
 
@@ -92,37 +72,12 @@
   return response, status, headers
 end
 
-<<<<<<< HEAD
-function delete_plugins ()
-=======
-local function delete_plugins()
->>>>>>> aff7dc39
+local function delete_plugins ()
   for i, id in ipairs(PLUGINS) do
     local response, status, headers = http_client.delete(API_URL.."/plugins_configurations/"..id)
     assert.are.equal(status, 204)
   end
   PLUGINS = {}
-end
-
-<<<<<<< HEAD
-function get_id (name)
-  return APIS[name].id
-end
-
-function get_dns (name)
-  return APIS[name].dns
-end
-
-function merge (a, b)
-  for k, v in pairs(b) do a[k] = v end
-  return a
-end
-
-function print_table (t)
-=======
-local function print_table (t)
->>>>>>> aff7dc39
-  for k, v in pairs(t) do print(k, v) end
 end
 
 describe("CORS Plugin", function()
