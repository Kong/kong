<<<<<<< HEAD
-- This software is copyright Kong Inc. and its licensors.
-- Use of the software is subject to the agreement between your organization
-- and Kong Inc. If there is no such agreement, use is governed by and
-- subject to the terms of the Kong Master Software License Agreement found
-- at https://konghq.com/enterprisesoftwarelicense/.
-- [ END OF LICENSE 0867164ffc95e54f04670b5169c09574bdbd9bba ]

local BasePlugin = require "kong.plugins.base_plugin"


local DummyHandler = BasePlugin:extend()

DummyHandler.VERSION = "9.9.9"

DummyHandler.PRIORITY = 1000


function DummyHandler:new()
  DummyHandler.super.new(self, "dummy")
end
=======
local DummyHandler =  {
  VERSION = "9.9.9",
  PRIORITY = 1000,
}
>>>>>>> a8340886


function DummyHandler:access()
  if ngx.req.get_uri_args()["send_error"] then
    return kong.response.exit(404, { message = "Not found" })
  end

  ngx.header["Dummy-Plugin-Access-Header"] = "dummy"
end


function DummyHandler:header_filter(conf)
  ngx.header["Dummy-Plugin"] = conf.resp_header_value

  if conf.resp_code then
    ngx.status = conf.resp_code
  end

  if conf.append_body then
    ngx.header["Content-Length"] = nil
  end
end


function DummyHandler:body_filter(conf)
  if conf.append_body and not ngx.arg[2] then
    ngx.arg[1] = string.sub(ngx.arg[1], 1, -2) .. conf.append_body
  end
end


return DummyHandler<|MERGE_RESOLUTION|>--- conflicted
+++ resolved
@@ -1,4 +1,3 @@
-<<<<<<< HEAD
 -- This software is copyright Kong Inc. and its licensors.
 -- Use of the software is subject to the agreement between your organization
 -- and Kong Inc. If there is no such agreement, use is governed by and
@@ -6,25 +5,10 @@
 -- at https://konghq.com/enterprisesoftwarelicense/.
 -- [ END OF LICENSE 0867164ffc95e54f04670b5169c09574bdbd9bba ]
 
-local BasePlugin = require "kong.plugins.base_plugin"
-
-
-local DummyHandler = BasePlugin:extend()
-
-DummyHandler.VERSION = "9.9.9"
-
-DummyHandler.PRIORITY = 1000
-
-
-function DummyHandler:new()
-  DummyHandler.super.new(self, "dummy")
-end
-=======
 local DummyHandler =  {
   VERSION = "9.9.9",
   PRIORITY = 1000,
 }
->>>>>>> a8340886
 
 
 function DummyHandler:access()
