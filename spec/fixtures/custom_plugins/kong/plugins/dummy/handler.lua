--- conflicted
+++ resolved
@@ -11,10 +11,6 @@
 local DummyHandler = BasePlugin:extend()
 
 DummyHandler.VERSION = "9.9.9"
-<<<<<<< HEAD
-
-=======
->>>>>>> abd62aea
 
 DummyHandler.PRIORITY = 1000
 
