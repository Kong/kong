local cluster_ca_tools = require "kong.tools.cluster_ca"
local ssl_fixtures = require "spec.fixtures.ssl"
local utils = require "kong.tools.utils"

local deep_merge = utils.deep_merge
local fmt = string.format


local Blueprint   = {}
Blueprint.__index = Blueprint


function Blueprint:build(overrides)
  overrides = overrides or {}
  return deep_merge(self.build_function(overrides), overrides)
end


function Blueprint:insert(overrides, options)
  local entity, err = self.dao:insert(self:build(overrides), options)
  if err then
    error(err, 2)
  end
  return entity
end


-- insert blueprint in workspace specified by `ws`
function Blueprint:insert_ws(overrides, workspace)
  local old_workspaces = ngx.ctx.workspaces

  ngx.ctx.workspaces = { workspace }
  local entity = self:insert(overrides)
  ngx.ctx.workspaces = old_workspaces

  return entity
end


function Blueprint:remove(overrides, options)
  local entity, err = self.dao:remove({ id = overrides.id }, options)
  if err then
    error(err, 2)
  end
  return entity
end


function Blueprint:update(id, overrides, options)
  local entity, err = self.dao:update(id, overrides, options)
  if err then
    error(err, 2)
  end
  return entity
end


function Blueprint:insert_n(n, overrides, options)
  local res = {}
  for i=1,n do
    res[i] = self:insert(overrides, options)
  end
  return res
end


local function new_blueprint(dao, build_function)
  return setmetatable({
    dao = dao,
    build_function = build_function,
  }, Blueprint)
end


local Sequence = {}
Sequence.__index = Sequence


function Sequence:next()
  self.count = self.count + 1
  return fmt(self.sequence_string, self.count)
end


local function new_sequence(sequence_string)
  return setmetatable({
    count           = 0,
    sequence_string = sequence_string,
  }, Sequence)
end


local _M = {}


function _M.new(db)
  local res = {}

  local sni_seq = new_sequence("server-name-%d")
  res.snis = new_blueprint(db.snis, function(overrides)
    return {
      name        = overrides.name or sni_seq:next(),
      certificate = overrides.certificate or res.certificates:insert(),
    }
  end)

  res.certificates = new_blueprint(db.certificates, function()
    return {
      cert = ssl_fixtures.cert,
      key  = ssl_fixtures.key,
    }
  end)

  local upstream_name_seq = new_sequence("upstream-%d")
  res.upstreams = new_blueprint(db.upstreams, function(overrides)
    local slots = overrides.slots or 100

    return {
      name      = upstream_name_seq:next(),
      slots     = slots,
    }
  end)

  local consumer_custom_id_seq = new_sequence("consumer-id-%d")
  local consumer_username_seq = new_sequence("consumer-username-%d")
  res.consumers = new_blueprint(db.consumers, function()
    return {
      custom_id = consumer_custom_id_seq:next(),
      username  = consumer_username_seq:next(),
    }
  end)

  local developer_email_seq = new_sequence("dev-%d@example.com")
  res.developers = new_blueprint(db.developers, function()
    return {
      email = developer_email_seq:next(),
    }
  end)

  res.targets = new_blueprint(db.targets, function(overrides)
    return {
      weight = 10,
      upstream = overrides.upstream or res.upstreams:insert(),
    }
  end)

  res.plugins = new_blueprint(db.plugins, function()
    return {}
  end)

  res.routes = new_blueprint(db.routes, function(overrides)
    return {
      service = overrides.service or res.services:insert(),
    }
  end)

  res.services = new_blueprint(db.services, function()
    return {
      protocol = "http",
      host = "127.0.0.1",
      port = 15555,
    }
  end)

  local named_service_name_seq = new_sequence("service-name-%d")
  local named_service_host_seq = new_sequence("service-host-%d.test")
  res.named_services = new_blueprint(db.services, function()
    return {
      protocol = "http",
      name = named_service_name_seq:next(),
      host = named_service_host_seq:next(),
      port = 15555,
    }
  end)

  local named_route_name_seq = new_sequence("route-name-%d")
  local named_route_host_seq = new_sequence("route-host-%d.test")
  res.named_routes = new_blueprint(db.routes, function(overrides)
    return {
      name = named_route_name_seq:next(),
      hosts = { named_route_host_seq:next() },
      service = overrides.service or res.services:insert(),
    }
  end)

  res.acl_plugins = new_blueprint(db.plugins, function()
    return {
      name   = "acl",
      config = {},
    }
  end)

  local acl_group_seq = new_sequence("acl-group-%d")
  res.acls = new_blueprint(db.acls, function()
    return {
      group = acl_group_seq:next(),
    }
  end)

  res.cors_plugins = new_blueprint(db.plugins, function()
    return {
      name   = "cors",
      config = {
        origins         = { "example.com" },
        methods         = { "GET" },
        headers         = { "origin", "type", "accepts"},
        exposed_headers = { "x-auth-token" },
        max_age         = 23,
        credentials     = true,
      }
    }
  end)

  res.loggly_plugins = new_blueprint(db.plugins, function()
    return {
      name   = "loggly",
      config = {}, -- all fields have default values already
    }
  end)

  res.tcp_log_plugins = new_blueprint(db.plugins, function()
    return {
      name   = "tcp-log",
      config = {
        host = "127.0.0.1",
        port = 35001,
      },
    }
  end)

  res.udp_log_plugins = new_blueprint(db.plugins, function()
    return {
      name   = "udp-log",
      config = {
        host = "127.0.0.1",
        port = 35001,
      },
    }
  end)

  res.jwt_plugins = new_blueprint(db.plugins, function()
    return {
      name   = "jwt",
      config = {},
    }
  end)

  local jwt_key_seq = new_sequence("jwt-key-%d")
  res.jwt_secrets = new_blueprint(db.jwt_secrets, function()
    return {
      key       = jwt_key_seq:next(),
      secret    = "secret",
    }
  end)

  res.oauth2_plugins = new_blueprint(db.plugins, function()
    return {
      name   = "oauth2",
      config = {
        scopes                    = { "email", "profile" },
        enable_authorization_code = true,
        mandatory_scope           = true,
        provision_key             = "provision123",
        token_expiration          = 5,
        enable_implicit_grant     = true,
      }
    }
  end)

  res.oauth2_credentials = new_blueprint(db.oauth2_credentials, function()
    return {
      name          = "oauth2 credential",
      client_secret = "secret",
    }
  end)

  local oauth_code_seq = new_sequence("oauth-code-%d")
  res.oauth2_authorization_codes = new_blueprint(db.oauth2_authorization_codes, function()
    return {
      code  = oauth_code_seq:next(),
      scope = "default",
    }
  end)

  res.oauth2_tokens = new_blueprint(db.oauth2_tokens, function()
    return {
      token_type = "bearer",
      expires_in = 1000000000,
      scope      = "default",
    }
  end)

  res.key_auth_plugins = new_blueprint(db.plugins, function()
    return {
      name   = "key-auth",
      config = {},
    }
  end)

  local keyauth_key_seq = new_sequence("keyauth-key-%d")
  res.keyauth_credentials = new_blueprint(db.keyauth_credentials, function()
    return {
      key = keyauth_key_seq:next(),
    }
  end)

  res.basicauth_credentials = new_blueprint(db.basicauth_credentials, function()
    return {}
  end)

  res.hmac_auth_plugins = new_blueprint(db.plugins, function()
    return {
      name   = "hmac-auth",
      config = {},
    }
  end)

  local hmac_username_seq = new_sequence("hmac-username-%d")
  res.hmacauth_credentials = new_blueprint(db.hmacauth_credentials, function()
    return {
      username = hmac_username_seq:next(),
      secret   = "secret",
    }
  end)

  res.rate_limiting_plugins = new_blueprint(db.plugins, function()
    return {
      name   = "rate-limiting",
      config = {},
    }
  end)

  res.response_ratelimiting_plugins = new_blueprint(db.plugins, function()
    return {
      name   = "response-ratelimiting",
      config = {},
    }
  end)

  res.datadog_plugins = new_blueprint(db.plugins, function()
    return {
      name   = "datadog",
      config = {},
    }
  end)

  res.statsd_plugins = new_blueprint(db.plugins, function()
    return {
      name   = "statsd",
      config = {},
    }
  end)

  local workspace_name_seq = new_sequence("workspace-name-%d")
  res.workspaces = new_blueprint(db.workspaces, function()
    return {
      name = workspace_name_seq:next(),
    }
  end)

  res.rewriter_plugins = new_blueprint(db.plugins, function()
    return {
      name   = "rewriter",
      config = {},
    }
  end)

<<<<<<< HEAD
  local rbac_roles_seq = new_sequence("rbac_role-%d")
  res.rbac_roles = new_blueprint(db.rbac_roles, function()
    return {
      name = rbac_roles_seq:next(),
    }
  end)
=======
  res.cluster_ca = new_blueprint(db.cluster_ca, function()
    local ca_key = cluster_ca_tools.new_key()
    local ca_cert = cluster_ca_tools.new_ca(ca_key)
    return {
      key = ca_key:toPEM("private"),
      cert = ca_cert:toPEM(),
    }
  end)

>>>>>>> 5e9a43a3
  return res
end

return _M<|MERGE_RESOLUTION|>--- conflicted
+++ resolved
@@ -365,14 +365,13 @@
     }
   end)
 
-<<<<<<< HEAD
   local rbac_roles_seq = new_sequence("rbac_role-%d")
   res.rbac_roles = new_blueprint(db.rbac_roles, function()
     return {
       name = rbac_roles_seq:next(),
     }
   end)
-=======
+
   res.cluster_ca = new_blueprint(db.cluster_ca, function()
     local ca_key = cluster_ca_tools.new_key()
     local ca_cert = cluster_ca_tools.new_ca(ca_key)
@@ -382,8 +381,8 @@
     }
   end)
 
->>>>>>> 5e9a43a3
   return res
 end
 
+
 return _M