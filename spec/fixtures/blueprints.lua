--- conflicted
+++ resolved
@@ -27,17 +27,12 @@
 
 -- insert blueprint in workspace specified by `ws`
 function Blueprint:insert_ws(overrides, workspace)
-<<<<<<< HEAD
   local old_workspace = ngx.ctx.workspace
 
   ngx.ctx.workspace = workspace.id
   local entity = self:insert(overrides)
   ngx.ctx.workspace = old_workspace
 
-=======
-  local entity = workspaces.run_with_ws_scope({workspace},
-    self.insert, self, overrides)
->>>>>>> 67061373
   return entity
 end
 
