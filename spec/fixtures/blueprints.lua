--- conflicted
+++ resolved
@@ -504,7 +504,6 @@
     }
   end)
 
-<<<<<<< HEAD
   local rbac_user_name_seq = new_sequence("rbac_user-%d")
   local rbac_user_user_token_seq = new_sequence("rbac_user_token-%d")
   res.rbac_users = new_blueprint(db.rbac_users, function()
@@ -527,9 +526,7 @@
       name = rbac_users_seq:next(),
     }
   end)
-
-=======
->>>>>>> a3ec505f
+  
   local key_sets_seq = new_sequence("key-sets-%d")
   res.key_sets = new_blueprint(db.key_sets, function()
     return {
@@ -543,6 +540,19 @@
     }
   end)
 
+  local key_sets_seq = new_sequence("key-sets-%d")
+  res.key_sets = new_blueprint(db.key_sets, function()
+    return {
+      name = key_sets_seq:next(),
+    }
+  end)
+  local keys_seq = new_sequence("keys-%d")
+  res.keys = new_blueprint(db.keys, function()
+    return {
+      name = keys_seq:next(),
+    }
+  end)
+
   return res
 end
 
