local cjson = require "cjson"
local declarative = require "kong.db.declarative"
local helpers = require "spec.helpers"
local utils = require "kong.tools.utils"

local CONSISTENCY_FREQ = 0.1
local FIRST_PORT = 20000
local HEALTHCHECK_INTERVAL = 0.01
local SLOTS = 10
local TEST_LOG = false -- extra verbose logging of test server
local TIMEOUT = -1  -- marker for timeouts in http_server
local healthchecks_defaults = {
  active = {
    timeout = 1,
    concurrency = 10,
    http_path = "/",
    healthy = {
      interval = 0, -- 0 = disabled by default
      http_statuses = { 200, 302 },
      successes = 2,
    },
    unhealthy = {
      interval = 0, -- 0 = disabled by default
      http_statuses = { 429, 404,
                        500, 501, 502, 503, 504, 505 },
      tcp_failures = 2,
      timeouts = 3,
      http_failures = 5,
    },
  },
  passive = {
    healthy = {
      http_statuses = { 200, 201, 202, 203, 204, 205, 206, 207, 208, 226,
                        300, 301, 302, 303, 304, 305, 306, 307, 308 },
      successes = 5,
    },
    unhealthy = {
      http_statuses = { 429, 500, 503 },
      tcp_failures = 2,
      timeouts = 7,
      http_failures = 5,
    },
  },
}


local prefix = ""


local function healthchecks_config(config)
  return utils.deep_merge(healthchecks_defaults, config)
end


local function direct_request(host, port, path, protocol, host_header)
  local pok, client = pcall(helpers.http_client, host, port)
  if not pok then
    return nil, "pcall: " .. client .. " : " .. host ..":"..port
  end
  if not client then
    return nil, "client"
  end

  if protocol == "https" then
    assert(client:ssl_handshake())
  end

  local res, err = client:send {
    method = "GET",
    path = path,
    headers = { ["Host"] = host_header or host }
  }
  local body = res and res:read_body()
  client:close()
  if err then
    return nil, err
  end
  return body
end


local function post_target_endpoint(upstream_id, host, port, endpoint)
  local path = "/upstreams/" .. upstream_id
                             .. "/targets/"
                             .. utils.format_host(host, port)
                             .. "/" .. endpoint
  local api_client = helpers.admin_client()
  local res, err = assert(api_client:send {
    method = "POST",
    path = prefix .. path,
    headers = {
      ["Content-Type"] = "application/json",
    },
    body = {},
  })
  api_client:close()
  return res, err
end


-- Modified http-server. Accepts (sequentially) a number of incoming
-- connections and then rejects a given number of connections.
-- @param host Host name to use (IPv4 or IPv6 localhost).
-- @param port Port number to use.
-- @param counts Array of response counts to give,
-- odd entries are 200s, event entries are 500s
-- @param test_log (optional, default fals) Produce detailed logs
-- @return Returns the number of successful and failure responses.
local function http_server(host, port, counts, test_log, protocol, check_hostname)
  -- This is a "hard limit" for the execution of tests that launch
  -- the custom http_server
  local hard_timeout = ngx.now() + 300
  protocol = protocol or "http"

  local cmd = "resty --errlog-level error " .. -- silence _G write guard warns
              "spec/fixtures/balancer_https_server.lua " ..
              protocol .. " " .. host .. " " .. port ..
              " \"" .. cjson.encode(counts):gsub('"', '\\"') .. "\" " ..
              (test_log or "false") .. " ".. (check_hostname or "false") .. " &"
  os.execute(cmd)

  repeat
    local _, err = direct_request(host, port, "/handshake", protocol)
    if err then
      ngx.sleep(0.01) -- poll-wait
    end
  until (ngx.now() > hard_timeout) or not err

  local server = {}
  server.done = function(_, host_header)
    local body = direct_request(host, port, "/shutdown", protocol, host_header)
    if body then
      local tbl = assert(cjson.decode(body))
      return true, tbl.ok_responses, tbl.fail_responses, tbl.n_checks
    end
  end

  return server
end


local function client_requests(n, host_or_headers, proxy_host, proxy_port, protocol)
  local oks, fails = 0, 0
  local last_status
  for _ = 1, n do
    local client = (proxy_host and proxy_port)
                   and helpers.http_client(proxy_host, proxy_port)
                   or  helpers.proxy_client()

    if protocol == "https" then
      assert(client:ssl_handshake())
    end

    local res = client:send {
      method = "GET",
      path = "/",
      headers = type(host_or_headers) == "string"
                and { ["Host"] = host_or_headers }
                or host_or_headers
                or {}
    }
    if not res then
      fails = fails + 1
      if TEST_LOG then
        print("FAIL (no body)")
      end
    elseif res.status == 200 then
      oks = oks + 1
      if TEST_LOG then
        print("OK ", res.status, res:read_body())
      end
    elseif res.status > 399 then
      fails = fails + 1
      if TEST_LOG then
        print("FAIL ", res.status, res:read_body())
      end
    end
    last_status = res and res.status
    client:close()
  end
  return oks, fails, last_status
end


local add_upstream
local remove_upstream
local patch_upstream
local get_upstream
local get_upstream_health
local get_balancer_health
local post_target_address_health
local get_router_version
local add_target
local add_api
local patch_api
local gen_port
local gen_multi_host
local invalidate_router
do
  local gen_sym
  do
    local sym = 0
    gen_sym = function(name)
      sym = sym + 1
      return name .. "_" .. sym
    end
  end

  local function api_send(method, path, body, forced_port)
    local api_client = helpers.admin_client(nil, forced_port)
    local res, err = api_client:send({
      method = method,
      path = prefix .. path,
      headers = {
        ["Content-Type"] = "application/json"
      },
      body = body,
    })
    if not res then
      api_client:close()
      return nil, err
    end
    local res_body = res.status ~= 204 and cjson.decode((res:read_body()))
    api_client:close()
    return res.status, res_body
  end

  add_upstream = function(bp, data)
    local upstream_id = utils.uuid()
<<<<<<< HEAD
=======
    if TEST_LOG then
      print("ADDING UPSTREAM ", upstream_id)
    end
>>>>>>> 67061373
    local req = utils.deep_copy(data) or {}
    local upstream_name = req.name or gen_sym("upstream")
    req.name = upstream_name
    req.slots = req.slots or SLOTS
    req.id = upstream_id
    bp.upstreams:insert(req)
    return upstream_name, upstream_id
  end

  remove_upstream = function(bp, upstream_id)
    bp.upstreams:remove({ id = upstream_id })
  end

  patch_upstream = function(upstream_id, data)
    local res = api_send("PATCH", "/upstreams/" .. upstream_id, data)
    assert(res == 200)
  end

  get_upstream = function(upstream_id, forced_port)
    local path = "/upstreams/" .. upstream_id
    local status, body = api_send("GET", path, nil, forced_port)
    if status == 200 then
      return body
    end
  end

  get_upstream_health = function(upstream_id, forced_port)
    local path = "/upstreams/" .. upstream_id .."/health"
    local status, body = api_send("GET", path, nil, forced_port)
    if status == 200 then
      return body
    end
  end

  get_balancer_health = function(upstream_id, forced_port)
    local path = "/upstreams/" .. upstream_id .."/health?balancer_health=1"
    local status, body = api_send("GET", path, nil, forced_port)
    if status == 200 then
      return body
    end
  end

  post_target_address_health = function(upstream_id, target_id, address, mode, forced_port)
    local path = "/upstreams/" .. upstream_id .. "/targets/" .. target_id .. "/" .. address .. "/" .. mode
    return api_send("POST", path, {}, forced_port)
  end

  get_router_version = function(forced_port)
    local path = "/cache/router:version"
    local status, body = api_send("GET", path, nil, forced_port)
    if status == 200 then
      return body.message
    end
  end

  invalidate_router = function(forced_port)
    local path = "/cache/router:version"
    local status, body = api_send("DELETE", path, nil, forced_port)
    if status == 204 then
      return true
    end

    return nil, body
  end

  do
    local os_name
    do
      local pd = io.popen("uname -s")
      os_name = pd:read("*l")
      pd:close()
    end
    local function port_in_use(port)
      if os_name ~= "Linux" then
        return false
      end
      return os.execute("netstat -n | grep -q -w " .. port)
    end

    local port = FIRST_PORT
    gen_port = function()
      repeat
        port = port + 1
      until not port_in_use(port)
      return port
    end
  end

  do
    local host_num = 0
    gen_multi_host = function()
      host_num = host_num + 1
      return "multiple-hosts-" .. tostring(host_num) .. ".test"
    end
  end

  add_target = function(bp, upstream_id, host, port, data)
    port = port or gen_port()
    local req = utils.deep_copy(data) or {}
    req.target = req.target or utils.format_host(host, port)
    req.weight = req.weight or 10
    req.upstream = { id = upstream_id }
    bp.targets:insert(req)
    return port
  end

  add_api = function(bp, upstream_name, opts)
    opts = opts or {}
    local route_id = utils.uuid()
    local service_id = utils.uuid()
    local route_host = gen_sym("host")
    local sproto = opts.service_protocol or opts.route_protocol or "http"
    local rproto = opts.route_protocol or "http"

    bp.services:insert({
      id = service_id,
      url = sproto .. "://" .. upstream_name .. ":" .. (rproto == "tcp" and 9100 or 80),
      read_timeout = opts.read_timeout,
      write_timeout = opts.write_timeout,
      connect_timeout = opts.connect_timeout,
      retries = opts.retries,
      protocol = sproto,
    })
    bp.routes:insert({
      id = route_id,
      service = { id = service_id },
      protocols = { rproto },
      hosts = rproto ~= "tcp" and { route_host } or nil,
      destinations = (rproto == "tcp") and {{ port = 9100 }} or nil,
    })
    return route_host, service_id, route_id
  end

  patch_api = function(bp, service_id, new_upstream, read_timeout)
    bp.services:update(service_id, {
      url = new_upstream,
      read_timeout = read_timeout,
    })
  end
end


local poll_wait_health
local poll_wait_address_health
do
  local function poll_wait(upstream_id, host, port, admin_port, fn)
    local hard_timeout = ngx.now() + 5
    while ngx.now() < hard_timeout do
      local health = get_upstream_health(upstream_id, admin_port)
      if health then
        for _, d in ipairs(health.data) do
          if d.target == host .. ":" .. port and fn(d) then
            return true
          end
        end
      end
      ngx.sleep(0.1) -- poll-wait
    end
    return false
  end

  poll_wait_health = function(upstream_id, host, port, value, admin_port)
    local ok = poll_wait(upstream_id, host, port, admin_port, function(d)
          return d.health == value
    end)
    if ok then
      return true
    end
    assert(false, "timed out waiting for " .. host .. ":" .. port .. " in " ..
                      upstream_id .. " to become " .. value)
                        end

  poll_wait_address_health = function(upstream_id, host, port, address_host, address_port, value)
    local ok = poll_wait(upstream_id, host, port, nil, function(d)
      for _, ad in ipairs(d.data.addresses) do
        if ad.ip == address_host
        and ad.port == address_port
        and ad.health == value then
          return true
        end
      end
    end)
    if ok then
      return true
    end
    assert(false, "timed out waiting for " .. address_host .. ":" .. address_port .. " in " ..
                      upstream_id .. " to become " .. value)
  end
end


local function wait_for_router_update(bp, old_rv, localhost, proxy_port, admin_port)
  -- add dummy upstream just to rebuild router
  local dummy_upstream_name, dummy_upstream_id = add_upstream(bp)
  local dummy_port = add_target(bp, dummy_upstream_id, localhost)
  local dummy_api_host = add_api(bp, dummy_upstream_name)
  local dummy_server = http_server(localhost, dummy_port, { 1000 })

  -- forces the router to be rebuild, reduces the flakiness of the test suite
  -- TODO: find out what's wrong with router invalidation in the particular
  -- test setup causing the flakiness
  assert(invalidate_router(admin_port))

  helpers.wait_until(function()
    client_requests(1, dummy_api_host, "127.0.0.1", proxy_port)
    local rv = get_router_version(admin_port)
    return rv ~= old_rv
  end, 5)

  dummy_server:done()
end


local function tcp_client_requests(nreqs, host, port)
  local fails, ok1, ok2 = 0, 0, 0
  for _ = 1, nreqs do
    local sock = ngx.socket.tcp()
    assert(sock:connect(host, port))
    assert(sock:send("hello\n"))
    local response, err = sock:receive()
    if err then
      fails = fails + 1
    elseif response:match("^1 ") then
      ok1 = ok1 + 1
    elseif response:match("^2 ") then
      ok2 = ok2 + 1
    end
  end
  return ok1, ok2, fails
end


local function begin_testcase_setup(strategy, bp)
  if strategy == "off" then
    bp.done()
  end
end

local function begin_testcase_setup_update(strategy, bp)
  if strategy == "off" then
    bp.reset_back()
  end
end


local function end_testcase_setup(strategy, bp, consistency)
  if strategy == "off" then
    local cfg = bp.done()
    local yaml = declarative.to_yaml_string(cfg)
    local admin_client = helpers.admin_client()
    local res = assert(admin_client:send {
      method  = "POST",
      path    = "/config",
      body    = {
        config = yaml,
      },
      headers = {
        ["Content-Type"] = "multipart/form-data",
      }
    })
    assert(res ~= nil)
    assert(res.status == 201)
    admin_client:close()
  end
  if consistency == "eventual" then
    ngx.sleep(CONSISTENCY_FREQ*2) -- wait for proxy state consistency timer
  end
end


local function get_db_utils_for_dc_and_admin_api(strategy, tables)
  local bp = assert(helpers.get_db_utils(strategy, tables))
  if strategy ~= "off" then
    bp = require("spec.fixtures.admin_api")
  end
  return bp
end


local function setup_prefix(p)
  prefix = p
  local bp = require("spec.fixtures.admin_api")
  bp.set_prefix(prefix)
end


local function teardown_prefix()
  prefix = ""
  local bp = require("spec.fixtures.admin_api")
  bp.set_prefix(prefix)
end


local function test_with_prefixes(_it, strategy, prefixes)
  return function(description, fn)
    if strategy == "off" then
      _it(description, fn)
      return
    end

    for _, name in ipairs(prefixes) do
      _it(name .. ": " .. description, function()
        setup_prefix("/" .. name)
        local ok = fn()
        teardown_prefix()
        return ok
      end)
    end
  end
end


local localhosts = {
  ipv4 = "127.0.0.1",
  ipv6 = "[0000:0000:0000:0000:0000:0000:0000:0001]",
  hostname = "localhost",
}


local consistencies = {"strict", "eventual"}


local balancer_utils = {}
--balancer_utils.
balancer_utils.add_api = add_api
balancer_utils.add_target = add_target
balancer_utils.add_upstream = add_upstream
balancer_utils.remove_upstream = remove_upstream
balancer_utils.begin_testcase_setup = begin_testcase_setup
balancer_utils.begin_testcase_setup_update = begin_testcase_setup_update
balancer_utils.client_requests = client_requests
balancer_utils.consistencies = consistencies
balancer_utils.CONSISTENCY_FREQ = CONSISTENCY_FREQ
balancer_utils.direct_request = direct_request
balancer_utils.end_testcase_setup = end_testcase_setup
balancer_utils.gen_multi_host = gen_multi_host
balancer_utils.gen_port = gen_port
balancer_utils.get_balancer_health = get_balancer_health
balancer_utils.get_db_utils_for_dc_and_admin_api = get_db_utils_for_dc_and_admin_api
balancer_utils.get_router_version = get_router_version
balancer_utils.get_upstream = get_upstream
balancer_utils.get_upstream_health = get_upstream_health
balancer_utils.healthchecks_config = healthchecks_config
balancer_utils.HEALTHCHECK_INTERVAL = HEALTHCHECK_INTERVAL
balancer_utils.http_server = http_server
balancer_utils.localhosts = localhosts
balancer_utils.patch_api = patch_api
balancer_utils.patch_upstream = patch_upstream
balancer_utils.poll_wait_address_health = poll_wait_address_health
balancer_utils.poll_wait_health = poll_wait_health
balancer_utils.post_target_address_health = post_target_address_health
balancer_utils.post_target_endpoint = post_target_endpoint
balancer_utils.SLOTS = SLOTS
balancer_utils.tcp_client_requests = tcp_client_requests
balancer_utils.TIMEOUT = TIMEOUT
balancer_utils.wait_for_router_update = wait_for_router_update
balancer_utils.test_with_prefixes = test_with_prefixes


return balancer_utils<|MERGE_RESOLUTION|>--- conflicted
+++ resolved
@@ -227,12 +227,6 @@
 
   add_upstream = function(bp, data)
     local upstream_id = utils.uuid()
-<<<<<<< HEAD
-=======
-    if TEST_LOG then
-      print("ADDING UPSTREAM ", upstream_id)
-    end
->>>>>>> 67061373
     local req = utils.deep_copy(data) or {}
     local upstream_name = req.name or gen_sym("upstream")
     req.name = upstream_name
