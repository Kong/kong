--- conflicted
+++ resolved
@@ -36,9 +36,6 @@
 > if lua_ssl_trusted_certificate then
     lua_ssl_trusted_certificate '${{LUA_SSL_TRUSTED_CERTIFICATE}}';
 > end
-<<<<<<< HEAD
-    lua_shared_dict kong_db_cache_miss 12m;
-=======
 
     lua_shared_dict kong                        5m;
     lua_shared_dict kong_locks                  8m;
@@ -50,47 +47,34 @@
     lua_shared_dict kong_core_db_cache_miss     12m;
     lua_shared_dict kong_db_cache               ${{MEM_CACHE_SIZE}};
     lua_shared_dict kong_db_cache_miss          12m;
->>>>>>> 28e4baf3
 > if database == "off" then
     lua_shared_dict kong_core_db_cache_2        ${{MEM_CACHE_SIZE}};
     lua_shared_dict kong_core_db_cache_miss_2   12m;
     lua_shared_dict kong_db_cache_2             ${{MEM_CACHE_SIZE}};
     lua_shared_dict kong_db_cache_miss_2        12m;
 > end
-<<<<<<< HEAD
-    lua_shared_dict kong_locks          8m;
-    lua_shared_dict kong_process_events 5m;
-    lua_shared_dict kong_cluster_events 5m;
+> if database == "cassandra" then
+    lua_shared_dict kong_cassandra              5m;
+> end
+> if role == "control_plane" then
+    lua_shared_dict kong_clustering             5m;
+> end
+    lua_shared_dict kong_mock_upstream_loggers  10m;
+
     lua_shared_dict kong_vitals_counters 5m;
     lua_shared_dict kong_vitals_lists   1m;
     lua_shared_dict kong_counters       1m;
-    lua_shared_dict kong_healthchecks   5m;
-    lua_shared_dict kong_rate_limiting_counters 12m;
     lua_shared_dict kong_reports_consumers       1m;
     lua_shared_dict kong_reports_routes          1m;
     lua_shared_dict kong_reports_services        1m;
-=======
->>>>>>> 28e4baf3
-> if database == "cassandra" then
-    lua_shared_dict kong_cassandra              5m;
-> end
-> if role == "control_plane" then
-    lua_shared_dict kong_clustering             5m;
-> end
-    lua_shared_dict kong_mock_upstream_loggers  10m;
 
     underscores_in_headers on;
 > if ssl_ciphers then
     ssl_ciphers ${{SSL_CIPHERS}};
 > end
 
-<<<<<<< HEAD
-# injected nginx_http_* directives
-> for _, el in ipairs(nginx_http_directives)  do
-=======
     # injected nginx_http_* directives
 > for _, el in ipairs(nginx_http_directives) do
->>>>>>> 28e4baf3
     $(el.name) $(el.value);
 > end
 
@@ -137,19 +121,8 @@
         }
 > end
 
-<<<<<<< HEAD
-        real_ip_header     ${{REAL_IP_HEADER}};
-        real_ip_recursive  ${{REAL_IP_RECURSIVE}};
-> for i = 1, #trusted_ips do
-        set_real_ip_from   $(trusted_ips[i]);
-> end
-
-    # injected nginx_proxy_* directives
-> for _, el in ipairs(nginx_proxy_directives)  do
-=======
         # injected nginx_proxy_* directives
 > for _, el in ipairs(nginx_proxy_directives) do
->>>>>>> 28e4baf3
         $(el.name) $(el.value);
 > end
 > for i = 1, #trusted_ips do
@@ -177,37 +150,6 @@
         }
 
         location / {
-<<<<<<< HEAD
-            default_type '';
-
-            set $ctx_ref                     '';
-            set $upstream_te                 '';
-            set $upstream_host               '';
-            set $upstream_upgrade            '';
-            set $upstream_connection         '';
-            set $upstream_scheme             '';
-            set $upstream_uri                '';
-            set $upstream_x_forwarded_for    '';
-            set $upstream_x_forwarded_proto  '';
-            set $upstream_x_forwarded_host   '';
-            set $upstream_x_forwarded_port   '';
-            set $set_request_id     $request_id;
-            set $kong_proxy_mode             'http';
-
-            proxy_http_version 1.1;
-            proxy_set_header   Host              $upstream_host;
-            proxy_set_header   Upgrade           $upstream_upgrade;
-            proxy_set_header   Connection        $upstream_connection;
-            proxy_set_header   X-Forwarded-For   $upstream_x_forwarded_for;
-            proxy_set_header   X-Forwarded-Proto $upstream_x_forwarded_proto;
-            proxy_set_header   X-Forwarded-Host  $upstream_x_forwarded_host;
-            proxy_set_header   X-Forwarded-Port  $upstream_x_forwarded_port;
-            proxy_set_header   X-Real-IP         $remote_addr;
-            proxy_pass_header  Server;
-            proxy_pass_header  Date;
-            proxy_ssl_name     $upstream_host;
-            proxy_pass         $upstream_scheme://kong_upstream$upstream_uri;
-=======
             default_type                    '';
 
             set $ctx_ref                    '';
@@ -242,7 +184,6 @@
             proxy_ssl_certificate_key ${{CLIENT_SSL_CERT_KEY}};
 > end
             proxy_pass            $upstream_scheme://kong_upstream$upstream_uri;
->>>>>>> 28e4baf3
         }
 
         location @grpc {
@@ -701,9 +642,6 @@
 > if lua_ssl_trusted_certificate then
     lua_ssl_trusted_certificate '${{LUA_SSL_TRUSTED_CERTIFICATE}}';
 > end
-<<<<<<< HEAD
-    lua_shared_dict stream_kong_db_cache_miss 12m;
-=======
 
     lua_shared_dict stream_kong                        5m;
     lua_shared_dict stream_kong_locks                  8m;
@@ -715,7 +653,6 @@
     lua_shared_dict stream_kong_core_db_cache_miss     12m;
     lua_shared_dict stream_kong_db_cache               ${{MEM_CACHE_SIZE}};
     lua_shared_dict stream_kong_db_cache_miss          12m;
->>>>>>> 28e4baf3
 > if database == "off" then
     lua_shared_dict stream_kong_core_db_cache_2        ${{MEM_CACHE_SIZE}};
     lua_shared_dict stream_kong_core_db_cache_miss_2   12m;
@@ -726,17 +663,14 @@
     lua_shared_dict  stream_kong_cassandra             5m;
 > end
 
-> if ssl_ciphers then
-    ssl_ciphers ${{SSL_CIPHERS}};
-> end
-<<<<<<< HEAD
     lua_shared_dict stream_prometheus_metrics  5m;
     lua_shared_dict stream_kong_vitals_counters 50m;
     lua_shared_dict stream_kong_counters 50m;
     lua_shared_dict stream_kong_vitals_lists     1m;
 
-=======
->>>>>>> 28e4baf3
+> if ssl_ciphers then
+    ssl_ciphers ${{SSL_CIPHERS}};
+> end
 
     # injected nginx_stream_* directives
 > for _, el in ipairs(nginx_stream_directives) do
