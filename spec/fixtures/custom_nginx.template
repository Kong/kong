# This is a custom nginx configuration template for Kong specs

pid pids/nginx.pid; # mandatory even for custom config templates
error_log ${{PROXY_ERROR_LOG}} ${{LOG_LEVEL}};

# injected nginx_main_* directives
> for _, el in ipairs(nginx_main_directives) do
$(el.name) $(el.value);
> end

events {
    # injected nginx_events_* directives
> for _, el in ipairs(nginx_events_directives) do
    $(el.name) $(el.value);
> end
}

> if role == "control_plane" or #proxy_listeners > 0 or #admin_listeners > 0 or #status_listeners > 0 then
http {
    charset UTF-8;
    server_tokens off;

> if anonymous_reports then
    ${{SYSLOG_REPORTS}}
> end

    error_log ${{PROXY_ERROR_LOG}} ${{LOG_LEVEL}};

    lua_package_path       '${{LUA_PACKAGE_PATH}};;';
    lua_package_cpath      '${{LUA_PACKAGE_CPATH}};;';
    lua_socket_pool_size   ${{LUA_SOCKET_POOL_SIZE}};
    lua_socket_log_errors  off;
    lua_max_running_timers 4096;
    lua_max_pending_timers 16384;
    lua_ssl_verify_depth   ${{LUA_SSL_VERIFY_DEPTH}};
> if lua_ssl_trusted_certificate then
    lua_ssl_trusted_certificate '${{LUA_SSL_TRUSTED_CERTIFICATE}}';
> end

    lua_shared_dict kong                        5m;
    lua_shared_dict kong_locks                  8m;
    lua_shared_dict kong_healthchecks           5m;
    lua_shared_dict kong_process_events         5m;
    lua_shared_dict kong_cluster_events         5m;
    lua_shared_dict kong_rate_limiting_counters 12m;
    lua_shared_dict kong_core_db_cache          ${{MEM_CACHE_SIZE}};
    lua_shared_dict kong_core_db_cache_miss     12m;
    lua_shared_dict kong_db_cache               ${{MEM_CACHE_SIZE}};
    lua_shared_dict kong_db_cache_miss          12m;
> if database == "off" then
    lua_shared_dict kong_core_db_cache_2        ${{MEM_CACHE_SIZE}};
    lua_shared_dict kong_core_db_cache_miss_2   12m;
    lua_shared_dict kong_db_cache_2             ${{MEM_CACHE_SIZE}};
    lua_shared_dict kong_db_cache_miss_2        12m;
> end
> if database == "cassandra" then
    lua_shared_dict kong_cassandra              5m;
> end
> if role == "control_plane" then
    lua_shared_dict kong_clustering             5m;
> end
    lua_shared_dict kong_mock_upstream_loggers  10m;

    lua_shared_dict kong_vitals_counters 5m;
    lua_shared_dict kong_vitals_lists   1m;
    lua_shared_dict kong_counters       1m;
    lua_shared_dict kong_reports_consumers       1m;
    lua_shared_dict kong_reports_routes          1m;
    lua_shared_dict kong_reports_services        1m;

    underscores_in_headers on;
> if ssl_ciphers then
    ssl_ciphers ${{SSL_CIPHERS}};
> end

    # injected nginx_http_* directives
> for _, el in ipairs(nginx_http_directives) do
    $(el.name) $(el.value);
> end

    init_by_lua_block {
        Kong = require 'kong'
        Kong.init()
    }

    init_worker_by_lua_block {
        Kong.init_worker()
    }

> if (role == "traditional" or role == "data_plane") and #proxy_listeners > 0 then
    upstream kong_upstream {
        server 0.0.0.1;
        balancer_by_lua_block {
            Kong.balancer()
        }

        # injected nginx_upstream_* directives
> for _, el in ipairs(nginx_upstream_directives) do
        $(el.name) $(el.value);
> end
    }

    server {
        server_name kong;
> for _, entry in ipairs(proxy_listeners) do
        listen $(entry.listener);
> end

        error_page 400 404 408 411 412 413 414 417 494 /kong_error_handler;
        error_page 500 502 503 504                     /kong_error_handler;

        access_log ${{PROXY_ACCESS_LOG}};
        error_log  ${{PROXY_ERROR_LOG}} ${{LOG_LEVEL}};

> if proxy_ssl_enabled then
        ssl_certificate     ${{SSL_CERT}};
        ssl_certificate_key ${{SSL_CERT_KEY}};
        ssl_session_cache   shared:SSL:10m;
        ssl_certificate_by_lua_block {
            Kong.ssl_certificate()
        }
> end

        # injected nginx_proxy_* directives
> for _, el in ipairs(nginx_proxy_directives) do
        $(el.name) $(el.value);
> end
> for _, ip in ipairs(trusted_ips) do
        set_real_ip_from $(ip);
> end

        rewrite_by_lua_block {
            Kong.rewrite()
        }

        access_by_lua_block {
            Kong.access()
        }

        header_filter_by_lua_block {
            Kong.header_filter()
        }

        body_filter_by_lua_block {
            Kong.body_filter()
        }

        log_by_lua_block {
            Kong.log()
        }

        location / {
<<<<<<< HEAD
            default_type                    '';

            set $ctx_ref                    '';
            set $upstream_te                '';
            set $upstream_host              '';
            set $upstream_upgrade           '';
            set $upstream_connection        '';
            set $upstream_scheme            '';
            set $upstream_uri               '';
            set $upstream_x_forwarded_for   '';
            set $upstream_x_forwarded_proto '';
            set $upstream_x_forwarded_host  '';
            set $upstream_x_forwarded_port  '';
            set $set_request_id     $request_id;
            set $kong_proxy_mode            'http';
=======
            default_type                     '';

            set $ctx_ref                     '';
            set $upstream_te                 '';
            set $upstream_host               '';
            set $upstream_upgrade            '';
            set $upstream_connection         '';
            set $upstream_scheme             '';
            set $upstream_uri                '';
            set $upstream_x_forwarded_for    '';
            set $upstream_x_forwarded_proto  '';
            set $upstream_x_forwarded_host   '';
            set $upstream_x_forwarded_port   '';
            set $upstream_x_forwarded_prefix '';
            set $kong_proxy_mode             'http';
>>>>>>> 5e7a9b47

            proxy_http_version    1.1;
            proxy_set_header      TE                 $upstream_te;
            proxy_set_header      Host               $upstream_host;
            proxy_set_header      Upgrade            $upstream_upgrade;
            proxy_set_header      Connection         $upstream_connection;
            proxy_set_header      X-Forwarded-For    $upstream_x_forwarded_for;
            proxy_set_header      X-Forwarded-Proto  $upstream_x_forwarded_proto;
            proxy_set_header      X-Forwarded-Host   $upstream_x_forwarded_host;
            proxy_set_header      X-Forwarded-Port   $upstream_x_forwarded_port;
            proxy_set_header      X-Forwarded-Prefix $upstream_x_forwarded_prefix;
            proxy_set_header      X-Real-IP          $remote_addr;
            proxy_pass_header     Server;
            proxy_pass_header     Date;
            proxy_ssl_name        $upstream_host;
            proxy_ssl_server_name on;
> if client_ssl then
            proxy_ssl_certificate ${{CLIENT_SSL_CERT}};
            proxy_ssl_certificate_key ${{CLIENT_SSL_CERT_KEY}};
> end
            proxy_pass            $upstream_scheme://kong_upstream$upstream_uri;
        }

        location @grpc {
            internal;
            default_type         '';
            set $kong_proxy_mode 'grpc';

            grpc_set_header      TE                 $upstream_te;
            grpc_set_header      Host               $upstream_host;
            grpc_set_header      X-Forwarded-For    $upstream_x_forwarded_for;
            grpc_set_header      X-Forwarded-Proto  $upstream_x_forwarded_proto;
            grpc_set_header      X-Forwarded-Host   $upstream_x_forwarded_host;
            grpc_set_header      X-Forwarded-Port   $upstream_x_forwarded_port;
            grpc_set_header      X-Forwarded-Prefix $upstream_x_forwarded_prefix;
            grpc_set_header      X-Real-IP          $remote_addr;
            grpc_pass_header     Server;
            grpc_pass_header     Date;
            grpc_pass            grpc://kong_upstream;
        }

        location @grpcs {
            internal;
            default_type         '';
            set $kong_proxy_mode 'grpc';

            grpc_set_header      TE                 $upstream_te;
            grpc_set_header      Host               $upstream_host;
            grpc_set_header      X-Forwarded-For    $upstream_x_forwarded_for;
            grpc_set_header      X-Forwarded-Proto  $upstream_x_forwarded_proto;
            grpc_set_header      X-Forwarded-Host   $upstream_x_forwarded_host;
            grpc_set_header      X-Forwarded-Port   $upstream_x_forwarded_port;
            grpc_set_header      X-Forwarded-Prefix $upstream_x_forwarded_prefix;
            grpc_set_header      X-Real-IP          $remote_addr;
            grpc_pass_header     Server;
            grpc_pass_header     Date;
            grpc_ssl_name        $upstream_host;
            grpc_ssl_server_name on;
> if client_ssl then
            grpc_ssl_certificate ${{CLIENT_SSL_CERT}};
            grpc_ssl_certificate_key ${{CLIENT_SSL_CERT_KEY}};
> end
            grpc_pass            grpcs://kong_upstream;
        }

        location = /kong_buffered_http {
            internal;
            default_type         '';
            set $kong_proxy_mode 'http';

            rewrite_by_lua_block       {;}
            access_by_lua_block        {;}
            header_filter_by_lua_block {;}
            body_filter_by_lua_block   {;}
            log_by_lua_block           {;}

            proxy_http_version    1.1;
            proxy_set_header      TE                 $upstream_te;
            proxy_set_header      Host               $upstream_host;
            proxy_set_header      Upgrade            $upstream_upgrade;
            proxy_set_header      Connection         $upstream_connection;
            proxy_set_header      X-Forwarded-For    $upstream_x_forwarded_for;
            proxy_set_header      X-Forwarded-Proto  $upstream_x_forwarded_proto;
            proxy_set_header      X-Forwarded-Host   $upstream_x_forwarded_host;
            proxy_set_header      X-Forwarded-Port   $upstream_x_forwarded_port;
            proxy_set_header      X-Forwarded-Prefix $upstream_x_forwarded_prefix;
            proxy_set_header      X-Real-IP          $remote_addr;
            proxy_pass_header     Server;
            proxy_pass_header     Date;
            proxy_ssl_name        $upstream_host;
            proxy_ssl_server_name on;
> if client_ssl then
            proxy_ssl_certificate ${{CLIENT_SSL_CERT}};
            proxy_ssl_certificate_key ${{CLIENT_SSL_CERT_KEY}};
> end
            proxy_pass            $upstream_scheme://kong_upstream$upstream_uri;
        }

        location = /kong_error_handler {
            internal;
            default_type                 '';

            uninitialized_variable_warn  off;

            rewrite_by_lua_block {;}
            access_by_lua_block  {;}

            content_by_lua_block {
                Kong.handle_error()
            }
        }
    }
> end -- (role == "traditional" or role == "data_plane") and #proxy_listeners > 0

> if (role == "control_plane" or role == "traditional") and #admin_listeners > 0 then
    server {
        server_name kong_admin;
> for _, entry in ipairs(admin_listeners) do
        listen $(entry.listener);
> end

        access_log ${{ADMIN_ACCESS_LOG}};
        error_log  ${{ADMIN_ERROR_LOG}} ${{LOG_LEVEL}};

        client_max_body_size    10m;
        client_body_buffer_size 10m;

> if admin_ssl_enabled then
        ssl_certificate     ${{ADMIN_SSL_CERT}};
        ssl_certificate_key ${{ADMIN_SSL_CERT_KEY}};
        ssl_session_cache   shared:AdminSSL:10m;
> end

    # injected nginx_admin_* directives
> for _, el in ipairs(nginx_admin_directives)  do
        $(el.name) $(el.value);
> end

        location / {
            default_type application/json;
            content_by_lua_block {
                Kong.admin_content({
                    acah = "Content-Type, ${{RBAC_AUTH_HEADER}}",
                })
            }

            log_by_lua_block {
                local audit_log = require "kong.enterprise_edition.audit_log"
                audit_log.admin_log_handler()
            }

            header_filter_by_lua_block {
                Kong.admin_header_filter()
            }
        }

        location /nginx_status {
            internal;
            access_log off;
            stub_status;
        }

        location /robots.txt {
            return 200 'User-agent: *\nDisallow: /';
        }
    }
> end -- (role == "control_plane" or role == "traditional") and #admin_listeners > 0

> if #status_listeners > 0 then
    server {
        server_name kong_status;
> for _, entry in ipairs(status_listeners) do
        listen $(entry.listener);
> end

        access_log ${{STATUS_ACCESS_LOG}};
        error_log  ${{STATUS_ERROR_LOG}} ${{LOG_LEVEL}};

> if status_ssl_enabled then
        ssl_certificate     ${{STATUS_SSL_CERT}};
        ssl_certificate_key ${{STATUS_SSL_CERT_KEY}};
        ssl_session_cache   shared:StatusSSL:1m;
> end

        # injected nginx_status_* directives
> for _, el in ipairs(nginx_status_directives) do
        $(el.name) $(el.value);
> end

        location / {
            default_type application/json;
            content_by_lua_block {
                Kong.status_content()
            }
            header_filter_by_lua_block {
                Kong.status_header_filter()
            }
        }

        location /nginx_status {
            internal;
            access_log off;
            stub_status;
        }

        location /robots.txt {
            return 200 'User-agent: *\nDisallow: /';
        }
    }
> end

> if role == "control_plane" then
    server {
        server_name kong_cluster_listener;
> for _, entry in ipairs(cluster_listeners) do
        listen $(entry.listener) ssl;
> end

        access_log off;

        ssl_verify_client   optional_no_ca;
        ssl_certificate     ${{CLUSTER_CERT}};
        ssl_certificate_key ${{CLUSTER_CERT_KEY}};
        ssl_session_cache   shared:ClusterSSL:10m;

        location = /v1/outlet {
            content_by_lua_block {
                Kong.serve_cluster_listener()
            }
        }
    }
> end -- role == "control_plane"

    server {
        server_name mock_upstream;

        listen 15555;
        listen 15556 ssl;

        ssl_certificate ${{SSL_CERT}};
        ssl_certificate_key ${{SSL_CERT_KEY}};
        ssl_protocols TLSv1.1 TLSv1.2 TLSv1.3;

        set_real_ip_from 127.0.0.1;

        location / {
            content_by_lua_block {
                local mu = require "spec.fixtures.mock_upstream"
                ngx.status = 404
                return mu.send_default_json_response()
            }
        }

        location = / {
            content_by_lua_block {
                local mu = require "spec.fixtures.mock_upstream"
                return mu.send_default_json_response({
                    valid_routes = {
                        ["/ws"]                         = "Websocket echo server",
                        ["/get"]                        = "Accepts a GET request and returns it in JSON format",
                        ["/xml"]                        = "Returns a simple XML document",
                        ["/post"]                       = "Accepts a POST request and returns it in JSON format",
                        ["/response-headers?:key=:val"] = "Returns given response headers",
                        ["/cache/:n"]                   = "Sets a Cache-Control header for n seconds",
                        ["/anything"]                   = "Accepts any request and returns it in JSON format",
                        ["/request"]                    = "Alias to /anything",
                        ["/delay/:duration"]            = "Delay the response for <duration> seconds",
                        ["/basic-auth/:user/:pass"]     = "Performs HTTP basic authentication with the given credentials",
                        ["/status/:code"]               = "Returns a response with the specified <status code>",
                        ["/stream/:num"]                = "Stream <num> chunks of JSON data via chunked Transfer Encoding",
                    },
                })
            }
        }

        location = /ws {
            content_by_lua_block {
                local mu = require "spec.fixtures.mock_upstream"
                return mu.serve_web_sockets()
            }
        }

        location /get {
            access_by_lua_block {
                local mu = require "spec.fixtures.mock_upstream"
                return mu.filter_access_by_method("GET")
            }
            content_by_lua_block {
                local mu = require "spec.fixtures.mock_upstream"
                return mu.send_default_json_response()
            }
        }

        location /xml {
            content_by_lua_block {
                local mu = require "spec.fixtures.mock_upstream"
                local xml = [[
                  <?xml version="1.0" encoding="UTF-8"?>
                    <note>
                      <body>Kong, Monolith destroyer.</body>
                    </note>
                ]]
                return mu.send_text_response(xml, "application/xml")
            }
        }

        location /post {
            access_by_lua_block {
                local mu = require "spec.fixtures.mock_upstream"
                return mu.filter_access_by_method("POST")
            }
            content_by_lua_block {
                local mu = require "spec.fixtures.mock_upstream"
                return mu.send_default_json_response()
            }
        }

        location = /response-headers {
            access_by_lua_block {
                local mu = require "spec.fixtures.mock_upstream"
                return mu.filter_access_by_method("GET")
            }
            content_by_lua_block {
                local mu = require "spec.fixtures.mock_upstream"
                return mu.send_default_json_response({}, ngx.req.get_uri_args())
            }
        }

        location = /hop-by-hop {
            content_by_lua_block {
                local header = ngx.header
                header["Keep-Alive"]          = "timeout=5, max=1000"
                header["Proxy"]               = "Remove-Me"
                header["Proxy-Connection"]    = "close"
                header["Proxy-Authenticate"]  = "Basic"
                header["Proxy-Authorization"] = "Basic YWxhZGRpbjpvcGVuc2VzYW1l"
                header["Transfer-Encoding"]   = "chunked"
                header["Content-Length"]      = nil
                header["TE"]                  = "trailers, deflate;q=0.5"
                header["Trailer"]             = "Expires"
                header["Upgrade"]             = "example/1, foo/2"

                ngx.print("hello\r\n\r\nExpires: Wed, 21 Oct 2015 07:28:00 GMT\r\n\r\n")
                ngx.exit(200)
            }
        }

        location ~ "^/cache/(?<n>\d+)$" {
            content_by_lua_block {
                local mu = require "spec.fixtures.mock_upstream"
                return mu.send_default_json_response({}, {
                    ["Cache-Control"] = "public, max-age=" .. ngx.var.n,
                })
            }
        }

        location ~ "^/basic-auth/(?<username>[a-zA-Z0-9_]+)/(?<password>.+)$" {
            access_by_lua_block {
                local mu = require "spec.fixtures.mock_upstream"
                return mu.filter_access_by_basic_auth(ngx.var.username,
                                                      ngx.var.password)
            }
            content_by_lua_block {
                local mu = require "spec.fixtures.mock_upstream"
                return mu.send_default_json_response({
                    authenticated = true,
                    user          = ngx.var.username,
                })
            }
        }

        location ~ "^/(request|anything)" {
            content_by_lua_block {
                local mu = require "spec.fixtures.mock_upstream"
                return mu.send_default_json_response()
            }
        }

        location ~ "^/delay/(?<delay_seconds>\d{1,3})$" {
            content_by_lua_block {
                local mu            = require "spec.fixtures.mock_upstream"
                local delay_seconds = tonumber(ngx.var.delay_seconds)
                if not delay_seconds then
                    return ngx.exit(ngx.HTTP_NOT_FOUND)
                end

                ngx.sleep(delay_seconds)

                return mu.send_default_json_response({
                    delay = delay_seconds,
                })
            }
        }

        location ~ "^/status/(?<code>\d{3})$" {
            content_by_lua_block {
                local mu   = require "spec.fixtures.mock_upstream"
                local code = tonumber(ngx.var.code)
                if not code then
                    return ngx.exit(ngx.HTTP_NOT_FOUND)
                end
                ngx.status = code
                return mu.send_default_json_response({
                  code = code,
                })
            }
        }

        location ~ "^/stream/(?<num>\d+)$" {
            content_by_lua_block {
                local mu  = require "spec.fixtures.mock_upstream"
                local rep = tonumber(ngx.var.num)
                local res = require("cjson").encode(mu.get_default_json_response())

                ngx.header["X-Powered-By"] = "mock_upstream"
                ngx.header["Content-Type"] = "application/json"

                for i = 1, rep do
                  ngx.say(res)
                end
            }
        }

        location ~ "^/post_log/(?<logname>[a-z0-9_]+)$" {
            content_by_lua_block {
                local mu = require "spec.fixtures.mock_upstream"
                return mu.store_log(ngx.var.logname)
            }
        }

        location ~ "^/post_auth_log/(?<logname>[a-z0-9_]+)/(?<username>[a-zA-Z0-9_]+)/(?<password>.+)$" {
            access_by_lua_block {
                local mu = require "spec.fixtures.mock_upstream"
                return mu.filter_access_by_basic_auth(ngx.var.username,
                                                      ngx.var.password)
            }
            content_by_lua_block {
                local mu = require "spec.fixtures.mock_upstream"
                return mu.store_log(ngx.var.logname)
            }
        }

        location ~ "^/read_log/(?<logname>[a-z0-9_]+)$" {
            content_by_lua_block {
                local mu = require "spec.fixtures.mock_upstream"
                return mu.retrieve_log(ngx.var.logname)
            }
        }

        location ~ "^/count_log/(?<logname>[a-z0-9_]+)$" {
            content_by_lua_block {
                local mu = require "spec.fixtures.mock_upstream"
                return mu.count_log(ngx.var.logname)
            }
        }

        location ~ "^/reset_log/(?<logname>[a-z0-9_]+)$" {
            content_by_lua_block {
                local mu = require "spec.fixtures.mock_upstream"
                return mu.reset_log(ngx.var.logname)
    }
}
    }

    include '*.http_mock';
}
> end

> if #stream_listeners > 0 then
stream {
> if anonymous_reports then
    ${{SYSLOG_REPORTS}}
> end

    log_format basic '$remote_addr [$time_local] '
                     '$protocol $status $bytes_sent $bytes_received '
                     '$session_time';

    lua_package_path       '${{LUA_PACKAGE_PATH}};;';
    lua_package_cpath      '${{LUA_PACKAGE_CPATH}};;';
    lua_socket_pool_size   ${{LUA_SOCKET_POOL_SIZE}};
    lua_socket_log_errors  off;
    lua_max_running_timers 4096;
    lua_max_pending_timers 16384;
    lua_ssl_verify_depth   ${{LUA_SSL_VERIFY_DEPTH}};
> if lua_ssl_trusted_certificate then
    lua_ssl_trusted_certificate '${{LUA_SSL_TRUSTED_CERTIFICATE}}';
> end

    lua_shared_dict stream_kong                        5m;
    lua_shared_dict stream_kong_locks                  8m;
    lua_shared_dict stream_kong_healthchecks           5m;
    lua_shared_dict stream_kong_process_events         5m;
    lua_shared_dict stream_kong_cluster_events         5m;
    lua_shared_dict stream_kong_rate_limiting_counters 12m;
    lua_shared_dict stream_kong_core_db_cache          ${{MEM_CACHE_SIZE}};
    lua_shared_dict stream_kong_core_db_cache_miss     12m;
    lua_shared_dict stream_kong_db_cache               ${{MEM_CACHE_SIZE}};
    lua_shared_dict stream_kong_db_cache_miss          12m;
> if database == "off" then
    lua_shared_dict stream_kong_core_db_cache_2        ${{MEM_CACHE_SIZE}};
    lua_shared_dict stream_kong_core_db_cache_miss_2   12m;
    lua_shared_dict stream_kong_db_cache_2             ${{MEM_CACHE_SIZE}};
    lua_shared_dict stream_kong_db_cache_miss_2        12m;
> end
> if database == "cassandra" then
    lua_shared_dict stream_kong_cassandra              5m;
> end

    lua_shared_dict stream_kong_vitals_counters 50m;
    lua_shared_dict stream_kong_counters 50m;
    lua_shared_dict stream_kong_vitals_lists     1m;

> if ssl_ciphers then
    ssl_ciphers ${{SSL_CIPHERS}};
> end

    # injected nginx_stream_* directives
> for _, el in ipairs(nginx_stream_directives) do
    $(el.name) $(el.value);
> end

    init_by_lua_block {
        -- shared dictionaries conflict between stream/http modules. use a prefix.
        local shared = ngx.shared
        ngx.shared = setmetatable({}, {
            __index = function(t, k)
                return shared["stream_" .. k]
            end,
        })

        Kong = require 'kong'
        Kong.init()
    }

    init_worker_by_lua_block {
        Kong.init_worker()
    }

    upstream kong_upstream {
        server 0.0.0.1:1;
        balancer_by_lua_block {
            Kong.balancer()
        }

        # injected nginx_supstream_* directives
> for _, el in ipairs(nginx_supstream_directives) do
        $(el.name) $(el.value);
> end
    }

> if #stream_listeners > 0 then
    server {
> for _, entry in ipairs(stream_listeners) do
        listen $(entry.listener);
> end

        access_log ${{PROXY_ACCESS_LOG}} basic;
        error_log  ${{PROXY_ERROR_LOG}} ${{LOG_LEVEL}};

> for _, ip in ipairs(trusted_ips) do
        set_real_ip_from $(ip);
> end
        # injected nginx_sproxy_* directives
> for _, el in ipairs(nginx_sproxy_directives) do
        $(el.name) $(el.value);
> end

> if stream_proxy_ssl_enabled then
        ssl_certificate     ${{SSL_CERT}};
        ssl_certificate_key ${{SSL_CERT_KEY}};
        ssl_session_cache   shared:StreamSSL:10m;
        ssl_certificate_by_lua_block {
            Kong.ssl_certificate()
        }
> end
        preread_by_lua_block {
            Kong.preread()
        }

        proxy_ssl on;
        proxy_ssl_server_name on;
> if client_ssl then
        proxy_ssl_certificate ${{CLIENT_SSL_CERT}};
        proxy_ssl_certificate_key ${{CLIENT_SSL_CERT_KEY}};
> end
        proxy_pass kong_upstream;

        log_by_lua_block {
            Kong.log()
        }
    }

> if database == "off" then
    server {
        listen unix:${{PREFIX}}/stream_config.sock;

        error_log  ${{PROXY_ERROR_LOG}} ${{LOG_LEVEL}};

        content_by_lua_block {
            Kong.stream_config_listener()
        }
    }
> end -- database == "off"
> end -- #stream_listeners > 0

    server {
        listen 15557;
        listen 15558 ssl;

        ssl_certificate ${{SSL_CERT}};
        ssl_certificate_key ${{SSL_CERT_KEY}};
        ssl_protocols TLSv1.1 TLSv1.2 TLSv1.3;

        content_by_lua_block {
            local sock = assert(ngx.req.socket(true))
            local data = sock:receive()  -- read a line from downstream
            ngx.say(data) -- echo whatever was sent
        }
    }

    include '*.stream_mock';
}
> end<|MERGE_RESOLUTION|>--- conflicted
+++ resolved
@@ -150,23 +150,6 @@
         }
 
         location / {
-<<<<<<< HEAD
-            default_type                    '';
-
-            set $ctx_ref                    '';
-            set $upstream_te                '';
-            set $upstream_host              '';
-            set $upstream_upgrade           '';
-            set $upstream_connection        '';
-            set $upstream_scheme            '';
-            set $upstream_uri               '';
-            set $upstream_x_forwarded_for   '';
-            set $upstream_x_forwarded_proto '';
-            set $upstream_x_forwarded_host  '';
-            set $upstream_x_forwarded_port  '';
-            set $set_request_id     $request_id;
-            set $kong_proxy_mode            'http';
-=======
             default_type                     '';
 
             set $ctx_ref                     '';
@@ -182,7 +165,8 @@
             set $upstream_x_forwarded_port   '';
             set $upstream_x_forwarded_prefix '';
             set $kong_proxy_mode             'http';
->>>>>>> 5e7a9b47
+
+            set $set_request_id $request_id;
 
             proxy_http_version    1.1;
             proxy_set_header      TE                 $upstream_te;
