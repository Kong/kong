local uuid = require "uuid"
local Faker = require "kong.tools.faker"
local DaoError = require "kong.dao.error"

describe("Faker", function()

  local ENTITIES_TYPES = { "api", "consumer", "plugin_configuration" }

  local factory_mock = {}
  local insert_spy
  local faker

  before_each(function()
    insert_spy = spy.new(function(self, t)
                          t.id = uuid()
                          return t
                        end)

    for _, v in ipairs(ENTITIES_TYPES) do
      factory_mock[v=="plugin_configuration" and "plugins_configurations" or v.."s"] = {
        insert = insert_spy
      }
    end

    faker = Faker(factory_mock)
  end)

  after_each(function()
    insert_spy:revert()
  end)

  describe("#fake_entity()", function()

    it("should return a fake entity for each type", function()
      for _, v in ipairs(ENTITIES_TYPES) do
        local t = faker:fake_entity(v)
        assert.truthy(t)
        assert.are.same("table", type(t))
      end
    end)

    it("should throw an error if the type doesn't exist", function()
      local func_err = function() faker:fake_entity("foo") end
      assert.has_error(func_err, "Entity of type foo cannot be generated.")
    end)

  end)

  describe("#insert_from_table()", function()
    it("should throw a descriptive error if cannot insert an entity", function()
      local api_t = { name = "tests faker 1", public_dns = "foo.com", target_url = "http://mockbin.com" }

      local printable_mt = require "kong.tools.printable"
      local entity_to_str = setmetatable(api_t, printable_mt)

      factory_mock.apis.insert = function(self, t)
                                   return nil, DaoError("cannot insert api error test", "schema")
                                 end
      assert.has_error(function()
        faker:insert_from_table({ api = { api_t } })
      end, "Faker failed to insert api entity: "..entity_to_str.."\ncannot insert api error test")
    end)
  end)

  describe("#seed()", function()
    local spy_insert_from_table

    before_each(function()
      spy_insert_from_table = spy.on(faker, "insert_from_table")
    end)

    after_each(function()
      spy_insert_from_table:revert()
    end)

    it("should call insert_from_table()", function()
      faker:seed()
      assert.spy(faker.insert_from_table).was.called(1)
    end)

<<<<<<< HEAD
    it("should populate the inserted_entities table for relations", function()
      faker:seed()

      for _, v in ipairs(ENTITIES_TYPES) do
        assert.truthy(faker.inserted_entities[v])
      end
    end)

    it("should be possible to add some random entities complementing the default hard-coded ones", function()
      faker:seed(2000)
      assert.spy(faker.insert_from_table).was.called(2)
      assert.spy(insert_spy).was.called(8030) -- 3*2000 + base entities
=======
    it("should insert some random entities for apis and consumers", function()
      local fixtures = faker:seed(1)
      assert.truthy(fixtures.api)
      assert.truthy(fixtures.consumer)
>>>>>>> 8641d0dd
    end)

    it("should create relations between entities_to_insert and inserted entities", function()
      local fixtures = {
        api = {
          { name = "tests faker 1", public_dns = "foo.com", target_url = "http://mockbin.com" },
          { name = "tests faker 2", public_dns = "bar.com", target_url = "http://mockbin.com" }
        },
        plugin_configuration = {
          { name = "keyauth", value = {key_names={"apikey"}}, __api = 1 },
          { name = "keyauth", value = {key_names={"apikey"}}, __api = 2 }
        }
      }

      local inserted_fixtures = faker:insert_from_table(fixtures)

      for type, entities in pairs(inserted_fixtures) do
        for i, entity in ipairs(entities) do
          -- assert object has been inserted
          local entity = inserted_fixtures[type][i]
          assert.truthy(entity)

          -- discover if this entity had any hard-coded relation
          for _, v in ipairs(ENTITIES_TYPES) do
            local has_relation = entity["__"..v] ~= nil
            if has_relation then
              -- check the relation was respected
              assert.truthy(entity[v.."_id"])
            end
          end
        end
      end
    end)

  end)
end)<|MERGE_RESOLUTION|>--- conflicted
+++ resolved
@@ -78,25 +78,10 @@
       assert.spy(faker.insert_from_table).was.called(1)
     end)
 
-<<<<<<< HEAD
-    it("should populate the inserted_entities table for relations", function()
-      faker:seed()
-
-      for _, v in ipairs(ENTITIES_TYPES) do
-        assert.truthy(faker.inserted_entities[v])
-      end
-    end)
-
-    it("should be possible to add some random entities complementing the default hard-coded ones", function()
-      faker:seed(2000)
-      assert.spy(faker.insert_from_table).was.called(2)
-      assert.spy(insert_spy).was.called(8030) -- 3*2000 + base entities
-=======
     it("should insert some random entities for apis and consumers", function()
       local fixtures = faker:seed(1)
       assert.truthy(fixtures.api)
       assert.truthy(fixtures.consumer)
->>>>>>> 8641d0dd
     end)
 
     it("should create relations between entities_to_insert and inserted entities", function()
