local spec_helper = require "spec.spec_helpers"
local constants = require "kong.constants"
local stringy = require "stringy"
local IO = require "kong.tools.io"
local fs = require "luarocks.fs"

describe("Static files", function()

  describe("Constants", function()

    it("version set in constants should match the one in the rockspec", function()
      local rockspec_path
      for _, filename in ipairs(fs.list_dir(".")) do
        if stringy.endswith(filename, "rockspec") then
          rockspec_path = filename
          break
        end
      end

      if not rockspec_path then
        error("Can't find the rockspec file")
      end

      local file_content = IO.read_file(rockspec_path)
      local res = file_content:match("\"+[0-9.-]+[a-z]*[0-9-]*\"+")
      local extracted_version = res:sub(2, res:len() - 1)
      assert.are.same(constants.ROCK_VERSION, extracted_version)

      local dash = string.find(extracted_version, "-")
      assert.are.same(constants.VERSION, dash and extracted_version:sub(1, dash - 1) or extracted_version)
    end)

  end)

  describe("Configuration", function()

    it("should equal to this template to make sure no errors are pushed in the default config", function()
      local configuration = IO.read_file(spec_helper.DEFAULT_CONF_FILE)

      assert.are.same([[
## Available plugins on this server
plugins_available:
  - ssl
  - keyauth
  - basicauth
  - oauth2
  - ratelimiting
  - tcplog
  - udplog
  - filelog
  - httplog
  - cors
  - request_transformer
  - response_transformer
  - requestsizelimiting
  - ip_restriction
<<<<<<< HEAD
  - jwtauth
=======
  - mashape-analytics
>>>>>>> b621c800

## The Kong working directory
## (Make sure you have read and write permissions)
nginx_working_dir: /usr/local/kong/

## Port configuration
proxy_port: 8000
proxy_ssl_port: 8443
admin_api_port: 8001

## Secondary port configuration
dnsmasq_port: 8053

## Specify the DAO to use
database: cassandra

## Databases configuration
databases_available:
  cassandra:
    properties:
      hosts: "localhost"
      port: 9042
      timeout: 1000
      keyspace: kong
      keepalive: 60000 # in milliseconds

## Cassandra cache configuration
database_cache_expiration: 5 # in seconds

## SSL Settings
## (Uncomment the two properties below to set your own certificate)
# ssl_cert_path: /path/to/certificate.pem
# ssl_key_path: /path/to/certificate.key

## Sends anonymous error reports
send_anonymous_reports: true

## In-memory cache size (MB)
memory_cache_size: 128

## Nginx configuration
nginx: |
  worker_processes auto;
  error_log logs/error.log error;
  daemon on;

  worker_rlimit_nofile {{auto_worker_rlimit_nofile}};

  env KONG_CONF;

  events {
    worker_connections {{auto_worker_connections}};
    multi_accept on;
  }

  http {
    resolver {{dns_resolver}} ipv6=off;
    charset UTF-8;

    access_log logs/access.log;
    access_log off;

    # Timeouts
    keepalive_timeout 60s;
    client_header_timeout 60s;
    client_body_timeout 60s;
    send_timeout 60s;

    # Proxy Settings
    proxy_buffer_size 128k;
    proxy_buffers 4 256k;
    proxy_busy_buffers_size 256k;
    proxy_ssl_server_name on;

    # IP Address
    real_ip_header X-Forwarded-For;
    set_real_ip_from 0.0.0.0/0;
    real_ip_recursive on;

    # Other Settings
    client_max_body_size 0;
    underscores_in_headers on;
    reset_timedout_connection on;
    tcp_nopush on;

    ################################################
    #  The following code is required to run Kong  #
    # Please be careful if you'd like to change it #
    ################################################

    # Lua Settings
    lua_package_path ';;';
    lua_code_cache on;
    lua_max_running_timers 4096;
    lua_max_pending_timers 16384;
    lua_shared_dict locks 100k;
    lua_shared_dict cache {{memory_cache_size}}m;
    lua_socket_log_errors off;

    init_by_lua '
      kong = require "kong"
      local status, err = pcall(kong.init)
      if not status then
        ngx.log(ngx.ERR, "Startup error: "..err)
        os.exit(1)
      end
    ';

    init_worker_by_lua 'kong.exec_plugins_init_worker()';

    server {
      server_name _;
      listen {{proxy_port}};
      listen {{proxy_ssl_port}} ssl;

      ssl_certificate_by_lua 'kong.exec_plugins_certificate()';

      ssl_certificate {{ssl_cert}};
      ssl_certificate_key {{ssl_key}};

      location / {
        default_type 'text/plain';

        # This property will be used later by proxy_pass
        set $backend_url nil;

        # Authenticate the user and load the API info
        access_by_lua 'kong.exec_plugins_access()';

        # Proxy the request
        proxy_set_header X-Real-IP $remote_addr;
        proxy_set_header X-Forwarded-For $proxy_add_x_forwarded_for;
        proxy_set_header X-Forwarded-Proto $scheme;
        proxy_pass $backend_url;
        proxy_pass_header Server;

        # Add additional response headers
        header_filter_by_lua 'kong.exec_plugins_header_filter()';

        # Change the response body
        body_filter_by_lua 'kong.exec_plugins_body_filter()';

        # Log the request
        log_by_lua 'kong.exec_plugins_log()';
      }

      location /robots.txt {
        return 200 'User-agent: *\nDisallow: /';
      }

      error_page 500 /500.html;
      location = /500.html {
        internal;
        content_by_lua '
          local responses = require "kong.tools.responses"
          responses.send_HTTP_INTERNAL_SERVER_ERROR("An unexpected error occurred")
        ';
      }
    }

    server {
      listen {{admin_api_port}};

      location / {
        default_type application/json;
        content_by_lua '
          ngx.header["Access-Control-Allow-Origin"] = "*"
          if ngx.req.get_method() == "OPTIONS" then
            ngx.header["Access-Control-Allow-Methods"] = "GET,HEAD,PUT,PATCH,POST,DELETE"
            ngx.exit(204)
          end
          local lapis = require "lapis"
          lapis.serve("kong.api.app")
        ';
      }

      location /nginx_status {
        internal;
        stub_status;
      }

      location /robots.txt {
        return 200 'User-agent: *\nDisallow: /';
      }

      # Do not remove, additional configuration placeholder for some plugins
      # {{additional_configuration}}
    }
  }
]], configuration)
    end)

  end)
end)<|MERGE_RESOLUTION|>--- conflicted
+++ resolved
@@ -54,11 +54,8 @@
   - response_transformer
   - requestsizelimiting
   - ip_restriction
-<<<<<<< HEAD
+  - mashape-analytics
   - jwtauth
-=======
-  - mashape-analytics
->>>>>>> b621c800
 
 ## The Kong working directory
 ## (Make sure you have read and write permissions)
