local CassandraFactory = require "kong.dao.cassandra.factory"
local spec_helper = require "spec.spec_helpers"
local timestamp = require "kong.tools.timestamp"
local cassandra = require "cassandra"
local constants = require "kong.constants"
local DaoError = require "kong.dao.error"
local utils = require "kong.tools.utils"
local cjson = require "cjson"
local uuid = require "uuid"

-- Raw session for double-check purposes
local session
-- Load everything we need from the spec_helper
local env = spec_helper.get_env() -- test environment
local faker = env.faker
local dao_factory = env.dao_factory
local configuration = env.configuration
configuration.cassandra = configuration.databases_available[configuration.database].properties

-- An utility function to apply tests on core collections.
local function describe_core_collections(tests_cb)
  for type, dao in pairs({ api = dao_factory.apis,
                           consumer = dao_factory.consumers }) do
    local collection = type == "plugin_configuration" and "plugins_configurations" or type.."s"
    describe(collection, function()
      tests_cb(type, collection)
    end)
  end
end

-- An utility function to test if an object is a DaoError.
-- Naming is due to luassert extensibility's restrictions
local function daoError(state, arguments)
  local stub_err = DaoError("", "")
  return getmetatable(stub_err) == getmetatable(arguments[1])
end

local say = require("say")
say:set("assertion.daoError.positive", "Expected %s\nto be a DaoError")
say:set("assertion.daoError.negative", "Expected %s\nto not be a DaoError")
assert:register("assertion", "daoError", daoError, "assertion.daoError.positive", "assertion.daoError.negative")

-- Let's go
describe("Cassandra DAO", function()

  setup(function()
    spec_helper.prepare_db()

    -- Create a parallel session to verify the dao's behaviour
    session = cassandra.new()
    session:set_timeout(configuration.cassandra.timeout)

    local _, err = session:connect(configuration.cassandra.hosts, configuration.cassandra.port)
    assert.falsy(err)

    local _, err = session:set_keyspace(configuration.cassandra.keyspace)
    assert.falsy(err)
  end)

  teardown(function()
    if session then
      local _, err = session:close()
      assert.falsy(err)
    end
  end)

  describe("Collections schemas", function()

    describe_core_collections(function(type, collection)

      it("should have statements for all unique and foreign schema fields", function()
        for column, schema_field in pairs(dao_factory[collection]._schema) do
          if schema_field.unique then
            assert.truthy(dao_factory[collection]._queries.__unique[column])
          end
          if schema_field.foreign then
            assert.truthy(dao_factory[collection]._queries.__foreign[column])
          end
        end
      end)

    end)
  end)

  describe("Factory", function()

    describe(":prepare()", function()

      it("should prepare all queries in collection's _queries", function()
        local new_factory = CassandraFactory({ hosts = "127.0.0.1",
                                               port = 9042,
                                               timeout = 1000,
                                               keyspace = configuration.cassandra.keyspace
        })

        local err = new_factory:prepare()
        assert.falsy(err)

        -- assert collections have prepared statements
        for _, collection in ipairs({ "apis", "consumers" }) do
          for k, v in pairs(new_factory[collection]._queries) do
            local cache_key
            if type(v) == "string" then
              cache_key = v
            elseif v.query then
              cache_key = v.query
            end

            if cache_key then
              assert.truthy(new_factory[collection]._statements_cache[cache_key])
            end
          end
        end
      end)

      it("should raise an error if cannot connect to Cassandra", function()
        local new_factory = CassandraFactory({ hosts = "127.0.0.1",
                                               port = 45678,
                                               timeout = 1000,
                                               keyspace = configuration.cassandra.keyspace
        })

        local err = new_factory:prepare()
        assert.truthy(err)
        assert.is_daoError(err)
        assert.True(err.database)
        assert.are.same("Cassandra error: connection refused", err.message)
      end)

    end)
  end) -- describe Factory

  --
  -- Core DAO Collections (consumers, apis, plugins_configurations)
  --

  describe("DAO Collections", function()

    describe(":insert()", function()

      describe("APIs", function()

        it("should insert in DB and add generated values", function()
          local api_t = faker:fake_entity("api")
          local api, err = dao_factory.apis:insert(api_t)
          assert.falsy(err)
          assert.truthy(api.id)
          assert.truthy(api.created_at)
        end)

        it("should use the public_dns as the name if none is specified", function()
          local api, err = dao_factory.apis:insert {
            public_dns = "test.com",
            target_url = "http://mockbin.com"
          }
          assert.falsy(err)
          assert.truthy(api.name)
          assert.are.same("test.com", api.name)
        end)

        it("should not insert an invalid api", function()
          -- Nil
          local api, err = dao_factory.apis:insert()
          assert.falsy(api)
          assert.truthy(err)
          assert.True(err.schema)
          assert.are.same("Cannot insert a nil element", err.message)

          -- Invalid schema UNIQUE error (already existing API name)
          local api_rows, err = session:execute("SELECT * FROM apis LIMIT 1;")
          assert.falsy(err)
          local api_t = faker:fake_entity("api")
          api_t.name = api_rows[1].name

          local api, err = dao_factory.apis:insert(api_t)
          assert.truthy(err)
          assert.is_daoError(err)
          assert.True(err.unique)
          assert.are.same("name already exists with value "..api_t.name, err.message.name)
          assert.falsy(api)

          -- Duplicated name
          local apis, err = session:execute("SELECT * FROM apis")
          assert.falsy(err)
          assert.truthy(#apis > 0)

          local api_t = faker:fake_entity("api")
          api_t.name = apis[1].name
          local api, err = dao_factory.apis:insert(api_t)
          assert.falsy(api)
          assert.truthy(err)
          assert.is_daoError(err)
          assert.True(err.unique)
          assert.are.same("name already exists with value "..api_t.name, err.message.name)
        end)

      end)

      describe("Consumers", function()

        it("should insert an consumer in DB and add generated values", function()
          local consumer_t = faker:fake_entity("consumer")
          local consumer, err = dao_factory.consumers:insert(consumer_t)
          assert.falsy(err)
          assert.truthy(consumer.id)
          assert.truthy(consumer.created_at)
        end)

      end)

      describe("plugin_configurations", function()

        it("should not insert in DB if invalid", function()
          -- Without an api_id, it's a schema error
          local plugin_t = faker:fake_entity("plugin_configuration")
          local plugin, err = dao_factory.plugins_configurations:insert(plugin_t)
          assert.falsy(plugin)
          assert.truthy(err)
          assert.is_daoError(err)
          assert.True(err.schema)
          assert.are.same("api_id is required", err.message.api_id)

          -- With an invalid api_id, it's an FOREIGN error
          local plugin_t = faker:fake_entity("plugin_configuration")
          plugin_t.api_id = uuid()

          local plugin, err = dao_factory.plugins_configurations:insert(plugin_t)
          assert.falsy(plugin)
          assert.truthy(err)
          assert.is_daoError(err)
          assert.True(err.foreign)
          assert.are.same("api_id "..plugin_t.api_id.." does not exist", err.message.api_id)

          -- With invalid api_id and consumer_id, it's an EXISTS error
          local plugin_t = faker:fake_entity("plugin_configuration")
          plugin_t.api_id = uuid()
          plugin_t.consumer_id = uuid()

          local plugin, err = dao_factory.plugins_configurations:insert(plugin_t)
          assert.falsy(plugin)
          assert.truthy(err)
          assert.is_daoError(err)
          assert.True(err.foreign)
          assert.are.same("api_id "..plugin_t.api_id.." does not exist", err.message.api_id)
          assert.are.same("consumer_id "..plugin_t.consumer_id.." does not exist", err.message.consumer_id)
        end)

        it("should insert a plugin configuration in DB and add generated values", function()
          local api_t = faker:fake_entity("api")
          local api, err = dao_factory.apis:insert(api_t)
          assert.falsy(err)

          local consumers, err = session:execute("SELECT * FROM consumers")
          assert.falsy(err)
          assert.True(#consumers > 0)

          local plugin_t = faker:fake_entity("plugin_configuration")
          plugin_t.api_id = api.id
          plugin_t.consumer_id = consumers[1].id

          local plugin, err = dao_factory.plugins_configurations:insert(plugin_t)
          assert.falsy(err)
          assert.truthy(plugin)
          assert.truthy(plugin.consumer_id)
        end)

        it("should not insert twice a plugin with same api_id, consumer_id and name", function()
          -- Insert a new API for a fresh start
          local api, err = dao_factory.apis:insert(faker:fake_entity("api"))
          assert.falsy(err)
          assert.truthy(api.id)

          local consumers, err = session:execute("SELECT * FROM consumers")
          assert.falsy(err)
          assert.True(#consumers > 0)

          local plugin_t = faker:fake_entity("plugin_configuration")
          plugin_t.api_id = api.id
          plugin_t.consumer_id = consumers[#consumers].id

          -- This should work
          local plugin, err = dao_factory.plugins_configurations:insert(plugin_t)
          assert.falsy(err)
          assert.truthy(plugin)

          -- This should fail
          local plugin, err = dao_factory.plugins_configurations:insert(plugin_t)
          assert.falsy(plugin)
          assert.truthy(err)
          assert.is_daoError(err)
          assert.True(err.unique)
          assert.are.same("Plugin already exists", err.message)
        end)

        it("should not insert a plugin if this plugin doesn't exist (not installed)", function()
          local plugin_t = faker:fake_entity("plugin_configuration")
          plugin_t.name = "world domination plugin"

          -- This should fail
          local plugin, err = dao_factory.plugins_configurations:insert(plugin_t)
          assert.falsy(plugin)
          assert.truthy(err)
          assert.is_daoError(err)
          assert.are.same("Plugin \"world domination plugin\" not found", err.message.value)
        end)

        it("should validate a plugin value schema", function()
          -- Success
          -- Insert a new API for a fresh start
          local api, err = dao_factory.apis:insert(faker:fake_entity("api"))
          assert.falsy(err)
          assert.truthy(api.id)

          local consumers, err = session:execute("SELECT * FROM consumers")
          assert.falsy(err)
          assert.True(#consumers > 0)

          local plugin_t =  {
            api_id = api.id,
            consumer_id = consumers[#consumers].id,
            name = "keyauth",
            value = {
              key_names = { "x-kong-key" }
            }
          }

          local plugin, err = dao_factory.plugins_configurations:insert(plugin_t)
          assert.falsy(err)
          assert.truthy(plugin)

          local ok, err = dao_factory.plugins_configurations:delete(plugin.id)
          assert.True(ok)
          assert.falsy(err)

          -- Failure
          plugin_t.name = "ratelimiting"
          plugin_t.value = { period = "hello" }
          local plugin, err = dao_factory.plugins_configurations:insert(plugin_t)
          assert.truthy(err)
          assert.is_daoError(err)
          assert.truthy(err.schema)
          assert.are.same("\"hello\" is not allowed. Allowed values are: \"second\", \"minute\", \"hour\", \"day\", \"month\", \"year\"", err.message["value.period"])
          assert.falsy(plugin)
        end)

      end)
    end) -- describe :insert()

    describe(":update()", function()

      describe_core_collections(function(type, collection)

        it("should return nil if no entity was found to update in DB", function()
          local t = faker:fake_entity(type)
          t.id = uuid()

          -- Remove immutable fields
          for k,v in pairs(dao_factory[collection]._schema) do
            if v.immutable and not v.required then
              t[k] = nil
            end
          end

          -- No entity to update
          local entity, err = dao_factory[collection]:update(t)
          assert.falsy(entity)
          assert.falsy(err)
        end)

      end)

      describe("APIs", function()

        -- Cassandra sets to NULL unset fields specified in an UPDATE query
        -- https://issues.apache.org/jira/browse/CASSANDRA-7304
        it("should update in DB without setting to NULL unset fields", function()
          local apis, err = session:execute("SELECT * FROM apis")
          assert.falsy(err)
          assert.True(#apis > 0)

          local api_t = apis[1]
          api_t.name = api_t.name.." updated"

          -- This should not set those values to NULL in DB
          api_t.created_at = nil
          api_t.public_dns = nil
          api_t.target_url = nil

          local api, err = dao_factory.apis:update(api_t)
          assert.falsy(err)
          assert.truthy(api)

          local apis, err = session:execute("SELECT * FROM apis WHERE name = '"..api_t.name.."'")
          assert.falsy(err)
          assert.are.same(1, #apis)
          assert.truthy(apis[1].id)
          assert.truthy(apis[1].created_at)
          assert.truthy(apis[1].public_dns)
          assert.truthy(apis[1].target_url)
          assert.are.same(api_t.name, apis[1].name)
        end)

        it("should prevent the update if the UNIQUE check fails", function()
          local apis, err = session:execute("SELECT * FROM apis")
          assert.falsy(err)
          assert.True(#apis > 0)

          local api_t = apis[1]
          api_t.name = api_t.name.." unique update attempt"

          -- Should not work because UNIQUE check fails
          api_t.public_dns = apis[2].public_dns

          local api, err = dao_factory.apis:update(api_t)
          assert.falsy(api)
          assert.truthy(err)
          assert.is_daoError(err)
          assert.True(err.unique)
          assert.are.same("public_dns already exists with value "..api_t.public_dns, err.message.public_dns)
        end)

      end)

      describe("Consumers", function()

        it("should update in DB if entity can be found", function()
          local consumers, err = session:execute("SELECT * FROM consumers")
          assert.falsy(err)
          assert.True(#consumers > 0)

          local consumer_t = consumers[1]

          -- Should be correctly updated in DB
          consumer_t.custom_id = consumer_t.custom_id.."updated"

          local consumer, err = dao_factory.consumers:update(consumer_t)
          assert.falsy(err)
          assert.truthy(consumer)

          local consumers, err = session:execute("SELECT * FROM consumers WHERE custom_id = '"..consumer_t.custom_id.."'")
          assert.falsy(err)
          assert.True(#consumers == 1)
          assert.are.same(consumer_t.name, consumers[1].name)
        end)

      end)

      describe("plugin_configurations", function()

        setup(function()
          local fixtures = spec_helper.seed_db(1)
          faker:insert_from_table {
            plugin_configuration = {
              { name = "keyauth", value = {key_names = {"apikey"}}, api_id = fixtures.api[1].id }
            }
          }
        end)

        it("should update in DB if entity can be found", function()
          local plugins_configurations, err = session:execute("SELECT * FROM plugins_configurations")
          assert.falsy(err)
          assert.True(#plugins_configurations > 0)

          local plugin_conf_t = plugins_configurations[1]
          plugin_conf_t.value = cjson.decode(plugin_conf_t.value)
          plugin_conf_t.enabled = false
          local plugin_conf, err = dao_factory.plugins_configurations:update(plugin_conf_t)
          assert.falsy(err)
          assert.truthy(plugin_conf)

          local plugins_configurations, err = session:execute("SELECT * FROM plugins_configurations WHERE id = ?", { cassandra.uuid(plugin_conf_t.id) })
          assert.falsy(err)
          assert.are.same(1, #plugins_configurations)
        end)

      end)
    end) -- describe :update()

    describe(":delete()", function()

      describe_core_collections(function(type, collection)

        it("should return false if there was nothing to delete", function()
          local ok, err = dao_factory[collection]:delete(uuid())
          assert.is_not_true(ok)
          assert.falsy(err)
        end)

        it("should delete an entity if it can be found", function()
          local entities, err = session:execute("SELECT * FROM "..collection)
          assert.falsy(err)
          assert.truthy(entities)
          assert.True(#entities > 0)

          local ok, err = dao_factory[collection]:delete(entities[1].id)
          assert.falsy(err)
          assert.True(ok)

          local entities, err = session:execute("SELECT * FROM "..collection.." WHERE id = "..entities[1].id )
          assert.falsy(err)
          assert.truthy(entities)
          assert.are.same(0, #entities)
        end)

      end)

      describe("APIs", function()
        local api, untouched_api

        setup(function()
          spec_helper.drop_db()

          -- Insert an API
          local _, err
          api, err = dao_factory.apis:insert {
            name = "cascade delete test",
            public_dns = "cascade.com",
            target_url = "http://mockbin.com"
          }
          assert.falsy(err)

          -- Insert some plugins_configurations
          _, err = dao_factory.plugins_configurations:insert {
            name = "keyauth", value = { key_names = {"apikey"} }, api_id = api.id
          }
          assert.falsy(err)

          _, err = dao_factory.plugins_configurations:insert {
            name = "ratelimiting", value = { period = "minute", limit = 6 }, api_id = api.id
          }
          assert.falsy(err)

          _, err = dao_factory.plugins_configurations:insert {
            name = "filelog", value = {}, api_id = api.id
          }
          assert.falsy(err)

          -- Insert an unrelated API + plugin
          untouched_api, err = dao_factory.apis:insert {
            name = "untouched cascade test api",
            public_dns = "untouched.com",
            target_url = "http://mockbin.com"
          }
          assert.falsy(err)

          _, err = dao_factory.plugins_configurations:insert {
            name = "filelog", value = {}, api_id = untouched_api.id
          }
          assert.falsy(err)

          -- Make sure we have 3 matches
          local results, err = dao_factory.plugins_configurations:find_by_keys {
            api_id = api.id
          }
          assert.falsy(err)
          assert.are.same(3, #results)
        end)

        teardown(function()
          spec_helper.drop_db()
        end)

        it("should delete all related plugins_configurations when deleting an API", function()
          local ok, err = dao_factory.apis:delete(api.id)
          assert.falsy(err)
          assert.True(ok)

          -- Make sure we have 0 matches
          local results, err = dao_factory.plugins_configurations:find_by_keys {
            api_id = api.id
          }
          assert.falsy(err)
          assert.are.same(0, #results)

          -- Make sure the untouched API still has its plugin
          local results, err = dao_factory.plugins_configurations:find_by_keys {
            api_id = untouched_api.id
          }
          assert.falsy(err)
          assert.are.same(1, #results)
        end)

      end)

      describe("Consumers", function()
        local api, consumer, untouched_consumer

        setup(function()
          spec_helper.drop_db()

          local _, err

          -- Insert a Consumer
          consumer, err = dao_factory.consumers:insert { username = "king kong" }
          assert.falsy(err)

          -- Insert an API
          api, err = dao_factory.apis:insert {
            name = "cascade delete test",
            public_dns = "cascade.com",
            target_url = "http://mockbin.com"
          }
          assert.falsy(err)

          -- Insert some plugins_configurations
          _, err = dao_factory.plugins_configurations:insert {
            name="keyauth", value = { key_names = {"apikey"} }, api_id = api.id,
            consumer_id = consumer.id
          }
          assert.falsy(err)

          _, err = dao_factory.plugins_configurations:insert {
            name = "ratelimiting", value = { period = "minute", limit = 6 }, api_id = api.id,
            consumer_id = consumer.id
          }
          assert.falsy(err)

          _, err = dao_factory.plugins_configurations:insert {
            name = "filelog", value = {}, api_id = api.id,
            consumer_id = consumer.id
          }
          assert.falsy(err)

          -- Inser an untouched consumer + plugin
          untouched_consumer, err = dao_factory.consumers:insert { username = "untouched consumer" }
          assert.falsy(err)

          _, err = dao_factory.plugins_configurations:insert {
            name = "filelog", value = {}, api_id = api.id,
            consumer_id = untouched_consumer.id
          }
          assert.falsy(err)

          local results, err = dao_factory.plugins_configurations:find_by_keys {
            consumer_id = consumer.id
          }
          assert.falsy(err)
          assert.are.same(3, #results)
        end)

        teardown(function()
          spec_helper.drop_db()
        end)

        it("should delete all related plugins_configurations when deleting an API", function()
          local ok, err = dao_factory.consumers:delete(consumer.id)
          assert.True(ok)
          assert.falsy(err)

          local results, err = dao_factory.plugins_configurations:find_by_keys {
            consumer_id = consumer.id
          }
          assert.falsy(err)
          assert.are.same(0, #results)

          -- Make sure the untouched Consumer still has its plugin
          local results, err = dao_factory.plugins_configurations:find_by_keys {
            consumer_id = untouched_consumer.id
          }
          assert.falsy(err)
          assert.are.same(1, #results)
        end)

      end)
    end) -- describe :delete()

    describe(":find()", function()

      setup(function()
        spec_helper.drop_db()
        spec_helper.seed_db(10)
      end)

      describe_core_collections(function(type, collection)

        it("should find entities", function()
          local entities, err = session:execute("SELECT * FROM "..collection)
          assert.falsy(err)
          assert.truthy(entities)
          assert.True(#entities > 0)

          local results, err = dao_factory[collection]:find()
          assert.falsy(err)
          assert.truthy(results)
          assert.are.same(#entities, #results)
        end)

        it("should allow pagination", function()
          -- 1st page
          local rows_1, err = dao_factory[collection]:find(2)
          assert.falsy(err)
          assert.truthy(rows_1)
          assert.are.same(2, #rows_1)
          assert.truthy(rows_1.next_page)

          -- 2nd page
          local rows_2, err = dao_factory[collection]:find(2, rows_1.next_page)
          assert.falsy(err)
          assert.truthy(rows_2)
          assert.are.same(2, #rows_2)
        end)

      end)
    end) -- describe :find()

    describe(":find_one()", function()

      describe_core_collections(function(type, collection)

        it("should find one entity by id", function()
          local entities, err = session:execute("SELECT * FROM "..collection)
          assert.falsy(err)
          assert.truthy(entities)
          assert.True(#entities > 0)

          local result, err = dao_factory[collection]:find_one(entities[1].id)
          assert.falsy(err)
          assert.truthy(result)
        end)

        it("should handle an invalid uuid value", function()
          local result, err = dao_factory[collection]:find_one("abcd")
          assert.falsy(result)
          assert.True(err.invalid_type)
          assert.are.same("abcd is an invalid uuid", err.message.id)
        end)

      end)

      describe("plugin_configurations", function()

        setup(function()
          local fixtures = spec_helper.seed_db(1)
          faker:insert_from_table {
            plugin_configuration = {
              { name = "keyauth", value = {key_names = {"apikey"}}, api_id = fixtures.api[1].id }
            }
          }
        end)

        it("should deserialize the table property", function()
          local plugins_configurations, err = session:execute("SELECT * FROM plugins_configurations")
          assert.falsy(err)
          assert.truthy(plugins_configurations)
          assert.True(#plugins_configurations > 0)

          local plugin_t = plugins_configurations[1]

          local result, err = dao_factory.plugins_configurations:find_one(plugin_t.id)
          assert.falsy(err)
          assert.truthy(result)
          assert.are.same("table", type(result.value))
        end)

      end)
    end) -- describe :find_one()

    describe(":find_by_keys()", function()

      describe_core_collections(function(type, collection)

        it("should refuse non queryable keys", function()
          local results, err = session:execute("SELECT * FROM "..collection)
          assert.falsy(err)
          assert.truthy(results)
          assert.True(#results > 0)

          local t = results[1]

          local results, err = dao_factory[collection]:find_by_keys(t)
          assert.truthy(err)
          assert.is_daoError(err)
          assert.True(err.schema)
          assert.falsy(results)

          -- All those fields are indeed non queryable
          for k,v in pairs(err.message) do
            assert.is_not_true(dao_factory[collection]._schema[k].queryable)
          end
        end)

        it("should handle empty search fields", function()
          local results, err = dao_factory[collection]:find_by_keys({})
          assert.falsy(err)
          assert.truthy(results)
          assert.True(#results > 0)
        end)

        it("should handle nil search fields", function()
          local results, err = dao_factory[collection]:find_by_keys(nil)
          assert.falsy(err)
          assert.truthy(results)
          assert.True(#results > 0)
        end)

        it("should query an entity by its queryable fields", function()
          local results, err = session:execute("SELECT * FROM "..collection)
          assert.falsy(err)
          assert.truthy(results)
          assert.True(#results > 0)

          local t = results[1]
          local q = {}

          -- Remove nonqueryable fields
          for k, schema_field in pairs(dao_factory[collection]._schema) do
            if schema_field.queryable then
              q[k] = t[k]
            elseif schema_field.type == "table" then
              t[k] = cjson.decode(t[k])
            end
          end

          local results, err = dao_factory[collection]:find_by_keys(q)
          assert.falsy(err)
          assert.truthy(results)

          -- in case of plugins configurations
          if t.consumer_id == constants.DATABASE_NULL_ID then
            t.consumer_id = nil
          end

          assert.are.same(t, results[1])
        end)

      end)
    end) -- describe :find_by_keys()

    --
    -- Plugins configuration additional behaviour
    --

    describe("plugin_configurations", function()
      local api_id
      local inserted_plugin

      it("should find distinct plugins configurations", function()
        faker:insert_from_table {
          api = {
            { name = "tests distinct 1", public_dns = "foo.com", target_url = "http://mockbin.com" },
            { name = "tests distinct 2", public_dns = "bar.com", target_url = "http://mockbin.com" }
          },
          plugin_configuration = {
            { name = "keyauth", value = {key_names = {"apikey"}, hide_credentials = true}, __api = 1 },
            { name = "ratelimiting", value = {period = "minute", limit = 6}, __api = 1 },
            { name = "ratelimiting", value = {period = "minute", limit = 6}, __api = 2 },
            { name = "filelog", value = {}, __api = 1 }
          }
        }

        local res, err = dao_factory.plugins_configurations:find_distinct()

        assert.falsy(err)
        assert.truthy(res)

<<<<<<< HEAD
        assert.are.same(9, #res)
        assert.truthy(utils.array_contains(res, "ssl"))
=======
        assert.are.same(3, #res)
>>>>>>> 8641d0dd
        assert.truthy(utils.array_contains(res, "keyauth"))
        assert.truthy(utils.array_contains(res, "ratelimiting"))
        assert.truthy(utils.array_contains(res, "filelog"))
      end)

      it("should insert a plugin and set the consumer_id to a 'null' uuid if none is specified", function()
        -- Since we want to specifically select plugins configurations which have _no_ consumer_id sometimes, we cannot rely on using
        -- NULL (and thus, not inserting the consumer_id column for the row). To fix this, we use a predefined, nullified uuid...

        -- Create an API
        local api_t = faker:fake_entity("api")
        local api, err = dao_factory.apis:insert(api_t)
        assert.falsy(err)

        local plugin_t = faker:fake_entity("plugin_configuration")
        plugin_t.api_id = api.id

        local plugin, err = dao_factory.plugins_configurations:insert(plugin_t)
        assert.falsy(err)
        assert.truthy(plugin)
        assert.falsy(plugin.consumer_id)

        -- for next test
        api_id = api.id
        inserted_plugin = plugin
        inserted_plugin.consumer_id = nil
      end)

      it("should select a plugin configuration by 'null' uuid consumer_id and remove the column", function()
        -- Now we should be able to select this plugin
        local rows, err = dao_factory.plugins_configurations:find_by_keys {
          api_id = api_id,
          consumer_id = constants.DATABASE_NULL_ID
        }
        assert.falsy(err)
        assert.truthy(rows[1])
        assert.are.same(inserted_plugin, rows[1])
        assert.falsy(rows[1].consumer_id)
      end)

    end) -- describe plugins configurations
  end) -- describe DAO Collections

  --
  -- KeyAuth plugin collection
  --

  describe("KeyAuthCredentials", function()

    it("should not insert in DB if consumer does not exist", function()
      -- Without an consumer_id, it's a schema error
      local app_t = { name = "keyauth", value = {key_names = {"apikey"}} }
      local app, err = dao_factory.keyauth_credentials:insert(app_t)
      assert.falsy(app)
      assert.truthy(err)
      assert.is_daoError(err)
      assert.True(err.schema)
      assert.are.same("consumer_id is required", err.message.consumer_id)

      -- With an invalid consumer_id, it's a FOREIGN error
      local app_t = { key = "apikey123", consumer_id = uuid() }
      local app, err = dao_factory.keyauth_credentials:insert(app_t)
      assert.falsy(app)
      assert.truthy(err)
      assert.is_daoError(err)
      assert.True(err.foreign)
      assert.are.same("consumer_id "..app_t.consumer_id.." does not exist", err.message.consumer_id)
    end)

    it("should insert in DB and add generated values", function()
      local consumers, err = session:execute("SELECT * FROM consumers")
      assert.falsy(err)
      assert.truthy(#consumers > 0)

      local app_t = { key = "apikey123", consumer_id = consumers[1].id }
      local app, err = dao_factory.keyauth_credentials:insert(app_t)
      assert.falsy(err)
      assert.truthy(app.id)
      assert.truthy(app.created_at)
    end)

    it("should find an KeyAuth Credential by public_key", function()
      local app, err = dao_factory.keyauth_credentials:find_by_keys {
        key = "user122"
      }
      assert.falsy(err)
      assert.truthy(app)
    end)

    it("should handle empty strings", function()
      local apps, err = dao_factory.keyauth_credentials:find_by_keys {
        key = ""
      }
      assert.falsy(err)
      assert.are.same({}, apps)
    end)

  end)

  --
  -- Rate Limiting plugin collection
  --

  describe("Rate Limiting Metrics", function()
    local ratelimiting_metrics = dao_factory.ratelimiting_metrics
    local api_id = uuid()
    local identifier = uuid()

    after_each(function()
      spec_helper.drop_db()
    end)

    it("should return nil when ratelimiting metrics are not existing", function()
      local current_timestamp = 1424217600
      local periods = timestamp.get_timestamps(current_timestamp)
      -- Very first select should return nil
      for period, period_date in pairs(periods) do
        local metric, err = ratelimiting_metrics:find_one(api_id, identifier, current_timestamp, period)
        assert.falsy(err)
        assert.are.same(nil, metric)
      end
    end)

    it("should increment ratelimiting metrics with the given period", function()
      local current_timestamp = 1424217600
      local periods = timestamp.get_timestamps(current_timestamp)

      -- First increment
      local ok, err = ratelimiting_metrics:increment(api_id, identifier, current_timestamp)
      assert.falsy(err)
      assert.True(ok)

      -- First select
      for period, period_date in pairs(periods) do
        local metric, err = ratelimiting_metrics:find_one(api_id, identifier, current_timestamp, period)
        assert.falsy(err)
        assert.are.same({
          api_id = api_id,
          identifier = identifier,
          period = period,
          period_date = period_date,
          value = 1 -- The important part
        }, metric)
      end

      -- Second increment
      local ok, err = ratelimiting_metrics:increment(api_id, identifier, current_timestamp)
      assert.falsy(err)
      assert.True(ok)

      -- Second select
      for period, period_date in pairs(periods) do
        local metric, err = ratelimiting_metrics:find_one(api_id, identifier, current_timestamp, period)
        assert.falsy(err)
        assert.are.same({
          api_id = api_id,
          identifier = identifier,
          period = period,
          period_date = period_date,
          value = 2 -- The important part
        }, metric)
      end

      -- 1 second delay
      current_timestamp = 1424217601
      periods = timestamp.get_timestamps(current_timestamp)

       -- Third increment
      local ok, err = ratelimiting_metrics:increment(api_id, identifier, current_timestamp)
      assert.falsy(err)
      assert.True(ok)

      -- Third select with 1 second delay
      for period, period_date in pairs(periods) do

        local expected_value = 3

        if period == "second" then
          expected_value = 1
        end

        local metric, err = ratelimiting_metrics:find_one(api_id, identifier, current_timestamp, period)
        assert.falsy(err)
        assert.are.same({
          api_id = api_id,
          identifier = identifier,
          period = period,
          period_date = period_date,
          value = expected_value -- The important part
        }, metric)
      end
    end)

    it("should throw errors for non supported methods of the base_dao", function()
      assert.has_error(ratelimiting_metrics.find, "ratelimiting_metrics:find() not supported")
      assert.has_error(ratelimiting_metrics.insert, "ratelimiting_metrics:insert() not supported")
      assert.has_error(ratelimiting_metrics.update, "ratelimiting_metrics:update() not supported")
      assert.has_error(ratelimiting_metrics.delete, "ratelimiting_metrics:delete() not yet implemented")
      assert.has_error(ratelimiting_metrics.find_by_keys, "ratelimiting_metrics:find_by_keys() not supported")
    end)

  end) -- describe rate limiting metrics

end)<|MERGE_RESOLUTION|>--- conflicted
+++ resolved
@@ -853,12 +853,7 @@
         assert.falsy(err)
         assert.truthy(res)
 
-<<<<<<< HEAD
-        assert.are.same(9, #res)
-        assert.truthy(utils.array_contains(res, "ssl"))
-=======
         assert.are.same(3, #res)
->>>>>>> 8641d0dd
         assert.truthy(utils.array_contains(res, "keyauth"))
         assert.truthy(utils.array_contains(res, "ratelimiting"))
         assert.truthy(utils.array_contains(res, "filelog"))
