local CassandraFactory = require "kong.dao.cassandra.factory"
local spec_helper = require "spec.spec_helpers"
local timestamp = require "kong.tools.timestamp"
local cassandra = require "cassandra"
local constants = require "kong.constants"
local DaoError = require "kong.dao.error"
local utils = require "kong.tools.utils"
local cjson = require "cjson"
local uuid = require "uuid"

-- Raw session for double-check purposes
local session
-- Load everything we need from the spec_helper
local env = spec_helper.get_env() -- test environment
local faker = env.faker
local dao_factory = env.dao_factory
local configuration = env.configuration
configuration.cassandra = configuration.databases_available[configuration.database].properties

-- An utility function to apply tests on core collections.
local function describe_core_collections(tests_cb)
  for type, dao in pairs({ api = dao_factory.apis,
                           consumer = dao_factory.consumers,
                           plugin_configuration = dao_factory.plugins_configurations }) do

    local collection = type == "plugin_configuration" and "plugins_configurations" or type.."s"
    describe(collection, function()
      tests_cb(type, collection)
    end)
  end
end

-- An utility function to test if an object is a DaoError.
-- Naming is due to luassert extensibility's restrictions
local function daoError(state, arguments)
  local stub_err = DaoError("", "")
  return getmetatable(stub_err) == getmetatable(arguments[1])
end

local say = require("say")
say:set("assertion.daoError.positive", "Expected %s\nto be a DaoError")
say:set("assertion.daoError.negative", "Expected %s\nto not be a DaoError")
assert:register("assertion", "daoError", daoError, "assertion.daoError.positive", "assertion.daoError.negative")

-- Let's go
describe("Cassandra DAO", function()

  setup(function()
    spec_helper.prepare_db()

    -- Create a parallel session to verify the dao's behaviour
    session = cassandra.new()
    session:set_timeout(configuration.cassandra.timeout)

    local _, err = session:connect(configuration.cassandra.hosts, configuration.cassandra.port)
    assert.falsy(err)

    local _, err = session:set_keyspace(configuration.cassandra.keyspace)
    assert.falsy(err)
  end)

  teardown(function()
    if session then
      local _, err = session:close()
      assert.falsy(err)
    end
    spec_helper.reset_db()
  end)

  describe("Collections schemas", function()

    describe_core_collections(function(type, collection)

      it("should have statements for all unique and foreign schema fields", function()
        for column, schema_field in pairs(dao_factory[collection]._schema) do
          if schema_field.unique then
            assert.truthy(dao_factory[collection]._queries.__unique[column])
          end
          if schema_field.foreign then
            assert.truthy(dao_factory[collection]._queries.__foreign[column])
          end
        end
      end)

    end)
  end)

  describe("Factory", function()

    describe(":prepare()", function()

      it("should prepare all queries in collection's _queries", function()
        local new_factory = CassandraFactory({ hosts = "127.0.0.1",
                                               port = 9042,
                                               timeout = 1000,
                                               keyspace = configuration.cassandra.keyspace
        })

        local err = new_factory:prepare()
        assert.falsy(err)

        -- assert collections have prepared statements
        for _, collection in ipairs({ "apis", "consumers" }) do
          for k, v in pairs(new_factory[collection]._queries) do
            local cache_key
            if type(v) == "string" then
              cache_key = v
            elseif v.query then
              cache_key = v.query
            end

            if cache_key then
              assert.truthy(new_factory[collection]._statements_cache[cache_key])
            end
          end
        end
      end)

      it("should raise an error if cannot connect to Cassandra", function()
        local new_factory = CassandraFactory({ hosts = "127.0.0.1",
                                               port = 45678,
                                               timeout = 1000,
                                               keyspace = configuration.cassandra.keyspace
        })

        local err = new_factory:prepare()
        assert.truthy(err)
        assert.is_daoError(err)
        assert.True(err.database)
        assert.are.same("connection refused", err.message)
      end)

    end)
  end) -- describe Factory

  --
  -- Core DAO Collections (consumers, apis, plugins_configurations)
  --

  describe("DAO Collections", function()

    describe(":insert()", function()

      describe("APIs", function()

        it("should insert in DB and add generated values", function()
          local api_t = faker:fake_entity("api")
          local api, err = dao_factory.apis:insert(api_t)
          assert.falsy(err)
          assert.truthy(api.id)
          assert.truthy(api.created_at)
        end)

        it("should not insert an invalid api", function()
          -- Nil
          local api, err = dao_factory.apis:insert()
          assert.falsy(api)
          assert.truthy(err)
          assert.True(err.schema)
          assert.are.same("Cannot insert a nil element", err.message)

          -- Invalid schema UNIQUE error (already existing API name)
          local api_rows, err = session:execute("SELECT * FROM apis LIMIT 1;")
          assert.falsy(err)
          local api_t = faker:fake_entity("api")
          api_t.name = api_rows[1].name

          local api, err = dao_factory.apis:insert(api_t)
          assert.truthy(err)
          assert.is_daoError(err)
          assert.True(err.unique)
          assert.are.same("name already exists with value "..api_t.name, err.message.name)
          assert.falsy(api)

          -- Duplicated name
          local apis, err = session:execute("SELECT * FROM apis")
          assert.falsy(err)
          assert.truthy(#apis > 0)

          local api_t = faker:fake_entity("api")
          api_t.name = apis[1].name
          local api, err = dao_factory.apis:insert(api_t)
          assert.falsy(api)
          assert.truthy(err)
          assert.is_daoError(err)
          assert.True(err.unique)
          assert.are.same("name already exists with value "..api_t.name, err.message.name)
        end)

      end)

      describe("Consumers", function()

        it("should insert an consumer in DB and add generated values", function()
          local consumer_t = faker:fake_entity("consumer")
          local consumer, err = dao_factory.consumers:insert(consumer_t)
          assert.falsy(err)
          assert.truthy(consumer.id)
          assert.truthy(consumer.created_at)
        end)

      end)

      describe("Plugin Configurations", function()

        it("should not insert in DB if invalid", function()
          -- Without an api_id, it's a schema error
          local plugin_t = faker:fake_entity("plugin_configuration")
          local plugin, err = dao_factory.plugins_configurations:insert(plugin_t)
          assert.falsy(plugin)
          assert.truthy(err)
          assert.is_daoError(err)
          assert.True(err.schema)
          assert.are.same("api_id is required", err.message.api_id)

          -- With an invalid api_id, it's an FOREIGN error
          local plugin_t = faker:fake_entity("plugin_configuration")
          plugin_t.api_id = uuid()

          local plugin, err = dao_factory.plugins_configurations:insert(plugin_t)
          assert.falsy(plugin)
          assert.truthy(err)
          assert.is_daoError(err)
          assert.True(err.foreign)
          assert.are.same("api_id "..plugin_t.api_id.." does not exist", err.message.api_id)

          -- With invalid api_id and consumer_id, it's an EXISTS error
          local plugin_t = faker:fake_entity("plugin_configuration")
          plugin_t.api_id = uuid()
          plugin_t.consumer_id = uuid()

          local plugin, err = dao_factory.plugins_configurations:insert(plugin_t)
          assert.falsy(plugin)
          assert.truthy(err)
          assert.is_daoError(err)
          assert.True(err.foreign)
          assert.are.same("api_id "..plugin_t.api_id.." does not exist", err.message.api_id)
          assert.are.same("consumer_id "..plugin_t.consumer_id.." does not exist", err.message.consumer_id)
        end)

        it("should insert a plugin configuration in DB and add generated values", function()
          local api_t = faker:fake_entity("api")
          local api, err = dao_factory.apis:insert(api_t)
          assert.falsy(err)

          local consumers, err = session:execute("SELECT * FROM consumers")
          assert.falsy(err)
          assert.True(#consumers > 0)

          local plugin_t = faker:fake_entity("plugin_configuration")
          plugin_t.api_id = api.id
          plugin_t.consumer_id = consumers[1].id

          local plugin, err = dao_factory.plugins_configurations:insert(plugin_t)
          assert.falsy(err)
          assert.truthy(plugin)
          assert.truthy(plugin.consumer_id)
        end)

        it("should not insert twice a plugin with same api_id, consumer_id and name", function()
          -- Insert a new API for a fresh start
          local api, err = dao_factory.apis:insert(faker:fake_entity("api"))
          assert.falsy(err)
          assert.truthy(api.id)

          local consumers, err = session:execute("SELECT * FROM consumers")
          assert.falsy(err)
          assert.True(#consumers > 0)

          local plugin_t = faker:fake_entity("plugin_configuration")
          plugin_t.api_id = api.id
          plugin_t.consumer_id = consumers[#consumers].id

          -- This should work
          local plugin, err = dao_factory.plugins_configurations:insert(plugin_t)
          assert.falsy(err)
          assert.truthy(plugin)

          -- This should fail
          local plugin, err = dao_factory.plugins_configurations:insert(plugin_t)
          assert.falsy(plugin)
          assert.truthy(err)
          assert.is_daoError(err)
          assert.True(err.unique)
          assert.are.same("Plugin already exists", err.message)
        end)

        it("should not insert a plugin if this plugin doesn't exist (not installed)", function()
          local plugin_t = faker:fake_entity("plugin_configuration")
          plugin_t.name = "world domination plugin"

          -- This should fail
          local plugin, err = dao_factory.plugins_configurations:insert(plugin_t)
          assert.falsy(plugin)
          assert.truthy(err)
          assert.is_daoError(err)
          assert.are.same("Plugin \"world domination plugin\" not found", err.message.value)
        end)

        it("should validate a plugin value schema", function()
          -- Success
          -- Insert a new API for a fresh start
          local api, err = dao_factory.apis:insert(faker:fake_entity("api"))
          assert.falsy(err)
          assert.truthy(api.id)

          local consumers, err = session:execute("SELECT * FROM consumers")
          assert.falsy(err)
          assert.True(#consumers > 0)

          local plugin_t =  {
            api_id = api.id,
            consumer_id = consumers[#consumers].id,
            name = "keyauth",
            value = {
              key_names = { "x-kong-key" }
            }
          }

          local plugin, err = dao_factory.plugins_configurations:insert(plugin_t)
          assert.falsy(err)
          assert.truthy(plugin)

          local ok, err = dao_factory.plugins_configurations:delete(plugin.id)
          assert.True(ok)
          assert.falsy(err)

          -- Failure
          plugin_t.name = "ratelimiting"
          plugin_t.value = { period = "hello" }
          local plugin, err = dao_factory.plugins_configurations:insert(plugin_t)
          assert.truthy(err)
          assert.is_daoError(err)
          assert.truthy(err.schema)
          assert.are.same("\"hello\" is not allowed. Allowed values are: \"second\", \"minute\", \"hour\", \"day\", \"month\", \"year\"", err.message["value.period"])
          assert.falsy(plugin)
        end)

      end)
    end) -- describe :insert()

    describe(":update()", function()

      describe_core_collections(function(type, collection)

        it("should return nil if no entity was found to update in DB", function()
          local t = faker:fake_entity(type)
          t.id = uuid()

          -- Remove immutable fields
          for k,v in pairs(dao_factory[collection]._schema) do
            if v.immutable and not v.required then
              t[k] = nil
            end
          end

          -- No entity to update
          local entity, err = dao_factory[collection]:update(t)
          assert.falsy(entity)
          assert.falsy(err)
        end)

      end)

      describe("APIs", function()

        -- Cassandra sets to NULL unset fields specified in an UPDATE query
        -- https://issues.apache.org/jira/browse/CASSANDRA-7304
        it("should update in DB without setting to NULL unset fields", function()
          local apis, err = session:execute("SELECT * FROM apis")
          assert.falsy(err)
          assert.True(#apis > 0)

          local api_t = apis[1]
          api_t.name = api_t.name.." updated"

          -- This should not set those values to NULL in DB
          api_t.created_at = nil
          api_t.public_dns = nil
          api_t.target_url = nil

          local api, err = dao_factory.apis:update(api_t)
          assert.falsy(err)
          assert.truthy(api)

          local apis, err = session:execute("SELECT * FROM apis WHERE name = '"..api_t.name.."'")
          assert.falsy(err)
          assert.are.same(1, #apis)
          assert.truthy(apis[1].id)
          assert.truthy(apis[1].created_at)
          assert.truthy(apis[1].public_dns)
          assert.truthy(apis[1].target_url)
          assert.are.same(api_t.name, apis[1].name)
        end)

        it("should prevent the update if the UNIQUE check fails", function()
          local apis, err = session:execute("SELECT * FROM apis")
          assert.falsy(err)
          assert.True(#apis > 0)

          local api_t = apis[1]
          api_t.name = api_t.name.." unique update attempt"

          -- Should not work because UNIQUE check fails
          api_t.public_dns = apis[2].public_dns

          local api, err = dao_factory.apis:update(api_t)
          assert.falsy(api)
          assert.truthy(err)
          assert.is_daoError(err)
          assert.True(err.unique)
          assert.are.same("public_dns already exists with value "..api_t.public_dns, err.message.public_dns)
        end)

      end)

      describe("Consumers", function()

        it("should update in DB if entity can be found", function()
          local consumers, err = session:execute("SELECT * FROM consumers")
          assert.falsy(err)
          assert.True(#consumers > 0)

          local consumer_t = consumers[1]

          -- Should be correctly updated in DB
          consumer_t.custom_id = consumer_t.custom_id.."updated"

          local consumer, err = dao_factory.consumers:update(consumer_t)
          assert.falsy(err)
          assert.truthy(consumer)

          local consumers, err = session:execute("SELECT * FROM consumers WHERE custom_id = '"..consumer_t.custom_id.."'")
          assert.falsy(err)
          assert.True(#consumers == 1)
          assert.are.same(consumer_t.name, consumers[1].name)
        end)

      end)

      describe("Plugin Configurations", function()

        it("should update in DB if entity can be found", function()
          local plugins_configurations, err = session:execute("SELECT * FROM plugins_configurations")
          assert.falsy(err)
          assert.True(#plugins_configurations > 0)

          local plugin_conf_t = plugins_configurations[1]
          plugin_conf_t.value = cjson.decode(plugin_conf_t.value)
          plugin_conf_t.enabled = false
          local plugin_conf, err = dao_factory.plugins_configurations:update(plugin_conf_t)
          assert.falsy(err)
          assert.truthy(plugin_conf)

          local plugins_configurations, err = session:execute("SELECT * FROM plugins_configurations WHERE id = ?", { cassandra.uuid(plugin_conf_t.id) })
          assert.falsy(err)
          assert.are.same(1, #plugins_configurations)
        end)

      end)
    end) -- describe :update()

    describe(":delete()", function()

      setup(function()
        spec_helper.drop_db()
        spec_helper.seed_db(nil, 100)
      end)

      describe_core_collections(function(type, collection)

        it("should return false if there was nothing to delete", function()
          local ok, err = dao_factory[collection]:delete(uuid())
          assert.is_not_true(ok)
          assert.falsy(err)
        end)

        it("should delete an entity if it can be found", function()
          local entities, err = session:execute("SELECT * FROM "..collection)
          assert.falsy(err)
          assert.truthy(entities)
          assert.True(#entities > 0)

          local success, err = dao_factory[collection]:delete(entities[1].id)
          assert.falsy(err)
          assert.True(success)

          local entities, err = session:execute("SELECT * FROM "..collection.." WHERE id = "..entities[1].id )
          assert.falsy(err)
          assert.truthy(entities)
          assert.are.same(0, #entities)
        end)

      end)
    end) -- describe :delete()

    describe(":find()", function()

      setup(function()
        spec_helper.drop_db()
        spec_helper.seed_db(nil, 100)
      end)

      describe_core_collections(function(type, collection)

        it("should find entities", function()
          local entities, err = session:execute("SELECT * FROM "..collection)
          assert.falsy(err)
          assert.truthy(entities)
          assert.True(#entities > 0)

          local results, err = dao_factory[collection]:find()
          assert.falsy(err)
          assert.truthy(results)
          assert.are.same(#entities, #results)
        end)

        it("should allow pagination", function()
          -- 1st page
          local rows_1, err = dao_factory[collection]:find(2)
          assert.falsy(err)
          assert.truthy(rows_1)
          assert.are.same(2, #rows_1)
          assert.truthy(rows_1.next_page)

          -- 2nd page
          local rows_2, err = dao_factory[collection]:find(2, rows_1.next_page)
          assert.falsy(err)
          assert.truthy(rows_2)
          assert.are.same(2, #rows_2)
        end)

      end)
    end) -- describe :find()

    describe(":find_one()", function()

      describe_core_collections(function(type, collection)

        it("should find one entity by id", function()
          local entities, err = session:execute("SELECT * FROM "..collection)
          assert.falsy(err)
          assert.truthy(entities)
          assert.True(#entities > 0)

          local result, err = dao_factory[collection]:find_one(entities[1].id)
          assert.falsy(err)
          assert.truthy(result)
        end)

        it("should handle an invalid uuid value", function()
          local result, err = dao_factory[collection]:find_one("abcd")
          assert.falsy(result)
          assert.True(err.invalid_type)
          assert.are.same("abcd is an invalid uuid", err.message.id)
        end)

      end)

      describe("Plugin Configurations", function()

        it("should deserialize the table property", function()
          local plugins_configurations, err = session:execute("SELECT * FROM plugins_configurations")
          assert.falsy(err)
          assert.truthy(plugins_configurations)
          assert.True(#plugins_configurations > 0)

          local plugin_t = plugins_configurations[1]

          local result, err = dao_factory.plugins_configurations:find_one(plugin_t.id)
          assert.falsy(err)
          assert.truthy(result)
          assert.are.same("table", type(result.value))
        end)

      end)
    end) -- describe :find_one()

    describe(":find_by_keys()", function()

      describe_core_collections(function(type, collection)

        it("should refuse non queryable keys", function()
          local results, err = session:execute("SELECT * FROM "..collection)
          assert.falsy(err)
          assert.truthy(results)
          assert.True(#results > 0)

          local t = results[1]

          local results, err = dao_factory[collection]:find_by_keys(t)
          assert.truthy(err)
          assert.is_daoError(err)
          assert.True(err.schema)
          assert.falsy(results)

          -- All those fields are indeed non queryable
          for k,v in pairs(err.message) do
            assert.is_not_true(dao_factory[collection]._schema[k].queryable)
          end
        end)

        it("should handle empty search fields", function()
          local results, err = dao_factory[collection]:find_by_keys({})
          assert.falsy(err)
          assert.truthy(results)
          assert.True(#results > 0)
        end)

        it("should handle nil search fields", function()
          local results, err = dao_factory[collection]:find_by_keys(nil)
          assert.falsy(err)
          assert.truthy(results)
          assert.True(#results > 0)
        end)

        it("should query an entity by its queryable fields", function()
          local results, err = session:execute("SELECT * FROM "..collection)
          assert.falsy(err)
          assert.truthy(results)
          assert.True(#results > 0)

          local t = results[1]
          local q = {}

          -- Remove nonqueryable fields
          for k, schema_field in pairs(dao_factory[collection]._schema) do
            if schema_field.queryable then
              q[k] = t[k]
            elseif schema_field.type == "table" then
              t[k] = cjson.decode(t[k])
            end
          end

          local results, err = dao_factory[collection]:find_by_keys(q)
          assert.falsy(err)
          assert.truthy(results)

          -- in case of plugins configurations
          if t.consumer_id == constants.DATABASE_NULL_ID then
            t.consumer_id = nil
          end

          assert.are.same(t, results[1])
        end)

      end)
    end) -- describe :find_by_keys()

    --
    -- Plugins configuration additional behaviour
    --

    describe("Plugin Configurations", function()
      local api_id
      local inserted_plugin

      setup(function()
        spec_helper.drop_db()
        spec_helper.seed_db(nil, 100)
      end)

      it("should find distinct plugins configurations", function()
        local res, err = dao_factory.plugins_configurations:find_distinct()

        assert.falsy(err)
        assert.truthy(res)

        assert.are.same(6, #res)
        assert.truthy(utils.array_contains(res, "keyauth"))
        assert.truthy(utils.array_contains(res, "basicauth"))
        assert.truthy(utils.array_contains(res, "ratelimiting"))
        assert.truthy(utils.array_contains(res, "tcplog"))
        assert.truthy(utils.array_contains(res, "udplog"))
        assert.truthy(utils.array_contains(res, "filelog"))
      end)

      it("should insert a plugin and set the consumer_id to a 'null' uuid if none is specified", function()
        -- Since we want to specifically select plugins configurations which have _no_ consumer_id sometimes, we cannot rely on using
        -- NULL (and thus, not inserting the consumer_id column for the row). To fix this, we use a predefined, nullified uuid...

        -- Create an API
        local api_t = faker:fake_entity("api")
        local api, err = dao_factory.apis:insert(api_t)
        assert.falsy(err)

        local plugin_t = faker:fake_entity("plugin_configuration")
        plugin_t.api_id = api.id

        local plugin, err = dao_factory.plugins_configurations:insert(plugin_t)
        assert.falsy(err)
        assert.truthy(plugin)
        assert.falsy(plugin.consumer_id)

        -- for next test
        api_id = api.id
        inserted_plugin = plugin
        inserted_plugin.consumer_id = nil
      end)

      it("should select a plugin configuration by 'null' uuid consumer_id and remove the column", function()
        -- Now we should be able to select this plugin
        local rows, err = dao_factory.plugins_configurations:find_by_keys {
          api_id = api_id,
          consumer_id = constants.DATABASE_NULL_ID
        }
        assert.falsy(err)
        assert.truthy(rows[1])
        assert.are.same(inserted_plugin, rows[1])
        assert.falsy(rows[1].consumer_id)
      end)

    end) -- describe plugins configurations
  end) -- describe DAO Collections

  --
  -- KeyAuth plugin collection
  --

  describe("KeyAuthCredentials", function()

    it("should not insert in DB if consumer does not exist", function()
      -- Without an consumer_id, it's a schema error
      local app_t = faker:fake_entity("keyauth_credential")
      app_t.consumer_id = nil
      local app, err = dao_factory.keyauth_credentials:insert(app_t)
      assert.falsy(app)
      assert.truthy(err)
      assert.is_daoError(err)
      assert.True(err.schema)
      assert.are.same("consumer_id is required", err.message.consumer_id)

      -- With an invalid consumer_id, it's a FOREIGN error
      local app_t = faker:fake_entity("keyauth_credential")
      app_t.consumer_id = uuid()

      local app, err = dao_factory.keyauth_credentials:insert(app_t)
      assert.falsy(app)
      assert.truthy(err)
      assert.is_daoError(err)
      assert.True(err.foreign)
      assert.are.same("consumer_id "..app_t.consumer_id.." does not exist", err.message.consumer_id)
    end)

    it("should insert in DB and add generated values", function()
      local consumers, err = session:execute("SELECT * FROM consumers")
      assert.falsy(err)
      assert.truthy(#consumers > 0)

      local app_t = faker:fake_entity("keyauth_credential")
      app_t.consumer_id = consumers[1].id

      local app, err = dao_factory.keyauth_credentials:insert(app_t)
      assert.falsy(err)
      assert.truthy(app.id)
      assert.truthy(app.created_at)
    end)

    it("should find an KeyAuth Credential by public_key", function()
      local app, err = dao_factory.keyauth_credentials:find_by_keys {
        key = "user122"
      }
      assert.falsy(err)
      assert.truthy(app)
    end)

    it("should handle empty strings", function()
      local apps, err = dao_factory.keyauth_credentials:find_by_keys {
        key = ""
      }
      assert.falsy(err)
      assert.are.same({}, apps)
    end)

  end)

  --
  -- Rate Limiting plugin collection
  --

  describe("Rate Limiting Metrics", function()
    local ratelimiting_metrics = dao_factory.ratelimiting_metrics
    local api_id = uuid()
    local identifier = uuid()

    after_each(function()
      spec_helper.drop_db()
    end)

    it("should return nil when ratelimiting metrics are not existing", function()
      local current_timestamp = 1424217600
      local periods = timestamp.get_timestamps(current_timestamp)
      -- Very first select should return nil
      for period, period_date in pairs(periods) do
        local metric, err = ratelimiting_metrics:find_one(api_id, identifier, current_timestamp, period)
        assert.falsy(err)
        assert.are.same(nil, metric)
      end
    end)

    it("should increment ratelimiting metrics with the given period", function()
      local current_timestamp = 1424217600
      local periods = timestamp.get_timestamps(current_timestamp)

      -- First increment
      local ok, err = ratelimiting_metrics:increment(api_id, identifier, current_timestamp)
      assert.falsy(err)
      assert.True(ok)

      -- First select
      for period, period_date in pairs(periods) do
        local metric, err = ratelimiting_metrics:find_one(api_id, identifier, current_timestamp, period)
        assert.falsy(err)
        assert.are.same({
          api_id = api_id,
          identifier = identifier,
          period = period,
          period_date = period_date,
          value = 1 -- The important part
        }, metric)
      end

      -- Second increment
      local ok, err = ratelimiting_metrics:increment(api_id, identifier, current_timestamp)
      assert.falsy(err)
      assert.True(ok)

      -- Second select
      for period, period_date in pairs(periods) do
        local metric, err = ratelimiting_metrics:find_one(api_id, identifier, current_timestamp, period)
        assert.falsy(err)
        assert.are.same({
          api_id = api_id,
          identifier = identifier,
          period = period,
          period_date = period_date,
          value = 2 -- The important part
        }, metric)
      end

      -- 1 second delay
      current_timestamp = 1424217601
      periods = timestamp.get_timestamps(current_timestamp)

       -- Third increment
      local ok, err = ratelimiting_metrics:increment(api_id, identifier, current_timestamp)
      assert.falsy(err)
      assert.True(ok)

      -- Third select with 1 second delay
      for period, period_date in pairs(periods) do

        local expected_value = 3

        if period == "second" then
          expected_value = 1
        end

        local metric, err = ratelimiting_metrics:find_one(api_id, identifier, current_timestamp, period)
        assert.falsy(err)
        assert.are.same({
          api_id = api_id,
          identifier = identifier,
          period = period,
          period_date = period_date,
          value = expected_value -- The important part
        }, metric)
      end
    end)

    it("should throw errors for non supported methods of the base_dao", function()
      assert.has_error(ratelimiting_metrics.find, "ratelimiting_metrics:find() not supported")
      assert.has_error(ratelimiting_metrics.insert, "ratelimiting_metrics:insert() not supported")
      assert.has_error(ratelimiting_metrics.update, "ratelimiting_metrics:update() not supported")
      assert.has_error(ratelimiting_metrics.delete, "ratelimiting_metrics:delete() not yet implemented")
      assert.has_error(ratelimiting_metrics.find_by_keys, "ratelimiting_metrics:find_by_keys() not supported")
    end)

<<<<<<< HEAD
  end)

  describe("Plugin Configurations", function()
    local api_id
    local inserted_plugin

    setup(function()
      spec_helper.drop_db()
      spec_helper.seed_db(nil, 100)
    end)

    it("should find distinct plugins configurations", function()
      local res, err = dao_factory.plugins_configurations:find_distinct()

      assert.falsy(err)
      assert.truthy(res)

      assert.are.same(7, #res)
      assert.truthy(utils.array_contains(res, "keyauth"))
      assert.truthy(utils.array_contains(res, "basicauth"))
      assert.truthy(utils.array_contains(res, "ratelimiting"))
      assert.truthy(utils.array_contains(res, "tcplog"))
      assert.truthy(utils.array_contains(res, "udplog"))
      assert.truthy(utils.array_contains(res, "filelog"))
      assert.truthy(utils.array_contains(res, "request_transformer"))
    end)

    it("should insert a plugin and set the consumer_id to a 'null' uuid if none is specified", function()
      -- Since we want to specifically select plugins configurations which have _no_ consumer_id sometimes, we cannot rely on using
      -- NULL (and thus, not inserting the consumer_id column for the row). To fix this, we use a predefined, nullified
      -- uuid...

      -- Create an API
      local api_t = faker:fake_entity("api")
      local api, err = dao_factory.apis:insert(api_t)
      assert.falsy(err)

      local plugin_t = faker:fake_entity("plugin_configuration")
      plugin_t.api_id = api.id

      local plugin, err = dao_factory.plugins_configurations:insert(plugin_t)
      assert.falsy(err)
      assert.truthy(plugin)
      assert.falsy(plugin.consumer_id)

      -- for next test
      api_id = api.id
      inserted_plugin = plugin
      inserted_plugin.consumer_id = nil
    end)

    it("should select a plugin configuration by 'null' uuid consumer_id and remove the column", function()
      -- Now we should be able to select this plugin
      local rows, err = dao_factory.plugins_configurations:find_by_keys {
        api_id = api_id,
        consumer_id = constants.DATABASE_NULL_ID
      }
      assert.falsy(err)
      assert.truthy(rows[1])
      assert.are.same(inserted_plugin, rows[1])
      assert.falsy(rows[1].consumer_id)
    end)

  end)
=======
  end) -- describe rate limiting metrics
>>>>>>> 2e3814d6
end)<|MERGE_RESOLUTION|>--- conflicted
+++ resolved
@@ -666,13 +666,14 @@
         assert.falsy(err)
         assert.truthy(res)
 
-        assert.are.same(6, #res)
+        assert.are.same(7, #res)
         assert.truthy(utils.array_contains(res, "keyauth"))
         assert.truthy(utils.array_contains(res, "basicauth"))
         assert.truthy(utils.array_contains(res, "ratelimiting"))
         assert.truthy(utils.array_contains(res, "tcplog"))
         assert.truthy(utils.array_contains(res, "udplog"))
         assert.truthy(utils.array_contains(res, "filelog"))
+        assert.truthy(utils.array_contains(res, "request_transformer"))
       end)
 
       it("should insert a plugin and set the consumer_id to a 'null' uuid if none is specified", function()
@@ -876,72 +877,6 @@
       assert.has_error(ratelimiting_metrics.find_by_keys, "ratelimiting_metrics:find_by_keys() not supported")
     end)
 
-<<<<<<< HEAD
-  end)
-
-  describe("Plugin Configurations", function()
-    local api_id
-    local inserted_plugin
-
-    setup(function()
-      spec_helper.drop_db()
-      spec_helper.seed_db(nil, 100)
-    end)
-
-    it("should find distinct plugins configurations", function()
-      local res, err = dao_factory.plugins_configurations:find_distinct()
-
-      assert.falsy(err)
-      assert.truthy(res)
-
-      assert.are.same(7, #res)
-      assert.truthy(utils.array_contains(res, "keyauth"))
-      assert.truthy(utils.array_contains(res, "basicauth"))
-      assert.truthy(utils.array_contains(res, "ratelimiting"))
-      assert.truthy(utils.array_contains(res, "tcplog"))
-      assert.truthy(utils.array_contains(res, "udplog"))
-      assert.truthy(utils.array_contains(res, "filelog"))
-      assert.truthy(utils.array_contains(res, "request_transformer"))
-    end)
-
-    it("should insert a plugin and set the consumer_id to a 'null' uuid if none is specified", function()
-      -- Since we want to specifically select plugins configurations which have _no_ consumer_id sometimes, we cannot rely on using
-      -- NULL (and thus, not inserting the consumer_id column for the row). To fix this, we use a predefined, nullified
-      -- uuid...
-
-      -- Create an API
-      local api_t = faker:fake_entity("api")
-      local api, err = dao_factory.apis:insert(api_t)
-      assert.falsy(err)
-
-      local plugin_t = faker:fake_entity("plugin_configuration")
-      plugin_t.api_id = api.id
-
-      local plugin, err = dao_factory.plugins_configurations:insert(plugin_t)
-      assert.falsy(err)
-      assert.truthy(plugin)
-      assert.falsy(plugin.consumer_id)
-
-      -- for next test
-      api_id = api.id
-      inserted_plugin = plugin
-      inserted_plugin.consumer_id = nil
-    end)
-
-    it("should select a plugin configuration by 'null' uuid consumer_id and remove the column", function()
-      -- Now we should be able to select this plugin
-      local rows, err = dao_factory.plugins_configurations:find_by_keys {
-        api_id = api_id,
-        consumer_id = constants.DATABASE_NULL_ID
-      }
-      assert.falsy(err)
-      assert.truthy(rows[1])
-      assert.are.same(inserted_plugin, rows[1])
-      assert.falsy(rows[1].consumer_id)
-    end)
-
-  end)
-=======
   end) -- describe rate limiting metrics
->>>>>>> 2e3814d6
+
 end)