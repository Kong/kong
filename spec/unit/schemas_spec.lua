local schemas = require "kong.dao.schemas_validation"
local validate_fields = schemas.validate_fields

require "kong.tools.ngx_stub"

describe("Schemas", function()

  -- Ok kids, today we're gonna test a custom validation schema,
  -- grab a pair of glasses, this stuff can literally explode.
  describe("#validate_fields()", function()
    local schema = {
<<<<<<< HEAD
      string = { type = "string", required = true, immutable = true },
      table = { type = "table" },
      number = { type = "number" },
      url = { regex = "(([a-zA-Z0-9]|[a-zA-Z0-9][a-zA-Z0-9\\-]*[a-zA-Z0-9])\\.)*([A-Za-z0-9]|[A-Za-z0-9][A-Za-z0-9\\-]*[A-Za-z0-9])" },
      date = { default = 123456, immutable = true },
      allowed = { enum = { "hello", "world" }},
      boolean_val = { type = "boolean" },
      endpoint = { type = "url" },
      default = { default = function(t)
                              assert.truthy(t)
                              return "default"
                            end },
      custom = { func = function(v, t)
                          if v then
                            if t.default == "test_custom_func" then
                              return true
=======
      fields = {
        string = { type = "string", required = true, immutable = true},
        table = {type = "table"},
        number = {type = "number"},
        url = {regex = "(([a-zA-Z0-9]|[a-zA-Z0-9][a-zA-Z0-9\\-]*[a-zA-Z0-9])\\.)*([A-Za-z0-9]|[A-Za-z0-9][A-Za-z0-9\\-]*[A-Za-z0-9])"},
        date = {default = 123456, immutable = true},
        allowed = {enum = {"hello", "world"}},
        boolean_val = {type = "boolean"},
        default = {default = function(t)
                                assert.truthy(t)
                                return "default"
                              end},
        custom = {func = function(v, t)
                            if v then
                              if t.default == "test_custom_func" then
                                return true
                              else
                                return false, "Nah"
                              end
>>>>>>> c573db89
                            else
                              return true
                            end
                          end}
      }
    }

    it("should confirm a valid entity is valid", function()
      local values = {string = "mockbin entity", url = "mockbin.com"}

      local valid, err = validate_fields(values, schema)
      assert.falsy(err)
      assert.True(valid)
    end)

    describe("[required]", function()
      it("should invalidate entity if required property is missing", function()
        local values = { url = "mockbin.com" }

        local valid, err = validate_fields(values, schema)
        assert.False(valid)
        assert.truthy(err)
        assert.are.same("string is required", err.string)
      end)
    end)

    describe("[type]", function()
      it("should validate the type of a property if it has a type field", function()
       -- Failure
      local values = { string = "foo", table = "bar" }

      local valid, err = validate_fields(values, schema)
      assert.False(valid)
      assert.truthy(err)
      assert.are.same("table is not a table", err.table)

      -- Success
      local values = { string = "foo", table = { foo = "bar" }}

      local valid, err = validate_fields(values, schema)
      assert.falsy(err)
      assert.True(valid)

      -- Failure
      local values = { string = 1, table = { foo = "bar" }}

      local valid, err = validate_fields(values, schema)
      assert.False(valid)
      assert.truthy(err)
      assert.are.same("string is not a string", err.string)

      -- Success
      local values = { string = "foo", number = 10 }

      local valid, err = validate_fields(values, schema)
      assert.falsy(err)
      assert.True(valid)

      -- Success
      local values = { string = "foo", number = "10" }

      local valid, err = validate_fields(values, schema)
      assert.falsy(err)
      assert.truthy(valid)
      assert.are.same("number", type(values.number))

       -- Success
      local values = { string = "foo", boolean_val = true }

      local valid, err = validate_fields(values, schema)
      assert.falsy(err)
      assert.truthy(valid)
      assert.are.same("boolean", type(values.boolean_val))

      -- Success
      local values = { string = "foo", boolean_val = "true" }

      local valid, err = validate_fields(values, schema)
      assert.falsy(err)
      assert.truthy(valid)

      -- Failure
      local values = { string = "foo",  endpoint = "" }

      local valid, err = validate(values, schema)
      assert.falsy(valid)
      assert.truthy(err)
      assert.are.equal("endpoint is not a url", err.endpoint)

      -- Failure
      local values = { string = "foo",  endpoint = "asdasd" }

      local valid, err = validate(values, schema)
      assert.falsy(valid)
      assert.truthy(err)

      -- Failure
      local values = { string = "foo",  endpoint = "http://google.com" }

      local valid, err = validate(values, schema)
      assert.falsy(valid)
      assert.truthy(err)

      -- Success
      local values = { string = "foo",  endpoint = "http://google.com/" }

      local valid, err = validate(values, schema)
      assert.truthy(valid)
      assert.falsy(err)

      -- Success
      local values = { string = "foo",  endpoint = "http://google.com/hello/?world=asd" }

      local valid, err = validate(values, schema)
      assert.truthy(valid)
      assert.falsy(err)
    end)

    it("should return error when an invalid boolean value is passed", function()
      local values = { string = "test", boolean_val = "ciao" }

      local valid, err = validate_fields(values, schema)
      assert.falsy(valid)
      assert.truthy(err)
      assert.are.same("boolean_val is not a boolean", err.boolean_val)
    end)

    it("should not return an error when a true boolean value is passed", function()
      local values = { string = "test", boolean_val = true }

      local valid, err = validate_fields(values, schema)
      assert.falsy(err)
      assert.truthy(valid)
    end)

    it("should not return an error when a false boolean value is passed", function()
      local values = { string = "test", boolean_val = false }

      local valid, err = validate_fields(values, schema)
      assert.falsy(err)
      assert.truthy(valid)
    end)

    it("should consider `id` and `timestamp` as types", function()
      local s = {
        fields = {
          id = { type = "id" }
        }
      }

      local values = { id = "123" }

      local valid, err = validate_fields(values, s)
      assert.falsy(err)
      assert.truthy(valid)
    end)

    it("should consider `array` as a type", function()
      local s = {
        fields = {
          array = { type = "array" }
        }
      }

      -- Success
      local values = { array = {"hello", "world"} }

      local valid, err = validate_fields(values, s)
      assert.True(valid)
      assert.falsy(err)

      -- Failure
      local values = { array = {hello="world"} }

      local valid, err = validate_fields(values, s)
      assert.False(valid)
      assert.truthy(err)
      assert.equal("array is not a array", err.array)
    end)

    describe("[aliases]", function()
      it("should not return an error when a `number` is passed as a string", function()
        local values = { string = "test", number = "10" }

        local valid, err = validate_fields(values, schema)
        assert.falsy(err)
        assert.truthy(valid)
        assert.same("number", type(values.number))
      end)

      it("should not return an error when a `boolean` is passed as a string", function()
        local values = { string = "test", boolean_val = "false" }

        local valid, err = validate_fields(values, schema)
        assert.falsy(err)
        assert.truthy(valid)
        assert.same("boolean", type(values.boolean_val))
      end)

      it("should alias a string to `array`", function()
        local s = {
          fields = {
            array = { type = "array" }
          }
        }

        -- It should also strip the resulting strings
        local values = { array = "hello, world" }

        local valid, err = validate_fields(values, s)
        assert.True(valid)
        assert.falsy(err)
        assert.same({"hello", "world"}, values.array)
      end)
    end)
  end)

    describe("[default]", function()
      it("should set default values if those are variables or functions specified in the validator", function()
        -- Variables
        local values = { string = "mockbin entity", url = "mockbin.com" }

        local valid, err = validate_fields(values, schema)
        assert.falsy(err)
        assert.truthy(valid)
        assert.are.same(123456, values.date)

        -- Functions
        local values = { string = "mockbin entity", url = "mockbin.com" }

        local valid, err = validate_fields(values, schema)
        assert.falsy(err)
        assert.truthy(valid)
        assert.are.same("default", values.default)
      end)

      it("should override default values if specified", function()
        -- Variables
        local values = { string = "mockbin entity", url = "mockbin.com", date = 654321 }

        local valid, err = validate_fields(values, schema)
        assert.falsy(err)
        assert.truthy(valid)
        assert.are.same(654321, values.date)

        -- Functions
        local values = { string = "mockbin entity", url = "mockbin.com", default = "abcdef" }

        local valid, err = validate_fields(values, schema)
        assert.falsy(err)
        assert.truthy(valid)
        assert.are.same("abcdef", values.default)
      end)

    end)

    describe("[regex]", function()
      it("should validate a field against a regex", function()
        local values = { string = "mockbin entity", url = "mockbin_!" }

        local valid, err = validate_fields(values, schema)
        assert.falsy(valid)
        assert.truthy(err)
        assert.are.same("url has an invalid value", err.url)
      end)
    end)

    describe("[enum]", function()
      it("should validate a field against an enum", function()
        -- Success
        local values = { string = "somestring", allowed = "hello" }

        local valid, err = validate_fields(values, schema)
        assert.falsy(err)
        assert.truthy(valid)

        -- Failure
        local values = { string = "somestring", allowed = "hello123" }

        local valid, err = validate_fields(values, schema)
        assert.falsy(valid)
        assert.truthy(err)
        assert.are.same("\"hello123\" is not allowed. Allowed values are: \"hello\", \"world\"", err.allowed)
      end)
    end)

    describe("[func]", function()
      it("should validate a field against a custom function", function()
        -- Success
        local values = { string = "somestring", custom = true, default = "test_custom_func" }

        local valid, err = validate_fields(values, schema)
        assert.falsy(err)
        assert.truthy(valid)

        -- Failure
        local values = { string = "somestring", custom = true, default = "not the default :O" }

        local valid, err = validate_fields(values, schema)
        assert.falsy(valid)
        assert.truthy(err)
        assert.are.same("Nah", err.custom)
      end)
    end)

    describe("[dao_insert_value]", function()
      local schema = {
        fields = {
          string = { type = "string"},
          id = { type = "id", dao_insert_value = true },
          timestamp = { type = "timestamp", dao_insert_value = true }
        }
      }

      it("should call a given function when encountering a field with `dao_insert_value`", function()
        local values = {string = "hello", id = "0000"}

        local valid, err = validate_fields(values, schema, {dao_insert = function(field)
          if field.type == "id" then
            return "1234"
          elseif field.type == "timestamp" then
            return 0000
          end
        end})
        assert.falsy(err)
        assert.True(valid)
        assert.equal("1234", values.id)
        assert.equal(0000, values.timestamp)
        assert.equal("hello", values.string)
      end)

      it("should not raise any error if the function is not given", function()
        local values = { string = "hello", id = "0000" }

        local valid, err = validate_fields(values, schema, { dao_insert = true }) -- invalid type
        assert.falsy(err)
        assert.True(valid)
        assert.equal("0000", values.id)
        assert.equal("hello", values.string)
        assert.falsy(values.timestamp)
      end)
    end)

    it("should return error when unexpected values are included in the schema", function()
      local values = { string = "mockbin entity", url = "mockbin.com", unexpected = "abcdef" }

      local valid, err = validate_fields(values, schema)
      assert.falsy(valid)
      assert.truthy(err)
    end)

    it("should be able to return multiple errors at once", function()
      local values = { url = "mockbin.com", unexpected = "abcdef" }

      local valid, err = validate_fields(values, schema)
      assert.falsy(valid)
      assert.truthy(err)
      assert.are.same("string is required", err.string)
      assert.are.same("unexpected is an unknown field", err.unexpected)
    end)

    it("should not check a custom function if a `required` condition is false already", function()
      local f = function() error("should not be called") end -- cannot use a spy which changes the type to table
      local schema = {
        fields = {
          property = { required = true, func = f }
        }
      }

      assert.has_no_errors(function()
        local valid, err = validate_fields({}, schema)
        assert.False(valid)
        assert.are.same("property is required", err.property)
      end)
    end)

    describe("Sub-schemas", function()
      -- To check wether schema_from_function was called, we will simply use booleans because
      -- busted's spy methods create tables and metatable magic, but the validate_fields() function
      -- only callse v.schema if the type is a function. Which is not the case with a busted spy.
      local called, called_with
      local schema_from_function = function(t)
                                     called = true
                                     called_with = t

                                     if t.error_loading_sub_sub_schema then
                                       return nil, "Error loading the sub-sub-schema"
                                     end

                                     return { fields = {sub_sub_field_required = { required = true }} }
                                   end
      local nested_schema = {
        fields = {
          some_required = { required = true },
          sub_schema = {
            type = "table",
            schema = {
              fields = {
                sub_field_required = { required = true },
                sub_field_default = { default = "abcd" },
                sub_field_number = { type = "number" },
                error_loading_sub_sub_schema = {}
              }
            }
          }
        }
      }

      it("should validate a property with a sub-schema", function()
        -- Success
        local values = { some_required = "somestring", sub_schema = { sub_field_required = "sub value" }}

        local valid, err = validate_fields(values, nested_schema)
        assert.falsy(err)
        assert.truthy(valid)
        assert.are.same("abcd", values.sub_schema.sub_field_default)

        -- Failure
        local values = { some_required = "somestring", sub_schema = { sub_field_default = "" }}

        local valid, err = validate_fields(values, nested_schema)
        assert.truthy(err)
        assert.falsy(valid)
        assert.are.same("sub_field_required is required", err["sub_schema.sub_field_required"])
      end)

      it("should validate a property with a sub-schema from a function", function()
        nested_schema.fields.sub_schema.schema.fields.sub_sub_schema = { schema = schema_from_function }

        -- Success
        local values = { some_required = "somestring", sub_schema = {
                                                        sub_field_required = "sub value",
                                                        sub_sub_schema = { sub_sub_field_required = "test" }
                                                       }}

        local valid, err = validate_fields(values, nested_schema)
        assert.falsy(err)
        assert.truthy(valid)

        -- Failure
        local values = { some_required = "somestring", sub_schema = {
                                                        sub_field_required = "sub value",
                                                        sub_sub_schema = {}
                                                       }}

        local valid, err = validate_fields(values, nested_schema)
        assert.truthy(err)
        assert.falsy(valid)
        assert.are.same("sub_sub_field_required is required", err["sub_schema.sub_sub_schema.sub_sub_field_required"])
      end)

      it("should call the schema function with the actual parent t table of the subschema", function()
        local values = { some_required = "somestring", sub_schema = {
                                                        sub_field_default = "abcd",
                                                        sub_field_required = "sub value",
                                                        sub_sub_schema = { sub_sub_field_required = "test" }
                                                      }}

        local valid, err = validate_fields(values, nested_schema)
        assert.falsy(err)
        assert.truthy(valid)
        assert.True(called)
        assert.are.same(values.sub_schema, called_with)
      end)

      it("should retrieve errors when cannot load schema from function", function()
        local values = { some_required = "somestring", sub_schema = {
                                                        sub_field_default = "abcd",
                                                        sub_field_required = "sub value",
                                                        error_loading_sub_sub_schema = true,
                                                        sub_sub_schema = { sub_sub_field_required = "test" }
                                                      }}

        local valid, err = validate_fields(values, nested_schema)
        assert.truthy(err)
        assert.falsy(valid)
        assert.are.same("Error loading the sub-sub-schema", err["sub_schema.sub_sub_schema"])
      end)

      it("should instanciate a sub-value if sub-schema has a `default` value and do that before `required`", function()
        local function validate_value(value)
          if not value.some_property then
            return false, "value.some_property must not be empty"
          end
          return true
        end

        local schema = {
          fields = {
            value = { type = "table", schema = { fields = {some_property={default="hello"}}}, func = validate_value, required = true }
          }
        }

        local obj = {}
        local valid, err = validate_fields(obj, schema)
        assert.falsy(err)
        assert.True(valid)
        assert.are.same("hello", obj.value.some_property)
      end)

      it("should mark a value required if sub-schema has a `required`", function()
        local schema = {
          fields = {
            value = {type = "table", schema = {fields = {some_property={required=true}}}}
          }
        }

        local obj = {}
        local valid, err = validate_fields(obj, schema)
        assert.truthy(err)
        assert.False(valid)
        assert.are.same("value.some_property is required", err.value)
      end)

    end)

    describe("[partial_update]", function()
      it("should ignore required properties and defaults if we are updating because the entity might be partial", function()
        local values = {}

        local valid, err = validate_fields(values, schema, {partial_update = true})
        assert.falsy(err)
        assert.True(valid)
        assert.falsy(values.default)
        assert.falsy(values.date)
      end)

      it("should still validate set properties", function()
        local values = { string = 123 }

        local valid, err = validate_fields(values, schema, {partial_update = true})
        assert.False(valid)
        assert.equal("string is not a string", err.string)
      end)

      it("should ignore immutable fields if they are required", function()
        local values = { string = "somestring" }

        local valid, err = validate_fields(values, schema, {partial_update = true})
        assert.falsy(err)
        assert.True(valid)
      end)

      it("should prevent immutable fields to be changed", function()
        -- Success
        local values = {string = "somestring", date = 1234}

        local valid, err = validate_fields(values, schema)
        assert.falsy(err)
        assert.truthy(valid)

        -- Failure
        local valid, err = validate_fields(values, schema, {partial_update = true})
        assert.False(valid)
        assert.truthy(err)
        assert.equal("date cannot be updated", err.date)
      end)
    end)

    describe("[full_update]", function()
      it("should not ignore required properties and ignore defaults", function()
        local values = {}

        local valid, err = validate_fields(values, schema, {full_update = true})
        assert.False(valid)
        assert.truthy(err)
        assert.equal("string is required", err.string)
        assert.falsy(values.default)
      end)
    end)

  end)
end)<|MERGE_RESOLUTION|>--- conflicted
+++ resolved
@@ -9,24 +9,6 @@
   -- grab a pair of glasses, this stuff can literally explode.
   describe("#validate_fields()", function()
     local schema = {
-<<<<<<< HEAD
-      string = { type = "string", required = true, immutable = true },
-      table = { type = "table" },
-      number = { type = "number" },
-      url = { regex = "(([a-zA-Z0-9]|[a-zA-Z0-9][a-zA-Z0-9\\-]*[a-zA-Z0-9])\\.)*([A-Za-z0-9]|[A-Za-z0-9][A-Za-z0-9\\-]*[A-Za-z0-9])" },
-      date = { default = 123456, immutable = true },
-      allowed = { enum = { "hello", "world" }},
-      boolean_val = { type = "boolean" },
-      endpoint = { type = "url" },
-      default = { default = function(t)
-                              assert.truthy(t)
-                              return "default"
-                            end },
-      custom = { func = function(v, t)
-                          if v then
-                            if t.default == "test_custom_func" then
-                              return true
-=======
       fields = {
         string = { type = "string", required = true, immutable = true},
         table = {type = "table"},
@@ -35,6 +17,7 @@
         date = {default = 123456, immutable = true},
         allowed = {enum = {"hello", "world"}},
         boolean_val = {type = "boolean"},
+        endpoint = { type = "url" },
         default = {default = function(t)
                                 assert.truthy(t)
                                 return "default"
@@ -46,7 +29,6 @@
                               else
                                 return false, "Nah"
                               end
->>>>>>> c573db89
                             else
                               return true
                             end
@@ -131,7 +113,7 @@
       -- Failure
       local values = { string = "foo",  endpoint = "" }
 
-      local valid, err = validate(values, schema)
+      local valid, err = validate_fields(values, schema)
       assert.falsy(valid)
       assert.truthy(err)
       assert.are.equal("endpoint is not a url", err.endpoint)
@@ -139,28 +121,28 @@
       -- Failure
       local values = { string = "foo",  endpoint = "asdasd" }
 
-      local valid, err = validate(values, schema)
+      local valid, err = validate_fields(values, schema)
       assert.falsy(valid)
       assert.truthy(err)
 
       -- Failure
       local values = { string = "foo",  endpoint = "http://google.com" }
 
-      local valid, err = validate(values, schema)
+      local valid, err = validate_fields(values, schema)
       assert.falsy(valid)
       assert.truthy(err)
 
       -- Success
       local values = { string = "foo",  endpoint = "http://google.com/" }
 
-      local valid, err = validate(values, schema)
+      local valid, err = validate_fields(values, schema)
       assert.truthy(valid)
       assert.falsy(err)
 
       -- Success
       local values = { string = "foo",  endpoint = "http://google.com/hello/?world=asd" }
 
-      local valid, err = validate(values, schema)
+      local valid, err = validate_fields(values, schema)
       assert.truthy(valid)
       assert.falsy(err)
     end)
