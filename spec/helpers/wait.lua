-- This software is copyright Kong Inc. and its licensors.
-- Use of the software is subject to the agreement between your organization
-- and Kong Inc. If there is no such agreement, use is governed by and
-- subject to the terms of the Kong Master Software License Agreement found
-- at https://konghq.com/enterprisesoftwarelicense/.
-- [ END OF LICENSE 0867164ffc95e54f04670b5169c09574bdbd9bba ]


local say = require "say"
local luassert = require "luassert.assert"
local pretty = require "pl.pretty"

local fmt = string.format
local insert = table.insert

---@param v any
---@return string
local function pretty_print(v)
  local s, err = pretty.write(v)
  if not s then
    s = "ERROR: failed to pretty-print value: " .. tostring(err)
  end
  return s
end


local E_ARG_COUNT = "assertion.internal.argtolittle"
local E_ARG_TYPE = "assertion.internal.badargtype"

<<<<<<< HEAD

--- spec.helpers.wait.ctx.result
-- "timeout", "error", "success", "max tries"
=======
---@alias spec.helpers.wait.ctx.result
---| "timeout"
---| "error"
---| "success"
---| "max tries"

>>>>>>> f74342db
local TIMEOUT   = "timeout"
local ERROR     = "error"
local SUCCESS   = "success"
local MAX_TRIES = "max tries"


---
-- @table spec.helpers.wait.ctx.condition
-- helper functions that check the result of pcall() and report if the
-- wait ctx condition has been met
--
-- @field "truthy"
-- @field "falsy"
-- @field "error"
-- @field "no_error"
local COND = {
  truthy = function(pok, ok_or_err)
    return (pok and ok_or_err and true) or false
  end,

  falsy = function(pok, ok_or_err)
    return (pok and not ok_or_err) or false
  end,

  error = function(pok)
    return not pok
  end,

  no_error = function(pok)
    return (pok and true) or false
  end,
}


---
-- @param ... any
-- @return any
local function first_non_nil(...)
  local n = select("#", ...)
  for i = 1, n do
    local v = select(i, ...)
    if v ~= nil then
      return v
    end
  end
end


---
-- @param exp_type string
-- @param field string|integer
-- @param value any
-- @param caller? string
-- @param level? integer
-- @return any
local function check_type(exp_type, field, value, caller, level)
  caller = caller or "wait_until"
  level = (level or 1) + 1

  local got_type = type(value)

  -- accept callable tables
  if exp_type == "function"
  and got_type == "table"
  and type(debug.getmetatable(value)) == "table"
  and type(debug.getmetatable(value).__call) == "function"
  then
    got_type = "function"
  end

  if got_type ~= exp_type then
    error(say(E_ARG_TYPE, { field, caller, exp_type, type(value) }),
          level)
  end

  return value
end


local DEFAULTS = {
  timeout           = 5,
  step              = 0.05,
  message           = "UNSPECIFIED",
  max_tries         = 0,
  ignore_exceptions = false,
  condition         = "truthy",
}


---
<<<<<<< HEAD
-- @table spec.helpers.wait.ctx
--
-- @field condition           "truthy"|"falsy"|"error"|"no_error"
-- @field condition_met       boolean
-- @field debug?              boolean
-- @field elapsed             number
-- @field last_raised_error   any
-- @field error_raised        boolean
-- @field fn                  function
-- @field ignore_exceptions   boolean
-- @field last_returned_error any
-- @field last_returned_value any
-- @field last_error          any
-- @field message?            string
-- @field result              spec.helpers.wait.ctx.result
-- @field step                number
-- @field timeout             number
-- @field tries               number
=======
---@field condition           "truthy"|"falsy"|"error"|"no_error"
---@field condition_met       boolean
---@field debug?              boolean
---@field elapsed             number
---@field last_raised_error   any
---@field error_raised        boolean
---@field fn                  function
---@field ignore_exceptions   boolean
---@field last_returned_error any
---@field last_returned_value any
---@field last_error          any
---@field message?            string
---@field result              spec.helpers.wait.ctx.result
---@field step                number
---@field timeout             number
---@field traceback           string|nil
---@field tries               number
>>>>>>> f74342db
local wait_ctx = {
  condition           = nil,
  condition_met       = false,
  debug               = nil,
  elapsed             = 0,
  error               = nil,
  error_raised        = false,
  ignore_exceptions   = nil,
  last_returned_error = nil,
  last_returned_value = nil,
  max_tries           = nil,
  message             = nil,
  result              = "timeout",
  step                = nil,
  timeout             = nil,
  traceback           = nil,
  tries               = 0,
}

local wait_ctx_mt = { __index = wait_ctx }

function wait_ctx:dd(msg)
  if self.debug then
    print(fmt("\n\n%s\n\n", pretty_print(msg)))
  end
end


function wait_ctx:wait()
  ngx.update_time()

  local tstart = ngx.now()
  local texp = tstart + self.timeout
  local ok, res, err

  local is_met = COND[self.condition]

  if self.condition == "no_error" then
    self.ignore_exceptions = true
  end

  local tries_remain = self.max_tries

  local f = self.fn

  local handle_error = function(e)
    self.traceback = debug.traceback("", 2)
    return e
  end

  while true do
    ok, res, err = xpcall(f, handle_error)

    if ok then
      self.last_returned_value = first_non_nil(res, self.last_returned_value)
      self.last_returned_error = first_non_nil(err, self.last_returned_error)
      self.last_error = first_non_nil(err, self.last_error)
    else
      self.error_raised = true
      self.last_raised_error = first_non_nil(res, self.last_raised_error)
      self.last_error = first_non_nil(res, self.last_error)
    end

    self.tries = self.tries + 1
    tries_remain = tries_remain - 1

    self.condition_met = is_met(ok, res)

    self:dd(self)

    ngx.update_time()

    -- yay!
    if self.condition_met then
      self.result = SUCCESS
      break

    elseif self.error_raised and not self.ignore_exceptions then
      self.result = ERROR
      break

    elseif tries_remain == 0 then
      self.result = MAX_TRIES
      break

    elseif ngx.now() >= texp then
      self.result = TIMEOUT
      break
    end

    ngx.sleep(self.step)
  end

  ngx.update_time()
  self.elapsed = ngx.now() - tstart

  self:dd(self)
end


local CTX_TYPES = {
  condition         = "string",
  fn                = "function",
  max_tries         = "number",
  timeout           = "number",
  message           = "string",
  step              = "number",
  ignore_exceptions = "boolean",
}


function wait_ctx:validate(key, value, caller, level)
  local typ = CTX_TYPES[key]

  if not typ then
    -- we don't care about validating this key
    return value
  end

  if key == "condition" and type(value) == "string" then
    assert(COND[value] ~= nil,
           say(E_ARG_TYPE, { "condition", caller or "wait_until",
                           "one of: 'truthy', 'falsy', 'error', 'no_error'",
                           value }), level + 1)
  end


  return check_type(typ, key, value, caller, level)
end


---
-- @param state table
-- @return spec.helpers.wait.ctx
local function get_or_create_ctx(state)
  local ctx = rawget(state, "wait_ctx")

  if not ctx then
    ctx = setmetatable({}, wait_ctx_mt)
    rawset(state, "wait_ctx", ctx)
  end

  return ctx
end


---
-- @param ctx spec.helpers.wait.ctx
-- @param key string
-- @param ... any
local function param(ctx, key, ...)
  local value = first_non_nil(first_non_nil(...), DEFAULTS[key])
  ctx[key] = ctx:validate(key, value, "wait_until", 3)
end


---
-- @param  state     table
-- @param  arguments table
-- @param  level     integer
-- @return boolean   ok
-- @return table     return_values
local function wait_until(state, arguments, level)
  assert(arguments.n > 0,
         say(E_ARG_COUNT, { "wait_until", 1, arguments.n }),
         level + 1)

  local input = check_type("table", 1, arguments[1])
  local ctx = get_or_create_ctx(state)

  param(ctx, "fn",                input.fn)
  param(ctx, "timeout",           input.timeout)
  param(ctx, "step",              input.step)
  param(ctx, "message",           input.message, arguments[2])
  param(ctx, "max_tries",         input.max_tries)
  param(ctx, "debug",             input.debug, ctx.debug, false)
  param(ctx, "condition",         input.condition)
  param(ctx, "ignore_exceptions", input.ignore_exceptions)

  -- reset the state
  rawset(state, "wait_ctx", nil)

  ctx:wait()

  if ctx.condition_met then
    return true, { ctx.last_returned_value, n = 1 }
  end

  local errors = {}
  local result
  if ctx.result == ERROR then
    result = "error() raised"

  elseif ctx.result == MAX_TRIES then
    result = ("max tries (%s) reached"):format(ctx.max_tries)

  elseif ctx.result == TIMEOUT then
    result = ("timed out after %ss"):format(ctx.elapsed)
  end

  if ctx.last_returned_value ~= nil then
    insert(errors, "Last returned value:")
    insert(errors, "")
    insert(errors, pretty_print(ctx.last_returned_value))
    insert(errors, "")
  end

  if ctx.last_raised_error ~= nil then
    insert(errors, "Last raised error:")
    insert(errors, "")
    insert(errors, pretty_print(ctx.last_raised_error))
    insert(errors, "")

    if ctx.traceback then
      insert(errors, ctx.traceback)
      insert(errors, "")
    end
  end

  if ctx.last_returned_error ~= nil then
    insert(errors, "Last returned error:")
    insert(errors, "")
    insert(errors, pretty_print(ctx.last_returned_error))
    insert(errors, "")
  end

  arguments[1] = ctx.message
  arguments[2] = result
  arguments[3] = table.concat(errors, "\n")
  arguments[4] = ctx.timeout
  arguments[5] = ctx.step
  arguments[6] = ctx.elapsed
  arguments[7] = ctx.tries
  arguments[8] = ctx.error_raised
  arguments.n = 8

  arguments.nofmt = {}
  for i = 1, arguments.n do
    arguments.nofmt[i] = true
  end

  return false, { ctx.last_error, n = 1 }
end


say:set("assertion.wait_until.failed", [[
Failed to assert eventual condition:

%q

Result: %s

%s
---

Timeout  = %s
Step     = %s
Elapsed  = %s
Tries    = %s
Raised   = %s
]])

luassert:register("assertion", "wait_until", wait_until,
                  "assertion.wait_until.failed")


local function wait_until_modifier(key)
  return function(state, arguments)
    local ctx = get_or_create_ctx(state)
    ctx[key] = ctx:validate(key, arguments[1], key, 1)

    return state
  end
end

luassert:register("modifier", "with_timeout",
                  wait_until_modifier("timeout"))

luassert:register("modifier", "with_step",
                  wait_until_modifier("step"))

luassert:register("modifier", "with_max_tries",
                  wait_until_modifier("max_tries"))

-- luassert blows up on us if we try to use 'error' or 'errors'
luassert:register("modifier", "ignore_exceptions",
                  wait_until_modifier("ignore_exceptions"))

luassert:register("modifier", "with_debug",
                  wait_until_modifier("debug"))


---
-- @param ctx spec.helpers.wait.ctx
local function ctx_builder(ctx)
  local self = setmetatable({}, {
    __index = function(_, key)
      error("unknown modifier/assertion: " .. tostring(key), 2)
     end
  })

  local function with(field)
    return function(value)
      ctx[field] = ctx:validate(field, value, "with_" .. field, 2)
      return self
    end
  end

  self.with_timeout = with("timeout")
  self.with_step = with("step")
  self.with_max_tries = with("max_tries")
  self.with_debug = with("debug")

  self.ignore_exceptions = function(ignore)
    ctx.ignore_exceptions = ctx:validate("ignore_exceptions", ignore,
                                         "ignore_exceptions", 2)
    return self
  end

  self.is_truthy = function(msg)
    ctx.condition = "truthy"
    return luassert.wait_until(ctx, msg)
  end

  self.is_falsy = function(msg)
    ctx.condition = "falsy"
    return luassert.wait_until(ctx, msg)
  end

  self.has_error = function(msg)
    ctx.condition = "error"
    return luassert.wait_until(ctx, msg)
  end

  self.has_no_error = function(msg)
    ctx.condition = "no_error"
    return luassert.wait_until(ctx, msg)
  end

  return self
end


local function eventually(state, arguments)
  local ctx = get_or_create_ctx(state)

  ctx.fn = first_non_nil(arguments[1], ctx.fn)

  check_type("function", 1, ctx.fn, "eventually")

  arguments[1] = ctx_builder(ctx)
  arguments.n = 1

  return true, arguments
end

luassert:register("assertion", "eventually", eventually)<|MERGE_RESOLUTION|>--- conflicted
+++ resolved
@@ -27,18 +27,9 @@
 local E_ARG_COUNT = "assertion.internal.argtolittle"
 local E_ARG_TYPE = "assertion.internal.badargtype"
 
-<<<<<<< HEAD
 
 --- spec.helpers.wait.ctx.result
 -- "timeout", "error", "success", "max tries"
-=======
----@alias spec.helpers.wait.ctx.result
----| "timeout"
----| "error"
----| "success"
----| "max tries"
-
->>>>>>> f74342db
 local TIMEOUT   = "timeout"
 local ERROR     = "error"
 local SUCCESS   = "success"
@@ -129,7 +120,6 @@
 
 
 ---
-<<<<<<< HEAD
 -- @table spec.helpers.wait.ctx
 --
 -- @field condition           "truthy"|"falsy"|"error"|"no_error"
@@ -148,25 +138,6 @@
 -- @field step                number
 -- @field timeout             number
 -- @field tries               number
-=======
----@field condition           "truthy"|"falsy"|"error"|"no_error"
----@field condition_met       boolean
----@field debug?              boolean
----@field elapsed             number
----@field last_raised_error   any
----@field error_raised        boolean
----@field fn                  function
----@field ignore_exceptions   boolean
----@field last_returned_error any
----@field last_returned_value any
----@field last_error          any
----@field message?            string
----@field result              spec.helpers.wait.ctx.result
----@field step                number
----@field timeout             number
----@field traceback           string|nil
----@field tries               number
->>>>>>> f74342db
 local wait_ctx = {
   condition           = nil,
   condition_met       = false,
