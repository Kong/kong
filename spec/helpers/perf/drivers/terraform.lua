-- This software is copyright Kong Inc. and its licensors.
-- Use of the software is subject to the agreement between your organization
-- and Kong Inc. If there is no such agreement, use is governed by and
-- subject to the terms of the Kong Master Software License Agreement found
-- at https://konghq.com/enterprisesoftwarelicense/.
-- [ END OF LICENSE 0867164ffc95e54f04670b5169c09574bdbd9bba ]

local perf = require("spec.helpers.perf")
local pl_path = require("pl.path")
local cjson = require("cjson")
local tools = require("kong.tools.utils")
math.randomseed(os.time())

local _M = {}
local mt = {__index = _M}

local UPSTREAM_PORT = 8088
local KONG_ADMIN_PORT
local PG_PASSWORD = tools.random_string()
local KONG_ERROR_LOG_PATH = "/tmp/error.log"
-- threshold for load_avg / nproc, not based on specific research,
-- just a arbitrary number to ensure test env is normalized
local LOAD_NORMALIZED_THRESHOLD = 0.2

function _M.new(opts)
  local provider = opts and opts.provider or "equinix-metal"
  local work_dir = "./spec/fixtures/perf/terraform/" .. provider
  if not pl_path.exists(work_dir) then
    error("Hosting provider " .. provider .. " unsupported: expect " .. work_dir .. " to exists", 2)
  end

  local tfvars = ""
  if opts and opts.tfvars then
    for k, v in pairs(opts.tfvars) do
      tfvars = string.format("%s -var '%s=%s' ", tfvars, k, v)
    end
  end

  return setmetatable({
    opts = opts,
    log = perf.new_logger("[terraform]"),
    ssh_log = perf.new_logger("[terraform][ssh]"),
    provider = provider,
    work_dir = work_dir,
    tfvars = tfvars,
    kong_ip = nil,
    kong_internal_ip = nil,
    worker_ip = nil,
    worker_internal_ip = nil,
    systemtap_sanity_checked = false,
    systemtap_dest_path = nil,
    daily_image_desc = nil,
  }, mt)
end

local function ssh_execute_wrap(self, ip, cmd)
  -- to quote a ', one need to finish the current ', quote the ' then start a new '
  cmd = string.gsub(cmd, "'", "'\\''")
  return "ssh " ..
          "-o IdentityFile=" .. self.work_dir .. "/id_rsa " .. -- TODO: no hardcode
          "-o TCPKeepAlive=yes -o ServerAliveInterval=300 " ..
          -- turn on connection multiplexing
          "-o ControlPath=" .. self.work_dir .. "/cm-%r@%h:%p " ..
          "-o ControlMaster=auto -o ControlPersist=10m " ..
          -- no interactive prompt for saving hostkey
          "-o UserKnownHostsFile=/dev/null -o StrictHostKeyChecking=no " ..
          "root@" .. ip .. " '" .. cmd .. "'"
end

-- if remote_ip is set, run remotely; else run on host machine
local function execute_batch(self, remote_ip, cmds, continue_on_error)
  for _, cmd in ipairs(cmds) do
    if remote_ip then
      cmd = ssh_execute_wrap(self, remote_ip, cmd)
    end
    local _, err = perf.execute(cmd, {
      logger = (remote_ip and self.ssh_log or self.log).log_exec
    })
    if err then
      if not continue_on_error then
        return false, "failed in \"" .. cmd .. "\": ".. (err or "nil")
      end
      self.log.warn("execute ", cmd, " has error: ", (err or "nil"))
    end
  end
  return true
end

function _M:setup(opts)
  local bin, _ = perf.execute("which terraform")
  if not bin then
    return nil, "terraform binary not found"
  end

  local ok, err
  -- terraform apply
  self.log.info("Running terraform to provision instances...")

  ok, err = execute_batch(self, nil, {
    "terraform version",
    "cd " .. self.work_dir .. " && terraform init",
    "cd " .. self.work_dir .. " && terraform apply -auto-approve " .. self.tfvars,
  })
  if not ok then
    return false, err
  end

  -- grab outputs
  local res, err = perf.execute("cd " .. self.work_dir .. " && terraform show -json")
  if err then
    return false, "terraform show: " .. err
  end
  res = cjson.decode(res)

  self.kong_ip = res.values.outputs["kong-ip"].value
  self.kong_internal_ip = res.values.outputs["kong-internal-ip"].value
  self.worker_ip = res.values.outputs["worker-ip"].value
  self.worker_internal_ip = res.values.outputs["worker-internal-ip"].value

  -- install psql docker on kong
  ok, err = execute_batch(self, self.kong_ip, {
    "sudo systemctl stop unattended-upgrades || true", "sudo apt-get purge -y unattended-upgrades",
    "sudo apt-get update", "sudo apt-get install -y --force-yes docker.io",
    "docker rm -f kong-database || true", -- if exist remove it
    "docker run -d -p5432:5432 "..
            "-e POSTGRES_PASSWORD=" .. PG_PASSWORD .. " " ..
            "-e POSTGRES_DB=kong_tests " ..
<<<<<<< HEAD
            "-e POSTGRES_USER=kong --name=kong-database postgres:13 -c max_connections=5000",
=======
            "-e POSTGRES_USER=kong --name=kong-database postgres:11 postgres -N 2333",
>>>>>>> 5d721ac9
  })
  if not ok then
    return ok, err
  end

  -- wait
  local cmd = ssh_execute_wrap(self, self.kong_ip,
                              "docker logs -f kong-database")
  if not perf.wait_output(cmd, "is ready to accept connections", 5) then
    return false, "timeout waiting psql to start (5s)"
  end
  -- slightly wait a bit: why?
  ngx.sleep(1)

  perf.setenv("KONG_PG_HOST", self.kong_ip)
  perf.setenv("KONG_PG_PASSWORD", PG_PASSWORD)
  -- self.log.debug("(In a low voice) pg_password is " .. PG_PASSWORD)

  self.log.info("Infra is up! However, executing psql remotely may take a while...")
  for i=1, 3 do
    perf.clear_loaded_package()

    local pok, pret = pcall(require, "spec.helpers")
    if pok then
      pret.admin_client = function(timeout)
        return pret.http_client(self.kong_ip, KONG_ADMIN_PORT, timeout or 60000)
      end
      perf.unsetenv("KONG_PG_HOST")
      perf.unsetenv("KONG_PG_PASSWORD")

      return pret
    end
    self.log.warn("unable to load spec.helpers: " .. (pret or "nil") .. ", try " .. i)
    ngx.sleep(1)
  end
  error("Unable to load spec.helpers")
end

function _M:teardown(full)
  if full then
    -- terraform destroy
    self.log.info("Running terraform to destroy instances...")

    local ok, err = execute_batch(self, nil, {
      "terraform version",
      "cd " .. self.work_dir .. " && terraform init",
      "cd " .. self.work_dir .. " && terraform destroy -auto-approve " .. self.tfvars,
    })
    if not ok then
      return false, err
    end
  end

  perf.git_restore()

  -- otherwise do nothing
  return true
end

function _M:start_worker(conf, port_count)
  conf = conf or ""
  local listeners = {}
  for i=1,port_count do
    listeners[i] = ("listen %d reuseport;"):format(UPSTREAM_PORT+i-1)
  end
  listeners = table.concat(listeners, "\n")

  conf = ngx.encode_base64(([[
  worker_processes auto;
  worker_cpu_affinity auto;
  error_log /var/log/nginx/error.log;
  pid /run/nginx.pid;
  worker_rlimit_nofile 20480;

  events {
     accept_mutex off;
     worker_connections 10620;
  }

  http {
     access_log off;
     server_tokens off;
     keepalive_requests 10000;
     tcp_nodelay on;

     server {
         %s
         location =/health {
            return 200;
         }
         location / {
             return 200 " performancetestperformancetestperformancetestperformancetestperformancetest";
         }
         %s
     }
  }]]):format(listeners, conf)):gsub("\n", "")

  local ok, err = execute_batch(self, self.worker_ip, {
    "sudo id",
    "echo performance | sudo tee /sys/devices/system/cpu/cpu*/cpufreq/scaling_governor",
    "sudo systemctl stop unattended-upgrades || true", "sudo apt-get purge -y unattended-upgrades",
    "sudo apt-get update", "sudo apt-get install -y --force-yes nginx",
    -- ubuntu where's wrk in apt?
    "wget -nv http://mirrors.kernel.org/ubuntu/pool/universe/w/wrk/wrk_4.1.0-3_amd64.deb -O wrk.deb",
    "dpkg -l wrk || (sudo dpkg -i wrk.deb || sudo apt-get -f -y install)",
    "echo " .. conf .. " | sudo base64 -d > /etc/nginx/nginx.conf",
    "sudo nginx -t",
    "sudo systemctl restart nginx",
  })
  if not ok then
    return nil, err
  end

  local uris = {}
  for i=1,port_count do
    uris[i] = "http://" .. self.worker_internal_ip .. ":" .. UPSTREAM_PORT+i-1
  end
  return uris
end

function _M:start_kong(version, kong_conf, driver_conf)
  kong_conf = kong_conf or {}
  kong_conf["pg_password"] = PG_PASSWORD
  kong_conf["pg_database"] = "kong_tests"

  kong_conf['proxy_access_log'] = "/dev/null"
  kong_conf['proxy_error_log'] = KONG_ERROR_LOG_PATH
  kong_conf['admin_error_log'] = KONG_ERROR_LOG_PATH

  -- we set ip_local_port_range='10240 65535' make sure the random
  -- port doesn't fall into that range
  KONG_ADMIN_PORT = math.floor(math.random()*9000+1024)
  kong_conf['admin_listen'] = "0.0.0.0:" .. KONG_ADMIN_PORT
  kong_conf['anonymous_reports'] = "off"
  if not kong_conf['vitals'] then
    kong_conf['vitals'] = "off"
  end

  local kong_license_blob = ""
  if kong_conf['license_data'] then
    kong_license_blob = kong_conf['license_data']
    kong_conf['license_data'] = nil
  end

  local kong_conf_blob = ""
  for k, v in pairs(kong_conf) do
    kong_conf_blob = string.format("%s\n%s=%s\n", kong_conf_blob, k, v)
  end
  kong_conf_blob = ngx.encode_base64(kong_conf_blob):gsub("\n", "")

  local use_git

  if version:startswith("git:") then
    perf.git_checkout(version:sub(#("git:")+1))
    use_git = true

    version = perf.get_kong_version()
    self.log.debug("current git hash resolves to Kong version ", version)
  end

  local download_path
  if version:sub(1, 1) == "2" then
    if version:match("%d+%.%d+%.%d+%.%d+") then -- EE
      download_path = "https://download.konghq.com/gateway-2.x-ubuntu-focal/pool/all/k/kong-enterprise-edition/kong-enterprise-edition_" ..
                      version .. "_all.deb"
    elseif version:match("rc") or version:match("beta") then
      download_path = "https://download-stage.konghq.com/gateway-2.x-ubuntu-focal/pool/all/k/kong/kong_" ..
                      version .. "_amd64.deb"
    else
      download_path = "https://download.konghq.com/gateway-2.x-ubuntu-focal/pool/all/k/kong/kong_" ..
                      version .. "_amd64.deb"
    end
  else
    error("Unknown download location for Kong version " .. version)
  end

  local docker_extract_cmds
  self.daily_image_desc = nil
  -- daily image are only used when testing with git
  -- testing upon release artifact won't apply daily image files
<<<<<<< HEAD
  local daily_image = "kong/kong-gateway-internal:master-nightly-ubuntu20.04"
  if self.opts.use_daily_image and use_git then
    docker_extract_cmds = {
      "docker login -u " .. (os.getenv("DOCKER_USERNAME") or "x") ..
                    " -p " .. (os.getenv("DOCKER_PASSWORD") or "x"),
      "docker rm -f daily || true",
      "docker rmi -f " .. daily_image,
      "docker pull " .. daily_image,
      "docker create --name daily " .. daily_image,
=======
  if self.opts.use_daily_image and use_git then
    local image = "kong/kong"
    local tag, err = perf.get_newest_docker_tag(image, "ubuntu20.04")
    if not tag then
      return nil, "failed to use daily image: " .. err
    end
    self.log.debug("daily image " .. tag.name .." was pushed at ", tag.last_updated)
    self.daily_image_desc = tag.name .. ", " .. tag.last_updated

    docker_extract_cmds = {
      "docker rm -f daily || true",
      "docker pull " .. image .. ":" .. tag.name,
      "docker create --name daily " .. image .. ":" .. tag.name,
>>>>>>> 5d721ac9
      "sudo rm -rf /tmp/lua && sudo docker cp daily:/usr/local/share/lua/5.1/. /tmp/lua",
      -- don't overwrite kong source code, use them from current git repo instead
      "sudo rm -rf /tmp/lua/kong && sudo cp -r /tmp/lua/. /usr/local/share/lua/5.1/",
    }

    for _, dir in ipairs({"/usr/local/openresty",
                          "/usr/local/kong/include", "/usr/local/kong/lib"}) do
      -- notice the /. it makes sure the content not the directory itself is copied
      table.insert(docker_extract_cmds, "sudo docker cp daily:" .. dir .."/. " .. dir)
    end

<<<<<<< HEAD
    table.insert(docker_extract_cmds, "rm -rf /tmp/lua && sudo docker cp daily:/usr/local/share/lua/5.1/. /tmp/lua")
    table.insert(docker_extract_cmds, "sudo rm -rf /tmp/lua/kong && sudo cp -r /tmp/lua/. /usr/local/share/lua/5.1/")
=======
>>>>>>> 5d721ac9
    table.insert(docker_extract_cmds, "sudo kong check")
  end

  local ok, err = execute_batch(self, self.kong_ip, {
    "echo > " .. KONG_ERROR_LOG_PATH,
    "sudo id",
    -- set cpu scheduler to performance, it should lock cpufreq to static freq
    "echo performance | sudo tee /sys/devices/system/cpu/cpu*/cpufreq/scaling_governor",
    -- increase outgoing port range to avoid 99: Cannot assign requested address
    "sudo sysctl net.ipv4.ip_local_port_range='10240 65535'",
    -- stop and remove kong if installed
    "dpkg -l kong && (sudo kong stop; sudo dpkg -r kong) || true",
    -- stop and remove kong-ee if installed
    "dpkg -l kong-enterprise-edition && (sudo kong stop; sudo dpkg -r kong-enterprise-edition) || true",
    -- have to do the pkill sometimes, because kong stop allow the process to linger for a while
    "sudo pkill -F /usr/local/kong/pids/nginx.pid || true",
    -- remove all lua files, not only those installed by package
    "sudo rm -rf /usr/local/share/lua/5.1/kong",
    "wget -nv " .. download_path .. " -O kong-" .. version .. ".deb",
    "sudo dpkg -i kong-" .. version .. ".deb || sudo apt-get -f -y install",
    "echo " .. kong_conf_blob .. " | sudo base64 -d > /etc/kong/kong.conf",
    "echo " .. kong_license_blob .. " | sudo base64 -d > /etc/kong/license.json",
    "sudo kong check",
  })
  if not ok then
    return false, err
  end

  if docker_extract_cmds then
    local ok, err = execute_batch(self, self.kong_ip, docker_extract_cmds)
    if not ok then
      return false, "error extracting docker daily image:" .. err
    end
<<<<<<< HEAD

    local manifest, err = perf.execute(ssh_execute_wrap(self, self.kong_ip, "docker inspect " .. daily_image))
    if err then
      return nil, "failed to inspect daily image: " .. err
    end
    local labels, err = perf.parse_docker_image_labels(manifest)
    if not labels then
      return nil, "failed to use parse daily image manifest: " .. err
    end

    self.log.debug("daily image " .. labels.version .." was pushed at ", labels.created)
    self.daily_image_desc = labels.version .. ", " .. labels.created
=======
>>>>>>> 5d721ac9
  end

  local ok, err = execute_batch(self, nil, {
    -- upload
    use_git and ("tar zc kong | " .. ssh_execute_wrap(self, self.kong_ip,
<<<<<<< HEAD
      "sudo tar zx -C /usr/local/share/lua/5.1; find /usr/local/openresty/site/lualib/kong/ -name '*.ljbc' -delete; true"))
      or "echo use stock files",
    use_git and (ssh_execute_wrap(self, self.kong_ip,
      "sudo cp -r /usr/local/share/lua/5.1/kong/include/. /usr/local/kong/include/"))
      or "echo use stock files",
    use_git and ("tar zc plugins-ee/*/kong/plugins/* --transform='s,plugins-ee/[^/]*/kong,kong,' | " ..
      ssh_execute_wrap(self, self.kong_ip, "sudo tar zx -C /usr/local/share/lua/5.1"))
      or "echo use stock files",
    -- new migrations
    ssh_execute_wrap(self, self.kong_ip,
      "kong migrations up -y && kong migrations finish -y"),
=======
      "sudo tar zx -C /usr/local/share/lua/5.1")) or "echo use stock files",
    use_git and (ssh_execute_wrap(self, self.kong_ip,
      "sudo cp -r /usr/local/share/lua/5.1/kong/include/. /usr/local/kong/include/ || true"))
      or "echo use stock proto files",
    -- new migrations
    ssh_execute_wrap(self, self.kong_ip,
    "kong migrations up -y && kong migrations finish -y"),
>>>>>>> 5d721ac9
    -- start kong
    ssh_execute_wrap(self, self.kong_ip,
      "ulimit -n 655360; kong start || kong restart"),
  })
  if not ok then
    return false, err
  end

  return true
end

function _M:stop_kong()
  local load = perf.execute(ssh_execute_wrap(self, self.kong_ip,
              "cat /proc/loadavg")):match("[%d%.]+")
  self.log.debug("Kong node end 1m loadavg is ", load)

  return perf.execute(ssh_execute_wrap(self, self.kong_ip, "kong stop"),
                                { logger = self.ssh_log.log_exec })
end

function _M:get_start_load_cmd(stub, script, uri)
  if not uri then
    uri = string.format("http://%s:8000", self.kong_internal_ip)
  end

  local script_path
  if script then
    script_path = string.format("/tmp/wrk-%s.lua", tools.random_string())
    local out, err = perf.execute(
      ssh_execute_wrap(self, self.worker_ip, "tee " .. script_path),
      {
        stdin = script,
      })
    if err then
      return false, "failed to write script in remote machine: " .. (out or err)
    end
  end

  script_path = script_path and ("-s " .. script_path) or ""

  local nproc = tonumber(perf.execute(ssh_execute_wrap(self, self.kong_ip, "nproc")))
  local load, load_normalized
  while true do
    load = perf.execute(ssh_execute_wrap(self, self.kong_ip,
              "cat /proc/loadavg")):match("[%d%.]+")
    load_normalized = tonumber(load) / nproc
    if load_normalized < LOAD_NORMALIZED_THRESHOLD then
      break
    end
    self.log.info("waiting for Kong node 1m loadavg to drop under ",
                  nproc * LOAD_NORMALIZED_THRESHOLD)
    ngx.sleep(15)
  end
  self.log.debug("Kong node start 1m loadavg is ", load)

  return ssh_execute_wrap(self, self.worker_ip,
            stub:format(script_path, uri))
end

function _M:get_admin_uri(kong_id)
  return string.format("http://%s:%s", self.kong_internal_ip, KONG_ADMIN_PORT)
end

local function check_systemtap_sanity(self)
  local _, err = perf.execute(ssh_execute_wrap(self, self.kong_ip, "which stap"))
  if err then
    local ok, err = execute_batch(self, self.kong_ip, {
      "apt-get install g++ libelf-dev libdw-dev libssl-dev libsqlite3-dev libnss3-dev pkg-config python3 make -y --force-yes",
      "wget https://sourceware.org/systemtap/ftp/releases/systemtap-4.6.tar.gz -O systemtap.tar.gz",
      "tar xf systemtap.tar.gz",
      "cd systemtap-*/ && " ..
        "./configure --enable-sqlite --enable-bpf --enable-nls --enable-nss --enable-avahi && " ..
        "make PREFIX=/usr -j$(nproc) && "..
        "make install"
    })
    if not ok then
      return false, "failed to build systemtap: " .. err
    end
  end

  local ok, err = execute_batch(self, self.kong_ip, {
    "apt-get install gcc linux-headers-$(uname -r) -y --force-yes",
    "which stap",
    "stat /tmp/stapxx || git clone https://github.com/Kong/stapxx /tmp/stapxx",
    "stat /tmp/perf-ost || git clone https://github.com/openresty/openresty-systemtap-toolkit /tmp/perf-ost",
    "stat /tmp/perf-fg || git clone https://github.com/brendangregg/FlameGraph /tmp/perf-fg"
  })
  if not ok then
    return false, err
  end

  -- try compile the kernel module
  local out, err = perf.execute(ssh_execute_wrap(self, self.kong_ip,
          "sudo stap -ve 'probe begin { print(\"hello\\n\"); exit();}'"))
  if err then
    return nil, "systemtap failed to compile kernel module: " .. (out or "nil") ..
                " err: " .. (err or "nil") .. "\n Did you install gcc and kernel headers?"
  end

  return true
end

function _M:get_start_stapxx_cmd(sample, ...)
  if not self.systemtap_sanity_checked then
    local ok, err = check_systemtap_sanity(self)
    if not ok then
      return nil, err
    end
    self.systemtap_sanity_checked = true
  end

  -- find one of kong's child process hopefully it's a worker
  -- (does kong have cache loader/manager?)
  local pid, err = perf.execute(ssh_execute_wrap(self, self.kong_ip,
                      "pid=$(cat /usr/local/kong/pids/nginx.pid); " ..
                      "cat /proc/$pid/task/$pid/children | awk '{print $1}'"))
  if not pid or not tonumber(pid) then
    return nil, "failed to get Kong worker PID: " .. (err or "nil")
  end

  local args = table.concat({...}, " ")

  self.systemtap_dest_path = "/tmp/" .. tools.random_string()
  return ssh_execute_wrap(self, self.kong_ip,
            "sudo /tmp/stapxx/stap++ /tmp/stapxx/samples/" .. sample ..
            " --skip-badvars -D MAXSKIPPED=1000000 -x " .. pid ..
            " " .. args ..
            " > " .. self.systemtap_dest_path .. ".bt"
          )
end

function _M:get_wait_stapxx_cmd(timeout)
  return ssh_execute_wrap(self, self.kong_ip, "lsmod | grep stap_")
end

function _M:generate_flamegraph(title, opts)
  local path = self.systemtap_dest_path
  self.systemtap_dest_path = nil

  local out, _ = perf.execute(ssh_execute_wrap(self, self.kong_ip, "cat " .. path .. ".bt"))
  if not out or #out == 0 then
    return nil, "systemtap output is empty, possibly no sample are captured"
  end

  local ok, err = execute_batch(self, self.kong_ip, {
    -- if there's any error like ee with compiled bytecode, skip fix-lua-bt
    "/tmp/perf-ost/fix-lua-bt " .. path .. ".bt > " .. path .. ".fbt || true",
    "stat " .. path .. ".fbt || cp " .. path .. ".bt " .. path .. ".fbt",
    "/tmp/perf-fg/stackcollapse-stap.pl " .. path .. ".fbt > " .. path .. ".cbt",
    "/tmp/perf-fg/flamegraph.pl --title='" .. title .. "' " .. (opts or "") .. " " .. path .. ".cbt > " .. path .. ".svg",
  })
  if not ok then
    return false, err
  end

  local out, _ = perf.execute(ssh_execute_wrap(self, self.kong_ip, "cat " .. path .. ".svg"))

  perf.execute(ssh_execute_wrap(self, self.kong_ip, "rm -v " .. path .. ".*"),
              { logger = self.ssh_log.log_exec })

  return out
end

function _M:save_error_log(path)
  return perf.execute(ssh_execute_wrap(self, self.kong_ip,
          "cat " .. KONG_ERROR_LOG_PATH) .. " >'" .. path .. "'",
          { logger = self.ssh_log.log_exec })
end

function _M:save_pgdump(path)
  return perf.execute(ssh_execute_wrap(self, self.kong_ip,
<<<<<<< HEAD
      "docker exec -i kong-database psql -Ukong kong_tests") .. " >'" .. path .. "'",
=======
      "docker exec -i kong-database psql -Ukong kong_tests --data-only") .. " >'" .. path .. "'",
>>>>>>> 5d721ac9
      { logger = self.ssh_log.log_exec })
end

function _M:load_pgdump(path, dont_patch_service)
  local _, err = perf.execute("cat " .. path .. "| " .. ssh_execute_wrap(self, self.kong_ip,
      "docker exec -i kong-database psql -Ukong kong_tests"),
      { logger = self.ssh_log.log_exec })
  if err then
    return false, err
  end

  if dont_patch_service then
    return true
  end

  return perf.execute("echo \"UPDATE services set host='" .. self.worker_ip ..
                                                "', port=" .. UPSTREAM_PORT ..
                                                ", protocol='http';\" | " ..
      ssh_execute_wrap(self, self.kong_ip,
      "docker exec -i kong-database psql -Ukong kong_tests"),
      { logger = self.ssh_log.log_exec })
end

function _M:get_based_version()
  return self.daily_image_desc or perf.get_kong_version()
end

return _M<|MERGE_RESOLUTION|>--- conflicted
+++ resolved
@@ -125,11 +125,7 @@
     "docker run -d -p5432:5432 "..
             "-e POSTGRES_PASSWORD=" .. PG_PASSWORD .. " " ..
             "-e POSTGRES_DB=kong_tests " ..
-<<<<<<< HEAD
             "-e POSTGRES_USER=kong --name=kong-database postgres:13 -c max_connections=5000",
-=======
-            "-e POSTGRES_USER=kong --name=kong-database postgres:11 postgres -N 2333",
->>>>>>> 5d721ac9
   })
   if not ok then
     return ok, err
@@ -310,7 +306,6 @@
   self.daily_image_desc = nil
   -- daily image are only used when testing with git
   -- testing upon release artifact won't apply daily image files
-<<<<<<< HEAD
   local daily_image = "kong/kong-gateway-internal:master-nightly-ubuntu20.04"
   if self.opts.use_daily_image and use_git then
     docker_extract_cmds = {
@@ -320,21 +315,6 @@
       "docker rmi -f " .. daily_image,
       "docker pull " .. daily_image,
       "docker create --name daily " .. daily_image,
-=======
-  if self.opts.use_daily_image and use_git then
-    local image = "kong/kong"
-    local tag, err = perf.get_newest_docker_tag(image, "ubuntu20.04")
-    if not tag then
-      return nil, "failed to use daily image: " .. err
-    end
-    self.log.debug("daily image " .. tag.name .." was pushed at ", tag.last_updated)
-    self.daily_image_desc = tag.name .. ", " .. tag.last_updated
-
-    docker_extract_cmds = {
-      "docker rm -f daily || true",
-      "docker pull " .. image .. ":" .. tag.name,
-      "docker create --name daily " .. image .. ":" .. tag.name,
->>>>>>> 5d721ac9
       "sudo rm -rf /tmp/lua && sudo docker cp daily:/usr/local/share/lua/5.1/. /tmp/lua",
       -- don't overwrite kong source code, use them from current git repo instead
       "sudo rm -rf /tmp/lua/kong && sudo cp -r /tmp/lua/. /usr/local/share/lua/5.1/",
@@ -346,11 +326,8 @@
       table.insert(docker_extract_cmds, "sudo docker cp daily:" .. dir .."/. " .. dir)
     end
 
-<<<<<<< HEAD
     table.insert(docker_extract_cmds, "rm -rf /tmp/lua && sudo docker cp daily:/usr/local/share/lua/5.1/. /tmp/lua")
     table.insert(docker_extract_cmds, "sudo rm -rf /tmp/lua/kong && sudo cp -r /tmp/lua/. /usr/local/share/lua/5.1/")
-=======
->>>>>>> 5d721ac9
     table.insert(docker_extract_cmds, "sudo kong check")
   end
 
@@ -384,7 +361,6 @@
     if not ok then
       return false, "error extracting docker daily image:" .. err
     end
-<<<<<<< HEAD
 
     local manifest, err = perf.execute(ssh_execute_wrap(self, self.kong_ip, "docker inspect " .. daily_image))
     if err then
@@ -397,14 +373,11 @@
 
     self.log.debug("daily image " .. labels.version .." was pushed at ", labels.created)
     self.daily_image_desc = labels.version .. ", " .. labels.created
-=======
->>>>>>> 5d721ac9
   end
 
   local ok, err = execute_batch(self, nil, {
     -- upload
     use_git and ("tar zc kong | " .. ssh_execute_wrap(self, self.kong_ip,
-<<<<<<< HEAD
       "sudo tar zx -C /usr/local/share/lua/5.1; find /usr/local/openresty/site/lualib/kong/ -name '*.ljbc' -delete; true"))
       or "echo use stock files",
     use_git and (ssh_execute_wrap(self, self.kong_ip,
@@ -416,15 +389,6 @@
     -- new migrations
     ssh_execute_wrap(self, self.kong_ip,
       "kong migrations up -y && kong migrations finish -y"),
-=======
-      "sudo tar zx -C /usr/local/share/lua/5.1")) or "echo use stock files",
-    use_git and (ssh_execute_wrap(self, self.kong_ip,
-      "sudo cp -r /usr/local/share/lua/5.1/kong/include/. /usr/local/kong/include/ || true"))
-      or "echo use stock proto files",
-    -- new migrations
-    ssh_execute_wrap(self, self.kong_ip,
-    "kong migrations up -y && kong migrations finish -y"),
->>>>>>> 5d721ac9
     -- start kong
     ssh_execute_wrap(self, self.kong_ip,
       "ulimit -n 655360; kong start || kong restart"),
@@ -596,11 +560,7 @@
 
 function _M:save_pgdump(path)
   return perf.execute(ssh_execute_wrap(self, self.kong_ip,
-<<<<<<< HEAD
-      "docker exec -i kong-database psql -Ukong kong_tests") .. " >'" .. path .. "'",
-=======
       "docker exec -i kong-database psql -Ukong kong_tests --data-only") .. " >'" .. path .. "'",
->>>>>>> 5d721ac9
       { logger = self.ssh_log.log_exec })
 end
 
