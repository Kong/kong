-- This software is copyright Kong Inc. and its licensors.
-- Use of the software is subject to the agreement between your organization
-- and Kong Inc. If there is no such agreement, use is governed by and
-- subject to the terms of the Kong Master Software License Agreement found
-- at https://konghq.com/enterprisesoftwarelicense/.
-- [ END OF LICENSE 0867164ffc95e54f04670b5169c09574bdbd9bba ]

local perf = require("spec.helpers.perf")
local pl_path = require("pl.path")
local cjson = require("cjson")
local tools = require("kong.tools.utils")
math.randomseed(os.time())

local _M = {}
local mt = {__index = _M}

local UPSTREAM_PORT = 8088
local KONG_ADMIN_PORT
local PG_PASSWORD = tools.random_string()
local KONG_ERROR_LOG_PATH = "/tmp/error.log"
local KONG_DEFAULT_HYBRID_CERT = "/tmp/kong-hybrid-cert.pem"
local KONG_DEFAULT_HYBRID_CERT_KEY = "/tmp/kong-hybrid-key.pem"
-- threshold for load_avg / nproc, not based on specific research,
-- just a arbitrary number to ensure test env is normalized
local LOAD_NORMALIZED_THRESHOLD = 0.2

function _M.new(opts)
  local provider = opts and opts.provider or "equinix-metal"
  local work_dir = "./spec/fixtures/perf/terraform/" .. provider
  if not pl_path.exists(work_dir) then
    error("Hosting provider " .. provider .. " unsupported: expect " .. work_dir .. " to exists", 2)
  end

  local tfvars = ""
  if opts and opts.tfvars then
    for k, v in pairs(opts.tfvars) do
      tfvars = string.format("%s -var '%s=%s' ", tfvars, k, v)
    end
  end

  local ssh_user = "root"
  if opts.provider == "aws-ec2" then
    ssh_user = "ubuntu"
  end

  return setmetatable({
    opts = opts,
    log = perf.new_logger("[terraform]"),
    ssh_log = perf.new_logger("[terraform][ssh]"),
    provider = provider,
    work_dir = work_dir,
    tfvars = tfvars,
    kong_ip = nil,
    kong_internal_ip = nil,
    worker_ip = nil,
    worker_internal_ip = nil,
    systemtap_sanity_checked = false,
    systemtap_dest_path = nil,
    daily_image_desc = nil,
    ssh_user = ssh_user,
  }, mt)
end

local function ssh_execute_wrap(self, ip, cmd)
  -- to quote a ', one need to finish the current ', quote the ' then start a new '
  cmd = string.gsub(cmd, "'", "'\\''")
  return "ssh " ..
          "-o IdentityFile=" .. self.work_dir .. "/id_rsa " .. -- TODO: no hardcode
          -- timeout is detected 3xServerAliveInterval
          "-o TCPKeepAlive=yes -o ServerAliveInterval=10 " ..
          -- turn on connection multiplexing
          "-o ControlPath=" .. self.work_dir .. "/cm-%r@%h:%p " ..
          "-o ControlMaster=auto -o ControlPersist=5m " ..
          -- no interactive prompt for saving hostkey
          "-o UserKnownHostsFile=/dev/null -o StrictHostKeyChecking=no " ..
          -- silence warnings like "Permanently added xxx"
          "-o LogLevel=ERROR " ..
          self.ssh_user .. "@" .. ip .. " '" .. cmd .. "'"
end

-- if remote_ip is set, run remotely; else run on host machine
local function execute_batch(self, remote_ip, cmds, continue_on_error)
  for _, cmd in ipairs(cmds) do
    if remote_ip then
      cmd = ssh_execute_wrap(self, remote_ip, cmd)
    end
    local _, err = perf.execute(cmd, {
      logger = (remote_ip and self.ssh_log or self.log).log_exec
    })
    if err then
      if not continue_on_error then
        return false, "failed in \"" .. cmd .. "\": ".. (err or "nil")
      end
      self.log.warn("execute ", cmd, " has error: ", (err or "nil"))
    end
  end
  return true
end

function _M:remote_execute(node_type, cmds, continue_on_error)
  local ip
  if node_type == "kong" then
    ip = self.kong_ip
  elseif node_type == "worker" then
    ip = self.worker_ip
  elseif node_type == "db" then
    ip = self.db_ip
  else
    return false, "unknown node type: " .. node_type
  end
  return execute_batch(self, ip, cmds, continue_on_error)
end

function _M:setup(opts)
  local bin, err = perf.execute("which terraform")
  if err or #bin == 0 then
    return nil, "terraform binary not found"
  end

  local ok, _
  -- terraform apply
  self.log.info("Running terraform to provision instances...")

  _, err = execute_batch(self, nil, {
    "terraform version",
    "cd " .. self.work_dir .. " && terraform init",
    "cd " .. self.work_dir .. " && terraform apply -auto-approve " .. self.tfvars,
  })
  if err then
    return false, err
  end

  -- grab outputs
  local res
  res, err = perf.execute("cd " .. self.work_dir .. " && terraform output -json")
  if err then
    return false, "terraform show: " .. err
  end
  res = cjson.decode(res)

  self.kong_ip = res["kong-ip"].value
  self.kong_internal_ip = res["kong-internal-ip"].value
  if self.opts.seperate_db_node then
    self.db_ip = res["db-ip"].value
    self.db_internal_ip = res["db-internal-ip"].value
  else
    self.db_ip = self.kong_ip
    self.db_internal_ip = self.kong_internal_ip
  end
  self.worker_ip = res["worker-ip"].value
  self.worker_internal_ip = res["worker-internal-ip"].value

  -- install psql docker on db instance
  ok, err = execute_batch(self, self.db_ip, {
    "sudo apt-get purge unattended-upgrades -y",
    "sudo apt-get update -qq", "sudo DEBIAN_FRONTEND=\"noninteractive\" apt-get install -y --force-yes docker.io",
    "sudo docker rm -f kong-database || true", -- if exist remove it
    "sudo docker volume rm $(sudo docker volume ls -qf dangling=true) || true", -- cleanup postgres volumes if any
    "sudo docker run -d -p5432:5432 "..
            "-e POSTGRES_PASSWORD=" .. PG_PASSWORD .. " " ..
            "-e POSTGRES_DB=kong_tests " ..
            "-e POSTGRES_USER=kong --name=kong-database postgres:13 -c max_connections=5000",
  })
  if not ok then
    return ok, err
  end

  -- wait
  local cmd = ssh_execute_wrap(self, self.db_ip,
                              "sudo docker logs -f kong-database")
  if not perf.wait_output(cmd, "is ready to accept connections", 5) then
    return false, "timeout waiting psql to start (5s)"
  end

  return true
end

function _M:teardown(full)
  self.setup_kong_called = false

  if full then
    -- terraform destroy
    self.log.info("Running terraform to destroy instances...")

    local ok, err = execute_batch(self, nil, {
      "terraform version",
      "cd " .. self.work_dir .. " && terraform init",
      "cd " .. self.work_dir .. " && terraform destroy -auto-approve " .. self.tfvars,
    })
    if not ok then
      return false, err
    end
  end

  perf.git_restore()

  -- otherwise do nothing
  return true
end

function _M:start_worker(conf, port_count)
  conf = conf or ""
  local listeners = {}
  for i=1,port_count do
    listeners[i] = ("listen %d reuseport;"):format(UPSTREAM_PORT+i-1)
  end
  listeners = table.concat(listeners, "\n")

  conf = ngx.encode_base64(([[
  worker_processes auto;
  worker_cpu_affinity auto;
  error_log /var/log/nginx/error.log;
  pid /run/nginx.pid;
  worker_rlimit_nofile 20480;

  events {
     accept_mutex off;
     worker_connections 10620;
  }

  http {
     access_log off;
     server_tokens off;
     keepalive_requests 10000;
     tcp_nodelay on;

     server {
         %s
         location =/health {
            return 200;
         }
         location / {
             return 200 " performancetestperformancetestperformancetestperformancetestperformancetest";
         }
         %s
     }
  }]]):format(listeners, conf)):gsub("\n", "")

  local ok, err = execute_batch(self, self.worker_ip, {
    "sudo id",
    "echo performance | sudo tee /sys/devices/system/cpu/cpu*/cpufreq/scaling_governor || true",
    "sudo apt-get purge unattended-upgrades -y",
    "sudo apt-get update -qq", "sudo DEBIAN_FRONTEND=\"noninteractive\" apt-get install -y --force-yes nginx gcc make unzip libssl-dev zlib1g-dev",
    "which wrk || (rm -rf wrk && git clone https://github.com/wg/wrk -b 4.2.0 && cd wrk && make -j$(nproc) WITH_OPENSSL=/usr && sudo cp wrk /usr/local/bin/wrk)",
    "which wrk2 || (rm -rf wrk2 && git clone https://github.com/giltene/wrk2 && cd wrk2 && make -j$(nproc) && sudo cp wrk /usr/local/bin/wrk2)",
    "echo " .. conf .. " | base64 -d | sudo tee /etc/nginx/nginx.conf",
    "sudo nginx -t",
    "sudo systemctl restart nginx",
  })
  if not ok then
    return nil, err
  end

  local uris = {}
  for i=1,port_count do
    uris[i] = "http://" .. self.worker_internal_ip .. ":" .. UPSTREAM_PORT+i-1
  end
  return uris
end

local function get_admin_port(self, kong_name)
  kong_name = kong_name or "default"
  local port, err = perf.execute(ssh_execute_wrap(self, self.kong_ip,
    "sudo cat /etc/kong/" .. kong_name .. ".conf | grep admin_listen | cut -d ':' -f 2 | grep -oP '\\d+' || true"))
  if port and tonumber(port) then
    return tonumber(port)
  else
    self.log.warn("unable to read admin port for " .. kong_name .. ", fallback to default port " .. KONG_ADMIN_PORT .. ": " .. tostring(err))
    return KONG_ADMIN_PORT
  end
end

local function prepare_spec_helpers(self, use_git, version)
  perf.setenv("KONG_PG_HOST", self.db_ip)
  perf.setenv("KONG_PG_PASSWORD", PG_PASSWORD)
  -- self.log.debug("(In a low voice) pg_password is " .. PG_PASSWORD)

  if not use_git then
    local current_spec_helpers_version = perf.get_kong_version(true)
    if current_spec_helpers_version ~= version then
      self.log.info("Current spec helpers version " .. current_spec_helpers_version ..
      " doesn't match with version to be tested " .. version .. ", checking out remote version")

      version = version:match("%d+%.%d+%.%d+%.%d+") or version:match("%d+%.%d+%.%d+")

      perf.git_checkout(version) -- throws
    end
  end

  self.log.info("Infra is up! However, preparing database remotely may take a while...")
  for i=1, 3 do
    perf.clear_loaded_package()

    -- just to let spec.helpers happy, we are not going to start kong locally
    require("kong.meta")._DEPENDENCIES.nginx = {"0.0.0.0", "9.9.9.9"}

    local pok, pret = pcall(require, "spec.helpers")
    package.loaded['kong.meta'] = nil
    require("kong.meta")

    if pok then
      pret.admin_client = function(timeout)
        return pret.http_client(self.kong_ip, get_admin_port(self), timeout or 60000)
      end
      perf.unsetenv("KONG_PG_HOST")
      perf.unsetenv("KONG_PG_PASSWORD")

      return pret
    end
    self.log.warn("unable to load spec.helpers: " .. (pret or "nil") .. ", try " .. i)
    ngx.sleep(1)
  end
  error("Unable to load spec.helpers")
end

function _M:setup_kong(version)
  local ok, err = _M.setup(self)
  if not ok then
    return ok, err
  end

  local git_repo_path, _

  if version:startswith("git:") then
    git_repo_path = perf.git_checkout(version:sub(#("git:")+1))

    version = perf.get_kong_version()
    self.log.debug("current git hash resolves to Kong version ", version)
  end

  local download_path
  local download_user, download_pass = "x", "x"
  local major_version = version:sub(1, 1)
  if major_version == "2" or major_version == "3" then
<<<<<<< HEAD
    local package_name = "kong-enterprise-edition_" .. version .. "_amd64.deb"
    if major_version == "2" then
      package_name = "kong-enterprise-edition_" .. version .. "_all.deb"
    end
    if version:match("%d+%.%d+%.%d+%.%d+") then -- EE
      if version:match("internal%-preview") then
        download_path = "https://download.konghq.com/internal/gateway-" .. major_version .. ".x-ubuntu-focal/pool/all/k/kong-enterprise-edition/"..package_name
        download_user = os.getenv("PULP_USERNAME")
        download_pass = os.getenv("PULP_PASSWORD")
        if not download_user or not download_pass then
          return nil, "PULP_USERNAME and PULP_PASSWORD are required to download internal builds"
        end
      else
        download_path = "https://download.konghq.com/gateway-" .. major_version .. ".x-ubuntu-focal/pool/all/k/kong-enterprise-edition/"..package_name
      end
    else
      download_path = "https://download.konghq.com/gateway-" .. major_version .. ".x-ubuntu-focal/pool/all/k/kong/kong_" ..
                      version .. "_amd64.deb"
    end
=======
    download_path = "https://download.konghq.com/gateway-" .. major_version .. ".x-ubuntu-focal/pool/all/k/kong/kong_" ..
                    version .. "_amd64.deb"
>>>>>>> bc411233
  else
    error("Unknown download location for Kong version " .. version)
  end

  local docker_extract_cmds
  self.daily_image_desc = nil
  -- daily image are only used when testing with git
  -- testing upon release artifact won't apply daily image files
<<<<<<< HEAD
  local daily_image = "kong/kong-gateway-internal:master-ubuntu"
=======
  local daily_image = "kong/kong:master-ubuntu"
>>>>>>> bc411233
  if self.opts.use_daily_image and git_repo_path then
    -- install docker on kong instance
    local _, err = execute_batch(self, self.kong_ip, {
      "sudo apt-get update -qq",
      "sudo DEBIAN_FRONTEND=\"noninteractive\" apt-get install -y --force-yes docker.io",
      "sudo docker version",
    })
    if err then
      return false, err
    end

    docker_extract_cmds = {
      "sudo docker login -u " .. (os.getenv("DOCKER_USERNAME") or "x") ..
                    " -p " .. (os.getenv("DOCKER_PASSWORD") or "x"),
      "sudo docker rm -f daily || true",
      "sudo docker rmi -f " .. daily_image,
      "sudo docker pull " .. daily_image,
      "sudo docker create --name daily " .. daily_image,
      "sudo rm -rf /tmp/lua && sudo docker cp daily:/usr/local/share/lua/5.1/. /tmp/lua",
      -- don't overwrite kong source code, use them from current git repo instead
      "sudo rm -rf /tmp/lua/kong && sudo cp -r /tmp/lua/. /usr/local/share/lua/5.1/",
    }

    for _, dir in ipairs({"/usr/local/openresty",
                          "/usr/local/kong/include", "/usr/local/kong/lib"}) do
      -- notice the /. it makes sure the content not the directory itself is copied
      table.insert(docker_extract_cmds, "sudo docker cp daily:" .. dir .."/. " .. dir)
    end

    table.insert(docker_extract_cmds, "sudo rm -rf /tmp/lua && sudo docker cp daily:/usr/local/share/lua/5.1/. /tmp/lua")
    table.insert(docker_extract_cmds, "sudo rm -rf /tmp/lua/kong && sudo cp -r /tmp/lua/. /usr/local/share/lua/5.1/")
  end

  local ok, err = execute_batch(self, self.kong_ip, {
    "sudo apt-get purge unattended-upgrades -y",
    "sudo apt-get update -qq",
    "echo | sudo tee " .. KONG_ERROR_LOG_PATH, -- clear it
    "sudo id",
    -- set cpu scheduler to performance, it should lock cpufreq to static freq
    "echo performance | sudo tee /sys/devices/system/cpu/cpu*/cpufreq/scaling_governor || true",
    -- increase outgoing port range to avoid 99: Cannot assign requested address
    "sudo sysctl net.ipv4.ip_local_port_range='10240 65535'",
    -- stop and remove kong if installed
    "dpkg -l kong && (sudo pkill -kill nginx; sudo dpkg -r kong) || true",
    -- stop and remove kong-ee if installed
    "dpkg -l kong-enterprise-edition && (sudo pkill -kill nginx; sudo dpkg -r kong-enterprise-edition) || true",
    -- remove all lua files, not only those installed by package
    "sudo rm -rf /usr/local/share/lua/5.1/kong",
    "dpkg -I kong-" .. version .. ".deb || " .. -- check if already downloaded and valid
        " wget -nv " .. download_path ..
        " --user " .. download_user .. " --password " .. download_pass .. " -O kong-" .. version .. ".deb",
    "sudo dpkg -i kong-" .. version .. ".deb || sudo apt-get -f -y install",
    -- generate hybrid cert
    "kong hybrid gen_cert " .. KONG_DEFAULT_HYBRID_CERT .. " " .. KONG_DEFAULT_HYBRID_CERT_KEY .. " || true",
  })
  if not ok then
    return false, err
  end

  if docker_extract_cmds then
    _, err = execute_batch(self, self.kong_ip, docker_extract_cmds)
    if err then
      return false, "error extracting docker daily image:" .. err
    end
    local manifest
    manifest, err = perf.execute(ssh_execute_wrap(self, self.kong_ip, "sudo docker inspect " .. daily_image))
    if err then
      return nil, "failed to inspect daily image: " .. err
    end
    local labels
    labels, err = perf.parse_docker_image_labels(manifest)
    if err then
      return nil, "failed to use parse daily image manifest: " .. err
    end

    self.log.debug("daily image " .. labels.version .." was pushed at ", labels.created)
    self.daily_image_desc = labels.version .. ", " .. labels.created
  end

  local kong_conf = {}
  kong_conf["pg_host"] = self.db_internal_ip
  kong_conf["pg_password"] = PG_PASSWORD
  kong_conf["pg_database"] = "kong_tests"

  local kong_conf_blob = ""
  for k, v in pairs(kong_conf) do
    kong_conf_blob = string.format("%s\n%s=%s\n", kong_conf_blob, k, v)
  end
  kong_conf_blob = ngx.encode_base64(kong_conf_blob):gsub("\n", "")

  _, err = execute_batch(self, nil, {
    -- upload
    git_repo_path and ("(cd " .. git_repo_path .. " && tar zc kong) | " .. ssh_execute_wrap(self, self.kong_ip,
      "sudo tar zx -C /usr/local/share/lua/5.1; sudo find /usr/local/share/lua/5.1/kong -name '*.ljbc' -delete; true"))
      or "echo use stock files",
    git_repo_path and (ssh_execute_wrap(self, self.kong_ip,
      "sudo cp -r /usr/local/share/lua/5.1/kong/include/. /usr/local/kong/include/ && sudo chmod 777 -R /usr/local/kong/include/ || true"))
      or "echo use stock files",
    git_repo_path and ("(cd " .. git_repo_path .. " && tar zc plugins-ee/*/kong/plugins/* --transform='s,plugins-ee/[^/]*/kong,kong,') | " ..
      ssh_execute_wrap(self, self.kong_ip, "sudo tar zx -C /usr/local/share/lua/5.1"))
      or "echo use stock files",
    -- run migrations with default configurations
    ssh_execute_wrap(self, self.kong_ip,
      "sudo mkdir -p /etc/kong"),
    ssh_execute_wrap(self, self.kong_ip,
      "echo " .. kong_conf_blob .. " | base64 -d | sudo tee /etc/kong/kong.conf"),
    ssh_execute_wrap(self, self.kong_ip,
      "sudo kong migrations bootstrap"),
    ssh_execute_wrap(self, self.kong_ip,
      "sudo kong migrations up -y || true"),
    ssh_execute_wrap(self, self.kong_ip,
      "sudo kong migrations finish -y || true"),
  })
  if err then
    return false, err
  end

  self.setup_kong_called = true

  return prepare_spec_helpers(self, git_repo_path, version)
end

function _M:start_kong(kong_conf, driver_conf)
  if not self.setup_kong_called then
    return false, "setup_kong() must be called before start_kong()"
  end

  local kong_name = driver_conf and driver_conf.name or "default"
  local prefix = "/usr/local/kong_" .. kong_name
  local conf_path = "/etc/kong/" .. kong_name .. ".conf"

  kong_conf = kong_conf or {}
  kong_conf["prefix"] = kong_conf["prefix"] or prefix
  kong_conf["pg_host"] = kong_conf["pg_host"] or self.db_internal_ip
  kong_conf["pg_password"] = kong_conf["pg_password"] or PG_PASSWORD
  kong_conf["pg_database"] = kong_conf["pg_database"] or "kong_tests"

  kong_conf['proxy_access_log'] = kong_conf['proxy_access_log'] or "/dev/null"
  kong_conf['proxy_error_log'] = kong_conf['proxy_error_log'] or KONG_ERROR_LOG_PATH
  kong_conf['admin_error_log'] = kong_conf['admin_error_log'] or KONG_ERROR_LOG_PATH

  KONG_ADMIN_PORT = 39001
  kong_conf['admin_listen'] = kong_conf['admin_listen'] or ("0.0.0.0:" .. KONG_ADMIN_PORT)
  kong_conf['vitals'] = kong_conf['vitals'] or "off"
  kong_conf['anonymous_reports'] = kong_conf['anonymous_reports'] or "off"
  if not kong_conf['cluster_cert'] then
    kong_conf['cluster_cert'] = KONG_DEFAULT_HYBRID_CERT
    kong_conf['cluster_cert_key'] = KONG_DEFAULT_HYBRID_CERT_KEY
  end

  local kong_license_blob = ""
  if kong_conf['license_data'] then
    kong_license_blob = kong_conf['license_data']
    kong_conf['license_data'] = nil
  end

  local kong_conf_blob = ""
  for k, v in pairs(kong_conf) do
    kong_conf_blob = string.format("%s\n%s=%s\n", kong_conf_blob, k, v)
  end
  kong_conf_blob = ngx.encode_base64(kong_conf_blob):gsub("\n", "")
  kong_license_blob = ngx.encode_base64(kong_license_blob)

  local _, err = execute_batch(self, self.kong_ip, {
    "mkdir -p /etc/kong || true",
    "echo " .. kong_conf_blob .. " | base64 -d | sudo tee " .. conf_path,
    "echo " .. kong_license_blob .. " | base64 -d | sudo tee /etc/kong/license.json",
    "sudo rm -rf " .. prefix .. " && sudo mkdir -p " .. prefix .. " && sudo chown kong:kong -R " .. prefix,
    "sudo kong check " .. conf_path,
    string.format("sudo kong migrations up -y -c %s || true", conf_path),
    string.format("sudo kong migrations finish -y -c %s || true", conf_path),
    string.format("ulimit -n 655360; sudo kong start -c %s || sudo kong restart -c %s", conf_path, conf_path),
    -- set mapping of kong name to IP for use like Hybrid mode
    "grep -q 'START PERF HOSTS' /etc/hosts || (echo '## START PERF HOSTS' | sudo tee -a /etc/hosts)",
    "echo " .. self.kong_internal_ip .. " " .. kong_name .. " | sudo tee -a /etc/hosts",
  })
  if err then
    return false, err
  end

  return true
end

function _M:stop_kong()
  local load, err = perf.execute(ssh_execute_wrap(self, self.kong_ip,
              "cat /proc/loadavg"))
  if err then
    self.log.err("failed to get loadavg: " .. err)
  end

  self.log.debug("Kong node end 1m loadavg is ", load:match("[%d%.]+"))

  return execute_batch(self, self.kong_ip, {
    "sudo pkill -kill nginx",
    "sudo sed '/START PERF HOSTS/Q' -i /etc/hosts",
  })
end

function _M:get_start_load_cmd(stub, script, uri)
  if not uri then
    uri = string.format("http://%s:8000", self.kong_internal_ip)
  end

  local script_path
  if script then
    script_path = string.format("/tmp/wrk-%s.lua", tools.random_string())
    local out, err = perf.execute(
      ssh_execute_wrap(self, self.worker_ip, "tee " .. script_path),
      {
        stdin = script,
      })
    if err then
      return false, "failed to write script in remote machine: " .. (out or err)
    end
  end

  script_path = script_path and ("-s " .. script_path) or ""

  local nproc, err
  nproc, err = perf.execute(ssh_execute_wrap(self, self.kong_ip, "nproc"))
  if not nproc or err then
    return false, "failed to get nproc: " .. (err or "")
  end

  if not tonumber(nproc) then
    return false, "failed to get nproc: " .. (nproc or "")
  end
  nproc = tonumber(nproc)

  local loadavg

  while true do
    loadavg, err = perf.execute(ssh_execute_wrap(self, self.kong_ip,
              "cat /proc/loadavg"))
    if not loadavg or err then
      self.log.err("failed to get loadavg: ", (err or ""))
      goto continue
    end

    loadavg = loadavg:match("[%d%.]+")
    if not loadavg or not tonumber(loadavg) then
      self.log.err("failed to get loadavg: ", loadavg or "nil")
      goto continue
    end
    loadavg = tonumber(loadavg)

    local load_normalized = loadavg / nproc
    if load_normalized < LOAD_NORMALIZED_THRESHOLD then
      break
    end

    self.log.info("waiting for Kong node 1m loadavg to drop under ",
                  nproc * LOAD_NORMALIZED_THRESHOLD, ", now: ", loadavg)
    ngx.sleep(15)

    ::continue::
  end
  self.log.debug("Kong node start 1m loadavg is ", loadavg)

  return ssh_execute_wrap(self, self.worker_ip,
            stub:format(script_path, uri))
end

function _M:get_admin_uri(kong_name)
  return string.format("http://%s:%s", self.kong_internal_ip, get_admin_port(self, kong_name))
end

local function check_systemtap_sanity(self)
  local _, err
  _, err = perf.execute(ssh_execute_wrap(self, self.kong_ip, "which stap"))
  if err then
    _, err = execute_batch(self, self.kong_ip, {
      "sudo DEBIAN_FRONTEND=\"noninteractive\" apt-get install g++ libelf-dev libdw-dev libssl-dev libsqlite3-dev libnss3-dev pkg-config python3 make -y --force-yes",
      "wget https://sourceware.org/systemtap/ftp/releases/systemtap-4.6.tar.gz -O systemtap.tar.gz",
      "tar xf systemtap.tar.gz",
      "cd systemtap-*/ && " ..
        "./configure --enable-sqlite --enable-bpf --enable-nls --enable-nss --enable-avahi && " ..
        "make PREFIX=/usr -j$(nproc) && "..
        "sudo make install"
    })
    if err then
      return false, "failed to build systemtap: " .. err
    end
  end

  _, err = execute_batch(self, self.kong_ip, {
    "sudo DEBIAN_FRONTEND=\"noninteractive\" apt-get install gcc linux-headers-$(uname -r) -y --force-yes",
    "which stap",
    "stat /tmp/stapxx || git clone https://github.com/Kong/stapxx /tmp/stapxx",
    "stat /tmp/perf-ost || git clone https://github.com/openresty/openresty-systemtap-toolkit /tmp/perf-ost",
    "stat /tmp/perf-fg || git clone https://github.com/brendangregg/FlameGraph /tmp/perf-fg"
  })
  if err then
    return false, err
  end

  -- try compile the kernel module
  local out
  out, err = perf.execute(ssh_execute_wrap(self, self.kong_ip,
          "sudo stap -ve 'probe begin { print(\"hello\\n\"); exit();}'"))
  if err then
    return nil, "systemtap failed to compile kernel module: " .. (out or "nil") ..
                " err: " .. (err or "nil") .. "\n Did you install gcc and kernel headers?"
  end

  return true
end

function _M:get_start_stapxx_cmd(sample, args, driver_conf)
  if not self.systemtap_sanity_checked then
    local ok, err = check_systemtap_sanity(self)
    if not ok then
      return nil, err
    end
    self.systemtap_sanity_checked = true
  end

  -- find one of kong's child process hopefully it's a worker
  -- (does kong have cache loader/manager?)
  local kong_name = driver_conf and driver_conf.name or "default"
  local prefix = "/usr/local/kong_" .. kong_name
  local pid, err = perf.execute(ssh_execute_wrap(self, self.kong_ip,
                      "pid=$(cat " .. prefix .. "/pids/nginx.pid); " ..
                      "cat /proc/$pid/task/$pid/children | awk '{print $1}'"))
  if err or not tonumber(pid) then
    return nil, "failed to get Kong worker PID: " .. (err or "nil")
  end

  self.systemtap_dest_path = "/tmp/" .. tools.random_string()
  return ssh_execute_wrap(self, self.kong_ip,
            "sudo /tmp/stapxx/stap++ /tmp/stapxx/samples/" .. sample ..
            " --skip-badvars -D MAXSKIPPED=1000000 -x " .. pid ..
            " " .. args ..
            " > " .. self.systemtap_dest_path .. ".bt"
          )
end

function _M:get_wait_stapxx_cmd(timeout)
  return ssh_execute_wrap(self, self.kong_ip, "lsmod | grep stap_")
end

function _M:generate_flamegraph(title, opts)
  local path = self.systemtap_dest_path
  self.systemtap_dest_path = nil

  local out, err = perf.execute(ssh_execute_wrap(self, self.kong_ip, "cat " .. path .. ".bt"))
  if err or #out == 0 then
    return nil, "systemtap output is empty, possibly no sample are captured"
  end

  local ok, err = execute_batch(self, self.kong_ip, {
    -- if there's any error like ee with compiled bytecode, skip fix-lua-bt
    "/tmp/perf-ost/fix-lua-bt " .. path .. ".bt > " .. path .. ".fbt || true",
    "stat " .. path .. ".fbt || cp " .. path .. ".bt " .. path .. ".fbt",
    "/tmp/perf-fg/stackcollapse-stap.pl " .. path .. ".fbt > " .. path .. ".cbt",
    "/tmp/perf-fg/flamegraph.pl --title='" .. title .. "' " .. (opts or "") .. " " .. path .. ".cbt > " .. path .. ".svg",
  })
  if not ok then
    return false, err
  end

  local out, _ = perf.execute(ssh_execute_wrap(self, self.kong_ip, "cat " .. path .. ".svg"))

  perf.execute(ssh_execute_wrap(self, self.kong_ip, "sudo rm -v " .. path .. ".*"),
              { logger = self.ssh_log.log_exec })

  return out
end

function _M:save_error_log(path)
  return perf.execute(ssh_execute_wrap(self, self.kong_ip,
          "cat " .. KONG_ERROR_LOG_PATH) .. " >'" .. path .. "'",
          { logger = self.ssh_log.log_exec })
end

function _M:save_pgdump(path)
  return perf.execute(ssh_execute_wrap(self, self.kong_ip,
      "sudo docker exec -i kong-database psql -Ukong kong_tests --data-only") .. " >'" .. path .. "'",
      { logger = self.ssh_log.log_exec })
end

function _M:load_pgdump(path, dont_patch_service)
  local _, err = perf.execute("cat " .. path .. "| " .. ssh_execute_wrap(self, self.kong_ip,
      "sudo docker exec -i kong-database psql -Ukong kong_tests"),
      { logger = self.ssh_log.log_exec })
  if err then
    return false, err
  end

  if dont_patch_service then
    return true
  end

  return perf.execute("echo \"UPDATE services set host='" .. self.worker_ip ..
                                                "', port=" .. UPSTREAM_PORT ..
                                                ", protocol='http';\" | " ..
      ssh_execute_wrap(self, self.kong_ip,
      "sudo docker exec -i kong-database psql -Ukong kong_tests"),
      { logger = self.ssh_log.log_exec })
end

function _M:get_based_version()
  return self.daily_image_desc or perf.get_kong_version()
end

return _M<|MERGE_RESOLUTION|>--- conflicted
+++ resolved
@@ -332,7 +332,6 @@
   local download_user, download_pass = "x", "x"
   local major_version = version:sub(1, 1)
   if major_version == "2" or major_version == "3" then
-<<<<<<< HEAD
     local package_name = "kong-enterprise-edition_" .. version .. "_amd64.deb"
     if major_version == "2" then
       package_name = "kong-enterprise-edition_" .. version .. "_all.deb"
@@ -352,10 +351,6 @@
       download_path = "https://download.konghq.com/gateway-" .. major_version .. ".x-ubuntu-focal/pool/all/k/kong/kong_" ..
                       version .. "_amd64.deb"
     end
-=======
-    download_path = "https://download.konghq.com/gateway-" .. major_version .. ".x-ubuntu-focal/pool/all/k/kong/kong_" ..
-                    version .. "_amd64.deb"
->>>>>>> bc411233
   else
     error("Unknown download location for Kong version " .. version)
   end
@@ -364,11 +359,7 @@
   self.daily_image_desc = nil
   -- daily image are only used when testing with git
   -- testing upon release artifact won't apply daily image files
-<<<<<<< HEAD
   local daily_image = "kong/kong-gateway-internal:master-ubuntu"
-=======
-  local daily_image = "kong/kong:master-ubuntu"
->>>>>>> bc411233
   if self.opts.use_daily_image and git_repo_path then
     -- install docker on kong instance
     local _, err = execute_batch(self, self.kong_ip, {
