------------------------------------------------------------------
-- Collection of utilities to help testing Kong features and plugins.
--
-- @copyright Copyright 2016-2020 Kong Inc. All rights reserved.
-- @license [Apache 2.0](https://opensource.org/licenses/Apache-2.0)
-- @module spec.helpers

local BIN_PATH = "bin/kong"
local TEST_CONF_PATH = os.getenv("KONG_SPEC_TEST_CONF_PATH") or "spec/kong_tests.conf"
local CUSTOM_PLUGIN_PATH = "./spec/fixtures/custom_plugins/?.lua"
local DNS_MOCK_LUA_PATH = "./spec/fixtures/mocks/lua-resty-dns/?.lua"
local GO_PLUGIN_PATH = "./spec/fixtures/go"
local MOCK_UPSTREAM_PROTOCOL = "http"
local MOCK_UPSTREAM_SSL_PROTOCOL = "https"
local MOCK_UPSTREAM_HOST = "127.0.0.1"
local MOCK_UPSTREAM_HOSTNAME = "localhost"
local MOCK_UPSTREAM_PORT = 15555
local MOCK_UPSTREAM_SSL_PORT = 15556
local MOCK_UPSTREAM_STREAM_PORT = 15557
local MOCK_UPSTREAM_STREAM_SSL_PORT = 15558
local MOCK_GRPC_UPSTREAM_PROTO_PATH = "./spec/fixtures/grpc/hello.proto"
local BLACKHOLE_HOST = "10.255.255.255"

local consumers_schema_def = require "kong.db.schema.entities.consumers"
local services_schema_def = require "kong.db.schema.entities.services"
local plugins_schema_def = require "kong.db.schema.entities.plugins"
local routes_schema_def = require "kong.db.schema.entities.routes"
local prefix_handler = require "kong.cmd.utils.prefix_handler"
local dc_blueprints = require "spec.fixtures.dc_blueprints"
local conf_loader = require "kong.conf_loader"
local kong_global = require "kong.global"
local Blueprints = require "spec.fixtures.blueprints"
local pl_stringx = require "pl.stringx"
local constants = require "kong.constants"
local pl_tablex = require "pl.tablex"
local pl_utils = require "pl.utils"
local pl_path = require "pl.path"
local pl_file = require "pl.file"
local version = require "version"
local pl_dir = require "pl.dir"
local pl_Set = require "pl.Set"
local Schema = require "kong.db.schema"
local Entity = require "kong.db.schema.entity"
local cjson = require "cjson.safe"
local utils = require "kong.tools.utils"
local http = require "resty.http"
local nginx_signals = require "kong.cmd.utils.nginx_signals"
local log = require "kong.cmd.utils.log"
local DB = require "kong.db"
local singletons = require "kong.singletons"
local ffi = require "ffi"
local invoke_plugin = require "kong.enterprise_edition.invoke_plugin"
local portal_router = require "kong.portal.router"
local rbac = require "kong.rbac"


ffi.cdef [[
  int setenv(const char *name, const char *value, int overwrite);
  int unsetenv(const char *name);
]]

log.set_lvl(log.levels.quiet) -- disable stdout logs in tests

-- Add to package path so dao helpers can insert custom plugins
-- (while running from the busted environment)
do
  local paths = {}
  table.insert(paths, os.getenv("KONG_LUA_PACKAGE_PATH"))
  table.insert(paths, CUSTOM_PLUGIN_PATH)
  table.insert(paths, package.path)
  package.path = table.concat(paths, ";")
end

--- Returns the OpenResty version.
-- Extract the current OpenResty version in use and returns
-- a numerical representation of it.
-- Ex: `1.11.2.2` -> `11122`
-- @name openresty_ver_num
local function openresty_ver_num()
  local nginx_bin = assert(nginx_signals.find_nginx_bin())
  local _, _, _, stderr = pl_utils.executeex(string.format("%s -V", nginx_bin))

  local a, b, c, d = string.match(stderr or "", "openresty/(%d+)%.(%d+)%.(%d+)%.(%d+)")
  if not a then
    error("could not execute 'nginx -V': " .. stderr)
  end

  return tonumber(a .. b .. c .. d)
end

--- Unindent a multi-line string for proper indenting in
-- square brackets.
-- @name unindent
-- @usage
-- local u = helpers.unindent
--
-- u[[
--     hello world
--     foo bar
-- ]]
--
-- -- will return: "hello world\nfoo bar"
local function unindent(str, concat_newlines, spaced_newlines)
  str = string.match(str, "(.-%S*)%s*$")
  if not str then
    return ""
  end

  local level  = math.huge
  local prefix = ""
  local len

  str = str:match("^%s") and "\n" .. str or str
  for pref in str:gmatch("\n(%s+)") do
    len = #prefix

    if len < level then
      level  = len
      prefix = pref
    end
  end

  local repl = concat_newlines and "" or "\n"
  repl = spaced_newlines and " " or repl

  return (str:gsub("^\n%s*", ""):gsub("\n" .. prefix, repl):gsub("\n$", ""):gsub("\\r", "\r"))
end


--- Set an environment variable
-- @name setenv
-- @param env (string) name of the environment variable
-- @param value the value to set
-- @return true on success, false otherwise
local function setenv(env, value)
  return ffi.C.setenv(env, value, 1) == 0
end


--- Unset an environment variable
-- @name setenv
-- @param env (string) name of the environment variable
-- @return true on success, false otherwise
local function unsetenv(env)
  return ffi.C.unsetenv(env) == 0
end


--- Write a yaml file.
-- @name make_yaml_file
-- @param content (string) the yaml string to write to the file
-- @param filename (optional) if not provided, a temp name will be created
-- @return filename of the file written
local function make_yaml_file(content, filename)
  if not filename then
    filename = os.tmpname()
    os.rename(filename, filename .. ".yml")
    filename = filename .. ".yml"
  end
  local fd = assert(io.open(filename, "w"))
  assert(fd:write(unindent(content)))
  assert(fd:write("\n")) -- ensure last line ends in newline
  assert(fd:close())
  return filename
end


---------------
-- Conf and DAO
---------------
local conf = assert(conf_loader(TEST_CONF_PATH))

_G.kong = kong_global.new()
kong_global.init_pdk(_G.kong, conf, nil) -- nil: latest PDK
kong_global.set_phase(kong, kong_global.phases.access)

local db = assert(DB.new(conf))
assert(db:init_connector())
db.plugins:load_plugin_schemas(conf.loaded_plugins)
local blueprints = assert(Blueprints.new(db))
local dcbp
local config_yml

<<<<<<< HEAD
kong.db = db

local each_strategy

do
=======
--- Iterator over DB strategies.
-- @name each_strategy
-- @param strategies (optional string array) explicit list of strategies to use,
-- defaults to `{ "postgres", "cassandra" }`.
-- @usage
-- -- repeat all tests for each strategy
-- for _, strategy_name in helpers.each_strategy() do
--   describe("my test set [#" .. strategy .. "]", function()
--
--     -- add your tests here
--
--   end)
-- end
local each_strategy do
>>>>>>> 5e7a9b47
  local default_strategies = {"postgres", "cassandra"}
  local env_var = os.getenv("KONG_DATABASE")
  if env_var then
    default_strategies = { env_var }
  end
  local available_strategies = pl_Set(default_strategies)

  local function iter(strategies, i)
    i = i + 1
    local strategy = strategies[i]
    if strategy then
      return i, strategy
    end
  end

  each_strategy = function(strategies)
    if not strategies then
      return iter, default_strategies, 0
    end

    for i = #strategies, 1, -1 do
      if not available_strategies[strategies[i]] then
        table.remove(strategies, i)
      end
    end
    return iter, strategies, 0
  end
end

local function truncate_tables(db, tables)
  if not tables then
    return
  end

  for _, t in ipairs(tables) do
    if db[t] and db[t].schema and not db[t].schema.legacy then
      db[t]:truncate()
    end
  end
end

local function bootstrap_database(db)
  local schema_state = assert(db:schema_state())
  if schema_state.needs_bootstrap then
    assert(db:schema_bootstrap())
  end

  if schema_state.new_migrations then
    assert(db:run_migrations(schema_state.new_migrations, {
      run_up = true,
      run_teardown = true,
    }))
  end
end

--- Gets the database utility helpers and prepares the database for a testrun.
-- This will a.o. bootstrap the datastore and truncate the existing data that
-- migth be in it. The BluePrint returned can be used to create test entities
-- in the database.
-- @name get_db_utils
-- @param strategy (optional) the database strategy to use, will default to the
-- strategy in the test configuration.
-- @param tables (optional) tables to truncate, this can be used to accelarate
-- tests if only a few tables are used. By default all tables will be truncated.
-- @param plugins (optional) array of plugins to mark as loaded. Since kong will load all the bundled plugins by default, this is useful for mostly for marking custom plugins as loaded.
-- @return BluePrint, DB
-- @usage
-- local PLUGIN_NAME = "my_fancy_plugin"
-- local bp = helpers.get_db_utils("postgres", nil, { PLUGIN_NAME })
--
-- -- Inject a test route. No need to create a service, there is a default
-- -- service which will echo the request.
-- local route1 = bp.routes:insert({
--   hosts = { "test1.com" },
-- })
-- -- add the plugin to test to the route we created
-- bp.plugins:insert {
--   name = PLUGIN_NAME,
--   route = { id = route1.id },
--   config = {},
-- }
local function get_db_utils(strategy, tables, plugins)
  strategy = strategy or conf.database
  if tables ~= nil and type(tables) ~= "table" then
    error("arg #2 must be a list of tables to truncate", 2)
  end
  if plugins ~= nil and type(plugins) ~= "table" then
    error("arg #3 must be a list of plugins to enable", 2)
  end

  if plugins then
    for _, plugin in ipairs(plugins) do
      conf.loaded_plugins[plugin] = true
    end
  end

  -- Clean workspaces from the context - otherwise, migrations will fail,
  -- as some of them have dao calls
  -- If `no_truncate` is falsey, `dao:truncate` and `db:truncate` are called,
  -- and these set the workspace back again to the new `default` workspace
  ngx.ctx.workspaces = nil

  -- new DAO (DB module)
  local db = assert(DB.new(conf, strategy))
  assert(db:init_connector())

  bootstrap_database(db)

  do
    local database = conf.database
    conf.database = strategy
    conf.database = database
  end

  db:truncate("plugins")
  assert(db.plugins:load_plugin_schemas(conf.loaded_plugins))

  -- XXX EE
  singletons.invoke_plugin = invoke_plugin.new {
    loaded_plugins = db.plugins:get_handlers(),
    kong_global = kong_global,
  }

  -- cleanup the tags table, since it will be hacky and
  -- not necessary to implement "truncate trigger" in Cassandra
  db:truncate("tags")

  -- initialize portal router
  singletons.portal_router = portal_router.new(db)

  -- cleanup new DB tables
  if not tables then
    assert(db:truncate())

  else
    -- if specific tables were passed, make sure to truncate
    -- workspace_entities and rbac_role_entities as well, as
    -- relationships might end up in an inconsistent state
    tables[#tables + 1] = "workspaces"
    tables[#tables + 1] = "workspace_entities"
    tables[#tables + 1] = "rbac_role_entities"
    ngx.ctx.workspaces = nil
    truncate_tables(db, tables)
  end

  -- blueprints
  local bp
  if strategy ~= "off" then
    bp = assert(Blueprints.new(db))
    dcbp = nil
  else
    bp = assert(dc_blueprints.new(db))
    dcbp = bp
  end

  if plugins then
    for _, plugin in ipairs(plugins) do
      conf.loaded_plugins[plugin] = false
    end
  end

  rbac.register_dao_hooks(db)

  local workspaces = require "kong.workspaces"
  ngx.ctx.workspaces = { workspaces.upsert_default(db) }
  _G.kong.db = db

  return bp, db
end

--- Gets the ml_cache instance.
-- @name get_cache
-- @param db the database object
-- @return ml_cache instance
local function get_cache(db)
  local worker_events = assert(kong_global.init_worker_events())
  local cluster_events = assert(kong_global.init_cluster_events(conf, db))
  local cache = assert(kong_global.init_cache(conf,
                                              cluster_events,
                                              worker_events
                                              ))
  return cache
end

-----------------
-- Custom helpers
-----------------
local resty_http_proxy_mt = {}

local pack = function(...) return { n = select("#", ...), ... } end
local unpack = function(t) return unpack(t, 1, t.n) end

--- Prints all returned parameters.
-- Simple debugging aid, it will pass all received parameters, hence will not
-- influence the flow of the code. See also `fail`.
-- @name intercept
-- @see fail
-- @usage -- modify
-- local a,b = some_func(c,d)
-- -- into
-- local a,b = intercept(some_func(c,d))
local function intercept(...)
  local args = pack(...)
  print(require("pl.pretty").write(args))
  return unpack(args)
end


-- Prepopulate Schema's cache
Schema.new(consumers_schema_def)
Schema.new(services_schema_def)
Schema.new(routes_schema_def)

local plugins_schema = assert(Entity.new(plugins_schema_def))


--- Validate a plugin configuration against a plugin schema.
-- @name validate_plugin_config_schema
-- @param config The configuration to validate. This is not the full schema,
-- only the `config` sub-object needs to be passed.
-- @param schema_def The schema definition
-- @return the validated schema, or nil+error
local function validate_plugin_config_schema(config, schema_def)
  assert(plugins_schema:new_subschema(schema_def.name, schema_def))
  local entity = {
    id = utils.uuid(),
    name = schema_def.name,
    config = config
  }
  local entity_to_insert, err = plugins_schema:process_auto_fields(entity, "insert")
  if err then
    return nil, err
  end
  local _, err = plugins_schema:validate_insert(entity_to_insert)
  if err then return
    nil, err
  end
  return entity_to_insert
end


-- Case insensitive lookup function, returns the value and the original key. Or
-- if not found nil and the search key
-- @usage -- sample usage
-- local test = { SoMeKeY = 10 }
-- print(lookup(test, "somekey"))  --> 10, "SoMeKeY"
-- print(lookup(test, "NotFound")) --> nil, "NotFound"
local function lookup(t, k)
  local ok = k
  if type(k) ~= "string" then
    return t[k], k
  else
    k = k:lower()
  end
  for key, value in pairs(t) do
    if tostring(key):lower() == k then
      return value, key
    end
  end
  return nil, ok
end


--- Waits until a specific condition is met.
-- The check function will repeatedly be called (with a fixed interval), until
-- the condition is met, or the
-- timeout value is exceeded.
-- @name wait_until
-- @param f check function that should return `truthy` when the condition has
-- been met
-- @param timeout (optional) maximum time to wait after which an error is
-- thrown, defaults to 5.
-- @return nothing. It returns when the condition is met, or throws an error
-- when it times out.
-- @usage -- wait 10 seconds for a file "myfilename" to appear
-- helpers.wait_until(function() return file_exist("myfilename") end, 10)
local function wait_until(f, timeout, step)
  if type(f) ~= "function" then
    error("arg #1 must be a function", 2)
  end

  if timeout ~= nil and type(timeout) ~= "number" then
    error("arg #2 must be a number", 2)
  end

  if step ~= nil and type(step) ~= "number" then
    error("arg #3 must be a number", 2)
  end

  ngx.update_time()

  timeout = timeout or 5
  step = step or 0.05

  local tstart = ngx.time()
  local texp = tstart + timeout
  local ok, res, err

  repeat
    ok, res, err = pcall(f)
    ngx.sleep(step)
    ngx.update_time()
  until not ok or res or ngx.time() >= texp

  if not ok then
    -- report error from `f`, such as assert gone wrong
    error(tostring(res), 2)
  elseif not res and err then
    -- report a failure for `f` to meet its condition
    -- and eventually an error return value which could be the cause
    error("wait_until() timeout: " .. tostring(err) .. " (after delay: " .. timeout .. "s)", 2)
  elseif not res then
    -- report a failure for `f` to meet its condition
    error("wait_until() timeout (after delay " .. timeout .. "s)", 2)
  end
end


local admin_client -- forward declaration

--- Waits for invalidation of a cached key by polling the mgt-api
-- and waiting for a 404 response.
-- @name wait_for_invalidation
-- @param key (string) the cache-key to check
-- @param timeout (optional) in seconds (for default see `wait_until`).
local function wait_for_invalidation(key, timeout)
  -- TODO: this code is not used, but is duplicated all over the codebase!
  -- search codebase for "/cache/" endpoint
  local api_client = admin_client()
  wait_until(function()
    local res = api_client:get("/cache/" .. key)
    res:read_body()
    return res.status == 404
  end, timeout)
end


--- http_client.
-- An http-client class to perform requests.
--
-- * Based on [lua-resty-http](https://github.com/pintsized/lua-resty-http) but
-- with some modifications
--
-- * Additional convenience methods will be injected for the following methods;
-- "get", "post", "put", "patch", "delete". Each of these methods comes with a
-- built-in assert. The signature of the functions is `client:get(path, opts)`.
--
-- * Body will be formatted according to the "Content-Type" header, see `http_client:send`.
--
-- * Query parameters will be added, see `http_client:send`.
--
-- @section http_client
-- @usage
-- -- example usage of the client
-- local client = helpers.get_proxy_client()
-- -- no need to check for `nil+err` since it is already wrapped in an assert
--
-- local opts = {
--   headers = {
--     ["My-Header"] = "my header value"
--   }
-- }
-- local result = client:get("/services/foo", opts)
-- -- the 'get' is wrapped in an assert, so again no need to check for `nil+err`


--- Send a http request.
-- Based on [lua-resty-http](https://github.com/pintsized/lua-resty-http).
--
-- * If `opts.body` is a table and "Content-Type" header contains
-- `application/json`, `www-form-urlencoded`, or `multipart/form-data`, then it
-- will automatically encode the body according to the content type.
--
-- * If `opts.query` is a table, a query string will be constructed from it and
-- appended to the request path (assuming none is already present).
--
-- * instead of this generic function there are also shortcut functions available
-- for every method, eg. `client:get`, `client:post`, etc. See `http_client`.
--
-- @name http_client:send
-- @param opts table with options. See [lua-resty-http](https://github.com/pintsized/lua-resty-http)
function resty_http_proxy_mt:send(opts)
  local cjson = require "cjson"
  local utils = require "kong.tools.utils"

  opts = opts or {}

  -- build body
  local headers = opts.headers or {}
  local content_type, content_type_name = lookup(headers, "Content-Type")
  content_type = content_type or ""
  local t_body_table = type(opts.body) == "table"
  if string.find(content_type, "application/json") and t_body_table then
    opts.body = cjson.encode(opts.body)
  elseif string.find(content_type, "www-form-urlencoded", nil, true) and t_body_table then
    opts.body = utils.encode_args(opts.body, true, opts.no_array_indexes)
  elseif string.find(content_type, "multipart/form-data", nil, true) and t_body_table then
    local form = opts.body
    local boundary = "8fd84e9444e3946c"
    local body = ""

    for k, v in pairs(form) do
      body = body .. "--" .. boundary .. "\r\nContent-Disposition: form-data; name=\"" .. k .. "\"\r\n\r\n" .. tostring(v) .. "\r\n"
    end

    if body ~= "" then
      body = body .. "--" .. boundary .. "--\r\n"
    end

    local clength = lookup(headers, "content-length")
    if not clength then
      headers["content-length"] = #body
    end

    if not content_type:find("boundary=") then
      headers[content_type_name] = content_type .. "; boundary=" .. boundary
    end

    opts.body = body
  end

  -- build querystring (assumes none is currently in 'opts.path')
  if type(opts.query) == "table" then
    local qs = utils.encode_args(opts.query)
    opts.path = opts.path .. "?" .. qs
    opts.query = nil
  end

  local res, err = self:request(opts)
  if res then
    -- wrap the read_body() so it caches the result and can be called multiple
    -- times
    local reader = res.read_body
    res.read_body = function(self)
      if not self._cached_body and not self._cached_error then
        self._cached_body, self._cached_error = reader(self)
      end
      return self._cached_body, self._cached_error
    end
  end

  return res, err
end

-- Implements http_client:get("path", [options]), as well as post, put, etc.
-- These methods are equivalent to calling http_client:send, but are shorter
-- They also come with a built-in assert
for _, method_name in ipairs({"get", "post", "put", "patch", "delete"}) do
  resty_http_proxy_mt[method_name] = function(self, path, options)
    local full_options = kong.table.merge({ method = method_name:upper(), path = path}, options)
    return assert(self:send(full_options))
  end
end

function resty_http_proxy_mt:__index(k)
  local f = rawget(resty_http_proxy_mt, k)
  if f then
    return f
  end

  return self.client[k]
end


--- Creates a http client.
-- Instead of using this client, you'll probably want to use the pre-configured
-- clients available as `proxy_client`, `admin_client`, etc. because these come
-- pre-configured and connected to the underlying Kong test instance.
--
-- @name http_client
-- @param host hostname to connect to
-- @param port port to connect to
-- @param timeout in seconds
-- @return http client
-- @see http_client:send
-- @see proxy_client
-- @see proxy_ssl_client
-- @see admin_client
-- @see admin_ssl_client
local function http_client(host, port, timeout)
  timeout = timeout or 10000
  local client = assert(http.new())
  assert(client:connect(host, port), "Could not connect to " .. host .. ":" .. port)
  client:set_timeout(timeout)
  return setmetatable({
    client = client
  }, resty_http_proxy_mt)
end


--- Returns the proxy port.
-- @name get_proxy_port
-- @param ssl (boolean) if `true` returns the ssl port
-- @param http2 (boolean) if `true` returns the http2 port
local function get_proxy_port(ssl, http2)
  if ssl == nil then ssl = false end
  for _, entry in ipairs(conf.proxy_listeners) do
    if entry.ssl == ssl and (http2 == nil or entry.http2 == http2) then
      return entry.port
    end
  end
  error("No proxy port found for ssl=" .. tostring(ssl), 2)
end


--- Returns the proxy ip.
-- @name get_proxy_ip
-- @param ssl (boolean) if `true` returns the ssl ip address
-- @param http2 (boolean) if `true` returns the http2 ip address
local function get_proxy_ip(ssl, http2)
  if ssl == nil then ssl = false end
  for _, entry in ipairs(conf.proxy_listeners) do
    if entry.ssl == ssl and (http2 == nil or entry.http2 == http2) then
      return entry.ip
    end
  end
  error("No proxy ip found for ssl=" .. tostring(ssl), 2)
end


--- returns a pre-configured `http_client` for the Kong proxy port.
-- @name proxy_client
-- @param timeout (optional, number) the timeout to use
local function proxy_client(timeout)
  local proxy_ip = get_proxy_ip(false)
  local proxy_port = get_proxy_port(false)
  assert(proxy_ip, "No http-proxy found in the configuration")
  return http_client(proxy_ip, proxy_port, timeout or 60000)
end


--- returns a pre-configured `http_client` for the Kong SSL proxy port.
-- @name proxy_ssl_client
-- @param timeout (optional, number) the timeout to use
-- @param sni (optional, string) the sni to use
local function proxy_ssl_client(timeout, sni)
  local proxy_ip = get_proxy_ip(true, true)
  local proxy_port = get_proxy_port(true, true)
  assert(proxy_ip, "No https-proxy found in the configuration")
  local client = http_client(proxy_ip, proxy_port, timeout or 60000)
  assert(client:ssl_handshake(nil, sni, false)) -- explicit no-verify
  return client
end


--- returns a pre-configured `http_client` for the Kong admin port.
-- @name admin_client
-- @param timeout (optional, number) the timeout to use
-- @param forced_port (optional, number) if provided will override the port in
-- the Kong configuration with this port
function admin_client(timeout, forced_port)
  local admin_ip, admin_port
  for _, entry in ipairs(conf.admin_listeners) do
    if entry.ssl == false then
      admin_ip = entry.ip
      admin_port = entry.port
    end
  end
  assert(admin_ip, "No http-admin found in the configuration")
  return http_client(admin_ip, forced_port or admin_port, timeout or 60000)
end

--- returns a pre-configured `http_client` for the Kong admin SSL port.
-- @name admin_ssl_client
-- @param timeout (optional, number) the timeout to use
local function admin_ssl_client(timeout)
  local admin_ip, admin_port
  for _, entry in ipairs(conf.proxy_listeners) do
    if entry.ssl == true then
      admin_ip = entry.ip
      admin_port = entry.port
    end
  end
  assert(admin_ip, "No https-admin found in the configuration")
  local client = http_client(admin_ip, admin_port, timeout or 60000)
  assert(client:ssl_handshake())
  return client
end


----------------
-- HTTP2 and GRPC clients
-- @section Shell-helpers


-- Generate grpcurl flags from a table of `flag-value`. If `value` is not a
-- string, value is ignored and `flag` is passed as is.
local function gen_grpcurl_opts(opts_t)
  local opts_l = {}

  for opt, val in pairs(opts_t) do
    if val ~= false then
      opts_l[#opts_l + 1] = opt .. " " .. (type(val) == "string" and val or "")
    end
  end

  return table.concat(opts_l, " ")
end


--- Creates an HTTP/2 client, based on the lua-http library.
-- @name http2_client
-- @param host hostname to connect to
-- @param port port to connect to
-- @param tls boolean indicating whether to establish a tls session
-- @return http2 client
local function http2_client(host, port, tls)
  local host = assert(host)
  local port = assert(port)
  tls = tls or false

  local request = require "http.request"
  local req = request.new_from_uri({
    scheme = tls and "https" or "http",
    host = host,
    port = port,
  })
  req.version = 2
  req.tls = tls

  if tls then
    local http_tls = require "http.tls"
    local openssl_ctx = require "openssl.ssl.context"
    local n_ctx = http_tls.new_client_context()
    n_ctx:setVerify(openssl_ctx.VERIFY_NONE)
    req.ctx = n_ctx
  end

  local meta = getmetatable(req) or {}

  meta.__call = function(req, opts)
    local headers = opts and opts.headers
    local timeout = opts and opts.timeout

    for k, v in pairs(headers or {}) do
      req.headers:upsert(k, v)
    end

    local headers, stream = req:go(timeout)
    local body = stream:get_body_as_string()
    return body, headers
  end

  return setmetatable(req, meta)
end


--- returns a pre-configured cleartext `http2_client` for the Kong proxy port.
-- @name proxy_client_h2c
-- @return http2 client
local function proxy_client_h2c()
  local proxy_ip = get_proxy_ip(false, true)
  local proxy_port = get_proxy_port(false, true)
  assert(proxy_ip, "No http-proxy found in the configuration")
  return http2_client(proxy_ip, proxy_port)
end


--- returns a pre-configured TLS `http2_client` for the Kong SSL proxy port.
-- @name proxy_client_h2
-- @return http2 client
local function proxy_client_h2()
  local proxy_ip = get_proxy_ip(true, true)
  local proxy_port = get_proxy_port(true, true)
  assert(proxy_ip, "No https-proxy found in the configuration")
  return http2_client(proxy_ip, proxy_port, true)
end

local exec -- forward declaration

--- Creates a gRPC client, based on the grpcurl CLI.
-- @name grpc_client
-- @param host hostname to connect to
-- @param port port to connect to
-- @param opts table with options supported by grpcurl
-- @return grpc client
local function grpc_client(host, port, opts)
  local host = assert(host)
  local port = assert(tostring(port))

  opts = opts or {}
  if not opts["-proto"] then
    opts["-proto"] = MOCK_GRPC_UPSTREAM_PROTO_PATH
  end

  return setmetatable({
    opts = opts,
    cmd_template = string.format("bin/grpcurl %%s %s:%s %%s", host, port)

  }, {
    __call = function(t, args)
      local service = assert(args.service)
      local body = args.body

      local t_body = type(body)
      if t_body ~= "nil" then
        if t_body == "table" then
          body = cjson.encode(body)
        end

        args.opts["-d"] = string.format("'%s'", body)
      end

      local opts = gen_grpcurl_opts(pl_tablex.merge(t.opts, args.opts, true))
      local ok, err, out = exec(string.format(t.cmd_template, opts, service))

      if ok then
        return ok, out
      else
        return nil, err
      end
    end
  })
end


--- returns a pre-configured `grpc_client` for the Kong proxy port.
-- @name proxy_client_grpc
-- @param host hostname to connect to
-- @param port port to connect to
-- @return grpc client
local function proxy_client_grpc(host, port)
  local proxy_ip = host or get_proxy_ip(false, true)
  local proxy_port = port or get_proxy_port(false, true)
  assert(proxy_ip, "No http-proxy found in the configuration")
  return grpc_client(proxy_ip, proxy_port, {["-plaintext"] = true})
end

--- returns a pre-configured `grpc_client` for the Kong SSL proxy port.
-- @name proxy_client_grpcs
-- @param host hostname to connect to
-- @param port port to connect to
-- @return grpc client
local function proxy_client_grpcs(host, port)
  local proxy_ip = host or get_proxy_ip(true, true)
  local proxy_port = port or get_proxy_port(true, true)
  assert(proxy_ip, "No https-proxy found in the configuration")
  return grpc_client(proxy_ip, proxy_port, {["-insecure"] = true})
end


---
-- TCP/UDP server helpers
--
-- @section servers


--- Starts a local TCP server.
-- Accepts a single connection (or multiple, if given `opts.requests`)
-- and then closes, echoing what was received (last read, in case
-- of multiple requests).
--
--
-- Options:
--
-- * `opts.timeout`: time after which the server exits, defaults to 360 seconds.
--
-- * `opts.requests`: the number of requests to accept, before exiting. Default 1.
--
-- * `opts.tls`: boolean, make it a ssl server if truthy.
--
-- * `opts.prefix`: string, a prefix to add to the echoed data received.
-- @name tcp_server
-- @param port (number) The port where the server will be listening on
-- @param opts (table) options defining the server's behavior
-- @return A thread object (from the `llthreads2` Lua package)
-- @see kill_tcp_server
local function tcp_server(port, opts)
  local threads = require "llthreads2.ex"
  opts = opts or {}
  local thread = threads.new({
    function(port, opts)
      local socket = require "socket"
      local server = assert(socket.tcp())
      server:settimeout(opts.timeout or 360)
      assert(server:setoption("reuseaddr", true))
      assert(server:bind("*", port))
      assert(server:listen())
      local line
      local oks, fails = 0, 0
      local handshake_done = false
      local n = opts.requests or 1
      for _ = 1, n + 1 do
        local client, err
        if opts.timeout then
          client, err = server:accept()
          if err == "timeout" then
            line = "timeout"
            break

          else
            assert(client, err)
          end

        else
          client = assert(server:accept())
        end

        if opts.tls and handshake_done then
          local ssl = require "ssl"
          local params = {
            mode = "server",
            protocol = "any",
            key = "spec/fixtures/kong_spec.key",
            certificate = "spec/fixtures/kong_spec.crt",
          }

          client = ssl.wrap(client, params)
          client:dohandshake()
        end

        line, err = client:receive()
        if err == "closed" then
          fails = fails + 1

        else
          if not handshake_done then
            assert(line == "\\START")
            client:send("\\OK\n")
            handshake_done = true

          else
            if line == "@DIE@" then
              client:send(string.format("%d:%d\n", oks, fails))
              client:close()
              break
            end

            oks = oks + 1

        client:send((opts.prefix or "") .. line .. "\n")
          end

        client:close()
      end
      end
      server:close()
      return line
    end
  }, port, opts)

  local thr = thread:start()

  -- not necessary for correctness because we do the handshake,
  -- but avoids harmless "connection error" messages in the wait loop
  -- in case the client is ready before the server below.
  ngx.sleep(0.001)

  local sock = ngx.socket.tcp()
  sock:settimeout(0.01)
  while true do
    if sock:connect("localhost", port) then
      sock:send("\\START\n")
      local ok = sock:receive()
      sock:close()
      if ok == "\\OK" then
        break
      end
    end
  end
  sock:close()

  return thr
end


--- Stops a local TCP server.
-- A server previously created with `tcp_server` can be stopped prematurely by
-- calling this function.
-- @name kill_tcp_server
-- @param port the port the TCP server is listening on.
-- @return oks, fails; the number of successes and failures processed by the server
-- @see tcp_server
local function kill_tcp_server(port)
  local sock = ngx.socket.tcp()
  assert(sock:connect("localhost", port))
  assert(sock:send("@DIE@\n"))
  local str = assert(sock:receive())
  assert(sock:close())
  local oks, fails = str:match("(%d+):(%d+)")
  return tonumber(oks), tonumber(fails)
end


--- Starts a local HTTP server.
-- Accepts a single connection and then closes. Sends a 200 ok, 'Connection:
-- close' response.
-- If the request received has path `/delay` then the response will be delayed
-- by 2 seconds.
-- @name http_server
-- @param `port` The port the server will be listening on
-- @return A thread object (from the `llthreads2` Lua package)
local function http_server(port, ...)
  local threads = require "llthreads2.ex"
  local thread = threads.new({
    function(port)
      local socket = require "socket"
      local server = assert(socket.tcp())
      assert(server:setoption('reuseaddr', true))
      assert(server:bind("*", port))
      assert(server:listen())
      local client = assert(server:accept())

      local lines = {}
      local line, err
      while #lines < 7 do
        line, err = client:receive()
        if err then
          break
        else
          table.insert(lines, line)
        end
      end

      if #lines > 0 and lines[1] == "GET /delay HTTP/1.0" then
        ngx.sleep(2)
      end

      if err then
        server:close()
        error(err)
      end

      client:send("HTTP/1.1 200 OK\r\nConnection: close\r\n\r\n")
      client:close()
      server:close()
      return lines
    end
  }, port)

  return thread:start(...)
end


--- Starts a local UDP server.
-- Accepts a single connection, reading once and then closes
-- @name udp_server
-- @param `port` The port the server will be listening on
-- @param `n` The number of packets that will be read
-- @param `timeout` Timeout per read
-- @return A thread object (from the `llthreads2` Lua package)
local function udp_server(port, n, timeout)
  local threads = require "llthreads2.ex"

  local thread = threads.new({
    function(port, n, timeout)
      local socket = require "socket"
      local server = assert(socket.udp())
      server:settimeout(timeout or 360)
      server:setoption("reuseaddr", true)
      server:setsockname("127.0.0.1", port)
      local err
      local data = {}
      local handshake_done = false
      local i = 0
      while i < n do
        local pkt, rport
        pkt, err, rport = server:receivefrom()
        if not pkt then
          break
        end
        if pkt == "KONG_UDP_HELLO" then
          if not handshake_done then
            handshake_done = true
            server:sendto("KONG_UDP_READY", "127.0.0.1", rport)
          end
        else
          i = i + 1
          data[i] = pkt
        end
      end
      server:close()
      return (n > 1 and data or data[1]), err
    end
  }, port or MOCK_UPSTREAM_PORT, n or 1, timeout)
  thread:start()

  local socket = require "socket"
  local handshake = socket.udp()
  handshake:settimeout(0.01)
  handshake:setsockname("127.0.0.1", 0)
  while true do
    handshake:sendto("KONG_UDP_HELLO", "127.0.0.1", port)
    local data = handshake:receive()
    if data == "KONG_UDP_READY" then
      break
    end
  end
  handshake:close()

  return thread
end


local function mock_reports_server(opts)
  local localhost = "127.0.0.1"
  local threads = require "llthreads2.ex"
  local server_port = constants.REPORTS.STATS_PORT
  opts = opts or {}

  local thread = threads.new({
    function(port, host, opts)
      local socket = require "socket"
      local server = assert(socket.tcp())
      server:settimeout(360)
      assert(server:setoption("reuseaddr", true))
      local counter = 0
      while not server:bind(host, port) do
        counter = counter + 1
        if counter > 5 then
          error('could not bind successfully')
        end
        socket.sleep(1)
      end
      assert(server:listen())
      local data = {}
      local handshake_done = false
      local n = opts.requests or math.huge
      for _ = 1, n + 1 do
        local client = assert(server:accept())

        if opts.tls and handshake_done then
          local ssl = require "ssl"
          local params = {
            mode = "server",
            protocol = "any",
            key = "spec/fixtures/kong_spec.key",
            certificate = "spec/fixtures/kong_spec.crt",
          }

          client = ssl.wrap(client, params)
          client:dohandshake()
        end

        local line, err = client:receive()
        if err ~= "closed" then
          if not handshake_done then
            assert(line == "\\START")
            client:send("\\OK\n")
            handshake_done = true

          else
            if line == "@DIE@" then
              client:close()
              break
            end

            table.insert(data, line)
          end

          client:close()
        end
      end
      server:close()

      return data
    end
  }, server_port, localhost, opts)

  thread:start()

  -- not necessary for correctness because we do the handshake,
  -- but avoids harmless "connection error" messages in the wait loop
  -- in case the client is ready before the server below.
  ngx.sleep(0.001)

  local sock = ngx.socket.tcp()
  sock:settimeout(0.01)
  while true do
    if not thread:alive() then
      error('the reports thread died')
    elseif sock:connect(localhost, server_port) then
      sock:send("\\START\n")
      local ok = sock:receive()
      sock:close()
      if ok == "\\OK" then
        break
      end
    end
  end
  sock:close()

  return {
    stop = function()
      local skt = assert(ngx.socket.tcp())
      sock:settimeout(0.01)
      skt:connect(localhost, server_port)
      skt:send("@DIE@\n")
      skt:close()

      return thread:join()
    end
  }
end


--------------------
-- Custom assertions
--
-- @section assertions

local say = require "say"
local luassert = require "luassert.assert"


--- Generic modifier "response".
-- Will set a "response" value in the assertion state, so following
-- assertions will operate on the value set.
-- @name response
-- @param response_obj results from `http_client:send` function (or any of the
-- shortcuts `client:get`, `client:post`, etc).
-- @usage
-- local res = client:get("/request", { .. request options here ..})
-- local response_length = assert.response(res).has.header("Content-Length")
local function modifier_response(state, arguments, level)
  assert(arguments.n > 0,
        "response modifier requires a response object as argument")

  local res = arguments[1]

  assert(type(res) == "table" and type(res.read_body) == "function",
         "response modifier requires a response object as argument, got: " .. tostring(res))

  rawset(state, "kong_response", res)
  rawset(state, "kong_request", nil)

  return state
end
luassert:register("modifier", "response", modifier_response)


--- Generic modifier "request".
-- Will set a "request" value in the assertion state, so following
-- assertions will operate on the value set.
--
-- The request must be inside a 'response' from the `mock_upstream`. If a request
-- is send to the `mock_upstream` endpoint `"/request"`, it will echo the request
-- received in the body of the response.
-- @name request
-- @param response_obj results from `http_client:send` function (or any of the
-- shortcuts `client:get`, `client:post`, etc).
-- @usage
-- local res = client:post("/request", {
--               headers = { ["Content-Type"] = "application/json" },
--               body = { hello = "world" },
--             })
-- local request_length = assert.request(res).has.header("Content-Length")
local function modifier_request(state, arguments, level)
  local generic = "The assertion 'request' modifier takes a http response"
                .. " object as input to decode the json-body returned by"
                .. " mock_upstream, to retrieve the proxied request."

  local res = arguments[1]

  assert(type(res) == "table" and type(res.read_body) == "function",
         "Expected a http response object, got '" .. tostring(res) .. "'. " .. generic)

  local body, request, err
  body = assert(res:read_body())
  request, err = cjson.decode(body)

  assert(request, "Expected the http response object to have a json encoded body,"
                  .. " but decoding gave error '" .. tostring(err) .. "'. Obtained body: "
                  .. body .. "\n." .. generic)


  if lookup((res.headers or {}),"X-Powered-By") ~= "mock_upstream" then
    error("Could not determine the response to be from mock_upstream")
  end

  rawset(state, "kong_request", request)
  rawset(state, "kong_response", nil)

  return state
end
luassert:register("modifier", "request", modifier_request)


--- Generic fail assertion. A convenience function for debugging tests, always
-- fails. It will output the values it was called with as a table, with an `n`
-- field to indicate the number of arguments received. See also `intercept`.
-- @name fail
-- @param ... any set of parameters to be displayed with the failure
-- @see intercept
-- @usage
-- assert.fail(some, value)
local function fail(state, args)
  local out = {}
  for k,v in pairs(args) do out[k] = v end
  args[1] = out
  args.n = 1
  return false
end
say:set("assertion.fail.negative", [[
Fail assertion was called with the following parameters (formatted as a table);
%s
]])
luassert:register("assertion", "fail", fail,
                  "assertion.fail.negative",
                  "assertion.fail.negative")


--- Assertion to check whether a value lives in an array.
-- @name contains
-- @param expected The value to search for
-- @param array The array to search for the value
-- @param pattern (optional) If truthy, then `expected` is matched as a Lua string
-- pattern
-- @return the array index at which the value was found
-- @usage
-- local arr = { "one", "three" }
-- local i = assert.contains("one", arr)        --> passes; i == 1
-- local i = assert.contains("two", arr)        --> fails
-- local i = assert.contains("ee$", arr, true)  --> passes; i == 2
local function contains(state, args)
  local expected, arr, pattern = unpack(args)
  local found
  for i = 1, #arr do
    if (pattern and string.match(arr[i], expected)) or arr[i] == expected then
      found = i
      break
    end
  end
  return found ~= nil, {found}
end
say:set("assertion.contains.negative", [[
Expected array to contain element.
Expected to contain:
%s
]])
say:set("assertion.contains.positive", [[
Expected array to not contain element.
Expected to not contain:
%s
]])
luassert:register("assertion", "contains", contains,
                  "assertion.contains.negative",
                  "assertion.contains.positive")


--- Assertion to check the status-code of a http response.
-- @name status
-- @param expected the expected status code
-- @param response (optional) results from `http_client:send` function,
-- alternatively use `response`.
-- @return the response body as a string, for a json body see `jsonbody`.
-- @usage
-- local res = assert(client:send { .. your request params here .. })
-- local body = assert.has.status(200, res)             -- or alternativly
-- local body = assert.response(res).has.status(200)    -- does the same
local function res_status(state, args)
  assert(not rawget(state, "kong_request"),
         "Cannot check statuscode against a request object,"
       .. " only against a response object")

  local expected = args[1]
  local res = args[2] or rawget(state, "kong_response")

  assert(type(expected) == "number",
         "Expected response code must be a number value. Got: " .. tostring(expected))
  assert(type(res) == "table" and type(res.read_body) == "function",
         "Expected a http_client response. Got: " .. tostring(res))

  if expected ~= res.status then
    local body, err = res:read_body()
    if not body then body = "Error reading body: " .. err end
    table.insert(args, 1, pl_stringx.strip(body))
    table.insert(args, 1, res.status)
    table.insert(args, 1, expected)
    args.n = 3

    if res.status == 500 then
      -- on HTTP 500, we can try to read the server's error logs
      -- for debugging purposes (very useful for travis)
      local str = pl_file.read(conf.nginx_err_logs)
      if not str then
        return false -- no err logs to read in this prefix
      end

      local str_t = pl_stringx.splitlines(str)
      local first_line = #str_t - math.min(60, #str_t) + 1
      local msg_t = {"\nError logs (" .. conf.nginx_err_logs .. "):"}
      for i = first_line, #str_t do
        msg_t[#msg_t+1] = str_t[i]
      end

      table.insert(args, 4, table.concat(msg_t, "\n"))
      args.n = 4
    end

    return false
  else
    local body, err = res:read_body()
    local output = body
    if not output then output = "Error reading body: " .. err end
    output = pl_stringx.strip(output)
    table.insert(args, 1, output)
    table.insert(args, 1, res.status)
    table.insert(args, 1, expected)
    args.n = 3
    return true, {pl_stringx.strip(body)}
  end
end
say:set("assertion.res_status.negative", [[
Invalid response status code.
Status expected:
%s
Status received:
%s
Body:
%s
%s]])
say:set("assertion.res_status.positive", [[
Invalid response status code.
Status not expected:
%s
Status received:
%s
Body:
%s
%s]])
luassert:register("assertion", "status", res_status,
                  "assertion.res_status.negative", "assertion.res_status.positive")
luassert:register("assertion", "res_status", res_status,
                  "assertion.res_status.negative", "assertion.res_status.positive")


--- Checks and returns a json body of an http response/request. Only checks
-- validity of the json, does not check appropriate headers. Setting the target
-- to check can be done through the `request` and `response` modifiers.
--
-- For a non-json body, see the `status` assertion.
-- @name jsonbody
-- @return the decoded json as a table
-- @usage
-- local res = assert(client:send { .. your request params here .. })
-- local json_table = assert.response(res).has.jsonbody()
local function jsonbody(state, args)
  assert(args[1] == nil and rawget(state, "kong_request") or rawget(state, "kong_response"),
         "the `jsonbody` assertion does not take parameters. " ..
         "Use the `response`/`require` modifiers to set the target to operate on")

  if rawget(state, "kong_response") then
    local body = rawget(state, "kong_response"):read_body()
    local json, err = cjson.decode(body)
    if not json then
      table.insert(args, 1, "Error decoding: " .. tostring(err) .. "\nResponse body:" .. body)
      args.n = 1
      return false
    end
    return true, {json}

  else
    local r = rawget(state, "kong_request")
    if r.post_data
    and (r.post_data.kind == "json" or r.post_data.kind == "json (error)")
    and r.post_data.params
    then
      local pd = r.post_data
      return true, { { params = pd.params, data = pd.text, error = pd.error, kind = pd.kind } }

    else
      error("No json data found in the request")
    end
  end
end
say:set("assertion.jsonbody.negative", [[
Expected response body to contain valid json. Got:
%s
]])
say:set("assertion.jsonbody.positive", [[
Expected response body to not contain valid json. Got:
%s
]])
luassert:register("assertion", "jsonbody", jsonbody,
                  "assertion.jsonbody.negative",
                  "assertion.jsonbody.positive")


--- Asserts that a named header in a `headers` subtable exists.
-- Header name comparison is done case-insensitive.
-- @name header
-- @param name header name to look for (case insensitive).
-- @see response
-- @see request
-- @return value of the header
-- @usage
-- local res = client:get("/request", { .. request options here ..})
-- local resp_header_value = assert.response(res).has.header("Content-Length")
-- local req_header_value = assert.request(res).has.header("Content-Length")
local function res_header(state, args)
  local header = args[1]
  local res = args[2] or rawget(state, "kong_request") or rawget(state, "kong_response")
  assert(type(res) == "table" and type(res.headers) == "table",
         "'header' assertion input does not contain a 'headers' subtable")
  local value = lookup(res.headers, header)
  table.insert(args, 1, res.headers)
  table.insert(args, 1, header)
  args.n = 2
  if not value then
    return false
  end
  return true, {value}
end
say:set("assertion.res_header.negative", [[
Expected header:
%s
But it was not found in:
%s
]])
say:set("assertion.res_header.positive", [[
Did not expected header:
%s
But it was found in:
%s
]])
luassert:register("assertion", "header", res_header,
                  "assertion.res_header.negative",
                  "assertion.res_header.positive")


---
-- An assertion to look for a query parameter in a query string.
-- Parameter name comparison is done case-insensitive.
-- @name queryparam
-- @param name name of the query parameter to look up (case insensitive)
-- @return value of the parameter
-- @usage
-- local res = client:get("/request", {
--               query = { hello = "world" },
--             })
-- local param_value = assert.request(res).has.queryparam("hello")
local function req_query_param(state, args)
  local param = args[1]
  local req = rawget(state, "kong_request")
  assert(req, "'queryparam' assertion only works with a request object")
  local params
  if type(req.uri_args) == "table" then
    params = req.uri_args

  else
    error("No query parameters found in request object")
  end
  local value = lookup(params, param)
  table.insert(args, 1, params)
  table.insert(args, 1, param)
  args.n = 2
  if not value then
    return false
  end
  return true, {value}
end
say:set("assertion.req_query_param.negative", [[
Expected query parameter:
%s
But it was not found in:
%s
]])
say:set("assertion.req_query_param.positive", [[
Did not expected query parameter:
%s
But it was found in:
%s
]])
luassert:register("assertion", "queryparam", req_query_param,
                  "assertion.req_query_param.negative",
                  "assertion.req_query_param.positive")


---
-- Adds an assertion to look for a urlencoded form parameter in a request.
-- Parameter name comparison is done case-insensitive. Use the `request` modifier to set
-- the request to operate on.
-- @name formparam
-- @param name name of the form parameter to look up (case insensitive)
-- @return value of the parameter
-- @usage
-- local r = assert(proxy_client:post("/request", {
--   body    = {
--     hello = "world",
--   },
--   headers = {
--     host             = "mock_upstream",
--     ["Content-Type"] = "application/x-www-form-urlencoded",
--   },
-- })
-- local value = assert.request(r).has.formparam("hello")
-- assert.are.equal("world", value)
local function req_form_param(state, args)
  local param = args[1]
  local req = rawget(state, "kong_request")
  assert(req, "'formparam' assertion can only be used with a mock_upstream request object")

  local value
  if req.post_data
  and (req.post_data.kind == "form" or req.post_data.kind == "multipart-form")
  then
    value = lookup(req.post_data.params or {}, param)
  else
    error("Could not determine the request to be from either mock_upstream")
  end

  table.insert(args, 1, req)
  table.insert(args, 1, param)
  args.n = 2
  if not value then
    return false
  end
  return true, {value}
end
say:set("assertion.req_form_param.negative", [[
Expected url encoded form parameter:
%s
But it was not found in request:
%s
]])
say:set("assertion.req_form_param.positive", [[
Did not expected url encoded form parameter:
%s
But it was found in request:
%s
]])
luassert:register("assertion", "formparam", req_form_param,
                  "assertion.req_form_param.negative",
                  "assertion.req_form_param.positive")


---
-- Assertion to ensure a value is greater than a base value.
-- @name is_gt
-- @param base the base value to compare against
-- @param value the value that must be greater than the base value
local function is_gt(state, arguments)
  local expected = arguments[1]
  local value = arguments[2]

  arguments[1] = value
  arguments[2] = expected

  return value > expected
end
say:set("assertion.gt.negative", [[
Given value (%s) should be greater than expected value (%s)
]])
say:set("assertion.gt.positive", [[
Given value (%s) should not be greater than expected value (%s)
]])
luassert:register("assertion", "gt", is_gt,
                  "assertion.gt.negative",
                  "assertion.gt.positive")

--- Generic modifier "certificate".
-- Will set a "certificate" value in the assertion state, so following
-- assertions will operate on the value set.
-- @name certificate
-- @param cert The cert text
-- @see cn
-- @usage
-- assert.certificate(cert).has.cn("ssl-example.com")
local function modifier_certificate(state, arguments, level)
  local generic = "The assertion 'certficate' modifier takes a cert text"
                .. " as input to validate certificate parameters"
                .. " against."
  local cert = arguments[1]
  assert(type(cert) == "string",
         "Expected a certificate text, got '" .. tostring(cert) .. "'. " .. generic)
  rawset(state, "kong_certificate", cert)
  return state
end
luassert:register("modifier", "certificate", modifier_certificate)

--- Assertion to check whether a CN is matched in an SSL cert.
-- @name cn
-- @param expected The CN value
-- @param cert The cert text
-- @return the CN found in the cert
-- @see certificate
-- @usage
-- assert.cn("ssl-example.com", cert)
--
-- -- alternative:
-- assert.certificate(cert).has.cn("ssl-example.com")
local function assert_cn(state, args)
  local expected = args[1]
  if args[2] and rawget(state, "kong_certificate") then
    error("assertion 'cn' takes either a 'certificate' modifier, or 2 parameters, not both")
  end
  local cert = args[2] or rawget(state, "kong_certificate")
  local cn = string.match(cert, "CN%s*=%s*([^%s,]+)")
  args[2] = cn or "(CN not found in certificate)"
  args.n = 2
  return cn == expected
end
say:set("assertion.cn.negative", [[
Expected certificate to have the given CN value.
Expected CN:
%s
Got instead:
%s
]])
say:set("assertion.cn.positive", [[
Expected certificate to not have the given CN value.
Expected CN to not be:
%s
Got instead:
%s
]])
luassert:register("assertion", "cn", assert_cn,
                  "assertion.cn.negative",
                  "assertion.cn.positive")


do
  --- Generic modifier "logfile"
  -- Will set an "errlog_path" value in the assertion state.
  -- @name logfile
  -- @param path A path to the log file (defaults to the test prefix's
  -- errlog).
  -- @see line
  -- @usage
  -- assert.logfile("./my/logfile.log").has.no.line("[error]", true)
  local function modifier_errlog(state, args)
    local errlog_path = args[1] or conf.nginx_err_logs

    assert(type(errlog_path) == "string", "logfile modifier expects nil, or " ..
                                          "a string as argument, got: "      ..
                                          type(errlog_path))

    rawset(state, "errlog_path", errlog_path)

    return state
  end

  luassert:register("modifier", "errlog", modifier_errlog) -- backward compat
  luassert:register("modifier", "logfile", modifier_errlog)


  --- Assertion checking if any line from a file matches the given regex or
  -- substring.
  -- @name line
  -- @param regex The regex to evaluate against each line.
  -- @param plain If true, the regex argument will be considered as a plain
  -- string.
  -- @param timeout An optional timeout after which the assertion will fail if
  -- reached.
  -- @param fpath An optional path to the file (defaults to the filelog
  -- modifier)
  -- @see logfile
  -- @usage
  -- assert.logfile().has.no.line("[error]", true)
  local function match_line(state, args)
    local regex = args[1]
    local plain = args[2]
    local timeout = args[3] or 2
    local fpath = args[4] or rawget(state, "errlog_path")

    assert(type(regex) == "string",
           "Expected the regex argument to be a string")
    assert(type(fpath) == "string",
           "Expected the file path argument to be a string")
    assert(type(timeout) == "number" and timeout > 0,
           "Expected the timeout argument to be a positive number")

    local pok = pcall(wait_until, function()
      local logs = pl_file.read(fpath)
      local from, _, err

      for line in logs:gmatch("[^\r\n]+") do
        if plain then
          from = string.find(line, regex, nil, true)

        else
          from, _, err = ngx.re.find(line, regex)
          if err then
            error(err)
          end
        end

        if from then
          table.insert(args, 1, line)
          table.insert(args, 1, regex)
          args.n = 2
          return true
        end
      end
    end, timeout)

    table.insert(args, 1, fpath)
    args.n = args.n + 1

    return pok
  end

  say:set("assertion.match_line.negative", unindent [[
    Expected file at:
    %s
    To match:
    %s
  ]])
  say:set("assertion.match_line.positive", unindent [[
    Expected file at:
    %s
    To not match:
    %s
    But matched line:
    %s
  ]])
  luassert:register("assertion", "line", match_line,
                    "assertion.match_line.negative",
                    "assertion.match_line.positive")
end


----------------
-- DNS-record mocking.
-- These function allow to create mock dns records that the test Kong instance
-- will use to resolve names. The created mocks are injected by the `start_kong`
-- function.
-- @usage
-- -- Create a new DNS mock and add some DNS records
-- local fixtures = {
--   dns_mock = helpers.dns_mock.new()
-- }
--
-- fixtures.dns_mock:SRV {
--   name = "my.srv.test.com",
--   target = "a.my.srv.test.com",
--   port = 80,
-- }
-- fixtures.dns_mock:SRV {
--   name = "my.srv.test.com",     -- adding same name again: record gets 2 entries!
--   target = "b.my.srv.test.com", -- a.my.srv.test.com and b.my.srv.test.com
--   port = 8080,
-- }
-- fixtures.dns_mock:A {
--   name = "a.my.srv.test.com",
--   address = "127.0.0.1",
-- }
-- fixtures.dns_mock:A {
--   name = "b.my.srv.test.com",
--   address = "127.0.0.1",
-- }
-- @section DNS-mocks


local dns_mock = {}
do
  dns_mock.__index = dns_mock
  dns_mock.__tostring = function(self)
    -- fill array to prevent json encoding errors
    for i = 1, 33 do
      self[i] = self[i] or {}
    end
    local json = assert(cjson.encode(self))
    return json
  end


  local TYPE_A, TYPE_AAAA, TYPE_CNAME, TYPE_SRV = 1, 28, 5, 33


  --- Creates a new DNS mock.
  -- @name dns_mock.new
  -- @return dns_mock object
  function dns_mock.new()
    return setmetatable({}, dns_mock)
  end


  --- Adds an SRV record to the DNS mock.
  -- Fields `name`, `target`, and `port` are required. Other fields get defaults:
  --
  -- * `weight`; 20
  -- * `ttl`; 600
  -- * `priority`; 20
  -- @param rec the mock DNS record to insert
  -- @return true
  function dns_mock:SRV(rec)
    if self == dns_mock then
      error("can't operate on the class, you must create an instance", 2)
    end
    if getmetatable(self or {}) ~= dns_mock then
      error("SRV method must be called using the colon notation", 2)
    end
    assert(rec, "Missing record parameter")
    local name = assert(rec.name, "No name field in SRV record")

    self[TYPE_SRV] = self[TYPE_SRV] or {}
    local query_answer = self[TYPE_SRV][name]
    if not query_answer then
      query_answer = {}
      self[TYPE_SRV][name] = query_answer
    end

    table.insert(query_answer, {
      type = TYPE_SRV,
      name = name,
      target = assert(rec.target, "No target field in SRV record"),
      port = assert(rec.port, "No port field in SRV record"),
      weight = rec.weight or 10,
      ttl = rec.ttl or 600,
      priority = rec.priority or 20,
      class = rec.class or 1
    })
    return true
  end


  --- Adds an A record to the DNS mock.
  -- Fields `name` and `address` are required. Other fields get defaults:
  --
  -- * `ttl`; 600
  -- @param rec the mock DNS record to insert
  -- @return true
  function dns_mock:A(rec)
    if self == dns_mock then
      error("can't operate on the class, you must create an instance", 2)
    end
    if getmetatable(self or {}) ~= dns_mock then
      error("A method must be called using the colon notation", 2)
    end
    assert(rec, "Missing record parameter")
    local name = assert(rec.name, "No name field in A record")

    self[TYPE_A] = self[TYPE_A] or {}
    local query_answer = self[TYPE_A][name]
    if not query_answer then
      query_answer = {}
      self[TYPE_A][name] = query_answer
    end

    table.insert(query_answer, {
      type = TYPE_A,
      name = name,
      address = assert(rec.address, "No address field in A record"),
      ttl = rec.ttl or 600,
      class = rec.class or 1
    })
    return true
  end


  --- Adds an AAAA record to the DNS mock.
  -- Fields `name` and `address` are required. Other fields get defaults:
  --
  -- * `ttl`; 600
  -- @param rec the mock DNS record to insert
  -- @return true
  function dns_mock:AAAA(rec)
    if self == dns_mock then
      error("can't operate on the class, you must create an instance", 2)
    end
    if getmetatable(self or {}) ~= dns_mock then
      error("AAAA method must be called using the colon notation", 2)
    end
    assert(rec, "Missing record parameter")
    local name = assert(rec.name, "No name field in AAAA record")

    self[TYPE_AAAA] = self[TYPE_AAAA] or {}
    local query_answer = self[TYPE_AAAA][name]
    if not query_answer then
      query_answer = {}
      self[TYPE_AAAA][name] = query_answer
    end

    table.insert(query_answer, {
      type = TYPE_AAAA,
      name = name,
      address = assert(rec.address, "No address field in AAAA record"),
      ttl = rec.ttl or 600,
      class = rec.class or 1
    })
    return true
  end


  --- Adds a CNAME record to the DNS mock.
  -- Fields `name` and `cname` are required. Other fields get defaults:
  --
  -- * `ttl`; 600
  -- @param rec the mock DNS record to insert
  -- @return true
  function dns_mock:CNAME(rec)
    if self == dns_mock then
      error("can't operate on the class, you must create an instance", 2)
    end
    if getmetatable(self or {}) ~= dns_mock then
      error("CNAME method must be called using the colon notation", 2)
    end
    assert(rec, "Missing record parameter")
    local name = assert(rec.name, "No name field in CNAME record")

    self[TYPE_CNAME] = self[TYPE_CNAME] or {}
    local query_answer = self[TYPE_CNAME][name]
    if not query_answer then
      query_answer = {}
      self[TYPE_CNAME][name] = query_answer
    end

    table.insert(query_answer, {
      type = TYPE_CNAME,
      name = name,
      cname = assert(rec.cname, "No cname field in CNAME record"),
      ttl = rec.ttl or 600,
      class = rec.class or 1
    })
    return true
  end
end


----------------
-- Shell helpers
-- @section Shell-helpers

--- Execute a command.
-- Modified version of `pl.utils.executeex()` so the output can directly be
-- used on an assertion.
-- @name execute
-- @param cmd command string to execute
-- @param pl_returns (optional) boolean: if true, this function will
-- return the same values as Penlight's executeex.
-- @return if `pl_returns` is true, returns four return values
-- (ok, code, stdout, stderr); if `pl_returns` is false,
-- returns either (false, stderr) or (true, stderr, stdout).
function exec(cmd, pl_returns)
  local ok, code, stdout, stderr = pl_utils.executeex(cmd)
  if pl_returns then
    return ok, code, stdout, stderr
  end
  if not ok then
    stdout = nil -- don't return 3rd value if fail because of busted's `assert`
  end
  return ok, stderr, stdout
end


--- Execute a Kong command.
-- @name kong_exec
-- @param cmd Kong command to execute, eg. `start`, `stop`, etc.
-- @param env (optional) table with kong parameters to set as environment
-- variables, overriding the test config (each key will automatically be
-- prefixed with `KONG_` and be converted to uppercase)
-- @param pl_returns (optional) boolean: if true, this function will
-- return the same values as Penlight's `executeex`.
-- @param env_vars (optional) a string prepended to the command, so
-- that arbitrary environment variables may be passed
-- @return if `pl_returns` is true, returns four return values
-- (ok, code, stdout, stderr); if `pl_returns` is false,
-- returns either (false, stderr) or (true, stderr, stdout).
local function kong_exec(cmd, env, pl_returns, env_vars)
  cmd = cmd or ""
  env = env or {}

  -- Insert the Lua path to the custom-plugin fixtures
  do
    local function cleanup(t)
      if t then
        t = pl_stringx.strip(t)
        if t:sub(-1,-1) == ";" then
          t = t:sub(1, -2)
        end
      end
      return t ~= "" and t or nil
    end
    local paths = {}
    table.insert(paths, cleanup(CUSTOM_PLUGIN_PATH))
    table.insert(paths, cleanup(env.lua_package_path))
    table.insert(paths, cleanup(conf.lua_package_path))
    env.lua_package_path = table.concat(paths, ";")
    -- note; the nginx config template will add a final ";;", so no need to
    -- include that here
  end

  if not env.plugins then
    env.plugins = "bundled,dummy,cache,rewriter,error-handler-log," ..
                  "error-generator,error-generator-last," ..
                  "short-circuit"
  end

  -- build Kong environment variables
  env_vars = env_vars or ""
  for k, v in pairs(env) do
    env_vars = string.format("%s KONG_%s='%s'", env_vars, k:upper(), v)
  end

  return exec(env_vars .. " " .. BIN_PATH .. " " .. cmd, pl_returns)
end


--- Prepares the Kong environment.
-- Creates the working directory if it does not exist.
-- @param prefix (optional) path to the working directory, if omitted the test
-- configuration will be used
-- @name prepare_prefix
local function prepare_prefix(prefix)
  return pl_dir.makepath(prefix or conf.prefix)
end


--- Cleans the Kong environment.
-- Deletes the working directory if it exists.
-- @param prefix (optional) path to the working directory, if omitted the test
-- configuration will be used
-- @name clean_prefix
local function clean_prefix(prefix)
  prefix = prefix or conf.prefix
  if pl_path.exists(prefix) then
    pl_dir.rmtree(prefix)
  end
end


-- Reads the pid from a pid file and returns it, or nil + err
local function get_pid_from_file(pid_path)
  local pid
  local fd, err = io.open(pid_path)
  if not fd then
    return nil, err
  end

  pid = fd:read("*l")
  fd:close()

  return pid
end


-- Waits for the termination of a pid.
-- @param pid_path Filename of the pid file.
-- @param timeout (optional) in seconds, defaults to 10.
local function wait_pid(pid_path, timeout, is_retry)
  local pid = get_pid_from_file(pid_path)

  if pid then
    local max_time = ngx.now() + (timeout or 10)

    repeat
      if not pl_utils.execute("ps -p " .. pid .. " >/dev/null 2>&1") then
        return
      end
      -- still running, wait some more
      ngx.sleep(0.05)
    until ngx.now() >= max_time

    if is_retry then
      return
    end

    -- Timeout reached: kill with SIGKILL
    pl_utils.execute("kill -9 " .. pid .. " >/dev/null 2>&1")

    -- Sanity check: check pid again, but don't loop.
    wait_pid(pid_path, timeout, true)
  end
end


--- Return the actual configuration running at the given prefix.
-- It may differ from the default, as it may have been modified
-- by the `env` table given to start_kong.
-- @name get_running_conf
-- @param prefix The prefix path where the kong instance is running
-- @return The conf table of the running instance, or nil + error.
local function get_running_conf(prefix)
  local default_conf = conf_loader(nil, {prefix = prefix or conf.prefix})
  return conf_loader.load_config_file(default_conf.kong_env)
end


<<<<<<< HEAD
singletons.db = db

-- Prepopulate Schema's cache
Schema.new(consumers_schema_def)
Schema.new(services_schema_def)
Schema.new(routes_schema_def)

local plugins_schema = assert(Entity.new(plugins_schema_def))

local function validate_plugin_config_schema(config, schema_def)
  assert(plugins_schema:new_subschema(schema_def.name, schema_def))
  local entity = {
    id = utils.uuid(),
    name = schema_def.name,
    config = config
  }
  local entity_to_insert, err = plugins_schema:process_auto_fields(entity, "insert")
  if err then
    return nil, err
  end
  local _, err = plugins_schema:validate_insert(entity_to_insert)
  if err then return
    nil, err
  end
  return entity_to_insert
end


=======
>>>>>>> 5e7a9b47
--- Return the actual Kong version the tests are running against.
-- See [version.lua](https://github.com/kong/version.lua) for the format. This
-- is mostly useful for testing plugins that should work with multiple Kong versions.
-- @name get_version
-- @return a `version` object
-- @usage
-- local version = require 'version'
-- if helpers.get_version() < version("0.15.0") then
--   -- do something
-- end
local function get_version()
  return version(select(3, assert(kong_exec("version"))))
end


local function render_fixtures(conf, env, prefix, fixtures)

  if fixtures and (fixtures.http_mock or fixtures.stream_mock) then
    -- prepare the prefix so we get the full config in the
    -- hidden `.kong_env` file, including test specified env vars etc
    assert(kong_exec("prepare --conf " .. conf, env))
    local render_config = assert(conf_loader(prefix .. "/.kong_env"))

    for _, mocktype in ipairs { "http_mock", "stream_mock" } do

      for filename, contents in pairs(fixtures[mocktype] or {}) do
        -- render the file using the full configuration
        contents = assert(prefix_handler.compile_conf(render_config, contents))

        -- write file to prefix
        filename = prefix .. "/" .. filename .. "." .. mocktype
        assert(pl_utils.writefile(filename, contents))
      end
    end
  end

  if fixtures and fixtures.dns_mock then
    -- write the mock records to the prefix
    assert(getmetatable(fixtures.dns_mock) == dns_mock,
           "expected dns_mock to be of a helpers.dns_mock class")
    assert(pl_utils.writefile(prefix .. "/dns_mock_records.json",
                              tostring(fixtures.dns_mock)))

    -- add the mock resolver to the path to ensure the records are loaded
    if env.lua_package_path then
      env.lua_package_path = DNS_MOCK_LUA_PATH .. ";" .. env.lua_package_path
    else
      env.lua_package_path = DNS_MOCK_LUA_PATH
    end
  else
    -- remove any old mocks if they exist
    os.remove(prefix .. "/dns_mock_records.json")
  end

  return true
end


local function build_go_plugins(path)
  for _, plugin_path in ipairs(pl_dir.getfiles(path, "*.go")) do
    local plugin_name = pl_path.basename(plugin_path):match("(.+).go")

    local ok, _, _, stderr = pl_utils.executeex(
      string.format("cd %s; go build -buildmode plugin -o %s %s",
      path, plugin_name .. ".so", plugin_name .. ".go")
    )
    assert(ok, stderr)
  end
end


--- Start the Kong instance to test against.
-- The fixtures passed to this function can be 3 types:
--
-- * DNS mocks
--
-- * Nginx server blocks to be inserted in the http module
--
-- * Nginx server blocks to be inserted in the stream module
-- @name start_kong
-- @param env table with Kong configuration parameters (and values)
-- @param tables list of database tables to truncate before starting
-- @param preserve_prefix (boolean) if truthy, the prefix will not be cleaned
-- before starting
-- @param fixtures tables with fixtures, dns, http and stream mocks.
-- @return return values from `execute`
-- @usage
-- -- example mocks
-- -- Create a new DNS mock and add some DNS records
-- local fixtures = {
--   http_mock = {},
--   stream_mock = {},
--   dns_mock = helpers.dns_mock.new()
-- }
--
-- fixtures.dns_mock:A {
--   name = "a.my.srv.test.com",
--   address = "127.0.0.1",
-- }
--
-- -- The blocks below will be rendered by the Kong template renderer, like other
-- -- custom Kong templates. Hence the `${{xxxx}}` values.
-- -- Multiple mocks can be added each under their own filename ("my_server_block" below)
-- fixtures.http_mock.my_server_block = [[
--      server {
--          server_name my_server;
--          listen 10001 ssl;
--
--          ssl_certificate ${{SSL_CERT}};
--          ssl_certificate_key ${{SSL_CERT_KEY}};
--          ssl_protocols TLSv1.1 TLSv1.2 TLSv1.3;
--
--          location ~ "/echobody" {
--            content_by_lua_block {
--              ngx.req.read_body()
--              local echo = ngx.req.get_body_data()
--              ngx.status = status
--              ngx.header["Content-Length"] = #echo + 1
--              ngx.say(echo)
--            }
--          }
--      }
--    ]]
--
-- fixtures.stream_mock.my_server_block = [[
--      server {
--        -- insert stream server config here
--      }
--    ]]
--
-- assert(helpers.start_kong( {database = "postgres"}, nil, nil, fixtures))
local function start_kong(env, tables, preserve_prefix, fixtures)
  if tables ~= nil and type(tables) ~= "table" then
    error("arg #2 must be a list of tables to truncate")
  end
  env = env or {}
  local prefix = env.prefix or conf.prefix

  -- go plugins are enabled
  --  set pluginserver dir (making sure it's in the PATH)
  --  compile fixture go plugins
  if env.go_plugins_dir then
    if env.go_plugins_dir == GO_PLUGIN_PATH then
      build_go_plugins(GO_PLUGIN_PATH)
    end

    if not env.go_pluginserver_exe and not os.getenv("KONG_GO_PLUGINSERVER_EXE") then
      local ok, _, pluginserver_path, _ = pl_utils.executeex(string.format("which go-pluginserver"))
      assert(ok, "did not find go-pluginserver in PATH")
      env.go_pluginserver_exe = pluginserver_path
    end
  end

  -- note: set env var "KONG_TEST_DONT_CLEAN" !! the "_TEST" will be dropped
  if not (preserve_prefix or os.getenv("KONG_DONT_CLEAN")) then
    clean_prefix(prefix)
  end

  local ok, err = prepare_prefix(prefix)
  if not ok then return nil, err end

  truncate_tables(db, tables)

  local nginx_conf = ""
  if env.nginx_conf then
    nginx_conf = " --nginx-conf " .. env.nginx_conf
  end

  if dcbp and not env.declarative_config then
    if not config_yml then
      config_yml = prefix .. "/config.yml"
      local cfg = dcbp.done()
      local declarative = require "kong.db.declarative"
      local ok, err = declarative.to_yaml_file(cfg, config_yml)
      if not ok then
        return nil, err
      end
    end
    env = utils.deep_copy(env)
    env.declarative_config = config_yml
  end

  assert(render_fixtures(TEST_CONF_PATH .. nginx_conf, env, prefix, fixtures))

  return kong_exec("start --conf " .. TEST_CONF_PATH .. nginx_conf, env)
end


-- Stop the Kong test instance.
-- @name stop_kong
-- @param prefix (optional) the prefix where the test instance runs, defaults to the test configuration.
-- @param preserve_prefix (boolean) if truthy, the prefix will not be deleted after stopping
-- @param preserve_dc
-- @return true or nil+err
local function stop_kong(prefix, preserve_prefix, preserve_dc)
  prefix = prefix or conf.prefix

  local running_conf, err = get_running_conf(prefix)
  if not running_conf then
    return nil, err
  end

  local pid, err = get_pid_from_file(running_conf.nginx_pid)
  if not pid then
    return nil, err
  end

  local ok, _, _, err = pl_utils.executeex("kill -TERM " .. pid)
  if not ok then
    return nil, err
  end

  wait_pid(running_conf.nginx_pid)

  -- note: set env var "KONG_TEST_DONT_CLEAN" !! the "_TEST" will be dropped
  if not (preserve_prefix or os.getenv("KONG_DONT_CLEAN")) then
    clean_prefix(prefix)
  end

  if not preserve_dc then
    config_yml = nil
  end
  ngx.ctx.workspaces = nil

  return true
end


--- Restart Kong. Reusing declarative config when using `database=off`.
-- @name restart_kong
-- @param env see `start_kong`
-- @param tables see `start_kong`
-- @param fixtures see `start_kong`
-- @return true or nil+err
local function restart_kong(env, tables, fixtures)
  stop_kong(env.prefix, true, true)
  return start_kong(env, tables, true, fixtures)
end


----------------
-- Variables/constants
-- @section exported-fields


--- Below is a list of fields/constants exported on the `helpers` module table:
-- @table helpers
-- @field dir The [`pl.dir` module of Penlight](http://tieske.github.io/Penlight/libraries/pl.dir.html)
-- @field path The [`pl.path` module of Penlight](http://tieske.github.io/Penlight/libraries/pl.path.html)
-- @field file The [`pl.file` module of Penlight](http://tieske.github.io/Penlight/libraries/pl.file.html)
-- @field utils The [`pl.utils` module of Penlight](http://tieske.github.io/Penlight/libraries/pl.utils.html)
-- @field test_conf The Kong test configuration. See also `get_running_conf` which might be slightly different.
-- @field test_conf_path The configuration file in use.
-- @field mock_upstream_hostname
-- @field mock_upstream_protocol
-- @field mock_upstream_host
-- @field mock_upstream_port
-- @field mock_upstream_url Base url constructed from the components
-- @field mock_upstream_ssl_protocol
-- @field mock_upstream_ssl_host
-- @field mock_upstream_ssl_port
-- @field mock_upstream_ssl_url Base url constructed from the components
-- @field mock_upstream_stream_port
-- @field mock_upstream_stream_ssl_port
-- @field mock_grpc_upstream_proto_path
-- @field redis_host The hostname for a Redis instance if available. Port should be `6379`.

----------
-- Exposed
----------
-- @export
  return {
  -- Penlight
  dir = pl_dir,
  path = pl_path,
  file = pl_file,
  utils = pl_utils,

  -- Kong testing properties
  db = db,
  blueprints = blueprints,
  get_db_utils = get_db_utils,
  get_cache = get_cache,
  bootstrap_database = bootstrap_database,
  bin_path = BIN_PATH,
  test_conf = conf,
  test_conf_path = TEST_CONF_PATH,
  go_plugin_path = GO_PLUGIN_PATH,
  mock_upstream_hostname = MOCK_UPSTREAM_HOSTNAME,
  mock_upstream_protocol = MOCK_UPSTREAM_PROTOCOL,
  mock_upstream_host     = MOCK_UPSTREAM_HOST,
  mock_upstream_port     = MOCK_UPSTREAM_PORT,
  mock_upstream_url      = MOCK_UPSTREAM_PROTOCOL .. "://" ..
                           MOCK_UPSTREAM_HOST .. ':' ..
                           MOCK_UPSTREAM_PORT,

  mock_upstream_ssl_protocol = MOCK_UPSTREAM_SSL_PROTOCOL,
  mock_upstream_ssl_host     = MOCK_UPSTREAM_HOST,
  mock_upstream_ssl_port     = MOCK_UPSTREAM_SSL_PORT,
  mock_upstream_ssl_url      = MOCK_UPSTREAM_SSL_PROTOCOL .. "://" ..
                               MOCK_UPSTREAM_HOST .. ':' ..
                               MOCK_UPSTREAM_SSL_PORT,

  mock_upstream_stream_port     = MOCK_UPSTREAM_STREAM_PORT,
  mock_upstream_stream_ssl_port = MOCK_UPSTREAM_STREAM_SSL_PORT,
  mock_grpc_upstream_proto_path = MOCK_GRPC_UPSTREAM_PROTO_PATH,

  redis_host = os.getenv("KONG_SPEC_REDIS_HOST") or "127.0.0.1",

  blackhole_host = BLACKHOLE_HOST,

  -- Kong testing helpers
  execute = exec,
  dns_mock = dns_mock,
  kong_exec = kong_exec,
  get_version = get_version,
  get_running_conf = get_running_conf,
  http_client = http_client,
  grpc_client = grpc_client,
  http2_client = http2_client,
  wait_until = wait_until,
  wait_pid = wait_pid,
  tcp_server = tcp_server,
  udp_server = udp_server,
  kill_tcp_server = kill_tcp_server,
  http_server = http_server,
  mock_reports_server = mock_reports_server,
  get_proxy_ip = get_proxy_ip,
  get_proxy_port = get_proxy_port,
  proxy_client = proxy_client,
  proxy_client_grpc = proxy_client_grpc,
  proxy_client_grpcs = proxy_client_grpcs,
  proxy_client_h2c = proxy_client_h2c,
  proxy_client_h2 = proxy_client_h2,
  admin_client = admin_client,
  proxy_ssl_client = proxy_ssl_client,
  admin_ssl_client = admin_ssl_client,
  prepare_prefix = prepare_prefix,
  clean_prefix = clean_prefix,
  wait_for_invalidation = wait_for_invalidation,
  each_strategy = each_strategy,
  validate_plugin_config_schema = validate_plugin_config_schema,

  -- miscellaneous
  intercept = intercept,
  openresty_ver_num = openresty_ver_num(),
  unindent = unindent,
  make_yaml_file = make_yaml_file,
  setenv = setenv,
  unsetenv = unsetenv,

  -- launching Kong subprocesses
  start_kong = start_kong,
  stop_kong = stop_kong,
  restart_kong = restart_kong,

  -- Only use in CLI tests from spec/02-integration/01-cmd
  kill_all = function(prefix, timeout)
    local kill = require "kong.cmd.utils.kill"

    local running_conf = get_running_conf(prefix)
    if not running_conf then return end

    -- kill kong_tests.conf service
    local pid_path = running_conf.nginx_pid
    if pl_path.exists(pid_path) then
      kill.kill(pid_path, "-TERM")
      wait_pid(pid_path, timeout)
    end
  end,
<<<<<<< HEAD
  with_current_ws = function(ws,fn, db)
    local old_ws = ngx.ctx.workspaces
    ngx.ctx.workspaces = nil
    ws = ws or {db.workspaces:select_by_name("default")}
    ngx.ctx.workspaces = ws
    local res = fn()
    ngx.ctx.workspaces = old_ws
    return res
  end,
  setenv = function(env, value)
    return ffi.C.setenv(env, value, 1) == 0
  end,
  unsetenv = function(env)
    return ffi.C.unsetenv(env) == 0
=======
  signal = function(prefix, signal, pid_path)
    local kill = require "kong.cmd.utils.kill"

    if not pid_path then
      local running_conf = get_running_conf(prefix)
      if not running_conf then
        error("no config file found at prefix: " .. prefix)
      end

      pid_path = running_conf.nginx_pid
    end

    return kill.kill(pid_path, signal)
>>>>>>> 5e7a9b47
  end,
  -- send signal to all Nginx workers, not including the master
  signal_workers = function(prefix, signal, pid_path)
    if not pid_path then
      local running_conf = get_running_conf(prefix)
      if not running_conf then
        error("no config file found at prefix: " .. prefix)
      end

      pid_path = running_conf.nginx_pid
    end

    local cmd = string.format("pkill %s -P `cat %s`", signal, pid_path)
    local _, code = pl_utils.execute(cmd)

    return code
  end,
}<|MERGE_RESOLUTION|>--- conflicted
+++ resolved
@@ -181,13 +181,11 @@
 local dcbp
 local config_yml
 
-<<<<<<< HEAD
+
 kong.db = db
-
-local each_strategy
-
-do
-=======
+singletons.db = db
+
+
 --- Iterator over DB strategies.
 -- @name each_strategy
 -- @param strategies (optional string array) explicit list of strategies to use,
@@ -202,7 +200,6 @@
 --   end)
 -- end
 local each_strategy do
->>>>>>> 5e7a9b47
   local default_strategies = {"postgres", "cassandra"}
   local env_var = os.getenv("KONG_DATABASE")
   if env_var then
@@ -2273,37 +2270,6 @@
 end
 
 
-<<<<<<< HEAD
-singletons.db = db
-
--- Prepopulate Schema's cache
-Schema.new(consumers_schema_def)
-Schema.new(services_schema_def)
-Schema.new(routes_schema_def)
-
-local plugins_schema = assert(Entity.new(plugins_schema_def))
-
-local function validate_plugin_config_schema(config, schema_def)
-  assert(plugins_schema:new_subschema(schema_def.name, schema_def))
-  local entity = {
-    id = utils.uuid(),
-    name = schema_def.name,
-    config = config
-  }
-  local entity_to_insert, err = plugins_schema:process_auto_fields(entity, "insert")
-  if err then
-    return nil, err
-  end
-  local _, err = plugins_schema:validate_insert(entity_to_insert)
-  if err then return
-    nil, err
-  end
-  return entity_to_insert
-end
-
-
-=======
->>>>>>> 5e7a9b47
 --- Return the actual Kong version the tests are running against.
 -- See [version.lua](https://github.com/kong/version.lua) for the format. This
 -- is mostly useful for testing plugins that should work with multiple Kong versions.
@@ -2674,7 +2640,7 @@
       wait_pid(pid_path, timeout)
     end
   end,
-<<<<<<< HEAD
+
   with_current_ws = function(ws,fn, db)
     local old_ws = ngx.ctx.workspaces
     ngx.ctx.workspaces = nil
@@ -2684,12 +2650,7 @@
     ngx.ctx.workspaces = old_ws
     return res
   end,
-  setenv = function(env, value)
-    return ffi.C.setenv(env, value, 1) == 0
-  end,
-  unsetenv = function(env)
-    return ffi.C.unsetenv(env) == 0
-=======
+
   signal = function(prefix, signal, pid_path)
     local kill = require "kong.cmd.utils.kill"
 
@@ -2703,8 +2664,8 @@
     end
 
     return kill.kill(pid_path, signal)
->>>>>>> 5e7a9b47
   end,
+
   -- send signal to all Nginx workers, not including the master
   signal_workers = function(prefix, signal, pid_path)
     if not pid_path then
