------------------------------------------------------------------
-- Collection of utilities to help testing Kong features and plugins.
--
-- @copyright Copyright 2016-2019 Kong Inc. All rights reserved.
-- @license [Apache 2.0](https://opensource.org/licenses/Apache-2.0)
-- @module spec.helpers

local BIN_PATH = "bin/kong"
local TEST_CONF_PATH = "spec/kong_tests.conf"
local CUSTOM_PLUGIN_PATH = "./spec/fixtures/custom_plugins/?.lua"
local MOCK_UPSTREAM_PROTOCOL = "http"
local MOCK_UPSTREAM_SSL_PROTOCOL = "https"
local MOCK_UPSTREAM_HOST = "127.0.0.1"
local MOCK_UPSTREAM_HOSTNAME = "localhost"
local MOCK_UPSTREAM_PORT = 15555
local MOCK_UPSTREAM_SSL_PORT = 15556
local MOCK_UPSTREAM_STREAM_PORT = 15557
local MOCK_UPSTREAM_STREAM_SSL_PORT = 15558

require("resty.core")

local consumers_schema_def = require "kong.db.schema.entities.consumers"
local services_schema_def = require "kong.db.schema.entities.services"
local plugins_schema_def = require "kong.db.schema.entities.plugins"
local routes_schema_def = require "kong.db.schema.entities.routes"
local conf_loader = require "kong.conf_loader"
<<<<<<< HEAD
local DAOFactory = require "kong.dao.factory"
=======
>>>>>>> e7e2fa3a
local kong_global = require "kong.global"
local Blueprints = require "spec.fixtures.blueprints"
local pl_stringx = require "pl.stringx"
local pl_utils = require "pl.utils"
local pl_path = require "pl.path"
local pl_file = require "pl.file"
local pl_dir = require "pl.dir"
local pl_Set = require "pl.Set"
local Schema = require "kong.db.schema"
local Entity = require "kong.db.schema.entity"
local cjson = require "cjson.safe"
local utils = require "kong.tools.utils"
local http = require "resty.http"
local nginx_signals = require "kong.cmd.utils.nginx_signals"
local log = require "kong.cmd.utils.log"
local DB = require "kong.db"
local singletons = require "kong.singletons"
local ffi = require "ffi"

<<<<<<< HEAD
ffi.cdef[[
int setenv(const char *name, const char *value, int overwrite);
int unsetenv(const char *name);
]]
=======
>>>>>>> e7e2fa3a

log.set_lvl(log.levels.quiet) -- disable stdout logs in tests

-- Add to package path so dao helpers can insert custom plugins
-- (while running from the busted environment)
package.path = CUSTOM_PLUGIN_PATH .. ";" .. package.path

-- Extract the current OpenResty version in use and returns
-- a numerical representation of it.
-- Ex: 1.11.2.2 -> 11122
local function openresty_ver_num()
  local nginx_bin = assert(nginx_signals.find_nginx_bin())
  local _, _, _, stderr = pl_utils.executeex(string.format("%s -V", nginx_bin))

  local a, b, c, d = string.match(stderr or "", "openresty/(%d+)%.(%d+)%.(%d+)%.(%d+)")
  if not a then
    error("could not execute 'nginx -V': " .. stderr)
  end

  return tonumber(a .. b .. c .. d)
end

-- Unindent a multi-line string for proper indenting in
-- square brackets.
--
-- Ex:
--   u[[
--       hello world
--       foo bar
--   ]]
--
-- will return: "hello world\nfoo bar"
local function unindent(str, concat_newlines, spaced_newlines)
  str = string.match(str, "^%s*(%S.-%S*)%s*$")
  if not str then
    return ""
  end

  local level  = math.huge
  local prefix = ""
  local len

  for pref in str:gmatch("\n(%s+)") do
    len = #prefix

    if len < level then
      level  = len
      prefix = pref
    end
  end

  local repl = concat_newlines and "" or "\n"
  repl = spaced_newlines and " " or repl

  return (str:gsub("\n" .. prefix, repl):gsub("\n$", "")):gsub("\\r", "\r")
end

---------------
-- Conf and DAO
---------------
local conf = assert(conf_loader(TEST_CONF_PATH))

_G.kong = kong_global.new()
kong_global.init_pdk(_G.kong, conf, nil) -- nil: latest PDK

local db = assert(DB.new(conf))
assert(db:init_connector())
db.plugins:load_plugin_schemas(conf.loaded_plugins)
local blueprints = assert(Blueprints.new(db))

kong.db = db

local each_strategy

do
  local default_strategies = {"postgres", "cassandra"}
  local env_var = os.getenv("KONG_DATABASE")
  if env_var then
    default_strategies = { env_var }
  end
  local available_strategies = pl_Set(default_strategies)

  local function iter(strategies, i)
    i = i + 1
    local strategy = strategies[i]
    if strategy then
      return i, strategy
    end
  end

  each_strategy = function(strategies)
    if not strategies then
      return iter, default_strategies, 0
    end

    for i = #strategies, 1, -1 do
      if not available_strategies[strategies[i]] then
        table.remove(strategies, i)
      end
    end
    return iter, strategies, 0
  end
end

local function truncate_tables(db, tables)
  if not tables then
    return
  end

  for _, t in ipairs(tables) do
    if db[t] and db[t].schema and not db[t].schema.legacy then
      db[t]:truncate()
    end
  end
end

local function bootstrap_database(db)
  local schema_state = assert(db:schema_state())
  if schema_state.needs_bootstrap then
    assert(db:schema_bootstrap())
  end

  if schema_state.new_migrations then
    assert(db:run_migrations(schema_state.new_migrations, {
      run_up = true,
      run_teardown = true,
    }))
  end
end

local function get_db_utils(strategy, tables, plugins)
  strategy = strategy or conf.database
  if tables ~= nil and type(tables) ~= "table" then
    error("arg #2 must be a list of tables to truncate", 2)
  end
  if plugins ~= nil and type(plugins) ~= "table" then
    error("arg #3 must be a list of plugins to enable", 2)
  end

  if plugins then
    for _, plugin in ipairs(plugins) do
      conf.loaded_plugins[plugin] = true
    end
  end

<<<<<<< HEAD
  -- Clean workspaces from the context - otherwise, migrations will fail,
  -- as some of them have dao calls
  -- If `no_truncate` is falsey, `dao:truncate` and `db:truncate` are called,
  -- and these set the workspae back again to the new `default` workspace
  ngx.ctx.workspaces = nil

  -- new DAO (DB module)
=======
  -- DAO (DB module)
>>>>>>> e7e2fa3a
  local db = assert(DB.new(conf, strategy))
  assert(db:init_connector())

  bootstrap_database(db)

  do
    local database = conf.database
    conf.database = strategy
    conf.database = database
<<<<<<< HEAD

    -- update singletons.dao, since this function accepts a 'strategy'
    -- argument, the existing value might be for a different strategy
    -- (e.g., this module's module-leveldao, which defaults for postgres)
    singletons.dao = dao
    singletons.db = db

    kong.db = db

    --assert(dao:run_migrations())
=======
>>>>>>> e7e2fa3a
  end

  db:truncate("plugins")
  assert(db.plugins:load_plugin_schemas(conf.loaded_plugins))

  -- cleanup new DB tables
  if not tables then
    assert(db:truncate())

  else
<<<<<<< HEAD
    -- if specific tables were passed, make sure to truncate
    -- workspace_entities and rbac_role_entities as well, as
    -- relationships might end up in an inconsistent state
    tables[#tables + 1] = "workspaces"
    tables[#tables + 1] = "workspace_entities"
    tables[#tables + 1] = "rbac_role_entities"
    ngx.ctx.workspaces = nil
    truncate_tables(db, dao, tables)
=======
    truncate_tables(db, tables)
>>>>>>> e7e2fa3a
  end

  -- blueprints
  local bp = assert(Blueprints.new(db))

  if plugins then
    for _, plugin in ipairs(plugins) do
      conf.loaded_plugins[plugin] = false
    end
  end

<<<<<<< HEAD
  local workspaces = require "kong.workspaces"
  ngx.ctx.workspaces = { workspaces.upsert_default(db) }
  return bp, db, dao
=======
  return bp, db
>>>>>>> e7e2fa3a
end

-----------------
-- Custom helpers
-----------------
local resty_http_proxy_mt = {}

local pack = function(...) return { n = select("#", ...), ... } end
local unpack = function(t) return unpack(t, 1, t.n) end

--- Prints all returned parameters.
-- Simple debugging aid.
-- @usage -- modify
-- local a,b = some_func(c,d)
-- -- into
-- local a,b = intercept(some_func(c,d))
local function intercept(...)
  local args = pack(...)
  print(require("pl.pretty").write(args))
  return unpack(args)
end

-- Case insensitive lookup function, returns the value and the original key. Or
-- if not found nil and the search key
-- @usage -- sample usage
-- local test = { SoMeKeY = 10 }
-- print(lookup(test, "somekey"))  --> 10, "SoMeKeY"
-- print(lookup(test, "NotFound")) --> nil, "NotFound"
local function lookup(t, k)
  local ok = k
  if type(k) ~= "string" then
    return t[k], k
  else
    k = k:lower()
  end
  for key, value in pairs(t) do
    if tostring(key):lower() == k then
      return value, key
    end
  end
  return nil, ok
end

--- Waits until a specific condition is met.
-- The check function will repeatedly be called (with a fixed interval), until
-- the condition is met, or the
-- timeout value is exceeded.
-- @param f check function that should return `thruthy` when the condition has
-- been met
-- @param timeout maximum time to wait after which an error is thrown
-- @return nothing. It returns when the condition is met, or throws an error
-- when it times out.
-- @usage -- wait 10 seconds for a file "myfilename" to appear
-- helpers.wait_until(function() return file_exist("myfilename") end, 10)
local function wait_until(f, timeout)
  if type(f) ~= "function" then
    error("arg #1 must be a function", 2)
  end

  ngx.update_time()

  timeout = timeout or 5
  local tstart = ngx.time()
  local texp = tstart + timeout
  local ok, res, err

  repeat
    ok, res, err = pcall(f)
    ngx.sleep(0.05)
  until not ok or res or ngx.time() >= texp

  if not ok then
    -- report error from `f`, such as assert gone wrong
    error(tostring(res), 2)
  elseif not res and err then
    -- report a failure for `f` to meet its condition
    -- and eventually an error return value which could be the cause
    error("wait_until() timeout: " .. tostring(err) .. " (after delay: " .. timeout .. "s)", 2)
  elseif not res then
    -- report a failure for `f` to meet its condition
    error("wait_until() timeout (after delay " .. timeout .. "s)", 2)
  end
end

--- http_client.
-- An http-client class to perform requests.
-- @section http_client

--- Send a http request. Based on https://github.com/pintsized/lua-resty-http.
-- If `opts.body` is a table and "Content-Type" header contains
-- `application/json`, `www-form-urlencoded`, or `multipart/form-data`, then it
-- will automatically encode the body according to the content type.
-- If `opts.query` is a table, a query string will be constructed from it and
-- appended
-- to the request path (assuming none is already present).
-- @name http_client:send
-- @param opts table with options. See https://github.com/pintsized/lua-resty-http
function resty_http_proxy_mt:send(opts)
  local cjson = require "cjson"
  local utils = require "kong.tools.utils"

  opts = opts or {}

  -- build body
  local headers = opts.headers or {}
  local content_type, content_type_name = lookup(headers, "Content-Type")
  content_type = content_type or ""
  local t_body_table = type(opts.body) == "table"
  if string.find(content_type, "application/json") and t_body_table then
    opts.body = cjson.encode(opts.body)
  elseif string.find(content_type, "www-form-urlencoded", nil, true) and t_body_table then
    opts.body = utils.encode_args(opts.body, true, opts.no_array_indexes)
  elseif string.find(content_type, "multipart/form-data", nil, true) and t_body_table then
    local form = opts.body
    local boundary = "8fd84e9444e3946c"
    local body = ""

    for k, v in pairs(form) do
      body = body .. "--" .. boundary .. "\r\nContent-Disposition: form-data; name=\"" .. k .. "\"\r\n\r\n" .. tostring(v) .. "\r\n"
    end

    if body ~= "" then
      body = body .. "--" .. boundary .. "--\r\n"
    end

    local clength = lookup(headers, "content-length")
    if not clength then
      headers["content-length"] = #body
    end

    if not content_type:find("boundary=") then
      headers[content_type_name] = content_type .. "; boundary=" .. boundary
    end

    opts.body = body
  end

  -- build querystring (assumes none is currently in 'opts.path')
  if type(opts.query) == "table" then
    local qs = utils.encode_args(opts.query)
    opts.path = opts.path .. "?" .. qs
    opts.query = nil
  end

  local res, err = self:request(opts)
  if res then
    -- wrap the read_body() so it caches the result and can be called multiple
    -- times
    local reader = res.read_body
    res.read_body = function(self)
      if not self._cached_body and not self._cached_error then
        self._cached_body, self._cached_error = reader(self)
      end
      return self._cached_body, self._cached_error
    end
  end

  return res, err
end

-- Implements http_client:get("path", [options]), as well as post, put, etc.
-- These methods are equivalent to calling http_client:send, but are shorter
-- They also come with a built-in assert
for _, method_name in ipairs({"get", "post", "put", "patch", "delete"}) do
  resty_http_proxy_mt[method_name] = function(self, path, options)
    local full_options = kong.table.merge({ method = method_name:upper(), path = path}, options)
    return assert(self:send(full_options))
  end
end

function resty_http_proxy_mt:__index(k)
  local f = rawget(resty_http_proxy_mt, k)
  if f then
    return f
  end

  return self.client[k]
end


--- Creates a http client. Based on https://github.com/pintsized/lua-resty-http
-- @name http_client
-- @param host hostname to connect to
-- @param port port to connect to
-- @param timeout in seconds
-- @return http client
-- @see http_client:send
local function http_client(host, port, timeout)
  timeout = timeout or 10000
  local client = assert(http.new())
  assert(client:connect(host, port), "Could not connect to " .. host .. ":" .. port)
  client:set_timeout(timeout)
  return setmetatable({
    client = client
  }, resty_http_proxy_mt)
end

--- Returns the proxy port.
-- @param ssl (boolean) if `true` returns the ssl port
local function get_proxy_port(ssl)
  if ssl == nil then ssl = false end
  for _, entry in ipairs(conf.proxy_listeners) do
    if entry.ssl == ssl then
      return entry.port
    end
  end
  error("No proxy port found for ssl=" .. tostring(ssl), 2)
end

--- Returns the proxy ip.
-- @param ssl (boolean) if `true` returns the ssl ip address
local function get_proxy_ip(ssl)
  if ssl == nil then ssl = false end
  for _, entry in ipairs(conf.proxy_listeners) do
    if entry.ssl == ssl then
      return entry.ip
    end
  end
  error("No proxy ip found for ssl=" .. tostring(ssl), 2)
end

--- returns a pre-configured `http_client` for the Kong proxy port.
-- @name proxy_client
local function proxy_client(timeout)
  local proxy_ip = get_proxy_ip(false)
  local proxy_port = get_proxy_port(false)
  assert(proxy_ip, "No http-proxy found in the configuration")
  return http_client(proxy_ip, proxy_port, timeout)
end

--- returns a pre-configured `http_client` for the Kong SSL proxy port.
-- @name proxy_ssl_client
local function proxy_ssl_client(timeout)
  local proxy_ip = get_proxy_ip(true)
  local proxy_port = get_proxy_port(true)
  assert(proxy_ip, "No https-proxy found in the configuration")
  local client = http_client(proxy_ip, proxy_port, timeout)
  assert(client:ssl_handshake())
  return client
end

--- returns a pre-configured `http_client` for the Kong admin port.
-- @name admin_client
local function admin_client(timeout, forced_port)
  local admin_ip, admin_port
  for _, entry in ipairs(conf.admin_listeners) do
    if entry.ssl == false then
      admin_ip = entry.ip
      admin_port = entry.port
    end
  end
  assert(admin_ip, "No http-admin found in the configuration")
  return http_client(admin_ip, forced_port or admin_port, timeout)
end

--- returns a pre-configured `http_client` for the Kong admin SSL port.
-- @name admin_ssl_client
local function admin_ssl_client(timeout)
  local admin_ip, admin_port
  for _, entry in ipairs(conf.proxy_listeners) do
    if entry.ssl == true then
      admin_ip = entry.ip
      admin_port = entry.port
    end
  end
  assert(admin_ip, "No https-admin found in the configuration")
  local client = http_client(admin_ip, admin_port, timeout)
  assert(client:ssl_handshake())
  return client
end

---
-- TCP/UDP server helpers
--
-- @section servers

--- Starts a TCP server.
-- Accepts a single connection (or multiple, if given opts.requests)
-- and then closes, echoing what was received (last read, in case
-- of multiple requests).
-- @name tcp_server
-- @param `port`    The port where the server will be listening to
-- @param `opts     A table of options defining the server's behavior
-- @return `thread` A thread object
local function tcp_server(port, opts, ...)
  local threads = require "llthreads2.ex"
  opts = opts or {}
  local thread = threads.new({
    function(port, opts)
      local socket = require "socket"
      local server = assert(socket.tcp())
      server:settimeout(360)
      assert(server:setoption('reuseaddr', true))
      assert(server:bind("*", port))
      assert(server:listen())
      local line
      for _ = 1, (opts.requests or 1) do
        local client = assert(server:accept())

        if opts.tls then
          local ssl = require "ssl"
          local params = {
            mode = "server",
            protocol = "any",
            key = "spec/fixtures/kong_spec.key",
            certificate = "spec/fixtures/kong_spec.crt",
          }

          client = ssl.wrap(client, params)
          client:dohandshake()
        end

        line = assert(client:receive())
        client:send((opts.prefix or "") .. line .. "\n")
        client:close()
      end
      server:close()
      return line
    end
  }, port, opts)

  local thr = thread:start(...)
  ngx.sleep(0.01)
  return thr
end

--- Starts a HTTP server.
-- Accepts a single connection and then closes. Sends a 200 ok, 'Connection:
-- close' response.
-- If the request received has path `/delay` then the response will be delayed
-- by 2 seconds.
-- @name http_server
-- @param `port`    The port where the server will be listening to
-- @return `thread` A thread object
local function http_server(port, ...)
  local threads = require "llthreads2.ex"
  local thread = threads.new({
    function(port)
      local socket = require "socket"
      local server = assert(socket.tcp())
      assert(server:setoption('reuseaddr', true))
      assert(server:bind("*", port))
      assert(server:listen())
      local client = assert(server:accept())

      local lines = {}
      local line, err
      while #lines < 7 do
        line, err = client:receive()
        if err then
          break
        else
          table.insert(lines, line)
        end
      end

      if #lines > 0 and lines[1] == "GET /delay HTTP/1.0" then
        ngx.sleep(2)
      end

      if err then
        server:close()
        error(err)
      end

      client:send("HTTP/1.1 200 OK\r\nConnection: close\r\n\r\n")
      client:close()
      server:close()
      return lines
    end
  }, port)

  return thread:start(...)
end

--- Starts a UDP server.
-- Accepts a single connection, reading once and then closes
-- @name udp_server
-- @param `port`    The port where the server will be listening to
-- @param `n`       The number of packets that will be received
-- @param `timeout` Timeout per read
-- @return `thread` A thread object
local function udp_server(port, n, timeout)
  local threads = require "llthreads2.ex"

  local thread = threads.new({
    function(port, n, timeout)
      local socket = require "socket"
      local server = assert(socket.udp())
      server:settimeout(timeout or 360)
      server:setoption("reuseaddr", true)
      server:setsockname("127.0.0.1", port)
      local err
      local data = {}
      local handshake_done = false
      local i = 0
      while i < n do
        local pkt, rport
        pkt, err, rport = server:receivefrom()
        if not pkt then
          break
        end
        if pkt == "KONG_UDP_HELLO" then
          if not handshake_done then
            handshake_done = true
            server:sendto("KONG_UDP_READY", "127.0.0.1", rport)
          end
        else
          i = i + 1
          data[i] = pkt
        end
      end
      server:close()
      return (n > 1 and data or data[1]), err
    end
  }, port or MOCK_UPSTREAM_PORT, n or 1, timeout)
  thread:start()

  local socket = require "socket"
  local handshake = socket.udp()
  handshake:settimeout(0.01)
  handshake:setsockname("127.0.0.1", 0)
  while true do
    handshake:sendto("KONG_UDP_HELLO", "127.0.0.1", port)
    local data = handshake:receive()
    if data == "KONG_UDP_READY" then
      break
    end
  end
  handshake:close()

  return thread
end

--------------------
-- Custom assertions
--
-- @section assertions

local say = require "say"
local luassert = require "luassert.assert"

--- Generic modifier "response".
-- Will set a "response" value in the assertion state, so following
-- assertions will operate on the value set.
-- @name response
-- @param response results from `http_client:send` function.
-- @usage
-- local res = assert(client:send { .. your request parameters here ..})
-- local length = assert.response(res).has.header("Content-Length")
local function modifier_response(state, arguments, level)
  assert(arguments.n > 0,
        "response modifier requires a response object as argument")

  local res = arguments[1]

  assert(type(res) == "table" and type(res.read_body) == "function",
         "response modifier requires a response object as argument, got: " .. tostring(res))

  rawset(state, "kong_response", res)
  rawset(state, "kong_request", nil)

  return state
end
luassert:register("modifier", "response", modifier_response)

--- Generic modifier "request".
-- Will set a "request" value in the assertion state, so following
-- assertions will operate on the value set.
-- The request must be inside a 'response' from mock_upstream
-- @name request
-- @param response results from `http_client:send` function. The request will
-- be extracted from the response.
-- @usage
-- local res = assert(client:send { .. your request parameters here ..})
-- local length = assert.request(res).has.header("Content-Length")
local function modifier_request(state, arguments, level)
  local generic = "The assertion 'request' modifier takes a http response"
                .. " object as input to decode the json-body returned by"
                .. " mock_upstream, to retrieve the proxied request."

  local res = arguments[1]

  assert(type(res) == "table" and type(res.read_body) == "function",
         "Expected a http response object, got '" .. tostring(res) .. "'. " .. generic)

  local body, request, err
  body = assert(res:read_body())
  request, err = cjson.decode(body)

  assert(request, "Expected the http response object to have a json encoded body,"
                  .. " but decoding gave error '" .. tostring(err) .. "'. Obtained body: "
                  .. body .. "\n." .. generic)


  if lookup((res.headers or {}),"X-Powered-By") ~= "mock_upstream" then
    error("Could not determine the response to be from mock_upstream")
  end

  rawset(state, "kong_request", request)
  rawset(state, "kong_response", nil)

  return state
end
luassert:register("modifier", "request", modifier_request)

--- Generic fail assertion. A convenience function for debugging tests, always
-- fails. It will output the values it was called with as a table, with an `n`
-- field to indicate the number of arguments received.
-- @name fail
-- @param ... any set of parameters to be displayed with the failure
-- @usage
-- assert.fail(some, value)
local function fail(state, args)
  local out = {}
  for k,v in pairs(args) do out[k] = v end
  args[1] = out
  args.n = 1
  return false
end
say:set("assertion.fail.negative", [[
Fail assertion was called with the following parameters (formatted as a table);
%s
]])
luassert:register("assertion", "fail", fail,
                  "assertion.fail.negative",
                  "assertion.fail.negative")

--- Assertion to check whether a value lives in an array.
-- @name contains
-- @param expected The value to search for
-- @param array The array to search for the value
-- @param pattern (optional) If thruthy, then `expected` is matched as a string
-- pattern
-- @return the index at which the value was found
-- @usage
-- local arr = { "one", "three" }
-- local i = assert.contains("one", arr)        --> passes; i == 1
-- local i = assert.contains("two", arr)        --> fails
-- local i = assert.contains("ee$", arr, true)  --> passes; i == 2
local function contains(state, args)
  local expected, arr, pattern = unpack(args)
  local found
  for i = 1, #arr do
    if (pattern and string.match(arr[i], expected)) or arr[i] == expected then
      found = i
      break
    end
  end
  return found ~= nil, {found}
end
say:set("assertion.contains.negative", [[
Expected array to contain element.
Expected to contain:
%s
]])
say:set("assertion.contains.positive", [[
Expected array to not contain element.
Expected to not contain:
%s
]])
luassert:register("assertion", "contains", contains,
                  "assertion.contains.negative",
                  "assertion.contains.positive")

--- Assertion to check the statuscode of a http response.
-- @name status
-- @param expected the expected status code
-- @param response (optional) results from `http_client:send` function,
-- alternatively use `response`.
-- @return the response body as a string
-- @usage
-- local res = assert(client:send { .. your request params here .. })
-- local body = assert.has.status(200, res)             -- or alternativly
-- local body = assert.response(res).has.status(200)    -- does the same
local function res_status(state, args)
  assert(not rawget(state, "kong_request"),
         "Cannot check statuscode against a request object,"
       .. " only against a response object")

  local expected = args[1]
  local res = args[2] or rawget(state, "kong_response")

  assert(type(expected) == "number",
         "Expected response code must be a number value. Got: " .. tostring(expected))
  assert(type(res) == "table" and type(res.read_body) == "function",
         "Expected a http_client response. Got: " .. tostring(res))

  if expected ~= res.status then
    local body, err = res:read_body()
    if not body then body = "Error reading body: " .. err end
    table.insert(args, 1, pl_stringx.strip(body))
    table.insert(args, 1, res.status)
    table.insert(args, 1, expected)
    args.n = 3

    if res.status == 500 then
      -- on HTTP 500, we can try to read the server's error logs
      -- for debugging purposes (very useful for travis)
      local str = pl_file.read(conf.nginx_err_logs)
      if not str then
        return false -- no err logs to read in this prefix
      end

      local str_t = pl_stringx.splitlines(str)
      local first_line = #str_t - math.min(60, #str_t) + 1
      local msg_t = {"\nError logs (" .. conf.nginx_err_logs .. "):"}
      for i = first_line, #str_t do
        msg_t[#msg_t+1] = str_t[i]
      end

      table.insert(args, 4, table.concat(msg_t, "\n"))
      args.n = 4
    end

    return false
  else
    local body, err = res:read_body()
    local output = body
    if not output then output = "Error reading body: " .. err end
    output = pl_stringx.strip(output)
    table.insert(args, 1, output)
    table.insert(args, 1, res.status)
    table.insert(args, 1, expected)
    args.n = 3
    return true, {pl_stringx.strip(body)}
  end
end
say:set("assertion.res_status.negative", [[
Invalid response status code.
Status expected:
%s
Status received:
%s
Body:
%s
%s]])
say:set("assertion.res_status.positive", [[
Invalid response status code.
Status not expected:
%s
Status received:
%s
Body:
%s
%s]])
luassert:register("assertion", "status", res_status,
                  "assertion.res_status.negative", "assertion.res_status.positive")
luassert:register("assertion", "res_status", res_status,
                  "assertion.res_status.negative", "assertion.res_status.positive")

--- Checks and returns a json body of an http response/request. Only checks
-- validity of the json, does not check appropriate headers. Setting the target
-- to check can be done through `request` or `response`
-- @name jsonbody
-- @return the decoded json as a table
-- @usage
-- local res = assert(client:send { .. your request params here .. })
-- local json_table = assert.response(res).has.jsonbody()
local function jsonbody(state, args)
  assert(args[1] == nil and rawget(state, "kong_request") or rawget(state, "kong_response"),
         "the `jsonbody` assertion does not take parameters. " ..
         "Use the `response`/`require` modifiers to set the target to operate on")

  if rawget(state, "kong_response") then
    local body = rawget(state, "kong_response"):read_body()
    local json, err = cjson.decode(body)
    if not json then
      table.insert(args, 1, "Error decoding: " .. tostring(err) .. "\nResponse body:" .. body)
      args.n = 1
      return false
    end
    return true, {json}

  else
    local r = rawget(state, "kong_request")
    if r.post_data
    and (r.post_data.kind == "json" or r.post_data.kind == "json (error)")
    and r.post_data.params
    then
      local pd = r.post_data
      return true, { { params = pd.params, data = pd.text, error = pd.error, kind = pd.kind } }

    else
      error("No json data found in the request")
    end
  end
end
say:set("assertion.jsonbody.negative", [[
Expected response body to contain valid json. Got:
%s
]])
say:set("assertion.jsonbody.positive", [[
Expected response body to not contain valid json. Got:
%s
]])
luassert:register("assertion", "jsonbody", jsonbody,
                  "assertion.jsonbody.negative",
                  "assertion.jsonbody.positive")

--- Adds an assertion to look for a named header in a `headers` subtable.
-- Header name comparison is done case-insensitive.
-- @name header
-- @param name header name to look for (case insensitive).
-- @see response
-- @see request
-- @return value of the header
local function res_header(state, args)
  local header = args[1]
  local res = args[2] or rawget(state, "kong_request") or rawget(state, "kong_response")
  assert(type(res) == "table" and type(res.headers) == "table",
         "'header' assertion input does not contain a 'headers' subtable")
  local value = lookup(res.headers, header)
  table.insert(args, 1, res.headers)
  table.insert(args, 1, header)
  args.n = 2
  if not value then
    return false
  end
  return true, {value}
end
say:set("assertion.res_header.negative", [[
Expected header:
%s
But it was not found in:
%s
]])
say:set("assertion.res_header.positive", [[
Did not expected header:
%s
But it was found in:
%s
]])
luassert:register("assertion", "header", res_header,
                  "assertion.res_header.negative",
                  "assertion.res_header.positive")

---
-- An assertion to look for a query parameter in a query string
-- Parameter name comparison is done case-insensitive.
-- @name queryparam
-- @param name name of the query parameter to look up (case insensitive)
-- @return value of the parameter
local function req_query_param(state, args)
  local param = args[1]
  local req = rawget(state, "kong_request")
  assert(req, "'queryparam' assertion only works with a request object")
  local params
  if type(req.uri_args) == "table" then
    params = req.uri_args

  else
    error("No query parameters found in request object")
  end
  local value = lookup(params, param)
  table.insert(args, 1, params)
  table.insert(args, 1, param)
  args.n = 2
  if not value then
    return false
  end
  return true, {value}
end
say:set("assertion.req_query_param.negative", [[
Expected query parameter:
%s
But it was not found in:
%s
]])
say:set("assertion.req_query_param.positive", [[
Did not expected query parameter:
%s
But it was found in:
%s
]])
luassert:register("assertion", "queryparam", req_query_param,
                  "assertion.req_query_param.negative",
                  "assertion.req_query_param.positive")

---
-- Adds an assertion to look for a urlencoded form parameter in a request.
-- Parameter name comparison is done case-insensitive. Use the `request` modifier to set
-- the request to operate on.
-- @name formparam
-- @param name name of the form parameter to look up (case insensitive)
-- @return value of the parameter
local function req_form_param(state, args)
  local param = args[1]
  local req = rawget(state, "kong_request")
  assert(req, "'formparam' assertion can only be used with a mock_upstream request object")

  local value
  if req.post_data
  and (req.post_data.kind == "form" or req.post_data.kind == "multipart-form")
  then
    value = lookup(req.post_data.params or {}, param)
  else
    error("Could not determine the request to be from either mock_upstream")
  end

  table.insert(args, 1, req)
  table.insert(args, 1, param)
  args.n = 2
  if not value then
    return false
  end
  return true, {value}
end
say:set("assertion.req_form_param.negative", [[
Expected url encoded form parameter:
%s
But it was not found in request:
%s
]])
say:set("assertion.req_form_param.positive", [[
Did not expected url encoded form parameter:
%s
But it was found in request:
%s
]])
luassert:register("assertion", "formparam", req_form_param,
                  "assertion.req_form_param.negative",
                  "assertion.req_form_param.positive")

--- Assertion to check whether a CN is matched in an SSL cert.
-- @param expected The CN value
-- @param cert The cert
-- @return boolean
-- @usage
-- assert.cn("ssl-example.com", cert)
local function assert_cn(state, args)
  local expected, cert = unpack(args)
  local cn = string.match(cert, "CN%s*=%s*([^%s,]+)")
  args[2] = cn or "(CN not found in certificate)"
  args.n = 2
  return cn == expected
end
say:set("assertion.cn.negative", [[
Expected certificate to have the given CN value.
Expected CN:
%s
Got instead:
%s
]])
say:set("assertion.contains.positive", [[
Expected certificate to not have the given CN value.
Expected CN to not be:
%s
Got instead:
%s
]])
luassert:register("assertion", "cn", assert_cn,
                  "assertion.cn.negative",
                  "assertion.cn.positive")

----------------
-- Shell helpers
-- @section Shell-helpers

--- Execute a command.
-- Modified version of `pl.utils.executeex()` so the output can directly be
-- used on an assertion.
-- @name execute
-- @param cmd command to execute
-- @param pl_returns (optional) boolean: if true, this function will
-- return the same values as Penlight's executeex.
-- @return if pl_returns is true, returns four return values
-- (ok, code, stdout, stderr); if pl_returns is false,
-- returns either (false, stderr) or (true, stderr, stdout).
local function exec(cmd, pl_returns)
  local ok, code, stdout, stderr = pl_utils.executeex(cmd)
  if pl_returns then
    return ok, code, stdout, stderr
  end
  if not ok then
    stdout = nil -- don't return 3rd value if fail because of busted's `assert`
  end
  return ok, stderr, stdout
end

--- Execute a Kong command.
-- @name kong_exec
-- @param cmd Kong command to execute, eg. `start`, `stop`, etc.
-- @param env (optional) table with kong parameters to set as environment
-- variables, overriding the test config (each key will automatically be
-- prefixed with `KONG_` and be converted to uppercase)
-- @param pl_returns (optional) boolean: if true, this function will
-- return the same values as Penlight's executeex.
-- @param env_vars (optional) a string prepended to the command, so
-- that arbitrary environment variables may be passed
-- @return if pl_returns is true, returns four return values
-- (ok, code, stdout, stderr); if pl_returns is false,
-- returns either (false, stderr) or (true, stderr, stdout).
local function kong_exec(cmd, env, pl_returns, env_vars)
  cmd = cmd or ""
  env = env or {}

  -- Insert the Lua path to the custom-plugin fixtures
  if not env.lua_package_path then
    env.lua_package_path = CUSTOM_PLUGIN_PATH

  else
    env.lua_package_path = CUSTOM_PLUGIN_PATH .. ";" .. env.lua_package_path
  end

  env.lua_package_path = env.lua_package_path .. ";" .. conf.lua_package_path

  if not env.plugins then
    env.plugins = "bundled,dummy,cache,rewriter,error-handler-log," ..
                  "error-generator,error-generator-last," ..
                  "short-circuit,short-circuit-last"
  end

  -- build Kong environment variables
  env_vars = env_vars or ""
  for k, v in pairs(env) do
    env_vars = string.format("%s KONG_%s='%s'", env_vars, k:upper(), v)
  end

  return exec(env_vars .. " " .. BIN_PATH .. " " .. cmd, pl_returns)
end

--- Prepare the Kong environment.
-- creates the workdirectory and deletes any existing one.
-- @param prefix (optional) path to the working directory, if omitted the test
-- configuration will be used
-- @name prepare_prefix
local function prepare_prefix(prefix)
  prefix = prefix or conf.prefix
  exec("rm -rf " .. prefix .. "/*")
  return pl_dir.makepath(prefix)
end

--- Cleans the Kong environment.
-- Deletes the working directory if it exists.
-- @param prefix (optional) path to the working directory, if omitted the test
-- configuration will be used
-- @name clean_prefix
local function clean_prefix(prefix)
  prefix = prefix or conf.prefix
  if pl_path.exists(prefix) then
    pl_dir.rmtree(prefix)
  end
end

--- Waits for invalidation of a cached key by polling the mgt-api
-- and waiting for a 404 response.
-- @name wait_for_invalidation
-- @param key the cache-key to check
-- @param timeout (optional) in seconds, defaults to 10.
local function wait_for_invalidation(key, timeout)
  local api_client = admin_client()
  timeout = timeout or 10
  wait_until(function()
    local res = assert(api_client:send {
      method = "GET",
      path = "/cache/" .. key,
      headers = {}
    })
    res:read_body()
    return res.status == 404
  end, timeout)
end

--- Waits for the termination of a pid.
-- @param pid_path Filename of the pid file.
-- @param timeout (optional) in seconds, defaults to 10.
local function wait_pid(pid_path, timeout, is_retry)
  local pid
  local fd = io.open(pid_path)
  if fd then
    pid = fd:read("*l")
    fd:close()
  end

  if pid then
    local max_time = ngx.now() + (timeout or 10)

    repeat
      if not pl_utils.execute("ps -p " .. pid .. " >/dev/null 2>&1") then
        return
      end
      -- still running, wait some more
      ngx.sleep(0.05)
    until ngx.now() >= max_time

    if is_retry then
      return
    end

    -- Timeout reached: kill with SIGKILL
    pl_utils.execute("kill -9 " .. pid .. " >/dev/null 2>&1")

    -- Sanity check: check pid again, but don't loop.
    wait_pid(pid_path, timeout, true)
  end
end

-- Return the actual configuration running at the given prefix.
-- It may differ from the default, as it may have been modified
-- by the `env` table given to start_kong.
-- @param prefix The prefix path where the kong instance is running
-- @return The conf table of the running instance, or nil on error.
local function get_running_conf(prefix)
  local default_conf = conf_loader(nil, {prefix = prefix or conf.prefix})
  return conf_loader(default_conf.kong_env)
end


singletons.dao = dao

-- Prepopulate Schema's cache
Schema.new(consumers_schema_def)
Schema.new(services_schema_def)
Schema.new(routes_schema_def)

local plugins_schema = assert(Entity.new(plugins_schema_def))

local function validate_plugin_config_schema(config, schema_def)
  assert(plugins_schema:new_subschema(schema_def.name, schema_def))
  local entity = {
    id = utils.uuid(),
    name = schema_def.name,
    config = config
  }
  local entity_to_insert, err = plugins_schema:process_auto_fields(entity, "insert")
  if err then
    return nil, err
  end
  local _, err = plugins_schema:validate_insert(entity_to_insert)
  if err then return
    nil, err
  end
  return entity_to_insert
end


----------
-- Exposed
----------
-- @export
return {
  -- Penlight
  dir = pl_dir,
  path = pl_path,
  file = pl_file,
  utils = pl_utils,

  -- Kong testing properties
  db = db,
  blueprints = blueprints,
  get_db_utils = get_db_utils,
  bootstrap_database = bootstrap_database,
  bin_path = BIN_PATH,
  test_conf = conf,
  test_conf_path = TEST_CONF_PATH,
  mock_upstream_hostname = MOCK_UPSTREAM_HOSTNAME,
  mock_upstream_protocol = MOCK_UPSTREAM_PROTOCOL,
  mock_upstream_host     = MOCK_UPSTREAM_HOST,
  mock_upstream_port     = MOCK_UPSTREAM_PORT,
  mock_upstream_url      = MOCK_UPSTREAM_PROTOCOL .. "://" ..
                           MOCK_UPSTREAM_HOST .. ':' ..
                           MOCK_UPSTREAM_PORT,

  mock_upstream_ssl_protocol = MOCK_UPSTREAM_SSL_PROTOCOL,
  mock_upstream_ssl_host     = MOCK_UPSTREAM_HOST,
  mock_upstream_ssl_port     = MOCK_UPSTREAM_SSL_PORT,
  mock_upstream_ssl_url      = MOCK_UPSTREAM_SSL_PROTOCOL .. "://" ..
                               MOCK_UPSTREAM_HOST .. ':' ..
                               MOCK_UPSTREAM_SSL_PORT,

  mock_upstream_stream_port     = MOCK_UPSTREAM_STREAM_PORT,
  mock_upstream_stream_ssl_port = MOCK_UPSTREAM_STREAM_SSL_PORT,

  -- Kong testing helpers
  execute = exec,
  kong_exec = kong_exec,
  http_client = http_client,
  wait_until = wait_until,
  tcp_server = tcp_server,
  udp_server = udp_server,
  http_server = http_server,
  get_proxy_ip = get_proxy_ip,
  get_proxy_port = get_proxy_port,
  proxy_client = proxy_client,
  admin_client = admin_client,
  proxy_ssl_client = proxy_ssl_client,
  admin_ssl_client = admin_ssl_client,
  prepare_prefix = prepare_prefix,
  clean_prefix = clean_prefix,
  wait_for_invalidation = wait_for_invalidation,
  each_strategy = each_strategy,
  validate_plugin_config_schema = validate_plugin_config_schema,

  -- miscellaneous
  intercept = intercept,
  openresty_ver_num = openresty_ver_num(),
  unindent = unindent,

  start_kong = function(env, tables)
    if tables ~= nil and type(tables) ~= "table" then
      error("arg #2 must be a list of tables to truncate")
    end
    env = env or {}
    local ok, err = prepare_prefix(env.prefix)
    if not ok then return nil, err end

    truncate_tables(db, tables)

    local nginx_conf = ""
    if env.nginx_conf then
      nginx_conf = " --nginx-conf " .. env.nginx_conf
    end

    return kong_exec("start --conf " .. TEST_CONF_PATH .. nginx_conf, env)
  end,
  stop_kong = function(prefix, preserve_prefix)
    prefix = prefix or conf.prefix

    local running_conf = get_running_conf(prefix)
    if not running_conf then return end

    local ok, err = kong_exec("stop --prefix " .. prefix)

    wait_pid(running_conf.nginx_pid)

    if not preserve_prefix then
      clean_prefix(prefix)
    end
    ngx.ctx.workspaces = nil

    return ok, err
  end,
  -- Only use in CLI tests from spec/02-integration/01-cmd
  kill_all = function(prefix, timeout)
    local kill = require "kong.cmd.utils.kill"

    local running_conf = get_running_conf(prefix)
    if not running_conf then return end

    -- kill kong_tests.conf service
    local pid_path = running_conf.nginx_pid
    if pl_path.exists(pid_path) then
      kill.kill(pid_path, "-TERM")
      wait_pid(pid_path, timeout)
    end
  end,
  with_current_ws = function(ws,fn, db)
    local old_ws = ngx.ctx.workspaces
    ngx.ctx.workspaces = nil
    ws = ws or {db.workspaces:select_by_name("default")}
    ngx.ctx.workspaces = ws
    local res = fn()
    ngx.ctx.workspaces = old_ws
    return res
  end,
  setenv = function(env, value)
    return ffi.C.setenv(env, value, 1) == 0
  end,
  unsetenv = function(env)
    return ffi.C.unsetenv(env) == 0
  end

}<|MERGE_RESOLUTION|>--- conflicted
+++ resolved
@@ -24,10 +24,6 @@
 local plugins_schema_def = require "kong.db.schema.entities.plugins"
 local routes_schema_def = require "kong.db.schema.entities.routes"
 local conf_loader = require "kong.conf_loader"
-<<<<<<< HEAD
-local DAOFactory = require "kong.dao.factory"
-=======
->>>>>>> e7e2fa3a
 local kong_global = require "kong.global"
 local Blueprints = require "spec.fixtures.blueprints"
 local pl_stringx = require "pl.stringx"
@@ -47,13 +43,10 @@
 local singletons = require "kong.singletons"
 local ffi = require "ffi"
 
-<<<<<<< HEAD
 ffi.cdef[[
 int setenv(const char *name, const char *value, int overwrite);
 int unsetenv(const char *name);
 ]]
-=======
->>>>>>> e7e2fa3a
 
 log.set_lvl(log.levels.quiet) -- disable stdout logs in tests
 
@@ -199,7 +192,6 @@
     end
   end
 
-<<<<<<< HEAD
   -- Clean workspaces from the context - otherwise, migrations will fail,
   -- as some of them have dao calls
   -- If `no_truncate` is falsey, `dao:truncate` and `db:truncate` are called,
@@ -207,9 +199,6 @@
   ngx.ctx.workspaces = nil
 
   -- new DAO (DB module)
-=======
-  -- DAO (DB module)
->>>>>>> e7e2fa3a
   local db = assert(DB.new(conf, strategy))
   assert(db:init_connector())
 
@@ -219,19 +208,8 @@
     local database = conf.database
     conf.database = strategy
     conf.database = database
-<<<<<<< HEAD
-
-    -- update singletons.dao, since this function accepts a 'strategy'
-    -- argument, the existing value might be for a different strategy
-    -- (e.g., this module's module-leveldao, which defaults for postgres)
-    singletons.dao = dao
-    singletons.db = db
-
-    kong.db = db
-
-    --assert(dao:run_migrations())
-=======
->>>>>>> e7e2fa3a
+
+    -- kong.db = db
   end
 
   db:truncate("plugins")
@@ -242,7 +220,6 @@
     assert(db:truncate())
 
   else
-<<<<<<< HEAD
     -- if specific tables were passed, make sure to truncate
     -- workspace_entities and rbac_role_entities as well, as
     -- relationships might end up in an inconsistent state
@@ -251,9 +228,6 @@
     tables[#tables + 1] = "rbac_role_entities"
     ngx.ctx.workspaces = nil
     truncate_tables(db, dao, tables)
-=======
-    truncate_tables(db, tables)
->>>>>>> e7e2fa3a
   end
 
   -- blueprints
@@ -265,13 +239,9 @@
     end
   end
 
-<<<<<<< HEAD
   local workspaces = require "kong.workspaces"
   ngx.ctx.workspaces = { workspaces.upsert_default(db) }
-  return bp, db, dao
-=======
   return bp, db
->>>>>>> e7e2fa3a
 end
 
 -----------------
