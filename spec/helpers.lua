--- conflicted
+++ resolved
@@ -66,13 +66,10 @@
   int unsetenv(const char *name);
 ]]
 
-<<<<<<< HEAD
-=======
 
 local kong_exec   -- forward declaration
 
 
->>>>>>> 94d5681b
 log.set_lvl(log.levels.quiet) -- disable stdout logs in tests
 
 -- Add to package path so dao helpers can insert custom plugins
