--- conflicted
+++ resolved
@@ -46,24 +46,16 @@
 local nginx_signals = require "kong.cmd.utils.nginx_signals"
 local log = require "kong.cmd.utils.log"
 local DB = require "kong.db"
-<<<<<<< HEAD
 local singletons = require "kong.singletons"
 local ffi = require "ffi"
 local invoke_plugin = require "kong.enterprise_edition.invoke_plugin"
 local portal_router = require "kong.portal.router"
-=======
 local ffi = require "ffi"
 
 
 ffi.cdef [[
   int setenv(const char *name, const char *value, int overwrite);
   int unsetenv(const char *name);
-]]
->>>>>>> 8ee57d88
-
-ffi.cdef[[
-int setenv(const char *name, const char *value, int overwrite);
-int unsetenv(const char *name);
 ]]
 
 log.set_lvl(log.levels.quiet) -- disable stdout logs in tests
@@ -2054,7 +2046,6 @@
       wait_pid(pid_path, timeout)
     end
   end,
-<<<<<<< HEAD
   with_current_ws = function(ws,fn, db)
     local old_ws = ngx.ctx.workspaces
     ngx.ctx.workspaces = nil
@@ -2064,17 +2055,12 @@
     ngx.ctx.workspaces = old_ws
     return res
   end,
-=======
->>>>>>> 8ee57d88
   setenv = function(env, value)
     return ffi.C.setenv(env, value, 1) == 0
   end,
   unsetenv = function(env)
     return ffi.C.unsetenv(env) == 0
   end,
-<<<<<<< HEAD
-=======
-
->>>>>>> 8ee57d88
+
   make_yaml_file = make_yaml_file,
 }