--- conflicted
+++ resolved
@@ -1875,11 +1875,8 @@
 
   mock_upstream_stream_port     = MOCK_UPSTREAM_STREAM_PORT,
   mock_upstream_stream_ssl_port = MOCK_UPSTREAM_STREAM_SSL_PORT,
-<<<<<<< HEAD
-=======
   mock_grpc_upstream_proto_path = MOCK_GRPC_UPSTREAM_PROTO_PATH,
 
->>>>>>> b00212fe
   redis_host = os.getenv("KONG_SPEC_REDIS_HOST") or "127.0.0.1",
 
   -- Kong testing helpers
