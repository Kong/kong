--- conflicted
+++ resolved
@@ -542,11 +542,7 @@
 
   local env_vars = ""
   for k, v in pairs(env) do
-<<<<<<< HEAD
-    env_vars = string.format("%s KONG_%s=%s", env_vars, k:upper(), v)
-=======
     env_vars = string.format("%s KONG_%s='%s'", env_vars, k:upper(), v)
->>>>>>> c68a486b
   end
 
   return exec(env_vars.." "..BIN_PATH.." "..cmd)
