--- conflicted
+++ resolved
@@ -143,9 +143,6 @@
   -- cleanup new DB tables
   assert(db:init_connector())
   assert(db:truncate())
-
-<<<<<<< HEAD
-  assert(d:run_migrations())
 
   local rbac = require "kong.rbac"
 
@@ -171,14 +168,13 @@
     "vitals",
     "portal",
   } do
-    rbac.register_resource(resource, d)
-  end
-=======
+    rbac.register_resource(resource, dao)
+  end
+
   -- blueprints
   local bp = assert(Blueprints.new(dao, db))
 
   return bp, db, dao
->>>>>>> cff0bae8
 end
 
 -----------------
