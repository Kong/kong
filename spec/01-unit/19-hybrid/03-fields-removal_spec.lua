-- This software is copyright Kong Inc. and its licensors.
-- Use of the software is subject to the agreement between your organization
-- and Kong Inc. If there is no such agreement, use is governed by and
-- subject to the terms of the Kong Master Software License Agreement found
-- at https://konghq.com/enterprisesoftwarelicense/.
-- [ END OF LICENSE 0867164ffc95e54f04670b5169c09574bdbd9bba ]

_G.kong = {
  -- XXX EE: kong.version is used in some warning messages in
  -- clustering/control_plane.lua and fail if nil
  version = "x.y.z",
  configuration = {
      cluster_max_payload = 4194304
    }
}

local utils = require("kong.clustering.utils")

describe("kong.clustering.utils", function()
<<<<<<< HEAD
  it("calculating version_num", function()
=======
  it("calculating dp_version_num", function()
>>>>>>> a3ec505f
    assert.equal(2003004000, utils.version_num("2.3.4"))
    assert.equal(2003004000, utils.version_num("2.3.4-rc1"))
    assert.equal(2003004000, utils.version_num("2.3.4beta2"))
    assert.equal(2003004001, utils.version_num("2.3.4.1"))
    assert.equal(2003004001, utils.version_num("2.3.4.1-rc1"))
    assert.equal(2003004001, utils.version_num("2.3.4.1beta2"))
<<<<<<< HEAD
    assert.equal(2007000000, utils.version_num("2.7.0.0"))
    assert.equal(2007000001, utils.version_num("2.7.0.1"))
    assert.equal(2008000000, utils.version_num("2.8.0.0"))
    assert.equal(2008001000, utils.version_num("2.8.1.0"))
    assert.equal(2008001001, utils.version_num("2.8.1.1"))
    assert.equal(2008001002, utils.version_num("2.8.1.2"))
    assert.equal(2008001003, utils.version_num("2.8.1.3"))
    assert.equal(3001000000, utils.version_num("3.1.0.0"))
=======
>>>>>>> a3ec505f
  end)


  it("merging get_removed_fields", function()
    assert.same({
      file_log = {
        "custom_fields_by_lua",
      },
      http_log = {
        "custom_fields_by_lua",
      },
      loggly = {
        "custom_fields_by_lua",
      },
      prometheus = {
        "status_code_metrics",
        "latency_metrics",
        "bandwidth_metrics",
        "upstream_health_metrics",
        "per_consumer",
      },
      syslog = {
        "facility",
        "custom_fields_by_lua",
      },
      tcp_log = {
        "custom_fields_by_lua",
      },
      udp_log = {
        "custom_fields_by_lua",
      },
      zipkin = {
        "http_span_name",
        "connect_timeout",
        "send_timeout",
        "read_timeout",
        "tags_header",
        "local_service_name",
      },
      redis = {
        "connect_timeout",
        "keepalive_backlog",
        "read_timeout",
        "send_timeout",
        "keepalive_pool_size",
        "username",
        "sentinel_username",
      },
      acme = {
        "preferred_chain",
        "rsa_key_size",
        "allow_any_domain",
      },
      aws_lambda = {
        "base64_encode_body",
        "aws_assume_role_arn",
        "aws_role_session_name",
      },
      grpc_web = {
        "allow_origin_header",
      },
      request_termination = {
        "echo",
        "trigger",
      },
      canary = {
        "hash_header",
        "canary_by_header_name",
      },
      kafka_log = {
        "authentication",
        "keepalive_enabled",
        "security",
        "cluster_name",
      },
      kafka_upstream = {
        "authentication",
        "keepalive_enabled",
        "security",
        "cluster_name",
      },
      openid_connect = {
        "by_username_ignore_case",
        "disable_session",
        "downstream_introspection_jwt_header",
        "downstream_user_info_jwt_header",
        "introspection_accept",
        "introspection_check_active",
        "upstream_introspection_jwt_header",
        "upstream_user_info_jwt_header",
        "userinfo_accept",
        "userinfo_headers_client",
        "userinfo_headers_names",
        "userinfo_headers_values",
        "userinfo_query_args_client",
        "userinfo_query_args_names",
        "userinfo_query_args_values",
        "session_redis_username",
        "resolve_distributed_claims",
        auth_methods = {
          "userinfo",
        },
        ignore_signature = {
          "introspection",
          "userinfo",
        },
        login_methods = {
          "userinfo",
        },
        token_headers_grants = {
          "refresh_token",
        },
      },
      rate_limiting_advanced = {
        "path",
        "disable_penalty",
        "enforce_consumer_groups",
        "consumer_groups",
      },
      forward_proxy = {
        "x_headers",
        "https_proxy_host",
        "https_proxy_port",
        "auth_username",
        "auth_password",
      },
      mocking = {
        "random_examples",
      },
      datadog = {
        "service_name_tag",
        "status_tag",
        "consumer_tag",
      },
      ip_restriction = {
        "status",
        "message",
      },
      rate_limiting = {
        "error_code",
        "error_message",
        "redis_username",
        "redis_ssl",
        "redis_ssl_verify",
        "redis_server_name",
      },
      response_ratelimiting = {
<<<<<<< HEAD
        "redis_username",
      },
      opa = {
        "include_uri_captures_in_opa_input",
        "include_body_in_opa_input",
        "include_parsed_json_body_in_opa_input",
        "ssl_verify",
      },
      degraphql = {
        "graphql_server_path",
      },
      opentelemetry = {
        "connect_timeout",
        "send_timeout",
        "read_timeout",
      },
      pre_function = {
        "ws_handshake",
        "ws_client_frame",
        "ws_upstream_frame",
        "ws_close",
      },
      post_function = {
        "ws_handshake",
        "ws_client_frame",
        "ws_upstream_frame",
        "ws_close",
      },
      mtls_auth = {
        "allow_partial_chain",
        "http_proxy_host",
        "http_proxy_port",
        "https_proxy_host",
        "https_proxy_port",
      },
      statsd_advanced = {
        "consumer_identifier_default",
        "service_identifier_default",
        "workspace_identifier_default",
      },
      statsd = {
        "allow_status_codes",
        "udp_packet_size",
        "use_tcp",
        "hostname_in_prefix",
        "consumer_identifier_default",
        "service_identifier_default",
        "workspace_identifier_default",
      },
      ldap_auth_advanced = {
        "groups_required"
      },
      request_transformer_advanced = {
        "dots_in_keys",
        replace = { "json_types", },
        add = { "json_types", },
        append = { "json_types", },
=======
        "redis_ssl",
        "redis_ssl_verify",
        "redis_server_name",
>>>>>>> a3ec505f
      },
    }, utils._get_removed_fields(2003000000))

    assert.same({
      redis = {
        "connect_timeout",
        "keepalive_backlog",
        "read_timeout",
        "send_timeout",
        "keepalive_pool_size",
        "username",
        "sentinel_username",
      },
      prometheus = {
        "status_code_metrics",
        "latency_metrics",
        "bandwidth_metrics",
        "upstream_health_metrics",
        "per_consumer",
      },
      zipkin = {
        "http_span_name",
        "connect_timeout",
        "send_timeout",
        "read_timeout",
        "tags_header",
        "local_service_name",
      },
      syslog = {
        "facility",
      },
      acme = {
        "preferred_chain",
        "rsa_key_size",
        "allow_any_domain",
      },
      aws_lambda = {
        "base64_encode_body",
        "aws_assume_role_arn",
        "aws_role_session_name",
      },
      grpc_web = {
        "allow_origin_header",
      },
      request_termination = {
        "echo",
        "trigger",
      },
      canary = {
        "hash_header",
        "canary_by_header_name",
      },
      kafka_log = {
        "authentication",
        "keepalive_enabled",
        "security",
        "cluster_name",
      },
      kafka_upstream = {
        "authentication",
        "keepalive_enabled",
        "security",
        "cluster_name",
      },
      openid_connect = {
        "by_username_ignore_case",
        "disable_session",
        "downstream_introspection_jwt_header",
        "downstream_user_info_jwt_header",
        "introspection_accept",
        "introspection_check_active",
        "upstream_introspection_jwt_header",
        "upstream_user_info_jwt_header",
        "userinfo_accept",
        "userinfo_headers_client",
        "userinfo_headers_names",
        "userinfo_headers_values",
        "userinfo_query_args_client",
        "userinfo_query_args_names",
        "userinfo_query_args_values",
        "session_redis_username",
        "resolve_distributed_claims",
        auth_methods = {
          "userinfo",
        },
        ignore_signature = {
          "introspection",
          "userinfo",
        },
        login_methods = {
          "userinfo",
        },
        token_headers_grants = {
          "refresh_token",
        },
      },
      rate_limiting_advanced = {
        "path",
        "disable_penalty",
        "enforce_consumer_groups",
        "consumer_groups",
      },
      forward_proxy = {
        "x_headers",
        "https_proxy_host",
        "https_proxy_port",
        "auth_username",
        "auth_password",
      },
      mocking = {
        "random_examples",
      },
      datadog = {
        "service_name_tag",
        "status_tag",
        "consumer_tag",
      },
      ip_restriction = {
        "status",
        "message",
      },
      rate_limiting = {
        "error_code",
        "error_message",
        "redis_username",
        "redis_ssl",
        "redis_ssl_verify",
        "redis_server_name",
      },
      response_ratelimiting = {
<<<<<<< HEAD
        "redis_username",
      },
      opa = {
        "include_uri_captures_in_opa_input",
        "include_body_in_opa_input",
        "include_parsed_json_body_in_opa_input",
        "ssl_verify",
      },
      degraphql = {
        "graphql_server_path",
      },
      opentelemetry = {
        "connect_timeout",
        "send_timeout",
        "read_timeout",
      },
      pre_function = {
        "ws_handshake",
        "ws_client_frame",
        "ws_upstream_frame",
        "ws_close",
      },
      post_function = {
        "ws_handshake",
        "ws_client_frame",
        "ws_upstream_frame",
        "ws_close",
      },
      mtls_auth = {
        "allow_partial_chain",
        "http_proxy_host",
        "http_proxy_port",
        "https_proxy_host",
        "https_proxy_port",
      },
      statsd_advanced = {
        "consumer_identifier_default",
        "service_identifier_default",
        "workspace_identifier_default",
      },
      statsd = {
        "allow_status_codes",
        "udp_packet_size",
        "use_tcp",
        "hostname_in_prefix",
        "consumer_identifier_default",
        "service_identifier_default",
        "workspace_identifier_default",
      },
      ldap_auth_advanced = {
        "groups_required"
      },
      request_transformer_advanced = {
        "dots_in_keys",
        replace = { "json_types", },
        add = { "json_types", },
        append = { "json_types", },
=======
        "redis_ssl",
        "redis_ssl_verify",
        "redis_server_name",
>>>>>>> a3ec505f
      },
    }, utils._get_removed_fields(2003003003))

    assert.same({
      redis = {
        "connect_timeout",
        "keepalive_backlog",
        "read_timeout",
        "send_timeout",
        "keepalive_pool_size",
        "username",
        "sentinel_username",
      },
      syslog = {
        "facility",
      },
      prometheus = {
        "status_code_metrics",
        "latency_metrics",
        "bandwidth_metrics",
        "upstream_health_metrics",
        "per_consumer",
      },
      zipkin = {
        "http_span_name",
        "connect_timeout",
        "send_timeout",
        "read_timeout",
        "tags_header",
        "local_service_name",
      },
      acme = {
        "preferred_chain",
        "rsa_key_size",
        "allow_any_domain",
      },
      aws_lambda = {
        "base64_encode_body",
        "aws_assume_role_arn",
        "aws_role_session_name",
      },
      grpc_web = {
        "allow_origin_header",
      },
      request_termination = {
        "echo",
        "trigger",
      },
      canary = {
        "hash_header",
        "canary_by_header_name",
      },
      kafka_log = {
        "authentication",
        "keepalive_enabled",
        "security",
        "cluster_name",
      },
      kafka_upstream = {
        "authentication",
        "keepalive_enabled",
        "security",
        "cluster_name",
      },
      openid_connect = {
        "by_username_ignore_case",
        "disable_session",
        "downstream_introspection_jwt_header",
        "downstream_user_info_jwt_header",
        "introspection_accept",
        "introspection_check_active",
        "upstream_introspection_jwt_header",
        "upstream_user_info_jwt_header",
        "userinfo_accept",
        "userinfo_headers_client",
        "userinfo_headers_names",
        "userinfo_headers_values",
        "userinfo_query_args_client",
        "userinfo_query_args_names",
        "userinfo_query_args_values",
        "session_redis_username",
        "resolve_distributed_claims",
        auth_methods = {
          "userinfo",
        },
        ignore_signature = {
          "introspection",
          "userinfo",
        },
        login_methods = {
          "userinfo",
        },
        token_headers_grants = {
          "refresh_token",
        },
      },
      rate_limiting_advanced = {
        "path",
        "disable_penalty",
        "enforce_consumer_groups",
        "consumer_groups",
      },
      forward_proxy = {
        "x_headers",
        "https_proxy_host",
        "https_proxy_port",
        "auth_username",
        "auth_password",
      },
      mocking = {
        "random_examples",
      },
      datadog = {
        "service_name_tag",
        "status_tag",
        "consumer_tag",
      },
      ip_restriction = {
        "status",
        "message",
      },
      rate_limiting = {
        "error_code",
        "error_message",
        "redis_username",
        "redis_ssl",
        "redis_ssl_verify",
        "redis_server_name",
      },
      response_ratelimiting = {
<<<<<<< HEAD
        "redis_username",
      },
      opa = {
        "include_uri_captures_in_opa_input",
        "include_body_in_opa_input",
        "include_parsed_json_body_in_opa_input",
        "ssl_verify",
      },
      degraphql = {
        "graphql_server_path",
      },
      opentelemetry = {
        "connect_timeout",
        "send_timeout",
        "read_timeout",
      },
      pre_function = {
        "ws_handshake",
        "ws_client_frame",
        "ws_upstream_frame",
        "ws_close",
      },
      post_function = {
        "ws_handshake",
        "ws_client_frame",
        "ws_upstream_frame",
        "ws_close",
      },
      mtls_auth = {
        "allow_partial_chain",
        "http_proxy_host",
        "http_proxy_port",
        "https_proxy_host",
        "https_proxy_port",
      },
      statsd_advanced = {
        "consumer_identifier_default",
        "service_identifier_default",
        "workspace_identifier_default",
      },
      statsd = {
        "allow_status_codes",
        "udp_packet_size",
        "use_tcp",
        "hostname_in_prefix",
        "consumer_identifier_default",
        "service_identifier_default",
        "workspace_identifier_default",
      },
      ldap_auth_advanced = {
        "groups_required"
      },
      request_transformer_advanced = {
        "dots_in_keys",
        replace = { "json_types", },
        add = { "json_types", },
        append = { "json_types", },
=======
        "redis_ssl",
        "redis_ssl_verify",
        "redis_server_name",
>>>>>>> a3ec505f
      },
    }, utils._get_removed_fields(2003004000))

    assert.same({
      redis = {
        "connect_timeout",
        "keepalive_backlog",
        "read_timeout",
        "send_timeout",
        "keepalive_pool_size",
        "username",
        "sentinel_username",
      },
      syslog = {
        "facility",
      },
      acme = {
        "preferred_chain",
        "rsa_key_size",
        "allow_any_domain",
      },
      aws_lambda = {
        "base64_encode_body",
        "aws_assume_role_arn",
        "aws_role_session_name",
      },
      grpc_web = {
        "allow_origin_header",
      },
      request_termination = {
        "echo",
        "trigger",
      },
      canary = {
        "hash_header",
        "canary_by_header_name",
      },
      kafka_log = {
        "authentication",
        "keepalive_enabled",
        "security",
        "cluster_name",
      },
      kafka_upstream = {
        "authentication",
        "keepalive_enabled",
        "security",
        "cluster_name",
      },
      openid_connect = {
        "by_username_ignore_case",
        "disable_session",
        "downstream_introspection_jwt_header",
        "downstream_user_info_jwt_header",
        "introspection_accept",
        "introspection_check_active",
        "upstream_introspection_jwt_header",
        "upstream_user_info_jwt_header",
        "userinfo_accept",
        "userinfo_headers_client",
        "userinfo_headers_names",
        "userinfo_headers_values",
        "userinfo_query_args_client",
        "userinfo_query_args_names",
        "userinfo_query_args_values",
        "session_redis_username",
        "resolve_distributed_claims",
        auth_methods = {
          "userinfo",
        },
        ignore_signature = {
          "introspection",
          "userinfo",
        },
        login_methods = {
          "userinfo",
        },
        token_headers_grants = {
          "refresh_token",
        },
      },
      rate_limiting_advanced = {
        "path",
        "disable_penalty",
        "enforce_consumer_groups",
        "consumer_groups",
      },
      forward_proxy = {
        "x_headers",
        "https_proxy_host",
        "https_proxy_port",
        "auth_username",
        "auth_password",
      },
      mocking = {
        "random_examples",
      },
      datadog = {
        "service_name_tag",
        "status_tag",
        "consumer_tag",
      },
      ip_restriction = {
        "status",
        "message",
      },
      rate_limiting = {
        "error_code",
        "error_message",
        "redis_username",
        "redis_ssl",
        "redis_ssl_verify",
        "redis_server_name",
      },
<<<<<<< HEAD
      zipkin = {
        "http_span_name",
        "connect_timeout",
        "send_timeout",
        "read_timeout",
        "local_service_name",
      },
      response_ratelimiting = {
        "redis_username",
      },
      opa = {
        "include_uri_captures_in_opa_input",
        "include_body_in_opa_input",
        "include_parsed_json_body_in_opa_input",
        "ssl_verify",
      },
      degraphql = {
        "graphql_server_path",
      },
      opentelemetry = {
        "connect_timeout",
        "send_timeout",
        "read_timeout",
      },
      prometheus = {
        "status_code_metrics",
        "latency_metrics",
        "bandwidth_metrics",
        "upstream_health_metrics",
      },
      pre_function = {
        "ws_handshake",
        "ws_client_frame",
        "ws_upstream_frame",
        "ws_close",
      },
      post_function = {
        "ws_handshake",
        "ws_client_frame",
        "ws_upstream_frame",
        "ws_close",
      },
      mtls_auth = {
        "allow_partial_chain",
        "http_proxy_host",
        "http_proxy_port",
        "https_proxy_host",
        "https_proxy_port",
      },
      statsd_advanced = {
        "consumer_identifier_default",
        "service_identifier_default",
        "workspace_identifier_default",
      },
      statsd = {
        "allow_status_codes",
        "udp_packet_size",
        "use_tcp",
        "hostname_in_prefix",
        "consumer_identifier_default",
        "service_identifier_default",
        "workspace_identifier_default",
      },
      ldap_auth_advanced = {
        "groups_required"
      },
      request_transformer_advanced = {
        "dots_in_keys",
        replace = { "json_types", },
        add = { "json_types", },
        append = { "json_types", },
=======
      response_ratelimiting = {
        "redis_ssl",
        "redis_ssl_verify",
        "redis_server_name",
>>>>>>> a3ec505f
      },
    }, utils._get_removed_fields(2004001000))

    assert.same({
      redis = {
        "keepalive_pool_size",
        "username",
        "sentinel_username",
      },
      acme = {
        "preferred_chain",
        "rsa_key_size",
        "allow_any_domain",
      },
      aws_lambda = {
        "base64_encode_body",
        "aws_assume_role_arn",
        "aws_role_session_name",
      },
      grpc_web = {
        "allow_origin_header",
      },
      request_termination = {
        "echo",
        "trigger",
      },
      canary = {
        "hash_header",
        "canary_by_header_name",
      },
      kafka_log = {
        "authentication",
        "keepalive_enabled",
        "security",
        "cluster_name",
      },
      kafka_upstream = {
        "authentication",
        "keepalive_enabled",
        "security",
        "cluster_name",
      },
      openid_connect = {
        "by_username_ignore_case",
        "disable_session",
        "downstream_introspection_jwt_header",
        "downstream_user_info_jwt_header",
        "introspection_accept",
        "introspection_check_active",
        "upstream_introspection_jwt_header",
        "upstream_user_info_jwt_header",
        "userinfo_accept",
        "userinfo_headers_client",
        "userinfo_headers_names",
        "userinfo_headers_values",
        "userinfo_query_args_client",
        "userinfo_query_args_names",
        "userinfo_query_args_values",
        "session_redis_username",
        "resolve_distributed_claims",
        auth_methods = {
          "userinfo",
        },
        ignore_signature = {
          "introspection",
          "userinfo",
        },
        login_methods = {
          "userinfo",
        },
        token_headers_grants = {
          "refresh_token",
        },
      },
      rate_limiting_advanced = {
        "path",
        "disable_penalty",
        "enforce_consumer_groups",
        "consumer_groups",
      },
      forward_proxy = {
        "x_headers",
        "https_proxy_host",
        "https_proxy_port",
        "auth_username",
        "auth_password",
      },
      mocking = {
        "random_examples",
      },
      datadog = {
        "service_name_tag",
        "status_tag",
        "consumer_tag",
      },
      ip_restriction = {
        "status",
        "message",
      },
      rate_limiting = {
        "error_code",
        "error_message",
        "redis_username",
        "redis_ssl",
        "redis_ssl_verify",
        "redis_server_name",
      },
<<<<<<< HEAD
      zipkin = {
        "http_span_name",
        "connect_timeout",
        "send_timeout",
        "read_timeout",
        "local_service_name",
      },
      response_ratelimiting = {
        "redis_username",
      },
      opa = {
        "include_uri_captures_in_opa_input",
        "include_body_in_opa_input",
        "include_parsed_json_body_in_opa_input",
        "ssl_verify",
      },
      degraphql = {
        "graphql_server_path",
      },
      opentelemetry = {
        "connect_timeout",
        "send_timeout",
        "read_timeout",
      },
      prometheus = {
        "status_code_metrics",
        "latency_metrics",
        "bandwidth_metrics",
        "upstream_health_metrics",
      },
      pre_function = {
        "ws_handshake",
        "ws_client_frame",
        "ws_upstream_frame",
        "ws_close",
      },
      post_function = {
        "ws_handshake",
        "ws_client_frame",
        "ws_upstream_frame",
        "ws_close",
      },
      mtls_auth = {
        "allow_partial_chain",
        "http_proxy_host",
        "http_proxy_port",
        "https_proxy_host",
        "https_proxy_port",
      },
      statsd_advanced = {
        "consumer_identifier_default",
        "service_identifier_default",
        "workspace_identifier_default",
      },
      statsd = {
        "allow_status_codes",
        "udp_packet_size",
        "use_tcp",
        "hostname_in_prefix",
        "consumer_identifier_default",
        "service_identifier_default",
        "workspace_identifier_default",
      },
      ldap_auth_advanced = {
        "groups_required"
      },
      request_transformer_advanced = {
        "dots_in_keys",
        replace = { "json_types", },
        add = { "json_types", },
        append = { "json_types", },
=======
      response_ratelimiting = {
        "redis_ssl",
        "redis_ssl_verify",
        "redis_server_name",
>>>>>>> a3ec505f
      },
    }, utils._get_removed_fields(2004001002))

    assert.same({
      acme = {
        "preferred_chain",
        "rsa_key_size",
        "allow_any_domain",
      },
      aws_lambda = {
        "base64_encode_body",
        "aws_assume_role_arn",
        "aws_role_session_name",
      },
      grpc_web = {
        "allow_origin_header",
      },
      request_termination = {
        "echo",
        "trigger",
      },
      canary = {
        "hash_header",
        "canary_by_header_name",
      },
      kafka_log = {
        "authentication",
        "keepalive_enabled",
        "security",
        "cluster_name",
      },
      kafka_upstream = {
        "authentication",
        "keepalive_enabled",
        "security",
        "cluster_name",
      },
      openid_connect = {
        "by_username_ignore_case",
        "disable_session",
        "downstream_introspection_jwt_header",
        "downstream_user_info_jwt_header",
        "introspection_accept",
        "introspection_check_active",
        "upstream_introspection_jwt_header",
        "upstream_user_info_jwt_header",
        "userinfo_accept",
        "userinfo_headers_client",
        "userinfo_headers_names",
        "userinfo_headers_values",
        "userinfo_query_args_client",
        "userinfo_query_args_names",
        "userinfo_query_args_values",
        "session_redis_username",
        "resolve_distributed_claims",
        auth_methods = {
          "userinfo",
        },
        ignore_signature = {
          "introspection",
          "userinfo",
        },
        login_methods = {
          "userinfo",
        },
        token_headers_grants = {
          "refresh_token",
        },
      },
      rate_limiting_advanced = {
        "path",
        "disable_penalty",
        "enforce_consumer_groups",
        "consumer_groups",
      },
      forward_proxy = {
        "x_headers",
        "https_proxy_host",
        "https_proxy_port",
        "auth_username",
        "auth_password",
      },
      mocking = {
        "random_examples",
      },
      datadog = {
        "service_name_tag",
        "status_tag",
        "consumer_tag",
      },
      ip_restriction = {
        "status",
        "message",
      },
      rate_limiting = {
        "error_code",
        "error_message",
        "redis_username",
        "redis_ssl",
        "redis_ssl_verify",
        "redis_server_name",
      },
<<<<<<< HEAD
      zipkin = {
        "http_span_name",
        "connect_timeout",
        "send_timeout",
        "read_timeout",
        "local_service_name",
      },
      redis = {
        "username",
        "sentinel_username",
      },
      response_ratelimiting = {
        "redis_username",
      },
      opa = {
        "include_uri_captures_in_opa_input",
        "include_body_in_opa_input",
        "include_parsed_json_body_in_opa_input",
        "ssl_verify",
      },
      degraphql = {
        "graphql_server_path",
      },
      opentelemetry = {
        "connect_timeout",
        "send_timeout",
        "read_timeout",
      },
      prometheus = {
        "status_code_metrics",
        "latency_metrics",
        "bandwidth_metrics",
        "upstream_health_metrics",
      },
      pre_function = {
        "ws_handshake",
        "ws_client_frame",
        "ws_upstream_frame",
        "ws_close",
      },
      post_function = {
        "ws_handshake",
        "ws_client_frame",
        "ws_upstream_frame",
        "ws_close",
      },
      mtls_auth = {
        "allow_partial_chain",
        "http_proxy_host",
        "http_proxy_port",
        "https_proxy_host",
        "https_proxy_port",
      },
      statsd_advanced = {
        "consumer_identifier_default",
        "service_identifier_default",
        "workspace_identifier_default",
      },
      statsd = {
        "allow_status_codes",
        "udp_packet_size",
        "use_tcp",
        "hostname_in_prefix",
        "consumer_identifier_default",
        "service_identifier_default",
        "workspace_identifier_default",
      },
      ldap_auth_advanced = {
        "groups_required"
      },
      request_transformer_advanced = {
        "dots_in_keys",
        replace = { "json_types", },
        add = { "json_types", },
        append = { "json_types", },
=======
      response_ratelimiting = {
        "redis_ssl",
        "redis_ssl_verify",
        "redis_server_name",
>>>>>>> a3ec505f
      },
    }, utils._get_removed_fields(2005000000))

    assert.same({
      acme = {
        "rsa_key_size",
        "allow_any_domain",
      },
      aws_lambda = {
        "aws_assume_role_arn",
        "aws_role_session_name",
      },
      canary = {
        "canary_by_header_name",
      },
      forward_proxy = {
        "x_headers",
        "https_proxy_host",
        "https_proxy_port",
        "auth_username",
        "auth_password",
      },
      mocking = {
        "random_examples",
      },
      rate_limiting_advanced = {
        "disable_penalty",
        "enforce_consumer_groups",
        "consumer_groups",
      },
      datadog = {
        "service_name_tag",
        "status_tag",
        "consumer_tag",
      },
      ip_restriction = {
        "status",
        "message",
      },
      rate_limiting = {
        "error_code",
        "error_message",
        "redis_username",
        "redis_ssl",
        "redis_ssl_verify",
        "redis_server_name",
      },
<<<<<<< HEAD
      zipkin = {
        "http_span_name",
        "connect_timeout",
        "send_timeout",
        "read_timeout",
        "local_service_name",
      },
      openid_connect = {
        "session_redis_username",
        "resolve_distributed_claims",
      },
      redis = {
        "username",
        "sentinel_username",
      },
      kafka_log = {
        "cluster_name",
      },
      kafka_upstream = {
        "cluster_name",
      },
      response_ratelimiting = {
        "redis_username",
      },
      opa = {
        "include_uri_captures_in_opa_input",
        "include_body_in_opa_input",
        "include_parsed_json_body_in_opa_input",
        "ssl_verify",
      },
      degraphql = {
        "graphql_server_path",
      },
      opentelemetry = {
        "connect_timeout",
        "send_timeout",
        "read_timeout",
      },
      prometheus = {
        "status_code_metrics",
        "latency_metrics",
        "bandwidth_metrics",
        "upstream_health_metrics",
      },
      pre_function = {
        "ws_handshake",
        "ws_client_frame",
        "ws_upstream_frame",
        "ws_close",
      },
      post_function = {
        "ws_handshake",
        "ws_client_frame",
        "ws_upstream_frame",
        "ws_close",
      },
      mtls_auth = {
        "allow_partial_chain",
        "http_proxy_host",
        "http_proxy_port",
        "https_proxy_host",
        "https_proxy_port",
      },
      statsd_advanced = {
        "consumer_identifier_default",
        "service_identifier_default",
        "workspace_identifier_default",
      },
      statsd = {
        "allow_status_codes",
        "udp_packet_size",
        "use_tcp",
        "hostname_in_prefix",
        "consumer_identifier_default",
        "service_identifier_default",
        "workspace_identifier_default",
      },
      ldap_auth_advanced = {
        "groups_required"
      },
      request_transformer_advanced = {
        "dots_in_keys",
        replace = { "json_types", },
        add = { "json_types", },
        append = { "json_types", },
=======
      response_ratelimiting = {
        "redis_ssl",
        "redis_ssl_verify",
        "redis_server_name",
>>>>>>> a3ec505f
      },
    }, utils._get_removed_fields(2006000000))

    assert.same({
      acme = {
        "rsa_key_size",
        "allow_any_domain",
      },
<<<<<<< HEAD
      aws_lambda = {
        "aws_assume_role_arn",
        "aws_role_session_name",
      },
      canary = {
        "canary_by_header_name",
      },
      forward_proxy = {
        "x_headers",
        "https_proxy_host",
        "https_proxy_port",
      },
      openid_connect = {
        "session_redis_username",
        "resolve_distributed_claims",
      },
      redis = {
        "username",
        "sentinel_username",
      },
      kafka_log = {
        "cluster_name",
      },
      kafka_upstream = {
        "cluster_name",
      },
      response_ratelimiting = {
        "redis_username",
      },
      zipkin = {
        "http_span_name",
        "connect_timeout",
        "send_timeout",
        "read_timeout",
      },
      opa = {
        "include_uri_captures_in_opa_input",
        "include_body_in_opa_input",
        "include_parsed_json_body_in_opa_input",
        "ssl_verify",
      },
      degraphql = {
        "graphql_server_path",
      },
      opentelemetry = {
        "connect_timeout",
        "send_timeout",
        "read_timeout",
      },
      prometheus = {
        "status_code_metrics",
        "latency_metrics",
        "bandwidth_metrics",
        "upstream_health_metrics",
      },
      pre_function = {
        "ws_handshake",
        "ws_client_frame",
        "ws_upstream_frame",
        "ws_close",
      },
      post_function = {
        "ws_handshake",
        "ws_client_frame",
        "ws_upstream_frame",
        "ws_close",
      },
      mtls_auth = {
        "allow_partial_chain",
        "http_proxy_host",
        "http_proxy_port",
        "https_proxy_host",
        "https_proxy_port",
      },
      statsd_advanced = {
        "consumer_identifier_default",
        "service_identifier_default",
        "workspace_identifier_default",
      },
      statsd = {
        "allow_status_codes",
        "udp_packet_size",
        "use_tcp",
        "hostname_in_prefix",
        "consumer_identifier_default",
        "service_identifier_default",
        "workspace_identifier_default",
      },
      ldap_auth_advanced = {
        "groups_required"
      },
      rate_limiting_advanced = {
        "disable_penalty",
      },
      rate_limiting = {
        "error_code",
        "error_message",
        "redis_username",
      },
      request_transformer_advanced = {
        "dots_in_keys",
        replace = { "json_types", },
        add = { "json_types", },
        append = { "json_types", },
      },
    }, utils._get_removed_fields(2007000000))

    assert.same({
      zipkin = {
        "http_span_name",
        "connect_timeout",
        "send_timeout",
        "read_timeout",
      },
      opa = {
        "include_uri_captures_in_opa_input",
        "include_body_in_opa_input",
        "include_parsed_json_body_in_opa_input",
        "ssl_verify",
      },
      degraphql = {
        "graphql_server_path",
      },
      opentelemetry = {
        "connect_timeout",
        "send_timeout",
        "read_timeout",
      },
      prometheus = {
        "status_code_metrics",
        "latency_metrics",
        "bandwidth_metrics",
        "upstream_health_metrics",
      },
      pre_function = {
        "ws_handshake",
        "ws_client_frame",
        "ws_upstream_frame",
        "ws_close",
      },
      post_function = {
        "ws_handshake",
        "ws_client_frame",
        "ws_upstream_frame",
        "ws_close",
      },
      acme = {
        "allow_any_domain",
      },
      aws_lambda = {
        "aws_assume_role_arn",
        "aws_role_session_name",
      },
      mtls_auth = {
        "allow_partial_chain",
        "http_proxy_host",
        "http_proxy_port",
        "https_proxy_host",
        "https_proxy_port",
      },
      statsd_advanced = {
        "consumer_identifier_default",
        "service_identifier_default",
        "workspace_identifier_default",
      },
      statsd = {
        "allow_status_codes",
        "udp_packet_size",
        "use_tcp",
        "hostname_in_prefix",
        "consumer_identifier_default",
        "service_identifier_default",
        "workspace_identifier_default",
      },
      ldap_auth_advanced = {
        "groups_required"
      },
      forward_proxy = {
        "x_headers",
      },
      rate_limiting_advanced = {
        "disable_penalty",
      },
      rate_limiting = {
        "error_code",
        "error_message",
      },
      request_transformer_advanced = {
        "dots_in_keys",
        replace = { "json_types", },
        add = { "json_types", },
        append = { "json_types", },
      },
    }, utils._get_removed_fields(2008000000))

    assert.same({
      zipkin = {
        "http_span_name",
        "connect_timeout",
        "send_timeout",
        "read_timeout",
      },
      opa = {
        "include_uri_captures_in_opa_input",
        "include_body_in_opa_input",
        "include_parsed_json_body_in_opa_input",
        "ssl_verify",
      },
      degraphql = {
        "graphql_server_path",
      },
      opentelemetry = {
        "connect_timeout",
        "send_timeout",
        "read_timeout",
      },
      prometheus = {
        "status_code_metrics",
        "latency_metrics",
        "bandwidth_metrics",
        "upstream_health_metrics",
      },
      pre_function = {
        "ws_handshake",
        "ws_client_frame",
        "ws_upstream_frame",
        "ws_close",
      },
      post_function = {
        "ws_handshake",
        "ws_client_frame",
        "ws_upstream_frame",
        "ws_close",
      },
      acme = {
        "allow_any_domain",
      },
      aws_lambda = {
        "aws_assume_role_arn",
        "aws_role_session_name",
      },
      statsd_advanced = {
        "consumer_identifier_default",
        "service_identifier_default",
        "workspace_identifier_default",
      },
      statsd = {
        "allow_status_codes",
        "udp_packet_size",
        "use_tcp",
        "hostname_in_prefix",
        "consumer_identifier_default",
        "service_identifier_default",
        "workspace_identifier_default",
      },
      ldap_auth_advanced = {
        "groups_required"
      },
      forward_proxy = {
        "x_headers",
      },
      rate_limiting_advanced = {
        "disable_penalty",
      },
      rate_limiting = {
        "error_code",
        "error_message",
      },
      mtls_auth = {
        "allow_partial_chain",
      },
      request_transformer_advanced = {
        "dots_in_keys",
        replace = { "json_types", },
        add = { "json_types", },
        append = { "json_types", },
      },
    }, utils._get_removed_fields(2008001001))

    assert.same({
      zipkin = {
        "http_span_name",
        "connect_timeout",
        "send_timeout",
        "read_timeout",
      },
      opa = {
        "include_uri_captures_in_opa_input",
        "include_body_in_opa_input",
        "include_parsed_json_body_in_opa_input",
        "ssl_verify",
      },
      degraphql = {
        "graphql_server_path",
      },
      opentelemetry = {
        "connect_timeout",
        "send_timeout",
        "read_timeout",
      },
      prometheus = {
        "status_code_metrics",
        "latency_metrics",
        "bandwidth_metrics",
        "upstream_health_metrics",
      },
      pre_function = {
        "ws_handshake",
        "ws_client_frame",
        "ws_upstream_frame",
        "ws_close",
      },
      post_function = {
        "ws_handshake",
        "ws_client_frame",
        "ws_upstream_frame",
        "ws_close",
      },
      acme = {
        "allow_any_domain",
      },
      aws_lambda = {
        "aws_assume_role_arn",
        "aws_role_session_name",
      },
      statsd_advanced = {
        "consumer_identifier_default",
        "service_identifier_default",
        "workspace_identifier_default",
      },
      statsd = {
        "allow_status_codes",
        "udp_packet_size",
        "use_tcp",
        "hostname_in_prefix",
        "consumer_identifier_default",
        "service_identifier_default",
        "workspace_identifier_default",
      },
      ldap_auth_advanced = {
        "groups_required"
      },
      forward_proxy = {
        "x_headers",
      },
      rate_limiting_advanced = {
        "disable_penalty",
      },
      rate_limiting = {
        "error_code",
        "error_message",
      },
      mtls_auth = {
        "allow_partial_chain",
      },
      request_transformer_advanced = {
        "dots_in_keys",
        replace = { "json_types", },
        add = { "json_types", },
        append = { "json_types", },
      },
    }, utils._get_removed_fields(2008001002))

    assert.same({
      zipkin = {
        "http_span_name",
        "connect_timeout",
        "send_timeout",
        "read_timeout",
      },
      opa = {
        "include_uri_captures_in_opa_input",
        "include_body_in_opa_input",
        "include_parsed_json_body_in_opa_input",
        "ssl_verify",
      },
      degraphql = {
        "graphql_server_path",
      },
      opentelemetry = {
        "connect_timeout",
        "send_timeout",
        "read_timeout",
      },
      prometheus = {
        "status_code_metrics",
        "latency_metrics",
        "bandwidth_metrics",
        "upstream_health_metrics",
      },
      pre_function = {
        "ws_handshake",
        "ws_client_frame",
        "ws_upstream_frame",
        "ws_close",
      },
      post_function = {
        "ws_handshake",
        "ws_client_frame",
        "ws_upstream_frame",
        "ws_close",
      },
      statsd_advanced = {
        "consumer_identifier_default",
        "service_identifier_default",
        "workspace_identifier_default",
      },
      statsd = {
        "allow_status_codes",
        "udp_packet_size",
        "use_tcp",
        "hostname_in_prefix",
        "consumer_identifier_default",
        "service_identifier_default",
        "workspace_identifier_default",
      },
      ldap_auth_advanced = {
        "groups_required"
      },
      forward_proxy = {
        "x_headers",
      },
      rate_limiting_advanced = {
        "disable_penalty",
      },
      rate_limiting = {
        "error_code",
        "error_message",
      },
      mtls_auth = {
        "allow_partial_chain",
      },
      request_transformer_advanced = {
        "dots_in_keys",
        replace = { "json_types", },
        add = { "json_types", },
        append = { "json_types", },
      },
    }, utils._get_removed_fields(2008001003))

    assert.same({
      degraphql = {
        "graphql_server_path",
      },
      forward_proxy = {
        "x_headers",
      },
      ldap_auth_advanced = {
        "groups_required",
      },
      mtls_auth = {
        "allow_partial_chain",
      },
      opa = {
        "include_uri_captures_in_opa_input",
        "include_body_in_opa_input",
        "include_parsed_json_body_in_opa_input",
        "ssl_verify",
      },
      opentelemetry = {
        "connect_timeout",
        "send_timeout",
        "read_timeout",
      },
      post_function = {
        "ws_handshake",
        "ws_client_frame",
        "ws_upstream_frame",
        "ws_close",
      },
      pre_function = {
        "ws_handshake",
        "ws_client_frame",
        "ws_upstream_frame",
        "ws_close",
      },
      prometheus = {
        "status_code_metrics",
        "latency_metrics",
        "bandwidth_metrics",
        "upstream_health_metrics",
      },
      rate_limiting = {
        "error_code",
        "error_message",
      },
      rate_limiting_advanced = {
        "disable_penalty",
      },
      request_transformer_advanced = {
        "dots_in_keys",
        replace = { "json_types", },
        add = { "json_types", },
        append = { "json_types", },
      },
      statsd = {
        "allow_status_codes",
        "udp_packet_size",
        "use_tcp",
        "hostname_in_prefix",
        "consumer_identifier_default",
        "service_identifier_default",
        "workspace_identifier_default",
      },
      statsd_advanced = {
        "consumer_identifier_default",
        "service_identifier_default",
        "workspace_identifier_default",
      },
      zipkin = {
        "http_span_name",
        "connect_timeout",
        "send_timeout",
        "read_timeout",
      },
    }, utils._get_removed_fields(2008001004))

    assert.same({
      degraphql = {
        "graphql_server_path",
      },
      forward_proxy = {
        "x_headers",
      },
      ldap_auth_advanced = {
        "groups_required",
      },
      mtls_auth = {
        "allow_partial_chain",
      },
      opa = {
        "include_uri_captures_in_opa_input",
        "include_body_in_opa_input",
        "include_parsed_json_body_in_opa_input",
        "ssl_verify",
      },
      opentelemetry = {
        "connect_timeout",
        "send_timeout",
        "read_timeout",
      },
      post_function = {
        "ws_handshake",
        "ws_client_frame",
        "ws_upstream_frame",
        "ws_close",
      },
      pre_function = {
        "ws_handshake",
        "ws_client_frame",
        "ws_upstream_frame",
        "ws_close",
      },
      prometheus = {
        "status_code_metrics",
        "latency_metrics",
        "bandwidth_metrics",
        "upstream_health_metrics",
      },
      rate_limiting = {
        "error_code",
        "error_message",
      },
      rate_limiting_advanced = {
        "disable_penalty",
      },
      request_transformer_advanced = {
        "dots_in_keys",
        replace = { "json_types", },
        add = { "json_types", },
        append = { "json_types", },
      },
      statsd = {
        "allow_status_codes",
        "udp_packet_size",
        "use_tcp",
        "hostname_in_prefix",
        "consumer_identifier_default",
        "service_identifier_default",
        "workspace_identifier_default",
      },
      statsd_advanced = {
        "consumer_identifier_default",
        "service_identifier_default",
        "workspace_identifier_default",
      },
      zipkin = {
        "http_span_name",
        "connect_timeout",
        "send_timeout",
        "read_timeout",
      },
    }, utils._get_removed_fields(2008002000))

    assert.same({
      opa = {
        "include_uri_captures_in_opa_input",
      },
      forward_proxy = {
        "x_headers",
      },
      rate_limiting = {
        "error_code",
        "error_message",
      },
      rate_limiting_advanced = {
        "disable_penalty",
      },
      mtls_auth = {
        "allow_partial_chain",
      },
    }, utils._get_removed_fields(3000000000))

    assert.same({
      forward_proxy = {
        "x_headers",
      },
      opa = {
        "include_uri_captures_in_opa_input",
      },
      rate_limiting_advanced = {
        "disable_penalty",
      },
      rate_limiting = {
        "error_code",
        "error_message",
      },
      mtls_auth = {
        "allow_partial_chain",
      },
    }, utils._get_removed_fields(3000001000))
    assert.same(nil, utils._get_removed_fields(3001000000))

  end)

  it("update or remove unknown fields", function()
    local test_with = function(payload, dp_version)
      local has_update, new_conf, err = utils.update_compatible_payload(
        payload, dp_version, ""
      )

      assert.is_nil(err)

      if has_update then
        return new_conf
      end

      return payload
    end

=======
      response_ratelimiting = {
        "redis_ssl",
        "redis_ssl_verify",
        "redis_server_name",
      },
    }, utils._get_removed_fields(2007000000))
    assert.same({
      rate_limiting = {
        "error_code",
        "error_message",
      },
      response_ratelimiting = {
        "redis_ssl",
        "redis_ssl_verify",
        "redis_server_name",
      },
    }, utils._get_removed_fields(2008000000))
    assert.same(nil, utils._get_removed_fields(3001000000))
  end)

  it("removing unknown fields", function()
    local test_with = function(payload, dp_version)
      local has_update, new_conf = utils.update_compatible_payload(
        payload, dp_version, ""
      )

      if has_update then
        return new_conf
      end

      return payload
    end

>>>>>>> a3ec505f
    assert.same({}, test_with({}, "2.3.0"))

    local payload

    payload = {
      plugins = {
      }
    }
    assert.same(payload, test_with(payload, "2.3.0"))

    payload = {
      plugins = { {
        name = "prometheus",
        config = {
          per_consumer = true,
        },
      }, {
        name = "syslog",
        config = {
          custom_fields_by_lua = true,
          facility = "user",
        }
<<<<<<< HEAD
      }, {
        name = "redis-advanced",
        config = {
          redis = {
            "connect_timeout",
            "keepalive_backlog",
            "keepalive_pool_size",
            "read_timeout",
            "send_timeout",
            "username",
            "sentinel_username",
          },
        }
      }, {
        name = "rate-limiting-advanced",
        config = {
          limit = 5,
          identifier = "path",
          window_size = 30,
          strategy = "local",
          path = "/test",
        }
      }, {
        name = "datadog",
        config = {
          service_name_tag= "ok",
          status_tag= "ok",
          consumer_tag = "ok",
          metrics = {
            {
              name = "request_count",
              stat_type = "distribution",
            },
          }
        }
      }, {
        name = "zipkin",
        config = {
          local_service_name = "ok",
          header_type = "ignore"
        }
      }, {
        name = "openid-connect",
        config = {
          session_redis_password = "test",
        }
      }, {
        name = "forward-proxy",
        config = {
          http_proxy_host = "test.com",
          http_proxy_port = "80",
        },
      }, {
        name = "kafka-log",
        config = {
          cluster_name = "test",
        }
      }, {
        name = "kafka-upstream",
        config = {
          cluster_name = "test",
        },
      }, {
        name = "pre-function",
        config = {
          access            = { [[error("oh no!")]] },
          log               = { [[error("oh no!")]] },
          ws_handshake      = { [[error("oh no!")]] },
          ws_client_frame   = { [[error("oh no!")]] },
          ws_upstream_frame = { [[error("oh no!")]] },
          ws_close          = { [[error("oh no!")]] },
        },
      }, {
        name = "post-function",
        config = {
          access            = { [[error("oh no!")]] },
          log               = { [[error("oh no!")]] },
          ws_handshake      = { [[error("oh no!")]] },
          ws_client_frame   = { [[error("oh no!")]] },
          ws_upstream_frame = { [[error("oh no!")]] },
          ws_close          = { [[error("oh no!")]] },
        },
      }, }
=======
      } }
>>>>>>> a3ec505f
    }
    assert.same({ {
      name = "prometheus",
      config = {
        -- per_consumer = true, -- this is removed
      },
    }, {
      name = "syslog",
      config = {
        -- custom_fields_by_lua = true, -- this is removed
        -- facility = "user", -- this is removed
      }
<<<<<<< HEAD
    }, {
      name = "redis-advanced",
      config = {
        redis = {
          "connect_timeout",
          "keepalive_backlog",
          "keepalive_pool_size",
          "read_timeout",
          "send_timeout",
          "username",
          "sentinel_username",
        },
      }
    }, {
      name = "rate-limiting-advanced",
      config = {
        limit = 5,
        identifier = "consumer",
        window_size = 30,
        strategy = "redis",
        sync_rate = -1,
      }
    }, {
      name = "datadog",
      config = { metrics={}, }
    }, {
      name = "zipkin",
      config = {
        header_type = "preserve"
      }
    }, {
      name = "openid-connect",
      config = {
        session_redis_auth = "test",
      }
    }, {
      name = "forward-proxy",
      config = {
        proxy_host = "test.com",
        proxy_port = "80",
      }
    }, {
      name = "kafka-log",
      config = {}
    }, {
      name = "kafka-upstream",
      config = {}
    }, {
      name = "pre-function",
      config = {
        access = { [[error("oh no!")]] },
        log    = { [[error("oh no!")]] },
      }
    }, {
      name = "post-function",
      config = {
        access = { [[error("oh no!")]] },
        log    = { [[error("oh no!")]] },
      }
    }, }, test_with(payload, "2.3.0").plugins)
=======
    } }, test_with(payload, "2.3.0").plugins)
>>>>>>> a3ec505f

    assert.same({ {
      name = "prometheus",
      config = {
        per_consumer = true,
      },
    }, {
      name = "syslog",
      config = {
        custom_fields_by_lua = true,
        -- facility = "user", -- this is removed
      }
<<<<<<< HEAD
    }, {
      name = "redis-advanced",
      config = {
        redis = {
          "connect_timeout",
          "keepalive_backlog",
          "keepalive_pool_size",
          "read_timeout",
          "send_timeout",
          "username",
          "sentinel_username",
        },
      }
    }, {
      name = "rate-limiting-advanced",
      config = {
        limit = 5,
        identifier = "consumer",
        window_size = 30,
        strategy = "redis",
        sync_rate = -1,
      }
    }, {
      name = "datadog",
      config = { metrics={}, }
    }, {
      name = "zipkin",
      config = {
        header_type = "preserve"
      }
    }, {
      name = "openid-connect",
      config = {
        session_redis_auth = "test",
      }
    }, {
      name = "forward-proxy",
      config = {
        proxy_host = "test.com",
        proxy_port = "80",
      }
    }, {
      name = "kafka-log",
      config = {}
    }, {
      name = "kafka-upstream",
      config = {}
    }, {
      name = "pre-function",
      config = {
        access = { [[error("oh no!")]] },
        log    = { [[error("oh no!")]] },
      }
    }, {
      name = "post-function",
      config = {
        access = { [[error("oh no!")]] },
        log    = { [[error("oh no!")]] },
      }
    }, }, test_with(payload, "2.4.0").plugins)

    assert.same({ {
      name = "prometheus",
      config = {
        per_consumer = true,
      },
    }, {
      name = "syslog",
      config = {
        custom_fields_by_lua = true,
        facility = "user",
      }
    }, {
      name = "redis-advanced",
      config = {
        redis = {
          "connect_timeout",
          "keepalive_backlog",
          "keepalive_pool_size",
          "read_timeout",
          "send_timeout",
          "username",
          "sentinel_username",
        },
      }
    }, {
      name = "rate-limiting-advanced",
      config = {
        limit = 5,
        identifier = "consumer",
        window_size = 30,
        strategy = "redis",
        sync_rate = -1,
      }
    }, {
      name = "datadog",
      config = { metrics={}, }
    }, {
      name = "zipkin",
      config = {
        header_type = "preserve"
      }
    }, {
      name = "openid-connect",
      config = {
        session_redis_auth = "test",
      }
    }, {
      name = "forward-proxy",
      config = {
        proxy_host = "test.com",
        proxy_port = "80",
      }
    }, {
      name = "kafka-log",
      config = {}
    }, {
      name = "kafka-upstream",
      config = {}
    }, {
      name = "pre-function",
      config = {
        access = { [[error("oh no!")]] },
        log    = { [[error("oh no!")]] },
      }
    }, {
      name = "post-function",
      config = {
        access = { [[error("oh no!")]] },
        log    = { [[error("oh no!")]] },
      }
    }, }, test_with(payload, "2.5.0").plugins)

    assert.same({ {
      name = "prometheus",
      config = {
        per_consumer = true,
      },
    }, {
      name = "syslog",
      config = {
        custom_fields_by_lua = true,
        facility = "user",
      }
    }, {
      name = "redis-advanced",
      config = {
        redis = {
          "connect_timeout",
          "keepalive_backlog",
          "keepalive_pool_size",
          "read_timeout",
          "send_timeout",
          "username",
          "sentinel_username",
        },
      }
    }, {
      name = "rate-limiting-advanced",
      config = {
        limit = 5,
        identifier = "path",
        window_size = 30,
        strategy = "local",
        path = "/test",
      }
    }, {
      name = "datadog",
      config = { metrics={}, }
    }, {
      name = "zipkin",
      config = {
        header_type = "preserve"
      }
    }, {
      name = "openid-connect",
      config = {
        session_redis_auth = "test",
      }
    }, {
      name = "forward-proxy",
      config = {
        proxy_host = "test.com",
        proxy_port = "80",
      }
    }, {
      name = "kafka-log",
      config = {}
    }, {
      name = "kafka-upstream",
      config = {}
    }, {
      name = "pre-function",
      config = {
        access = { [[error("oh no!")]] },
        log    = { [[error("oh no!")]] },
      }
    }, {
      name = "post-function",
      config = {
        access = { [[error("oh no!")]] },
        log    = { [[error("oh no!")]] },
      }
    }, }, test_with(payload, "2.6.0").plugins)

    assert.same({ {
      name = "prometheus",
      config = {
        per_consumer = true,
      },
    }, {
      name = "syslog",
      config = {
        custom_fields_by_lua = true,
        facility = "user",
      }
    }, {
      name = "redis-advanced",
      config = {
        redis = {
          "connect_timeout",
          "keepalive_backlog",
          "keepalive_pool_size",
          "read_timeout",
          "send_timeout",
          "username",
          "sentinel_username",
        },
      }
    }, {
      name = "rate-limiting-advanced",
      config = {
        limit = 5,
        identifier = "path",
        window_size = 30,
        strategy = "local",
        path = "/test",
      }
    }, {
      name = "datadog",
      config = {
        service_name_tag= "ok",
        status_tag= "ok",
        consumer_tag = "ok",
        metrics = {
          {
            name = "request_count",
            stat_type = "distribution",
          },
        }
      }
    }, {
      name = "zipkin",
      config = {
        local_service_name = "ok",
        header_type = "ignore"
      }
    }, {
      name = "openid-connect",
      config = {
        session_redis_auth = "test",
      }
    }, {
      name = "forward-proxy",
      config = {
        proxy_host = "test.com",
        proxy_port = "80",
      }
    }, {
      name = "kafka-log",
      config = {}
    }, {
      name = "kafka-upstream",
      config = {}
    }, {
      name = "pre-function",
      config = {
        access = { [[error("oh no!")]] },
        log    = { [[error("oh no!")]] },
      }
    }, {
      name = "post-function",
      config = {
        access = { [[error("oh no!")]] },
        log    = { [[error("oh no!")]] },
      }
    }, }, test_with(payload, "2.7.0").plugins)

    -- nothing should be removed
    assert.same(payload.plugins, test_with(payload, "3.0.0").plugins)

    -- test that the RLA sync_rate is updated
    payload = {
      plugins = { {
        name = "rate-limiting-advanced",
        config = {
          sync_rate = 0.001,
        }
      } }
    }

    assert.same({{
      name = "rate-limiting-advanced",
      config = {
        sync_rate = 1,
      }
    } }, test_with(payload, "2.5.0").plugins)
  end)

  it("update or remove unknown field elements", function()
    local test_with = function(payload, dp_version)
      local has_update, new_conf, err = utils.update_compatible_payload(
        payload, dp_version, ""
      )
      assert.is_nil(err)
      if has_update then
        return new_conf
      end

      return payload
    end

    local payload = {
      plugins = { {
        name = "openid-connect",
        config = {
          auth_methods = {
            "password",
            "client_credentials",
            "authorization_code",
            "bearer",
            "introspection",
            "userinfo",
            "kong_oauth2",
            "refresh_token",
            "session",
          },
          ignore_signature = {
            "password",
            "client_credentials",
            "authorization_code",
            "refresh_token",
            "session",
            "introspection",
            "userinfo",
          },
        },
      }, {
        name = "syslog",
        config = {
          custom_fields_by_lua = true,
          facility = "user",
        }
      }, {
        name = "rate-limiting-advanced",
        config = {
          identifier = "path",
        }
      }, {
        name = "canary",
        config = {
          hash = "header",
        }
      }, }
    }
    assert.same({ {
      name = "openid-connect",
      config = {
        auth_methods = {
          "password",
          "client_credentials",
          "authorization_code",
          "bearer",
          "introspection",
          -- "userinfo", -- this element is removed
          "kong_oauth2",
          "refresh_token",
          "session",
        },
        ignore_signature = {
          "password",
          "client_credentials",
          "authorization_code",
          "refresh_token",
          "session",
          -- "introspection", -- this element is removed
          -- "userinfo", -- this element is removed
        },
      },
    }, {
      name = "syslog",
      config = {
        -- custom_fields_by_lua = true, -- this is removed
        -- facility = "user", -- this is removed
      }
    }, {
      name = "rate-limiting-advanced",
      config = {
        identifier = "consumer",  -- was path, fallback to default consumer
      }
    }, {
      name = "canary",
      config = {
        hash = "consumer",
      }
    } }, test_with(payload, "2.3.0").plugins)

    assert.same({ {
      name = "openid-connect",
      config = {
        auth_methods = {
          "password",
          "client_credentials",
          "authorization_code",
          "bearer",
          "introspection",
          -- "userinfo", -- this element is removed
          "kong_oauth2",
          "refresh_token",
          "session",
        },
        ignore_signature = {
          "password",
          "client_credentials",
          "authorization_code",
          "refresh_token",
          "session",
          -- "introspection", -- this element is removed
          -- "userinfo", -- this element is removed
        },
      },
    }, {
      name = "syslog",
      config = {
        custom_fields_by_lua = true,
        facility = "user",
      }
    }, {
      name = "rate-limiting-advanced",
      config = {
        identifier = "consumer",  -- was path, fallback to default consumer
      }
    }, {
      name = "canary",
      config = {
        hash = "consumer",
      }
    } }, test_with(payload, "2.5.0").plugins)

    -- nothing should be removed
    assert.same(payload.plugins, test_with(payload, "2.6.0").plugins)

    local payload = {
        plugins = { {
          name = "kafka-upstream",
          config = {
            authentication = {
              mechanism = "SCRAM-SHA-512",
            }}}}}
    assert.same({ {
      name = "kafka-upstream",
      config = {
        authentication = {
          mechanism = "SCRAM-SHA-256",
      },
    },
    } }, test_with(payload, "2.7.0").plugins)
    assert.same({ {
      name = "kafka-upstream",
      config = {
        authentication = {
          mechanism = "SCRAM-SHA-256",
      },
    },
    } }, test_with(payload, "2.8.0").plugins)

    assert.same({ {
      name = "kafka-upstream",
      config = {
        authentication = {
          mechanism = "SCRAM-SHA-256",
      },
    },
    } }, test_with(payload, "2.8.1.0").plugins)
    -- 2.8.1.1 is fine here
    assert.same(payload.plugins, test_with(payload, "2.8.1.1").plugins)

    local payload = {
        plugins = { {
          name = "kafka-log",
          config = {
            authentication = {
              mechanism = "SCRAM-SHA-512",
            }}}}}
    assert.same({ {
      name = "kafka-log",
      config = {
        authentication = {
          mechanism = "SCRAM-SHA-256",
      },
    },
    } }, test_with(payload, "2.7.0").plugins)
    assert.same({ {
      name = "kafka-log",
      config = {
        authentication = {
          mechanism = "SCRAM-SHA-256",
      },
    },
    } }, test_with(payload, "2.8.0").plugins)
    assert.same({ {
      name = "kafka-log",
      config = {
        authentication = {
          mechanism = "SCRAM-SHA-256",
      },
    },
    } }, test_with(payload, "2.8.1.0").plugins)
    -- 2.8.1.1 is fine here
    assert.same(payload.plugins, test_with(payload, "2.8.1.1").plugins)
=======
    } }, test_with(payload, "2.4.0").plugins)

    -- nothing should be removed
    assert.same(payload.plugins, test_with(payload, "2.5.0").plugins)
>>>>>>> a3ec505f
  end)
end)<|MERGE_RESOLUTION|>--- conflicted
+++ resolved
@@ -17,18 +17,13 @@
 local utils = require("kong.clustering.utils")
 
 describe("kong.clustering.utils", function()
-<<<<<<< HEAD
   it("calculating version_num", function()
-=======
-  it("calculating dp_version_num", function()
->>>>>>> a3ec505f
     assert.equal(2003004000, utils.version_num("2.3.4"))
     assert.equal(2003004000, utils.version_num("2.3.4-rc1"))
     assert.equal(2003004000, utils.version_num("2.3.4beta2"))
     assert.equal(2003004001, utils.version_num("2.3.4.1"))
     assert.equal(2003004001, utils.version_num("2.3.4.1-rc1"))
     assert.equal(2003004001, utils.version_num("2.3.4.1beta2"))
-<<<<<<< HEAD
     assert.equal(2007000000, utils.version_num("2.7.0.0"))
     assert.equal(2007000001, utils.version_num("2.7.0.1"))
     assert.equal(2008000000, utils.version_num("2.8.0.0"))
@@ -37,8 +32,6 @@
     assert.equal(2008001002, utils.version_num("2.8.1.2"))
     assert.equal(2008001003, utils.version_num("2.8.1.3"))
     assert.equal(3001000000, utils.version_num("3.1.0.0"))
-=======
->>>>>>> a3ec505f
   end)
 
 
@@ -186,8 +179,10 @@
         "redis_server_name",
       },
       response_ratelimiting = {
-<<<<<<< HEAD
         "redis_username",
+        "redis_ssl",
+        "redis_ssl_verify",
+        "redis_server_name",
       },
       opa = {
         "include_uri_captures_in_opa_input",
@@ -244,11 +239,6 @@
         replace = { "json_types", },
         add = { "json_types", },
         append = { "json_types", },
-=======
-        "redis_ssl",
-        "redis_ssl_verify",
-        "redis_server_name",
->>>>>>> a3ec505f
       },
     }, utils._get_removed_fields(2003000000))
 
@@ -379,7 +369,11 @@
         "redis_server_name",
       },
       response_ratelimiting = {
-<<<<<<< HEAD
+        "redis_ssl",
+        "redis_ssl_verify",
+        "redis_server_name",
+      },
+      response_ratelimiting = {
         "redis_username",
       },
       opa = {
@@ -437,11 +431,6 @@
         replace = { "json_types", },
         add = { "json_types", },
         append = { "json_types", },
-=======
-        "redis_ssl",
-        "redis_ssl_verify",
-        "redis_server_name",
->>>>>>> a3ec505f
       },
     }, utils._get_removed_fields(2003003003))
 
@@ -572,8 +561,10 @@
         "redis_server_name",
       },
       response_ratelimiting = {
-<<<<<<< HEAD
         "redis_username",
+        "redis_ssl",
+        "redis_ssl_verify",
+        "redis_server_name",
       },
       opa = {
         "include_uri_captures_in_opa_input",
@@ -630,11 +621,6 @@
         replace = { "json_types", },
         add = { "json_types", },
         append = { "json_types", },
-=======
-        "redis_ssl",
-        "redis_ssl_verify",
-        "redis_server_name",
->>>>>>> a3ec505f
       },
     }, utils._get_removed_fields(2003004000))
 
@@ -749,7 +735,6 @@
         "redis_ssl_verify",
         "redis_server_name",
       },
-<<<<<<< HEAD
       zipkin = {
         "http_span_name",
         "connect_timeout",
@@ -759,6 +744,9 @@
       },
       response_ratelimiting = {
         "redis_username",
+        "redis_ssl",
+        "redis_ssl_verify",
+        "redis_server_name",
       },
       opa = {
         "include_uri_captures_in_opa_input",
@@ -821,12 +809,6 @@
         replace = { "json_types", },
         add = { "json_types", },
         append = { "json_types", },
-=======
-      response_ratelimiting = {
-        "redis_ssl",
-        "redis_ssl_verify",
-        "redis_server_name",
->>>>>>> a3ec505f
       },
     }, utils._get_removed_fields(2004001000))
 
@@ -934,7 +916,11 @@
         "redis_ssl_verify",
         "redis_server_name",
       },
-<<<<<<< HEAD
+      response_ratelimiting = {
+        "redis_ssl",
+        "redis_ssl_verify",
+        "redis_server_name",
+      },
       zipkin = {
         "http_span_name",
         "connect_timeout",
@@ -1006,12 +992,6 @@
         replace = { "json_types", },
         add = { "json_types", },
         append = { "json_types", },
-=======
-      response_ratelimiting = {
-        "redis_ssl",
-        "redis_ssl_verify",
-        "redis_server_name",
->>>>>>> a3ec505f
       },
     }, utils._get_removed_fields(2004001002))
 
@@ -1114,7 +1094,6 @@
         "redis_ssl_verify",
         "redis_server_name",
       },
-<<<<<<< HEAD
       zipkin = {
         "http_span_name",
         "connect_timeout",
@@ -1128,6 +1107,9 @@
       },
       response_ratelimiting = {
         "redis_username",
+        "redis_ssl",
+        "redis_ssl_verify",
+        "redis_server_name",
       },
       opa = {
         "include_uri_captures_in_opa_input",
@@ -1190,12 +1172,6 @@
         replace = { "json_types", },
         add = { "json_types", },
         append = { "json_types", },
-=======
-      response_ratelimiting = {
-        "redis_ssl",
-        "redis_ssl_verify",
-        "redis_server_name",
->>>>>>> a3ec505f
       },
     }, utils._get_removed_fields(2005000000))
 
@@ -1243,7 +1219,11 @@
         "redis_ssl_verify",
         "redis_server_name",
       },
-<<<<<<< HEAD
+      response_ratelimiting = {
+        "redis_ssl",
+        "redis_ssl_verify",
+        "redis_server_name",
+      },
       zipkin = {
         "http_span_name",
         "connect_timeout",
@@ -1329,12 +1309,6 @@
         replace = { "json_types", },
         add = { "json_types", },
         append = { "json_types", },
-=======
-      response_ratelimiting = {
-        "redis_ssl",
-        "redis_ssl_verify",
-        "redis_server_name",
->>>>>>> a3ec505f
       },
     }, utils._get_removed_fields(2006000000))
 
@@ -1343,7 +1317,6 @@
         "rsa_key_size",
         "allow_any_domain",
       },
-<<<<<<< HEAD
       aws_lambda = {
         "aws_assume_role_arn",
         "aws_role_session_name",
@@ -1443,6 +1416,11 @@
         "error_message",
         "redis_username",
       },
+      response_ratelimiting = {
+        "redis_ssl",
+        "redis_ssl_verify",
+        "redis_server_name",
+      },
       request_transformer_advanced = {
         "dots_in_keys",
         replace = { "json_types", },
@@ -1531,6 +1509,11 @@
         "error_code",
         "error_message",
       },
+      response_ratelimiting = {
+        "redis_ssl",
+        "redis_ssl_verify",
+        "redis_server_name",
+      },
       request_transformer_advanced = {
         "dots_in_keys",
         replace = { "json_types", },
@@ -1981,11 +1964,11 @@
 
   it("update or remove unknown fields", function()
     local test_with = function(payload, dp_version)
-      local has_update, new_conf, err = utils.update_compatible_payload(
+      local has_update, new_conf = utils.update_compatible_payload(
         payload, dp_version, ""
       )
 
-      assert.is_nil(err)
+
 
       if has_update then
         return new_conf
@@ -1994,41 +1977,6 @@
       return payload
     end
 
-=======
-      response_ratelimiting = {
-        "redis_ssl",
-        "redis_ssl_verify",
-        "redis_server_name",
-      },
-    }, utils._get_removed_fields(2007000000))
-    assert.same({
-      rate_limiting = {
-        "error_code",
-        "error_message",
-      },
-      response_ratelimiting = {
-        "redis_ssl",
-        "redis_ssl_verify",
-        "redis_server_name",
-      },
-    }, utils._get_removed_fields(2008000000))
-    assert.same(nil, utils._get_removed_fields(3001000000))
-  end)
-
-  it("removing unknown fields", function()
-    local test_with = function(payload, dp_version)
-      local has_update, new_conf = utils.update_compatible_payload(
-        payload, dp_version, ""
-      )
-
-      if has_update then
-        return new_conf
-      end
-
-      return payload
-    end
-
->>>>>>> a3ec505f
     assert.same({}, test_with({}, "2.3.0"))
 
     local payload
@@ -2051,7 +1999,6 @@
           custom_fields_by_lua = true,
           facility = "user",
         }
-<<<<<<< HEAD
       }, {
         name = "redis-advanced",
         config = {
@@ -2135,9 +2082,6 @@
           ws_close          = { [[error("oh no!")]] },
         },
       }, }
-=======
-      } }
->>>>>>> a3ec505f
     }
     assert.same({ {
       name = "prometheus",
@@ -2150,7 +2094,6 @@
         -- custom_fields_by_lua = true, -- this is removed
         -- facility = "user", -- this is removed
       }
-<<<<<<< HEAD
     }, {
       name = "redis-advanced",
       config = {
@@ -2211,9 +2154,6 @@
         log    = { [[error("oh no!")]] },
       }
     }, }, test_with(payload, "2.3.0").plugins)
-=======
-    } }, test_with(payload, "2.3.0").plugins)
->>>>>>> a3ec505f
 
     assert.same({ {
       name = "prometheus",
@@ -2226,7 +2166,6 @@
         custom_fields_by_lua = true,
         -- facility = "user", -- this is removed
       }
-<<<<<<< HEAD
     }, {
       name = "redis-advanced",
       config = {
@@ -2747,11 +2686,5 @@
     } }, test_with(payload, "2.8.1.0").plugins)
     -- 2.8.1.1 is fine here
     assert.same(payload.plugins, test_with(payload, "2.8.1.1").plugins)
-=======
-    } }, test_with(payload, "2.4.0").plugins)
-
-    -- nothing should be removed
-    assert.same(payload.plugins, test_with(payload, "2.5.0").plugins)
->>>>>>> a3ec505f
   end)
 end)