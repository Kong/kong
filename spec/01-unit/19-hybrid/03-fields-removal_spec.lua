--- conflicted
+++ resolved
@@ -731,17 +731,15 @@
         "session_redis_username",
         "resolve_distributed_claims",
       },
-<<<<<<< HEAD
       redis = {
         "username",
         "sentinel_username",
-=======
+      },
       kafka_log = {
         "cluster_name",
       },
       kafka_upstream = {
         "cluster_name",
->>>>>>> 859377b2
       },
     }, cp._get_removed_fields(2006000000))
 
@@ -760,17 +758,15 @@
         "session_redis_username",
         "resolve_distributed_claims",
       },
-<<<<<<< HEAD
       redis = {
         "username",
         "sentinel_username",
-=======
+      },
       kafka_log = {
         "cluster_name",
       },
       kafka_upstream = {
         "cluster_name",
->>>>>>> 859377b2
       },
     }, cp._get_removed_fields(2007000000))
 
@@ -862,23 +858,21 @@
             session_redis_password = "test",
           }
         }, {
-<<<<<<< HEAD
           name = "forward-proxy",
           config = {
             http_proxy_host = "test.com",
             http_proxy_port = "80",
-=======
+          },
+        }, {
           name = "kafka-log",
           config = {
             cluster_name = "test",
           }
-
         }, {
           name = "kafka-upstream",
           config = {
             cluster_name = "test",
->>>>>>> 859377b2
-          }
+          },
         }, }
       }
     }
@@ -929,19 +923,17 @@
         session_redis_auth = "test",
       }
     }, {
-<<<<<<< HEAD
       name = "forward-proxy",
       config = {
         proxy_host = "test.com",
         proxy_port = "80",
       }
-=======
+    }, {
       name = "kafka-log",
       config = {}
     }, {
       name = "kafka-upstream",
       config = {}
->>>>>>> 859377b2
     }, }, test_with(payload, "2.3.0").config_table.plugins)
 
     assert.same({ {
@@ -991,19 +983,17 @@
         session_redis_auth = "test",
       }
     }, {
-<<<<<<< HEAD
       name = "forward-proxy",
       config = {
         proxy_host = "test.com",
         proxy_port = "80",
       }
-=======
+    }, {
       name = "kafka-log",
       config = {}
     }, {
       name = "kafka-upstream",
       config = {}
->>>>>>> 859377b2
     }, }, test_with(payload, "2.4.0").config_table.plugins)
 
     assert.same({ {
@@ -1053,19 +1043,17 @@
         session_redis_auth = "test",
       }
     }, {
-<<<<<<< HEAD
       name = "forward-proxy",
       config = {
         proxy_host = "test.com",
         proxy_port = "80",
       }
-=======
+    }, {
       name = "kafka-log",
       config = {}
     }, {
       name = "kafka-upstream",
       config = {}
->>>>>>> 859377b2
     }, }, test_with(payload, "2.5.0").config_table.plugins)
 
     assert.same({ {
@@ -1115,19 +1103,17 @@
         session_redis_auth = "test",
       }
     }, {
-<<<<<<< HEAD
       name = "forward-proxy",
       config = {
         proxy_host = "test.com",
         proxy_port = "80",
       }
-=======
+    }, {
       name = "kafka-log",
       config = {}
     }, {
       name = "kafka-upstream",
       config = {}
->>>>>>> 859377b2
     }, }, test_with(payload, "2.6.0").config_table.plugins)
 
     assert.same({ {
@@ -1188,19 +1174,17 @@
         session_redis_auth = "test",
       }
     }, {
-<<<<<<< HEAD
       name = "forward-proxy",
       config = {
         proxy_host = "test.com",
         proxy_port = "80",
       }
-=======
+    }, {
       name = "kafka-log",
       config = {}
     }, {
       name = "kafka-upstream",
       config = {}
->>>>>>> 859377b2
     }, }, test_with(payload, "2.7.0").config_table.plugins)
 
     -- nothing should be removed
