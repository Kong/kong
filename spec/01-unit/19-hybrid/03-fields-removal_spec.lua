--- conflicted
+++ resolved
@@ -73,7 +73,6 @@
         "echo",
         "trigger",
       },
-<<<<<<< HEAD
       canary = {
         "hash_header",
       },
@@ -138,16 +137,10 @@
         "status",
         "message",
       },
-=======
->>>>>>> 34845f4f
       rate_limiting = {
         "redis_ssl",
         "redis_ssl_verify",
         "redis_server_name",
-<<<<<<< HEAD
-        "redis_username"
-=======
->>>>>>> 34845f4f
       },
     }, cp._get_removed_fields(2003000000))
 
@@ -182,7 +175,6 @@
         "echo",
         "trigger",
       },
-<<<<<<< HEAD
       canary = {
         "hash_header",
       },
@@ -247,16 +239,10 @@
         "status",
         "message",
       },
-=======
->>>>>>> 34845f4f
       rate_limiting = {
         "redis_ssl",
         "redis_ssl_verify",
         "redis_server_name",
-<<<<<<< HEAD
-        "redis_username"
-=======
->>>>>>> 34845f4f
       },
     }, cp._get_removed_fields(2003003003))
 
@@ -291,7 +277,6 @@
         "echo",
         "trigger",
       },
-<<<<<<< HEAD
       canary = {
         "hash_header",
       },
@@ -356,16 +341,10 @@
         "status",
         "message",
       },
-=======
->>>>>>> 34845f4f
       rate_limiting = {
         "redis_ssl",
         "redis_ssl_verify",
         "redis_server_name",
-<<<<<<< HEAD
-        "redis_username"
-=======
->>>>>>> 34845f4f
       },
     }, cp._get_removed_fields(2003004000))
 
@@ -393,7 +372,6 @@
         "echo",
         "trigger",
       },
-<<<<<<< HEAD
       canary = {
         "hash_header",
       },
@@ -458,19 +436,13 @@
         "status",
         "message",
       },
-=======
->>>>>>> 34845f4f
       rate_limiting = {
         "redis_ssl",
         "redis_ssl_verify",
         "redis_server_name",
-<<<<<<< HEAD
-        "redis_username"
       },
       zipkin = {
         "local_service_name",
-=======
->>>>>>> 34845f4f
       },
     }, cp._get_removed_fields(2004001000))
 
@@ -488,7 +460,6 @@
         "echo",
         "trigger",
       },
-<<<<<<< HEAD
       canary = {
         "hash_header",
       },
@@ -553,19 +524,13 @@
         "status",
         "message",
       },
-=======
->>>>>>> 34845f4f
       rate_limiting = {
         "redis_ssl",
         "redis_ssl_verify",
         "redis_server_name",
-<<<<<<< HEAD
-        "redis_username"
       },
       zipkin = {
         "local_service_name",
-=======
->>>>>>> 34845f4f
       },
     }, cp._get_removed_fields(2004001002))
 
@@ -583,7 +548,6 @@
         "echo",
         "trigger",
       },
-<<<<<<< HEAD
       canary = {
         "hash_header",
       },
@@ -648,24 +612,17 @@
         "status",
         "message",
       },
-=======
->>>>>>> 34845f4f
       rate_limiting = {
         "redis_ssl",
         "redis_ssl_verify",
         "redis_server_name",
-<<<<<<< HEAD
-        "redis_username"
       },
       zipkin = {
         "local_service_name",
-=======
->>>>>>> 34845f4f
       },
     }, cp._get_removed_fields(2005000000))
 
     assert.same({
-<<<<<<< HEAD
       forward_proxy = {
         "auth_username",
         "auth_password"
@@ -686,19 +643,13 @@
         "status",
         "message",
       },
-=======
->>>>>>> 34845f4f
       rate_limiting = {
         "redis_ssl",
         "redis_ssl_verify",
         "redis_server_name",
-<<<<<<< HEAD
-        "redis_username"
       },
       zipkin = {
         "local_service_name",
-=======
->>>>>>> 34845f4f
       },
     }, cp._get_removed_fields(2006000000))
 
