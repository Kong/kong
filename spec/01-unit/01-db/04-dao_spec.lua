--- conflicted
+++ resolved
@@ -466,11 +466,7 @@
   describe("delete", function()
 
     lazy_setup(function()
-<<<<<<< HEAD
- 
-=======
-
->>>>>>> 5a2a6aac
+
       local kong_global = require "kong.global"
       _G.kong = kong_global.new()
 
