--- conflicted
+++ resolved
@@ -941,7 +941,6 @@
     end)
   end)
 
-<<<<<<< HEAD
   describe("upstream_update_frequency option", function()
     it("is rejected with a zero", function()
       local conf, err = conf_loader(nil, {
@@ -962,7 +961,10 @@
         upstream_update_frequency = 0.01,
       })
       assert.equal(conf.upstream_update_frequency, 0.01)
-=======
+      assert.is_nil(err)
+    end)
+  end)
+
   describe("router_update_frequency option", function()
     it("is rejected with a zero", function()
       local conf, err = conf_loader(nil, {
@@ -983,7 +985,6 @@
         router_update_frequency = 0.01,
       })
       assert.equal(conf.router_update_frequency, 0.01)
->>>>>>> 8ee57d88
       assert.is_nil(err)
     end)
   end)
