-- This software is copyright Kong Inc. and its licensors.
-- Use of the software is subject to the agreement between your organization
-- and Kong Inc. If there is no such agreement, use is governed by and
-- subject to the terms of the Kong Master Software License Agreement found
-- at https://konghq.com/enterprisesoftwarelicense/.
-- [ END OF LICENSE 0867164ffc95e54f04670b5169c09574bdbd9bba ]

local pl_utils = require "pl.utils"
local pl_path = require "pl.path"
local pl_dir = require "pl.dir"
local meta = require "kong.meta"

describe("rockspec/meta", function()
  local rock, lua_srcs = {}
  local rock_filename

  lazy_setup(function()
    lua_srcs = pl_dir.getallfiles("./kong", "*.lua")
    assert.True(#lua_srcs > 0)

    local res = pl_dir.getfiles(".", "*.rockspec")
    assert(#res == 1, "more than 1 rockspec file")

    rock_filename = res[1]

    local f = assert(loadfile(res[1]))
    setfenv(f, rock)

    f()
  end)

  describe("meta", function()
    it("has a _NAME field", function()
      assert.is_string(meta._NAME)
    end)

    it("has a _VERSION field", function()
      assert.is_string(meta._VERSION)
      assert.matches("%d+%.%d+%.%d+", meta.version)
    end)

    it("has a _VERSION_TABLE field", function()
      assert.is_table(meta._VERSION_TABLE)
      assert.is_number(meta._VERSION_TABLE.major)
      assert.is_number(meta._VERSION_TABLE.minor)
      assert.is_number(meta._VERSION_TABLE.patch)
      -- suffix optional
    end)

    it("has a _SERVER_TOKENS field", function()
      assert.is_string(meta._SERVER_TOKENS)
    end)

    it("has a _SERVER_TOKENS field that equals to _NAME/_VERSION", function()
      assert.equal(meta._NAME .. "/" .. meta._VERSION, meta._SERVER_TOKENS)
    end)

    it("has a _DEPENDENCIES field", function()
      assert.is_table(meta._DEPENDENCIES)
      assert.is_table(meta._DEPENDENCIES.nginx)
    end)
  end)

  it("has same version as meta", function()
<<<<<<< HEAD
    assert.matches(meta.core_version, rock.version:match("(.-)%-.*$"))
=======
    assert.matches(meta._VERSION:gsub("%-.*", ""), rock.version:match("(.-)%-.*$"))
>>>>>>> b0e21bec
  end)

  it("has same name as meta", function()
    assert.equal(meta._NAME, rock.package)
  end)

  it("has correct version in filename", function()
<<<<<<< HEAD
    local pattern = meta.core_version:gsub("%.", "%%."):gsub("-", "%%-")
=======
    local pattern = meta._VERSION:gsub("%-.*", ""):gsub("%.", "%%."):gsub("-", "%%-")
>>>>>>> b0e21bec
    assert.matches(pattern, rock_filename)
  end)

  describe("modules", function()

    it("all modules named as their path", function()
      for mod_name, mod_path in pairs(rock.build.modules) do
        if mod_name ~= "kong" then
          mod_path = mod_path:gsub("%.lua", ""):gsub("/", '.'):gsub("%.init", "")
          assert(mod_name == mod_path,
                 mod_path .. " has different name (" .. mod_name .. ")")
        end
      end
    end)

    it("all rockspec files do exist", function()
      for mod_name, mod_path in pairs(rock.build.modules) do
        assert(pl_path.exists(mod_path),
               mod_path .. " does not exist (" .. mod_name .. ")")
      end
    end)
  end)

  describe("requires", function()
    it("requires in the codebase are defined modules in the rockspec", function()
      for _, src in ipairs(lua_srcs) do
        local str = pl_utils.readfile(src)

        -- PCRE: require\s*\(?\s*(["''])(kong\.[\w_.-]+[\w_.-])(["''])
        for _, mod in string.gmatch(str, "require%s*%(?%s*([\"'])(kong%.[%w_.-]+[%w_-])%1") do
          if not rock.build.modules[mod] then
            assert(rock.build.modules[mod] ~= nil,
                   "Invalid module require: \n"                      ..
                   "requiring module '" .. mod .. "' in Lua source " ..
                   "'" .. src .. "' that is not declared in "        ..
                   rock_filename)
          end
        end
      end
    end)
  end)
end)
<|MERGE_RESOLUTION|>--- conflicted
+++ resolved
@@ -62,11 +62,7 @@
   end)
 
   it("has same version as meta", function()
-<<<<<<< HEAD
-    assert.matches(meta.core_version, rock.version:match("(.-)%-.*$"))
-=======
     assert.matches(meta._VERSION:gsub("%-.*", ""), rock.version:match("(.-)%-.*$"))
->>>>>>> b0e21bec
   end)
 
   it("has same name as meta", function()
@@ -74,11 +70,7 @@
   end)
 
   it("has correct version in filename", function()
-<<<<<<< HEAD
-    local pattern = meta.core_version:gsub("%.", "%%."):gsub("-", "%%-")
-=======
     local pattern = meta._VERSION:gsub("%-.*", ""):gsub("%.", "%%."):gsub("-", "%%-")
->>>>>>> b0e21bec
     assert.matches(pattern, rock_filename)
   end)
 
