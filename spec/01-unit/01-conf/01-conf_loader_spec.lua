local conf_loader = require "kong.conf_loader"
local helpers = require "spec.helpers"

describe("Configuration loader", function()
  it("loads the defaults", function()
    local conf = assert(conf_loader())
    assert.is_string(conf.lua_package_path)
    assert.equal("auto", conf.nginx_worker_processes)
    assert.equal("0.0.0.0:8001", conf.admin_listen)
    assert.equal("0.0.0.0:8000", conf.proxy_listen)
    assert.equal("0.0.0.0:8443", conf.proxy_listen_ssl)
    assert.is_nil(conf.ssl_cert) -- check placeholder value
    assert.is_nil(conf.ssl_cert_key)
    assert.is_nil(getmetatable(conf))
  end)
  it("loads a given file, with higher precedence", function()
    local conf = assert(conf_loader(helpers.test_conf_path))
    -- defaults
    assert.equal("on", conf.nginx_daemon)
    -- overrides
    assert.equal("1", conf.nginx_worker_processes)
    assert.equal("0.0.0.0:9001", conf.admin_listen)
    assert.equal("0.0.0.0:9000", conf.proxy_listen)
    assert.equal("0.0.0.0:9443", conf.proxy_listen_ssl)
    assert.is_nil(getmetatable(conf))
  end)
  it("preserves default properties if not in given file", function()
    local conf = assert(conf_loader(helpers.test_conf_path))
    assert.is_string(conf.lua_package_path) -- still there
  end)
  it("accepts custom params, with highest precedence", function()
    local conf = assert(conf_loader(helpers.test_conf_path, {
      admin_listen = "127.0.0.1:9001",
      nginx_worker_processes = "auto"
    }))
    -- defaults
    assert.equal("on", conf.nginx_daemon)
    -- overrides
    assert.equal("auto", conf.nginx_worker_processes)
    assert.equal("127.0.0.1:9001", conf.admin_listen)
    assert.equal("0.0.0.0:9000", conf.proxy_listen)
    assert.equal("0.0.0.0:9443", conf.proxy_listen_ssl)
    assert.is_nil(getmetatable(conf))
  end)
  it("strips extraneous properties (not in defaults)", function()
    local conf = assert(conf_loader(nil, {
      stub_property = "leave me alone"
    }))
    assert.is_nil(conf.stub_property)
  end)
  it("returns a plugins table", function()
    local constants = require "kong.constants"
    local conf = assert(conf_loader())
    assert.is_nil(conf.custom_plugins)
    assert.same(constants.PLUGINS_AVAILABLE, conf.plugins)
  end)
  it("loads custom plugins", function()
    local conf = assert(conf_loader(nil, {
      custom_plugins = "hello-world,my-plugin"
    }))
    assert.is_nil(conf.custom_plugins)
    assert.True(conf.plugins["hello-world"])
    assert.True(conf.plugins["my-plugin"])
  end)
  it("extracts ports and listen ips from proxy_listen/admin_listen", function()
    local conf = assert(conf_loader())
    assert.equal("0.0.0.0", conf.admin_ip)
    assert.equal(8001, conf.admin_port)
    assert.equal("0.0.0.0", conf.proxy_ip)
    assert.equal(8000, conf.proxy_port)
    assert.equal("0.0.0.0", conf.proxy_ssl_ip)
    assert.equal(8443, conf.proxy_ssl_port)
  end)

  describe("inferences", function()
    it("infer booleans (on/off/true/false strings)", function()
      local conf = assert(conf_loader())
      assert.True(conf.dnsmasq)
      assert.equal("on", conf.nginx_daemon)
      assert.equal("on", conf.lua_code_cache)
      assert.True(conf.anonymous_reports)
      assert.False(conf.cassandra_ssl)
      assert.False(conf.cassandra_ssl_verify)

      conf = assert(conf_loader(nil, {
        cassandra_ssl = true
      }))
      assert.True(conf.cassandra_ssl)

      conf = assert(conf_loader(nil, {
        cassandra_ssl = "on"
      }))
      assert.True(conf.cassandra_ssl)

      conf = assert(conf_loader(nil, {
        cassandra_ssl = "true"
      }))
      assert.True(conf.cassandra_ssl)
    end)
    it("infer arrays (comma-separated strings)", function()
      local conf = assert(conf_loader())
      assert.same({"127.0.0.1"}, conf.cassandra_contact_points)
      assert.same({"dc1:2", "dc2:3"}, conf.cassandra_data_centers)
      assert.is_nil(getmetatable(conf.cassandra_contact_points))
      assert.is_nil(getmetatable(conf.cassandra_data_centers))
    end)
    it("infer ngx_boolean", function()
      local conf = assert(conf_loader(nil, {
        lua_code_cache = true
      }))
      assert.equal("on", conf.lua_code_cache)

      conf = assert(conf_loader(nil, {
        lua_code_cache = false
      }))
      assert.equal("off", conf.lua_code_cache)

      conf = assert(conf_loader(nil, {
        lua_code_cache = "off"
      }))
      assert.equal("off", conf.lua_code_cache)
    end)
  end)

  describe("validations", function()
    it("enforces properties types", function()
      local conf, err = conf_loader(nil, {
        lua_package_path = 123
      })
      assert.equal("lua_package_path is not a string: '123'", err)
      assert.is_nil(conf)
    end)
    it("enforces enums", function()
      local conf, err = conf_loader(nil, {
        database = "mysql"
      })
      assert.equal("database has an invalid value: 'mysql' (postgres, cassandra)", err)
      assert.is_nil(conf)

      conf, err = conf_loader(nil, {
        cassandra_consistency = "FOUR"
      })
      assert.equal("cassandra_consistency has an invalid value: 'FOUR'"
                 .." (ALL, EACH_QUORUM, QUORUM, LOCAL_QUORUM, ONE, TWO,"
                 .." THREE, LOCAL_ONE)", err)
      assert.is_nil(conf)
    end)
<<<<<<< HEAD
    it("enforces ipv4_port types", function()
      local conf, err = conf_loader(nil, {
        proxy_listen = 123
      })
      assert.equal("proxy_listen is not a ipv4_port: '123'", err)
      assert.is_nil(conf)

      conf, err = conf_loader(nil, {
        proxy_listen = "1.1.1.1"
      })
      assert.equal("proxy_listen is not a ipv4_port: '1.1.1.1'", err)
      assert.is_nil(conf)
=======
    it("enforces listen addresses format", function()
      local conf, err = conf_loader(nil, {
        admin_listen = "127.0.0.1"
      })
      assert.is_nil(conf)
      assert.equal("admin_listen must be of form 'address:port'", err)

      conf, err = conf_loader(nil, {
        proxy_listen = "127.0.0.1"
      })
      assert.is_nil(conf)
      assert.equal("proxy_listen must be of form 'address:port'", err)

      conf, err = conf_loader(nil, {
        proxy_listen_ssl = "127.0.0.1"
      })
      assert.is_nil(conf)
      assert.equal("proxy_listen_ssl must be of form 'address:port'", err)
>>>>>>> 7637adcd
    end)
  end)

  describe("errors", function()
    it("returns inexistent file", function()
      local conf, err = conf_loader "inexistent"
      assert.equal("no file at: inexistent", err)
      assert.is_nil(conf)
    end)
    it("returns a DNS error when both a resolver and dnsmasq are enabled", function()
      local conf, err = conf_loader(nil, {
        dnsmasq = true,
        dns_resolver_address = "8.8.8.8:53"
      })
      assert.equal("when specifying a custom dns_resolver_address you must turn off dnsmasq", err)
      assert.is_nil(conf)
      
      conf, err = conf_loader(nil, {
        dnsmasq = false,
        dns_resolver_address = "8.8.8.8:53"
      })
      assert.is_nil(err)
      assert.truthy(conf)
    end)
    it("requires both SSL cert and key", function()
      local conf, err = conf_loader(nil, {
        ssl_cert = "/path/cert.pem"
      })
      assert.equal("ssl_cert_key must be enabled", err)
      assert.is_nil(conf)

      conf, err = conf_loader(nil, {
        ssl_cert_key = "/path/key.pem"
      })
      assert.equal("ssl_cert must be enabled", err)
      assert.is_nil(conf)

      conf, err = conf_loader(nil, {
        ssl_cert = "/path/cert.pem",
        ssl_cert_key = "/path/key.pem"
      })
      assert.falsy(err)
      assert.truthy(conf)
    end)
    it("returns all errors in ret value #3", function()
      local conf, _, errors = conf_loader(nil, {
        cassandra_repl_strategy = "foo"
      })
      assert.equal(1, #errors)
      assert.is_nil(conf)
      assert.matches("cassandra_repl_strategy has", errors[1], nil, true)
    end)
  end)
end)<|MERGE_RESOLUTION|>--- conflicted
+++ resolved
@@ -145,20 +145,25 @@
                  .." THREE, LOCAL_ONE)", err)
       assert.is_nil(conf)
     end)
-<<<<<<< HEAD
-    it("enforces ipv4_port types", function()
-      local conf, err = conf_loader(nil, {
-        proxy_listen = 123
-      })
-      assert.equal("proxy_listen is not a ipv4_port: '123'", err)
-      assert.is_nil(conf)
-
-      conf, err = conf_loader(nil, {
-        proxy_listen = "1.1.1.1"
-      })
-      assert.equal("proxy_listen is not a ipv4_port: '1.1.1.1'", err)
-      assert.is_nil(conf)
-=======
+    it("enforces ipv4:port types", function()
+      local conf, err = conf_loader(nil, {
+        cluster_listen = 123
+      })
+      assert.equal("cluster_listen must be in the form of IPv4:port", err)
+      assert.is_nil(conf)
+
+      conf, err = conf_loader(nil, {
+        cluster_listen = "1.1.1.1"
+      })
+      assert.equal("cluster_listen must be in the form of IPv4:port", err)
+      assert.is_nil(conf)
+
+      conf, err = conf_loader(nil, {
+        cluster_listen = "1.1.1.1:3333"
+      })
+      assert.is_nil(err)
+      assert.truthy(conf)
+    end)
     it("enforces listen addresses format", function()
       local conf, err = conf_loader(nil, {
         admin_listen = "127.0.0.1"
@@ -177,7 +182,6 @@
       })
       assert.is_nil(conf)
       assert.equal("proxy_listen_ssl must be of form 'address:port'", err)
->>>>>>> 7637adcd
     end)
   end)
 
@@ -202,6 +206,13 @@
       assert.is_nil(err)
       assert.truthy(conf)
     end)
+    it("cluster_ttl_on_failure cannot be lower than 60 seconds", function()
+      local conf, err = conf_loader(nil, {
+        cluster_ttl_on_failure = 40
+      })
+      assert.equal("cluster_ttl_on_failure must be at least 60 seconds", err)
+      assert.is_nil(conf)
+    end)
     it("requires both SSL cert and key", function()
       local conf, err = conf_loader(nil, {
         ssl_cert = "/path/cert.pem"
