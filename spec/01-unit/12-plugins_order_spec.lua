require "spec.helpers" -- initializes 'kong' global for plugins
local conf_loader = require "kong.conf_loader"


local fmt = string.format


describe("Plugins", function()
  local plugins

  lazy_setup(function()
    local conf = assert(conf_loader(nil, {
      plugins = "bundled",
    }))

    local kong_global = require "kong.global"
    _G.kong = kong_global.new()
    kong_global.init_pdk(kong, conf, nil)

    plugins = {}

    for plugin in pairs(conf.loaded_plugins) do
      local handler = require("kong.plugins." .. plugin .. ".handler")
      table.insert(plugins, {
        name    = plugin,
        handler = handler
      })
    end
  end)

  it("don't have identical `PRIORITY` fields", function()
    local priorities = {}

    for _, plugin in ipairs(plugins) do
      local priority = plugin.handler.PRIORITY
      assert.not_nil(priority)

      if priorities[priority] then
        assert.fail(fmt("plugins have the same priority: '%s' and '%s' (%d)",
                        priorities[priority], plugin.name, priority))
      end

      priorities[priority] = plugin.name
    end
  end)

  it("#flaky run in the following order", function()
    -- here is the order as of 0.10.1 with OpenResty 1.11.2.2
    --
    -- since 1.11.2.3 and the LuaJIT string hashing change, we hard-code
    -- that those plugins execute in this order, only to preserve
    -- backwards-compatibility

    local order = {
      "pre-function",
      "correlation-id",
      "zipkin",
      "bot-detection",
      "cors",
      "session",
      "acme",
      "jwt",
      "oauth2",
      "key-auth",
      "ldap-auth",
      "basic-auth",
      "hmac-auth",
<<<<<<< HEAD
      "acme",    -- XXX EE conflict marker to remove flaky when this conflicts with CE
=======
>>>>>>> 31f2642b
      "grpc-gateway",
      "application-registration",
      "ip-restriction",
      "request-size-limiting",
      "acl",
      "rate-limiting",
      "response-ratelimiting",
      "request-transformer",
      "response-transformer",
      "aws-lambda",
      "azure-functions",
      "proxy-cache",
      "prometheus",
      "http-log",
      "statsd",
      "datadog",
      "file-log",
      "udp-log",
      "tcp-log",
      "loggly",
      "syslog",
      "grpc-web",
      "request-termination",
      "post-function",
    }

    table.sort(plugins, function(a, b)
      local priority_a = a.handler.PRIORITY or 0
      local priority_b = b.handler.PRIORITY or 0

      return priority_a > priority_b
    end)

    local sorted_plugins = {}

    for _, plugin in ipairs(plugins) do
      table.insert(sorted_plugins, plugin.name)
    end

    assert.same(order, sorted_plugins)
  end)
end)<|MERGE_RESOLUTION|>--- conflicted
+++ resolved
@@ -44,7 +44,7 @@
     end
   end)
 
-  it("#flaky run in the following order", function()
+  it("run in the following order", function()
     -- here is the order as of 0.10.1 with OpenResty 1.11.2.2
     --
     -- since 1.11.2.3 and the LuaJIT string hashing change, we hard-code
@@ -65,10 +65,6 @@
       "ldap-auth",
       "basic-auth",
       "hmac-auth",
-<<<<<<< HEAD
-      "acme",    -- XXX EE conflict marker to remove flaky when this conflicts with CE
-=======
->>>>>>> 31f2642b
       "grpc-gateway",
       "application-registration",
       "ip-restriction",
