# 1st digit is 9 for our test instances
admin_api_uri = 127.0.0.1:9001
admin_listen = 127.0.0.1:9001
admin_gui_listen = 0.0.0.0:9002
<<<<<<< HEAD
proxy_listen = 0.0.0.0:9000
proxy_listen_ssl = 0.0.0.0:9443
rbac = off
=======
enforce_rbac = off
proxy_listen = 0.0.0.0:9000, 0.0.0.0:9443 ssl
>>>>>>> 9ec7e5cf

ssl_cert = spec/fixtures/kong_spec.crt
ssl_cert_key = spec/fixtures/kong_spec.key

admin_ssl_cert = spec/fixtures/kong_spec.crt
admin_ssl_cert_key = spec/fixtures/kong_spec.key

admin_gui_ssl_cert = spec/fixtures/kong_spec.crt
admin_gui_ssl_cert_key = spec/fixtures/kong_spec.key

portal = off
portal_gui_listen = 0.0.0.0:9003, 0.0.0.0:9446 ssl
portal_gui_url = http://127.0.0.1:9003
portal_gui_ssl_cert = spec/fixtures/kong_spec.crt
portal_gui_ssl_cert_key = spec/fixtures/kong_spec.key
portal_api_listen = 0.0.0.0:9004, 0.0.0.0:9447 ssl
portal_api_access_log = logs/portal_api_access.log
portal_api_error_log = logs/error.log
proxy_url = http://127.0.0.1:9004
portal_api_url = http://127.0.0.1:9004
portal_api_ssl_cert = spec/fixtures/kong_spec.crt
portal_api_ssl_cert_key = spec/fixtures/kong_spec.key

dnsmasq = off
dns_resolver = 8.8.8.8
database = postgres
pg_host = 127.0.0.1
pg_port = 5432
pg_database = kong_tests
cassandra_keyspace = kong_tests
cassandra_timeout = 10000
anonymous_reports = off

dns_hostsfile = spec/fixtures/hosts

nginx_worker_processes = 1
nginx_optimizations = off

prefix = servroot
log_level = debug<|MERGE_RESOLUTION|>--- conflicted
+++ resolved
@@ -2,14 +2,8 @@
 admin_api_uri = 127.0.0.1:9001
 admin_listen = 127.0.0.1:9001
 admin_gui_listen = 0.0.0.0:9002
-<<<<<<< HEAD
-proxy_listen = 0.0.0.0:9000
-proxy_listen_ssl = 0.0.0.0:9443
+proxy_listen = 0.0.0.0:9000, 0.0.0.0:9443 ssl
 rbac = off
-=======
-enforce_rbac = off
-proxy_listen = 0.0.0.0:9000, 0.0.0.0:9443 ssl
->>>>>>> 9ec7e5cf
 
 ssl_cert = spec/fixtures/kong_spec.crt
 ssl_cert_key = spec/fixtures/kong_spec.key
