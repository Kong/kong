local cjson = require "cjson"
local socket = require "socket"
local helpers = require "spec.helpers"

local mockbin_ip = socket.dns.toip("mockbin.org")

local function create_mock_bin()
  local client = assert(helpers.http_client(mockbin_ip, 80))
  local res = assert(client:send({
    method = "POST",
    path = "/bin/create",
    body = '{"status": 200, "statusText": "OK", "httpVersion": "HTTP/1.1", "headers": [], "cookies": [], "content": { "mimeType" : "application/json" }, "redirectURL": "", "headersSize": 0, "bodySize": 0}',
    headers = {
      Host = "mockbin.org",
      ["Content-Type"] = "application/json"
    }
  }))

  local body = assert.res_status(201, res)
  return body:sub(2, body:len() - 1)
end

local mock_bin_http = create_mock_bin()
local mock_bin_https = create_mock_bin()
local mock_bin_http_basic_auth = create_mock_bin()

describe("Plugin: http-log (log)", function()
  local client
  setup(function()
    local api1 = assert(helpers.dao.apis:insert {
      name = "api-1",
      hosts = { "http_logging.com" },
      upstream_url = "http://mockbin.com"
    })

    assert(helpers.dao.plugins:insert {
      api_id = api1.id,
      name = "http-log",
      config = {
        http_endpoint = "http://mockbin.org/bin/"..mock_bin_http
      }
    })

    local api2 = assert(helpers.dao.apis:insert {
      name = "api-2",
      hosts = { "https_logging.com" },
      upstream_url = "http://mockbin.com"
    })

    assert(helpers.dao.plugins:insert {
      api_id = api2.id,
      name = "http-log",
      config = {
        http_endpoint = "https://mockbin.org/bin/"..mock_bin_https
      }
    })

<<<<<<< HEAD
    local api3 = assert(helpers.dao.apis:insert {
      request_host = "http_basic_auth_logging.com",
      upstream_url = "http://mockbin.com"
    })
    assert(helpers.dao.plugins:insert {
      api_id = api3.id,
      name = "http-log",
      config = {
        http_endpoint = "http://test:test@mockbin.org/bin/"..mock_bin_http_basic_auth
      }
    })
=======
    assert(helpers.start_kong())
>>>>>>> 184853bd
  end)
  teardown(function()
    helpers.stop_kong()
  end)

  before_each(function()
    client = helpers.proxy_client()
  end)
  after_each(function()
    if client then client:close() end
  end)

  it("logs to HTTP", function()
    local res = assert(client:send({
      method = "GET",
      path = "/status/200",
      headers = {
        ["Host"] = "http_logging.com"
      }
    }))
    assert.res_status(200, res)

    helpers.wait_until(function()
      local client = assert(helpers.http_client(mockbin_ip, 80))
      local res = assert(client:send {
        method = "GET",
        path = "/bin/"..mock_bin_http.."/log",
        headers = {
          Host = "mockbin.org",
          Accept = "application/json"
        }
      })
      local body = cjson.decode(assert.res_status(200, res))
      if #body.log.entries == 1 then
        local log_message = cjson.decode(body.log.entries[1].request.postData.text)
        assert.same("127.0.0.1", log_message.client_ip)
        return true
      end
    end)
  end, 10)

  it("logs to HTTPS", function()
    local res = assert(client:send({
      method = "GET",
      path = "/status/200",
      headers = {
        ["Host"] = "https_logging.com"
      }
    }))
    assert.res_status(200, res)

    helpers.wait_until(function()
      local client = assert(helpers.http_client(mockbin_ip, 80))
      local res = assert(client:send {
        method = "GET",
        path = "/bin/"..mock_bin_https.."/log",
        headers = {
          Host = "mockbin.org",
          Accept = "application/json"
        }
      })
      local body = cjson.decode(assert.res_status(200, res))
      if #body.log.entries == 1 then
        local log_message = cjson.decode(body.log.entries[1].request.postData.text)
        assert.same("127.0.0.1", log_message.client_ip)
        return true
      end
    end, 10)
  end)

  it("adds Authorization if userinfo is present", function()
    local res = assert(client:send({
      method = "GET",
      path = "/status/200",
      headers = {
        ["Host"] = "http_basic_auth_logging.com"
      }
    }))
    assert.res_status(200, res)

    helpers.wait_until(function()
      local client = assert(helpers.http_client(mockbin_ip, 80))
      local res = assert(client:send {
        method = "GET",
        path = "/bin/"..mock_bin_http_basic_auth.."/log",
        headers = {
          Host = "mockbin.org",
          Accept = "application/json"
        }
      })
      local body = cjson.decode(assert.res_status(200, res))
      if #body.log.entries == 1 then
        for key, value in pairs(body.log.entries[1].request.headers) do
          if value.name == "authorization" then
            assert.same("Basic dGVzdDp0ZXN0", value.value)
            return true
          end
        end
      end
    end, 10)
  end)
end)<|MERGE_RESOLUTION|>--- conflicted
+++ resolved
@@ -55,9 +55,8 @@
       }
     })
 
-<<<<<<< HEAD
     local api3 = assert(helpers.dao.apis:insert {
-      request_host = "http_basic_auth_logging.com",
+      hosts = { "http_basic_auth_logging.com" },
       upstream_url = "http://mockbin.com"
     })
     assert(helpers.dao.plugins:insert {
@@ -67,9 +66,9 @@
         http_endpoint = "http://test:test@mockbin.org/bin/"..mock_bin_http_basic_auth
       }
     })
-=======
+
     assert(helpers.start_kong())
->>>>>>> 184853bd
+
   end)
   teardown(function()
     helpers.stop_kong()
