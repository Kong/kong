--- conflicted
+++ resolved
@@ -4,7 +4,6 @@
   local client
 
   setup(function()
-<<<<<<< HEAD
     local api1 = assert(helpers.dao.apis:insert { name = "api-1", hosts = { "test1.com" }, upstream_url = "http://mockbin.com"})
     local api2 = assert(helpers.dao.apis:insert { name = "api-2", hosts = { "test2.com" }, upstream_url = "http://httpbin.org"})
     local api3 = assert(helpers.dao.apis:insert { name = "api-3", hosts = { "test3.com" }, upstream_url = "http://mockbin.com"})
@@ -13,19 +12,7 @@
     local api6 = assert(helpers.dao.apis:insert { name = "api-6", hosts = { "test6.com" }, upstream_url = "http://mockbin.com"})
     local api7 = assert(helpers.dao.apis:insert { name = "api-7", hosts = { "test7.com" }, upstream_url = "http://mockbin.com"})
     local api8 = assert(helpers.dao.apis:insert { name = "api-8", hosts = { "test8.com" }, upstream_url = "http://mockbin.com"})
-=======
-    assert(helpers.start_kong())
-
-    local api1 = assert(helpers.dao.apis:insert {request_host = "test1.com", upstream_url = "http://mockbin.com"})
-    local api2 = assert(helpers.dao.apis:insert {request_host = "test2.com", upstream_url = "http://httpbin.org"})
-    local api3 = assert(helpers.dao.apis:insert {request_host = "test3.com", upstream_url = "http://mockbin.com"})
-    local api4 = assert(helpers.dao.apis:insert {request_host = "test4.com", upstream_url = "http://mockbin.com"})
-    local api5 = assert(helpers.dao.apis:insert {request_host = "test5.com", upstream_url = "http://mockbin.com"})
-    local api6 = assert(helpers.dao.apis:insert {request_host = "test6.com", upstream_url = "http://mockbin.com"})
-    local api7 = assert(helpers.dao.apis:insert {request_host = "test7.com", upstream_url = "http://mockbin.com"})
-    local api8 = assert(helpers.dao.apis:insert {request_host = "test8.com", upstream_url = "http://mockbin.com"})
-    local api9 = assert(helpers.dao.apis:insert {request_host = "test9.com", upstream_url = "http://mockbin.com"})
->>>>>>> ef524033
+    local api9 = assert(helpers.dao.apis:insert { name = "api-9", hosts = { "test9.com" }, upstream_url = "http://mockbin.com"})
 
     assert(helpers.dao.plugins:insert {
       api_id = api1.id,
@@ -117,10 +104,6 @@
         http_method = "GET"
       }
     })
-<<<<<<< HEAD
-
-    assert(helpers.start_kong())
-=======
     assert(helpers.dao.plugins:insert {
       api_id = api9.id,
       name = "request-transformer",
@@ -132,7 +115,8 @@
         }
       }
     })
->>>>>>> ef524033
+
+    assert(helpers.start_kong())
   end)
 
   teardown(function()
