-- This software is copyright Kong Inc. and its licensors.
-- Use of the software is subject to the agreement between your organization
-- and Kong Inc. If there is no such agreement, use is governed by and
-- subject to the terms of the Kong Master Software License Agreement found
-- at https://konghq.com/enterprisesoftwarelicense/.
-- [ END OF LICENSE 0867164ffc95e54f04670b5169c09574bdbd9bba ]

local helpers = require "spec.helpers"
local cjson   = require "cjson"
local meta    = require "kong.meta"
local utils   = require "kong.tools.utils"


for _, strategy in helpers.each_strategy() do
  describe("Plugin: basic-auth (access) [#" .. strategy .. "]", function()
    local proxy_client

    lazy_setup(function()
      local bp = helpers.get_db_utils(strategy, {
        "routes",
        "services",
        "plugins",
        "consumers",
        "basicauth_credentials",
      })

      local consumer = bp.consumers:insert {
        username = "bob",
      }

      local anonymous_user = bp.consumers:insert {
        username = "no-body",
      }

      local route1 = bp.routes:insert {
        hosts = { "basic-auth1.com" },
      }

      local route2 = bp.routes:insert {
        hosts = { "basic-auth2.com" },
      }

      local route3 = bp.routes:insert {
        hosts = { "basic-auth3.com" },
      }

      local route4 = bp.routes:insert {
        hosts = { "basic-auth4.com" },
      }

      local route5 = bp.routes:insert {
        hosts = { "basic-auth5.com" },
      }

      bp.plugins:insert {
        name     = "basic-auth",
        route = { id = route1.id },
      }

      bp.plugins:insert {
        name     = "basic-auth",
        route = { id = route2.id },
        config   = {
          hide_credentials = true,
        },
      }

      bp.basicauth_credentials:insert {
        username = "bob",
        password = "kong",
        consumer = { id = consumer.id },
      }

      bp.basicauth_credentials:insert {
        username = "user123",
        password = "password123",
        consumer = { id = consumer.id },
      }

      bp.basicauth_credentials:insert {
        username = "user321",
        password = "password:123",
        consumer = { id = consumer.id },
      }

      bp.plugins:insert {
        name     = "basic-auth",
        route = { id = route3.id },
        config   = {
          anonymous = anonymous_user.id,
        },
      }

      bp.plugins:insert {
        name     = "basic-auth",
        route = { id = route4.id },
        config   = {
          anonymous = utils.uuid(), -- a non-existing consumer id
        },
      }

      bp.plugins:insert {
        name     = "basic-auth",
        route = { id = route5.id },
        config   = {
          anonymous = anonymous_user.username,
        },
      }

      assert(helpers.start_kong({
        database   = strategy,
        nginx_conf = "spec/fixtures/custom_nginx.template",
      }))

      proxy_client = helpers.proxy_client()
    end)


    lazy_teardown(function()
      if proxy_client then
        proxy_client:close()
      end

      helpers.stop_kong()
    end)

    describe("Unauthorized", function()

      it("returns Unauthorized on missing credentials", function()
        local res = assert(proxy_client:send {
          method  = "GET",
          path    = "/status/200",
          headers = {
            ["Host"] = "basic-auth1.com"
          }
        })
        local body = assert.res_status(401, res)
        local json = cjson.decode(body)
        assert.same({ message = "Unauthorized" }, json)
      end)

      it("returns WWW-Authenticate header on missing credentials", function()
        local res = assert(proxy_client:send {
          method  = "GET",
          path    = "/status/200",
          headers = {
            ["Host"] = "basic-auth1.com"
          }
        })
        assert.res_status(401, res)
        assert.equal('Basic realm="' .. meta._NAME .. '"', res.headers["WWW-Authenticate"])
      end)

    end)

    describe("Unauthorized", function()

      it("returns 401 Unauthorized on invalid credentials in Authorization", function()
        local res = assert(proxy_client:send {
          method  = "GET",
          path    = "/status/200",
          headers = {
            ["Authorization"] = "foobar",
            ["Host"]          = "basic-auth1.com"
          }
        })
        local body = assert.res_status(401, res)
        local json = cjson.decode(body)
        assert.same({ message = "Invalid authentication credentials" }, json)
      end)

      it("returns 401 Unauthorized on invalid credentials in Proxy-Authorization", function()
        local res = assert(proxy_client:send {
          method  = "GET",
          path    = "/status/200",
          headers = {
            ["Proxy-Authorization"] = "foobar",
            ["Host"]                = "basic-auth1.com"
          }
        })
        local body = assert.res_status(401, res)
        local json = cjson.decode(body)
        assert.same({ message = "Invalid authentication credentials" }, json)
      end)

      it("returns 401 Unauthorized on password only", function()
        local res = assert(proxy_client:send {
          method  = "GET",
          path    = "/status/200",
          headers = {
            ["Authorization"] = "Basic a29uZw==",
            ["Host"]          = "basic-auth1.com"
          }
        })
        local body = assert.res_status(401, res)
        local json = cjson.decode(body)
        assert.same({ message = "Invalid authentication credentials" }, json)
      end)

      it("returns 401 Unauthorized on username only", function()
        local res = assert(proxy_client:send {
          method  = "GET",
          path    = "/status/200",
          headers = {
            ["Authorization"] = "Basic Ym9i",
            ["Host"]          = "basic-auth1.com"
          }
        })
        local body = assert.res_status(401, res)
        local json = cjson.decode(body)
        assert.same({ message = "Invalid authentication credentials" }, json)
      end)

      it("authenticates valid credentials in Authorization", function()
        local res = assert(proxy_client:send {
          method  = "GET",
          path    = "/status/200",
          headers = {
            ["Authorization"] = "Basic Ym9iOmtvbmc=",
            ["Host"]          = "basic-auth1.com"
          }
        })
        assert.res_status(200, res)
      end)

      it("authenticates valid credentials in Authorization", function()
        local res = assert(proxy_client:send {
          method  = "GET",
          path    = "/request",
          headers = {
            ["Authorization"] = "Basic dXNlcjEyMzpwYXNzd29yZDEyMw==",
            ["Host"]          = "basic-auth1.com"
          }
        })
        local body = cjson.decode(assert.res_status(200, res))
        assert.equal('bob', body.headers["x-consumer-username"])
        assert.equal('user123', body.headers["x-credential-identifier"])
        assert.equal('user123', body.headers["x-credential-username"])
      end)

      it("authenticates with a password containing ':'", function()
        local res = assert(proxy_client:send {
          method = "GET",
          path = "/request",
          headers = {
            ["Authorization"] = "Basic dXNlcjMyMTpwYXNzd29yZDoxMjM=",
            ["Host"] = "basic-auth1.com"
          }
        })
        local body = cjson.decode(assert.res_status(200, res))
        assert.equal("bob", body.headers["x-consumer-username"])
        assert.equal("user321", body.headers["x-credential-identifier"])
        assert.equal('user321', body.headers["x-credential-username"])
      end)

      it("returns 401 for valid Base64 encoding", function()
        local res = assert(proxy_client:send {
          method  = "GET",
          path    = "/status/200",
          headers = {
            ["Authorization"] = "Basic adXNlcjEyMzpwYXNzd29yZDEyMw==",
            ["Host"]          = "basic-auth1.com"
          }
        })
        local body = assert.res_status(401, res)
        local json = cjson.decode(body)
        assert.same({ message = "Invalid authentication credentials" }, json)
      end)

      it("authenticates valid credentials in Proxy-Authorization", function()
        local res = assert(proxy_client:send {
          method  = "GET",
          path    = "/status/200",
          headers = {
            ["Proxy-Authorization"] = "Basic Ym9iOmtvbmc=",
            ["Host"]                = "basic-auth1.com"
          }
        })
        assert.res_status(200, res)
      end)

    end)

    describe("Consumer headers", function()

      it("sends Consumer headers to upstream", function()
        local res = assert(proxy_client:send {
          method  = "GET",
          path    = "/request",
          headers = {
            ["Authorization"] = "Basic Ym9iOmtvbmc=",
            ["Host"]          = "basic-auth1.com"
          }
        })
        local body = assert.res_status(200, res)
        local json = cjson.decode(body)
        assert.is_string(json.headers["x-consumer-id"])
        assert.equal("bob", json.headers["x-consumer-username"])
        assert.equal("bob", json.headers["x-credential-identifier"])
        assert.equal('bob', json.headers["x-credential-username"])
      end)

    end)

    describe("config.hide_credentials", function()

      it("false sends key to upstream", function()
        local res = assert(proxy_client:send {
          method  = "GET",
          path    = "/request",
          headers = {
            ["Authorization"] = "Basic Ym9iOmtvbmc=",
            ["Host"]          = "basic-auth1.com"
          }
        })
        local body = assert.res_status(200, res)
        local json = cjson.decode(body)
        assert.equal("Basic Ym9iOmtvbmc=", json.headers.authorization)
      end)

      it("true doesn't send key to upstream", function()
        local res = assert(proxy_client:send {
          method  = "GET",
          path    = "/request",
          headers = {
            ["Authorization"] = "Basic Ym9iOmtvbmc=",
            ["Host"]          = "basic-auth2.com"
          }
        })
        local body = assert.res_status(200, res)
        local json = cjson.decode(body)
        assert.is_nil(json.headers.authorization)
      end)

    end)


    describe("config.anonymous", function()

      it("works with right credentials and anonymous", function()
        local res = assert(proxy_client:send {
          method  = "GET",
          path    = "/request",
          headers = {
            ["Authorization"] = "Basic dXNlcjEyMzpwYXNzd29yZDEyMw==",
            ["Host"]          = "basic-auth3.com"
          }
        })
        local body = cjson.decode(assert.res_status(200, res))
        assert.equal('bob', body.headers["x-consumer-username"])
        assert.equal('user123', body.headers["x-credential-identifier"])
        assert.equal('user123', body.headers["x-credential-username"])
        assert.is_nil(body.headers["x-anonymous-consumer"])
      end)

      it("works with wrong credentials and anonymous", function()
        local res = assert(proxy_client:send {
          method  = "GET",
          path    = "/request",
          headers = {
            ["Host"] = "basic-auth3.com"
          }
        })
        local body = cjson.decode(assert.res_status(200, res))
        assert.equal('true', body.headers["x-anonymous-consumer"])
        assert.equal('no-body', body.headers["x-consumer-username"])
        assert.equal(nil, body.headers["x-credential-identifier"])
        assert.equal(nil, body.headers["x-credential-username"])
      end)

<<<<<<< HEAD
      it("works with wrong credentials and username in anonymous", function()
=======
      it("works with wrong only credentials and username in anonymous", function()
>>>>>>> 7eafc6bf
        local res = assert(proxy_client:send {
          method  = "GET",
          path    = "/request",
          headers = {
            ["Host"] = "basic-auth5.com"
          }
        })
        local body = cjson.decode(assert.res_status(200, res))
        assert.equal('true', body.headers["x-anonymous-consumer"])
        assert.equal('no-body', body.headers["x-consumer-username"])
      end)

      it("errors when anonymous user doesn't exist", function()
        local res = assert(proxy_client:send {
          method  = "GET",
          path    = "/request",
          headers = {
            ["Host"] = "basic-auth4.com"
          }
        })
        assert.response(res).has.status(500)
      end)

    end)

  end)

  describe("Plugin: basic-auth (access) [#" .. strategy .. "]", function()
    local proxy_client
    local user1
    local user2
    local anonymous

    lazy_setup(function()
      local bp = helpers.get_db_utils(strategy, {
        "routes",
        "services",
        "plugins",
        "consumers",
        "basicauth_credentials",
        "keyauth_credentials",
      })

      anonymous = bp.consumers:insert {
        username = "Anonymous",
      }

      user1 = bp.consumers:insert {
        username = "Mickey",
      }

      user2 = bp.consumers:insert {
        username = "Aladdin",
      }

      local service1 = bp.services:insert {
        path = "/request",
      }

      local service2 = bp.services:insert {
        path = "/request",
      }

      local route1 = bp.routes:insert {
        hosts   = { "logical-and.com" },
        service = service1,
      }

      local route2 = bp.routes:insert {
        hosts   = { "logical-or.com" },
        service = service2,
      }

      bp.plugins:insert {
        name     = "basic-auth",
        route = { id = route1.id },
      }

      bp.plugins:insert {
        name     = "key-auth",
        route = { id = route1.id },
      }

      bp.plugins:insert {
        name     = "basic-auth",
        route = { id = route2.id },
        config   = {
          anonymous = anonymous.id,
        },
      }

      bp.plugins:insert {
        name     = "key-auth",
        route = { id = route2.id },
        config   = {
          anonymous = anonymous.id,
        },
      }

      bp.keyauth_credentials:insert({
        key      = "Mouse",
        consumer = { id = user1.id },
      })

      bp.basicauth_credentials:insert {
        username = "Aladdin",
        password = "OpenSesame",
        consumer = { id = user2.id },
      }

      assert(helpers.start_kong({
        database   = strategy,
        nginx_conf = "spec/fixtures/custom_nginx.template",
      }))

      proxy_client = helpers.proxy_client()
    end)

    lazy_teardown(function()
      if proxy_client then
        proxy_client:close()
      end

      helpers.stop_kong()
    end)

    describe("multiple auth without anonymous, logical AND", function()

      it("passes with all credentials provided", function()
        local res = assert(proxy_client:send {
          method  = "GET",
          path    = "/request",
          headers = {
            ["Host"]          = "logical-and.com",
            ["apikey"]        = "Mouse",
            ["Authorization"] = "Basic QWxhZGRpbjpPcGVuU2VzYW1l",
          }
        })
        assert.response(res).has.status(200)
        assert.request(res).has.no.header("x-anonymous-consumer")
        local id = assert.request(res).has.header("x-consumer-id")
        assert.not_equal(id, anonymous.id)
        assert(id == user1.id or id == user2.id)
      end)

      it("fails 401, with only the first credential provided", function()
        local res = assert(proxy_client:send {
          method  = "GET",
          path    = "/request",
          headers = {
            ["Host"]   = "logical-and.com",
            ["apikey"] = "Mouse",
          }
        })
        assert.response(res).has.status(401)
      end)

      it("fails 401, with only the second credential provided", function()
        local res = assert(proxy_client:send {
          method  = "GET",
          path    = "/request",
          headers = {
            ["Host"]          = "logical-and.com",
            ["Authorization"] = "Basic QWxhZGRpbjpPcGVuU2VzYW1l",
          }
        })
        assert.response(res).has.status(401)
      end)

      it("fails 401, with no credential provided", function()
        local res = assert(proxy_client:send {
          method  = "GET",
          path    = "/request",
          headers = {
            ["Host"] = "logical-and.com",
          }
        })
        assert.response(res).has.status(401)
      end)

    end)

    describe("multiple auth with anonymous, logical OR", function()

      it("passes with all credentials provided", function()
        local res = assert(proxy_client:send {
          method  = "GET",
          path    = "/request",
          headers = {
            ["Host"]          = "logical-or.com",
            ["apikey"]        = "Mouse",
            ["Authorization"] = "Basic QWxhZGRpbjpPcGVuU2VzYW1l",
          }
        })
        assert.response(res).has.status(200)
        assert.request(res).has.no.header("x-anonymous-consumer")
        local id = assert.request(res).has.header("x-consumer-id")
        assert.not_equal(id, anonymous.id)
        assert(id == user1.id or id == user2.id)
      end)

      it("passes with only the first credential provided", function()
        local res = assert(proxy_client:send {
          method  = "GET",
          path    = "/request",
          headers = {
            ["Host"]   = "logical-or.com",
            ["apikey"] = "Mouse",
          }
        })
        assert.response(res).has.status(200)
        assert.request(res).has.no.header("x-anonymous-consumer")
        local id = assert.request(res).has.header("x-consumer-id")
        assert.not_equal(id, anonymous.id)
        assert.equal(user1.id, id)
      end)

      it("passes with only the second credential provided", function()
        local res = assert(proxy_client:send {
          method  = "GET",
          path    = "/request",
          headers = {
            ["Host"]          = "logical-or.com",
            ["Authorization"] = "Basic QWxhZGRpbjpPcGVuU2VzYW1l",
          }
        })
        assert.response(res).has.status(200)
        assert.request(res).has.no.header("x-anonymous-consumer")
        local id = assert.request(res).has.header("x-consumer-id")
        assert.not_equal(id, anonymous.id)
        assert.equal(user2.id, id)
      end)

      it("passes with no credential provided", function()
        local res = assert(proxy_client:send {
          method  = "GET",
          path    = "/request",
          headers = {
            ["Host"] = "logical-or.com",
          }
        })
        assert.response(res).has.status(200)
        assert.request(res).has.header("x-anonymous-consumer")
        local id = assert.request(res).has.header("x-consumer-id")
        assert.equal(id, anonymous.id)
      end)

    end)
  end)
end<|MERGE_RESOLUTION|>--- conflicted
+++ resolved
@@ -368,11 +368,7 @@
         assert.equal(nil, body.headers["x-credential-username"])
       end)
 
-<<<<<<< HEAD
       it("works with wrong credentials and username in anonymous", function()
-=======
-      it("works with wrong only credentials and username in anonymous", function()
->>>>>>> 7eafc6bf
         local res = assert(proxy_client:send {
           method  = "GET",
           path    = "/request",
