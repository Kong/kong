--- conflicted
+++ resolved
@@ -44,29 +44,27 @@
         hosts = { "cors9.com" },
       })
 
-<<<<<<< HEAD
+      local route10 = bp.routes:insert({
+        hosts = { "cors10.com" },
+      })
+
+      local route11 = bp.routes:insert({
+        hosts = { "cors11.com" },
+      })
+
       local mock_service = bp.services:insert {
         host = "127.0.0.2",
         port = 26865,
       }
 
-      local route10 = bp.routes:insert {
+      local route_timeout = bp.routes:insert {
         hosts = { "cors-timeout.com" },
         service = mock_service,
       }
 
-      local route11 = bp.routes:insert {
+      local route_error = bp.routes:insert {
         hosts = { "cors-error.com" },
       }
-=======
-      local route10 = bp.routes:insert({
-        hosts = { "cors10.com" },
-      })
-
-      local route11 = bp.routes:insert({
-        hosts = { "cors11.com" },
-      })
->>>>>>> 76e769f3
 
       bp.plugins:insert {
         name = "cors",
@@ -157,9 +155,24 @@
       }
 
       bp.plugins:insert {
-<<<<<<< HEAD
         name = "cors",
         route = { id = route10.id },
+        config = {
+          origins = { "http://my-site.com", "http://my-other-site.com" },
+        }
+      }
+
+      bp.plugins:insert {
+        name = "cors",
+        route = { id = route11.id },
+        config = {
+          origins = { "http://my-site.com", "https://my-other-site.com:9000" },
+        }
+      }
+
+      bp.plugins:insert {
+        name = "cors",
+        route = { id = route_timeout.id },
         config = {
           origins            = { "example.com" },
           methods            = { "GET" },
@@ -167,19 +180,12 @@
           exposed_headers    = { "x-auth-token" },
           max_age            = 10,
           preflight_continue = true
-=======
-        name     = "cors",
-        route_id = route10.id,
-        config   = {
-          origins = { "http://my-site.com", "http://my-other-site.com" },
->>>>>>> 76e769f3
-        }
-      }
-
-      bp.plugins:insert {
-<<<<<<< HEAD
-        name = "cors",
-        route = { id = route11.id },
+        }
+      }
+
+      bp.plugins:insert {
+        name = "cors",
+        route = { id = route_error.id },
         config = {
           origins            = { "example.com" },
           methods            = { "GET" },
@@ -192,21 +198,12 @@
 
       bp.plugins:insert {
         name = "error-generator-post",
-        route = { id = route11.id },
+        route = { id = route_error.id },
         config = {
           access = true,
         },
       }
 
-=======
-        name     = "cors",
-        route_id = route11.id,
-        config   = {
-          origins = { "http://my-site.com", "https://my-other-site.com:9000" },
-        }
-      }
-
->>>>>>> 76e769f3
       assert(helpers.start_kong({
         database   = strategy,
         nginx_conf = "spec/fixtures/custom_nginx.template",
@@ -336,7 +333,7 @@
           }
         })
 
-        assert.res_status(204, res)
+        assert.res_status(200, res)
         assert.equal("http://my-site.com", res.headers["Access-Control-Allow-Origin"])
 
         -- Illegitimate origins
@@ -348,7 +345,7 @@
           }
         })
 
-        assert.res_status(204, res)
+        assert.res_status(200, res)
         assert.is_nil(res.headers["Access-Control-Allow-Origin"])
 
         -- Tricky illegitimate origins
@@ -360,7 +357,7 @@
           }
         })
 
-        assert.res_status(204, res)
+        assert.res_status(200, res)
         assert.is_nil(res.headers["Access-Control-Allow-Origin"])
       end)
     end)
