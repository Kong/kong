local helpers = require "spec.helpers"
local cjson = require "cjson"

local jwt_secrets = helpers.dao.jwt_secrets
local fixtures = require "spec.03-plugins.jwt.fixtures"

describe("Plugin: jwt (API)", function()
  local admin_client, consumer, jwt_secret
  setup(function()
    helpers.kill_all()
    helpers.prepare_prefix()
    assert(helpers.start_kong())
<<<<<<< HEAD
    admin_client = assert(helpers.admin_client())
=======
    admin_client = helpers.admin_client()
>>>>>>> 65766e1b
  end)
  teardown(function()
    if admin_client then admin_client:close() end
    helpers.stop_kong()
    helpers.clean_prefix()
  end)

  describe("/consumers/:consumer/jwt/", function()
    setup(function()
      consumer = assert(helpers.dao.consumers:insert {
        username = "bob"
      })
    end)

    describe("POST", function()
      local jwt1, jwt2
      teardown(function()
        if jwt1 == nil then return end
        jwt_secrets:delete(jwt1)
        jwt_secrets:delete(jwt2)
      end)

      it("creates a jwt secret", function()
        local res = assert(admin_client:send {
          method = "POST",
          path = "/consumers/bob/jwt/",
          body = {},
          headers = {
            ["Content-Type"] = "application/json"
          }
        })
        local body = cjson.decode(assert.res_status(201, res))
        assert.equal(consumer.id, body.consumer_id)
        jwt1 = body
      end)
      it("accepts any given `secret` and `key` parameters", function()
        local res = assert(admin_client:send {
          method = "POST",
          path = "/consumers/bob/jwt/",
          body = {
            key = "bob2",
            secret = "tooshort"
          },
          headers = {
            ["Content-Type"] = "application/json"
          }
        })
        local body = cjson.decode(assert.res_status(201, res))
        assert.equal("bob2", body.key)
        assert.equal("tooshort", body.secret)
        jwt2 = body
      end)
      it("accepts a valid public key for RS256 when posted urlencoded", function()
        local rsa_public_key = fixtures.rs256_public_key
        rsa_public_key = rsa_public_key:gsub("\n", "\r\n")
        rsa_public_key = rsa_public_key:gsub("([^%w %-%_%.%~])",
          function(c) return string.format ("%%%02X", string.byte(c)) end)
        rsa_public_key = rsa_public_key:gsub(" ", "+")

        local res = assert(admin_client:send {
          method = "POST",
          path = "/consumers/bob/jwt/",
          body = {
            key = "bob3", 
            algorithm = "RS256", 
            rsa_public_key = rsa_public_key
          },
          headers = {
            ["Content-Type"] = "application/x-www-form-urlencoded"
          }
        })
        assert.response(res).has.status(201)
        local json = assert.response(res).has.jsonbody()
        assert.equal("bob3", json.key)
      end)
      it("accepts a valid public key for RS256 when posted as json", function()
        local rsa_public_key = fixtures.rs256_public_key

        local res = assert(admin_client:send {
          method = "POST",
          path = "/consumers/bob/jwt/",
          body = {
            key = "bob4", 
            algorithm = "RS256", 
            rsa_public_key = rsa_public_key
          },
          headers = {
            ["Content-Type"] = "application/json"
          }
        })
        assert.response(res).has.status(201)
        local json = assert.response(res).has.jsonbody()
        assert.equal("bob4", json.key)
      end)
      it("fails with missing `rsa_public_key` parameter for RS256 algorithms", function ()
        local res = assert(admin_client:send {
          method = "POST",
          path = "/consumers/bob/jwt/",
          body = {
            key = "bob5", 
            algorithm = "RS256"
          },
          headers = {
            ["Content-Type"] = "application/json"
          }
        })
        assert.response(res).has.status(400)
        local json = assert.response(res).has.jsonbody()
        assert.equal("no mandatory 'rsa_public_key'", json.message)
      end)
      it("fails with an invalid rsa_public_key for RS256 algorithms", function ()
        local res = assert(admin_client:send {
          method = "POST",
          path = "/consumers/bob/jwt/",
          body = {
            key = "bob5", 
            algorithm = "RS256",
            rsa_public_key = "test",
          },
          headers = {
            ["Content-Type"] = "application/json"
          }
        })
        assert.response(res).has.status(400)
        local json = assert.response(res).has.jsonbody()
        assert.equal("'rsa_public_key' format is invalid", json.message)
      end)
      it("does not fail when `secret` parameter for HS256 algorithms is missing", function ()
        local res = assert(admin_client:send {
          method = "POST",
          path = "/consumers/bob/jwt/",
          body = {
            key = "bob5", 
            algorithm = "HS256",
          },
          headers = {
            ["Content-Type"] = "application/json"
          }
        })
        assert.response(res).has.status(201)
        local json = assert.response(res).has.jsonbody()
        assert.string(json.secret)
        assert.equals(32, #json.secret)
        assert.matches("^%x+$", json.secret)
      end)
    end)

    describe("PUT", function()
      it("creates and update", function()
        local res = assert(admin_client:send {
          method = "POST",
          path = "/consumers/bob/jwt/",
          body = {},
          headers = {
            ["Content-Type"] = "application/json"
          }
        })
        local body = cjson.decode(assert.res_status(201, res))
        assert.equal(consumer.id, body.consumer_id)

        -- For GET tests
        jwt_secret = body
      end)
    end)

    describe("GET", function()
      it("retrieves all", function()
        local res = assert(admin_client:send {
          method = "GET",
          path = "/consumers/bob/jwt/",
        })
        local body = cjson.decode(assert.res_status(200, res))
        assert.equal(4, #(body.data))
      end)
    end)
  end)

  describe("/consumers/:consumer/jwt/:id", function()
    describe("GET", function()
      it("retrieves by id", function()
        local res = assert(admin_client:send {
          method = "GET",
          path = "/consumers/bob/jwt/"..jwt_secret.id,
        })
        assert.res_status(200, res)
      end)
    end)

    describe("PATCH", function()
      it("updates a credential", function()
        local res = assert(admin_client:send {
          method = "PATCH",
          path = "/consumers/bob/jwt/"..jwt_secret.id,
          body = {
            key = "alice",
            secret = "newsecret"
          },
          headers = {
            ["Content-Type"] = "application/json"
          }
        })
        local body = assert.res_status(200, res)
        jwt_secret = cjson.decode(body)
        assert.equal("newsecret", jwt_secret.secret)
      end)
    end)

    describe("DELETE", function()
      it("deletes a credential", function()
        local res = assert(admin_client:send {
          method = "DELETE",
          path = "/consumers/bob/jwt/"..jwt_secret.id,
          body = {},
          headers = {
            ["Content-Type"] = "application/json"
          }
        })
        assert.res_status(204, res)
      end)
      it("returns proper errors", function()
        local res = assert(admin_client:send {
          method = "DELETE",
          path = "/consumers/bob/jwt/".."blah",
          body = {},
          headers = {
            ["Content-Type"] = "application/json"
          }
        })
        assert.res_status(400, res)

       local res = assert(admin_client:send {
          method = "DELETE",
          path = "/consumers/bob/jwt/".."00000000-0000-0000-0000-000000000000",
          body = {},
          headers = {
            ["Content-Type"] = "application/json"
          }
        })
        assert.res_status(404, res)
      end)
    end)
  end)
end)<|MERGE_RESOLUTION|>--- conflicted
+++ resolved
@@ -10,11 +10,7 @@
     helpers.kill_all()
     helpers.prepare_prefix()
     assert(helpers.start_kong())
-<<<<<<< HEAD
     admin_client = assert(helpers.admin_client())
-=======
-    admin_client = helpers.admin_client()
->>>>>>> 65766e1b
   end)
   teardown(function()
     if admin_client then admin_client:close() end
