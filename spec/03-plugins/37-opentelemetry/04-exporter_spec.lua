-- This software is copyright Kong Inc. and its licensors.
-- Use of the software is subject to the agreement between your organization
-- and Kong Inc. If there is no such agreement, use is governed by and
-- subject to the terms of the Kong Master Software License Agreement found
-- at https://konghq.com/enterprisesoftwarelicense/.
-- [ END OF LICENSE 0867164ffc95e54f04670b5169c09574bdbd9bba ]

require "kong.plugins.opentelemetry.proto"
local helpers = require "spec.helpers"
local utils = require "kong.tools.utils"
local tablex = require "pl.tablex"
local pb = require "pb"
local pl_file = require "pl.file"
local ngx_re = require "ngx.re"
local to_hex = require "resty.string".to_hex

local fmt = string.format

local function gen_trace_id()
  return to_hex(utils.get_rand_bytes(16))
end

local function gen_span_id()
  return to_hex(utils.get_rand_bytes(8))
end

local table_merge = utils.table_merge
<<<<<<< HEAD
local HTTP_PORT = helpers.get_available_port()
=======
local HTTP_SERVER_PORT = helpers.get_available_port()
local PROXY_PORT = 9000
>>>>>>> 117191a2

for _, strategy in helpers.each_strategy() do
  describe("opentelemetry exporter #" .. strategy, function()
    local bp

    lazy_setup(function ()
      -- overwrite for testing
      pb.option("enum_as_value")
      pb.option("auto_default_values")
    end)

    lazy_teardown(function()
      -- revert it back
      pb.option("enum_as_name")
      pb.option("no_default_values")
    end)

    -- helpers
    local function setup_instrumentations(types, config, fixtures)
      local http_srv = assert(bp.services:insert {
        name = "mock-service",
        host = helpers.mock_upstream_host,
        port = helpers.mock_upstream_port,
      })

      bp.routes:insert({ service = http_srv,
                         protocols = { "http" },
                         paths = { "/" }})

      bp.plugins:insert({
        name = "opentelemetry",
        config = table_merge({
          endpoint = "http://127.0.0.1:" .. HTTP_SERVER_PORT,
          batch_flush_delay = 0, -- report immediately
        }, config)
      })

      assert(helpers.start_kong({
        proxy_listen = "0.0.0.0:" .. PROXY_PORT,
        database = strategy,
        nginx_conf = "spec/fixtures/custom_nginx.template",
        plugins = "opentelemetry",
        opentelemetry_tracing = types,
      }, nil, nil, fixtures))
    end

    describe("valid #http request", function ()
      lazy_setup(function()
        bp, _ = assert(helpers.get_db_utils(strategy, {
          "services",
          "routes",
          "plugins",
        }, { "opentelemetry" }))

        setup_instrumentations("all", {
          headers = {
            ["X-Access-Token"] = "token",
          },
        })
      end)

      lazy_teardown(function()
        helpers.stop_kong()
        helpers.kill_http_server(HTTP_SERVER_PORT)
      end)

      it("works", function ()
        local headers, body
        helpers.wait_until(function()
          local thread = helpers.http_server(HTTP_SERVER_PORT, { timeout = 10 })
          local cli = helpers.proxy_client(7000, PROXY_PORT)
          local r = assert(cli:send {
            method  = "GET",
            path    = "/",
          })
          assert.res_status(200, r)

          -- close client connection
          cli:close()

          local ok
          ok, headers, body = thread:join()

          return ok
        end, 10)

        assert.is_string(body)

        local idx = tablex.find(headers, "Content-Type: application/x-protobuf")
        assert.not_nil(idx, headers)

        -- custom http headers
        idx = tablex.find(headers, "X-Access-Token: token")
        assert.not_nil(idx, headers)

        local decoded = assert(pb.decode("opentelemetry.proto.collector.trace.v1.ExportTraceServiceRequest", body))
        assert.not_nil(decoded)

        -- array is unstable
        local res_attr = decoded.resource_spans[1].resource.attributes
        table.sort(res_attr, function(a, b)
          return a.key < b.key
        end)
        -- default resource attributes
        assert.same("service.instance.id", res_attr[1].key)
        assert.same("service.name", res_attr[2].key)
        assert.same({string_value = "kong"}, res_attr[2].value)
        assert.same("service.version", res_attr[3].key)
        assert.same({string_value = kong.version}, res_attr[3].value)

        local scope_spans = decoded.resource_spans[1].scope_spans
        assert.is_true(#scope_spans > 0, scope_spans)
      end)
    end)

    describe("overwrite resource attributes #http", function ()
      lazy_setup(function()
        bp, _ = assert(helpers.get_db_utils(strategy, {
          "services",
          "routes",
          "plugins",
        }, { "opentelemetry" }))

        setup_instrumentations("all", {
          resource_attributes = {
            ["service.name"] = "kong_oss",
            ["os.version"] = "debian",
          }
        })
      end)

      lazy_teardown(function()
        helpers.stop_kong()
        helpers.kill_http_server(HTTP_SERVER_PORT)
      end)

      it("works", function ()
        local headers, body
        helpers.wait_until(function()
          local thread = helpers.http_server(HTTP_SERVER_PORT, { timeout = 10 })
          local cli = helpers.proxy_client(7000, PROXY_PORT)
          local r = assert(cli:send {
            method  = "GET",
            path    = "/",
          })
          assert.res_status(200, r)

          -- close client connection
          cli:close()

          local ok
          ok, headers, body = thread:join()

          return ok
        end, 10)

        assert.is_string(body)

        local idx = tablex.find(headers, "Content-Type: application/x-protobuf")
        assert.not_nil(idx, headers)

        local decoded = assert(pb.decode("opentelemetry.proto.collector.trace.v1.ExportTraceServiceRequest", body))
        assert.not_nil(decoded)

        -- array is unstable
        local res_attr = decoded.resource_spans[1].resource.attributes
        table.sort(res_attr, function(a, b)
          return a.key < b.key
        end)
        -- resource attributes
        assert.same("os.version", res_attr[1].key)
        assert.same({string_value = "debian"}, res_attr[1].value)
        assert.same("service.instance.id", res_attr[2].key)
        assert.same("service.name", res_attr[3].key)
        assert.same({string_value = "kong_oss"}, res_attr[3].value)
        assert.same("service.version", res_attr[4].key)
        assert.same({string_value = kong.version}, res_attr[4].value)

        local scope_spans = decoded.resource_spans[1].scope_spans
        assert.is_true(#scope_spans > 0, scope_spans)
      end)
    end)

    describe("data #race with cascaded multiple spans", function ()
      lazy_setup(function()
        bp, _ = assert(helpers.get_db_utils(strategy, {
          "services",
          "routes",
          "plugins",
        }, { "opentelemetry" }))

        pl_file.delete("/tmp/kong_opentelemetry_data")

        local fixtures = {
          http_mock = {}
        }

        fixtures.http_mock.my_server_block = [[
          server {
            server_name myserver;
            listen ]] .. HTTP_SERVER_PORT .. [[;
            client_body_buffer_size 1024k;

            location / {
              content_by_lua_block {
                ngx.req.read_body()
                local data = ngx.req.get_body_data()

                local fd = assert(io.open("/tmp/kong_opentelemetry_data", "a"))
                assert(fd:write(ngx.encode_base64(data)))
                assert(fd:write("\n")) -- ensure last line ends in newline
                assert(fd:close())

                return 200;
              }
            }
          }
        ]]

        for i = 1, 5 do
          local svc = assert(bp.services:insert {
            host = "127.0.0.1",
            port = PROXY_PORT,
            path = i == 1 and "/" or ("/cascade-" .. (i - 1)),
          })

          bp.routes:insert({ service = svc,
                             protocols = { "http" },
                             paths = { "/cascade-" .. i },
                             strip_path = true })
        end

        setup_instrumentations("request", {}, fixtures)
      end)

      lazy_teardown(function()
        helpers.stop_kong()
        helpers.kill_http_server(HTTP_SERVER_PORT)
      end)

      it("send enough spans", function ()
        local pb_set = {}
        local cli = helpers.proxy_client(7000, PROXY_PORT)
        local r = assert(cli:send {
          method  = "GET",
          path    = "/cascade-5",
        })
        assert.res_status(200, r)

        -- close client connection
        cli:close()

        helpers.wait_until(function()
          local fd, err = io.open("/tmp/kong_opentelemetry_data", "r")
          if err then
            return false, "failed to open file: " .. err
          end

          local body = fd:read("*a")
          pb_set = ngx_re.split(body, "\n")

          print("pb set length: ", #pb_set)
          local count = 0
          for _, pb_data in ipairs(pb_set) do
            local decoded = assert(pb.decode("opentelemetry.proto.collector.trace.v1.ExportTraceServiceRequest", ngx.decode_base64(pb_data)))
            assert.not_nil(decoded)

            local scope_spans = decoded.resource_spans[1].scope_spans
            if scope_spans then
              for _, scope_span in ipairs(scope_spans) do
                count = count + #scope_span.spans
              end
            end
          end

          if count < 6 then
            return false, "not enough spans: " .. count
          end

          return true
        end, 10)
      end)
    end)

    describe("#propagation", function ()
      lazy_setup(function()
        bp, _ = assert(helpers.get_db_utils(strategy, {
          "services",
          "routes",
          "plugins",
        }, { "opentelemetry" }))

        setup_instrumentations("request")
      end)

      lazy_teardown(function()
        helpers.stop_kong()
        helpers.kill_http_server(HTTP_SERVER_PORT)
      end)

      it("#propagate w3c traceparent", function ()
        local trace_id = gen_trace_id()
        local parent_id = gen_span_id()

        local headers, body
        helpers.wait_until(function()
          local thread = helpers.http_server(HTTP_SERVER_PORT, { timeout = 10 })
          local cli = helpers.proxy_client(7000, PROXY_PORT)
          local r = assert(cli:send {
            method  = "GET",
            path    = "/",
            headers = {
              ["traceparent"] = fmt("00-%s-%s-01", trace_id, parent_id),
            }
          })
          assert.res_status(200, r)

          -- close client connection
          cli:close()

          local ok
          ok, headers, body = thread:join()

          return ok
        end, 10)

        assert.is_string(body)

        local idx = tablex.find(headers, "Content-Type: application/x-protobuf")
        assert.not_nil(idx, headers)

        local decoded = assert(pb.decode("opentelemetry.proto.collector.trace.v1.ExportTraceServiceRequest", body))
        assert.not_nil(decoded)

        local scope_span = decoded.resource_spans[1].scope_spans[1]
        local span = scope_span.spans[1]
        assert.same(trace_id, to_hex(span.trace_id), "trace_id")
        assert.same(parent_id, to_hex(span.parent_span_id), "parent_id")
      end)
    end)
  end)
end<|MERGE_RESOLUTION|>--- conflicted
+++ resolved
@@ -25,12 +25,8 @@
 end
 
 local table_merge = utils.table_merge
-<<<<<<< HEAD
-local HTTP_PORT = helpers.get_available_port()
-=======
 local HTTP_SERVER_PORT = helpers.get_available_port()
 local PROXY_PORT = 9000
->>>>>>> 117191a2
 
 for _, strategy in helpers.each_strategy() do
   describe("opentelemetry exporter #" .. strategy, function()
