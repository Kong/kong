-- This software is copyright Kong Inc. and its licensors.
-- Use of the software is subject to the agreement between your organization
-- and Kong Inc. If there is no such agreement, use is governed by and
-- subject to the terms of the Kong Master Software License Agreement found
-- at https://konghq.com/enterprisesoftwarelicense/.
-- [ END OF LICENSE 0867164ffc95e54f04670b5169c09574bdbd9bba ]

local helpers = require "spec.helpers"
local strategies = require("kong.plugins.proxy-cache.strategies")


--local TIMEOUT = 10 -- default timeout for non-memory strategies

-- use wait_until spec helper only on async strategies
--local function strategy_wait_until(strategy, func, timeout)
--  if strategies.DELAY_STRATEGY_STORE[strategy] then
--    helpers.wait_until(func, timeout)
--  end
--end


do
  local policy = "memory"
  describe("proxy-cache access with policy: " .. policy, function()
    local client, admin_client
    --local cache_key
    local policy_config = { dictionary_name = "kong", }

    local strategy = strategies({
      strategy_name = policy,
      strategy_opts = policy_config,
    })

    setup(function()

      local bp = helpers.get_db_utils(nil, nil, {"proxy-cache"})
      strategy:flush(true)

      local route1 = assert(bp.routes:insert {
        hosts = { "route-1.com" },
      })
      local route2 = assert(bp.routes:insert {
        hosts = { "route-2.com" },
      })
      assert(bp.routes:insert {
        hosts = { "route-3.com" },
      })
      assert(bp.routes:insert {
        hosts = { "route-4.com" },
      })
      local route5 = assert(bp.routes:insert {
        hosts = { "route-5.com" },
      })
      local route6 = assert(bp.routes:insert {
        hosts = { "route-6.com" },
      })
      local route7 = assert(bp.routes:insert {
        hosts = { "route-7.com" },
      })
      local route8 = assert(bp.routes:insert {
        hosts = { "route-8.com" },
      })
      local route9 = assert(bp.routes:insert {
        hosts = { "route-9.com" },
      })
      local route10 = assert(bp.routes:insert {
        hosts = { "route-10.com" },
      })
      local route11 = assert(bp.routes:insert {
        hosts = { "route-11.com" },
      })
      local route12 = assert(bp.routes:insert {
        hosts = { "route-12.com" },
      })
      local route13 = assert(bp.routes:insert {
        hosts = { "route-13.com" },
      })
      local route14 = assert(bp.routes:insert {
        hosts = { "route-14.com" },
      })
      local route15 = assert(bp.routes:insert {
        hosts = { "route-15.com" },
      })
      local route16 = assert(bp.routes:insert {
        hosts = { "route-16.com" },
<<<<<<< HEAD
      }))
      local route17 = assert(bp.routes:insert({
        hosts = { "route-17.com" },
      }))
      local route18 = assert(bp.routes:insert({
        hosts = { "route-18.com" },
      }))
      local route19 = assert(bp.routes:insert({
        hosts = { "route-19.com" },
      }))
=======
      })
      local route17 = assert(bp.routes:insert {
        hosts = { "route-17.com" },
      })
      local route18 = assert(bp.routes:insert {
        hosts = { "route-18.com" },
      })
      local route19 = assert(bp.routes:insert {
        hosts = { "route-19.com" },
      })
      local route20 = assert(bp.routes:insert {
        hosts = { "route-20.com" },
      })
      local route21 = assert(bp.routes:insert {
        hosts = { "route-21.com" },
      })
>>>>>>> 3794d112


      local consumer1 = assert(bp.consumers:insert {
        username = "bob",
      })
      assert(bp.keyauth_credentials:insert {
        key = "bob",
        consumer = { id = consumer1.id },
      })
      local consumer2 = assert(bp.consumers:insert {
        username = "alice",
      })
      assert(bp.keyauth_credentials:insert {
        key = "alice",
        consumer = { id = consumer2.id },
      })
      assert(bp.plugins:insert {
        name = "key-auth",
        route = { id = route5.id },
        config = {},
      })
      assert(bp.plugins:insert {
        name = "key-auth",
        route = { id = route13.id },
        config = {},
      })
      assert(bp.plugins:insert {
        name = "key-auth",
        route = { id = route14.id },
        config = {},
      })
      assert(bp.plugins:insert {
        name = "key-auth",
        route = { id = route15.id },
        config = {},
      })
      assert(bp.plugins:insert {
        name = "key-auth",
        route = { id = route16.id },
        config = {},
      })

      assert(bp.plugins:insert {
        name = "proxy-cache",
        route = { id = route1.id },
        config = {
          strategy = policy,
          content_type = { "text/plain", "application/json" },
          [policy] = policy_config,
        },
      })

      assert(bp.plugins:insert {
        name = "proxy-cache",
        route = { id = route2.id },
        config = {
          strategy = policy,
          content_type = { "text/plain", "application/json" },
          [policy] = policy_config,
        },
      })

      -- global plugin for routes 3 and 4
      assert(bp.plugins:insert {
        name = "proxy-cache",
        config = {
          strategy = policy,
          content_type = { "text/plain", "application/json" },
          [policy] = policy_config,
        },
      })

      assert(bp.plugins:insert {
        name = "proxy-cache",
        route = { id = route5.id },
        config = {
          strategy = policy,
          content_type = { "text/plain", "application/json" },
          [policy] = policy_config,
        },
      })

      assert(bp.plugins:insert {
        name = "proxy-cache",
        route = { id = route6.id },
        config = {
          strategy = policy,
          content_type = { "text/plain", "application/json" },
          [policy] = policy_config,
          cache_ttl = 2,
        },
      })

      assert(bp.plugins:insert {
        name = "proxy-cache",
        route = { id = route7.id },
        config = {
          strategy = policy,
          content_type = { "text/plain", "application/json" },
          [policy] = policy_config,
          cache_control = true,
        },
      })

      assert(bp.plugins:insert {
        name = "proxy-cache",
        route = { id = route8.id },
        config = {
          strategy = policy,
          content_type = { "text/plain", "application/json" },
          [policy] = policy_config,
          cache_control = true,
          storage_ttl = 600,
        },
      })

      assert(bp.plugins:insert {
        name = "proxy-cache",
        route = { id = route9.id },
        config = {
          strategy = policy,
          content_type = { "text/plain", "application/json" },
          [policy] = policy_config,
          cache_ttl = 2,
          storage_ttl = 60,
        },
      })

      assert(bp.plugins:insert {
        name = "proxy-cache",
        route = { id = route10.id },
        config = {
          strategy = policy,
          content_type = { "text/html; charset=utf-8", "application/json" },
          response_code = { 200, 417 },
          request_method = { "GET", "HEAD", "POST" },
          [policy] = policy_config,
        },
      })

      assert(bp.plugins:insert {
        name = "proxy-cache",
        route = { id = route11.id },
        config = {
          strategy = policy,
          [policy] = policy_config,
          content_type = { "text/plain", "application/json" },
          response_code = { 200 },
          request_method = { "GET", "HEAD", "POST" },
          vary_headers = {"foo"}
        },
      })

      assert(bp.plugins:insert {
        name = "proxy-cache",
        route = { id = route12.id },
        config = {
          strategy = policy,
          [policy] = policy_config,
          content_type = { "text/plain", "application/json" },
          response_code = { 200 },
          request_method = { "GET", "HEAD", "POST" },
          vary_query_params = {"foo"}
        },
      })

      assert(bp.plugins:insert {
        name = "proxy-cache",
        route = { id = route17.id },
        config = {
          strategy = policy,
          [policy] = policy_config,
          content_type = { "*/*" },
        },
      })

      assert(bp.plugins:insert {
        name = "proxy-cache",
        route = { id = route18.id },
        config = {
          strategy = policy,
          [policy] = policy_config,
          content_type = { "application/xml; charset=UTF-8" },
        },
      })

      assert(bp.plugins:insert {
        name = "proxy-cache",
        route = { id = route19.id },
        config = {
          strategy = policy,
          [policy] = policy_config,
          content_type = { "application/xml;" }, -- invalid content_type
        },
      })

<<<<<<< HEAD
=======
      assert(bp.plugins:insert {
        name = "proxy-cache",
        route = { id = route20.id },
        config = {
          strategy = policy,
          response_code = {404},
          ignore_uri_case = true,
          content_type = { "text/plain", "application/json" },
          [policy] = policy_config,
        },
      })

      assert(bp.plugins:insert {
        name = "proxy-cache",
        route = { id = route21.id },
        config = {
          strategy = policy,
          response_code = {404},
          ignore_uri_case = false,
          content_type = { "text/plain", "application/json" },
          [policy] = policy_config,
        },
      })

>>>>>>> 3794d112
      assert(helpers.start_kong({
        plugins = "bundled",
        nginx_conf = "spec/fixtures/custom_nginx.template",
      }))
    end)


    before_each(function()
      if client then
        client:close()
      end
      if admin_client then
        admin_client:close()
      end
      client = helpers.proxy_client()
      admin_client = helpers.admin_client()
    end)


    teardown(function()
      if client then
        client:close()
      end

      if admin_client then
        admin_client:close()
      end

      helpers.stop_kong(nil, true)
    end)

    it("caches a simple request", function()
      local res = assert(client:send {
        method = "GET",
        path = "/get",
        headers = {
          host = "route-1.com",
        }
      })

      local body1 = assert.res_status(200, res)
      assert.same("Miss", res.headers["X-Cache-Status"])

      -- cache key is a sha256sum of the prefix uuid, method, and $request
      local cache_key1 = res.headers["X-Cache-Key"]
      assert.matches("^[%w%d]+$", cache_key1)
      assert.equals(64, #cache_key1)

      -- wait until the underlying strategy converges
      --strategy_wait_until(policy, function()
      --  return strategy:fetch(cache_key1) ~= nil
      --end, TIMEOUT)

      local res = client:send {
        method = "GET",
        path = "/get",
        headers = {
          host = "route-1.com",
        }
      }

      local body2 = assert.res_status(200, res)
      assert.same("Hit", res.headers["X-Cache-Status"])
      local cache_key2 = res.headers["X-Cache-Key"]
      assert.same(cache_key1, cache_key2)

      -- assert that response bodies are identical
      assert.same(body1, body2)

      -- examine this cache key against another plugin's cache key for the same req
      --cache_key = cache_key1
    end)

    it("respects cache ttl", function()
      local res = assert(client:send {
        method = "GET",
        path = "/get",
        headers = {
          host = "route-6.com",
        }
      })

      --local cache_key2 = res.headers["X-Cache-Key"]
      assert.res_status(200, res)
      assert.same("Miss", res.headers["X-Cache-Status"])

      -- wait until the underlying strategy converges
      --strategy_wait_until(policy, function()
      --  return strategy:fetch(cache_key2) ~= nil
      --end, TIMEOUT)

      res = client:send {
        method = "GET",
        path = "/get",
        headers = {
          host = "route-6.com",
        }
      }

      assert.res_status(200, res)
      assert.same("Hit", res.headers["X-Cache-Status"])
      --local cache_key = res.headers["X-Cache-Key"]

      -- if strategy is local, it's enough to simply use a sleep
      if strategies.LOCAL_DATA_STRATEGIES[policy] then
        ngx.sleep(3)
      end

      -- wait until the strategy expires the object for the given
      -- cache key
      --strategy_wait_until(policy, function()
      --  return strategy:fetch(cache_key) == nil
      --end, TIMEOUT)

      -- and go through the cycle again
      res = assert(client:send {
        method = "GET",
        path = "/get",
        headers = {
          host = "route-6.com",
        }
      })

      assert.res_status(200, res)
      assert.same("Miss", res.headers["X-Cache-Status"])
      --cache_key = res.headers["X-Cache-Key"]

      -- wait until the underlying strategy converges
      --strategy_wait_until(policy, function()
      --  return strategy:fetch(cache_key) ~= nil
      --end, TIMEOUT)

      res = assert(client:send {
        method = "GET",
        path = "/get",
        headers = {
          host = "route-6.com",
        }
      })

      assert.res_status(200, res)
      assert.same("Hit", res.headers["X-Cache-Status"])

      -- examine the behavior of keeping cache in memory for longer than ttl
      res = assert(client:send {
        method = "GET",
        path = "/get",
        headers = {
          host = "route-9.com",
        }
      })

      assert.res_status(200, res)
      assert.same("Miss", res.headers["X-Cache-Status"])
      --cache_key = res.headers["X-Cache-Key"]

      -- wait until the underlying strategy converges
      --strategy_wait_until(policy, function()
      --  return strategy:fetch(cache_key) ~= nil
      --end, TIMEOUT)

      res = assert(client:send {
        method = "GET",
        path = "/get",
        headers = {
          host = "route-9.com",
        }
      })

      assert.res_status(200, res)
      assert.same("Hit", res.headers["X-Cache-Status"])

      -- if strategy is local, it's enough to simply use a sleep
      if strategies.LOCAL_DATA_STRATEGIES[policy] then
        ngx.sleep(3)
      end

      -- give ourselves time to expire
      -- as storage_ttl > cache_ttl, the object still remains in storage
      -- in an expired state
      --strategy_wait_until(policy, function()
      --  local obj = strategy:fetch(cache_key)
      --  return ngx.time() - obj.timestamp > obj.ttl
      --end, TIMEOUT)

      -- and go through the cycle again
      res = assert(client:send {
        method = "GET",
        path = "/get",
        headers = {
          host = "route-9.com",
        }
      })

      assert.res_status(200, res)
      assert.same("Refresh", res.headers["X-Cache-Status"])

      res = assert(client:send {
        method = "GET",
        path = "/get",
        headers = {
          host = "route-9.com",
        }
      })

      assert.res_status(200, res)
      assert.same("Hit", res.headers["X-Cache-Status"])
    end)

    it("respects cache ttl via cache control", function()
      local res = assert(client:send {
        method = "GET",
        path = "/cache/2",
        headers = {
          host = "route-7.com",
        }
      })

      assert.res_status(200, res)
      assert.same("Miss", res.headers["X-Cache-Status"])
      --local cache_key = res.headers["X-Cache-Key"]

      -- wait until the underlying strategy converges
      --strategy_wait_until(policy, function()
      --  return strategy:fetch(cache_key) ~= nil
      --end, TIMEOUT)

      res = assert(client:send {
        method = "GET",
        path = "/cache/2",
        headers = {
          host = "route-7.com",
        }
      })

      assert.res_status(200, res)
      assert.same("Hit", res.headers["X-Cache-Status"])

      -- if strategy is local, it's enough to simply use a sleep
      if strategies.LOCAL_DATA_STRATEGIES[policy] then
        ngx.sleep(3)
      end

      -- give ourselves time to expire
      --strategy_wait_until(policy, function()
      --  return strategy:fetch(cache_key) == nil
      --end, TIMEOUT)

      -- and go through the cycle again
      res = assert(client:send {
        method = "GET",
        path = "/cache/2",
        headers = {
          host = "route-7.com",
        }
      })

      assert.res_status(200, res)
      assert.same("Miss", res.headers["X-Cache-Status"])

      -- wait until the underlying strategy converges
      --strategy_wait_until(policy, function()
      --  return strategy:fetch(cache_key) ~= nil
      --end, TIMEOUT)

      res = assert(client:send {
        method = "GET",
        path = "/cache/2",
        headers = {
          host = "route-7.com",
        }
      })

      assert.res_status(200, res)
      assert.same("Hit", res.headers["X-Cache-Status"])

      -- assert that max-age=0 never results in caching
      res = assert(client:send {
        method = "GET",
        path = "/cache/0",
        headers = {
          host = "route-7.com",
        }
      })

      assert.res_status(200, res)
      assert.same("Bypass", res.headers["X-Cache-Status"])

      res = assert(client:send {
        method = "GET",
        path = "/cache/0",
        headers = {
          host = "route-7.com",
        }
      })

      assert.res_status(200, res)
      assert.same("Bypass", res.headers["X-Cache-Status"])
    end)

    it("public not present in Cache-Control, but max-age is", function()
      -- httpbin's /cache endpoint always sets "Cache-Control: public"
      -- necessary to set it manually using /response-headers instead
      local res = assert(client:send {
        method = "GET",
        path = "/response-headers?Cache-Control=max-age%3D604800",
        headers = {
          host = "route-7.com",
        }
      })

      assert.res_status(200, res)
      assert.same("Miss", res.headers["X-Cache-Status"])
    end)

    it("Cache-Control contains s-maxage only", function()
      local res = assert(client:send {
        method = "GET",
        path = "/response-headers?Cache-Control=s-maxage%3D604800",
        headers = {
          host = "route-7.com",
        }
      })

      assert.res_status(200, res)
      assert.same("Miss", res.headers["X-Cache-Status"])
    end)

    it("Expires present, Cache-Control absent", function()
      local httpdate = ngx.escape_uri(os.date("!%a, %d %b %Y %X %Z", os.time()+5000))
      local res = assert(client:send {
        method = "GET",
        path = "/response-headers",
        query = "Expires=" .. httpdate,
        headers = {
          host = "route-7.com",
        }
      })

      assert.res_status(200, res)
      assert.same("Miss", res.headers["X-Cache-Status"])
    end)

    describe("respects cache-control", function()
      it("min-fresh", function()
        -- bypass via unsatisfied min-fresh
        local res = assert(client:send {
          method = "GET",
          path = "/cache/2",
          headers = {
            host = "route-7.com",
            ["Cache-Control"] = "min-fresh=30"
          }
        })

        assert.res_status(200, res)
        assert.same("Refresh", res.headers["X-Cache-Status"])
      end)

      it("max-age", function()
        local res = assert(client:send {
          method = "GET",
          path = "/cache/10",
          headers = {
            host = "route-7.com",
            ["Cache-Control"] = "max-age=2"
          }
        })

        assert.res_status(200, res)
        assert.same("Miss", res.headers["X-Cache-Status"])
        --local cache_key = res.headers["X-Cache-Key"]

        -- wait until the underlying strategy converges
        --strategy_wait_until(policy, function()
        --  return strategy:fetch(cache_key) ~= nil
        --end, TIMEOUT)

        res = assert(client:send {
          method = "GET",
          path = "/cache/10",
          headers = {
            host = "route-7.com",
            ["Cache-Control"] = "max-age=2"
          }
        })

        assert.res_status(200, res)
        assert.same("Hit", res.headers["X-Cache-Status"])
        --local cache_key = res.headers["X-Cache-Key"]

        -- if strategy is local, it's enough to simply use a sleep
        if strategies.LOCAL_DATA_STRATEGIES[policy] then
          ngx.sleep(3)
        end

        -- wait until max-age
        --strategy_wait_until(policy, function()
        --  local obj = strategy:fetch(cache_key)
        --  return ngx.time() - obj.timestamp > 2
        --end, TIMEOUT)

        res = assert(client:send {
          method = "GET",
          path = "/cache/10",
          headers = {
            host = "route-7.com",
            ["Cache-Control"] = "max-age=2"
          }
        })

        assert.res_status(200, res)
        assert.same("Refresh", res.headers["X-Cache-Status"])
      end)

      it("max-stale", function()
        local res = assert(client:send {
          method = "GET",
          path = "/cache/2",
          headers = {
            host = "route-8.com",
          }
        })

        assert.res_status(200, res)
        assert.same("Miss", res.headers["X-Cache-Status"])
        --local cache_key = res.headers["X-Cache-Key"]

        -- wait until the underlying strategy converges
        --strategy_wait_until(policy, function()
        --  return strategy:fetch(cache_key) ~= nil
        --end, TIMEOUT)

        res = assert(client:send {
          method = "GET",
          path = "/cache/2",
          headers = {
            host = "route-8.com",
          }
        })

        assert.res_status(200, res)
        assert.same("Hit", res.headers["X-Cache-Status"])

        -- if strategy is local, it's enough to simply use a sleep
        if strategies.LOCAL_DATA_STRATEGIES[policy] then
          ngx.sleep(4)
        end

        -- wait for longer than max-stale below
        --strategy_wait_until(policy, function()
        --  local obj = strategy:fetch(cache_key)
        --  return ngx.time() - obj.timestamp - obj.ttl > 2
        --end, TIMEOUT)

        res = assert(client:send {
          method = "GET",
          path = "/cache/2",
          headers = {
            host = "route-8.com",
            ["Cache-Control"] = "max-stale=1",
          }
        })

        assert.res_status(200, res)
        assert.same("Refresh", res.headers["X-Cache-Status"])
      end)

      it("only-if-cached", function()
        local res = assert(client:send {
          method = "GET",
          path   = "/get?not=here",
          headers = {
            host = "route-8.com",
            ["Cache-Control"] = "only-if-cached",
          }
        })

        assert.res_status(504, res)
      end)
    end)

    it("caches a streaming request", function()
      local res = assert(client:send {
        method = "GET",
        path = "/stream/3",
        headers = {
          host = "route-1.com",
        }
      })

      local body1 = assert.res_status(200, res)
      assert.same("Miss", res.headers["X-Cache-Status"])
      assert.is_nil(res.headers["Content-Length"])
      --local cache_key = res.headers["X-Cache-Key"]

      -- wait until the underlying strategy converges
      --strategy_wait_until(policy, function()
      --  return strategy:fetch(cache_key) ~= nil
      --end, TIMEOUT)

      res = assert(client:send {
        method = "GET",
        path = "/stream/3",
        headers = {
          host = "route-1.com",
        }
      })

      local body2 = assert.res_status(200, res)
      assert.same("Hit", res.headers["X-Cache-Status"])
      assert.same(body1, body2)
    end)

    it("uses a separate cache key for the same consumer between routes", function()
      local res = assert(client:send {
        method = "GET",
        path = "/get",
        headers = {
          host = "route-13.com",
          apikey = "bob",
        }
      })
      assert.res_status(200, res)
      local cache_key1 = res.headers["X-Cache-Key"]

      local res = assert(client:send {
        method = "GET",
        path = "/get",
        headers = {
          host = "route-14.com",
          apikey = "bob",
        }
      })
      assert.res_status(200, res)
      local cache_key2 = res.headers["X-Cache-Key"]

      assert.not_equal(cache_key1, cache_key2)
    end)

    it("uses a separate cache key for the same consumer between routes/services", function()
      local res = assert(client:send {
        method = "GET",
        path = "/get",
        headers = {
          host = "route-15.com",
          apikey = "bob",
        }
      })
      assert.res_status(200, res)
      local cache_key1 = res.headers["X-Cache-Key"]

      local res = assert(client:send {
        method = "GET",
        path = "/get",
        headers = {
          host = "route-16.com",
          apikey = "bob",
        }
      })
      assert.res_status(200, res)
      local cache_key2 = res.headers["X-Cache-Key"]

      assert.not_equal(cache_key1, cache_key2)
    end)

    it("uses an separate cache key between routes-specific and a global plugin", function()
      local res = assert(client:send {
        method = "GET",
        path = "/get",
        headers = {
          host = "route-3.com",
        }
      })

      assert.res_status(200, res)
      assert.same("Miss", res.headers["X-Cache-Status"])

      local cache_key1 = res.headers["X-Cache-Key"]
      assert.matches("^[%w%d]+$", cache_key1)
      assert.equals(64, #cache_key1)

      res = assert(client:send {
        method = "GET",
        path = "/get",
        headers = {
          host = "route-4.com",
        }
      })

      assert.res_status(200, res)

      assert.same("Miss", res.headers["X-Cache-Status"])
      local cache_key2 = res.headers["X-Cache-Key"]
      assert.not_same(cache_key1, cache_key2)
    end)

    it("differentiates caches between instances", function()
      local res = assert(client:send {
        method = "GET",
        path = "/get",
        headers = {
          host = "route-2.com",
        }
      })

      assert.res_status(200, res)
      assert.same("Miss", res.headers["X-Cache-Status"])

      local cache_key1 = res.headers["X-Cache-Key"]
      assert.matches("^[%w%d]+$", cache_key1)
      assert.equals(64, #cache_key1)

      -- wait until the underlying strategy converges
      --strategy_wait_until(policy, function()
      --  return strategy:fetch(cache_key1) ~= nil
      --end, TIMEOUT)

      res = assert(client:send {
        method = "GET",
        path = "/get",
        headers = {
          host = "route-2.com",
        }
      })

      local cache_key2 = res.headers["X-Cache-Key"]
      assert.res_status(200, res)
      assert.same("Hit", res.headers["X-Cache-Status"])
      assert.same(cache_key1, cache_key2)
    end)

    it("uses request params as part of the cache key", function()
      local res = assert(client:send {
        method = "GET",
        path = "/get?a=b&b=c",
        headers = {
          host = "route-1.com",
        }
      })

      assert.res_status(200, res)
      assert.same("Miss", res.headers["X-Cache-Status"])

      res = assert(client:send {
        method = "GET",
        path = "/get?a=c",
        headers = {
          host = "route-1.com",
        }
      })

      assert.res_status(200, res)

      assert.same("Miss", res.headers["X-Cache-Status"])

      res = assert(client:send {
        method = "GET",
        path = "/get?b=c&a=b",
        headers = {
          host = "route-1.com",
        }
      })

      assert.res_status(200, res)
      assert.same("Hit", res.headers["X-Cache-Status"])

      res = assert(client:send {
        method = "GET",
        path = "/get?a&b",
        headers = {
          host = "route-1.com",
        }
      })
      assert.res_status(200, res)
      assert.same("Miss", res.headers["X-Cache-Status"])

      res = assert(client:send {
        method = "GET",
        path = "/get?a&b",
        headers = {
          host = "route-1.com",
        }
      })
      assert.res_status(200, res)
      assert.same("Hit", res.headers["X-Cache-Status"])
    end)

    it("can focus only in a subset of the query arguments", function()
      local res = assert(client:send {
        method = "GET",
        path = "/get?foo=b&b=c",
        headers = {
          host = "route-12.com",
        }
      })

      assert.res_status(200, res)
      assert.same("Miss", res.headers["X-Cache-Status"])

      --local cache_key = res.headers["X-Cache-Key"]

      -- wait until the underlying strategy converges
      --strategy_wait_until(policy, function()
      --  return strategy:fetch(cache_key) ~= nil
      --end, TIMEOUT)

      res = assert(client:send {
        method = "GET",
        path = "/get?b=d&foo=b",
        headers = {
          host = "route-12.com",
        }
      })

      assert.res_status(200, res)

      assert.same("Hit", res.headers["X-Cache-Status"])
    end)

    it("uses headers if instructed to do so", function()
      local res = assert(client:send {
        method = "GET",
        path = "/get",
        headers = {
          host = "route-11.com",
          foo = "bar"
        }
      })
      assert.res_status(200, res)
      assert.same("Miss", res.headers["X-Cache-Status"])
      --local cache_key = res.headers["X-Cache-Key"]

      -- wait until the underlying strategy converges
      --strategy_wait_until(policy, function()
      --  return strategy:fetch(cache_key) ~= nil
      --end, TIMEOUT)

      res = assert(client:send {
        method = "GET",
        path = "/get",
        headers = {
          host = "route-11.com",
          foo = "bar"
        }
      })
      assert.res_status(200, res)
      assert.same("Hit", res.headers["X-Cache-Status"])

      res = assert(client:send {
        method = "GET",
        path = "/get",
        headers = {
          host = "route-11.com",
          foo = "baz"
        }
      })
      assert.res_status(200, res)
      assert.same("Miss", res.headers["X-Cache-Status"])
    end)

    describe("handles authenticated routes", function()
      it("by ignoring cache if the request is unauthenticated", function()
        local res = assert(client:send {
          method = "GET",
          path = "/get",
          headers = {
            host = "route-5.com",
          }
        })

        assert.res_status(401, res)
        assert.is_nil(res.headers["X-Cache-Status"])
      end)

      it("by maintaining a separate cache per consumer", function()
        local res = assert(client:send {
          method = "GET",
          path = "/get",
          headers = {
            host = "route-5.com",
            apikey = "bob",
          }
        })

        assert.res_status(200, res)
        assert.same("Miss", res.headers["X-Cache-Status"])

        res = assert(client:send {
          method = "GET",
          path = "/get",
          headers = {
            host = "route-5.com",
            apikey = "bob",
          }
        })

        assert.res_status(200, res)
        assert.same("Hit", res.headers["X-Cache-Status"])

        local res = assert(client:send {
          method = "GET",
          path = "/get",
          headers = {
            host = "route-5.com",
            apikey = "alice",
          }
        })

        assert.res_status(200, res)
        assert.same("Miss", res.headers["X-Cache-Status"])

        res = assert(client:send {
          method = "GET",
          path = "/get",
          headers = {
            host = "route-5.com",
            apikey = "alice",
          }
        })

        assert.res_status(200, res)
        assert.same("Hit", res.headers["X-Cache-Status"])

      end)
    end)

    describe("bypasses cache for uncacheable requests: ", function()
      it("request method", function()
        local res = assert(client:send {
          method = "POST",
          path = "/post",
          headers = {
            host = "route-1.com",
            ["Content-Type"] = "application/json",
          },
          {
            foo = "bar",
          },
        })

        assert.res_status(200, res)
        assert.same("Bypass", res.headers["X-Cache-Status"])
      end)
    end)

    describe("bypasses cache for uncacheable responses:", function()
      it("response status", function()
        local res = assert(client:send {
          method = "GET",
          path = "/status/418",
          headers = {
            host = "route-1.com",
          },
        })

        assert.res_status(418, res)
        assert.same("Bypass", res.headers["X-Cache-Status"])
      end)

      it("response content type", function()
        local res = assert(client:send {
          method = "GET",
          path = "/xml",
          headers = {
            host = "route-1.com",
          },
        })

        assert.res_status(200, res)
        assert.same("Bypass", res.headers["X-Cache-Status"])
      end)
    end)

    describe("caches non-default", function()
      it("request methods", function()
        local res = assert(client:send {
          method = "POST",
          path = "/post",
          headers = {
            host = "route-10.com",
            ["Content-Type"] = "application/json",
          },
          {
            foo = "bar",
          },
        })

        assert.res_status(200, res)
        assert.same("Miss", res.headers["X-Cache-Status"])
        --local cache_key = res.headers["X-Cache-Key"]

        -- wait until the underlying strategy converges
        --strategy_wait_until(policy, function()
        --  return strategy:fetch(cache_key) ~= nil
        --end, TIMEOUT)

        res = assert(client:send {
          method = "POST",
          path = "/post",
          headers = {
            host = "route-10.com",
            ["Content-Type"] = "application/json",
          },
          {
            foo = "bar",
          },
        })

        assert.res_status(200, res)
        assert.same("Hit", res.headers["X-Cache-Status"])
      end)

      it("response status", function()
        local res = assert(client:send {
          method = "GET",
          path = "/status/417",
          headers = {
            host = "route-10.com",
          },
        })

        assert.res_status(417, res)
        assert.same("Miss", res.headers["X-Cache-Status"])

        res = assert(client:send {
          method = "GET",
          path = "/status/417",
          headers = {
            host = "route-10.com",
          },
        })

        assert.res_status(417, res)
        assert.same("Hit", res.headers["X-Cache-Status"])
      end)

    end)

    describe("displays Kong core headers:", function()
      it("X-Kong-Proxy-Latency", function()
        local res = assert(client:send {
          method = "GET",
          path = "/get?show-me=proxy-latency",
          headers = {
            host = "route-1.com",
          }
        })

        assert.res_status(200, res)
        assert.same("Miss", res.headers["X-Cache-Status"])
        assert.matches("^%d+$", res.headers["X-Kong-Proxy-Latency"])

        res = assert(client:send {
          method = "GET",
          path = "/get?show-me=proxy-latency",
          headers = {
            host = "route-1.com",
          }
        })

        assert.res_status(200, res)
        assert.same("Hit", res.headers["X-Cache-Status"])
        assert.matches("^%d+$", res.headers["X-Kong-Proxy-Latency"])
      end)

      it("X-Kong-Upstream-Latency", function()
        local res = assert(client:send {
          method = "GET",
          path = "/get?show-me=upstream-latency",
          headers = {
            host = "route-1.com",
          }
        })

        assert.res_status(200, res)
        assert.same("Miss", res.headers["X-Cache-Status"])
        assert.matches("^%d+$", res.headers["X-Kong-Upstream-Latency"])
        --cache_key = res.headers["X-Cache-Key"]

        -- wait until the underlying strategy converges
        --strategy_wait_until(policy, function()
        --  return strategy:fetch(cache_key) ~= nil
        --end, TIMEOUT)

        res = assert(client:send {
          method = "GET",
          path = "/get?show-me=upstream-latency",
          headers = {
            host = "route-1.com",
          }
        })

        assert.res_status(200, res)
        assert.same("Hit", res.headers["X-Cache-Status"])
        assert.matches("^%d+$", res.headers["X-Kong-Upstream-Latency"])
      end)
    end)

    describe("content-type", function()
      it("should cache a request with wildcard content_type(*/*)", function()
        local request = {
          method = "GET",
          path = "/xml",
          headers = {
            host = "route-17.com",
          },
        }

        local res = assert(client:send(request))
        assert.res_status(200, res)
        assert.same("application/xml", res.headers["Content-Type"])
        assert.same("Miss", res.headers["X-Cache-Status"])

        local res = assert(client:send(request))
        assert.res_status(200, res)
        assert.same("application/xml", res.headers["Content-Type"])
        assert.same("Hit", res.headers["X-Cache-Status"])
      end)

      it("should not cache a request while parameter is not match", function()
        local res = assert(client:send {
          method = "GET",
          path = "/xml",
          headers = {
            host = "route-18.com",
          },
        })

        assert.res_status(200, res)
        assert.same("application/xml", res.headers["Content-Type"])
        assert.same("Bypass", res.headers["X-Cache-Status"])
      end)


      it("should not cause error while upstream returns a invalid content type", function()
        local res = assert(client:send {
          method = "GET",
          path = "/response-headers?Content-Type=application/xml;",
          headers = {
            host = "route-18.com",
          },
        })

        assert.res_status(200, res)
        assert.same("application/xml;", res.headers["Content-Type"])
        assert.same("Bypass", res.headers["X-Cache-Status"])
      end)

      it("should not cause error while config.content_type has invalid element", function()
        local res, err = client:send {
          method = "GET",
          path = "/xml",
          headers = {
            host = "route-19.com",
          },
        }

        assert.is_nil(err)
        assert.res_status(200, res)
        assert.same("application/xml", res.headers["Content-Type"])
        assert.same("Bypass", res.headers["X-Cache-Status"])
      end)
    end)
<<<<<<< HEAD
=======

    it("ignore uri case in cache_key", function()
      local res = assert(client:send {
        method = "GET",
        path = "/ignore-case/kong",
        headers = {
          host = "route-20.com",
        },
      })

      local body1 = assert.res_status(404, res)
      assert.same("Miss", res.headers["X-Cache-Status"])

      local cache_key1 = res.headers["X-Cache-Key"]
      assert.matches("^[%w%d]+$", cache_key1)
      assert.equals(64, #cache_key1)

      local res = client:send {
        method = "GET",
        path = "/ignore-case/KONG",
        headers = {
          host = "route-20.com",
        },
      }

      local body2 = assert.res_status(404, res)
      assert.same("Hit", res.headers["X-Cache-Status"])
      local cache_key2 = res.headers["X-Cache-Key"]
      assert.same(cache_key1, cache_key2)

      assert.same(body1, body2)
    end)

    it("acknowledge uri case in cache_key", function()
      local res = assert(client:send {
        method = "GET",
        path = "/acknowledge-case/kong",
        headers = {
          host = "route-21.com",
        },
      })

      assert.res_status(404, res)
      local x_cache_status = assert.response(res).has_header("X-Cache-Status")
      assert.same("Miss", x_cache_status)

      local cache_key1 = res.headers["X-Cache-Key"]
      assert.matches("^[%w%d]+$", cache_key1)
      assert.equals(64, #cache_key1)

      res = assert(client:send {
        method = "GET",
        path = "/acknowledge-case/KONG",
        headers = {
          host = "route-21.com",
        },
      })

      x_cache_status = assert.response(res).has_header("X-Cache-Status")
      local cache_key2 = assert.response(res).has_header("X-Cache-Key")
      assert.same("Miss", x_cache_status)
      assert.not_same(cache_key1, cache_key2)
    end)

>>>>>>> 3794d112
  end)
end<|MERGE_RESOLUTION|>--- conflicted
+++ resolved
@@ -83,18 +83,6 @@
       })
       local route16 = assert(bp.routes:insert {
         hosts = { "route-16.com" },
-<<<<<<< HEAD
-      }))
-      local route17 = assert(bp.routes:insert({
-        hosts = { "route-17.com" },
-      }))
-      local route18 = assert(bp.routes:insert({
-        hosts = { "route-18.com" },
-      }))
-      local route19 = assert(bp.routes:insert({
-        hosts = { "route-19.com" },
-      }))
-=======
       })
       local route17 = assert(bp.routes:insert {
         hosts = { "route-17.com" },
@@ -111,8 +99,6 @@
       local route21 = assert(bp.routes:insert {
         hosts = { "route-21.com" },
       })
->>>>>>> 3794d112
-
 
       local consumer1 = assert(bp.consumers:insert {
         username = "bob",
@@ -308,8 +294,6 @@
         },
       })
 
-<<<<<<< HEAD
-=======
       assert(bp.plugins:insert {
         name = "proxy-cache",
         route = { id = route20.id },
@@ -334,7 +318,6 @@
         },
       })
 
->>>>>>> 3794d112
       assert(helpers.start_kong({
         plugins = "bundled",
         nginx_conf = "spec/fixtures/custom_nginx.template",
@@ -1399,8 +1382,6 @@
         assert.same("Bypass", res.headers["X-Cache-Status"])
       end)
     end)
-<<<<<<< HEAD
-=======
 
     it("ignore uri case in cache_key", function()
       local res = assert(client:send {
@@ -1465,6 +1446,5 @@
       assert.not_same(cache_key1, cache_key2)
     end)
 
->>>>>>> 3794d112
   end)
 end