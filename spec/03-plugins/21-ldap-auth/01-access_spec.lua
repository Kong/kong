local helpers = require "spec.helpers"
local utils   = require "kong.tools.utils"

<<<<<<< HEAD

local function acl_cache_key(route_id, username)
  return "ldap_auth_cache:" .. route_id .. ":" .. username
end


local ldap_host_aws = "ec2-54-172-82-117.compute-1.amazonaws.com"


for _, strategy in helpers.each_strategy() do
  describe("Plugin: ldap-auth (access) [#" .. strategy .. "]", function()
    local proxy_client
    local admin_client
    local route2
    local plugin2

    setup(function()
      local bp = helpers.get_db_utils(strategy)

=======

local lower   = string.lower
local fmt     = string.format
local md5     = ngx.md5


local function cache_key(conf, username)
  local prefix = md5(fmt("%s:%u:%s:%s:%u",
    lower(conf.ldap_host),
    conf.ldap_port,
    conf.base_dn,
    conf.attribute,
    conf.cache_ttl
  ))

  return fmt("ldap_auth_cache:%s:%s", prefix, username)
end


local ldap_host_aws = "ec2-54-172-82-117.compute-1.amazonaws.com"


for _, strategy in helpers.each_strategy() do
  describe("Plugin: ldap-auth (access) [#" .. strategy .. "]", function()
    local proxy_client
    local admin_client
    local route2
    local plugin2

    setup(function()
      local bp = helpers.get_db_utils(strategy)

>>>>>>> 4973a623
      local route1 = bp.routes:insert {
        hosts = { "ldap.com" },
      }

      route2 = bp.routes:insert {
        hosts = { "ldap2.com" },
<<<<<<< HEAD
      }

      local route3 = bp.routes:insert {
        hosts = { "ldap3.com" },
      }

      local route4 = bp.routes:insert {
        hosts = { "ldap4.com" },
      }

      local route5 = bp.routes:insert {
        hosts = { "ldap5.com" },
      }

      local anonymous_user = bp.consumers:insert {
        username = "no-body"
      }

      bp.plugins:insert {
        route_id = route1.id,
        name     = "ldap-auth",
        config   = {
          ldap_host = ldap_host_aws,
          ldap_port = "389",
          start_tls = false,
          base_dn   = "ou=scientists,dc=ldap,dc=mashape,dc=com",
          attribute = "uid"
        }
      }

      plugin2 = bp.plugins:insert {
        route_id = route2.id,
        name     = "ldap-auth",
        config   = {
          ldap_host        = ldap_host_aws,
          ldap_port        = "389",
          start_tls        = false,
          base_dn          = "ou=scientists,dc=ldap,dc=mashape,dc=com",
          attribute        = "uid",
          hide_credentials = true,
          cache_ttl        = 2,
=======
      }

      local route3 = bp.routes:insert {
        hosts = { "ldap3.com" },
      }

      local route4 = bp.routes:insert {
        hosts = { "ldap4.com" },
      }

      local route5 = bp.routes:insert {
        hosts = { "ldap5.com" },
      }

      bp.routes:insert {
        hosts = { "ldap6.com" },
      }

      local anonymous_user = bp.consumers:insert {
        username = "no-body"
      }

      bp.plugins:insert {
        route_id = route1.id,
        name     = "ldap-auth",
        config   = {
          ldap_host = ldap_host_aws,
          ldap_port = "389",
          start_tls = false,
          base_dn   = "ou=scientists,dc=ldap,dc=mashape,dc=com",
          attribute = "uid"
        }
      }

      plugin2 = bp.plugins:insert {
        route_id = route2.id,
        name     = "ldap-auth",
        config   = {
          ldap_host        = ldap_host_aws,
          ldap_port        = "389",
          start_tls        = false,
          base_dn          = "ou=scientists,dc=ldap,dc=mashape,dc=com",
          attribute        = "uid",
          hide_credentials = true,
          cache_ttl        = 2,
        }
      }

      bp.plugins:insert {
        route_id = route3.id,
        name     = "ldap-auth",
        config   = {
          ldap_host = ldap_host_aws,
          ldap_port = "389",
          start_tls = false,
          base_dn   = "ou=scientists,dc=ldap,dc=mashape,dc=com",
          attribute = "uid",
          anonymous = anonymous_user.id,
>>>>>>> 4973a623
        }
      }

      bp.plugins:insert {
<<<<<<< HEAD
        route_id = route3.id,
        name     = "ldap-auth",
        config   = {
          ldap_host = ldap_host_aws,
=======
        route_id = route4.id,
        name     = "ldap-auth",
        config   = {
          ldap_host = "ec2-54-210-29-167.compute-1.amazonaws.com",
>>>>>>> 4973a623
          ldap_port = "389",
          start_tls = false,
          base_dn   = "ou=scientists,dc=ldap,dc=mashape,dc=com",
          attribute = "uid",
<<<<<<< HEAD
          anonymous = anonymous_user.id,
=======
          cache_ttl = 2,
          anonymous = utils.uuid(), -- non existing consumer
>>>>>>> 4973a623
        }
      }

      bp.plugins:insert {
<<<<<<< HEAD
        route_id = route4.id,
        name     = "ldap-auth",
        config   = {
          ldap_host = "ec2-54-210-29-167.compute-1.amazonaws.com",
=======
        route_id = route5.id,
        name     = "ldap-auth",
        config   = {
          ldap_host = ldap_host_aws,
>>>>>>> 4973a623
          ldap_port = "389",
          start_tls = false,
          base_dn   = "ou=scientists,dc=ldap,dc=mashape,dc=com",
          attribute = "uid",
<<<<<<< HEAD
          cache_ttl = 2,
          anonymous = utils.uuid(), -- non existing consumer
=======
          header_type = "basic",
>>>>>>> 4973a623
        }
      }

      bp.plugins:insert {
<<<<<<< HEAD
        route_id = route5.id,
=======
>>>>>>> 4973a623
        name     = "ldap-auth",
        config   = {
          ldap_host = ldap_host_aws,
          ldap_port = "389",
          start_tls = false,
          base_dn   = "ou=scientists,dc=ldap,dc=mashape,dc=com",
<<<<<<< HEAD
          attribute = "uid",
          header_type = "basic",
=======
          attribute = "uid"
>>>>>>> 4973a623
        }
      }

      assert(helpers.start_kong({
        database   = strategy,
        nginx_conf = "spec/fixtures/custom_nginx.template",
      }))
    end)
<<<<<<< HEAD

    teardown(function()
      helpers.stop_kong()
    end)

    before_each(function()
      proxy_client = helpers.proxy_client()
      admin_client = helpers.admin_client()
    end)

    after_each(function()
      if proxy_client then
        proxy_client:close()
      end

=======

    teardown(function()
      helpers.stop_kong()
    end)

    before_each(function()
      proxy_client = helpers.proxy_client()
      admin_client = helpers.admin_client()
    end)

    after_each(function()
      if proxy_client then
        proxy_client:close()
      end

>>>>>>> 4973a623
      if admin_client then
        admin_client:close()
      end
    end)

    it("returns 'invalid credentials' and www-authenticate header when the credential is missing", function()
      local res = assert(proxy_client:send {
        method  = "GET",
        path    = "/get",
        headers = {
          host  = "ldap.com"
        }
      })
      assert.response(res).has.status(401)
      local value = assert.response(res).has.header("www-authenticate")
      assert.are.equal('LDAP realm="kong"', value)
      local json = assert.response(res).has.jsonbody()
      assert.equal("Unauthorized", json.message)
    end)
    it("returns 'invalid credentials' when credential value is in wrong format in authorization header", function()
      local res = assert(proxy_client:send {
        method  = "GET",
        path    = "/get",
        headers = {
          host  = "ldap.com",
          authorization = "abcd"
        }
      })
      assert.response(res).has.status(403)
      local json = assert.response(res).has.jsonbody()
      assert.equal("Invalid authentication credentials", json.message)
    end)
    it("returns 'invalid credentials' when credential value is in wrong format in proxy-authorization header", function()
      local res = assert(proxy_client:send {
        method  = "GET",
        path    = "/get",
        headers = {
          host  = "ldap.com",
          ["proxy-authorization"] = "abcd"
        }
      })
      assert.response(res).has.status(403)
      local json = assert.response(res).has.jsonbody()
      assert.equal("Invalid authentication credentials", json.message)
    end)
    it("returns 'invalid credentials' when credential value is missing in authorization header", function()
      local res = assert(proxy_client:send {
        method  = "GET",
        path    = "/get",
        headers = {
          host          = "ldap.com",
          authorization = "ldap "
        }
      })
      assert.response(res).has.status(403)
      local json = assert.response(res).has.jsonbody()
      assert.equal("Invalid authentication credentials", json.message)
    end)
    it("passes if credential is valid in post request", function()
      local res = assert(proxy_client:send {
        method  = "POST",
        path    = "/request",
        body    = {},
        headers = {
          host             = "ldap.com",
          authorization    = "ldap " .. ngx.encode_base64("einstein:password"),
          ["content-type"] = "application/x-www-form-urlencoded",
        }
      })
      assert.response(res).has.status(200)
    end)
    it("fails if credential type is invalid in post request", function()
      local r = assert(proxy_client:send {
        method = "POST",
        path = "/request",
        body = {},
        headers = {
          host = "ldap.com",
          authorization = "invalidldap " .. ngx.encode_base64("einstein:password"),
          ["content-type"] = "application/x-www-form-urlencoded",
        }
      })
      assert.response(r).has.status(403)
    end)
    it("passes if credential is valid and starts with space in post request", function()
      local res = assert(proxy_client:send {
        method  = "POST",
        path    = "/request",
        headers = {
          host          = "ldap.com",
          authorization = " ldap " .. ngx.encode_base64("einstein:password")
        }
      })
      assert.response(res).has.status(200)
    end)
    it("passes if signature type indicator is in caps and credential is valid in post request", function()
      local res = assert(proxy_client:send {
        method  = "POST",
        path    = "/request",
        headers = {
          host          = "ldap.com",
          authorization = "LDAP " .. ngx.encode_base64("einstein:password")
        }
      })
      assert.response(res).has.status(200)
    end)
    it("passes if credential is valid in get request", function()
      local res = assert(proxy_client:send {
        method  = "GET",
        path    = "/request",
        headers = {
          host          = "ldap.com",
          authorization = "ldap " .. ngx.encode_base64("einstein:password")
        }
      })
      assert.response(res).has.status(200)
      local value = assert.request(res).has.header("x-credential-username")
      assert.are.equal("einstein", value)
      assert.request(res).has_not.header("x-anonymous-username")
    end)
    it("authorization fails if credential does has no password encoded in get request", function()
      local res = assert(proxy_client:send {
        method  = "GET",
        path    = "/request",
        headers = {
          host          = "ldap.com",
          authorization = "ldap " .. ngx.encode_base64("einstein:")
        }
      })
      assert.response(res).has.status(403)
    end)
    it("authorization fails if credential has multiple encoded usernames or passwords separated by ':' in get request", function()
      local res = assert(proxy_client:send {
        method  = "GET",
        path    = "/request",
<<<<<<< HEAD
        headers = {
          host          = "ldap.com",
          authorization = "ldap " .. ngx.encode_base64("einstein:password:another_password")
        }
      })
      assert.response(res).has.status(403)
    end)
    it("does not pass if credential is invalid in get request", function()
      local res = assert(proxy_client:send {
        method  = "GET",
        path    = "/request",
        headers = {
          host          = "ldap.com",
=======
        headers = {
          host          = "ldap.com",
          authorization = "ldap " .. ngx.encode_base64("einstein:password:another_password")
        }
      })
      assert.response(res).has.status(403)
    end)
    it("does not pass if credential is invalid in get request", function()
      local res = assert(proxy_client:send {
        method  = "GET",
        path    = "/request",
        headers = {
          host          = "ldap.com",
>>>>>>> 4973a623
          authorization = "ldap " .. ngx.encode_base64("einstein:wrong_password")
        }
      })
      assert.response(res).has.status(403)
    end)
    it("does not hide credential sent along with authorization header to upstream server", function()
      local res = assert(proxy_client:send {
        method  = "GET",
        path    = "/request",
        headers = {
          host          = "ldap.com",
          authorization = "ldap " .. ngx.encode_base64("einstein:password")
        }
      })
      assert.response(res).has.status(200)
      local value = assert.request(res).has.header("authorization")
      assert.equal("ldap " .. ngx.encode_base64("einstein:password"), value)
    end)
    it("hides credential sent along with authorization header to upstream server", function()
      local res = assert(proxy_client:send {
        method  = "GET",
        path    = "/request",
        headers = {
          host          = "ldap2.com",
          authorization = "ldap " .. ngx.encode_base64("einstein:password")
        }
      })
      assert.response(res).has.status(200)
      assert.request(res).has.no.header("authorization")
    end)
    it("passes if custom credential type is given in post request", function()
      local r = assert(proxy_client:send {
        method = "POST",
        path = "/request",
        body = {},
        headers = {
          host = "ldap5.com",
          authorization = "basic " .. ngx.encode_base64("einstein:password"),
          ["content-type"] = "application/x-www-form-urlencoded",
        }
      })
      assert.response(r).has.status(200)
    end)
    it("fails if custom credential type is invalid in post request", function()
      local r = assert(proxy_client:send {
        method = "POST",
        path = "/request",
        body = {},
        headers = {
          host = "ldap5.com",
          authorization = "invalidldap " .. ngx.encode_base64("einstein:password"),
          ["content-type"] = "application/x-www-form-urlencoded",
        }
      })
      assert.response(r).has.status(403)
    end)
<<<<<<< HEAD
=======
    it("passes if credential is valid in get request using global plugin", function()
      local res = assert(proxy_client:send {
        method  = "GET",
        path    = "/request",
        headers = {
          host          = "ldap6.com",
          authorization = "ldap " .. ngx.encode_base64("einstein:password")
        }
      })
      assert.response(res).has.status(200)
      local value = assert.request(res).has.header("x-credential-username")
      assert.are.equal("einstein", value)
      assert.request(res).has_not.header("x-anonymous-username")
    end)
>>>>>>> 4973a623
    it("caches LDAP Auth Credential", function()
      local res = assert(proxy_client:send {
        method  = "GET",
        path    = "/request",
        headers = {
          host          = "ldap2.com",
          authorization = "ldap " .. ngx.encode_base64("einstein:password")
        }
      })
      assert.response(res).has.status(200)

      -- Check that cache is populated
<<<<<<< HEAD
      local cache_key = acl_cache_key(route2.id, "einstein")
=======
      local key = cache_key(plugin2.config, "einstein")
>>>>>>> 4973a623

      helpers.wait_until(function()
        local res = assert(admin_client:send {
          method  = "GET",
<<<<<<< HEAD
          path    = "/cache/" .. cache_key
=======
          path    = "/cache/" .. key
>>>>>>> 4973a623
        })
        res:read_body()
        return res.status == 200
      end)

      -- Check that cache is invalidated
      helpers.wait_until(function()
        local res = admin_client:send {
          method  = "GET",
<<<<<<< HEAD
          path    = "/cache/" .. cache_key
=======
          path    = "/cache/" .. key
>>>>>>> 4973a623
        }
        res:read_body()
        --if res.status ~= 404 then
        --  ngx.sleep( plugin2.config.cache_ttl / 5 )
        --end
        return res.status == 404
      end, plugin2.config.cache_ttl + 10)
    end)

    describe("config.anonymous", function()
      it("works with right credentials and anonymous", function()
        local res = assert(proxy_client:send {
          method  = "GET",
          path    = "/request",
          headers = {
            host          = "ldap3.com",
            authorization = "ldap " .. ngx.encode_base64("einstein:password")
          }
        })
        assert.response(res).has.status(200)

        local value = assert.request(res).has.header("x-credential-username")
        assert.are.equal("einstein", value)
        assert.request(res).has_not.header("x-anonymous-username")
      end)
      it("works with wrong credentials and anonymous", function()
        local res = assert(proxy_client:send {
          method  = "GET",
          path    = "/request",
          headers = {
            host  = "ldap3.com"
          }
        })
        assert.response(res).has.status(200)
        local value = assert.request(res).has.header("x-anonymous-consumer")
        assert.are.equal("true", value)
        value = assert.request(res).has.header("x-consumer-username")
        assert.equal('no-body', value)
      end)
      it("errors when anonymous user doesn't exist", function()
        local res = assert(proxy_client:send {
          method  = "GET",
          path    = "/request",
          headers = {
            ["Host"] = "ldap4.com"
          }
        })
        assert.response(res).has.status(500)
      end)
    end)
  end)

  describe("Plugin: ldap-auth (access) [#" .. strategy .. "]", function()
    local proxy_client
    local user
    local anonymous

    setup(function()
      local bp = helpers.get_db_utils(strategy)

      local service1 = bp.services:insert({
        path = "/request"
      })

      local route1 = bp.routes:insert {
        hosts   = { "logical-and.com" },
        service = service1,
      }

      bp.plugins:insert {
        route_id = route1.id,
        name     = "ldap-auth",
        config   = {
          ldap_host = ldap_host_aws,
          ldap_port = "389",
          start_tls = false,
          base_dn   = "ou=scientists,dc=ldap,dc=mashape,dc=com",
          attribute = "uid",
        },
      }

      bp.plugins:insert {
        name     = "key-auth",
        route_id = route1.id,
      }

      anonymous = bp.consumers:insert {
        username = "Anonymous",
      }

      user = bp.consumers:insert {
        username = "Mickey",
      }

      local service2 = bp.services:insert({
        path = "/request"
      })

      local route2 = bp.routes:insert {
        hosts   = { "logical-or.com" },
        service = service2
      }

      bp.plugins:insert {
        route_id = route2.id,
        name     = "ldap-auth",
        config   = {
          ldap_host = ldap_host_aws,
          ldap_port = "389",
          start_tls = false,
          base_dn   = "ou=scientists,dc=ldap,dc=mashape,dc=com",
          attribute = "uid",
          anonymous = anonymous.id,
        },
      }

      bp.plugins:insert {
        name     = "key-auth",
        route_id = route2.id,
        config   = {
          anonymous = anonymous.id,
        },
      }

      bp.keyauth_credentials:insert {
        key         = "Mouse",
        consumer_id = user.id,
      }

      assert(helpers.start_kong({
        database   = strategy,
        nginx_conf = "spec/fixtures/custom_nginx.template",
      }))

      proxy_client = helpers.proxy_client()
    end)


    teardown(function()
      if proxy_client then
        proxy_client:close()
      end

      helpers.stop_kong()
    end)

    describe("multiple auth without anonymous, logical AND", function()

      it("passes with all credentials provided", function()
        local res = assert(proxy_client:send {
          method  = "GET",
          path    = "/request",
          headers = {
            ["Host"]          = "logical-and.com",
            ["apikey"]        = "Mouse",
            ["Authorization"] = "ldap " .. ngx.encode_base64("einstein:password"),
          }
        })
        assert.response(res).has.status(200)
        assert.request(res).has.no.header("x-anonymous-consumer")
      end)

      it("fails 401, with only the first credential provided", function()
        local res = assert(proxy_client:send {
          method  = "GET",
          path    = "/request",
          headers = {
            ["Host"]   = "logical-and.com",
            ["apikey"] = "Mouse",
          }
        })
        assert.response(res).has.status(401)
      end)

      it("fails 401, with only the second credential provided", function()
        local res = assert(proxy_client:send {
          method  = "GET",
          path    = "/request",
          headers = {
            ["Host"]          = "logical-and.com",
            ["Authorization"] = "ldap " .. ngx.encode_base64("einstein:password"),
          }
        })
        assert.response(res).has.status(401)
      end)

      it("fails 401, with no credential provided", function()
        local res = assert(proxy_client:send {
          method  = "GET",
          path    = "/request",
          headers = {
            ["Host"] = "logical-and.com",
          }
        })
        assert.response(res).has.status(401)
      end)

    end)

    describe("multiple auth with anonymous, logical OR", function()

      it("passes with all credentials provided", function()
        local res = assert(proxy_client:send {
          method  = "GET",
          path    = "/request",
          headers = {
            ["Host"]          = "logical-or.com",
            ["apikey"]        = "Mouse",
            ["Authorization"] = "ldap " .. ngx.encode_base64("einstein:password"),
          }
        })
        assert.response(res).has.status(200)
        assert.request(res).has.no.header("x-anonymous-consumer")
        local id = assert.request(res).has.header("x-consumer-id")
        assert.not_equal(id, anonymous.id)
        assert(id == user.id)
      end)

      it("passes with only the first credential provided", function()
        local res = assert(proxy_client:send {
          method  = "GET",
          path    = "/request",
          headers = {
            ["Host"]   = "logical-or.com",
            ["apikey"] = "Mouse",
          }
        })
        assert.response(res).has.status(200)
        assert.request(res).has.no.header("x-anonymous-consumer")
        local id = assert.request(res).has.header("x-consumer-id")
        assert.not_equal(id, anonymous.id)
        assert.equal(user.id, id)
      end)

      it("passes with only the second credential provided", function()
        local res = assert(proxy_client:send {
          method  = "GET",
          path    = "/request",
          headers = {
            ["Host"]          = "logical-or.com",
            ["Authorization"] = "ldap " .. ngx.encode_base64("einstein:password"),
          }
        })
        assert.response(res).has.status(200)
        assert.request(res).has.no.header("x-anonymous-consumer")
        local id = assert.request(res).has.header("x-credential-username")
        assert.equal("einstein", id)
      end)

      it("passes with no credential provided", function()
        local res = assert(proxy_client:send {
          method  = "GET",
          path    = "/request",
          headers = {
            ["Host"] = "logical-or.com",
          }
        })
        assert.response(res).has.status(200)
        assert.request(res).has.header("x-anonymous-consumer")
        local id = assert.request(res).has.header("x-consumer-id")
        assert.equal(id, anonymous.id)
      end)
    end)
  end)
end<|MERGE_RESOLUTION|>--- conflicted
+++ resolved
@@ -1,27 +1,6 @@
 local helpers = require "spec.helpers"
 local utils   = require "kong.tools.utils"
 
-<<<<<<< HEAD
-
-local function acl_cache_key(route_id, username)
-  return "ldap_auth_cache:" .. route_id .. ":" .. username
-end
-
-
-local ldap_host_aws = "ec2-54-172-82-117.compute-1.amazonaws.com"
-
-
-for _, strategy in helpers.each_strategy() do
-  describe("Plugin: ldap-auth (access) [#" .. strategy .. "]", function()
-    local proxy_client
-    local admin_client
-    local route2
-    local plugin2
-
-    setup(function()
-      local bp = helpers.get_db_utils(strategy)
-
-=======
 
 local lower   = string.lower
 local fmt     = string.format
@@ -54,14 +33,12 @@
     setup(function()
       local bp = helpers.get_db_utils(strategy)
 
->>>>>>> 4973a623
       local route1 = bp.routes:insert {
         hosts = { "ldap.com" },
       }
 
       route2 = bp.routes:insert {
         hosts = { "ldap2.com" },
-<<<<<<< HEAD
       }
 
       local route3 = bp.routes:insert {
@@ -74,6 +51,10 @@
 
       local route5 = bp.routes:insert {
         hosts = { "ldap5.com" },
+      }
+
+      bp.routes:insert {
+        hosts = { "ldap6.com" },
       }
 
       local anonymous_user = bp.consumers:insert {
@@ -103,52 +84,6 @@
           attribute        = "uid",
           hide_credentials = true,
           cache_ttl        = 2,
-=======
-      }
-
-      local route3 = bp.routes:insert {
-        hosts = { "ldap3.com" },
-      }
-
-      local route4 = bp.routes:insert {
-        hosts = { "ldap4.com" },
-      }
-
-      local route5 = bp.routes:insert {
-        hosts = { "ldap5.com" },
-      }
-
-      bp.routes:insert {
-        hosts = { "ldap6.com" },
-      }
-
-      local anonymous_user = bp.consumers:insert {
-        username = "no-body"
-      }
-
-      bp.plugins:insert {
-        route_id = route1.id,
-        name     = "ldap-auth",
-        config   = {
-          ldap_host = ldap_host_aws,
-          ldap_port = "389",
-          start_tls = false,
-          base_dn   = "ou=scientists,dc=ldap,dc=mashape,dc=com",
-          attribute = "uid"
-        }
-      }
-
-      plugin2 = bp.plugins:insert {
-        route_id = route2.id,
-        name     = "ldap-auth",
-        config   = {
-          ldap_host        = ldap_host_aws,
-          ldap_port        = "389",
-          start_tls        = false,
-          base_dn          = "ou=scientists,dc=ldap,dc=mashape,dc=com",
-          attribute        = "uid",
-          hide_credentials = true,
-          cache_ttl        = 2,
         }
       }
 
@@ -162,77 +97,44 @@
           base_dn   = "ou=scientists,dc=ldap,dc=mashape,dc=com",
           attribute = "uid",
           anonymous = anonymous_user.id,
->>>>>>> 4973a623
-        }
-      }
-
-      bp.plugins:insert {
-<<<<<<< HEAD
-        route_id = route3.id,
-        name     = "ldap-auth",
-        config   = {
-          ldap_host = ldap_host_aws,
-=======
+        }
+      }
+
+      bp.plugins:insert {
         route_id = route4.id,
         name     = "ldap-auth",
         config   = {
           ldap_host = "ec2-54-210-29-167.compute-1.amazonaws.com",
->>>>>>> 4973a623
           ldap_port = "389",
           start_tls = false,
           base_dn   = "ou=scientists,dc=ldap,dc=mashape,dc=com",
           attribute = "uid",
-<<<<<<< HEAD
-          anonymous = anonymous_user.id,
-=======
           cache_ttl = 2,
           anonymous = utils.uuid(), -- non existing consumer
->>>>>>> 4973a623
-        }
-      }
-
-      bp.plugins:insert {
-<<<<<<< HEAD
-        route_id = route4.id,
-        name     = "ldap-auth",
-        config   = {
-          ldap_host = "ec2-54-210-29-167.compute-1.amazonaws.com",
-=======
+        }
+      }
+
+      bp.plugins:insert {
         route_id = route5.id,
         name     = "ldap-auth",
         config   = {
           ldap_host = ldap_host_aws,
->>>>>>> 4973a623
           ldap_port = "389",
           start_tls = false,
           base_dn   = "ou=scientists,dc=ldap,dc=mashape,dc=com",
           attribute = "uid",
-<<<<<<< HEAD
-          cache_ttl = 2,
-          anonymous = utils.uuid(), -- non existing consumer
-=======
           header_type = "basic",
->>>>>>> 4973a623
-        }
-      }
-
-      bp.plugins:insert {
-<<<<<<< HEAD
-        route_id = route5.id,
-=======
->>>>>>> 4973a623
+        }
+      }
+
+      bp.plugins:insert {
         name     = "ldap-auth",
         config   = {
           ldap_host = ldap_host_aws,
           ldap_port = "389",
           start_tls = false,
           base_dn   = "ou=scientists,dc=ldap,dc=mashape,dc=com",
-<<<<<<< HEAD
-          attribute = "uid",
-          header_type = "basic",
-=======
           attribute = "uid"
->>>>>>> 4973a623
         }
       }
 
@@ -241,7 +143,6 @@
         nginx_conf = "spec/fixtures/custom_nginx.template",
       }))
     end)
-<<<<<<< HEAD
 
     teardown(function()
       helpers.stop_kong()
@@ -257,23 +158,6 @@
         proxy_client:close()
       end
 
-=======
-
-    teardown(function()
-      helpers.stop_kong()
-    end)
-
-    before_each(function()
-      proxy_client = helpers.proxy_client()
-      admin_client = helpers.admin_client()
-    end)
-
-    after_each(function()
-      if proxy_client then
-        proxy_client:close()
-      end
-
->>>>>>> 4973a623
       if admin_client then
         admin_client:close()
       end
@@ -409,7 +293,6 @@
       local res = assert(proxy_client:send {
         method  = "GET",
         path    = "/request",
-<<<<<<< HEAD
         headers = {
           host          = "ldap.com",
           authorization = "ldap " .. ngx.encode_base64("einstein:password:another_password")
@@ -423,21 +306,6 @@
         path    = "/request",
         headers = {
           host          = "ldap.com",
-=======
-        headers = {
-          host          = "ldap.com",
-          authorization = "ldap " .. ngx.encode_base64("einstein:password:another_password")
-        }
-      })
-      assert.response(res).has.status(403)
-    end)
-    it("does not pass if credential is invalid in get request", function()
-      local res = assert(proxy_client:send {
-        method  = "GET",
-        path    = "/request",
-        headers = {
-          host          = "ldap.com",
->>>>>>> 4973a623
           authorization = "ldap " .. ngx.encode_base64("einstein:wrong_password")
         }
       })
@@ -494,8 +362,6 @@
       })
       assert.response(r).has.status(403)
     end)
-<<<<<<< HEAD
-=======
     it("passes if credential is valid in get request using global plugin", function()
       local res = assert(proxy_client:send {
         method  = "GET",
@@ -510,7 +376,6 @@
       assert.are.equal("einstein", value)
       assert.request(res).has_not.header("x-anonymous-username")
     end)
->>>>>>> 4973a623
     it("caches LDAP Auth Credential", function()
       local res = assert(proxy_client:send {
         method  = "GET",
@@ -523,20 +388,12 @@
       assert.response(res).has.status(200)
 
       -- Check that cache is populated
-<<<<<<< HEAD
-      local cache_key = acl_cache_key(route2.id, "einstein")
-=======
       local key = cache_key(plugin2.config, "einstein")
->>>>>>> 4973a623
 
       helpers.wait_until(function()
         local res = assert(admin_client:send {
           method  = "GET",
-<<<<<<< HEAD
-          path    = "/cache/" .. cache_key
-=======
           path    = "/cache/" .. key
->>>>>>> 4973a623
         })
         res:read_body()
         return res.status == 200
@@ -546,11 +403,7 @@
       helpers.wait_until(function()
         local res = admin_client:send {
           method  = "GET",
-<<<<<<< HEAD
-          path    = "/cache/" .. cache_key
-=======
           path    = "/cache/" .. key
->>>>>>> 4973a623
         }
         res:read_body()
         --if res.status ~= 404 then
