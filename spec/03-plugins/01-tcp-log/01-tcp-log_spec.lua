--- conflicted
+++ resolved
@@ -229,13 +229,7 @@
       assert.True(is_latencies_sum_adding_up)
     end)
 
-<<<<<<< HEAD
-    -- XXX EE: this test fails randomly, both locally and on travis
-    -- but managed to get a couple of successes
-    it("#flaky logs proper latencies (#grpcs)", function()
-=======
     it("logs proper latencies (#grpcs) #flaky", function()
->>>>>>> 5e7a9b47
       local tcp_thread = helpers.tcp_server(TCP_PORT) -- Starting the mock TCP server
 
       -- Making the request
