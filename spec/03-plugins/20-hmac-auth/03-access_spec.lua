--- conflicted
+++ resolved
@@ -4,11 +4,8 @@
 local utils = require "kong.tools.utils"
 local resty_sha256 = require "resty.sha256"
 
-<<<<<<< HEAD
-=======
 local fmt = string.format
 
->>>>>>> 4973a623
 
 local hmac_sha1_binary = function(secret, data)
   return openssl_hmac.new(secret, "sha1"):final(data)
@@ -1083,8 +1080,6 @@
         assert.res_status(200, res)
       end)
 
-<<<<<<< HEAD
-=======
       it("should pass with GET with request-line having query param", function()
         local date = os.date("!%a, %d %b %Y %H:%M:%S GMT")
         local encodedSignature = ngx.encode_base64(
@@ -1277,7 +1272,6 @@
         assert.is.equal("/request/some value/", json_body.vars.uri)
       end)
 
->>>>>>> 4973a623
       it("should fail with GET when enforced header request-line missing", function()
         local date = os.date("!%a, %d %b %Y %H:%M:%S GMT")
         local encodedSignature = ngx.encode_base64(
