--- conflicted
+++ resolved
@@ -195,7 +195,6 @@
         },
       })
 
-<<<<<<< HEAD
      local api6 = assert(helpers.dao.apis:insert {
         name = "api-6",
         hosts = { "test6.com" },
@@ -217,12 +216,9 @@
         }
       })
 
-      assert(helpers.start_kong())
-=======
       assert(helpers.start_kong({
         nginx_conf = "spec/fixtures/custom_nginx.template",
       }))
->>>>>>> 6eb534bd
     end)
 
     teardown(function()
