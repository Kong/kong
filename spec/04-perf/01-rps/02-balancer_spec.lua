-- This software is copyright Kong Inc. and its licensors.
-- Use of the software is subject to the agreement between your organization
-- and Kong Inc. If there is no such agreement, use is governed by and
-- subject to the terms of the Kong Master Software License Agreement found
-- at https://konghq.com/enterprisesoftwarelicense/.
-- [ END OF LICENSE 0867164ffc95e54f04670b5169c09574bdbd9bba ]

local perf = require("spec.helpers.perf")
local split = require("pl.stringx").split
local utils = require("spec.helpers.perf.utils")

perf.use_defaults()

local versions = {}

local env_versions = os.getenv("PERF_TEST_VERSIONS")
if env_versions then
  versions = split(env_versions, ",")
end

local LOAD_DURATION = os.getenv("PERF_TEST_LOAD_DURATION") or 30


for _, version in ipairs(versions) do
  local helpers, upstream_uris

  describe("perf test for Kong " .. version .. " #balancer", function()
    local bp
    lazy_setup(function()
      helpers = perf.setup_kong(version)

      bp = helpers.get_db_utils("postgres", {
        "routes",
        "services",
        "upstreams",
        "targets",
      }, nil, nil, true)

<<<<<<< HEAD
      upstream_uris = perf.start_worker([[
=======
      upstream_uris = perf.start_workers([[
>>>>>>> 8b99ad73
      location = /test {
        return 200;
      }
      ]], 10)


      -- plain Service
      local service = bp.services:insert {
        url = upstream_uris[1] .. "/test",
      }

      bp.routes:insert {
        paths = { "/no-upstream" },
        service = service,
        strip_path = true,
      }

      -- upstream with 1 target
      local upstream = assert(bp.upstreams:insert {
        name = "upstream1target",
      })

      assert(bp.targets:insert({
        upstream = { id = upstream.id, },
        target = upstream_uris[1]:match("[%d%.]+:%d+"),
      }))

      local service = bp.services:insert {
        url = "http://upstream1target/test",
      }

      bp.routes:insert {
        paths = { "/upstream1target" },
        service = service,
        strip_path = true,
      }

      -- upstream with 10 targets
      local upstream = assert(bp.upstreams:insert {
        name = "upstream10targets",
      })

      for i=1,10 do
        assert(bp.targets:insert({
          upstream = { id = upstream.id, },
          target = upstream_uris[i]:match("[%d%.]+:%d+"),
          weight = i*5,
        }))
      end

      local service = bp.services:insert {
        url = "http://upstream10targets/test",
      }

      bp.routes:insert {
        paths = { "/upstream10targets" },
        service = service,
        strip_path = true,
      }

    end)

    before_each(function()
      perf.start_kong({
        --kong configs
      })
    end)

    after_each(function()
      perf.stop_kong()
    end)

    lazy_teardown(function()
      perf.teardown(os.getenv("PERF_TEST_TEARDOWN_ALL") or false)
    end)

    it("#no_upstream", function()
      utils.print_and_save("### Test Suite: " .. utils.get_test_descriptor())

      local results = {}
      for i=1,3 do
        perf.start_load({
          path = "/no-upstream",
          connections = 100,
          threads = 5,
          duration = LOAD_DURATION,
        })


        local result = assert(perf.wait_result())

        utils.print_and_save(("### Result for Kong %s (run %d):\n%s"):format(version, i, result))
        results[i] = result
      end

      utils.print_and_save(("### Combined result for Kong %s:\n%s"):format(version, assert(perf.combine_results(results))))

      perf.save_error_log("output/" .. utils.get_test_output_filename() .. ".log")
    end)

    it("#upstream_1_target", function()
      utils.print_and_save("### Test Suite: " .. utils.get_test_descriptor())

      local results = {}
      for i=1,3 do
        perf.start_load({
          path = "/upstream1target",
          connections = 100,
          threads = 5,
          duration = LOAD_DURATION,
        })

        local result = assert(perf.wait_result())

        utils.print_and_save(("### Result for Kong %s (run %d):\n%s"):format(version, i, result))
        results[i] = result
      end

      utils.print_and_save(("### Combined result for Kong %s:\n%s"):format(version, assert(perf.combine_results(results))))

      perf.save_error_log("output/" .. utils.get_test_output_filename() .. ".log")
    end)

    it("#upstream_10_targets", function()
      utils.print_and_save("### Test Suite: " .. utils.get_test_descriptor())

      local results = {}
      for i=1,3 do
        perf.start_load({
          path = "/upstream10targets",
          connections = 100,
          threads = 5,
          duration = LOAD_DURATION,
        })

        local result = assert(perf.wait_result())

        utils.print_and_save(("### Result for Kong %s (run %d):\n%s"):format(version, i, result))
        results[i] = result
      end

      utils.print_and_save(("### Combined result for Kong %s:\n%s"):format(version, assert(perf.combine_results(results))))

      perf.save_error_log("output/" .. utils.get_test_output_filename() .. ".log")
    end)

    it("#balancer_rebuild", function()
      local exiting = false
      math.randomseed(os.time())
      assert(ngx.timer.at(0, function()

        while not exiting do
          local admin_client = assert(helpers.admin_client())
          local target = upstream_uris[math.floor(math.random()*10)+1]:match("[%d%.]+:%d+")
          local res = admin_client:patch("/upstreams/upstream10targets/targets/" .. target, {
            body = {
              weight = math.floor(math.random()*50)
            },
            headers = { ["Content-Type"] = "application/json" },
          })
          assert(res.status == 200, "PATCH targets returns non-200 response: " .. res.status)
          admin_client:close()
          ngx.sleep(3)
        end
      end))

      utils.print_and_save("### Test Suite: " .. utils.get_test_descriptor())

      local results = {}
      for i=1,3 do
        perf.start_load({
          path = "/upstream10targets",
          connections = 100,
          threads = 5,
          duration = LOAD_DURATION,
        })

        local result = assert(perf.wait_result())

        utils.print_and_save(("### Result for Kong %s (run %d):\n%s"):format(version, i, result))
        results[i] = result
      end
      exiting = true

      utils.print_and_save(("### Combined result for Kong %s:\n%s"):format(version, assert(perf.combine_results(results))))

      perf.save_error_log("output/" .. utils.get_test_output_filename() .. ".log")

    end)

  end)

end<|MERGE_RESOLUTION|>--- conflicted
+++ resolved
@@ -36,11 +36,7 @@
         "targets",
       }, nil, nil, true)
 
-<<<<<<< HEAD
-      upstream_uris = perf.start_worker([[
-=======
       upstream_uris = perf.start_workers([[
->>>>>>> 8b99ad73
       location = /test {
         return 200;
       }
