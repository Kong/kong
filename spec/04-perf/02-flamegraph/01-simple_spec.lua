--- conflicted
+++ resolved
@@ -9,13 +9,8 @@
 local split = require("pl.stringx").split
 local utils = require("spec.helpers.perf.utils")
 
-<<<<<<< HEAD
-perf.use_defaults()
-perf.enable_charts(false)
-=======
 perf.enable_charts(false) -- don't generate charts, we need flamegraphs only
 perf.use_defaults()
->>>>>>> 5d721ac9
 
 local versions = {}
 
@@ -87,10 +82,6 @@
     before_each(function()
       perf.start_kong(version, {
         nginx_worker_processes = 1,
-<<<<<<< HEAD
-        pg_timeout = 60000,
-=======
->>>>>>> 5d721ac9
         vitals = "off",
         --kong configs
       })
