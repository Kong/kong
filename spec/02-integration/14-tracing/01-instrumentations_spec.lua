--- conflicted
+++ resolved
@@ -143,11 +143,6 @@
         assert.is_string(res)
 
         local spans = cjson.decode(res)
-<<<<<<< HEAD
-        local expected_span_num = 2
-        assert.is_same(expected_span_num, #spans, res)
-        assert.is_same("kong.database.query", spans[2].name)
-=======
         assert_has_span("kong", spans)
         assert_has_span("kong.database.query", spans)
 
@@ -156,7 +151,6 @@
         assert_has_no_span("kong.router", spans)
         assert_has_no_span("kong.rewrite.plugin." .. tcp_trace_plugin_name, spans)
         assert_has_no_span("kong.header_filter.plugin." .. tcp_trace_plugin_name, spans)
->>>>>>> f74342db
       end)
     end)
 
@@ -392,9 +386,6 @@
         assert.is_string(res)
 
         local spans = cjson.decode(res)
-<<<<<<< HEAD
-        local expected_span_num = 13
-=======
         local kong_span = assert_has_span("kong", spans)
         local dns_span = assert_has_span("kong.dns", spans)
         local balancer_span = assert_has_span("kong.balancer", spans)
@@ -421,7 +412,6 @@
           ["dns.record.ip"] = "[%d\\.]+",
           ["dns.record.port"] = "%d+"
         })
->>>>>>> f74342db
 
         assert_has_attributes(balancer_span, {
           ["net.peer.ip"] = "127.0.0.1",
