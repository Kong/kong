--- conflicted
+++ resolved
@@ -1,19 +1,11 @@
-<<<<<<< HEAD
-local Errors  = require "kong.db.errors"
-local defaults = require "kong.db.strategies.connector".defaults
-local utils   = require "kong.tools.utils"
-local helpers = require "spec.helpers"
-local cjson   = require "cjson"
-local ssl_fixtures = require "spec.fixtures.ssl"
-=======
 local Errors        = require "kong.db.errors"
+local defaults      = require "kong.db.strategies.connector".defaults
 local utils         = require "kong.tools.utils"
 local helpers       = require "spec.helpers"
 local cjson         = require "cjson"
 local ssl_fixtures  = require "spec.fixtures.ssl"
 local openssl_x509  = require "resty.openssl.x509"
 local str           = require "resty.string"
->>>>>>> 537eb7cc
 
 
 local fmt      = string.format
