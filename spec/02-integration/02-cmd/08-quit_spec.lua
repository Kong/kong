-- This software is copyright Kong Inc. and its licensors.
-- Use of the software is subject to the agreement between your organization
-- and Kong Inc. If there is no such agreement, use is governed by and
-- subject to the terms of the Kong Master Software License Agreement found
-- at https://konghq.com/enterprisesoftwarelicense/.
-- [ END OF LICENSE 0867164ffc95e54f04670b5169c09574bdbd9bba ]

local helpers = require "spec.helpers"

describe("kong quit", function()
  lazy_setup(function()
    helpers.get_db_utils(nil, {}) -- runs migrations
    helpers.prepare_prefix()
  end)
  after_each(function()
    helpers.kill_all()
  end)
  lazy_teardown(function()
    helpers.clean_prefix()
  end)

  it("quit help", function()
    local _, stderr = helpers.kong_exec "quit --help"
    assert.not_equal("", stderr)
  end)
  it("quits gracefully", function()
    assert(helpers.kong_exec("start --conf " .. helpers.test_conf_path))
    assert(helpers.kong_exec("quit --prefix " .. helpers.test_conf.prefix))
  end)
  it("quit gracefully with --timeout option", function()
    assert(helpers.kong_exec("start --conf " .. helpers.test_conf_path))
    assert(helpers.kong_exec("quit --timeout 2 --prefix " .. helpers.test_conf.prefix))
  end)
  it("quit gracefully with --wait option", function()
    assert(helpers.kong_exec("start --conf " .. helpers.test_conf_path))
    ngx.update_time()
    local start = ngx.now()
    assert(helpers.kong_exec("quit --wait 2 --prefix " .. helpers.test_conf.prefix))
    ngx.update_time()
    local duration = ngx.now() - start
<<<<<<< HEAD
    assert.is.near(2, duration, 1)
=======
    assert.is.near(2, duration, 1.6)
>>>>>>> 50b8405d
  end)
end)<|MERGE_RESOLUTION|>--- conflicted
+++ resolved
@@ -38,10 +38,6 @@
     assert(helpers.kong_exec("quit --wait 2 --prefix " .. helpers.test_conf.prefix))
     ngx.update_time()
     local duration = ngx.now() - start
-<<<<<<< HEAD
-    assert.is.near(2, duration, 1)
-=======
     assert.is.near(2, duration, 1.6)
->>>>>>> 50b8405d
   end)
 end)