local helpers = require "spec.helpers"
local cjson = require "cjson"
local cache = require "kong.tools.database_cache"
local pl_tablex = require "pl.tablex"
local pl_utils = require "pl.utils"
local pl_path = require "pl.path"
local pl_file = require "pl.file"
local pl_stringx = require "pl.stringx"

describe("Core Hooks", function()
  describe("Global", function()
    describe("Global Plugin entity invalidation on API", function()
      local client, api_client
      local plugin

      before_each(function()
        helpers.start_kong()
        client = helpers.proxy_client()
        api_client = helpers.admin_client()

        assert(helpers.dao.apis:insert {
          request_host = "hooks1.com",
          upstream_url = "http://mockbin.com"
        })

        plugin = assert(helpers.dao.plugins:insert {
          name = "rate-limiting",
          config = { minute = 10 }
        })
      end)
      after_each(function()
        if client and api_client then
          client:close()
          api_client:close()
        end
        helpers.stop_kong()
      end)

      it("should invalidate a global plugin when deleting", function()
        -- Making a request to populate the cache
        local res = assert(client:send {
          method = "GET",
          path = "/status/200",
          headers = {
            ["Host"] = "hooks1.com"
          }
        })
        assert.res_status(200, res)
        assert.is_string(res.headers["X-RateLimit-Limit-minute"])

        -- Make sure the cache is populated
        local res = assert(api_client:send {
          method = "GET",
          path = "/cache/"..cache.plugin_key("rate-limiting", nil, nil)
        })
        assert.res_status(200, res)

        -- Delete plugin
        local res = assert(api_client:send {
          method = "DELETE",
          path = "/plugins/"..plugin.id
        })
        assert.res_status(204, res)

        -- Wait for cache to be invalidated
        helpers.wait_until(function()
          local res = assert(api_client:send {
            method = "GET",
            path = "/cache/"..cache.plugin_key("rate-limiting", nil, nil)
          })
          res:read_body()
          return res.status == 404
        end, 3)

        -- Consuming the API again without any authorization
        local res = assert(client:send {
          method = "GET",
          path = "/status/200",
          headers = {
            ["Host"] = "hooks1.com"
          }
        })
        assert.res_status(200, res)
        assert.is_nil(res.headers["X-RateLimit-Limit-minute"])
      end)
    end)

    describe("Global Plugin entity invalidation on Consumer", function()
      local client, api_client
      local plugin, consumer

      setup(function()
         helpers.dao:truncate_tables()
      end)
      before_each(function()
        helpers.start_kong()
        client = helpers.proxy_client()
        api_client = helpers.admin_client()

        assert(helpers.dao.apis:insert {
          request_host = "hooks1.com",
          upstream_url = "http://mockbin.com"
        })

        assert(helpers.dao.plugins:insert {
          name = "key-auth",
          config = {}
        })

        consumer = assert(helpers.dao.consumers:insert {
          username = "test"
        })
        assert(helpers.dao.keyauth_credentials:insert {
          key = "kong",
          consumer_id = consumer.id
        })

        plugin = assert(helpers.dao.plugins:insert {
          name = "rate-limiting",
          consumer_id = consumer.id,
          config = { minute = 10 }
        })
      end)
      after_each(function()
        if client and api_client then
          client:close()
          api_client:close()
        end
        helpers.stop_kong()
      end)

      it("should invalidate a global plugin when deleting", function()
        -- Making a request to populate the cache
        local res = assert(client:send {
          method = "GET",
          path = "/status/200?apikey=kong",
          headers = {
            ["Host"] = "hooks1.com"
          }
        })
        assert.res_status(200, res)
        assert.is_string(res.headers["X-RateLimit-Limit-minute"])

        -- Make sure the cache is populated
        local res = assert(api_client:send {
          method = "GET",
          path = "/cache/"..cache.plugin_key("rate-limiting", nil, consumer.id)
        })
        assert.res_status(200, res)

        -- Delete plugin
        local res = assert(api_client:send {
          method = "DELETE",
          path = "/plugins/"..plugin.id
        })
        assert.res_status(204, res)

        -- Wait for cache to be invalidated
        helpers.wait_until(function()
          local res = assert(api_client:send {
            method = "GET",
            path = "/cache/"..cache.plugin_key("rate-limiting", nil, consumer.id)
          })
          res:read_body()
          return res.status == 404
        end, 3)

        -- Consuming the API again without any authorization
        local res = assert(client:send {
          method = "GET",
          path = "/status/200?apikey=kong",
          headers = {
            ["Host"] = "hooks1.com"
          }
        })
        assert.res_status(200, res)
        assert.is_nil(res.headers["X-RateLimit-Limit-minute"])

         -- Delete consumer
        local res = assert(api_client:send {
          method = "DELETE",
          path = "/consumers/"..consumer.id
        })
        assert.res_status(204, res)

        local res = assert(client:send {
          method = "GET",
          path = "/status/200?apikey=kong",
          headers = {
            ["Host"] = "hooks1.com"
          }
        })
        assert.res_status(200, res)
        assert.is_nil(res.headers["X-RateLimit-Limit-minute"])

        local res = assert(api_client:send {
          method = "GET",
          path = "/plugins/"..plugin.id,
        })
        assert.res_status(404, res)
      end)
    end)
  end)

  describe("Other", function()
    local client, api_client
    local consumer, api1, api2, basic_auth2, api3, rate_limiting_consumer

    before_each(function()
      helpers.start_kong()
      client = helpers.proxy_client()
      api_client = helpers.admin_client()

      consumer = assert(helpers.dao.consumers:insert {
        username = "consumer1"
      })
      assert(helpers.dao.basicauth_credentials:insert {
        username = "user123",
        password = "pass123",
        consumer_id = consumer.id
      })

      api1 = assert(helpers.dao.apis:insert {
        request_host = "hooks1.com",
        upstream_url = "http://mockbin.com"
      })

      api2 = assert(helpers.dao.apis:insert {
        request_host = "hooks-consumer.com",
        upstream_url = "http://mockbin.com"
      })
      basic_auth2 = assert(helpers.dao.plugins:insert {
        name = "basic-auth",
        api_id = api2.id,
        config = {}
      })

      api3 = assert(helpers.dao.apis:insert {
        request_host = "hooks-plugins.com",
        upstream_url = "http://mockbin.com"
      })
      assert(helpers.dao.plugins:insert {
        name = "basic-auth",
        api_id = api3.id,
        config = {}
      })
      assert(helpers.dao.plugins:insert {
        name = "rate-limiting",
        api_id = api3.id,
        config = {
          minute = 10
        }
      })
      rate_limiting_consumer = assert(helpers.dao.plugins:insert {
        name = "rate-limiting",
        api_id = api3.id,
        consumer_id = consumer.id,
        config = {
          minute = 3
        }
      })
    end)
    after_each(function()
      if client and api_client then
        client:close()
        api_client:close()
      end
      helpers.stop_kong()
    end)

    describe("Plugin entity invalidation", function()
      it("should invalidate a plugin when deleting", function()
        -- Making a request to populate the cache
        local res = assert(client:send {
          method = "GET",
          path = "/status/200",
          headers = {
            ["Host"] = "hooks-consumer.com",
            ["Authorization"] = "Basic dXNlcjEyMzpwYXNzMTIz"
          }
        })
        assert.res_status(200, res)

        -- Make sure the cache is populated
        local res = assert(api_client:send {
          method = "GET",
          path = "/cache/"..cache.plugin_key("basic-auth", api2.id, nil)
        })
        assert.res_status(200, res)

        -- Delete plugin
        local res = assert(api_client:send {
          method = "DELETE",
          path = "/apis/"..api2.id.."/plugins/"..basic_auth2.id
        })
        assert.res_status(204, res)

        -- Wait for cache to be invalidated
        helpers.wait_until(function()
          local res = assert(api_client:send {
            method = "GET",
            path = "/cache/"..cache.plugin_key("basic-auth", api2.id, nil)
          })
          res:read_body()
          return res.status == 404
        end, 3)

        -- Consuming the API again without any authorization
        local res = assert(client:send {
          method = "GET",
          path = "/status/200",
          headers = {
            ["Host"] = "hooks-consumer.com"
          }
        })
        assert.res_status(200, res)
      end)

      it("should invalidate a consumer-specific plugin when deleting", function()
        -- Making a request to populate the cache
        local res = assert(client:send {
          method = "GET",
          path = "/status/200",
          headers = {
            ["Host"] = "hooks-plugins.com",
            ["Authorization"] = "Basic dXNlcjEyMzpwYXNzMTIz"
          }
        })
        assert.res_status(200, res)
        assert.equal(3, tonumber(res.headers["x-ratelimit-limit-minute"]))

        -- Make sure the cache is populated
        local res = assert(api_client:send {
          method = "GET",
          path = "/cache/"..cache.plugin_key("rate-limiting", api3.id, consumer.id)
        })
        assert.res_status(200, res)

        -- Delete plugin
        local res = assert(api_client:send {
          method = "DELETE",
          path = "/apis/"..api3.id.."/plugins/"..rate_limiting_consumer.id
        })
        assert.res_status(204, res)

        -- Wait for cache to be invalidated
        helpers.wait_until(function()
          local res = assert(api_client:send {
            method = "GET",
            path = "/cache/"..cache.plugin_key("rate-limiting", api3.id, consumer.id)
          })
          res:read_body()
          return res.status == 404
        end, 3)

        -- Consuming the API again
        local res = assert(client:send {
          method = "GET",
          path = "/status/200",
          headers = {
            ["Host"] = "hooks-plugins.com",
            ["Authorization"] = "Basic dXNlcjEyMzpwYXNzMTIz"
          }
        })
        assert.res_status(200, res)
        assert.equal(10, tonumber(res.headers["x-ratelimit-limit-minute"]))
      end)

      it("should invalidate a consumer-specific plugin when updating", function()
        -- Making a request to populate the cache
        local res = assert(client:send {
          method = "GET",
          path = "/status/200",
          headers = {
            ["Host"] = "hooks-plugins.com",
            ["Authorization"] = "Basic dXNlcjEyMzpwYXNzMTIz"
          }
        })
        assert.res_status(200, res)
        assert.equal(3, tonumber(res.headers["x-ratelimit-limit-minute"]))

        -- Make sure the cache is populated
        local res = assert(api_client:send {
          method = "GET",
          path = "/cache/"..cache.plugin_key("rate-limiting", api3.id, consumer.id)
        })
        assert.res_status(200, res)

        -- Update plugin
        local res = assert(api_client:send {
          method = "PATCH",
          path = "/apis/"..api3.id.."/plugins/"..rate_limiting_consumer.id,
          headers = {
            ["Content-Type"] = "application/json"
          },
          body = cjson.encode({
            enabled = false
          })
        })
        assert.res_status(200, res)

        -- Wait for cache to be invalidated
        helpers.wait_until(function()
          local res = assert(api_client:send {
            method = "GET",
            path = "/cache/"..cache.plugin_key("rate-limiting", api3.id, consumer.id)
          })
          res:read_body()
          return res.status == 404
        end, 3)

        -- Consuming the API again
        local res = assert(client:send {
          method = "GET",
          path = "/status/200",
          headers = {
            ["Host"] = "hooks-plugins.com",
            ["Authorization"] = "Basic dXNlcjEyMzpwYXNzMTIz"
          }
        })
        assert.res_status(200, res)
        assert.equal(10, tonumber(res.headers["x-ratelimit-limit-minute"]))
      end)

      it("should invalidate a plugin when updating", function()
        -- Consuming the API without any authorization
        local res = assert(client:send {
          method = "GET",
          path = "/status/200",
          headers = {
            ["Host"] = "hooks-consumer.com"
          }
        })
        assert.res_status(401, res)

        -- Making a request to populate the cache
        local res = assert(client:send {
          method = "GET",
          path = "/status/200",
          headers = {
            ["Host"] = "hooks-consumer.com",
            ["Authorization"] = "Basic dXNlcjEyMzpwYXNzMTIz"
          }
        })
        assert.res_status(200, res)

        -- Make sure the cache is populated
        local res = assert(api_client:send {
          method = "GET",
          path = "/cache/"..cache.plugin_key("basic-auth", api2.id, nil)
        })
        assert.res_status(200, res)

        -- Update plugin
        local res = assert(api_client:send {
          method = "PATCH",
          path = "/apis/"..api2.id.."/plugins/"..basic_auth2.id,
          headers = {
            ["Content-Type"] = "application/json"
          },
          body = cjson.encode({
            enabled = false
          })
        })
        assert.res_status(200, res)

        -- Wait for cache to be invalidated
        helpers.wait_until(function()
          local res = assert(api_client:send {
            method = "GET",
            path = "/cache/"..cache.plugin_key("basic-auth", api2.id, nil)
          })
          res:read_body()
          return res.status == 404
        end, 3)

        -- Consuming the API again without any authorization
        local res = assert(client:send {
          method = "GET",
          path = "/status/200",
          headers = {
            ["Host"] = "hooks-consumer.com"
          }
        })
        assert.res_status(200, res)
      end)
    end)

    describe("Consumer entity invalidation", function()
      it("should invalidate a consumer when deleting", function()
        -- Making a request to populate the cache
        local res = assert(client:send {
          method = "GET",
          path = "/status/200",
          headers = {
            ["Host"] = "hooks-consumer.com",
            ["Authorization"] = "Basic dXNlcjEyMzpwYXNzMTIz"
          }
        })
        assert.res_status(200, res)

        -- Make sure the cache is populated
        local res = assert(api_client:send {
          method = "GET",
          path = "/cache/"..cache.consumer_key(consumer.id)
        })
        assert.res_status(200, res)

        -- Delete consumer
        local res = assert(api_client:send {
          method = "DELETE",
          path = "/consumers/"..consumer.id
        })
        assert.res_status(204, res)

        -- Wait for consumer be invalidated
        helpers.wait_until(function()
          local res = assert(api_client:send {
            method = "GET",
            path = "/cache/"..cache.consumer_key(consumer.id)
          })
          res:read_body()
          return res.status == 404
        end, 3)

        -- Wait for Basic Auth credential to be invalidated
        helpers.wait_until(function()
          local res = assert(api_client:send {
            method = "GET",
            path = "/cache/"..cache.basicauth_credential_key("user123")
          })
          res:read_body()
          return res.status == 404
        end, 3)

        -- Consuming the API again
        local res = assert(client:send {
          method = "GET",
          path = "/status/200",
          headers = {
            ["Host"] = "hooks-consumer.com",
            ["Authorization"] = "Basic dXNlcjEyMzpwYXNzMTIz"
          }
        })
        assert.res_status(403, res)
      end)

      it("should invalidate a consumer when updating", function()
        -- Making a request to populate the cache
        local res = assert(client:send {
          method = "GET",
          path = "/status/200",
          headers = {
            ["Host"] = "hooks-consumer.com",
            ["Authorization"] = "Basic dXNlcjEyMzpwYXNzMTIz"
          }
        })
        assert.res_status(200, res)

        -- Make sure the cache is populated
        local res = assert(api_client:send {
          method = "GET",
          path = "/cache/"..cache.consumer_key(consumer.id)
        })
        assert.res_status(200, res)

        -- Update consumer
        local res = assert(api_client:send {
          method = "PATCH",
          path = "/consumers/"..consumer.id,
          headers = {
            ["Content-Type"] = "application/json"
          },
          body = cjson.encode({
            username = "updated_consumer"
          })
        })
        assert.res_status(200, res)

        -- Wait for consumer be invalidated
        helpers.wait_until(function()
          local res = assert(api_client:send {
            method = "GET",
            path = "/cache/"..cache.consumer_key(consumer.id)
          })
          res:read_body()
          return res.status == 404
        end, 3)

        -- Consuming the API again
        local res = assert(client:send {
          method = "GET",
          path = "/status/200",
          headers = {
            ["Host"] = "hooks-consumer.com",
            ["Authorization"] = "Basic dXNlcjEyMzpwYXNzMTIz"
          }
        })
        assert.res_status(200, res)

        -- Making sure the cache is updated
        local res = assert(api_client:send {
          method = "GET",
          path = "/cache/"..cache.consumer_key(consumer.id)
        })
        local body = assert.res_status(200, res)
        assert.equal("updated_consumer", cjson.decode(body).username)
      end)
    end)

    describe("API entity invalidation", function()
      it("should invalidate ALL_APIS_BY_DICT when adding a new API", function()
        -- Making a request to populate ALL_APIS_BY_DICT
        local res = assert(client:send {
          method = "GET",
          path = "/status/200",
          headers = {
            ["Host"] = "hooks1.com"
          }
        })
        assert.res_status(200, res)

        -- Make sure the cache is populated
        local res = assert(api_client:send {
          method = "GET",
          path = "/cache/"..cache.all_apis_by_dict_key()
        })
        assert.res_status(200, res)

        -- Adding a new API
        local res = assert(api_client:send {
          method = "POST",
          path = "/apis/",
          headers = {
            ["Content-Type"] = "application/json"
          },
          body = cjson.encode({
            request_host = "dynamic-hooks.com",
            upstream_url = "http://mockbin.org"
          })
        })
        assert.res_status(201, res)

        -- Wait for consumer be invalidated
        helpers.wait_until(function()
          local res = assert(api_client:send {
            method = "GET",
            path = "/cache/"..cache.all_apis_by_dict_key(),
            headers = {}
          })
          res:read_body()
          return res.status == 404
        end, 3)

        -- Consuming the API again
        local res = assert(client:send {
          method = "GET",
          path = "/status/200",
          headers = {
            ["Host"] = "hooks1.com"
          }
        })
        assert.res_status(200, res)

        -- Make sure the cache is populated
        local res = assert(api_client:send {
          method = "GET",
          path = "/cache/"..cache.all_apis_by_dict_key()
        })
        local body = cjson.decode(assert.res_status(200, res))
        assert.is_table(body.by_dns["hooks1.com"])
        assert.is_table(body.by_dns["dynamic-hooks.com"])
      end)

      it("should invalidate ALL_APIS_BY_DICT when updating an API", function()
        -- Making a request to populate ALL_APIS_BY_DICT
        local res = assert(client:send {
          method = "GET",
          path = "/status/200",
          headers = {
            ["Host"] = "hooks1.com"
          }
        })
        assert.res_status(200, res)

        -- Make sure the cache is populated
        local res = assert(api_client:send {
          method = "GET",
          path = "/cache/"..cache.all_apis_by_dict_key()
        })
        local body = cjson.decode(assert.res_status(200, res))
        assert.equal("http://mockbin.com", body.by_dns["hooks1.com"].upstream_url)

        -- Update API
        local res = assert(api_client:send {
          method = "PATCH",
          path = "/apis/"..api1.id,
          headers = {
            ["Content-Type"] = "application/json"
          },
          body = cjson.encode({
            upstream_url = "http://mockbin.org"
          })
        })
        assert.res_status(200, res)

        -- Wait for consumer be invalidated
        helpers.wait_until(function()
          local res = assert(api_client:send {
            method = "GET",
            path = "/cache/"..cache.all_apis_by_dict_key(),
            headers = {}
          })
          res:read_body()
          return res.status == 404
        end, 3)

        -- Consuming the API again
        local res = assert(client:send {
          method = "GET",
          path = "/status/200",
          headers = {
            ["Host"] = "hooks1.com"
          }
        })
        assert.res_status(200, res)

        -- Make sure the cache is populated with updated value
        local res = assert(api_client:send {
          method = "GET",
          path = "/cache/"..cache.all_apis_by_dict_key(),
          headers = {}
        })
        local body = cjson.decode(assert.res_status(200, res))
        assert.equal("http://mockbin.org", body.by_dns["hooks1.com"].upstream_url)
        assert.equal(3, pl_tablex.size(body.by_dns))
      end)

      it("should invalidate ALL_APIS_BY_DICT when deleting an API", function()
        -- Making a request to populate ALL_APIS_BY_DICT
        local res = assert(client:send {
          method = "GET",
          path = "/status/200",
          headers = {
            ["Host"] = "hooks1.com"
          }
        })
        assert.res_status(200, res)

        -- Make sure the cache is populated
        local res = assert(api_client:send {
          method = "GET",
          path = "/cache/"..cache.all_apis_by_dict_key()
        })
        local body = cjson.decode(assert.res_status(200, res))
        assert.equal("http://mockbin.com", body.by_dns["hooks1.com"].upstream_url)

        -- Deleting the API
        local res = assert(api_client:send {
          method = "DELETE",
          path = "/apis/"..api1.id
        })
        assert.res_status(204, res)

        -- Wait for consumer be invalidated
        helpers.wait_until(function()
          local res = assert(api_client:send {
            method = "GET",
            path = "/cache/"..cache.all_apis_by_dict_key(),
            headers = {}
          })
          res:read_body()
          return res.status == 404
        end, 3)

        -- Consuming the API again
        local res = assert(client:send {
          method = "GET",
          path = "/status/200",
          headers = {
            ["Host"] = "hooks1.com"
          }
        })
        assert.res_status(404, res)

        -- Make sure the cache is populated with zero APIs
        local res = assert(api_client:send {
          method = "GET",
          path = "/cache/"..cache.all_apis_by_dict_key()
        })
        local body = cjson.decode(assert.res_status(200, res))
        assert.equal(2, pl_tablex.size(body.by_dns))
      end)
    end)

    describe("Serf events", function()
      local PID_FILE = "/tmp/serf_test.pid"
      local LOG_FILE = "/tmp/serf_test.log"

      local function kill(pid_file, args)
        local cmd = string.format([[kill %s `cat %s` >/dev/null 2>&1]], args or "-0", pid_file)
        return os.execute(cmd)
      end

      local function is_running(pid_path)
        if not pl_path.exists(pid_path) then return nil end
        local code = kill(pid_path, "-0")
        return code == 0
      end

      local function start_serf()
        local args = {
          ["-node"] = "test_node",
          ["-bind"] = "127.0.0.1:10000",
          ["-profile"] = "lan",
          ["-rpc-addr"] = "127.0.0.1:10001"
        }
        setmetatable(args, require "kong.tools.printable")

        local cmd = string.format("nohup %s agent %s > %s 2>&1 & echo $! > %s",
                    helpers.test_conf.serf_path,
                    tostring(args),
                    LOG_FILE, PID_FILE)

        -- start Serf agent
        local ok = pl_utils.execute(cmd)
        if not ok then return error("Cannot start Serf") end

        -- ensure started (just an improved version of previous Serf service)
        local start_timeout = 5
        local tstart = ngx.time()
        local texp, started = tstart + start_timeout

        repeat
          ngx.sleep(0.2)
          started = is_running(PID_FILE)
        until started or ngx.time() >= texp

        if not started then
          -- time to get latest error log from serf.log
          local logs = pl_file.read(LOG_FILE)
          local tlogs = pl_stringx.split(logs, "\n")
          local err = string.gsub(tlogs[#tlogs-1], "==> ", "")
          err = pl_stringx.strip(err)
          error("could not start Serf:\n  "..err)
        end

        if not ok then error("Error starting serf") end
      end

<<<<<<< HEAD
    it("should synchronize nodes on members events", function()
      start_serf()
=======
      local function stop_serf()
        os.execute(string.format("kill `cat %s` >/dev/null 2>&1", PID_FILE))
      end
>>>>>>> 35d49a70

      it("should syncronize nodes on members events", function()
        start_serf()

        -- Tell Kong to join the new Serf
        local res = assert(api_client:send {
          method = "POST",
          path = "/cluster/",
          headers = {
            ["Content-Type"] = "application/json"
          },
          body = cjson.encode({address = "127.0.0.1:10000"})
        })
        assert.res_status(200, res)

        -- Wait until the node joins
        helpers.wait_until(function()
          local res = assert(api_client:send {
            method = "GET",
            path = "/cluster/"
          })
          local body = cjson.decode(assert.res_status(200, res))
          if #body.data == 2 then
            local found
            for _, v in ipairs(body.data) do
              if v.address == "127.0.0.1:10000" then
                found = true
                assert.equal("test_node", v.name)
                assert.equal("alive", v.status)
              else
                assert.is_string(v.name)
                assert.equal("alive", v.status)
              end
            end
            return found
          end
        end, 5)

        -- Killing serf
        stop_serf()

        -- Wait until the node appears as failed
        helpers.wait_until(function()
          local res = assert(api_client:send {
            method = "GET",
            path = "/cluster/"
          })
          local body = cjson.decode(assert.res_status(200, res))
          local found
          if #body.data == 2 then
            for _, v in ipairs(body.data) do
              if v.address == "127.0.0.1:10000" then
                if v.name == "test_node" and v.status == "failed" then
                  found = true
                end
              else
                assert.is_string(v.name)
                assert.equal("alive", v.status)
              end
            end
          end
          ngx.sleep(1)
          return found
        end, 60)

        finally(function()
          stop_serf()
        end)
      end)
    end)
  end)
end)<|MERGE_RESOLUTION|>--- conflicted
+++ resolved
@@ -848,16 +848,11 @@
         if not ok then error("Error starting serf") end
       end
 
-<<<<<<< HEAD
-    it("should synchronize nodes on members events", function()
-      start_serf()
-=======
       local function stop_serf()
         os.execute(string.format("kill `cat %s` >/dev/null 2>&1", PID_FILE))
       end
->>>>>>> 35d49a70
-
-      it("should syncronize nodes on members events", function()
+
+      it("should synchronize nodes on members events", function()
         start_serf()
 
         -- Tell Kong to join the new Serf
