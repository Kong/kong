local helpers = require "spec.helpers"
local cjson = require "cjson"
local cache = require "kong.tools.database_cache"
local pl_utils = require "pl.utils"
local pl_path = require "pl.path"
local pl_file = require "pl.file"
local pl_stringx = require "pl.stringx"

local api_client

-- cache entry inserted as a sentinel whenever a db lookup returns nothing
local db_miss_sentinel = { null = true } 

local function get_cache(key)
  local r = assert(api_client:send {
    method = "GET",
    path = "/cache/"..key,
    headers = {}
  })
  assert.response(r).has.status(200)
  return assert.response(r).has.jsonbody()
end

describe("Core Hooks", function()
  describe("Global", function()
    describe("Plugin entity invalidation on API", function()
      local client
      local plugin

      before_each(function()
<<<<<<< HEAD
=======
        helpers.dao:truncate_tables()
        helpers.start_kong()
        client = helpers.proxy_client()
        api_client = helpers.admin_client()

>>>>>>> ef524033
        assert(helpers.dao.apis:insert {
          name = "hooks1",
          hosts = { "hooks1.com" },
          upstream_url = "http://mockbin.com"
        })

        plugin = assert(helpers.dao.plugins:insert {
          name = "rate-limiting",
          config = { minute = 10 }
        })

<<<<<<< HEAD
        helpers.start_kong()
        client = helpers.proxy_client()
        api_client = helpers.admin_client()
=======
        assert(helpers.dao.apis:insert {
          request_host = "hooks2.com",
          upstream_url = "http://mockbin.com"
        })
>>>>>>> ef524033
      end)
      after_each(function()
        if client and api_client then
          client:close()
          api_client:close()
        end
        helpers.stop_kong()
      end)

      it("should invalidate a global plugin when adding", function()
        -- on a db-miss a sentinel value is inserted in the cache to prevent
        -- too many db lookups. This sentinel value should be invalidated when
        -- adding a plugin.
        
        -- Making a request to populate the cache
        local res = assert(client:send {
          method = "GET",
          path = "/status/200",
          headers = {
            ["Host"] = "hooks2.com"
          }
        })
        assert.response(res).has.status(200)

        -- Make sure the cache is not populated
        local entry = get_cache(cache.plugin_key("basic-auth", nil, nil))
        assert.same(db_miss_sentinel, entry)  -- db-miss sentinel value

        -- Add plugin
        local res = assert(api_client:send {
          method = "POST",
          path = "/plugins/",
          headers = {
            ["Content-Type"] = "application/json"
          },
          body = cjson.encode({
            name = "basic-auth"
          })
        })
        assert.response(res).has.status(201)
        helpers.wait_for_invalidation(cache.plugin_key("basic-auth", nil, nil))

        -- Making a request: replacing the db-miss sentinel value in cache
        local res = assert(client:send {
          method = "GET",
          path = "/status/200",
          headers = {
            ["Host"] = "hooks2.com"
          }
        })
        assert.response(res).has.status(401) -- in effect plugin, so failure

        -- Make sure the cache is populated
        local entry = get_cache(cache.plugin_key("basic-auth", nil, nil))
        assert.is_true(entry.enabled)
        assert.is.same("basic-auth", entry.name)
      end)

      it("should invalidate a global plugin when deleting", function()
        -- Making a request to populate the cache
        local res = assert(client:send {
          method = "GET",
          path = "/status/200",
          headers = {
            ["Host"] = "hooks1.com"
          }
        })
        assert.res_status(200, res)
        assert.is_string(res.headers["X-RateLimit-Limit-minute"])

        -- Make sure the cache is populated
        get_cache(cache.plugin_key("rate-limiting", nil, nil))

        -- Delete plugin
        local res = assert(api_client:send {
          method = "DELETE",
          path = "/plugins/"..plugin.id
        })
        assert.res_status(204, res)

        -- Wait for cache to be invalidated
        helpers.wait_for_invalidation(cache.plugin_key("rate-limiting", nil, nil))

        -- Consuming the API again without any authorization
        local res = assert(client:send {
          method = "GET",
          path = "/status/200",
          headers = {
            ["Host"] = "hooks1.com"
          }
        })
        assert.res_status(200, res)
        assert.is_nil(res.headers["X-RateLimit-Limit-minute"])
      end)
    end)

    describe("Global Plugin entity invalidation on Consumer", function()
      local client
      local plugin, consumer

      setup(function()
         helpers.dao:truncate_tables()
      end)
      before_each(function()
        assert(helpers.dao.apis:insert {
          name = "hook1",
          hosts = { "hooks1.com" },
          upstream_url = "http://mockbin.com"
        })

        assert(helpers.dao.plugins:insert {
          name = "key-auth",
          config = {}
        })

        consumer = assert(helpers.dao.consumers:insert {
          username = "test"
        })
        assert(helpers.dao.keyauth_credentials:insert {
          key = "kong",
          consumer_id = consumer.id
        })

        plugin = assert(helpers.dao.plugins:insert {
          name = "rate-limiting",
          consumer_id = consumer.id,
          config = { minute = 10 }
        })

        helpers.start_kong()
        client = helpers.proxy_client()
        api_client = helpers.admin_client()
      end)
      after_each(function()
        if client and api_client then
          client:close()
          api_client:close()
        end
        helpers.stop_kong()
      end)

      it("should invalidate a global plugin when deleting", function()
        -- Making a request to populate the cache
        local res = assert(client:send {
          method = "GET",
          path = "/status/200?apikey=kong",
          headers = {
            ["Host"] = "hooks1.com"
          }
        })
        assert.res_status(200, res)
        assert.is_string(res.headers["X-RateLimit-Limit-minute"])

        -- Make sure the cache is populated
        get_cache(cache.plugin_key("rate-limiting", nil, consumer.id))

        -- Delete plugin
        local res = assert(api_client:send {
          method = "DELETE",
          path = "/plugins/"..plugin.id
        })
        assert.res_status(204, res)

        -- Wait for cache to be invalidated
        helpers.wait_for_invalidation(cache.plugin_key("rate-limiting", nil, consumer.id))

        -- Consuming the API again without any authorization
        local res = assert(client:send {
          method = "GET",
          path = "/status/200?apikey=kong",
          headers = {
            ["Host"] = "hooks1.com"
          }
        })
        assert.res_status(200, res)
        assert.is_nil(res.headers["X-RateLimit-Limit-minute"])

         -- Delete consumer
        local res = assert(api_client:send {
          method = "DELETE",
          path = "/consumers/"..consumer.id
        })
        assert.res_status(204, res)

        local res = assert(client:send {
          method = "GET",
          path = "/status/200?apikey=kong",
          headers = {
            ["Host"] = "hooks1.com"
          }
        })
        assert.res_status(200, res)
        assert.is_nil(res.headers["X-RateLimit-Limit-minute"])

        local res = assert(api_client:send {
          method = "GET",
          path = "/plugins/"..plugin.id,
        })
        assert.res_status(404, res)
      end)
    end)
  end)

  describe("Other", function()
<<<<<<< HEAD
    local client, api_client
    local consumer, api2, basic_auth2, api3, rate_limiting_consumer
=======
    local client
    local consumer, api1, api2, basic_auth2, api3, rate_limiting_consumer
>>>>>>> ef524033

    before_each(function()
      consumer = assert(helpers.dao.consumers:insert {
        username = "consumer1"
      })
      assert(helpers.dao.basicauth_credentials:insert {
        username = "user123",
        password = "pass123",
        consumer_id = consumer.id
      })

      assert(helpers.dao.apis:insert {
        name = "hook1",
        hosts = { "hooks1.com" },
        upstream_url = "http://mockbin.com"
      })

      api2 = assert(helpers.dao.apis:insert {
        name = "hook2",
        hosts = { "hooks-consumer.com" },
        upstream_url = "http://mockbin.com"
      })
      basic_auth2 = assert(helpers.dao.plugins:insert {
        name = "basic-auth",
        api_id = api2.id,
        config = {}
      })

      api3 = assert(helpers.dao.apis:insert {
        name = "hook3",
        hosts = { "hooks-plugins.com" },
        upstream_url = "http://mockbin.com"
      })
      assert(helpers.dao.plugins:insert {
        name = "basic-auth",
        api_id = api3.id,
        config = {}
      })
      assert(helpers.dao.plugins:insert {
        name = "rate-limiting",
        api_id = api3.id,
        config = {
          minute = 10
        }
      })
      rate_limiting_consumer = assert(helpers.dao.plugins:insert {
        name = "rate-limiting",
        api_id = api3.id,
        consumer_id = consumer.id,
        config = {
          minute = 3
        }
      })

      helpers.start_kong()
      client = helpers.proxy_client()
      api_client = helpers.admin_client()
    end)
    after_each(function()
      if client and api_client then
        client:close()
        api_client:close()
      end
      helpers.stop_kong()
    end)

    describe("Plugin entity invalidation", function()
      it("should invalidate a plugin when deleting", function()
        -- Making a request to populate the cache
        local res = assert(client:send {
          method = "GET",
          path = "/status/200",
          headers = {
            ["Host"] = "hooks-consumer.com",
            ["Authorization"] = "Basic dXNlcjEyMzpwYXNzMTIz"
          }
        })
        assert.res_status(200, res)

        -- Make sure the cache is populated
        get_cache(cache.plugin_key("basic-auth", api2.id, nil))

        -- Delete plugin
        local res = assert(api_client:send {
          method = "DELETE",
          path = "/apis/"..api2.id.."/plugins/"..basic_auth2.id
        })
        assert.res_status(204, res)

        -- Wait for cache to be invalidated
        helpers.wait_for_invalidation(cache.plugin_key("basic-auth", api2.id, nil))

        -- Consuming the API again without any authorization
        local res = assert(client:send {
          method = "GET",
          path = "/status/200",
          headers = {
            ["Host"] = "hooks-consumer.com"
          }
        })
        assert.res_status(200, res)
      end)

      it("should invalidate a plugin when updating", function()
        -- Consuming the API without any authorization
        local res = assert(client:send {
          method = "GET",
          path = "/status/200",
          headers = {
            ["Host"] = "hooks-consumer.com"
          }
        })
        assert.res_status(401, res)

        -- Making a request to populate the cache
        local res = assert(client:send {
          method = "GET",
          path = "/status/200",
          headers = {
            ["Host"] = "hooks-consumer.com",
            ["Authorization"] = "Basic dXNlcjEyMzpwYXNzMTIz"
          }
        })
        assert.res_status(200, res)

        -- Make sure the cache is populated
        get_cache(cache.plugin_key("basic-auth", api2.id, nil))

        -- Update plugin
        local res = assert(api_client:send {
          method = "PATCH",
          path = "/apis/"..api2.id.."/plugins/"..basic_auth2.id,
          headers = {
            ["Content-Type"] = "application/json"
          },
          body = cjson.encode({
            enabled = false
          })
        })
        assert.res_status(200, res)

        -- Wait for cache to be invalidated
        helpers.wait_for_invalidation(cache.plugin_key("basic-auth", api2.id, nil))

        -- Consuming the API again without any authorization
        local res = assert(client:send {
          method = "GET",
          path = "/status/200",
          headers = {
            ["Host"] = "hooks-consumer.com"
          }
        })
        assert.res_status(200, res)
      end)

      it("should invalidate a consumer-specific plugin when deleting", function()
        -- Making a request to populate the cache
        local res = assert(client:send {
          method = "GET",
          path = "/status/200",
          headers = {
            ["Host"] = "hooks-plugins.com",
            ["Authorization"] = "Basic dXNlcjEyMzpwYXNzMTIz"
          }
        })
        assert.res_status(200, res)
        assert.equal(3, tonumber(res.headers["x-ratelimit-limit-minute"]))

        -- Make sure the cache is populated
        get_cache(cache.plugin_key("rate-limiting", api3.id, consumer.id))

        -- Delete plugin
        local res = assert(api_client:send {
          method = "DELETE",
          path = "/apis/"..api3.id.."/plugins/"..rate_limiting_consumer.id
        })
        assert.res_status(204, res)

        -- Wait for cache to be invalidated
        helpers.wait_for_invalidation(cache.plugin_key("rate-limiting", api3.id, consumer.id))

        -- Consuming the API again
        local res = assert(client:send {
          method = "GET",
          path = "/status/200",
          headers = {
            ["Host"] = "hooks-plugins.com",
            ["Authorization"] = "Basic dXNlcjEyMzpwYXNzMTIz"
          }
        })
        assert.res_status(200, res)
        assert.equal(10, tonumber(res.headers["x-ratelimit-limit-minute"]))
      end)

      it("should invalidate a consumer-specific plugin when updating", function()
        -- Making a request to populate the cache
        local res = assert(client:send {
          method = "GET",
          path = "/status/200",
          headers = {
            ["Host"] = "hooks-plugins.com",
            ["Authorization"] = "Basic dXNlcjEyMzpwYXNzMTIz"
          }
        })
        assert.res_status(200, res)
        assert.equal(3, tonumber(res.headers["x-ratelimit-limit-minute"]))

        -- Make sure the cache is populated
        get_cache(cache.plugin_key("rate-limiting", api3.id, consumer.id))

        -- Update plugin
        local res = assert(api_client:send {
          method = "PATCH",
          path = "/apis/"..api3.id.."/plugins/"..rate_limiting_consumer.id,
          headers = {
            ["Content-Type"] = "application/json"
          },
          body = cjson.encode({
            enabled = false
          })
        })
        assert.res_status(200, res)

        -- Wait for cache to be invalidated
        helpers.wait_for_invalidation(cache.plugin_key("rate-limiting", api3.id, consumer.id))

        -- Consuming the API again
        local res = assert(client:send {
          method = "GET",
          path = "/status/200",
          headers = {
            ["Host"] = "hooks-plugins.com",
            ["Authorization"] = "Basic dXNlcjEyMzpwYXNzMTIz"
          }
        })
        assert.res_status(200, res)
        assert.equal(10, tonumber(res.headers["x-ratelimit-limit-minute"]))
      end)

    end)

    describe("Consumer entity invalidation", function()
      it("should invalidate a consumer when deleting", function()
        -- Making a request to populate the cache
        local res = assert(client:send {
          method = "GET",
          path = "/status/200",
          headers = {
            ["Host"] = "hooks-consumer.com",
            ["Authorization"] = "Basic dXNlcjEyMzpwYXNzMTIz"
          }
        })
        assert.res_status(200, res)

        -- Make sure the cache is populated
        get_cache(cache.consumer_key(consumer.id))

        -- Delete consumer
        local res = assert(api_client:send {
          method = "DELETE",
          path = "/consumers/"..consumer.id
        })
        assert.res_status(204, res)

        -- Wait for consumer be invalidated
        helpers.wait_for_invalidation(cache.consumer_key(consumer.id))

        -- Wait for Basic Auth credential to be invalidated
        helpers.wait_for_invalidation(cache.basicauth_credential_key("user123"))

        -- Consuming the API again
        local res = assert(client:send {
          method = "GET",
          path = "/status/200",
          headers = {
            ["Host"] = "hooks-consumer.com",
            ["Authorization"] = "Basic dXNlcjEyMzpwYXNzMTIz"
          }
        })
        assert.res_status(403, res)
      end)

      it("should invalidate a consumer when updating", function()
        -- Making a request to populate the cache
        local res = assert(client:send {
          method = "GET",
          path = "/status/200",
          headers = {
            ["Host"] = "hooks-consumer.com",
            ["Authorization"] = "Basic dXNlcjEyMzpwYXNzMTIz"
          }
        })
        assert.res_status(200, res)

        -- Make sure the cache is populated
        get_cache(cache.consumer_key(consumer.id))

        -- Update consumer
        local res = assert(api_client:send {
          method = "PATCH",
          path = "/consumers/"..consumer.id,
          headers = {
            ["Content-Type"] = "application/json"
          },
          body = cjson.encode({
            username = "updated_consumer"
          })
        })
        assert.res_status(200, res)

        -- Wait for consumer be invalidated
        helpers.wait_for_invalidation(cache.consumer_key(consumer.id),3)

        -- Consuming the API again
        local res = assert(client:send {
          method = "GET",
          path = "/status/200",
          headers = {
            ["Host"] = "hooks-consumer.com",
            ["Authorization"] = "Basic dXNlcjEyMzpwYXNzMTIz"
          }
        })
        assert.res_status(200, res)

        -- Making sure the cache is updated
        local body = get_cache(cache.consumer_key(consumer.id))
        assert.equal("updated_consumer", body.username)
      end)
    end)

<<<<<<< HEAD
=======
    describe("API entity invalidation", function()
      it("should invalidate ALL_APIS_BY_DICT when adding a new API", function()
        -- Making a request to populate ALL_APIS_BY_DICT
        local res = assert(client:send {
          method = "GET",
          path = "/status/200",
          headers = {
            ["Host"] = "hooks1.com"
          }
        })
        assert.res_status(200, res)

        -- Make sure the cache is populated
        get_cache(cache.all_apis_by_dict_key())

        -- Adding a new API
        local res = assert(api_client:send {
          method = "POST",
          path = "/apis/",
          headers = {
            ["Content-Type"] = "application/json"
          },
          body = cjson.encode({
            request_host = "dynamic-hooks.com",
            upstream_url = "http://mockbin.org"
          })
        })
        assert.res_status(201, res)

        -- Wait for consumer be invalidated
        helpers.wait_for_invalidation(cache.all_apis_by_dict_key())

        -- Consuming the API again
        local res = assert(client:send {
          method = "GET",
          path = "/status/200",
          headers = {
            ["Host"] = "hooks1.com"
          }
        })
        assert.res_status(200, res)

        -- Make sure the cache is populated
        local body = get_cache(cache.all_apis_by_dict_key())
        assert.is_table(body.by_dns["hooks1.com"])
        assert.is_table(body.by_dns["dynamic-hooks.com"])
      end)

      it("should invalidate ALL_APIS_BY_DICT when updating an API", function()
        -- Making a request to populate ALL_APIS_BY_DICT
        local res = assert(client:send {
          method = "GET",
          path = "/status/200",
          headers = {
            ["Host"] = "hooks1.com"
          }
        })
        assert.res_status(200, res)

        -- Make sure the cache is populated
        local body = get_cache(cache.all_apis_by_dict_key())
        assert.equal("http://mockbin.com", body.by_dns["hooks1.com"].upstream_url)

        -- Update API
        local res = assert(api_client:send {
          method = "PATCH",
          path = "/apis/"..api1.id,
          headers = {
            ["Content-Type"] = "application/json"
          },
          body = cjson.encode({
            upstream_url = "http://mockbin.org"
          })
        })
        assert.res_status(200, res)

        -- Wait for consumer be invalidated
        helpers.wait_for_invalidation(cache.all_apis_by_dict_key())

        -- Consuming the API again
        local res = assert(client:send {
          method = "GET",
          path = "/status/200",
          headers = {
            ["Host"] = "hooks1.com"
          }
        })
        assert.res_status(200, res)

        -- Make sure the cache is populated with updated value
        local body = get_cache(cache.all_apis_by_dict_key())
        assert.equal("http://mockbin.org", body.by_dns["hooks1.com"].upstream_url)
        assert.equal(3, pl_tablex.size(body.by_dns))
      end)

      it("should invalidate ALL_APIS_BY_DICT when deleting an API", function()
        -- Making a request to populate ALL_APIS_BY_DICT
        local res = assert(client:send {
          method = "GET",
          path = "/status/200",
          headers = {
            ["Host"] = "hooks1.com"
          }
        })
        assert.res_status(200, res)

        -- Make sure the cache is populated
        local body = get_cache(cache.all_apis_by_dict_key())
        assert.equal("http://mockbin.com", body.by_dns["hooks1.com"].upstream_url)

        -- Deleting the API
        local res = assert(api_client:send {
          method = "DELETE",
          path = "/apis/"..api1.id
        })
        assert.res_status(204, res)

        -- Wait for consumer be invalidated
        helpers.wait_for_invalidation(cache.all_apis_by_dict_key())

        -- Consuming the API again
        local res = assert(client:send {
          method = "GET",
          path = "/status/200",
          headers = {
            ["Host"] = "hooks1.com"
          }
        })
        assert.res_status(404, res)

        -- Make sure the cache is populated with zero APIs
        local body = get_cache(cache.all_apis_by_dict_key())
        assert.equal(2, pl_tablex.size(body.by_dns))
      end)
    end)

    describe("Upstreams entity", function()
      local upstream
      
      before_each(function()
        assert(helpers.dao.apis:insert {
          request_host = "hooks2.com",
          upstream_url = "http://mybalancer"
        })
        upstream = assert(helpers.dao.upstreams:insert {
          name = "mybalancer",
        })
        assert(helpers.dao.targets:insert {
          upstream_id = upstream.id,
          target = "mockbin.com:80",
          weight = 10,
        })
      end)
      it("invalidates the upstream-list when adding an upstream", function()
        -- Making a request to populate the cache with the upstreams
        local res = assert(client:send {
          method = "GET",
          path = "/status/200",
          headers = {
            ["Host"] = "hooks2.com"
          }
        })
        assert.response(res).has.status(200)
        -- validate that the cache is populated
        get_cache(cache.upstreams_dict_key(upstream.id))
        -- add an upstream
        local res = assert(api_client:send {
          method = "POST",
          path = "/upstreams",
          headers = {
            ["Content-Type"] = "application/json"
          },
          body = {
            name = "my2nd.upstream",
          },
        })
        assert.response(res).has.status(201)
        -- wait for invalidation of the cache
        helpers.wait_for_invalidation(cache.upstreams_dict_key(upstream.id))
      end)
      it("invalidates the upstream-list when updating an upstream", function()
        -- Making a request to populate the cache with the upstreams
        local res = assert(client:send {
          method = "GET",
          path = "/status/200",
          headers = {
            ["Host"] = "hooks2.com"
          }
        })
        assert.response(res).has.status(200)
        -- validate that the cache is populated
        get_cache(cache.upstreams_dict_key(upstream.id))
        -- patch the upstream
        local res = assert(api_client:send {
          method = "PATCH",
          path = "/upstreams/"..upstream.id,
          headers = {
            ["Content-Type"] = "application/json"
          },
          body = {
            slots = 10,
            orderlist = { 1,2,3,4,5,6,7,8,9,10 }
          },
        })
        assert.response(res).has.status(200)
        -- wait for invalidation of the cache
        helpers.wait_for_invalidation(cache.upstreams_dict_key(upstream.id))
      end)
      it("invalidates the upstream-list when deleting an upstream", function()
        -- Making a request to populate the cache with the upstreams
        local res = assert(client:send {
          method = "GET",
          path = "/status/200",
          headers = {
            ["Host"] = "hooks2.com"
          }
        })
        assert.response(res).has.status(200)
        -- validate that the cache is populated
        get_cache(cache.upstreams_dict_key(upstream.id))
        -- delete the upstream
        local res = assert(api_client:send {
          method = "DELETE",
          path = "/upstreams/mybalancer",
        })
        assert.response(res).has.status(204)
        -- wait for invalidation of the cache
        helpers.wait_for_invalidation(cache.upstreams_dict_key(upstream.id))
      end)
      it("invalidates an upstream when updating an upstream", function()
        -- Making a request to populate the cache with the upstream
        local res = assert(client:send {
          method = "GET",
          path = "/status/200",
          headers = {
            ["Host"] = "hooks2.com"
          }
        })
        assert.response(res).has.status(200)
        -- validate that the cache is populated
        get_cache(cache.upstream_key(upstream.id))
        -- patch the upstream
        local res = assert(api_client:send {
          method = "PATCH",
          path = "/upstreams/"..upstream.id,
          headers = {
            ["Content-Type"] = "application/json"
          },
          body = {
            slots = 10,
            orderlist = { 1,2,3,4,5,6,7,8,9,10 }
          },
        })
        assert.response(res).has.status(200)
        -- wait for invalidation of the cache
        helpers.wait_for_invalidation(cache.upstream_key(upstream.id))
      end)
      it("invalidates an upstream when deleting an upstream", function()
        -- Making a request to populate the cache with the upstream
        local res = assert(client:send {
          method = "GET",
          path = "/status/200",
          headers = {
            ["Host"] = "hooks2.com"
          }
        })
        assert.response(res).has.status(200)
        -- validate that the cache is populated
        get_cache(cache.upstream_key(upstream.id))
        -- delete the upstream
        local res = assert(api_client:send {
          method = "DELETE",
          path = "/upstreams/mybalancer",
        })
        assert.response(res).has.status(204)
        -- wait for invalidation of the cache
        helpers.wait_for_invalidation(cache.upstream_key(upstream.id))
      end)
      it("invalidates the target-history when updating an upstream", function()
        -- Making a request to populate target history for upstream
        local res = assert(client:send {
          method = "GET",
          path = "/status/200",
          headers = {
            ["Host"] = "hooks2.com"
          }
        })
        assert.response(res).has.status(200)
        -- validate that the cache is populated
        get_cache(cache.targets_key(upstream.id))
        -- patch the upstream
        local res = assert(api_client:send {
          method = "PATCH",
          path = "/upstreams/"..upstream.id,
          headers = {
            ["Content-Type"] = "application/json"
          },
          body = {
            slots = 10,
            orderlist = { 1,2,3,4,5,6,7,8,9,10 }
          },
        })
        assert.response(res).has.status(200)
        -- wait for invalidation of the cache
        helpers.wait_for_invalidation(cache.targets_key(upstream.id))
      end)
      it("invalidates the target-history when deleting an upstream", function()
        -- Making a request to populate target history for upstream
        local res = assert(client:send {
          method = "GET",
          path = "/status/200",
          headers = {
            ["Host"] = "hooks2.com"
          }
        })
        assert.response(res).has.status(200)
        -- validate that the cache is populated
        get_cache(cache.targets_key(upstream.id))
        -- delete the upstream
        local res = assert(api_client:send {
          method = "DELETE",
          path = "/upstreams/mybalancer",
        })
        assert.response(res).has.status(204)
        -- wait for invalidation of the cache
        helpers.wait_for_invalidation(cache.targets_key(upstream.id))
      end)
    end)

    describe("Targets entity", function()
      local upstream
      
      setup(function()
        assert(helpers.dao.apis:insert {
          request_host = "hooks2.com",
          upstream_url = "http://mybalancer"
        })
        upstream = assert(helpers.dao.upstreams:insert {
          name = "mybalancer",
        })
        assert(helpers.dao.targets:insert {
          upstream_id = upstream.id,
          target = "mockbin.com:80",
          weight = 10,
        })
      end)
      it("invalidates the target-history when adding a target", function()
        -- Making a request to populate target history for upstream
        local res = assert(client:send {
          method = "GET",
          path = "/status/200",
          headers = {
            ["Host"] = "hooks2.com"
          }
        })
        assert.response(res).has.status(200)
        -- validate that the cache is populated
        get_cache(cache.targets_key(upstream.id))
        -- Adding a new target
        local res = assert(api_client:send {
          method = "POST",
          path = "/upstreams/mybalancer/targets",
          headers = {
            ["Content-Type"] = "application/json"
          },
          body = {
            target = "mockbin.com:80",
            weight = 5,
          }
        })
        assert.response(res).has.status(201)
        -- wait for invalidation of the cache
        helpers.wait_for_invalidation(cache.targets_key(upstream.id))
        -- Making another request to re-populate target history
        assert(client:send {
          method = "GET",
          path = "/status/200",
          headers = {
            ["Host"] = "hooks2.com"
          }
        })
        -- validate that the cache is populated
        local body = get_cache(cache.targets_key(upstream.id))
        -- check contents
        assert.equal(10, body[1].weight)  -- initial weight value
        assert.equal(5, body[2].weight)   -- new weight value
      end)
    end)
    
>>>>>>> ef524033
    describe("Serf events", function()
      local PID_FILE = "/tmp/serf_test.pid"
      local LOG_FILE = "/tmp/serf_test.log"

      local function kill(pid_file, args)
        local cmd = string.format([[kill %s `cat %s` >/dev/null 2>&1]], args or "-0", pid_file)
        return os.execute(cmd)
      end

      local function is_running(pid_path)
        if not pl_path.exists(pid_path) then return nil end
        local code = kill(pid_path, "-0")
        return code == 0
      end

      local function start_serf()
        local args = {
          ["-node"] = "test_node",
          ["-bind"] = "127.0.0.1:10000",
          ["-profile"] = "lan",
          ["-rpc-addr"] = "127.0.0.1:10001"
        }
        setmetatable(args, require "kong.tools.printable")

        local cmd = string.format("nohup %s agent %s > %s 2>&1 & echo $! > %s",
                    helpers.test_conf.serf_path,
                    tostring(args),
                    LOG_FILE, PID_FILE)

        -- start Serf agent
        local ok = pl_utils.execute(cmd)
        if not ok then return error("Cannot start Serf") end

        -- ensure started (just an improved version of previous Serf service)
        local start_timeout = 5
        local tstart = ngx.time()
        local texp, started = tstart + start_timeout

        repeat
          ngx.sleep(0.2)
          started = is_running(PID_FILE)
        until started or ngx.time() >= texp

        if not started then
          -- time to get latest error log from serf.log
          local logs = pl_file.read(LOG_FILE)
          local tlogs = pl_stringx.split(logs, "\n")
          local err = string.gsub(tlogs[#tlogs-1], "==> ", "")
          err = pl_stringx.strip(err)
          error("could not start Serf:\n  "..err)
        end

        if not ok then error("Error starting serf") end
      end

      local function stop_serf()
        os.execute(string.format("kill `cat %s` >/dev/null 2>&1", PID_FILE))
      end

      it("should synchronize nodes on members events", function()
        start_serf()

        -- Tell Kong to join the new Serf
        local res = assert(api_client:send {
          method = "POST",
          path = "/cluster/",
          headers = {
            ["Content-Type"] = "application/json"
          },
          body = cjson.encode({address = "127.0.0.1:10000"})
        })
        assert.res_status(200, res)

        -- Wait until the node joins
        helpers.wait_until(function()
          local res = assert(api_client:send {
            method = "GET",
            path = "/cluster/"
          })
          local body = cjson.decode(assert.res_status(200, res))
          if #body.data == 2 then
            local found
            for _, v in ipairs(body.data) do
              if v.address == "127.0.0.1:10000" then
                found = true
                assert.equal("test_node", v.name)
                assert.equal("alive", v.status)
              else
                assert.is_string(v.name)
                assert.equal("alive", v.status)
              end
            end
            return found
          end
        end, 5)

        -- Killing serf
        stop_serf()

        -- Wait until the node appears as failed
        helpers.wait_until(function()
          local res = assert(api_client:send {
            method = "GET",
            path = "/cluster/"
          })
          local body = cjson.decode(assert.res_status(200, res))
          local found
          if #body.data == 2 then
            for _, v in ipairs(body.data) do
              if v.address == "127.0.0.1:10000" then
                if v.name == "test_node" and v.status == "failed" then
                  found = true
                end
              else
                assert.is_string(v.name)
                assert.equal("alive", v.status)
              end
            end
          end
          ngx.sleep(1)
          return found
        end, 60)

        finally(function()
          stop_serf()
        end)
      end)
    end)
  end)
end)<|MERGE_RESOLUTION|>--- conflicted
+++ resolved
@@ -6,36 +6,16 @@
 local pl_file = require "pl.file"
 local pl_stringx = require "pl.stringx"
 
-local api_client
-
 -- cache entry inserted as a sentinel whenever a db lookup returns nothing
-local db_miss_sentinel = { null = true } 
-
-local function get_cache(key)
-  local r = assert(api_client:send {
-    method = "GET",
-    path = "/cache/"..key,
-    headers = {}
-  })
-  assert.response(r).has.status(200)
-  return assert.response(r).has.jsonbody()
-end
+local DB_MISS_SENTINEL = { null = true } 
 
 describe("Core Hooks", function()
   describe("Global", function()
-    describe("Plugin entity invalidation on API", function()
-      local client
+    describe("Global Plugin entity invalidation on API", function()
+      local client, api_client
       local plugin
 
       before_each(function()
-<<<<<<< HEAD
-=======
-        helpers.dao:truncate_tables()
-        helpers.start_kong()
-        client = helpers.proxy_client()
-        api_client = helpers.admin_client()
-
->>>>>>> ef524033
         assert(helpers.dao.apis:insert {
           name = "hooks1",
           hosts = { "hooks1.com" },
@@ -47,16 +27,15 @@
           config = { minute = 10 }
         })
 
-<<<<<<< HEAD
+        assert(helpers.dao.apis:insert {
+          name = "hooks2",
+          hosts = { "hooks2.com" },
+          upstream_url = "http://mockbin.com"
+        })
+
         helpers.start_kong()
         client = helpers.proxy_client()
         api_client = helpers.admin_client()
-=======
-        assert(helpers.dao.apis:insert {
-          request_host = "hooks2.com",
-          upstream_url = "http://mockbin.com"
-        })
->>>>>>> ef524033
       end)
       after_each(function()
         if client and api_client then
@@ -70,7 +49,7 @@
         -- on a db-miss a sentinel value is inserted in the cache to prevent
         -- too many db lookups. This sentinel value should be invalidated when
         -- adding a plugin.
-        
+
         -- Making a request to populate the cache
         local res = assert(client:send {
           method = "GET",
@@ -82,8 +61,12 @@
         assert.response(res).has.status(200)
 
         -- Make sure the cache is not populated
-        local entry = get_cache(cache.plugin_key("basic-auth", nil, nil))
-        assert.same(db_miss_sentinel, entry)  -- db-miss sentinel value
+        local r = assert(api_client:send {
+          method = "GET",
+          path = "/cache/"..cache.plugin_key("basic-auth", nil, nil)
+        })
+        assert.response(r).has.status(200)
+        assert.same(DB_MISS_SENTINEL, assert.response(r).has.jsonbody())  -- db-miss sentinel value
 
         -- Add plugin
         local res = assert(api_client:send {
@@ -110,7 +93,12 @@
         assert.response(res).has.status(401) -- in effect plugin, so failure
 
         -- Make sure the cache is populated
-        local entry = get_cache(cache.plugin_key("basic-auth", nil, nil))
+        local r = assert(api_client:send {
+          method = "GET",
+          path = "/cache/"..cache.plugin_key("basic-auth", nil, nil)
+        })
+        assert.response(r).has.status(200)
+        local entry = assert.response(r).has.jsonbody()
         assert.is_true(entry.enabled)
         assert.is.same("basic-auth", entry.name)
       end)
@@ -128,7 +116,11 @@
         assert.is_string(res.headers["X-RateLimit-Limit-minute"])
 
         -- Make sure the cache is populated
-        get_cache(cache.plugin_key("rate-limiting", nil, nil))
+        local res = assert(api_client:send {
+          method = "GET",
+          path = "/cache/"..cache.plugin_key("rate-limiting", nil, nil)
+        })
+        assert.res_status(200, res)
 
         -- Delete plugin
         local res = assert(api_client:send {
@@ -138,7 +130,14 @@
         assert.res_status(204, res)
 
         -- Wait for cache to be invalidated
-        helpers.wait_for_invalidation(cache.plugin_key("rate-limiting", nil, nil))
+        helpers.wait_until(function()
+          local res = assert(api_client:send {
+            method = "GET",
+            path = "/cache/"..cache.plugin_key("rate-limiting", nil, nil)
+          })
+          res:read_body()
+          return res.status == 404
+        end, 3)
 
         -- Consuming the API again without any authorization
         local res = assert(client:send {
@@ -154,7 +153,7 @@
     end)
 
     describe("Global Plugin entity invalidation on Consumer", function()
-      local client
+      local client, api_client
       local plugin, consumer
 
       setup(function()
@@ -211,7 +210,11 @@
         assert.is_string(res.headers["X-RateLimit-Limit-minute"])
 
         -- Make sure the cache is populated
-        get_cache(cache.plugin_key("rate-limiting", nil, consumer.id))
+        local res = assert(api_client:send {
+          method = "GET",
+          path = "/cache/"..cache.plugin_key("rate-limiting", nil, consumer.id)
+        })
+        assert.res_status(200, res)
 
         -- Delete plugin
         local res = assert(api_client:send {
@@ -221,7 +224,14 @@
         assert.res_status(204, res)
 
         -- Wait for cache to be invalidated
-        helpers.wait_for_invalidation(cache.plugin_key("rate-limiting", nil, consumer.id))
+        helpers.wait_until(function()
+          local res = assert(api_client:send {
+            method = "GET",
+            path = "/cache/"..cache.plugin_key("rate-limiting", nil, consumer.id)
+          })
+          res:read_body()
+          return res.status == 404
+        end, 3)
 
         -- Consuming the API again without any authorization
         local res = assert(client:send {
@@ -261,13 +271,8 @@
   end)
 
   describe("Other", function()
-<<<<<<< HEAD
     local client, api_client
     local consumer, api2, basic_auth2, api3, rate_limiting_consumer
-=======
-    local client
-    local consumer, api1, api2, basic_auth2, api3, rate_limiting_consumer
->>>>>>> ef524033
 
     before_each(function()
       consumer = assert(helpers.dao.consumers:insert {
@@ -348,7 +353,11 @@
         assert.res_status(200, res)
 
         -- Make sure the cache is populated
-        get_cache(cache.plugin_key("basic-auth", api2.id, nil))
+        local res = assert(api_client:send {
+          method = "GET",
+          path = "/cache/"..cache.plugin_key("basic-auth", api2.id, nil)
+        })
+        assert.res_status(200, res)
 
         -- Delete plugin
         local res = assert(api_client:send {
@@ -358,7 +367,14 @@
         assert.res_status(204, res)
 
         -- Wait for cache to be invalidated
-        helpers.wait_for_invalidation(cache.plugin_key("basic-auth", api2.id, nil))
+        helpers.wait_until(function()
+          local res = assert(api_client:send {
+            method = "GET",
+            path = "/cache/"..cache.plugin_key("basic-auth", api2.id, nil)
+          })
+          res:read_body()
+          return res.status == 404
+        end, 3)
 
         -- Consuming the API again without any authorization
         local res = assert(client:send {
@@ -394,7 +410,11 @@
         assert.res_status(200, res)
 
         -- Make sure the cache is populated
-        get_cache(cache.plugin_key("basic-auth", api2.id, nil))
+        local res = assert(api_client:send {
+          method = "GET",
+          path = "/cache/"..cache.plugin_key("basic-auth", api2.id, nil)
+        })
+        assert.res_status(200, res)
 
         -- Update plugin
         local res = assert(api_client:send {
@@ -410,7 +430,14 @@
         assert.res_status(200, res)
 
         -- Wait for cache to be invalidated
-        helpers.wait_for_invalidation(cache.plugin_key("basic-auth", api2.id, nil))
+        helpers.wait_until(function()
+          local res = assert(api_client:send {
+            method = "GET",
+            path = "/cache/"..cache.plugin_key("basic-auth", api2.id, nil)
+          })
+          res:read_body()
+          return res.status == 404
+        end, 3)
 
         -- Consuming the API again without any authorization
         local res = assert(client:send {
@@ -437,7 +464,11 @@
         assert.equal(3, tonumber(res.headers["x-ratelimit-limit-minute"]))
 
         -- Make sure the cache is populated
-        get_cache(cache.plugin_key("rate-limiting", api3.id, consumer.id))
+        local res = assert(api_client:send {
+          method = "GET",
+          path = "/cache/"..cache.plugin_key("rate-limiting", api3.id, consumer.id)
+        })
+        assert.res_status(200, res)
 
         -- Delete plugin
         local res = assert(api_client:send {
@@ -447,7 +478,14 @@
         assert.res_status(204, res)
 
         -- Wait for cache to be invalidated
-        helpers.wait_for_invalidation(cache.plugin_key("rate-limiting", api3.id, consumer.id))
+        helpers.wait_until(function()
+          local res = assert(api_client:send {
+            method = "GET",
+            path = "/cache/"..cache.plugin_key("rate-limiting", api3.id, consumer.id)
+          })
+          res:read_body()
+          return res.status == 404
+        end, 3)
 
         -- Consuming the API again
         local res = assert(client:send {
@@ -476,7 +514,11 @@
         assert.equal(3, tonumber(res.headers["x-ratelimit-limit-minute"]))
 
         -- Make sure the cache is populated
-        get_cache(cache.plugin_key("rate-limiting", api3.id, consumer.id))
+        local res = assert(api_client:send {
+          method = "GET",
+          path = "/cache/"..cache.plugin_key("rate-limiting", api3.id, consumer.id)
+        })
+        assert.res_status(200, res)
 
         -- Update plugin
         local res = assert(api_client:send {
@@ -492,7 +534,14 @@
         assert.res_status(200, res)
 
         -- Wait for cache to be invalidated
-        helpers.wait_for_invalidation(cache.plugin_key("rate-limiting", api3.id, consumer.id))
+        helpers.wait_until(function()
+          local res = assert(api_client:send {
+            method = "GET",
+            path = "/cache/"..cache.plugin_key("rate-limiting", api3.id, consumer.id)
+          })
+          res:read_body()
+          return res.status == 404
+        end, 3)
 
         -- Consuming the API again
         local res = assert(client:send {
@@ -506,7 +555,6 @@
         assert.res_status(200, res)
         assert.equal(10, tonumber(res.headers["x-ratelimit-limit-minute"]))
       end)
-
     end)
 
     describe("Consumer entity invalidation", function()
@@ -523,7 +571,11 @@
         assert.res_status(200, res)
 
         -- Make sure the cache is populated
-        get_cache(cache.consumer_key(consumer.id))
+        local res = assert(api_client:send {
+          method = "GET",
+          path = "/cache/"..cache.consumer_key(consumer.id)
+        })
+        assert.res_status(200, res)
 
         -- Delete consumer
         local res = assert(api_client:send {
@@ -533,10 +585,24 @@
         assert.res_status(204, res)
 
         -- Wait for consumer be invalidated
-        helpers.wait_for_invalidation(cache.consumer_key(consumer.id))
+        helpers.wait_until(function()
+          local res = assert(api_client:send {
+            method = "GET",
+            path = "/cache/"..cache.consumer_key(consumer.id)
+          })
+          res:read_body()
+          return res.status == 404
+        end, 3)
 
         -- Wait for Basic Auth credential to be invalidated
-        helpers.wait_for_invalidation(cache.basicauth_credential_key("user123"))
+        helpers.wait_until(function()
+          local res = assert(api_client:send {
+            method = "GET",
+            path = "/cache/"..cache.basicauth_credential_key("user123")
+          })
+          res:read_body()
+          return res.status == 404
+        end, 3)
 
         -- Consuming the API again
         local res = assert(client:send {
@@ -563,7 +629,11 @@
         assert.res_status(200, res)
 
         -- Make sure the cache is populated
-        get_cache(cache.consumer_key(consumer.id))
+        local res = assert(api_client:send {
+          method = "GET",
+          path = "/cache/"..cache.consumer_key(consumer.id)
+        })
+        assert.res_status(200, res)
 
         -- Update consumer
         local res = assert(api_client:send {
@@ -579,7 +649,14 @@
         assert.res_status(200, res)
 
         -- Wait for consumer be invalidated
-        helpers.wait_for_invalidation(cache.consumer_key(consumer.id),3)
+        helpers.wait_until(function()
+          local res = assert(api_client:send {
+            method = "GET",
+            path = "/cache/"..cache.consumer_key(consumer.id)
+          })
+          res:read_body()
+          return res.status == 404
+        end, 3)
 
         -- Consuming the API again
         local res = assert(client:send {
@@ -593,403 +670,15 @@
         assert.res_status(200, res)
 
         -- Making sure the cache is updated
-        local body = get_cache(cache.consumer_key(consumer.id))
-        assert.equal("updated_consumer", body.username)
+        local res = assert(api_client:send {
+          method = "GET",
+          path = "/cache/"..cache.consumer_key(consumer.id)
+        })
+        local body = assert.res_status(200, res)
+        assert.equal("updated_consumer", cjson.decode(body).username)
       end)
     end)
 
-<<<<<<< HEAD
-=======
-    describe("API entity invalidation", function()
-      it("should invalidate ALL_APIS_BY_DICT when adding a new API", function()
-        -- Making a request to populate ALL_APIS_BY_DICT
-        local res = assert(client:send {
-          method = "GET",
-          path = "/status/200",
-          headers = {
-            ["Host"] = "hooks1.com"
-          }
-        })
-        assert.res_status(200, res)
-
-        -- Make sure the cache is populated
-        get_cache(cache.all_apis_by_dict_key())
-
-        -- Adding a new API
-        local res = assert(api_client:send {
-          method = "POST",
-          path = "/apis/",
-          headers = {
-            ["Content-Type"] = "application/json"
-          },
-          body = cjson.encode({
-            request_host = "dynamic-hooks.com",
-            upstream_url = "http://mockbin.org"
-          })
-        })
-        assert.res_status(201, res)
-
-        -- Wait for consumer be invalidated
-        helpers.wait_for_invalidation(cache.all_apis_by_dict_key())
-
-        -- Consuming the API again
-        local res = assert(client:send {
-          method = "GET",
-          path = "/status/200",
-          headers = {
-            ["Host"] = "hooks1.com"
-          }
-        })
-        assert.res_status(200, res)
-
-        -- Make sure the cache is populated
-        local body = get_cache(cache.all_apis_by_dict_key())
-        assert.is_table(body.by_dns["hooks1.com"])
-        assert.is_table(body.by_dns["dynamic-hooks.com"])
-      end)
-
-      it("should invalidate ALL_APIS_BY_DICT when updating an API", function()
-        -- Making a request to populate ALL_APIS_BY_DICT
-        local res = assert(client:send {
-          method = "GET",
-          path = "/status/200",
-          headers = {
-            ["Host"] = "hooks1.com"
-          }
-        })
-        assert.res_status(200, res)
-
-        -- Make sure the cache is populated
-        local body = get_cache(cache.all_apis_by_dict_key())
-        assert.equal("http://mockbin.com", body.by_dns["hooks1.com"].upstream_url)
-
-        -- Update API
-        local res = assert(api_client:send {
-          method = "PATCH",
-          path = "/apis/"..api1.id,
-          headers = {
-            ["Content-Type"] = "application/json"
-          },
-          body = cjson.encode({
-            upstream_url = "http://mockbin.org"
-          })
-        })
-        assert.res_status(200, res)
-
-        -- Wait for consumer be invalidated
-        helpers.wait_for_invalidation(cache.all_apis_by_dict_key())
-
-        -- Consuming the API again
-        local res = assert(client:send {
-          method = "GET",
-          path = "/status/200",
-          headers = {
-            ["Host"] = "hooks1.com"
-          }
-        })
-        assert.res_status(200, res)
-
-        -- Make sure the cache is populated with updated value
-        local body = get_cache(cache.all_apis_by_dict_key())
-        assert.equal("http://mockbin.org", body.by_dns["hooks1.com"].upstream_url)
-        assert.equal(3, pl_tablex.size(body.by_dns))
-      end)
-
-      it("should invalidate ALL_APIS_BY_DICT when deleting an API", function()
-        -- Making a request to populate ALL_APIS_BY_DICT
-        local res = assert(client:send {
-          method = "GET",
-          path = "/status/200",
-          headers = {
-            ["Host"] = "hooks1.com"
-          }
-        })
-        assert.res_status(200, res)
-
-        -- Make sure the cache is populated
-        local body = get_cache(cache.all_apis_by_dict_key())
-        assert.equal("http://mockbin.com", body.by_dns["hooks1.com"].upstream_url)
-
-        -- Deleting the API
-        local res = assert(api_client:send {
-          method = "DELETE",
-          path = "/apis/"..api1.id
-        })
-        assert.res_status(204, res)
-
-        -- Wait for consumer be invalidated
-        helpers.wait_for_invalidation(cache.all_apis_by_dict_key())
-
-        -- Consuming the API again
-        local res = assert(client:send {
-          method = "GET",
-          path = "/status/200",
-          headers = {
-            ["Host"] = "hooks1.com"
-          }
-        })
-        assert.res_status(404, res)
-
-        -- Make sure the cache is populated with zero APIs
-        local body = get_cache(cache.all_apis_by_dict_key())
-        assert.equal(2, pl_tablex.size(body.by_dns))
-      end)
-    end)
-
-    describe("Upstreams entity", function()
-      local upstream
-      
-      before_each(function()
-        assert(helpers.dao.apis:insert {
-          request_host = "hooks2.com",
-          upstream_url = "http://mybalancer"
-        })
-        upstream = assert(helpers.dao.upstreams:insert {
-          name = "mybalancer",
-        })
-        assert(helpers.dao.targets:insert {
-          upstream_id = upstream.id,
-          target = "mockbin.com:80",
-          weight = 10,
-        })
-      end)
-      it("invalidates the upstream-list when adding an upstream", function()
-        -- Making a request to populate the cache with the upstreams
-        local res = assert(client:send {
-          method = "GET",
-          path = "/status/200",
-          headers = {
-            ["Host"] = "hooks2.com"
-          }
-        })
-        assert.response(res).has.status(200)
-        -- validate that the cache is populated
-        get_cache(cache.upstreams_dict_key(upstream.id))
-        -- add an upstream
-        local res = assert(api_client:send {
-          method = "POST",
-          path = "/upstreams",
-          headers = {
-            ["Content-Type"] = "application/json"
-          },
-          body = {
-            name = "my2nd.upstream",
-          },
-        })
-        assert.response(res).has.status(201)
-        -- wait for invalidation of the cache
-        helpers.wait_for_invalidation(cache.upstreams_dict_key(upstream.id))
-      end)
-      it("invalidates the upstream-list when updating an upstream", function()
-        -- Making a request to populate the cache with the upstreams
-        local res = assert(client:send {
-          method = "GET",
-          path = "/status/200",
-          headers = {
-            ["Host"] = "hooks2.com"
-          }
-        })
-        assert.response(res).has.status(200)
-        -- validate that the cache is populated
-        get_cache(cache.upstreams_dict_key(upstream.id))
-        -- patch the upstream
-        local res = assert(api_client:send {
-          method = "PATCH",
-          path = "/upstreams/"..upstream.id,
-          headers = {
-            ["Content-Type"] = "application/json"
-          },
-          body = {
-            slots = 10,
-            orderlist = { 1,2,3,4,5,6,7,8,9,10 }
-          },
-        })
-        assert.response(res).has.status(200)
-        -- wait for invalidation of the cache
-        helpers.wait_for_invalidation(cache.upstreams_dict_key(upstream.id))
-      end)
-      it("invalidates the upstream-list when deleting an upstream", function()
-        -- Making a request to populate the cache with the upstreams
-        local res = assert(client:send {
-          method = "GET",
-          path = "/status/200",
-          headers = {
-            ["Host"] = "hooks2.com"
-          }
-        })
-        assert.response(res).has.status(200)
-        -- validate that the cache is populated
-        get_cache(cache.upstreams_dict_key(upstream.id))
-        -- delete the upstream
-        local res = assert(api_client:send {
-          method = "DELETE",
-          path = "/upstreams/mybalancer",
-        })
-        assert.response(res).has.status(204)
-        -- wait for invalidation of the cache
-        helpers.wait_for_invalidation(cache.upstreams_dict_key(upstream.id))
-      end)
-      it("invalidates an upstream when updating an upstream", function()
-        -- Making a request to populate the cache with the upstream
-        local res = assert(client:send {
-          method = "GET",
-          path = "/status/200",
-          headers = {
-            ["Host"] = "hooks2.com"
-          }
-        })
-        assert.response(res).has.status(200)
-        -- validate that the cache is populated
-        get_cache(cache.upstream_key(upstream.id))
-        -- patch the upstream
-        local res = assert(api_client:send {
-          method = "PATCH",
-          path = "/upstreams/"..upstream.id,
-          headers = {
-            ["Content-Type"] = "application/json"
-          },
-          body = {
-            slots = 10,
-            orderlist = { 1,2,3,4,5,6,7,8,9,10 }
-          },
-        })
-        assert.response(res).has.status(200)
-        -- wait for invalidation of the cache
-        helpers.wait_for_invalidation(cache.upstream_key(upstream.id))
-      end)
-      it("invalidates an upstream when deleting an upstream", function()
-        -- Making a request to populate the cache with the upstream
-        local res = assert(client:send {
-          method = "GET",
-          path = "/status/200",
-          headers = {
-            ["Host"] = "hooks2.com"
-          }
-        })
-        assert.response(res).has.status(200)
-        -- validate that the cache is populated
-        get_cache(cache.upstream_key(upstream.id))
-        -- delete the upstream
-        local res = assert(api_client:send {
-          method = "DELETE",
-          path = "/upstreams/mybalancer",
-        })
-        assert.response(res).has.status(204)
-        -- wait for invalidation of the cache
-        helpers.wait_for_invalidation(cache.upstream_key(upstream.id))
-      end)
-      it("invalidates the target-history when updating an upstream", function()
-        -- Making a request to populate target history for upstream
-        local res = assert(client:send {
-          method = "GET",
-          path = "/status/200",
-          headers = {
-            ["Host"] = "hooks2.com"
-          }
-        })
-        assert.response(res).has.status(200)
-        -- validate that the cache is populated
-        get_cache(cache.targets_key(upstream.id))
-        -- patch the upstream
-        local res = assert(api_client:send {
-          method = "PATCH",
-          path = "/upstreams/"..upstream.id,
-          headers = {
-            ["Content-Type"] = "application/json"
-          },
-          body = {
-            slots = 10,
-            orderlist = { 1,2,3,4,5,6,7,8,9,10 }
-          },
-        })
-        assert.response(res).has.status(200)
-        -- wait for invalidation of the cache
-        helpers.wait_for_invalidation(cache.targets_key(upstream.id))
-      end)
-      it("invalidates the target-history when deleting an upstream", function()
-        -- Making a request to populate target history for upstream
-        local res = assert(client:send {
-          method = "GET",
-          path = "/status/200",
-          headers = {
-            ["Host"] = "hooks2.com"
-          }
-        })
-        assert.response(res).has.status(200)
-        -- validate that the cache is populated
-        get_cache(cache.targets_key(upstream.id))
-        -- delete the upstream
-        local res = assert(api_client:send {
-          method = "DELETE",
-          path = "/upstreams/mybalancer",
-        })
-        assert.response(res).has.status(204)
-        -- wait for invalidation of the cache
-        helpers.wait_for_invalidation(cache.targets_key(upstream.id))
-      end)
-    end)
-
-    describe("Targets entity", function()
-      local upstream
-      
-      setup(function()
-        assert(helpers.dao.apis:insert {
-          request_host = "hooks2.com",
-          upstream_url = "http://mybalancer"
-        })
-        upstream = assert(helpers.dao.upstreams:insert {
-          name = "mybalancer",
-        })
-        assert(helpers.dao.targets:insert {
-          upstream_id = upstream.id,
-          target = "mockbin.com:80",
-          weight = 10,
-        })
-      end)
-      it("invalidates the target-history when adding a target", function()
-        -- Making a request to populate target history for upstream
-        local res = assert(client:send {
-          method = "GET",
-          path = "/status/200",
-          headers = {
-            ["Host"] = "hooks2.com"
-          }
-        })
-        assert.response(res).has.status(200)
-        -- validate that the cache is populated
-        get_cache(cache.targets_key(upstream.id))
-        -- Adding a new target
-        local res = assert(api_client:send {
-          method = "POST",
-          path = "/upstreams/mybalancer/targets",
-          headers = {
-            ["Content-Type"] = "application/json"
-          },
-          body = {
-            target = "mockbin.com:80",
-            weight = 5,
-          }
-        })
-        assert.response(res).has.status(201)
-        -- wait for invalidation of the cache
-        helpers.wait_for_invalidation(cache.targets_key(upstream.id))
-        -- Making another request to re-populate target history
-        assert(client:send {
-          method = "GET",
-          path = "/status/200",
-          headers = {
-            ["Host"] = "hooks2.com"
-          }
-        })
-        -- validate that the cache is populated
-        local body = get_cache(cache.targets_key(upstream.id))
-        -- check contents
-        assert.equal(10, body[1].weight)  -- initial weight value
-        assert.equal(5, body[2].weight)   -- new weight value
-      end)
-    end)
-    
->>>>>>> ef524033
     describe("Serf events", function()
       local PID_FILE = "/tmp/serf_test.pid"
       local LOG_FILE = "/tmp/serf_test.log"
