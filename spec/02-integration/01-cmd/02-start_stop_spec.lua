local helpers = require "spec.helpers"

describe("kong start/stop", function()
  setup(function()
    helpers.prepare_prefix()
  end)
  after_each(function()
    helpers.kill_all()
  end)

  it("start help", function()
    local _, stderr = helpers.kong_exec "start --help"
    assert.not_equal("", stderr)
  end)
  it("stop help", function()
    local _, stderr = helpers.kong_exec "stop --help"
    assert.not_equal("", stderr)
  end)
  pending("start/stop gracefully with default conf/prefix", function()
    -- we don't want the migrations to be ran on the default
    -- keyspace/database, so let's override just these settings.
    assert(helpers.kong_exec("start", {
      database = helpers.test_conf.database,
      pg_database = helpers.test_conf.pg_database,
      cassandra_keyspace = helpers.test_conf.cassandra_keyspace
    }))
    assert(helpers.kong_exec "stop")
  end)
  it("start/stop custom Kong conf/prefix", function()
    assert(helpers.kong_exec("start --conf "..helpers.test_conf_path))
    assert(helpers.kong_exec("stop --prefix "..helpers.test_conf.prefix))
  end)
  it("start dumps Kong config in prefix", function()
    assert(helpers.kong_exec("start --conf "..helpers.test_conf_path))
    assert.truthy(helpers.path.exists(helpers.test_conf.kong_conf))
  end)
  it("creates prefix directory if it doesn't exist", function()
    finally(function()
      pcall(helpers.dir.rmtree, "foobar")
    end)

    assert.falsy(helpers.path.exists("foobar"))
    assert(helpers.kong_exec("start --prefix foobar", {
      pg_database = helpers.test_conf.pg_database
    }))
    assert.truthy(helpers.path.exists("foobar"))
  end)

  describe("verbose args", function()
    it("accepts verbose --v", function()
      local _, _, stdout = assert(helpers.kong_exec("start --v --conf "..helpers.test_conf_path))
      assert.matches("[verbose] prefix in use: ", stdout, nil, true)
    end)
    it("accepts debug --vv", function()
      local _, _, stdout = assert(helpers.kong_exec("start --vv --conf "..helpers.test_conf_path))
      assert.matches("[verbose] prefix in use: ", stdout, nil, true)
      assert.matches("[debug] prefix = ", stdout, nil, true)
      assert.matches("[debug] database = ", stdout, nil, true)
    end)
    it("prints ENV variables when detected", function()
      local _, _, stdout = assert(helpers.kong_exec("start --vv --conf "..helpers.test_conf_path, {
        database = "postgres",
        admin_listen = "127.0.0.1:8001"
      }))
      assert.matches('KONG_DATABASE ENV found with "postgres"', stdout, nil, true)
      assert.matches('KONG_ADMIN_LISTEN ENV found with "127.0.0.1:8001"', stdout, nil, true)
    end)
    it("prints config in alphabetical order", function()
      local _, _, stdout = assert(helpers.kong_exec("start --vv --conf "..helpers.test_conf_path))
      assert.matches("admin_listen.*anonymous_reports.*cassandra_ssl.*prefix.*", stdout)
    end)
    it("does not print sensitive settings in config", function()
      local _, _, stdout = assert(helpers.kong_exec("start --vv --conf "..helpers.test_conf_path, {
        pg_password = "do not print",
        cassandra_password = "do not print",
        cluster_encrypt_key = "fHGfspTRljmzLsYDVEK1Rw=="
      }))
      assert.matches('KONG_PG_PASSWORD ENV found with "******"', stdout, nil, true)
      assert.matches('KONG_CASSANDRA_PASSWORD ENV found with "******"', stdout, nil, true)
      assert.matches('KONG_CLUSTER_ENCRYPT_KEY ENV found with "******"', stdout, nil, true)
      assert.matches('pg_password = "******"', stdout, nil, true)
      assert.matches('cassandra_password = "******"', stdout, nil, true)
      assert.matches('cluster_encrypt_key = "******"', stdout, nil, true)
    end)
  end)

  describe("custom --nginx-conf", function()
    local templ_fixture = "spec/fixtures/custom_nginx.template"

    it("accept a custom Nginx configuration", function()
      assert(helpers.kong_exec("start --conf "..helpers.test_conf_path.." --nginx-conf "..templ_fixture))
      assert.truthy(helpers.path.exists(helpers.test_conf.nginx_conf))

      local contents = helpers.file.read(helpers.test_conf.nginx_conf)
      assert.matches("# This is a custom nginx configuration template for Kong specs", contents, nil, true)
      assert.matches("daemon on;", contents, nil, true)
    end)
  end)

  describe("/etc/hosts resolving in CLI", function()
    -- dnsmasq is not yet started at this point and resty-cli does not include
    -- it in its resolver directive. As such and until supported by resty-cli,
    -- we must force the use of LuaSocket in our CLI to resolve localhost.
    it("resolves cassandra hostname", function()
      assert(helpers.kong_exec("start --vv --conf "..helpers.test_conf_path, {
        cassandra_contact_points = "localhost",
        database = "cassandra"
      }))
    end)
    it("resolves postgres hostname", function()
      assert(helpers.kong_exec("start --conf "..helpers.test_conf_path, {
        pg_host = "localhost",
        database = "postgres"
      }))
    end)
  end)

  describe("Serf", function()
    it("starts Serf agent daemon", function()
      assert(helpers.kong_exec("start --conf "..helpers.test_conf_path))
      assert(helpers.kill.is_running(helpers.test_conf.serf_pid))
    end)
    it("recovers from expired serf.pid file", function()
      assert(helpers.execute("touch "..helpers.test_conf.serf_pid)) -- dumb pid
      assert(helpers.kong_exec("start --conf "..helpers.test_conf_path))
      assert(helpers.kill.is_running(helpers.test_conf.serf_pid))
    end)
    it("dumps PID in prefix", function()
      assert(helpers.kong_exec("start --conf "..helpers.test_conf_path))
      assert.truthy(helpers.path.exists(helpers.test_conf.serf_pid))
      assert(helpers.kong_exec("stop --prefix "..helpers.test_conf.prefix))
      assert.False(helpers.path.exists(helpers.test_conf.serf_pid))
    end)
  end)

<<<<<<< HEAD
=======
  describe("dnsmasq", function()
    it("starts dnsmasq daemon", function()
      assert(helpers.kong_exec("start --conf "..helpers.test_conf_path, {
        dnsmasq = true,
        dns_resolver = ""
      }))

      assert(helpers.kill.is_running(helpers.test_conf.dnsmasq_pid))
    end)
    it("recovers from expired dnsmasq.pid file", function()
      assert(helpers.execute("touch "..helpers.test_conf.serf_pid)) -- dumb pid
      assert(helpers.kong_exec("start --conf "..helpers.test_conf_path, {
        dnsmasq = true,
        dns_resolver = ""
      }))

      assert(helpers.kill.is_running(helpers.test_conf.dnsmasq_pid))
    end)
    it("dumps PID in prefix", function()
      assert(helpers.kong_exec("start --conf "..helpers.test_conf_path, {
        dnsmasq = true,
        dns_resolver = ""
      }))
      assert.truthy(helpers.path.exists(helpers.test_conf.dnsmasq_pid))
      assert(helpers.kong_exec("stop --prefix "..helpers.test_conf.prefix))
      assert.False(helpers.path.exists(helpers.test_conf.dnsmasq_pid))
    end)
  end)

>>>>>>> c1910435
  describe("errors", function()
    it("start inexistent Kong conf file", function()
      local ok, stderr = helpers.kong_exec "start --conf foobar.conf"
      assert.False(ok)
      assert.is_string(stderr)
      assert.matches("Error: no file at: foobar.conf", stderr, nil, true)
    end)
    it("stop inexistent prefix", function()
      assert(helpers.kong_exec("start --prefix "..helpers.test_conf.prefix, {
        pg_database = helpers.test_conf.pg_database
      }))

      local ok, stderr = helpers.kong_exec("stop --prefix inexistent")
      assert.False(ok)
      assert.matches("Error: no such prefix: .*/inexistent", stderr)
    end)
    it("notifies when Kong is already running", function()
      assert(helpers.kong_exec("start --prefix "..helpers.test_conf.prefix, {
        pg_database = helpers.test_conf.pg_database
      }))

      local ok, stderr = helpers.kong_exec("start --prefix "..helpers.test_conf.prefix, {
        pg_database = helpers.test_conf.pg_database
      })
      assert.False(ok)
      assert.matches("Kong is already running in "..helpers.test_conf.prefix, stderr, nil, true)
    end)
    it("stops other services when could not start", function()
      local kill = require "kong.cmd.utils.kill"
      local thread = helpers.tcp_server(helpers.test_conf.proxy_port)
      finally(function()
        -- make tcp server receive and close
        helpers.proxy_client():send {
          method = "GET",
          path = "/"
        }
        thread:join()
      end)

      local ok, err = helpers.kong_exec("start --conf "..helpers.test_conf_path, {
        dnsmasq = true,
        dns_resolver = ""
      })
      assert.False(ok)
      assert.matches("Address already in use", err, nil, true)

      assert.falsy(kill.is_running(helpers.test_conf.serf_pid))
    end)
    it("should not stop Kong if already running in prefix", function()
      assert(helpers.kong_exec("start --prefix "..helpers.test_conf.prefix, {
        pg_database = helpers.test_conf.pg_database
      }))

      local ok, stderr = helpers.kong_exec("start --prefix "..helpers.test_conf.prefix, {
        pg_database = helpers.test_conf.pg_database
      })
      assert.False(ok)
      assert.matches("Kong is already running in "..helpers.test_conf.prefix, stderr, nil, true)
      assert(helpers.kill.is_running(helpers.test_conf.nginx_pid))
    end)
  end)
end)<|MERGE_RESOLUTION|>--- conflicted
+++ resolved
@@ -133,38 +133,6 @@
     end)
   end)
 
-<<<<<<< HEAD
-=======
-  describe("dnsmasq", function()
-    it("starts dnsmasq daemon", function()
-      assert(helpers.kong_exec("start --conf "..helpers.test_conf_path, {
-        dnsmasq = true,
-        dns_resolver = ""
-      }))
-
-      assert(helpers.kill.is_running(helpers.test_conf.dnsmasq_pid))
-    end)
-    it("recovers from expired dnsmasq.pid file", function()
-      assert(helpers.execute("touch "..helpers.test_conf.serf_pid)) -- dumb pid
-      assert(helpers.kong_exec("start --conf "..helpers.test_conf_path, {
-        dnsmasq = true,
-        dns_resolver = ""
-      }))
-
-      assert(helpers.kill.is_running(helpers.test_conf.dnsmasq_pid))
-    end)
-    it("dumps PID in prefix", function()
-      assert(helpers.kong_exec("start --conf "..helpers.test_conf_path, {
-        dnsmasq = true,
-        dns_resolver = ""
-      }))
-      assert.truthy(helpers.path.exists(helpers.test_conf.dnsmasq_pid))
-      assert(helpers.kong_exec("stop --prefix "..helpers.test_conf.prefix))
-      assert.False(helpers.path.exists(helpers.test_conf.dnsmasq_pid))
-    end)
-  end)
-
->>>>>>> c1910435
   describe("errors", function()
     it("start inexistent Kong conf file", function()
       local ok, stderr = helpers.kong_exec "start --conf foobar.conf"
