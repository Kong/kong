--- conflicted
+++ resolved
@@ -22,17 +22,10 @@
     }
 
     assert(helpers.kong_exec("start --conf "..helpers.test_conf_path, env))
-<<<<<<< HEAD
-    ngx.sleep(1)
-    local serf_pid = assert(helpers.file.read(helpers.test_conf.serf_pid))
-    local nginx_pid = assert(helpers.file.read(helpers.test_conf.nginx_pid))
-=======
     helpers.wait_until_running(helpers.test_conf.nginx_pid)
 
     local serf_pid = assert(helpers.file.read(helpers.test_conf.serf_pid), "no serf pid")
     local nginx_pid = assert(helpers.file.read(helpers.test_conf.nginx_pid), "no nginx pid")
-    local dnsmasq_pid = assert(helpers.file.read(helpers.test_conf.dnsmasq_pid), "no dnsmasq pid")
->>>>>>> c1910435
 
     assert(helpers.kong_exec("restart --conf "..helpers.test_conf_path, env))
     helpers.wait_until_running(helpers.test_conf.nginx_pid)
@@ -41,29 +34,13 @@
     assert.is_not.equal(assert(helpers.file.read(helpers.test_conf.serf_pid)), serf_pid)
   end)
   it("restarts if already running from --prefix", function()
-<<<<<<< HEAD
-    local env = {
-      dns_resolver = "",
-      pg_database = helpers.test_conf.pg_database
-    }
-
-    assert(helpers.kong_exec("start --conf "..helpers.test_conf_path, env))
-    ngx.sleep(1)
-    local serf_pid = assert(helpers.file.read(helpers.test_conf.serf_pid))
-    local nginx_pid = assert(helpers.file.read(helpers.test_conf.nginx_pid))
-=======
-    assert(helpers.kong_exec("start --conf "..helpers.test_conf_path, {
-      dnsmasq = true,
-      dns_resolver = ""
-    }))
+    assert(helpers.kong_exec("start --conf "..helpers.test_conf_path))
     helpers.wait_until_running(helpers.test_conf.nginx_pid)
     local serf_pid = assert(helpers.file.read(helpers.test_conf.serf_pid), "no serf pid")
     local nginx_pid = assert(helpers.file.read(helpers.test_conf.nginx_pid), "no nginx pid")
-    local dnsmasq_pid = assert(helpers.file.read(helpers.test_conf.dnsmasq_pid), "no dnsmasq pid")
 
     assert(helpers.kong_exec("restart --prefix "..helpers.test_conf.prefix))
     helpers.wait_until_running(helpers.test_conf.nginx_pid)
->>>>>>> c1910435
 
     assert.is_not.equal(assert(helpers.file.read(helpers.test_conf.nginx_pid)), nginx_pid)
     assert.is_not.equal(assert(helpers.file.read(helpers.test_conf.serf_pid)), serf_pid)
