local cjson        = require "cjson"
local helpers      = require "spec.helpers"
local ssl_fixtures = require "spec.fixtures.ssl"


local POLL_INTERVAL = 0.3


<<<<<<< HEAD
dao_helpers.for_each_dao(function(kong_conf)

describe("core entities are invalidated with db: #" .. kong_conf.database, function()

  local admin_client_1
  local admin_client_2

  local proxy_client_1
  local proxy_client_2

  local dao
  local wait_for_propagation

  setup(function()
    local kong_dao_factory = require "kong.dao.factory"
    dao = assert(kong_dao_factory.new(kong_conf))
    dao:truncate_tables()
    helpers.run_migrations(dao)

    local db_update_propagation = kong_conf.database == "cassandra" and 3 or 0

    assert(helpers.start_kong {
      log_level             = "debug",
      prefix                = "servroot1",
      database              = kong_conf.database,
      proxy_listen          = "0.0.0.0:8000",
      proxy_listen_ssl      = "0.0.0.0:8443",
      admin_listen          = "0.0.0.0:8001",
      admin_gui_listen      = "0.0.0.0:8002",
      admin_ssl             = false,
      admin_gui_ssl         = false,
      db_update_frequency   = POLL_INTERVAL,
      db_update_propagation = db_update_propagation,
      nginx_conf            = "spec/fixtures/custom_nginx.template",
    })

    assert(helpers.start_kong {
      log_level             = "debug",
      prefix                = "servroot2",
      database              = kong_conf.database,
      proxy_listen          = "0.0.0.0:9000",
      proxy_listen_ssl      = "0.0.0.0:9443",
      admin_listen          = "0.0.0.0:9001",
      admin_gui_listen      = "0.0.0.0:9002",
      admin_ssl             = false,
      admin_gui_ssl         = false,
      db_update_frequency   = POLL_INTERVAL,
      db_update_propagation = db_update_propagation,
    })

    admin_client_1 = helpers.http_client("127.0.0.1", 8001)
    admin_client_2 = helpers.http_client("127.0.0.1", 9001)
    proxy_client_1 = helpers.http_client("127.0.0.1", 8000)
    proxy_client_2 = helpers.http_client("127.0.0.1", 9000)

    wait_for_propagation = function()
      ngx.sleep(POLL_INTERVAL + db_update_propagation)
    end
  end)

  teardown(function()
    helpers.stop_kong("servroot1")
    helpers.stop_kong("servroot2")

    dao:truncate_tables()
  end)
=======
for _, strategy in helpers.each_strategy() do
  describe("core entities are invalidated with db [#" .. strategy .. "]", function()
>>>>>>> cff0bae8

    local admin_client_1
    local admin_client_2

    local proxy_client_1
    local proxy_client_2

    local wait_for_propagation

    local service_fixture

    setup(function()
      local bp = helpers.get_db_utils(strategy)

      -- insert single fixture Service
      service_fixture = bp.services:insert()

      local db_update_propagation = strategy == "cassandra" and 3 or 0

      assert(helpers.start_kong {
        log_level             = "debug",
        prefix                = "servroot1",
        database              = strategy,
        proxy_listen          = "0.0.0.0:8000, 0.0.0.0:8443 ssl",
        admin_listen          = "0.0.0.0:8001",
        db_update_frequency   = POLL_INTERVAL,
        db_update_propagation = db_update_propagation,
        nginx_conf            = "spec/fixtures/custom_nginx.template",
      })

      assert(helpers.start_kong {
        log_level             = "debug",
        prefix                = "servroot2",
        database              = strategy,
        proxy_listen          = "0.0.0.0:9000, 0.0.0.0:9443 ssl",
        admin_listen          = "0.0.0.0:9001",
        db_update_frequency   = POLL_INTERVAL,
        db_update_propagation = db_update_propagation,
      })

      admin_client_1 = helpers.http_client("127.0.0.1", 8001)
      admin_client_2 = helpers.http_client("127.0.0.1", 9001)
      proxy_client_1 = helpers.http_client("127.0.0.1", 8000)
      proxy_client_2 = helpers.http_client("127.0.0.1", 9000)

      wait_for_propagation = function()
        ngx.sleep(POLL_INTERVAL + db_update_propagation)
      end
    end)

    teardown(function()
      helpers.stop_kong("servroot1")
      helpers.stop_kong("servroot2")
    end)

    before_each(function()
      admin_client_1 = helpers.http_client("127.0.0.1", 8001)
      admin_client_2 = helpers.http_client("127.0.0.1", 9001)
      proxy_client_1 = helpers.http_client("127.0.0.1", 8000)
      proxy_client_2 = helpers.http_client("127.0.0.1", 9000)
    end)

    after_each(function()
      admin_client_1:close()
      admin_client_2:close()
      proxy_client_1:close()
      proxy_client_2:close()
    end)

    ---------
    -- Routes
    ---------


    describe("Routes (router)", function()
      setup(function()
        -- populate cache with a miss on
        -- both nodes

        local res_1 = assert(proxy_client_1:send {
          method  = "GET",
          path    = "/status/200",
          headers = {
            host = "example.com",
          }
        })
        assert.res_status(404, res_1)

        local res_2 = assert(proxy_client_2:send {
          method  = "GET",
          path    = "/status/200",
          headers = {
            host = "example.com",
          }
        })
        assert.res_status(404, res_2)
      end)

      local route_fixture_id

      it("on create", function()
        local admin_res = assert(admin_client_1:send {
          method  = "POST",
          path    = "/routes",
          body    = {
            protocols = { "http" },
            hosts     = { "example.com" },
            service   = {
              id = service_fixture.id,
            }
          },
          headers = {
            ["Content-Type"] = "application/json",
          },
        })
        local body = assert.res_status(201, admin_res)
        local json = cjson.decode(body)
        route_fixture_id = json.id

        -- no need to wait for workers propagation (lua-resty-worker-events)
        -- because our test instance only has 1 worker

        local res_1 = assert(proxy_client_1:send {
          method  = "GET",
          path    = "/status/200",
          headers = {
            host = "example.com",
          }
        })
        assert.res_status(200, res_1)


        wait_for_propagation()

        local res_2 = assert(proxy_client_2:send {
          method  = "GET",
          path    = "/status/200",
          headers = {
            host = "example.com",
          }
        })
        assert.res_status(200, res_2)
      end)

      it("on update", function()
        local admin_res = assert(admin_client_1:send {
          method  = "PATCH",
          path    = "/routes/" .. route_fixture_id,
          body    = {
            methods = cjson.null,
            hosts   = { "updated-example.com" },
            paths   = cjson.null,
          },
          headers = {
            ["Content-Type"] = "application/json",
          },
        })
        assert.res_status(200, admin_res)

        -- no need to wait for workers propagation (lua-resty-worker-events)
        -- because our test instance only has 1 worker

        -- TEST: ensure new host value maps to our Service

        local res_1 = assert(proxy_client_1:send {
          method  = "GET",
          path    = "/",
          headers = {
            host = "updated-example.com",
          }
        })
        assert.res_status(200, res_1)

        -- TEST: ensure old host value does not map anywhere

        local res_1_old = assert(proxy_client_1:send {
          method  = "GET",
          path    = "/",
          headers = {
            host = "example.com",
          }
        })
        assert.res_status(404, res_1_old)

        wait_for_propagation()

        -- TEST: ensure new host value maps to our Service

        local res_2 = assert(proxy_client_2:send {
          method  = "GET",
          path    = "/",
          headers = {
            host = "updated-example.com",
          }
        })
        assert.res_status(200, res_2)

        -- TEST: ensure old host value does not map anywhere

        local res_2_old = assert(proxy_client_2:send {
          method  = "GET",
          path    = "/",
          headers = {
            host = "example.com",
          }
        })
        assert.res_status(404, res_2_old)
      end)

      it("on delete", function()
        local admin_res = assert(admin_client_1:send {
          method = "DELETE",
          path   = "/routes/" .. route_fixture_id,
        })
        assert.res_status(204, admin_res)

        -- no need to wait for workers propagation (lua-resty-worker-events)
        -- because our test instance only has 1 worker

        local res_1 = assert(proxy_client_1:send {
          method  = "GET",
          path    = "/",
          headers = {
            host = "updated-example.com",
          }
        })
        assert.res_status(404, res_1)

        wait_for_propagation()

        local res_2 = assert(proxy_client_2:send {
          method  = "GET",
          path    = "/",
          headers = {
            host = "updated-example.com",
          }
        })
        assert.res_status(404, res_2)
      end)
    end)


    -----------
    -- Services
    -----------


    describe("Services (router)", function()
      it("on update", function()
        local admin_res = assert(admin_client_1:send {
          method  = "POST",
          path    = "/routes",
          body    = {
            protocols = { "http" },
            hosts     = { "service.com" },
            service   = {
              id = service_fixture.id,
            }
          },
          headers = {
            ["Content-Type"] = "application/json",
          },
        })
        assert.res_status(201, admin_res)

        -- populate cache on both nodes

        local res_1 = assert(proxy_client_1:send {
          method  = "GET",
          path    = "/status/200",
          headers = {
            host = "service.com",
          }
        })
        assert.res_status(200, res_1)

        wait_for_propagation()

        local res_2 = assert(proxy_client_2:send {
          method  = "GET",
          path    = "/status/200",
          headers = {
            host = "service.com",
          }
        })
        assert.res_status(200, res_2)

        -- update the Service

        local admin_res = assert(admin_client_1:send {
          method = "PATCH",
          path   = "/services/" .. service_fixture.id,
          body   = {
            path = "/status/418",
          },
          headers = {
            ["Content-Type"] = "application/json",
          },
        })
        assert.res_status(200, admin_res)

        -- no need to wait for workers propagation (lua-resty-worker-events)
        -- because our test instance only has 1 worker

        local res_1 = assert(proxy_client_1:send {
          method  = "GET",
          path    = "/",
          headers = {
            host = "service.com",
          }
        })
        assert.res_status(418, res_1)

        wait_for_propagation()

        local res_2 = assert(proxy_client_2:send {
          method  = "GET",
          path    = "/",
          headers = {
            host = "service.com",
          }
        })
        assert.res_status(418, res_2)
      end)

      pending("on delete", function()
        -- Pending: at the time of this writing, deleting a Service with
        -- a Route still attached to it is impossible, and deleting a Route
        -- is already tested above, hence, this test is disabled for now.

        local admin_res = assert(admin_client_1:send {
          method = "DELETE",
          path   = "/services/" .. service_fixture.id,
        })
        assert.res_status(204, admin_res)

        -- no need to wait for workers propagation (lua-resty-worker-events)
        -- because our test instance only has 1 worker

        local res_1 = assert(proxy_client_1:send {
          method  = "GET",
          path    = "/",
          headers = {
            host = "service.com",
          }
        })
        assert.res_status(404, res_1)

        wait_for_propagation()

        local res_2 = assert(proxy_client_2:send {
          method  = "GET",
          path    = "/",
          headers = {
            host = "service.com",
          }
        })
        assert.res_status(404, res_2)
      end)
    end)

    -------------------
    -- ssl_certificates
    -------------------

    describe("ssl_certificates / SNIs", function()

      local function get_cert(port, sni)
        local pl_utils = require "pl.utils"

        local cmd = [[
          echo "" | openssl s_client \
          -showcerts \
          -connect 127.0.0.1:%d \
          -servername %s \
        ]]

        local _, _, stderr = pl_utils.executeex(string.format(cmd, port, sni))

        return stderr
      end

      setup(function()
        -- populate cache with a miss on
        -- both nodes
        local cert_1 = get_cert(8443, "ssl-example.com")
        local cert_2 = get_cert(9443, "ssl-example.com")

        -- if you get an error when running these, you likely have an outdated version of openssl installed
        -- to update in osx: https://github.com/Kong/kong/pull/2776#issuecomment-320275043
        assert.matches("CN=localhost", cert_1, nil, true)
        assert.matches("CN=localhost", cert_2, nil, true)
      end)

      it("on certificate+SNI create", function()
        local admin_res = assert(admin_client_1:send {
          method = "POST",
          path   = "/certificates",
          body   = {
            cert = ssl_fixtures.cert,
            key  = ssl_fixtures.key,
            snis = "ssl-example.com",
          },
          headers = {
            ["Content-Type"] = "application/json",
          }
        })
        assert.res_status(201, admin_res)

        -- no need to wait for workers propagation (lua-resty-worker-events)
        -- because our test instance only has 1 worker

        local cert_1 = get_cert(8443, "ssl-example.com")
        assert.matches("CN=ssl-example.com", cert_1, nil, true)

        wait_for_propagation()

        local cert_2 = get_cert(9443, "ssl-example.com")
        assert.matches("CN=ssl-example.com", cert_2, nil, true)
      end)

      it("on certificate delete+re-creation", function()
        -- TODO: PATCH/PUT update are currently not possible
        -- with the admin API because snis have their name as their
        -- primary key and the DAO has limited support for such updates.

        local admin_res = assert(admin_client_1:send {
          method = "DELETE",
          path   = "/certificates/ssl-example.com",
        })
        assert.res_status(204, admin_res)

        local admin_res = assert(admin_client_1:send {
          method = "POST",
          path   = "/certificates",
          body   = {
            cert = ssl_fixtures.cert,
            key  = ssl_fixtures.key,
            snis = "new-ssl-example.com",
          },
          headers = {
            ["Content-Type"] = "application/json",
          }
        })
        assert.res_status(201, admin_res)

        -- no need to wait for workers propagation (lua-resty-worker-events)
        -- because our test instance only has 1 worker

        local cert_1a = get_cert(8443, "ssl-example.com")
        assert.matches("CN=localhost", cert_1a, nil, true)

        local cert_1b = get_cert(8443, "new-ssl-example.com")
        assert.matches("CN=ssl-example.com", cert_1b, nil, true)

        wait_for_propagation()

        local cert_2a = get_cert(9443, "ssl-example.com")
        assert.matches("CN=localhost", cert_2a, nil, true)

        local cert_2b = get_cert(9443, "new-ssl-example.com")
        assert.matches("CN=ssl-example.com", cert_2b, nil, true)
      end)

      it("on certificate update", function()
        -- update our certificate *without* updating the
        -- attached SNI

        local admin_res = assert(admin_client_1:send {
          method = "PATCH",
          path   = "/certificates/new-ssl-example.com",
          body   = {
            cert = ssl_fixtures.cert_alt,
            key  = ssl_fixtures.key_alt,
          },
          headers = {
            ["Content-Type"] = "application/json",
          },
        })
        assert.res_status(200, admin_res)

        -- no need to wait for workers propagation (lua-resty-worker-events)
        -- because our test instance only has 1 worker

        local cert_1 = get_cert(8443, "new-ssl-example.com")
        assert.matches("CN=ssl-alt.com", cert_1, nil, true)

        wait_for_propagation()

        local cert_2 = get_cert(9443, "new-ssl-example.com")
        assert.matches("CN=ssl-alt.com", cert_2, nil, true)
      end)

      pending("on SNI update", function()
        -- Pending: currently, SNIs cannot be updated:
        --   - A PATCH updating the name property would not work, since
        --     the URI path expects the current name, and so does the
        --     query fetchign the row to be updated
        --
        --
        --
        -- update our SNI but leave certificate untouched

        local admin_res = assert(admin_client_1:send {
          method = "PATCH",
          path   = "/snis/new-ssl-example.com",
          body   = {
            name = "updated-sni.com",
          },
          headers = {
            ["Content-Type"] = "application/json",
          },
        })
        assert.res_status(200, admin_res)

        -- no need to wait for workers propagation (lua-resty-worker-events)
        -- because our test instance only has 1 worker

        local cert_1_old_sni = get_cert(8443, "new-ssl-example.com")
        assert.matches("CN=localhost", cert_1_old_sni, nil, true)

        local cert_1_new_sni = get_cert(8443, "updated-sni.com")
        assert.matches("CN=updated-sni.com", cert_1_new_sni, nil, true)
      end)

      it("on certificate delete", function()
        -- delete our certificate

        local admin_res = assert(admin_client_1:send {
          method = "GET",
          path   = "/certificates/new-ssl-example.com",
        })
        local body = assert.res_status(200, admin_res)
        local cert = cjson.decode(body)

        admin_res = assert(admin_client_1:send {
          method = "DELETE",
          path   = "/certificates/" .. cert.id
        })
        assert.res_status(204, admin_res)

        -- no need to wait for workers propagation (lua-resty-worker-events)
        -- because our test instance only has 1 worker

        local cert_1 = get_cert(8443, "new-ssl-example.com")
        assert.matches("CN=localhost", cert_1, nil, true)

        wait_for_propagation()

        local cert_2 = get_cert(9443, "new-ssl-example.com")
        assert.matches("CN=localhost", cert_2, nil, true)
      end)
    end)

    ----------
    -- plugins
    ----------

    describe("plugins (per API)", function()
      local service_plugin_id

      it("on create", function()
        -- create Service

        local admin_res = assert(admin_client_1:send {
          method = "POST",
          path   = "/services",
          body   = {
            protocol = "http",
            host     = helpers.mock_upstream_host,
            port     = helpers.mock_upstream_port,
          },
          headers = {
            ["Content-Type"] = "application/json",
          },
        })
        local body = assert.res_status(201, admin_res)
        local service_fixture = cjson.decode(body)

        -- create Route

        local admin_res = assert(admin_client_1:send {
          method  = "POST",
          path    = "/routes",
          body    = {
            protocols = { "http" },
            hosts     = { "dummy.com" },
            service   = {
              id = service_fixture.id,
            }
          },
          headers = {
            ["Content-Type"] = "application/json",
          },
        })
        assert.res_status(201, admin_res)

        -- no need to wait for workers propagation (lua-resty-worker-events)
        -- because our test instance only has 1 worker

        -- populate cache with a miss on
        -- both nodes

        local res_1 = assert(proxy_client_1:send {
          method  = "GET",
          path    = "/status/200",
          headers = {
            host = "dummy.com",
          }
        })
        assert.res_status(200, res_1)
        assert.is_nil(res_1.headers["Dummy-Plugin"])

        wait_for_propagation()

        local res_2 = assert(proxy_client_2:send {
          method  = "GET",
          path    = "/status/200",
          headers = {
            host = "dummy.com",
          }
        })
        assert.res_status(200, res_2)
        assert.is_nil(res_2.headers["Dummy-Plugin"])

        -- create Plugin

        local admin_res_plugin = assert(admin_client_1:send {
          method = "POST",
          path   = "/plugins",
          body   = {
            name       = "dummy",
            service_id = service_fixture.id,
          },
          headers = {
            ["Content-Type"] = "application/json",
          },
        })
        local body = assert.res_status(201, admin_res_plugin)
        local plugin = cjson.decode(body)
        service_plugin_id = assert(plugin.id, "could not get plugin id from " .. body)

        -- no need to wait for workers propagation (lua-resty-worker-events)
        -- because our test instance only has 1 worker

        local res_1 = assert(proxy_client_1:send {
          method  = "GET",
          path    = "/status/200",
          headers = {
            host = "dummy.com",
          }
        })
        assert.res_status(200, res_1)
        assert.equal("1", res_1.headers["Dummy-Plugin"])

        wait_for_propagation()

        local res_2 = assert(proxy_client_2:send {
          method  = "GET",
          path    = "/status/200",
          headers = {
            host = "dummy.com",
          }
        })
        assert.res_status(200, res_2)
        assert.equal("1", res_2.headers["Dummy-Plugin"])
      end)

      it("on update", function()
        local admin_res_plugin = assert(admin_client_1:send {
          method = "PATCH",
          path   = "/plugins/" .. service_plugin_id,
          body   = {
            ["config.resp_header_value"] = "2",
          },
          headers = {
            ["Content-Type"] = "application/json",
          },
        })
        assert.res_status(200, admin_res_plugin)

        -- no need to wait for workers propagation (lua-resty-worker-events)
        -- because our test instance only has 1 worker

        local res_1 = assert(proxy_client_1:send {
          method  = "GET",
          path    = "/status/200",
          headers = {
            host = "dummy.com",
          }
        })
        assert.res_status(200, res_1)
        assert.equal("2", res_1.headers["Dummy-Plugin"])

        wait_for_propagation()

        local res_2 = assert(proxy_client_2:send {
          method  = "GET",
          path    = "/status/200",
          headers = {
            host = "dummy.com",
          }
        })
        assert.res_status(200, res_2)
        assert.equal("2", res_2.headers["Dummy-Plugin"])
      end)

      it("on delete", function()
        local admin_res_plugin = assert(admin_client_1:send {
          method = "DELETE",
          path   = "/plugins/" .. service_plugin_id,
        })
        assert.res_status(204, admin_res_plugin)

        -- no need to wait for workers propagation (lua-resty-worker-events)
        -- because our test instance only has 1 worker

        local res_1 = assert(proxy_client_1:send {
          method  = "GET",
          path    = "/status/200",
          headers = {
            host = "dummy.com",
          }
        })
        assert.res_status(200, res_1)
        assert.is_nil(res_1.headers["Dummy-Plugin"])

        wait_for_propagation()

        local res_2 = assert(proxy_client_2:send {
          method  = "GET",
          path    = "/status/200",
          headers = {
            host = "dummy.com",
          }
        })
        assert.res_status(200, res_2)
        assert.is_nil(res_2.headers["Dummy-Plugin"])
      end)
    end)


    describe("plugins (global)", function()
      local global_dummy_plugin_id

      it("on create", function()
        -- populate cache with a miss on
        -- both nodes

        local res_1 = assert(proxy_client_1:send {
          method  = "GET",
          path    = "/status/200",
          headers = {
            host = "dummy.com",
          }
        })
        assert.res_status(200, res_1)
        assert.is_nil(res_1.headers["Dummy-Plugin"])

        local res_2 = assert(proxy_client_2:send {
          method  = "GET",
          path    = "/status/200",
          headers = {
            host = "dummy.com",
          }
        })
        assert.res_status(200, res_2)
        assert.is_nil(res_2.headers["Dummy-Plugin"])

        local admin_res_plugin = assert(admin_client_1:send {
          method = "POST",
          path   = "/plugins",
          body   = {
            name = "dummy",
          },
          headers = {
            ["Content-Type"] = "application/json",
          },
        })
        local body = assert.res_status(201, admin_res_plugin)
        local plugin = cjson.decode(body)
        global_dummy_plugin_id = plugin.id

        -- no need to wait for workers propagation (lua-resty-worker-events)
        -- because our test instance only has 1 worker

        local res_1 = assert(proxy_client_1:send {
          method  = "GET",
          path    = "/status/200",
          headers = {
            host = "dummy.com",
          }
        })
        assert.res_status(200, res_1)
        assert.equal("1", res_1.headers["Dummy-Plugin"])

        wait_for_propagation()

        local res_2 = assert(proxy_client_2:send {
          method  = "GET",
          path    = "/status/200",
          headers = {
            host = "dummy.com",
          }
        })
        assert.res_status(200, res_2)
        assert.equal("1", res_2.headers["Dummy-Plugin"])
      end)

      it("on delete", function()
        local res_1 = assert(proxy_client_1:send {
          method  = "GET",
          path    = "/status/200",
          headers = {
            host = "dummy.com",
          }
        })
        assert.res_status(200, res_1)
        assert.equal("1", res_1.headers["Dummy-Plugin"])

        local admin_res = assert(admin_client_1:send {
          method = "DELETE",
          path   = "/plugins/" .. global_dummy_plugin_id,
        })
        assert.res_status(204, admin_res)

        -- no need to wait for workers propagation (lua-resty-worker-events)
        -- because our test instance only has 1 worker

        local res_1 = assert(proxy_client_1:send {
          method  = "GET",
          path    = "/status/200",
          headers = {
            host = "dummy.com",
          }
        })
        assert.res_status(200, res_1)
        assert.is_nil(res_1.headers["Dummy-Plugin"])

        wait_for_propagation()

        local res_2 = assert(proxy_client_2:send {
          method  = "GET",
          path    = "/status/200",
          headers = {
            host = "dummy.com",
          }
        })
        assert.res_status(200, res_2)
        assert.is_nil(res_2.headers["Dummy-Plugin"])
      end)
    end)
  end)
end<|MERGE_RESOLUTION|>--- conflicted
+++ resolved
@@ -6,77 +6,8 @@
 local POLL_INTERVAL = 0.3
 
 
-<<<<<<< HEAD
-dao_helpers.for_each_dao(function(kong_conf)
-
-describe("core entities are invalidated with db: #" .. kong_conf.database, function()
-
-  local admin_client_1
-  local admin_client_2
-
-  local proxy_client_1
-  local proxy_client_2
-
-  local dao
-  local wait_for_propagation
-
-  setup(function()
-    local kong_dao_factory = require "kong.dao.factory"
-    dao = assert(kong_dao_factory.new(kong_conf))
-    dao:truncate_tables()
-    helpers.run_migrations(dao)
-
-    local db_update_propagation = kong_conf.database == "cassandra" and 3 or 0
-
-    assert(helpers.start_kong {
-      log_level             = "debug",
-      prefix                = "servroot1",
-      database              = kong_conf.database,
-      proxy_listen          = "0.0.0.0:8000",
-      proxy_listen_ssl      = "0.0.0.0:8443",
-      admin_listen          = "0.0.0.0:8001",
-      admin_gui_listen      = "0.0.0.0:8002",
-      admin_ssl             = false,
-      admin_gui_ssl         = false,
-      db_update_frequency   = POLL_INTERVAL,
-      db_update_propagation = db_update_propagation,
-      nginx_conf            = "spec/fixtures/custom_nginx.template",
-    })
-
-    assert(helpers.start_kong {
-      log_level             = "debug",
-      prefix                = "servroot2",
-      database              = kong_conf.database,
-      proxy_listen          = "0.0.0.0:9000",
-      proxy_listen_ssl      = "0.0.0.0:9443",
-      admin_listen          = "0.0.0.0:9001",
-      admin_gui_listen      = "0.0.0.0:9002",
-      admin_ssl             = false,
-      admin_gui_ssl         = false,
-      db_update_frequency   = POLL_INTERVAL,
-      db_update_propagation = db_update_propagation,
-    })
-
-    admin_client_1 = helpers.http_client("127.0.0.1", 8001)
-    admin_client_2 = helpers.http_client("127.0.0.1", 9001)
-    proxy_client_1 = helpers.http_client("127.0.0.1", 8000)
-    proxy_client_2 = helpers.http_client("127.0.0.1", 9000)
-
-    wait_for_propagation = function()
-      ngx.sleep(POLL_INTERVAL + db_update_propagation)
-    end
-  end)
-
-  teardown(function()
-    helpers.stop_kong("servroot1")
-    helpers.stop_kong("servroot2")
-
-    dao:truncate_tables()
-  end)
-=======
 for _, strategy in helpers.each_strategy() do
   describe("core entities are invalidated with db [#" .. strategy .. "]", function()
->>>>>>> cff0bae8
 
     local admin_client_1
     local admin_client_2
