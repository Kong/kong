--- conflicted
+++ resolved
@@ -73,7 +73,7 @@
         router_update_frequency = POLL_INTERVAL,
       })
 
-      local r, e = helpers.start_kong {
+      assert(helpers.start_kong {
         log_level             = "debug",
         prefix                = "servroot2",
         database              = strategy,
@@ -81,12 +81,9 @@
         admin_listen          = "0.0.0.0:9001",
         db_update_frequency   = POLL_INTERVAL,
         db_update_propagation = db_update_propagation,
-<<<<<<< HEAD
-      }
-=======
+        router_update_frequency = POLL_INTERVAL,
         router_update_frequency = POLL_INTERVAL,
       })
->>>>>>> ce3c3864
 
       admin_client_1 = helpers.http_client("127.0.0.1", 8001)
       admin_client_2 = helpers.http_client("127.0.0.1", 9001)
