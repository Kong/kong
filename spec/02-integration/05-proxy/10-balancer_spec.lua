-- these tests only apply to the ring-balancer
-- for dns-record balancing see the `dns_spec` files

local declarative = require "kong.db.declarative"
local helpers = require "spec.helpers"
local utils = require "kong.tools.utils"
local cjson = require "cjson"

local FIRST_PORT = 20000
local SLOTS = 10
local HEALTHCHECK_INTERVAL = 0.01

local healthchecks_defaults = {
  active = {
    timeout = 1,
    concurrency = 10,
    http_path = "/",
    healthy = {
      interval = 0, -- 0 = disabled by default
      http_statuses = { 200, 302 },
      successes = 2,
    },
    unhealthy = {
      interval = 0, -- 0 = disabled by default
      http_statuses = { 429, 404,
                        500, 501, 502, 503, 504, 505 },
      tcp_failures = 2,
      timeouts = 3,
      http_failures = 5,
    },
  },
  passive = {
    healthy = {
      http_statuses = { 200, 201, 202, 203, 204, 205, 206, 207, 208, 226,
                        300, 301, 302, 303, 304, 305, 306, 307, 308 },
      successes = 5,
    },
    unhealthy = {
      http_statuses = { 429, 500, 503 },
      tcp_failures = 2,
      timeouts = 7,
      http_failures = 5,
    },
  },
}


local function healthchecks_config(config)
  return utils.deep_merge(healthchecks_defaults, config)
end


local TEST_LOG = false -- extra verbose logging of test server


local TIMEOUT = -1  -- marker for timeouts in http_server


local function direct_request(host, port, path, protocol)
  local pok, client = pcall(helpers.http_client, host, port)
  if not pok then
    return nil, "pcall: " .. client .. " : " .. host ..":"..port
  end
  if not client then
    return nil, "client"
  end

  if protocol == "https" then
    assert(client:ssl_handshake())
  end

  local res, err = client:send {
    method = "GET",
    path = path,
    headers = { ["Host"] = "whatever" }
  }
  local body = res and res:read_body()
  client:close()
  if err then
    return nil, err
  end
  return body
end


local function post_target_endpoint(upstream_id, host, port, endpoint)
  local url = "/upstreams/" .. upstream_id
                            .. "/targets/"
                            .. utils.format_host(host, port)
                            .. "/" .. endpoint
  local api_client = helpers.admin_client()
  local res, err = assert(api_client:send {
    method = "POST",
    path = url,
    headers = {
      ["Content-Type"] = "application/json",
    },
    body = {},
  })
  api_client:close()
  return res, err
end


-- Modified http-server. Accepts (sequentially) a number of incoming
-- connections and then rejects a given number of connections.
-- @param host Host name to use (IPv4 or IPv6 localhost).
-- @param port Port number to use.
-- @param counts Array of response counts to give,
-- odd entries are 200s, event entries are 500s
-- @param test_log (optional, default fals) Produce detailed logs
-- @return Returns the number of succesful and failure responses.
local function http_server(host, port, counts, test_log, protocol)
  -- This is a "hard limit" for the execution of tests that launch
  -- the custom http_server
  local hard_timeout = ngx.now() + 300
  protocol = protocol or "http"

<<<<<<< HEAD
  local threads = require "llthreads2.ex"
  local thread = threads.new({
    function(hard_timeout, host, port, counts, TEST_LOG, protocol) -- luacheck: ignore
      local TIMEOUT = -1 -- luacheck: ignore

      local function test_log(...) -- luacheck: ignore
        if not TEST_LOG then
          return
        end

        local t = {"server on port ", port, ": ", ...}
        for i, v in ipairs(t) do
          t[i] = tostring(v)
        end
        print(table.concat(t))
      end

      local total_reqs = 0
      for _, c in pairs(counts) do
        total_reqs = total_reqs + (c < 0 and 1 or c)
      end

      local handshake_done = false
      local fail_responses = 0
      local ok_responses = 0
      local reply_200 = true
      local healthy = true
      local n_checks = 0
      local n_reqs = 0

      local httpserver, get_path, send_response, sleep, sslctx
      if protocol == "https" then
        -- lua-http server for http+https tests
        local cqueues = require "cqueues"
        sleep = cqueues.sleep
        httpserver = require "http.server"
        local openssl_pkey = require "openssl.pkey"
        local openssl_x509 = require "openssl.x509"
        get_path = function(stream)
          local headers = assert(stream:get_headers(60))
          return headers:get(":path")
        end
        local httpheaders = require "http.headers"
        send_response = function(stream, response)
          local rh = httpheaders.new()
          rh:upsert(":status", tostring(response))
          rh:upsert("connection", "close")
          assert(stream:write_headers(rh, false))
        end
        sslctx = require("http.tls").new_server_context()
        local fd = io.open("spec/fixtures/kong_spec.key", "r")
        local pktext = fd:read("*a")
        fd:close()
        local pk = assert(openssl_pkey.new(pktext))
        assert(sslctx:setPrivateKey(pk))
        fd = io.open("spec/fixtures/kong_spec.crt", "r")
        local certtext = fd:read("*a")
        fd:close()
        local cert = assert(openssl_x509.new(certtext))
        assert(sslctx:setCertificate(cert))
      else
        -- luasocket-based mock for http-only tests
        -- not a real HTTP server, but runs faster
        local socket = require "socket"
        sleep = socket.sleep
        httpserver = {
          listen = function(opts)
            local server = {}
            local sskt
            server.close = function()
              server.quit = true
            end
            server.loop = function(self)
              while not self.quit do
                local cskt, err = sskt:accept()
                if socket.gettime() > hard_timeout then
                  if cskt then
                  cskt:close()
                  end
                  break
                elseif err ~= "timeout" then
                  if err then
                    sskt:close()
                    error(err)
                  end
                  local first, err = cskt:receive("*l")
                  if first then
                    opts.onstream(server, {
                      get_path = function()
                        return (first:match("(/[^%s]*)"))
                      end,
                      send_response = function(_, response)
                        local r = response == 200 and "OK" or "Internal Server Error"
                        cskt:send("HTTP/1.1 " .. response .. " " .. r ..
                                  "\r\nConnection: close\r\n\r\n")
                      end,
                    })
                  end
                  cskt:close()
                  if err and err ~= "closed" then
                    sskt:close()
                    error(err)
                  end
                end
              end
              sskt:close()
            end
            local socket_fn = host:match(":") and socket.tcp6 or socket.tcp
            sskt = assert(socket_fn())
            assert(sskt:settimeout(0.1))
            assert(sskt:setoption('reuseaddr', true))
            assert(sskt:bind("*", opts.port))
            assert(sskt:listen())
            return server
          end,
        }
        get_path = function(stream)
          return stream:get_path()
        end
        send_response = function(stream, response)
          return stream:send_response(response)
        end
      end

      local server = httpserver.listen({
        host = host:gsub("[%]%[]", ""),
        port = port,
        reuseaddr = true,
        v6only = host:match(":") ~= nil,
        ctx = sslctx,
        onstream = function(self, stream)
          local path = get_path(stream)
          local response = 200
          local shutdown = false

          if path == "/handshake" then
            handshake_done = true

          elseif path == "/shutdown" then
            shutdown = true

          elseif path == "/status" then
            response = healthy and 200 or 500
            n_checks = n_checks + 1

          elseif path == "/healthy" then
            healthy = true

          elseif path == "/unhealthy" then
            healthy = false

          elseif handshake_done then
            n_reqs = n_reqs + 1
            test_log("nreqs ", n_reqs, " of ", total_reqs)

            while counts[1] == 0 do
              table.remove(counts, 1)
              reply_200 = not reply_200
            end
            if not counts[1] then
              error(host .. ":" .. port .. ": unexpected request")
            end
            if counts[1] == TIMEOUT then
              counts[1] = 0
              sleep(0.2)
            elseif counts[1] > 0 then
              counts[1] = counts[1] - 1
            end
            response = reply_200 and 200 or 500
            if response == 200 then
              ok_responses = ok_responses + 1
            else
              fail_responses = fail_responses + 1
            end

          else
            error("got a request before handshake was complete")
          end

          send_response(stream, response)

          if shutdown then
            self:close()
          end
        end,
      })
      test_log("starting")
      server:loop()
      test_log("stopped")
      return ok_responses, fail_responses, n_checks
    end
  }, hard_timeout, host, port, counts, test_log or TEST_LOG, protocol)

  local server = thread:start()
=======
  local cmd = "resty spec/fixtures/balancer_https_server.lua " ..
              protocol .. " " .. host .. " " .. port ..
              " \"" .. cjson.encode(counts) .. "\" " ..
              (test_log or "") .. " &"
  os.execute(cmd)
>>>>>>> 59912405

  repeat
    local _, err = direct_request(host, port, "/handshake", protocol)
    if err then
      ngx.sleep(0.01) -- poll-wait
    end
  until (ngx.now() > hard_timeout) or not err

  local server = {}
  server.done = function()
    local body = direct_request(host, port, "/shutdown", protocol)
    if body then
      local tbl = assert(cjson.decode(body))
      return true, tbl.ok_responses, tbl.fail_responses, tbl.n_checks
    end
  end

  return server
end


local function client_requests(n, host_or_headers, proxy_host, proxy_port, protocol)
  local oks, fails = 0, 0
  local last_status
  for _ = 1, n do
    local client = (proxy_host and proxy_port)
                   and helpers.http_client(proxy_host, proxy_port)
                   or  helpers.proxy_client()

    if protocol == "https" then
      assert(client:ssl_handshake())
    end

    local res = client:send {
      method = "GET",
      path = "/",
      headers = type(host_or_headers) == "string"
                and { ["Host"] = host_or_headers }
                or host_or_headers
                or {}
    }
    if not res then
      fails = fails + 1
      if TEST_LOG then
        print("FAIL (no body)")
      end
    elseif res.status == 200 then
      oks = oks + 1
      if TEST_LOG then
        print("OK ", res.status, res:read_body())
      end
    elseif res.status > 399 then
      fails = fails + 1
      if TEST_LOG then
        print("FAIL ", res.status, res:read_body())
      end
    end
    last_status = res and res.status
    client:close()
  end
  return oks, fails, last_status
end


local add_upstream
local patch_upstream
local get_upstream
local get_upstream_health
local get_router_version
local add_target
local add_api
local patch_api
local gen_port
do
  local gen_sym
  do
    local sym = 0
    gen_sym = function(name)
      sym = sym + 1
      return name .. "_" .. sym
    end
  end

  local function api_send(method, path, body, forced_port)
    local api_client = helpers.admin_client(nil, forced_port)
    local res, err = api_client:send({
      method = method,
      path = path,
      headers = {
        ["Content-Type"] = "application/json"
      },
      body = body,
    })
    if not res then
      api_client:close()
      return nil, err
    end
    local res_body = res.status ~= 204 and cjson.decode((res:read_body()))
    api_client:close()
    return res.status, res_body
  end

  add_upstream = function(bp, data)
    local upstream_id = utils.uuid()
    local upstream_name = gen_sym("upstream")
    if TEST_LOG then
      print("ADDING UPSTREAM ", upstream_id)
    end
    local req = utils.deep_copy(data) or {}
    req.name = req.name or upstream_name
    req.slots = req.slots or SLOTS
    req.id = upstream_id
    bp.upstreams:insert(req)
    return upstream_name, upstream_id
  end

  patch_upstream = function(upstream_id, data)
    assert.same(200, api_send("PATCH", "/upstreams/" .. upstream_id, data))
  end

  get_upstream = function(upstream_id, forced_port)
    local path = "/upstreams/" .. upstream_id
    local status, body = api_send("GET", path, nil, forced_port)
    if status == 200 then
      return body
    end
  end

  get_upstream_health = function(upstream_id, forced_port)
    local path = "/upstreams/" .. upstream_id .."/health"
    local status, body = api_send("GET", path, nil, forced_port)
    if status == 200 then
      return body
    end
  end

  get_router_version = function(forced_port)
    local path = "/cache/router:version"
    local status, body = api_send("GET", path, nil, forced_port)
    if status == 200 then
      return body.message
    end
  end

  do
    local port = FIRST_PORT
    gen_port = function()
      port = port + 1
      return port
    end
  end

  add_target = function(bp, upstream_id, host, port, data)
    port = port or gen_port()
    local req = utils.deep_copy(data) or {}
    req.target = req.target or utils.format_host(host, port)
    req.weight = req.weight or 10
    req.upstream = { id = upstream_id }
    bp.targets:insert(req)
    return port
  end

  add_api = function(bp, upstream_name, opts)
    opts = opts or {}
    local route_id = utils.uuid()
    local service_id = utils.uuid()
    local route_host = gen_sym("host")
    local sproto = opts.service_protocol or opts.route_protocol or "http"
    local rproto = opts.route_protocol or "http"
    bp.services:insert({
      id = service_id,
      url = sproto .. "://" .. upstream_name .. ":" .. (rproto == "tcp" and 9100 or 80),
      read_timeout = opts.read_timeout,
      write_timeout = opts.write_timeout,
      connect_timeout = opts.connect_timeout,
      retries = opts.retries,
      protocol = sproto,
    })
    bp.routes:insert({
      id = route_id,
      service = { id = service_id },
      protocols = { rproto },
      hosts = rproto ~= "tcp" and { route_host } or nil,
      destinations = (rproto == "tcp") and {{ port = 9100 }} or nil,
    })
    return route_host, service_id, route_id
  end

  patch_api = function(bp, service_id, new_upstream, read_timeout)
    bp.services:update(service_id, {
      url = new_upstream,
      read_timeout = read_timeout,
    })
  end
end


local function poll_wait_health(upstream_id, host, port, value, admin_port)
  local hard_timeout = ngx.now() + 10
  while ngx.now() < hard_timeout do
    local health = get_upstream_health(upstream_id, admin_port)
    if health then
      for _, d in ipairs(health.data) do
        if d.target == host .. ":" .. port and d.health == value then
          return
        end
      end
    end
    ngx.sleep(0.1) -- poll-wait
  end
  assert(false, "timed out waiting for " .. host .. ":" .. port .. " in " ..
                upstream_id .. " to become " .. value)
end


local function wait_for_router_update(bp, old_rv, localhost, proxy_port, admin_port)
  -- add dummy upstream just to rebuild router
  local dummy_upstream_name, dummy_upstream_id = add_upstream(bp)
  local dummy_port = add_target(bp, dummy_upstream_id, localhost)
  local dummy_api_host = add_api(bp, dummy_upstream_name)
  local dummy_server = http_server(localhost, dummy_port, { 1000 })

  helpers.wait_until(function()
    client_requests(1, dummy_api_host, "127.0.0.1", proxy_port)
    local rv = get_router_version(admin_port)
    return rv ~= old_rv
  end, 5)

  dummy_server:done()
end


local function tcp_client_requests(nreqs, host, port)
  local fails, ok1, ok2 = 0, 0, 0
  for _ = 1, nreqs do
    local sock = ngx.socket.tcp()
    assert(sock:connect(host, port))
    assert(sock:send("hello\n"))
    local response, err = sock:receive()
    if err then
      fails = fails + 1
    elseif response:match("^1 ") then
      ok1 = ok1 + 1
    elseif response:match("^2 ") then
      ok2 = ok2 + 1
    end
  end
  return ok1, ok2, fails
end


local function begin_testcase_setup(strategy, bp)
  if strategy == "off" then
    bp.done()
  end
end

local function begin_testcase_setup_update(strategy, bp)
  if strategy == "off" then
    bp.reset_back()
  end
end


local function end_testcase_setup(strategy, bp)
  if strategy == "off" then
    local cfg = bp.done()
    local yaml = declarative.to_yaml_string(cfg)
    local admin_client = helpers.admin_client()
    local res = assert(admin_client:send {
      method  = "POST",
      path    = "/config",
      body    = {
        config = yaml,
      },
      headers = {
        ["Content-Type"] = "multipart/form-data",
      }
    })
    assert.res_status(201, res)
    admin_client:close()
  end
end


local function get_db_utils_for_dc_and_admin_api(strategy, tables)
  local bp = assert(helpers.get_db_utils(strategy, tables))
  if strategy ~= "off" then
    bp = require("spec.fixtures.admin_api")
  end
  return bp
end


local localhosts = {
  ipv4 = "127.0.0.1",
  ipv6 = "[0000:0000:0000:0000:0000:0000:0000:0001]",
  hostname = "localhost",
}


for _, strategy in helpers.each_strategy() do

  local bp

  describe("Ring-balancer resolution #" .. strategy, function()

    local dns_mock_filename = helpers.test_conf.prefix .. "/dns_mock_records.lua"

    lazy_setup(function()
      bp = get_db_utils_for_dc_and_admin_api(strategy, {
        "routes",
        "services",
        "plugins",
        "upstreams",
        "targets",
      })

      local fixtures = {
        dns_mock = helpers.dns_mock.new()
      }

      fixtures.dns_mock:SRV {
        name = "my.srv.test.com",
        target = "a.my.srv.test.com",
        port = 80,  -- port should fail to connect
      }
      fixtures.dns_mock:A {
        name = "a.my.srv.test.com",
        address = "127.0.0.1",
      }

      assert(helpers.start_kong({
        database   = strategy,
        nginx_conf = "spec/fixtures/custom_nginx.template",
        db_update_frequency = 0.1,
      }, nil, nil, fixtures))

    end)

    lazy_teardown(function()
      os.remove(dns_mock_filename)
      helpers.stop_kong()
    end)

    it("2-level dns sets the proper health-check", function()

      -- Issue is that 2 level dns hits a mismatch between a name
      -- in the second level, and the IP address that failed.
      -- Typically an SRV pointing to an A record will result in a
      -- internal balancer structure Address that hold a name rather
      -- than an IP. So when Kong reports IP xyz failed to connect,
      -- and the healthchecker marks it as down. That IP will not be
      -- found in the balancer (since its only known by name), and hence
      -- and error is returned that the target could not be disabled.

      -- configure healthchecks
      begin_testcase_setup(strategy, bp)
      local upstream_name, upstream_id = add_upstream(bp, {
        healthchecks = healthchecks_config {
          passive = {
            unhealthy = {
              tcp_failures = 1,
            }
          }
        }
      })
      -- the following port will not be used, will be overwritten by
      -- the mocked SRV record.
      add_target(bp, upstream_id, "my.srv.test.com", 80)
      local api_host = add_api(bp, upstream_name)
      end_testcase_setup(strategy, bp)

      -- we do not set up servers, since we want the connection to get refused
      -- Go hit the api with requests, 1x round the balancer
      local oks, fails, last_status = client_requests(SLOTS, api_host)
      assert.same(0, oks)
      assert.same(10, fails)
      assert.same(503, last_status)

      local health = get_upstream_health(upstream_name)
      assert.is.table(health)
      assert.is.table(health.data)
      assert.is.table(health.data[1])
      assert.equals("UNHEALTHY", health.data[1].health)
    end)

  end)

  describe("Ring-balancer #" .. strategy, function()

    lazy_setup(function()
      bp = get_db_utils_for_dc_and_admin_api(strategy, {
        "services",
        "routes",
        "upstreams",
        "targets",
      })

      assert(helpers.start_kong({
        database   = strategy,
        nginx_conf = "spec/fixtures/custom_nginx.template",
        lua_ssl_trusted_certificate = "../spec/fixtures/kong_spec.crt",
        stream_listen = "0.0.0.0:9100",
        db_update_frequency = 0.1,
        plugins = "bundled,fail-once-auth",
      }))
    end)

    lazy_teardown(function()
      helpers.stop_kong()
    end)

    describe("#healthchecks (#cluster #db)", function()

      -- second node ports are Kong test ports + 10
      local proxy_port_1 = 9000
      local admin_port_1 = 9001
      local proxy_port_2 = 9010
      local admin_port_2 = 9011

      lazy_setup(function()
        -- start a second Kong instance
        helpers.start_kong({
          database   = strategy,
          admin_listen = "127.0.0.1:" .. admin_port_2,
          proxy_listen = "127.0.0.1:" .. proxy_port_2,
          stream_listen = "off",
          prefix = "servroot2",
          log_level = "debug",
          db_update_frequency = 0.1,
        })
      end)

      lazy_teardown(function()
        helpers.stop_kong("servroot2")
      end)

      for mode, localhost in pairs(localhosts) do

        describe("#" .. mode, function()

          it("does not perform health checks when disabled (#3304)", function()

            begin_testcase_setup(strategy, bp)
            local old_rv = get_router_version(admin_port_2)
            local upstream_name, upstream_id = add_upstream(bp)
            local port = add_target(bp, upstream_id, localhost)
            local api_host = add_api(bp, upstream_name)
            wait_for_router_update(bp, old_rv, localhost, proxy_port_2, admin_port_2)
            end_testcase_setup(strategy, bp)

            -- server responds, then fails, then responds again
            local server = http_server(localhost, port, { 20, 20, 20 })

            local seq = {
              { port = proxy_port_2, oks = 10, fails = 0, last_status = 200 },
              { port = proxy_port_1, oks = 10, fails = 0, last_status = 200 },
              { port = proxy_port_2, oks = 0, fails = 10, last_status = 500 },
              { port = proxy_port_1, oks = 0, fails = 10, last_status = 500 },
              { port = proxy_port_2, oks = 10, fails = 0, last_status = 200 },
              { port = proxy_port_1, oks = 10, fails = 0, last_status = 200 },
            }
            for i, test in ipairs(seq) do
              local oks, fails, last_status = client_requests(10, api_host, "127.0.0.1", test.port)
              assert.same(test.oks, oks, "iteration " .. tostring(i))
              assert.same(test.fails, fails, "iteration " .. tostring(i))
              assert.same(test.last_status, last_status, "iteration " .. tostring(i))
            end

            -- collect server results
            local _, server_oks, server_fails = server:done()
            assert.same(40, server_oks)
            assert.same(20, server_fails)

          end)

          it("propagates posted health info #flaky", function()

            begin_testcase_setup(strategy, bp)
            local old_rv = get_router_version(admin_port_2)
            local _, upstream_id = add_upstream(bp, {
              healthchecks = healthchecks_config {}
            })
            local port = add_target(bp, upstream_id, localhost)
            wait_for_router_update(old_rv, localhost, proxy_port_2, admin_port_2)
            end_testcase_setup(strategy, bp)

            local health1 = get_upstream_health(upstream_id, admin_port_1)
            local health2 = get_upstream_health(upstream_id, admin_port_2)

            assert.same("HEALTHY", health1.data[1].health)
            assert.same("HEALTHY", health2.data[1].health)

            post_target_endpoint(upstream_id, localhost, port, "unhealthy")

            poll_wait_health(upstream_id, localhost, port, "UNHEALTHY", admin_port_1)
            poll_wait_health(upstream_id, localhost, port, "UNHEALTHY", admin_port_2)

          end)

        end)
      end
    end)

    for mode, localhost in pairs(localhosts) do

      describe("#" .. mode, function()

        describe("Upstream entities", function()

          -- Regression test for a missing invalidation in 0.12rc1
          it("created via the API are functional", function()
            begin_testcase_setup(strategy, bp)
            local upstream_name, upstream_id = add_upstream(bp)
            local target_port = add_target(bp, upstream_id, localhost)
            local api_host = add_api(bp, upstream_name)
            end_testcase_setup(strategy, bp)

            local server = http_server(localhost, target_port, { 1 })

            local oks, fails, last_status = client_requests(1, api_host)
            assert.same(200, last_status)
            assert.same(1, oks)
            assert.same(0, fails)

            local _, server_oks, server_fails = server:done()
            assert.same(1, server_oks)
            assert.same(0, server_fails)
          end)

          -- #db == disabled for database=off, because it tests
          -- for a PATCH operation
          it("#db can have their config partially updated", function()
            begin_testcase_setup(strategy, bp)
            local _, upstream_id = add_upstream(bp)
            end_testcase_setup(strategy, bp)

            begin_testcase_setup_update(strategy, bp)
            patch_upstream(upstream_id, {
              healthchecks = {
                active = {
                  http_path = "/status",
                  healthy = {
                    interval = 0,
                    successes = 1,
                  },
                  unhealthy = {
                    interval = 0,
                    http_failures = 1,
                  },
                }
              }
            })
            end_testcase_setup(strategy, bp)

            local updated = {
              active = {
                type = "http",
                concurrency = 10,
                healthy = {
                  http_statuses = { 200, 302 },
                  interval = 0,
                  successes = 1
                },
                http_path = "/status",
                https_sni = cjson.null,
                https_verify_certificate = true,
                timeout = 1,
                unhealthy = {
                  http_failures = 1,
                  http_statuses = { 429, 404, 500, 501, 502, 503, 504, 505 },
                  interval = 0,
                  tcp_failures = 0,
                  timeouts = 0
                }
              },
              passive = {
                type = "http",
                healthy = {
                  http_statuses = { 200, 201, 202, 203, 204, 205, 206, 207, 208, 226,
                                    300, 301, 302, 303, 304, 305, 306, 307, 308 },
                  successes = 0
                },
                unhealthy = {
                  http_failures = 0,
                  http_statuses = { 429, 500, 503 },
                  tcp_failures = 0,
                  timeouts = 0
                }
              }
            }

            local upstream_data = get_upstream(upstream_id)
            assert.same(updated, upstream_data.healthchecks)
          end)

          -- #db == disabled for database=off, because it tests
          -- for a PATCH operation.
          -- TODO produce an equivalent test when upstreams are preserved
          -- (not rebuilt) across declarative config updates.
          it("#db can be renamed without producing stale cache", function()
            -- create two upstreams, each with a target pointing to a server
            begin_testcase_setup(strategy, bp)
            local upstreams = {}
            for i = 1, 2 do
              upstreams[i] = {}
              upstreams[i].name = add_upstream(bp, {
                healthchecks = healthchecks_config {}
              })
              upstreams[i].port = add_target(bp, upstreams[i].name, localhost)
              upstreams[i].api_host = add_api(bp, upstreams[i].name)
            end
            end_testcase_setup(strategy, bp)

            -- start two servers
            local server1 = http_server(localhost, upstreams[1].port, { 1 })
            local server2 = http_server(localhost, upstreams[2].port, { 1 })

            -- rename upstream 2
            local new_name = upstreams[2].name .. "_new"
            patch_upstream(upstreams[2].name, {
              name = new_name,
            })

            -- rename upstream 1 to upstream 2's original name
            patch_upstream(upstreams[1].name, {
              name = upstreams[2].name,
            })

            -- hit a request through upstream 1 using the new name
            local oks, fails, last_status = client_requests(1, upstreams[2].api_host)
            assert.same(200, last_status)
            assert.same(1, oks)
            assert.same(0, fails)

            -- rename upstream 2
            patch_upstream(new_name, {
              name = upstreams[1].name,
            })

            -- a single request to upstream 2 just to make server 2 shutdown
            client_requests(1, upstreams[1].api_host)

            -- collect results
            local _, server1_oks, server1_fails = server1:done()
            local _, server2_oks, server2_fails = server2:done()
            assert.same({1, 0}, { server1_oks, server1_fails })
            assert.same({1, 0}, { server2_oks, server2_fails })
          end)

          -- #db == disabled for database=off, because it tests
          -- for a PATCH operation.
          -- TODO produce an equivalent test when upstreams are preserved
          -- (not rebuilt) across declarative config updates.
          it("#db do not leave a stale healthchecker when renamed", function()

            begin_testcase_setup(strategy, bp)

            -- create an upstream
            local upstream_name, upstream_id = add_upstream(bp, {
              healthchecks = healthchecks_config {
                active = {
                  http_path = "/status",
                  healthy = {
                    interval = HEALTHCHECK_INTERVAL,
                    successes = 1,
                  },
                  unhealthy = {
                    interval = HEALTHCHECK_INTERVAL,
                    http_failures = 1,
                  },
                }
              }
            })
            local port = add_target(bp, upstream_id, localhost)
            local _, service_id = add_api(bp, upstream_name)

            end_testcase_setup(strategy, bp)

            -- rename upstream
            local new_name = upstream_id .. "_new"
            patch_upstream(upstream_id, {
              name = new_name
            })

            -- reconfigure healthchecks
            patch_upstream(new_name, {
              healthchecks = {
                active = {
                  http_path = "/status",
                  healthy = {
                    interval = 0,
                    successes = 1,
                  },
                  unhealthy = {
                    interval = 0,
                    http_failures = 1,
                  },
                }
              }
            })

            -- start server
            local server1 = http_server(localhost, port, { 1 })

            -- give time for healthchecker to (not!) run
            ngx.sleep(HEALTHCHECK_INTERVAL * 3)

            begin_testcase_setup_update(strategy, bp)
            patch_api(bp, service_id, "http://" .. new_name)
            end_testcase_setup(strategy, bp)

            -- collect results
            local _, server1_oks, server1_fails, hcs = server1:done()
            assert.same({0, 0}, { server1_oks, server1_fails })
            assert.truthy(hcs < 2)
          end)

        end)

        describe("#healthchecks", function()

          local stream_it = (mode == "ipv6" or strategy == "off") and pending or it

          it("do not count Kong-generated errors as failures", function()

            begin_testcase_setup(strategy, bp)

            -- configure healthchecks with a 1-error threshold
            local upstream_name, upstream_id = add_upstream(bp, {
              healthchecks = healthchecks_config {
                passive = {
                  healthy = {
                    successes = 1,
                  },
                  unhealthy = {
                    http_statuses = { 401, 500 },
                    http_failures = 1,
                    tcp_failures = 1,
                    timeouts = 1,
                  },
                }
              }
            })
            local port1 = add_target(bp, upstream_id, localhost)
            local port2 = add_target(bp, upstream_id, localhost)
            local api_host, service_id = add_api(bp, upstream_name)

            -- add a plugin
            local plugin_id = utils.uuid()
            bp.plugins:insert({
              id = plugin_id,
              service = { id = service_id },
              name = "fail-once-auth",
            })

            end_testcase_setup(strategy, bp)

            -- run request: fails with 401, but doesn't hit the 1-error threshold
            local oks, fails, last_status = client_requests(1, api_host)
            assert.same(0, oks)
            assert.same(1, fails)
            assert.same(401, last_status)

            -- start servers, they are unaffected by the failure above
            local server1 = http_server(localhost, port1, { SLOTS })
            local server2 = http_server(localhost, port2, { SLOTS })

            oks, fails = client_requests(SLOTS * 2, api_host)
            assert.same(SLOTS * 2, oks)
            assert.same(0, fails)

            -- collect server results
            local _, ok1, fail1 = server1:done()
            local _, ok2, fail2 = server2:done()

            -- both servers were fully operational
            assert.same(SLOTS, ok1)
            assert.same(SLOTS, ok2)
            assert.same(0, fail1)
            assert.same(0, fail2)

          end)

          it("perform passive health checks", function()

            for nfails = 1, 3 do

              begin_testcase_setup(strategy, bp)
              -- configure healthchecks
              local upstream_name, upstream_id = add_upstream(bp, {
                healthchecks = healthchecks_config {
                  passive = {
                    unhealthy = {
                      http_failures = nfails,
                    }
                  }
                }
              })
              local port1 = add_target(bp, upstream_id, localhost)
              local port2 = add_target(bp, upstream_id, localhost)
              local api_host = add_api(bp, upstream_name)
              end_testcase_setup(strategy, bp)

              local requests = SLOTS * 2 -- go round the balancer twice

              -- setup target servers:
              -- server2 will only respond for part of the test,
              -- then server1 will take over.
              local server2_oks = math.floor(requests / 4)
              local server1 = http_server(localhost, port1, {
                requests - server2_oks - nfails
              })
              local server2 = http_server(localhost, port2, {
                server2_oks,
                nfails
              })

              -- Go hit them with our test requests
              local client_oks, client_fails = client_requests(requests, api_host)

              -- collect server results; hitcount
              local _, ok1, fail1 = server1:done()
              local _, ok2, fail2 = server2:done()

              -- verify
              assert.are.equal(requests - server2_oks - nfails, ok1)
              assert.are.equal(server2_oks, ok2)
              assert.are.equal(0, fail1)
              assert.are.equal(nfails, fail2)

              assert.are.equal(requests - nfails, client_oks)
              assert.are.equal(nfails, client_fails)
            end
          end)

          stream_it("#stream and http modules do not duplicate active health checks", function()

            local port1 = gen_port()

            local server1 = http_server(localhost, port1, { 1 })

            -- configure healthchecks
            begin_testcase_setup(strategy, bp)
            local _, upstream_id = add_upstream(bp, {
              healthchecks = healthchecks_config {
                active = {
                  http_path = "/status",
                  healthy = {
                    interval = HEALTHCHECK_INTERVAL,
                    successes = 1,
                  },
                  unhealthy = {
                    interval = HEALTHCHECK_INTERVAL,
                    http_failures = 1,
                  },
                }
              }
            })
            add_target(bp, upstream_id, localhost, port1)
            end_testcase_setup(strategy, bp)

            ngx.sleep(HEALTHCHECK_INTERVAL * 5)

            -- collect server results; hitcount
            local _, _, _, hcs1 = server1:done()

            assert(hcs1 < 8)
          end)

          it("perform active health checks -- up then down", function()

            for nfails = 1, 3 do

              local requests = SLOTS * 2 -- go round the balancer twice
              local port1 = gen_port()
              local port2 = gen_port()

              -- setup target servers:
              -- server2 will only respond for part of the test,
              -- then server1 will take over.
              local server2_oks = math.floor(requests / 4)
              local server1 = http_server(localhost, port1, { requests - server2_oks })
              local server2 = http_server(localhost, port2, { server2_oks })

              -- configure healthchecks
              begin_testcase_setup(strategy, bp)
              local upstream_name, upstream_id = add_upstream(bp, {
                healthchecks = healthchecks_config {
                  active = {
                    http_path = "/status",
                    healthy = {
                      interval = HEALTHCHECK_INTERVAL,
                      successes = 1,
                    },
                    unhealthy = {
                      interval = HEALTHCHECK_INTERVAL,
                      http_failures = nfails,
                    },
                  }
                }
              })
              add_target(bp, upstream_id, localhost, port1)
              add_target(bp, upstream_id, localhost, port2)
              local api_host = add_api(bp, upstream_name)
              end_testcase_setup(strategy, bp)

              -- Phase 1: server1 and server2 take requests
              local client_oks, client_fails = client_requests(server2_oks * 2, api_host)

              -- Phase 2: server2 goes unhealthy
              direct_request(localhost, port2, "/unhealthy")

              -- Give time for healthchecker to detect
              poll_wait_health(upstream_id, localhost, port2, "UNHEALTHY")

              -- Phase 3: server1 takes all requests
              do
                local p3oks, p3fails = client_requests(requests - (server2_oks * 2), api_host)
                client_oks = client_oks + p3oks
                client_fails = client_fails + p3fails
              end

              -- collect server results; hitcount
              local _, ok1, fail1 = server1:done()
              local _, ok2, fail2 = server2:done()

              -- verify
              assert.are.equal(requests - server2_oks, ok1)
              assert.are.equal(server2_oks, ok2)
              assert.are.equal(0, fail1)
              assert.are.equal(0, fail2)

              assert.are.equal(requests, client_oks)
              assert.are.equal(0, client_fails)
            end
          end)

          for _, protocol in ipairs({"http"}) do
            it("perform active health checks -- automatic recovery #" .. protocol, function()
              for nchecks = 1, 3 do

                local port1 = gen_port()
                local port2 = gen_port()

                -- setup target servers:
                -- server2 will only respond for part of the test,
                -- then server1 will take over.
                local server1_oks = SLOTS * 2
                local server2_oks = SLOTS
                local server1 = http_server(localhost, port1, { server1_oks }, nil, protocol)
                local server2 = http_server(localhost, port2, { server2_oks }, nil, protocol)

                -- configure healthchecks
                begin_testcase_setup(strategy, bp)
                local upstream_name, upstream_id = add_upstream(bp, {
                  healthchecks = healthchecks_config {
                    active = {
                      type = protocol,
                      http_path = "/status",
                      https_verify_certificate = (protocol == "https" and localhost == "localhost"),
                      healthy = {
                        interval = HEALTHCHECK_INTERVAL,
                        successes = nchecks,
                      },
                      unhealthy = {
                        interval = HEALTHCHECK_INTERVAL,
                        http_failures = nchecks,
                      },
                    }
                  }
                })
                add_target(bp, upstream_id, localhost, port1)
                add_target(bp, upstream_id, localhost, port2)
                local api_host = add_api(bp, upstream_name, {
                  service_protocol = protocol
                })

                end_testcase_setup(strategy, bp)

                -- 1) server1 and server2 take requests
                local oks, fails = client_requests(SLOTS, api_host)

                -- server2 goes unhealthy
                direct_request(localhost, port2, "/unhealthy", protocol)
                -- Wait until healthchecker detects
                poll_wait_health(upstream_id, localhost, port2, "UNHEALTHY")

                -- 2) server1 takes all requests
                do
                  local o, f = client_requests(SLOTS, api_host)
                  oks = oks + o
                  fails = fails + f
                end

                -- server2 goes healthy again
                direct_request(localhost, port2, "/healthy", protocol)
                -- Give time for healthchecker to detect
                poll_wait_health(upstream_id, localhost, port2, "HEALTHY")

                -- 3) server1 and server2 take requests again
                do
                  local o, f = client_requests(SLOTS, api_host)
                  oks = oks + o
                  fails = fails + f
                end

                -- collect server results; hitcount
                local _, ok1, fail1 = server1:done()
                local _, ok2, fail2 = server2:done()

                -- verify
                assert.are.equal(SLOTS * 2, ok1)
                assert.are.equal(SLOTS, ok2)
                assert.are.equal(0, fail1)
                assert.are.equal(0, fail2)

                assert.are.equal(SLOTS * 3, oks)
                assert.are.equal(0, fails)
              end
            end)
          end

          it("#flaky #db perform active health checks -- automatic recovery #stream", function()

            local port1 = gen_port()
            local port2 = gen_port()

            -- setup target servers:
            -- server2 will only respond for part of the test,
            -- then server1 will take over.
            local server1 = helpers.tcp_server(port1, {
              requests = 1000,
              prefix = "1 ",
            })
            local server2 = helpers.tcp_server(port2, {
              requests = 1000,
              prefix = "2 ",
            })
            ngx.sleep(0.1)

            -- configure healthchecks
            begin_testcase_setup(strategy, bp)
            local upstream_name, upstream_id = add_upstream(bp, {
              healthchecks = healthchecks_config {
                active = {
                  type = "tcp",
                  healthy = {
                    interval = HEALTHCHECK_INTERVAL,
                    successes = 1,
                  },
                  unhealthy = {
                    interval = HEALTHCHECK_INTERVAL,
                    tcp_failures = 1,
                  },
                }
              }
            })

            add_target(bp, upstream_id, localhost, port1)
            add_target(bp, upstream_id, localhost, port2)
            local _, service_id, route_id = add_api(bp, upstream_name, 500, 500, nil, nil, "tcp")
            end_testcase_setup(strategy, bp)

            finally(function()
              helpers.kill_tcp_server(port1)
              helpers.kill_tcp_server(port2)
              server1:join()
              server2:join()

              bp.routes:remove({ id = route_id })
              bp.services:remove({ id = service_id })
            end)

            ngx.sleep(0.5)

            -- 1) server1 and server2 take requests
            local ok1, ok2 = tcp_client_requests(SLOTS * 2, localhost, 9100)
            assert.same(SLOTS, ok1)
            assert.same(SLOTS, ok2)

            -- server2 goes unhealthy
            helpers.kill_tcp_server(port2)
            server2:join()

            -- Wait until healthchecker detects
            -- We cannot use poll_wait_health because health endpoints
            -- are not currently available for stream routes.
            ngx.sleep(strategy == "cassandra" and 2 or 1)

            -- 2) server1 takes all requests
            ok1, ok2 = tcp_client_requests(SLOTS * 2, localhost, 9100)
            assert.same(SLOTS * 2, ok1)
            assert.same(0, ok2)

            -- server2 goes healthy again
            server2 = helpers.tcp_server(port2, {
              requests = 1000,
              prefix = "2 ",
            })

            -- Give time for healthchecker to detect
            -- Again, we cannot use poll_wait_health because health endpoints
            -- are not currently available for stream routes.
            ngx.sleep(strategy == "cassandra" and 2 or 1)

            -- 3) server1 and server2 take requests again
            ok1, ok2 = tcp_client_requests(SLOTS * 2, localhost, 9100)
            assert.same(SLOTS, ok1)
            assert.same(SLOTS, ok2)
          end)

          it("perform active health checks -- can detect before any proxy traffic", function()

            local nfails = 2
            local requests = SLOTS * 2 -- go round the balancer twice
            local port1 = gen_port()
            local port2 = gen_port()
            -- setup target servers:
            -- server1 will respond all requests
            local server1 = http_server(localhost, port1, { requests })
            local server2 = http_server(localhost, port2, { requests })
            -- configure healthchecks
            begin_testcase_setup(strategy, bp)
            local upstream_name, upstream_id = add_upstream(bp, {
              healthchecks = healthchecks_config {
                active = {
                  http_path = "/status",
                  healthy = {
                    interval = HEALTHCHECK_INTERVAL,
                    successes = 1,
                  },
                  unhealthy = {
                    interval = HEALTHCHECK_INTERVAL,
                    http_failures = nfails,
                    tcp_failures = nfails,
                  },
                }
              }
            })
            add_target(bp, upstream_id, localhost, port1)
            add_target(bp, upstream_id, localhost, port2)
            local api_host = add_api(bp, upstream_name)
            end_testcase_setup(strategy, bp)

            -- server2 goes unhealthy before the first request
            direct_request(localhost, port2, "/unhealthy")

            -- restart Kong
            begin_testcase_setup_update(strategy, bp)
            helpers.restart_kong({
              database   = strategy,
              nginx_conf = "spec/fixtures/custom_nginx.template",
              lua_ssl_trusted_certificate = "../spec/fixtures/kong_spec.crt",
              db_update_frequency = 0.1,
              stream_listen = "0.0.0.0:9100",
              plugins = "bundled,fail-once-auth",
            })
            end_testcase_setup(strategy, bp)
            ngx.sleep(1)

            -- Give time for healthchecker to detect
            poll_wait_health(upstream_id, localhost, port2, "UNHEALTHY")

            -- server1 takes all requests

            local client_oks, client_fails = client_requests(requests, api_host)

            -- collect server results; hitcount
            local _, ok1, fail1 = server1:done()
            local _, ok2, fail2 = server2:done()

            -- verify
            assert.are.equal(requests, ok1)
            assert.are.equal(0, ok2)
            assert.are.equal(0, fail1)
            assert.are.equal(0, fail2)

            assert.are.equal(requests, client_oks)
            assert.are.equal(0, client_fails)

          end)

          it("perform passive health checks -- manual recovery", function()

            for nfails = 1, 3 do
              -- configure healthchecks
              begin_testcase_setup(strategy, bp)
              local upstream_name, upstream_id = add_upstream(bp, {
                healthchecks = healthchecks_config {
                  passive = {
                    unhealthy = {
                      http_failures = nfails,
                    }
                  }
                }
              })
              local port1 = add_target(bp, upstream_id, localhost)
              local port2 = add_target(bp, upstream_id, localhost)
              local api_host = add_api(bp, upstream_name)
              end_testcase_setup(strategy, bp)

              -- setup target servers:
              -- server2 will only respond for part of the test,
              -- then server1 will take over.
              local server1_oks = SLOTS * 2 - nfails
              local server2_oks = SLOTS
              local server1 = http_server(localhost, port1, {
                server1_oks
              })
              local server2 = http_server(localhost, port2, {
                server2_oks / 2,
                nfails,
                server2_oks / 2
              })

              -- 1) server1 and server2 take requests
              local oks, fails = client_requests(SLOTS, api_host)

              -- 2) server1 takes all requests once server2 produces
              -- `nfails` failures (even though server2 will be ready
              -- to respond 200 again after `nfails`)
              do
                local o, f = client_requests(SLOTS, api_host)
                oks = oks + o
                fails = fails + f
              end

              -- manually bring it back using the endpoint
              post_target_endpoint(upstream_id, localhost, port2, "healthy")

              -- 3) server1 and server2 take requests again
              do
                local o, f = client_requests(SLOTS, api_host)
                oks = oks + o
                fails = fails + f
              end

              -- collect server results; hitcount
              local _, ok1, fail1 = server1:done()
              local _, ok2, fail2 = server2:done()

              -- verify
              assert.are.equal(server1_oks, ok1)
              assert.are.equal(server2_oks, ok2)
              assert.are.equal(0, fail1)
              assert.are.equal(nfails, fail2)

              assert.are.equal(SLOTS * 3 - nfails, oks)
              assert.are.equal(nfails, fails)
            end
          end)

          it("perform passive health checks -- manual shutdown", function()

            -- configure healthchecks
            begin_testcase_setup(strategy, bp)
            local upstream_name, upstream_id = add_upstream(bp, {
              healthchecks = healthchecks_config {
                passive = {
                  unhealthy = {
                    http_failures = 1,
                  }
                }
              }
            })
            local port1 = add_target(bp, upstream_id, localhost)
            local port2 = add_target(bp, upstream_id, localhost)
            local api_host = add_api(bp, upstream_name)
            end_testcase_setup(strategy, bp)

            -- setup target servers:
            -- server2 will only respond for part of the test,
            -- then server1 will take over.
            local server1_oks = SLOTS * 2
            local server2_oks = SLOTS
            local server1 = http_server(localhost, port1, { server1_oks })
            local server2 = http_server(localhost, port2, { server2_oks })

            -- 1) server1 and server2 take requests
            local oks, fails = client_requests(SLOTS, api_host)

            -- manually bring it down using the endpoint
            post_target_endpoint(upstream_id, localhost, port2, "unhealthy")

            -- 2) server1 takes all requests
            do
              local o, f = client_requests(SLOTS, api_host)
              oks = oks + o
              fails = fails + f
            end

            -- manually bring it back using the endpoint
            post_target_endpoint(upstream_id, localhost, port2, "healthy")

            -- 3) server1 and server2 take requests again
            do
              local o, f = client_requests(SLOTS, api_host)
              oks = oks + o
              fails = fails + f
            end

            -- collect server results; hitcount
            local _, ok1, fail1 = server1:done()
            local _, ok2, fail2 = server2:done()

            -- verify
            assert.are.equal(SLOTS * 2, ok1)
            assert.are.equal(SLOTS, ok2)
            assert.are.equal(0, fail1)
            assert.are.equal(0, fail2)

            assert.are.equal(SLOTS * 3, oks)
            assert.are.equal(0, fails)

          end)

          it("perform passive health checks -- connection #timeouts", function()

            -- configure healthchecks
            begin_testcase_setup(strategy, bp)
            local upstream_name, upstream_id = add_upstream(bp, {
              healthchecks = healthchecks_config {
                passive = {
                  unhealthy = {
                    timeouts = 1,
                  }
                }
              }
            })
            local port1 = add_target(bp, upstream_id, localhost)
            local port2 = add_target(bp, upstream_id, localhost)
            local api_host = add_api(bp, upstream_name, {
              read_timeout = 50,
              write_timeout = 50,
            })
            end_testcase_setup(strategy, bp)

            -- setup target servers:
            -- server2 will only respond for half of the test
            -- then will timeout on the following request.
            -- Then server1 will take over.
            local server1_oks = SLOTS * 1.5
            local server2_oks = SLOTS / 2
            local server1 = http_server(localhost, port1, {
              server1_oks
            })
            local server2 = http_server(localhost, port2, {
              server2_oks,
              TIMEOUT,
            })

            -- 1) server1 and server2 take requests
            local oks, fails = client_requests(SLOTS, api_host)

            -- 2) server1 takes all requests once server2 produces
            -- `nfails` failures (even though server2 will be ready
            -- to respond 200 again after `nfails`)
            do
              local o, f = client_requests(SLOTS, api_host)
              oks = oks + o
              fails = fails + f
            end

            -- collect server results; hitcount
            local _, ok1, fail1 = server1:done()
            local _, ok2, fail2 = server2:done()

            -- verify
            assert.are.equal(server1_oks, ok1)
            assert.are.equal(server2_oks, ok2)
            assert.are.equal(0, fail1)
            assert.are.equal(1, fail2)

            assert.are.equal(SLOTS * 2, oks)
            assert.are.equal(0, fails)
          end)

          -- XXX EE local stream_it = (mode == "ipv6") and pending or it
          stream_it("#flaky perform passive health checks -- #stream connection failure", function()

            -- configure healthchecks
            begin_testcase_setup(strategy, bp)
            local upstream_name, upstream_id = add_upstream(bp, {
              healthchecks = healthchecks_config {
                passive = {
                  unhealthy = {
                    tcp_failures = 1,
                  }
                }
              }
            })
            local port1 = add_target(bp, upstream_id, localhost)
            local port2 = add_target(bp, upstream_id, localhost)
            local _, service_id, route_id = add_api(bp, upstream_name, {
              read_timeout = 50,
              write_timeout = 50,
              route_protocol = "tcp",
            })
            end_testcase_setup(strategy, bp)

            finally(function()
              bp.routes:remove({ id = route_id })
              bp.services:remove({ id = service_id })
            end)

            -- setup target servers:
            -- server2 will only respond for half of the test and will shutdown.
            -- Then server1 will take over.
            local server1_oks = SLOTS * 1.5
            local server2_oks = SLOTS / 2
            local server1 = helpers.tcp_server(port1, {
              requests = server1_oks,
              prefix = "1 ",
            })
            local server2 = helpers.tcp_server(port2, {
              requests = server2_oks,
              prefix = "2 ",
            })
            ngx.sleep(strategy == "cassandra" and 2 or 1)

            -- server1 and server2 take requests
            -- server1 takes all requests once server2 fails
            local ok1, ok2, fails = tcp_client_requests(SLOTS * 2, localhost, 9100)

            -- finish up TCP server threads
            server1:join()
            server2:join()

            -- verify
            assert.are.equal(server1_oks, ok1)
            assert.are.equal(server2_oks, ok2)
            assert.are.equal(0, fails)
          end)

          -- #db == disabled for database=off, because healthcheckers
          -- are currently reset when a new configuration is loaded
          -- TODO enable this test when upstreams are preserved (not rebuild)
          -- across a declarative config updates.
          it("#db perform passive health checks -- send #timeouts", function()

            -- configure healthchecks
            begin_testcase_setup(strategy, bp)
            local upstream_name, upstream_id = add_upstream(bp, {
              healthchecks = healthchecks_config {
                passive = {
                  unhealthy = {
                    http_failures = 0,
                    timeouts = 1,
                    tcp_failures = 0,
                  }
                }
              }
            })
            local port1 = add_target(bp, upstream_id, localhost)
            local api_host, service_id = add_api(bp, upstream_name, {
              read_timeout = 10,
              retries = 0,
            })
            end_testcase_setup(strategy, bp)

            local server1 = http_server(localhost, port1, {
              TIMEOUT,
            })

            local _, _, last_status = client_requests(1, api_host)
            assert.same(504, last_status)

            local _, oks1, fails1 = server1:done()
            assert.same(1, oks1)
            assert.same(0, fails1)

            begin_testcase_setup_update(strategy, bp)
            patch_api(bp, service_id, nil, 60000)
            local port2 = add_target(bp, upstream_id, localhost)
            end_testcase_setup(strategy, bp)

            local server2 = http_server(localhost, port2, {
              10,
            })

            _, _, last_status = client_requests(10, api_host)
            assert.same(200, last_status)

            local _, oks2, fails2 = server2:done()
            assert.same(10, oks2)
            assert.same(0, fails2)
          end)

        end)

        describe("Balancing", function()

          describe("with round-robin", function()

            it("over multiple targets", function()

              begin_testcase_setup(strategy, bp)
              local upstream_name, upstream_id = add_upstream(bp)
              local port1 = add_target(bp, upstream_id, localhost)
              local port2 = add_target(bp, upstream_id, localhost)
              local api_host = add_api(bp, upstream_name)
              end_testcase_setup(strategy, bp)

              local requests = SLOTS * 2 -- go round the balancer twice

              -- setup target servers
              local server1 = http_server(localhost, port1, { requests / 2 })
              local server2 = http_server(localhost, port2, { requests / 2 })

              -- Go hit them with our test requests
              local oks = client_requests(requests, api_host)
              assert.are.equal(requests, oks)

              -- collect server results; hitcount
              local _, count1 = server1:done()
              local _, count2 = server2:done()

              -- verify
              assert.are.equal(requests / 2, count1)
              assert.are.equal(requests / 2, count2)
            end)

            it("adding a target", function()

              begin_testcase_setup(strategy, bp)
              local upstream_name, upstream_id = add_upstream(bp)
              local port1 = add_target(bp, upstream_id, localhost, nil, { weight = 10 })
              local port2 = add_target(bp, upstream_id, localhost, nil, { weight = 10 })
              local api_host = add_api(bp, upstream_name)
              end_testcase_setup(strategy, bp)

              local requests = SLOTS * 2 -- go round the balancer twice

              -- setup target servers
              local server1 = http_server(localhost, port1, { requests / 2 })
              local server2 = http_server(localhost, port2, { requests / 2 })

              -- Go hit them with our test requests
              local oks = client_requests(requests, api_host)
              assert.are.equal(requests, oks)

              -- collect server results; hitcount
              local _, count1 = server1:done()
              local _, count2 = server2:done()

              -- verify
              assert.are.equal(requests / 2, count1)
              assert.are.equal(requests / 2, count2)

              -- add a new target 3
              -- shift proportions from 50/50 to 40/40/20
              begin_testcase_setup_update(strategy, bp)
              local port3 = add_target(bp, upstream_id, localhost, nil, { weight = 5 })
              end_testcase_setup(strategy, bp)

              -- now go and hit the same balancer again
              -----------------------------------------

              -- setup target servers
              local server3
              server1 = http_server(localhost, port1, { requests * 0.4 })
              server2 = http_server(localhost, port2, { requests * 0.4 })
              server3 = http_server(localhost, port3, { requests * 0.2 })

              -- Go hit them with our test requests
              oks = client_requests(requests, api_host)
              assert.are.equal(requests, oks)

              -- collect server results; hitcount
              _, count1 = server1:done()
              _, count2 = server2:done()
              local _, count3 = server3:done()

              -- verify
              assert.are.equal(requests * 0.4, count1)
              assert.are.equal(requests * 0.4, count2)
              assert.are.equal(requests * 0.2, count3)
            end)

            it("removing a target", function()
              local requests = SLOTS * 2 -- go round the balancer twice

              begin_testcase_setup(strategy, bp)
              local upstream_name, upstream_id = add_upstream(bp)
              local port1 = add_target(bp, upstream_id, localhost)
              local port2 = add_target(bp, upstream_id, localhost)
              local api_host = add_api(bp, upstream_name)
              end_testcase_setup(strategy, bp)

              -- setup target servers
              local server1 = http_server(localhost, port1, { requests / 2 })
              local server2 = http_server(localhost, port2, { requests / 2 })

              -- Go hit them with our test requests
              local oks = client_requests(requests, api_host)
              assert.are.equal(requests, oks)

              -- collect server results; hitcount
              local _, count1 = server1:done()
              local _, count2 = server2:done()

              -- verify
              assert.are.equal(requests / 2, count1)
              assert.are.equal(requests / 2, count2)

              -- modify weight for target 2, set to 0
              begin_testcase_setup_update(strategy, bp)
              add_target(bp, upstream_id, localhost, port2, {
                weight = 0, -- disable this target
              })
              end_testcase_setup(strategy, bp)

              -- now go and hit the same balancer again
              -----------------------------------------

              -- setup target servers
              server1 = http_server(localhost, port1, { requests })

              -- Go hit them with our test requests
              oks = client_requests(requests, api_host)
              assert.are.equal(requests, oks)

              -- collect server results; hitcount
              _, count1 = server1:done()

              -- verify all requests hit server 1
              assert.are.equal(requests, count1)
            end)
            it("modifying target weight", function()
              local requests = SLOTS * 2 -- go round the balancer twice

              begin_testcase_setup(strategy, bp)
              local upstream_name, upstream_id = add_upstream(bp)
              local port1 = add_target(bp, upstream_id, localhost)
              local port2 = add_target(bp, upstream_id, localhost)
              local api_host = add_api(bp, upstream_name)
              end_testcase_setup(strategy, bp)

              -- setup target servers
              local server1 = http_server(localhost, port1, { requests / 2 })
              local server2 = http_server(localhost, port2, { requests / 2 })

              -- Go hit them with our test requests
              local oks = client_requests(requests, api_host)
              assert.are.equal(requests, oks)

              -- collect server results; hitcount
              local _, count1 = server1:done()
              local _, count2 = server2:done()

              -- verify
              assert.are.equal(requests / 2, count1)
              assert.are.equal(requests / 2, count2)

              -- modify weight for target 2
              begin_testcase_setup_update(strategy, bp)
              add_target(bp, upstream_id, localhost, port2, {
                weight = 15,   -- shift proportions from 50/50 to 40/60
              })
              end_testcase_setup(strategy, bp)

              -- now go and hit the same balancer again
              -----------------------------------------

              -- setup target servers
              server1 = http_server(localhost, port1, { requests * 0.4 })
              server2 = http_server(localhost, port2, { requests * 0.6 })

              -- Go hit them with our test requests
              oks = client_requests(requests, api_host)
              assert.are.equal(requests, oks)

              -- collect server results; hitcount
              _, count1 = server1:done()
              _, count2 = server2:done()

              -- verify
              assert.are.equal(requests * 0.4, count1)
              assert.are.equal(requests * 0.6, count2)
            end)

            it("failure due to targets all 0 weight", function()
              local requests = SLOTS * 2 -- go round the balancer twice

              begin_testcase_setup(strategy, bp)
              local upstream_name, upstream_id = add_upstream(bp)
              local port1 = add_target(bp, upstream_id, localhost)
              local port2 = add_target(bp, upstream_id, localhost)
              local api_host = add_api(bp, upstream_name)
              end_testcase_setup(strategy, bp)

              -- setup target servers
              local server1 = http_server(localhost, port1, { requests / 2 })
              local server2 = http_server(localhost, port2, { requests / 2 })

              -- Go hit them with our test requests
              local oks = client_requests(requests, api_host)
              assert.are.equal(requests, oks)

              -- collect server results; hitcount
              local _, count1 = server1:done()
              local _, count2 = server2:done()

              -- verify
              assert.are.equal(requests / 2, count1)
              assert.are.equal(requests / 2, count2)

              -- modify weight for both targets, set to 0
              begin_testcase_setup_update(strategy, bp)
              add_target(bp, upstream_id, localhost, port1, { weight = 0 })
              add_target(bp, upstream_id, localhost, port2, { weight = 0 })
              end_testcase_setup(strategy, bp)

              -- now go and hit the same balancer again
              -----------------------------------------

              local _, _, status = client_requests(1, api_host)
              assert.same(503, status)
            end)

          end)

          describe("with consistent hashing", function()

            describe("over multiple targets", function()

              it("hashing on header", function()
                local requests = SLOTS * 2 -- go round the balancer twice

                begin_testcase_setup(strategy, bp)
                local upstream_name, upstream_id = add_upstream(bp, {
                  hash_on = "header",
                  hash_on_header = "hashme",
                })
                local port1 = add_target(bp, upstream_id, localhost)
                local port2 = add_target(bp, upstream_id, localhost)
                local api_host = add_api(bp, upstream_name)
                end_testcase_setup(strategy, bp)

                -- setup target servers
                local server1 = http_server(localhost, port1, { requests })
                local server2 = http_server(localhost, port2, { requests })

                -- Go hit them with our test requests
                local oks = client_requests(requests, {
                  ["Host"] = api_host,
                  ["hashme"] = "just a value",
                })
                assert.are.equal(requests, oks)

                -- collect server results; hitcount
                -- one should get all the hits, the other 0
                local _, count1 = server1:done()
                local _, count2 = server2:done()

                -- verify
                assert(count1 == 0 or count1 == requests, "counts should either get 0 or ALL hits")
                assert(count2 == 0 or count2 == requests, "counts should either get 0 or ALL hits")
                assert(count1 + count2 == requests)
              end)

              describe("hashing on cookie", function()
                it("does not reply with Set-Cookie if cookie is already set", function()
                  begin_testcase_setup(strategy, bp)
                  local upstream_name, upstream_id = add_upstream(bp, {
                    hash_on = "cookie",
                    hash_on_cookie = "hashme",
                  })
                  local port = add_target(bp, upstream_id, localhost)
                  local api_host = add_api(bp, upstream_name)
                  end_testcase_setup(strategy, bp)

                  -- setup target server
                  local server = http_server(localhost, port, { 1 })

                  -- send request
                  local client = helpers.proxy_client()
                  local res = client:send {
                    method = "GET",
                    path = "/",
                    headers = {
                      ["Host"] = api_host,
                      ["Cookie"] = "hashme=some-cookie-value",
                    }
                  }
                  local set_cookie = res.headers["Set-Cookie"]

                  client:close()
                  server:done()

                  -- verify
                  assert.is_nil(set_cookie)
                end)

                it("replies with Set-Cookie if cookie is not set", function()
                  local requests = SLOTS * 2 -- go round the balancer twice

                  begin_testcase_setup(strategy, bp)
                  local upstream_name, upstream_id = add_upstream(bp, {
                    hash_on = "cookie",
                    hash_on_cookie = "hashme",
                  })
                  local port1 = add_target(bp, upstream_id, localhost)
                  local port2 = add_target(bp, upstream_id, localhost)
                  local api_host = add_api(bp, upstream_name)
                  end_testcase_setup(strategy, bp)

                  -- setup target servers
                  local server1 = http_server(localhost, port1, { requests })
                  local server2 = http_server(localhost, port2, { requests })

                  -- initial request without the `hash_on` cookie
                  local client = helpers.proxy_client()
                  local res = client:send {
                    method = "GET",
                    path = "/",
                    headers = {
                      ["Host"] = api_host,
                      ["Cookie"] = "some-other-cooke=some-other-value",
                    }
                  }
                  local cookie = res.headers["Set-Cookie"]:match("hashme%=(.*)%;")

                  client:close()

                  -- subsequent requests add the cookie that was set by the first response
                  local oks = 1 + client_requests(requests - 1, {
                    ["Host"] = api_host,
                    ["Cookie"] = "hashme=" .. cookie,
                  })
                  assert.are.equal(requests, oks)

                  -- collect server results; hitcount
                  -- one should get all the hits, the other 0
                  local _, count1 = server1:done()
                  local _, count2 = server2:done()

                  -- verify
                  assert(count1 == 0 or count1 == requests,
                         "counts should either get 0 or ALL hits, but got " .. count1 .. " of " .. requests)
                  assert(count2 == 0 or count2 == requests,
                         "counts should either get 0 or ALL hits, but got " .. count2 .. " of " .. requests)
                  assert(count1 + count2 == requests)
                end)

              end)

            end)

          end)

          describe("with no targets", function()

            it("failure due to no targets", function()

              begin_testcase_setup(strategy, bp)
              local upstream_name = add_upstream(bp)
              local api_host = add_api(bp, upstream_name)
              end_testcase_setup(strategy, bp)

              -- Go hit it with a request
              local _, _, status = client_requests(1, api_host)
              assert.same(503, status)

            end)

          end)
        end)
      end)
    end -- for 'localhost'
  end)
end -- for each_strategy<|MERGE_RESOLUTION|>--- conflicted
+++ resolved
@@ -116,208 +116,11 @@
   local hard_timeout = ngx.now() + 300
   protocol = protocol or "http"
 
-<<<<<<< HEAD
-  local threads = require "llthreads2.ex"
-  local thread = threads.new({
-    function(hard_timeout, host, port, counts, TEST_LOG, protocol) -- luacheck: ignore
-      local TIMEOUT = -1 -- luacheck: ignore
-
-      local function test_log(...) -- luacheck: ignore
-        if not TEST_LOG then
-          return
-        end
-
-        local t = {"server on port ", port, ": ", ...}
-        for i, v in ipairs(t) do
-          t[i] = tostring(v)
-        end
-        print(table.concat(t))
-      end
-
-      local total_reqs = 0
-      for _, c in pairs(counts) do
-        total_reqs = total_reqs + (c < 0 and 1 or c)
-      end
-
-      local handshake_done = false
-      local fail_responses = 0
-      local ok_responses = 0
-      local reply_200 = true
-      local healthy = true
-      local n_checks = 0
-      local n_reqs = 0
-
-      local httpserver, get_path, send_response, sleep, sslctx
-      if protocol == "https" then
-        -- lua-http server for http+https tests
-        local cqueues = require "cqueues"
-        sleep = cqueues.sleep
-        httpserver = require "http.server"
-        local openssl_pkey = require "openssl.pkey"
-        local openssl_x509 = require "openssl.x509"
-        get_path = function(stream)
-          local headers = assert(stream:get_headers(60))
-          return headers:get(":path")
-        end
-        local httpheaders = require "http.headers"
-        send_response = function(stream, response)
-          local rh = httpheaders.new()
-          rh:upsert(":status", tostring(response))
-          rh:upsert("connection", "close")
-          assert(stream:write_headers(rh, false))
-        end
-        sslctx = require("http.tls").new_server_context()
-        local fd = io.open("spec/fixtures/kong_spec.key", "r")
-        local pktext = fd:read("*a")
-        fd:close()
-        local pk = assert(openssl_pkey.new(pktext))
-        assert(sslctx:setPrivateKey(pk))
-        fd = io.open("spec/fixtures/kong_spec.crt", "r")
-        local certtext = fd:read("*a")
-        fd:close()
-        local cert = assert(openssl_x509.new(certtext))
-        assert(sslctx:setCertificate(cert))
-      else
-        -- luasocket-based mock for http-only tests
-        -- not a real HTTP server, but runs faster
-        local socket = require "socket"
-        sleep = socket.sleep
-        httpserver = {
-          listen = function(opts)
-            local server = {}
-            local sskt
-            server.close = function()
-              server.quit = true
-            end
-            server.loop = function(self)
-              while not self.quit do
-                local cskt, err = sskt:accept()
-                if socket.gettime() > hard_timeout then
-                  if cskt then
-                  cskt:close()
-                  end
-                  break
-                elseif err ~= "timeout" then
-                  if err then
-                    sskt:close()
-                    error(err)
-                  end
-                  local first, err = cskt:receive("*l")
-                  if first then
-                    opts.onstream(server, {
-                      get_path = function()
-                        return (first:match("(/[^%s]*)"))
-                      end,
-                      send_response = function(_, response)
-                        local r = response == 200 and "OK" or "Internal Server Error"
-                        cskt:send("HTTP/1.1 " .. response .. " " .. r ..
-                                  "\r\nConnection: close\r\n\r\n")
-                      end,
-                    })
-                  end
-                  cskt:close()
-                  if err and err ~= "closed" then
-                    sskt:close()
-                    error(err)
-                  end
-                end
-              end
-              sskt:close()
-            end
-            local socket_fn = host:match(":") and socket.tcp6 or socket.tcp
-            sskt = assert(socket_fn())
-            assert(sskt:settimeout(0.1))
-            assert(sskt:setoption('reuseaddr', true))
-            assert(sskt:bind("*", opts.port))
-            assert(sskt:listen())
-            return server
-          end,
-        }
-        get_path = function(stream)
-          return stream:get_path()
-        end
-        send_response = function(stream, response)
-          return stream:send_response(response)
-        end
-      end
-
-      local server = httpserver.listen({
-        host = host:gsub("[%]%[]", ""),
-        port = port,
-        reuseaddr = true,
-        v6only = host:match(":") ~= nil,
-        ctx = sslctx,
-        onstream = function(self, stream)
-          local path = get_path(stream)
-          local response = 200
-          local shutdown = false
-
-          if path == "/handshake" then
-            handshake_done = true
-
-          elseif path == "/shutdown" then
-            shutdown = true
-
-          elseif path == "/status" then
-            response = healthy and 200 or 500
-            n_checks = n_checks + 1
-
-          elseif path == "/healthy" then
-            healthy = true
-
-          elseif path == "/unhealthy" then
-            healthy = false
-
-          elseif handshake_done then
-            n_reqs = n_reqs + 1
-            test_log("nreqs ", n_reqs, " of ", total_reqs)
-
-            while counts[1] == 0 do
-              table.remove(counts, 1)
-              reply_200 = not reply_200
-            end
-            if not counts[1] then
-              error(host .. ":" .. port .. ": unexpected request")
-            end
-            if counts[1] == TIMEOUT then
-              counts[1] = 0
-              sleep(0.2)
-            elseif counts[1] > 0 then
-              counts[1] = counts[1] - 1
-            end
-            response = reply_200 and 200 or 500
-            if response == 200 then
-              ok_responses = ok_responses + 1
-            else
-              fail_responses = fail_responses + 1
-            end
-
-          else
-            error("got a request before handshake was complete")
-          end
-
-          send_response(stream, response)
-
-          if shutdown then
-            self:close()
-          end
-        end,
-      })
-      test_log("starting")
-      server:loop()
-      test_log("stopped")
-      return ok_responses, fail_responses, n_checks
-    end
-  }, hard_timeout, host, port, counts, test_log or TEST_LOG, protocol)
-
-  local server = thread:start()
-=======
   local cmd = "resty spec/fixtures/balancer_https_server.lua " ..
               protocol .. " " .. host .. " " .. port ..
               " \"" .. cjson.encode(counts) .. "\" " ..
               (test_log or "") .. " &"
   os.execute(cmd)
->>>>>>> 59912405
 
   repeat
     local _, err = direct_request(host, port, "/handshake", protocol)
