--- conflicted
+++ resolved
@@ -1307,8 +1307,6 @@
               end
             end)
 
-<<<<<<< HEAD
-=======
             it("perform passive health checks in downstream status code was changed with subrequest", function()
 
               for nfails = 1, 3 do
@@ -1380,7 +1378,6 @@
               end
             end)
 
->>>>>>> 3794d112
             it("threshold for health checks", function()
               local fixtures = {
                 dns_mock = helpers.dns_mock.new()
