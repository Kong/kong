--- conflicted
+++ resolved
@@ -2250,17 +2250,11 @@
     end)
   end)
 
-<<<<<<< HEAD
-  describe("Router [#" .. strategy .. ", flavor = " .. flavor .. "] at startup" , function()
-    local proxy_client
-    local route
-=======
   for _, consistency in ipairs({ "strict", "eventual" }) do
     describe("Router [#" .. strategy .. ", flavor = " .. flavor ..
       ", consistency = " .. consistency .. "] at startup" , function()
       local proxy_client
       local route
->>>>>>> bc411233
 
       lazy_setup(function()
         local bp = helpers.get_db_utils(strategy, {
@@ -2383,36 +2377,6 @@
         proxy_client:close()
         proxy_client = helpers.proxy_client()
 
-<<<<<<< HEAD
-    it("#db worker respawn correctly rebuilds router", function()
-      local admin_client = helpers.admin_client()
-
-      local res = assert(admin_client:post("/routes", {
-        headers = { ["Content-Type"] = "application/json" },
-        body = {
-          paths = { "/foo" },
-        },
-      }))
-      assert.res_status(201, res)
-      admin_client:close()
-
-      assert(helpers.signal_workers(nil, "-TERM"))
-
-      proxy_client:close()
-      proxy_client = helpers.proxy_client()
-
-      local res = assert(proxy_client:send {
-        method  = "GET",
-        path    = "/foo",
-        headers = { ["kong-debug"] = 1 },
-      })
-
-      local body = assert.response(res).has_status(503)
-      local json = cjson.decode(body)
-      assert.equal("no Service found with those values", json.message)
-    end)
-  end)
-=======
         local res = assert(proxy_client:send {
           method  = "GET",
           path    = "/foo",
@@ -2425,7 +2389,6 @@
       end)
     end)
   end
->>>>>>> bc411233
 end
 end
 end