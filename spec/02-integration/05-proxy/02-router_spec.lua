--- conflicted
+++ resolved
@@ -1378,11 +1378,7 @@
       end)
     end)
 
-<<<<<<< HEAD
-    describe("[snis] [#grpc] for gRPCs connections", function()
-=======
     describe("[snis] for #grpcs connections", function()
->>>>>>> ce3c3864
       local routes
       local grpcs_proxy_ssl_client
 
