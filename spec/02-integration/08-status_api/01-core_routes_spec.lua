--- conflicted
+++ resolved
@@ -268,9 +268,6 @@
       assert.is_falsy(json.database.reachable)
     end)
   end)
-<<<<<<< HEAD
-=======
-end)
 end
 
 for _, strategy in helpers.all_strategies() do
@@ -315,5 +312,4 @@
       assert.is_number(json.server.total_requests)
     end)
   end)
->>>>>>> 99c89919
 end