--- conflicted
+++ resolved
@@ -38,16 +38,11 @@
   end)
 
   before_each(function()
-<<<<<<< HEAD
-    helpers.run_migrations()
+    assert(helpers.dao:run_migrations())
     assert(helpers.start_kong({
       nginx_conf = "spec/fixtures/custom_nginx.template",
       dns_hostsfile = dns_hostsfile,
     }))
-=======
-    assert(helpers.dao:run_migrations())
-    assert(helpers.start_kong())
->>>>>>> e828b6da
     client = assert(helpers.admin_client())
 
     helpers.dao:truncate_tables()
