--- conflicted
+++ resolved
@@ -578,7 +578,6 @@
         }, cjson.decode(body))
       end)
 
-<<<<<<< HEAD
       for typ, key in pairs(ssl_fixtures.key_encrypted) do
         it("fails on " .. typ .. " encrypted private key without passphrase", function()
           local res = client:put("/certificates/" .. utils.uuid(), {
@@ -621,7 +620,7 @@
           assert.is_nil(json.message)
         end)
       end
-=======
+
       it("handles mismatched keys/certificates with alternate certificate", function()
         local res = client:post("/certificates", {
           body = {
@@ -667,7 +666,6 @@
           }
         }, cjson.decode(body))
       end)
->>>>>>> f66c3ecb
     end)
 
     describe("PATCH", function()
