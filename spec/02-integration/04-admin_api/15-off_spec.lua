-- This software is copyright Kong Inc. and its licensors.
-- Use of the software is subject to the agreement between your organization
-- and Kong Inc. If there is no such agreement, use is governed by and
-- subject to the terms of the Kong Master Software License Agreement found
-- at https://konghq.com/enterprisesoftwarelicense/.
-- [ END OF LICENSE 0867164ffc95e54f04670b5169c09574bdbd9bba ]

local cjson    = require "cjson"
local lyaml    = require "lyaml"
local utils    = require "kong.tools.utils"
local pl_utils = require "pl.utils"
local helpers  = require "spec.helpers"
local Errors   = require "kong.db.errors"
local mocker   = require("spec.fixtures.mocker")


local WORKER_SYNC_TIMEOUT = 10
local LMDB_MAP_SIZE = "10m"
local TEST_CONF = helpers.test_conf


local function it_content_types(title, fn)
  local test_form_encoded = fn("application/x-www-form-urlencoded")
  local test_multipart = fn("multipart/form-data")
  local test_json = fn("application/json")

  it(title .. " with application/www-form-urlencoded", test_form_encoded)
  it(title .. " with multipart/form-data", test_multipart)
  it(title .. " with application/json", test_json)
end

describe("Admin API #off", function()
  local client

  lazy_setup(function()
    assert(helpers.start_kong({
      database = "off",
      lmdb_map_size = LMDB_MAP_SIZE,
      stream_listen = "127.0.0.1:9011",
      nginx_conf = "spec/fixtures/custom_nginx.template",
    }))
  end)

  lazy_teardown(function()
    helpers.stop_kong(nil, true)
  end)

  before_each(function()
    client = assert(helpers.admin_client())
  end)

  after_each(function()
    if client then
      client:close()
    end
  end)

  describe("/routes", function()
    describe("POST", function()
      it_content_types("doesn't allow to creates a route", function(content_type)
        return function()
          if content_type == "multipart/form-data" then
            -- the client doesn't play well with this
            return
          end

          local res = client:post("/routes", {
            body = {
              protocols = { "http" },
              hosts     = { "my.route.com" },
              service   = { id = utils.uuid() },
            },
            headers = { ["Content-Type"] = content_type }
          })
          local body = assert.res_status(405, res)
          local json = cjson.decode(body)
          assert.same({
            code    = Errors.codes.OPERATION_UNSUPPORTED,
            name    = Errors.names[Errors.codes.OPERATION_UNSUPPORTED],
            message = "cannot create 'routes' entities when not using a database",
          }, json)
        end
      end)

      it_content_types("doesn't allow to creates a complex route", function(content_type)
        return function()
          if content_type == "multipart/form-data" then
            -- the client doesn't play well with this
            return
          end

          local res = client:post("/routes", {
            body    = {
              protocols = { "http" },
              methods   = { "GET", "POST", "PATCH" },
              hosts     = { "foo.api.com", "bar.api.com" },
              paths     = { "/foo", "/bar" },
              service   = { id =  utils.uuid() },
            },
            headers = { ["Content-Type"] = content_type }
          })

          local body = assert.res_status(405, res)
          local json = cjson.decode(body)
          assert.same({
            code    = Errors.codes.OPERATION_UNSUPPORTED,
            name    = Errors.names[Errors.codes.OPERATION_UNSUPPORTED],
            message = "cannot create 'routes' entities when not using a database",
          }, json)
        end
      end)
    end)

    describe("GET", function()
      describe("errors", function()
        it("handles invalid offsets", function()
          local res  = client:get("/routes", { query = { offset = "x" } })
          local body = assert.res_status(400, res)
          assert.same({
            code    = Errors.codes.INVALID_OFFSET,
            name    = "invalid offset",
            message = "'x' is not a valid offset: bad base64 encoding"
          }, cjson.decode(body))

          res  = client:get("/routes", { query = { offset = "|potato|" } })
          body = assert.res_status(400, res)

          local json = cjson.decode(body)
          json.message = nil

          assert.same({
            code = Errors.codes.INVALID_OFFSET,
            name = "invalid offset",
          }, json)
        end)
      end)
    end)

    it("returns HTTP 405 on invalid method", function()
      local methods = { "DELETE", "PUT", "PATCH", "POST" }
      for i = 1, #methods do
        local res = assert(client:send {
          method = methods[i],
          path = "/routes",
          body = {
            paths = { "/" },
            service = { id = utils.uuid() }
          },
          headers = {
            ["Content-Type"] = "application/json"
          }
        })
        local body = assert.response(res).has.status(405)
        local json = cjson.decode(body)
        if methods[i] == "POST" then
          assert.same({
            code    = Errors.codes.OPERATION_UNSUPPORTED,
            name    = Errors.names[Errors.codes.OPERATION_UNSUPPORTED],
            message = "cannot create 'routes' entities when not using a database",
          }, json)

        else
          assert.same({ message = "Method not allowed" }, json)
        end
      end
    end)
  end)

  describe("/routes/{route}", function()
    it("returns HTTP 405 on invalid method", function()
      local methods = { "PUT", "POST" }
      for i = 1, #methods do
        local res = assert(client:send {
          method = methods[i],
          path = "/routes/" .. utils.uuid(),
          body = {
            paths = { "/" },
            service = { id = utils.uuid() }
          },
          headers = {
            ["Content-Type"] = "application/json"
          }
        })

        local body = assert.response(res).has.status(405)
        local json = cjson.decode(body)
        if methods[i] ~= "POST" then
          assert.same({
            code    = Errors.codes.OPERATION_UNSUPPORTED,
            name    = Errors.names[Errors.codes.OPERATION_UNSUPPORTED],
            message = "cannot create or update 'routes' entities when not using a database",
          }, json)

        else
          assert.same({ message = "Method not allowed" }, json)
        end
      end
    end)
  end)

  describe("/config", function()
    describe("POST", function()
      it("accepts configuration as JSON body", function()
        local res = assert(client:send {
          method = "POST",
          path = "/config",
          body = {
            _format_version = "1.1",
            consumers = {
              {
                username = "bobby_in_json_body",
              },
            },
          },
          headers = {
            ["Content-Type"] = "application/json"
          },
        })

        assert.response(res).has.status(201)
      end)

      it("accepts configuration as YAML body", function()
        local res = assert(client:send {
          method = "POST",
          path = "/config",
          body = helpers.unindent([[
            _format_version: "1.1"
            consumers:
              - username: "bobby_in_yaml_body"
          ]]),
          headers = {
            ["Content-Type"] = "text/yaml"
          },
        })

        assert.response(res).has.status(201)
      end)

      it("accepts configuration as a JSON string under `config` JSON key", function()
        local res = assert(client:send {
          method = "POST",
          path = "/config",
          body = {
            config = [[
            {
              "_format_version" : "1.1",
              "consumers" : [
                {
                  "username" : "bobby_in_json_under_config"
                }
              ]
            }
            ]],
          },
          headers = {
            ["Content-Type"] = "application/json"
          },
        })

        assert.response(res).has.status(201)
      end)

      it("accepts configuration as a YAML string under `config` JSON key", function()
        local res = assert(client:send {
          method = "POST",
          path = "/config",
          body = {
            config = helpers.unindent([[
              _format_version: "1.1"
              consumers:
                - username: "bobby_in_yaml_under_config"
            ]]),
          },
          headers = {
            ["Content-Type"] = "application/json"
          },
        })

        assert.response(res).has.status(201)
      end)

      it("fails with 413 and preserves previous cache if config does not fit in cache", function()
        local res = assert(client:send {
          method = "POST",
          path = "/config",
          body = {
            config = [[
            {
              "_format_version" : "1.1",
              "consumers" : [
                {
                  "username" : "previous"
                }
              ]
            }
            ]],
            type = "json",
          },
          headers = {
            ["Content-Type"] = "application/json"
          },
        })

        assert.response(res).has.status(201)

        helpers.wait_until(function()
          res = assert(client:send {
            method = "GET",
            path = "/consumers/previous",
            headers = {
              ["Content-Type"] = "application/json"
            }
          })

          local body = res:read_body()
          local json = cjson.decode(body)
          if res.status == 200 and json.username == "previous" then
            return true
          end
        end, WORKER_SYNC_TIMEOUT)

        client:close()
        client = assert(helpers.admin_client())

        local consumers = {}
        for i = 1, 20000 do
          table.insert(consumers, [[
            {
              "username" : "bobby-]] .. i .. [["
            }
          ]])
        end
        local config = [[
        {
          "_format_version" : "1.1",
          "consumers" : [
        ]] .. table.concat(consumers, ", ") .. [[
          ]
        }
        ]]
        res = assert(client:send {
          method = "POST",
          path = "/config",
          body = {
            config = config,
          },
          headers = {
            ["Content-Type"] = "application/json"
          }
        })

        assert.response(res).has.status(413)

        helpers.wait_until(function()
          client:close()
          client = assert(helpers.admin_client())
          res = assert(client:send {
            method = "GET",
            path = "/consumers/previous",
            headers = {
              ["Content-Type"] = "application/json"
            }
          })

          local body = res:read_body()
          local json = cjson.decode(body)
          if res.status == 200 and json.username == "previous" then
            return true
          end
        end, WORKER_SYNC_TIMEOUT)

      end)

      it("accepts configuration containing null as a YAML string", function()
        local res = assert(client:send {
          method = "POST",
          path = "/config",
          body = {
            config = [[
            _format_version: "1.1"
            routes:
            - paths:
              - "/"
              service: null
            ]],
          },
          headers = {
            ["Content-Type"] = "application/json"
          }
        })

        assert.response(res).has.status(201)
      end)

      it("#ce hides workspace related fields from /config response", function()
        local res = assert(client:send {
          method = "POST",
          path = "/config",
          body = {
            config = [[
            _format_version: "1.1"
            services:
            - name: my-service
              id: 0855b320-0dd2-547d-891d-601e9b38647f
              url: https://example.com
              plugins:
              - name: file-log
                id: 0611a5a9-de73-5a2d-a4e6-6a38ad4c3cb2
                config:
                  path: /tmp/file.log
              - name: key-auth
                id: 661199ff-aa1c-5498-982c-d57a4bd6e48b
              routes:
              - name: my-route
                id: 481a9539-f49c-51b6-b2e2-fe99ee68866c
                paths:
                - /
            consumers:
            - username: my-user
              id: 4b1b701d-de2b-5588-9aa2-3b97061d9f52
              keyauth_credentials:
              - key: my-key
                id: 487ab43c-b2c9-51ec-8da5-367586ea2b61
            ]],
          },
          headers = {
            ["Content-Type"] = "application/json"
          }
        })

        local body = assert.response(res).has.status(201)
        local entities = cjson.decode(body)

        assert.is_nil(entities.workspaces)
        assert.is_nil(entities.consumers["4b1b701d-de2b-5588-9aa2-3b97061d9f52"].ws_id)
        assert.is_nil(entities.keyauth_credentials["487ab43c-b2c9-51ec-8da5-367586ea2b61"].ws_id)
        assert.is_nil(entities.plugins["0611a5a9-de73-5a2d-a4e6-6a38ad4c3cb2"].ws_id)
        assert.is_nil(entities.plugins["661199ff-aa1c-5498-982c-d57a4bd6e48b"].ws_id)
        assert.is_nil(entities.routes["481a9539-f49c-51b6-b2e2-fe99ee68866c"].ws_id)
        assert.is_nil(entities.services["0855b320-0dd2-547d-891d-601e9b38647f"].ws_id)
      end)

      it("can reload upstreams (regression test)", function()
        local config = [[
          _format_version: "1.1"
          services:
          - host: foo
            routes:
            - paths:
              - "/"
          upstreams:
          - name: "foo"
            targets:
            - target: 10.20.30.40
        ]]
        local res = assert(client:send {
          method = "POST",
          path = "/config",
          body = {
            config = config,
          },
          headers = {
            ["Content-Type"] = "application/json"
          }
        })

        assert.response(res).has.status(201)

        client:close()
        client = helpers.admin_client()

        local res = assert(client:send {
          method = "POST",
          path = "/config",
          body = {
            config = config,
          },
          headers = {
            ["Content-Type"] = "application/json"
          }
        })

        assert.response(res).has.status(201)
      end)

      it("returns 304 if checking hash and configuration is identical", function()
        local res = assert(client:send {
          method = "POST",
          path = "/config?check_hash=1",
          body = {
            config = [[
            _format_version: "1.1"
            consumers:
            - username: bobby_tables
            ]],
          },
          headers = {
            ["Content-Type"] = "application/json"
          }
        })

        assert.response(res).has.status(201)

        client:close()
        client = helpers.admin_client()

        res = assert(client:send {
          method = "POST",
          path = "/config?check_hash=1",
          body = {
            config = [[
            _format_version: "1.1"
            consumers:
            - username: bobby_tables
            ]],
          },
          headers = {
            ["Content-Type"] = "application/json"
          }
        })

        assert.response(res).has.status(304)
      end)

      it("returns 400 on an invalid config string", function()
        local res = assert(client:send {
          method = "POST",
          path = "/config",
          body = {
            config = "bobby tables",
          },
          headers = {
            ["Content-Type"] = "application/json"
          }
        })

        local body = assert.response(res).has.status(400)
        local json = cjson.decode(body)
        assert.same({
          code = 14,
          fields = {
            error ="failed parsing declarative configuration: expected an object",
          },
          message = [[declarative config is invalid: ]] ..
                    [[{error="failed parsing declarative configuration: ]] ..
                    [[expected an object"}]],
          name = "invalid declarative configuration",
        }, json)
      end)

      it("returns 400 on a validation error", function()
        local res = assert(client:send {
          method = "POST",
          path = "/config",
          body = {
            config = [[
            _format_version: "1.1"
            services:
            - port: -12
            ]],
          },
          headers = {
            ["Content-Type"] = "application/json"
          }
        })

        local body = assert.response(res).has.status(400)
        local json = cjson.decode(body)
        assert.same({
          code = 14,
          fields = {
            services = {
              {
                host = "required field missing",
                port = "value should be between 0 and 65535",
              }
            }
          },
          message = [[declarative config is invalid: ]] ..
                    [[{services={{host="required field missing",]] ..
                    [[port="value should be between 0 and 65535"}}}]],
          name = "invalid declarative configuration",
        }, json)
      end)

      it("returns 400 when given no input", function()
        local res = assert(client:send {
          method = "POST",
          path = "/config",
        })

        local body = assert.response(res).has.status(400)
        local json = cjson.decode(body)
        assert.same({
          message = "expected a declarative configuration",
        }, json)
      end)

      it("sparse responses are correctly generated", function()
        local res = assert(client:send {
          method = "POST",
          path = "/config",
          body = {
            config = [[
            {
              "_format_version" : "1.1",
              "plugins": [{
                "name": "key-auth",
                "enabled": true,
                "protocols": ["http", "https"]
              }, {
                "name": "key-auth",
                "enabled": true,
                "protocols": ["http", "https"]
              }, {
                "name": "key-auth",
                "enabled": true,
                "protocols": ["http", "https"]
              }, {
                "name": "key-auth",
                "enabled": true,
                "protocols": ["http", "https"]
              }, {
                "name": "key-auth",
                "enabled": true,
                "protocols": ["http", "https"]
              }, {
                "name": "key-auth",
                "enabled": true,
                "protocols": ["http", "https"]
              }, {
                "name": "key-auth",
                "enabled": true,
                "protocols": ["http", "https"]
              }, {
                "name": "key-auth",
                "enabled": true,
                "protocols": ["http", "https"]
              }, {
                "name": "key-auth",
                "enabled": true,
                "protocols": ["http", "https"]
              }, {
                "name": "key-auth",
                "enabled": true,
                "protocols": ["http", "https"]
              }, {
                "name": "cors",
                "config": {
                  "credentials": true,
                  "exposed_headers": ["*"],
                  "headers": ["*"],
                  "methods": ["*"],
                  "origins": ["*"],
                  "preflight_continue": true
                },
                "enabled": true,
                "protocols": ["http", "https"]
              }]
            }
            ]],
          },
          headers = {
            ["Content-Type"] = "application/json"
          }
        })

        assert.response(res).has.status(400)
      end)
    end)

    describe("GET", function()
      it("returns back the configuration", function()
        local res = assert(client:send {
          method = "POST",
          path = "/config",
          body = {
            _format_version = "1.1",
            consumers = {
              {
                username = "bobo",
                id = "d885e256-1abe-5e24-80b6-8f68fe59ea8e",
                created_at = 1566863706,
                type = 0, -- XXX EE
              },
            },
          },
          headers = {
            ["Content-Type"] = "application/json"
          }
        })

        assert.response(res).has.status(201)

        local res = assert(client:send {
          method = "GET",
          path = "/config",
        })

        local body = assert.response(res).has.status(200)
        local json = cjson.decode(body)
        local config = assert(lyaml.load(json.config))
        config.workspaces[1].id = "<uuid>" -- see below
        config.workspaces[1].created_at = 12345 -- see below
        config.consumers[1].ws_id = "<uuid>" -- see below
        assert:set_parameter("TableFormatLevel", -1)
        assert.same({
          _format_version = "2.1",
          _transform = false,
          consumers = {
            { id = "d885e256-1abe-5e24-80b6-8f68fe59ea8e",
              created_at = 1566863706,
              username = "bobo",
              type = 0,
              custom_id = lyaml.null,
              tags = lyaml.null,
              ws_id = "<uuid>", -- see above
            },
          },
          workspaces = {
            { id = "<uuid>", -- see above
              created_at = 12345, -- see above
              name = "default",
              comment = {},
              config = {
                meta = {},
                portal = false,
                portal_access_request_email = {},
                portal_application_request_email = {},
                portal_application_status_email = {},
                portal_approved_email = {},
                portal_auth = {},
                portal_auth_conf = {},
                portal_auto_approve = {},
                portal_cors_origins = {},
                portal_developer_meta_fields = '[{"label":"Full Name","title":"full_name","validator":{"required":true,"type":"string"}}]',
                portal_emails_from = {},
                portal_emails_reply_to = {},
                portal_invite_email = {},
                portal_is_legacy = {},
                portal_reset_email = {},
                portal_reset_success_email = {},
                portal_session_conf = {},
                portal_smtp_admin_emails = {},
                portal_token_exp = {},
              },
              meta = {
                color = {},
                thumbnail = {},
              },
            }
          },
        }, config)
      end)
    end)

    it("can load large declarative config (regression test)", function()
      local config = assert(pl_utils.readfile("spec/fixtures/burst.yml"))
      local res = assert(client:send {
        method = "POST",
        path = "/config",
        body = {
          config = config,
        },
        headers = {
          ["Content-Type"] = "application/json"
        }
      })

      assert.response(res).has.status(201)
    end)

    it("updates stream subsystem config", function()
      local res = assert(client:send {
        method = "POST",
        path = "/config",
        body = {
          config = [[
          _format_version: "1.1"
          services:
          - connect_timeout: 60000
            host: 127.0.0.1
            name: mock
            port: 15557
            protocol: tcp
            routes:
            - name: mock_route
              protocols:
              - tcp
              destinations:
              - port: 9011
          ]],
        },
        headers = {
          ["Content-Type"] = "application/json"
        }
      })

      assert.response(res).has.status(201)

      helpers.wait_until(function()
        local sock = ngx.socket.tcp()
        assert(sock:connect("127.0.0.1", 9011))
        assert(sock:send("hi\n"))
        local pok = pcall(helpers.wait_until, function()
          return sock:receive() == "hi"
        end, 1)
        sock:close()
        return pok == true
      end)
    end)
  end)

  describe("/upstreams", function()
    it("can set target health without port", function()
      local config = [[
        _format_version: "1.1"
        services:
        - host: foo
          routes:
          - paths:
            - "/"
        upstreams:
        - name: "foo"
          targets:
            - target: 10.20.30.40
          healthchecks:
            passive:
              healthy:
                successes: 1
              unhealthy:
                http_failures: 1
      ]]

      local res = assert(client:send {
        method = "POST",
        path = "/config",
        body = {
          config = config,
        },
        headers = {
          ["Content-Type"] = "application/json"
        }
      })

      assert.response(res).has.status(201)

      helpers.wait_until(function()
        local res = assert(client:send {
          method = "PUT",
          path = "/upstreams/foo/targets/c830b59e-59cc-5392-adfd-b414d13adfc4/10.20.30.40/unhealthy",
        })

        return pcall(function()
          assert.response(res).has.status(204)
        end)
      end, 10)

      client:close()
    end)

    it("targets created missing ports listed with ports", function()
      local config = [[
        _format_version: "1.1"
        services:
        - host: foo
          routes:
          - paths:
            - "/"
        upstreams:
        - name: "foo"
          targets:
          - target: 10.20.30.40
          - target: 50.60.70.80:90
      ]]

      local res = assert(client:send {
        method = "POST",
        path = "/config",
        body = {
          config = config,
        },
        headers = {
          ["Content-Type"] = "application/json"
        }
      })

      assert.response(res).has.status(201)

      local res = assert(client:send {
        method = "GET",
        path = "/upstreams/foo/targets/all",
      })

      local body = assert.response(res).has.status(200)
      local json = cjson.decode(body)

      table.sort(json.data, function(t1, t2)
        return t1.target < t2.target
      end)

      assert.same("10.20.30.40:8000", json.data[1].target)
      assert.same("50.60.70.80:90", json.data[2].target)

      client:close()
    end)
  end)
end)

describe("Admin API (concurrency tests) #off", function()
  local client

  before_each(function()
    assert(helpers.start_kong({
      database = "off",
      nginx_worker_processes = 8,
      lmdb_map_size = LMDB_MAP_SIZE,
    }))

    client = assert(helpers.admin_client())
  end)

  after_each(function()
    helpers.stop_kong(nil, true)

    if client then
      client:close()
    end
  end)

  it("succeeds with 200 and replaces previous cache if config fits in cache", function()
    -- stress test to check for worker concurrency issues
    for k = 1, 100 do
      if client then
        client:close()
        client = helpers.admin_client()
      end
      local res = assert(client:send {
        method = "POST",
        path = "/config",
        body = {
          config = [[
          {
            "_format_version" : "1.1",
            "consumers" : [
              {
                "username" : "previous",
              },
            ],
          }
          ]],
        },
        headers = {
          ["Content-Type"] = "application/json"
        }
      })

      assert.response(res).has.status(201)
      client:close()

      local consumers = {}
      for i = 1, 10 do
        table.insert(consumers, [[
          {
            "username" : "bobby-]] .. k .. "-" .. i .. [[",
          }
        ]])
      end
      local config = [[
      {
        "_format_version" : "1.1",
        "consumers" : [
      ]] .. table.concat(consumers, ", ") .. [[
        ]
      }
      ]]

      client = assert(helpers.admin_client())
      res = assert(client:send {
        method = "POST",
        path = "/config",
        body = {
          config = config,
        },
        headers = {
          ["Content-Type"] = "application/json"
        }
      })

      assert.response(res).has.status(201)

      client:close()

      helpers.wait_until(function()
        client = assert(helpers.admin_client())
        res = assert(client:send {
          method = "GET",
          path = "/consumers/previous",
          headers = {
            ["Content-Type"] = "application/json"
          }
        })
        client:close()

        return res.status == 404
      end, WORKER_SYNC_TIMEOUT)

      helpers.wait_until(function()
        client = assert(helpers.admin_client())

        res = assert(client:send {
          method = "GET",
          path = "/consumers/bobby-" .. k .. "-10",
          headers = {
            ["Content-Type"] = "application/json"
          }
        })
        local body = res:read_body()
        client:close()

        if res.status ~= 200 then
          return false
        end

        local json = cjson.decode(body)
        return "bobby-" .. k .. "-10" == json.username
      end, WORKER_SYNC_TIMEOUT)
    end
  end)
end)

describe("Admin API #off with Unique Foreign #unique", function()
  local client

  lazy_setup(function()
    assert(helpers.start_kong({
      database = "off",
      plugins = "unique-foreign",
      nginx_worker_processes = 1,
      lmdb_map_size = LMDB_MAP_SIZE,
    }))
  end)

  lazy_teardown(function()
    helpers.stop_kong(nil, true)
  end)

  before_each(function()
    client = assert(helpers.admin_client())
  end)

  after_each(function()
    if client then
      client:close()
    end
  end)


  it("unique foreign works with dbless", function()
    local config = [[
        _format_version: "1.1"
        unique_foreigns:
        - name: name
          unique_references:
          - note: note
      ]]

    local res = assert(client:send {
      method = "POST",
      path = "/config",
      body = {
        config = config,
      },
      headers = {
        ["Content-Type"] = "application/json"
      }
    })
    assert.res_status(201, res)

    local res = assert(client:get("/unique-foreigns"))
    local body = assert.res_status(200, res)
    local foreigns = cjson.decode(body)


    assert.equal(foreigns.data[1].name, "name")

    local res = assert(client:get("/unique-references"))
    local body = assert.res_status(200, res)
    local references = cjson.decode(body)

    assert.equal(references.data[1].note, "note")
    assert.equal(references.data[1].unique_foreign.id, foreigns.data[1].id)

    local key = "unique_references\\|\\|unique_foreign:" .. foreigns.data[1].id
    local handle = io.popen("resty --main-conf \"lmdb_environment_path " ..
                            TEST_CONF.prefix .. "/" .. TEST_CONF.lmdb_environment_path ..
                            ";\" spec/fixtures/dump_lmdb_key.lua " .. key)
    local result = handle:read("*a")
    handle:close()

    local cached_reference = assert(require("kong.db.declarative.marshaller").unmarshall(result))
    assert.same(cached_reference, references.data[1])

    local cache = {
      get = function(_, k)
        if k ~= "unique_references||unique_foreign:" .. foreigns.data[1].id then
          return nil
        end

        return cached_reference
      end
    }

    mocker.setup(finally, {
      kong = {
        core_cache = cache,
      }
    })

    local _, db = helpers.get_db_utils("off", {}, {
      "unique-foreign"
    })

    local i = 1
    while true do
      local n, v = debug.getupvalue(db.unique_references.strategy.select_by_field, i)
      if not n then
        break
      end

      if n == "select_by_key" then
        local j = 1
        while true do
          local n, v = debug.getupvalue(v, j)
          if not n then
            break
          end

          if n == "kong" then
            v.core_cache = cache
            break
          end

          j = j + 1
        end

        break
      end

      i = i + 1
    end

    -- TODO: figure out how to mock LMDB in busted
    -- local unique_reference, err, err_t = db.unique_references:select_by_unique_foreign({
    --   id = foreigns.data[1].id,
    -- })

    -- assert.is_nil(err)
    -- assert.is_nil(err_t)

    -- assert.equal(references.data[1].id, unique_reference.id)
    -- assert.equal(references.data[1].note, unique_reference.note)
    -- assert.equal(references.data[1].unique_foreign.id, unique_reference.unique_foreign.id)
  end)
end)

describe("Admin API #off worker_consistency=eventual", function()

  local client
  local WORKER_STATE_UPDATE_FREQ = 0.1

  lazy_setup(function()
    assert(helpers.start_kong({
      database = "off",
      lmdb_map_size = LMDB_MAP_SIZE,
      worker_consistency = "eventual",
      worker_state_update_frequency = WORKER_STATE_UPDATE_FREQ,
    }))
  end)

  lazy_teardown(function()
    helpers.stop_kong(nil, true)
  end)

  before_each(function()
    client = assert(helpers.admin_client())
  end)

  after_each(function()
    if client then
      client:close()
    end
  end)

  -- https://konghq.atlassian.net/browse/FTI-3274
  it("does not increase timer usage (regression)", function()
    local yaml_template = [[
      _format_version: '1.1'
      services:
      - name: konghq
        url: http://konghq.com
        path: /
        tags:
        - '%d'
      plugins:
      - name: prometheus
    ]]

    -- reconfiguration frequently
    for _ = 1, 10 do
      local res = assert(client:send {
        method = "POST",
        path = "/config",
        body = helpers.unindent(string.format(yaml_template, math.random(65536))),
        headers = {
          ["Content-Type"] = "text/yaml"
        },
      })
      assert.response(res).has.status(201)
    end

    assert.logfile().has.no.line("unable to start update proxy state timer", true)

  end)

end)

describe("Admin API #off worker_consistency=eventual", function()

  local client

  lazy_setup(function()
    assert(helpers.start_kong({
      database = "off",
      worker_consistency = "eventual",
      worker_state_update_frequency = 0.1,
    }))
  end)

  lazy_teardown(function()
    helpers.stop_kong(nil, true)
  end)

  before_each(function()
    client = assert(helpers.admin_client())
  end)

  after_each(function()
    if client then
      client:close()
    end
  end)

  -- https://konghq.atlassian.net/browse/FTI-3274
  it("does not increase timer usage (regression)", function()
    local yaml_template = [[
      _format_version: '1.1'
      services:
      - name: konghq
        url: http://konghq.com
        path: /
        tags:
        - '%d'
      plugins:
      - name: prometheus
    ]]

    local res = assert(client:send {
      method  = "GET",
      path    = "/timers",
    })
    local res_body = assert.res_status(200, res)
    local json = cjson.decode(res_body)
    local req1_pending_timers = json.stats.sys.pending
    local req1_running_timers = json.stats.sys.running

    -- reconfiguration frequently
    for _ = 1, 10 do
      res = assert(client:send {
        method = "POST",
        path = "/config",
        body = helpers.unindent(string.format(yaml_template, math.random(65536))),
        headers = {
          ["Content-Type"] = "text/yaml"
        },
      })
      assert.response(res).has.status(201)
    end

    res = assert(client:send {
      method  = "GET",
      path    = "/timers",
    })
    res_body = assert.res_status(200, res)
    json = cjson.decode(res_body)
    local req2_pending_timers = json.stats.sys.pending
    local req2_running_timers = json.stats.sys.running

    assert.is_true(req1_pending_timers <= req2_pending_timers)
    assert.is_true(req1_running_timers <= req2_running_timers)
  end)
<<<<<<< HEAD
=======
end)

describe("Admin API #off worker_consistency=eventual", function()

  local client

  lazy_setup(function()
    assert(helpers.start_kong({
      database = "off",
      worker_consistency = "eventual",
      worker_state_update_frequency = 0.1,
    }))
  end)

  lazy_teardown(function()
    helpers.stop_kong(nil, true)
  end)

  before_each(function()
    client = assert(helpers.admin_client())
  end)

  after_each(function()
    if client then
      client:close()
    end
  end)

  it("does not increase timer usage (regression)", function()
    -- 1. configure a simple service
    local res = assert(client:send {
      method = "POST",
      path = "/config",
      body = helpers.unindent([[
        _format_version: '1.1'
        services:
        - name: konghq
          url: http://konghq.com
          path: /
        plugins:
        - name: prometheus
      ]]),
      headers = {
        ["Content-Type"] = "text/yaml"
      },
    })
    assert.response(res).has.status(201)

    -- 2. check the timer count
    res = assert(client:send {
      method  = "GET",
      path    = "/metrics",
    })
    local res_body = assert.res_status(200, res)
    local req1_pending_timers = assert.matches('kong_nginx_timers{state="pending"} %d+', res_body)
    local req1_running_timers = assert.matches('kong_nginx_timers{state="running"} %d+', res_body)
    req1_pending_timers = assert(tonumber(string.match(req1_pending_timers, "%d")))
    req1_running_timers = assert(tonumber(string.match(req1_running_timers, "%d")))

    -- 3. update the service
    res = assert(client:send {
      method = "POST",
      path = "/config",
      body = helpers.unindent([[
        _format_version: '1.1'
        services:
        - name: konghq
          url: http://konghq.com
          path: /install#kong-community
        plugins:
        - name: prometheus
      ]]),
      headers = {
        ["Content-Type"] = "text/yaml"
      },
    })
    assert.response(res).has.status(201)

    -- 4. check if timer count is still the same
    res = assert(client:send {
      method  = "GET",
      path    = "/metrics",
    })
    local res_body = assert.res_status(200, res)
    local req2_pending_timers = assert.matches('kong_nginx_timers{state="pending"} %d+', res_body)
    local req2_running_timers = assert.matches('kong_nginx_timers{state="running"} %d+', res_body)
    req2_pending_timers = assert(tonumber(string.match(req2_pending_timers, "%d")))
    req2_running_timers = assert(tonumber(string.match(req2_running_timers, "%d")))

    assert.equal(req1_pending_timers, req2_pending_timers)
    assert.equal(req1_running_timers, req2_running_timers)
  end)
>>>>>>> a2c8204b

end)<|MERGE_RESOLUTION|>--- conflicted
+++ resolved
@@ -1300,8 +1300,7 @@
     assert.is_true(req1_pending_timers <= req2_pending_timers)
     assert.is_true(req1_running_timers <= req2_running_timers)
   end)
-<<<<<<< HEAD
-=======
+
 end)
 
 describe("Admin API #off worker_consistency=eventual", function()
@@ -1394,6 +1393,5 @@
     assert.equal(req1_pending_timers, req2_pending_timers)
     assert.equal(req1_running_timers, req2_running_timers)
   end)
->>>>>>> a2c8204b
 
 end)