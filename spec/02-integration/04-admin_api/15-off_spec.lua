--- conflicted
+++ resolved
@@ -1101,10 +1101,6 @@
       [[resty --main-conf "lmdb_environment_path %s/%s;" spec/fixtures/dump_lmdb_key.lua %q]],
       TEST_CONF.prefix, TEST_CONF.lmdb_environment_path, key)
 
-<<<<<<< HEAD
-
-=======
->>>>>>> a9e58a1f
     local handle = io.popen(cmd)
     local result = handle:read("*a")
     handle:close()
