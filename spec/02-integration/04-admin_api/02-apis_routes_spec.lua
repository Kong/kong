--- conflicted
+++ resolved
@@ -23,18 +23,14 @@
 
   setup(function()
     dao = assert(DAOFactory.new(kong_config))
-<<<<<<< HEAD
-    singletons.dao = dao
-    helpers.run_migrations(dao)
-=======
     db = assert(DB.new(kong_config))
     assert(db:init_connector())
     assert(dao:run_migrations())
+    singletons.dao = dao
 
     dao:truncate_tables()
     db:truncate()
 
->>>>>>> 9ec7e5cf
     assert(helpers.start_kong{
       database = kong_config.database
     })
@@ -355,12 +351,7 @@
     end)
 
     describe("GET", function()
-<<<<<<< HEAD
-      setup(function()
-        dao:truncate_tables()
-=======
       before_each(function()
->>>>>>> 9ec7e5cf
         for i = 1, 10 do
           assert(dao.apis:insert {
             name = "api-" .. i,
@@ -1257,9 +1248,6 @@
     end)
   end)
 end)
-<<<<<<< HEAD
-=======
-
 describe("Admin API request size", function()
   local client
   setup(function()
@@ -1312,5 +1300,4 @@
     assert.res_status(413, res)
   end)
 end)
->>>>>>> 9ec7e5cf
 end)