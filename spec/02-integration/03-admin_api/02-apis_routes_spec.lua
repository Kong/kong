--- conflicted
+++ resolved
@@ -306,15 +306,9 @@
         dao:truncate_tables()
 
         for i = 1, 10 do
-<<<<<<< HEAD
-          assert(helpers.dao.apis:insert {
+          assert(dao.apis:insert {
             name = "api-" .. i,
             uris = "/api-" .. i,
-=======
-          assert(dao.apis:insert {
-            name = "api-"..i,
-            uris = "/api-"..i,
->>>>>>> 9c5615a5
             upstream_url = "http://my-api.com"
           })
         end
