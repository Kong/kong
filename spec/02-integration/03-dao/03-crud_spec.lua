local function raw_table(state, arguments)
  local tbl = arguments[1]
  if not pcall(assert.falsy, getmetatable(tbl)) then
    return false
  end
  for _, v in ipairs({"ROWS", "VOID"}) do
    if tbl.type == v then
      return false
    end
  end
  if tbl.meta ~= nil then
    return false
  end
  return true
end

local say = require "say"
say:set("assertion.raw_table.positive", "Expected %s\nto be a raw table")
say:set("assertion.raw_table.negative", "Expected %s\nto not be a raw_table")
assert:register("assertion", "raw_table", raw_table, "assertion.raw_table.positive", "assertion.raw_table.negative")

local helpers = require "spec.02-integration.03-dao.helpers"
local Factory = require "kong.dao.factory"
local version = require "version"

local api_tbl = {
  name = "example",
  hosts = { "example.org" },
  uris = { "/example" },
  strip_uri = true,
  upstream_url = "https://example.org"
}

helpers.for_each_dao(function(kong_config)
  describe("Model (CRUD) with DB: #" .. kong_config.database, function()
    local factory, apis, oauth2_credentials
    setup(function()
      factory = assert(Factory.new(kong_config))
      apis = factory.apis

      -- DAO used for testing arrays
      oauth2_credentials = factory.oauth2_credentials
      oauth2_credentials.constraints.unique.client_id.schema.fields.consumer_id.required = false

      assert(factory:run_migrations())
    end)
    teardown(function()
      factory:truncate_tables()
      ngx.shared.kong_cassandra:flush_expired()
    end)

    describe("insert()", function()
      after_each(function()
        factory:truncate_tables()
      end)
      it("insert a valid API", function()
        local api, err = apis:insert(api_tbl)
        assert.falsy(err)
        assert.is_table(api)
        for k in pairs(api_tbl) do
          assert.truthy(api[k])
        end
        -- Check that the timestamp is properly deserialized
        assert.truthy(type(api.created_at) == "number")
      end)
      it("insert a valid API bis", function()
        local api, err = apis:insert {
          name = "example",
          hosts = { "example.org" },
          upstream_url = "http://example.org",
        }
        assert.falsy(err)
        assert.is_table(api)
        assert.equal("example", api.name)
        assert.raw_table(api)
      end)
      it("insert a valid array field and return it properly", function()
        local res, err = oauth2_credentials:insert {
          name = "test_app",
          redirect_uri = "https://example.org"
        }
        assert.falsy(err)
        assert.is_table(res)
        assert.equal("test_app", res.name)
        assert.is_table(res.redirect_uri)
        assert.equal(1, #res.redirect_uri)
        assert.same({"https://example.org"}, res.redirect_uri)
        assert.raw_table(res)
      end)
      it("insert a valid array field and return it properly bis", function()
        local res, err = oauth2_credentials:insert {
          name = "test_app",
          redirect_uri = "https://example.org, https://example.com"
        }
        assert.falsy(err)
        assert.is_table(res)
        assert.equal("test_app", res.name)
        assert.is_table(res.redirect_uri)
        assert.equal(2, #res.redirect_uri)
        assert.same({"https://example.org", "https://example.com"}, res.redirect_uri)
        assert.raw_table(res)
      end)
      it("add DAO-inserted values", function()
        local api, err = apis:insert(api_tbl)
        assert.falsy(err)
        assert.is_table(api)
        assert.truthy(api.id)
        assert.False(api.preserve_host)
        assert.is_number(api.created_at)
        assert.equal(13, #tostring(api.created_at)) -- Make sure the timestamp has millisecond precision when returned
      end)
      it("respect UNIQUE fields", function()
        local api, err = apis:insert(api_tbl)
        assert.falsy(err)
        assert.is_table(api)

        api, err = apis:insert(api_tbl)
        assert.falsy(api)
        assert.truthy(err)
        assert.True(err.unique)
        assert.equal("already exists with value 'example'", err.tbl.name)
      end)
      it("ignores ngx.null fields", function()
        local api, err = apis:insert {
          name = "example",
          hosts = { "example.org" },
          upstream_url = "http://example.org",
          uris = ngx.null,
          methods = ngx.null,
        }
        assert.falsy(err)
        assert.is_table(api)
        assert.equal("example", api.name)
        assert.is_nil(api.uris)
        assert.is_nil(api.methods)
        assert.raw_table(api)
      end)

      describe("errors", function()
        it("refuse if invalid schema", function()
          local api, err = apis:insert {
            name = "example"
          }
          assert.falsy(api)
          assert.truthy(err)
          assert.True(err.schema)

          api, err = apis:insert {
            name = "example",
            hosts = { "example" }
          }
          assert.falsy(api)
          assert.truthy(err)
          assert.True(err.schema)

          api, err = apis:insert {}
          assert.falsy(api)
          assert.truthy(err)
          assert.True(err.schema)
        end)
        it("handle nil arg", function()
          assert.has_error(function()
            apis:insert()
          end, "bad argument #1 to 'insert' (table expected, got nil)")
        end)
        it("handle invalid arg", function()
          assert.has_error(function()
            apis:insert ""
          end, "bad argument #1 to 'insert' (table expected, got string)")
        end)
      end)
    end)

    describe("find()", function()
      local api_fixture
      before_each(function()
        local api, err = apis:insert(api_tbl)
        assert.falsy(err)
        assert.truthy(api)
        api_fixture = api
      end)
      after_each(function()
        factory:truncate_tables()
      end)

      it("select by primary key", function()
        local api, err = apis:find(api_fixture)
        assert.falsy(err)
        assert.same(api_fixture, api)
        assert.raw_table(api)
      end)
      it("handle invalid field", function()
        local api, err = apis:find {
          id = "abcd",
          foo = "bar"
        }
        assert.falsy(api)
        assert.truthy(err)
        assert.True(err.schema)
      end)

      describe("errors", function()
        it("error if no primary key", function()
          assert.has_error(function()
            apis:find {name = "example"}
          end, "Missing PRIMARY KEY field")
        end)
        it("handle nil arg", function()
          assert.has_error(function()
            apis:find()
          end, "bad argument #1 to 'find' (table expected, got nil)")
        end)
        it("handle invalid arg", function()
          assert.has_error(function()
            apis:find ""
          end, "bad argument #1 to 'find' (table expected, got string)")
        end)
      end)
    end)

    describe("find_all()", function()
      setup(function()
        factory:truncate_tables()

        for i = 1, 100 do
          local api, err = apis:insert {
            name = "fixture_" .. i,
            hosts = { "fixture" .. i .. ".com" },
            upstream_url = "http://fixture.org"
          }
          assert.falsy(err)
          assert.truthy(api)
        end

        local res, err = oauth2_credentials:insert {
          name = "test_app",
          redirect_uri = "https://example.org, https://example.com"
        }
        assert.falsy(err)
        assert.truthy(res)
      end)
      teardown(function()
        factory:truncate_tables()
      end)

      it("retrieve all rows", function()
        local rows, err = apis:find_all()
        assert.falsy(err)
        assert.is_table(rows)
        assert.equal(100, #rows)
        assert.raw_table(rows)
      end)
      pending("retrieve all matching rows", function()
        local rows, err = apis:find_all {
          hosts = { "fixture1.com" }
        }
        assert.falsy(err)
        assert.is_table(rows)
        assert.equal(1, #rows)
        assert.same({ "fixture1.com" }, rows[1].hosts)
        assert.unique(rows)
      end)
      pending("return matching rows bis", function()
        local rows, err = apis:find_all {
          hosts = { "fixture100.com" },
          name = "fixture_100"
        }
        assert.falsy(err)
        assert.is_table(rows)
        assert.equal(1, #rows)
        assert.equal("fixture_100", rows[1].name)
      end)
      it("return rows with arrays", function()
        local rows, err = oauth2_credentials:find_all()
        assert.falsy(err)
        assert.is_table(rows)
        assert.equal(1, #rows)
        assert.equal("test_app", rows[1].name)
        assert.is_table(rows[1].redirect_uri)
        assert.equal(2, #rows[1].redirect_uri)
        assert.same({ "https://example.org", "https://example.com" }, rows[1].redirect_uri)
      end)
      pending("return empty table if no row match", function()
        local rows, err = apis:find_all {
          hosts = { "inexistent.com" }
        }
        assert.falsy(err)
        assert.same({}, rows)
      end)
      pending("handles non-string values", function()
        local rows, err = apis:find_all {
          hosts = { string.char(105, 213, 205, 149) }
        }
        assert.falsy(err)
        assert.same({}, rows)
      end)

      describe("errors", function()
        it("handle invalid arg", function()
          assert.has_error(function()
            apis:find_all ""
          end, "bad argument #1 to 'find_all' (table expected, got string)")

          assert.has_error(function()
            apis:find_all {}
          end, "bad argument #1 to 'find_all' (expected table to not be empty)")
        end)
        it("handle invalid filter field", function()
          local rows, err = apis:find_all {
            foo = "bar",
            name = "fixture_100"
          }
          assert.truthy(err)
          assert.falsy(rows)
          assert.equal("unknown field", err.tbl.foo)
        end)
        it("handles invalid schema subset", function()
          assert.has_no_errors(function()
            apis:find_all { id = ngx.null }
          end)
        end)
      end)
    end)

    describe("find_page()", function()
      setup(function()
        factory:truncate_tables()

        for i = 1, 100 do
          local api, err = apis:insert {
            name = "fixture_" .. i,
            hosts = { "fixture" .. i .. ".com" },
            upstream_url = "http://fixture.org",
            https_only = i == 5
          }
          assert.falsy(err)
          assert.truthy(api)
        end
      end)
      teardown(function()
        factory:truncate_tables()
      end)

      it("has a default_page size (100)", function()
        local rows, err = apis:find_page()
        assert.falsy(err)
        assert.is_table(rows)
        assert.equal(100, #rows)
        assert.raw_table(rows)
      end)
      it("support page_size", function()
        local rows, err = apis:find_page(nil, nil, 25)
        assert.falsy(err)
        assert.is_table(rows)
        assert.equal(25, #rows)
      end)
      it("support page_offset", function()
        local all_rows = {}
        local rows, err, offset
        for i = 1, 3 do
          rows, err, offset = apis:find_page(nil, offset, 30)
          assert.falsy(err)
          assert.equal(30, #rows)
          assert.truthy(offset)
          for _, row in ipairs(rows) do
            table.insert(all_rows, row)
          end
        end

        rows, err, offset = apis:find_page(nil, offset, 30)
        assert.falsy(err)
        assert.equal(10, #rows)
        assert.falsy(offset)

        for _, row in ipairs(rows) do
          table.insert(all_rows, row)
        end

        assert.unique(all_rows)
      end)
      it("support a filter", function()
        local rows, err, offset = apis:find_page {
          name = "fixture_2"
        }
        assert.falsy(err)
        assert.is_table(rows)
        assert.falsy(offset)
        assert.equal(1, #rows)
        assert.equal("fixture_2", rows[1].name)
      end)
      it("filter supports primary keys", function()
        local rows, err = apis:find_page {
          name = "fixture_2"
        }
        assert.falsy(err)
        local first_api = rows[1]

        local rows, err, offset = apis:find_page {
          id = first_api.id
        }
        assert.falsy(err)
        assert.is_table(rows)
        assert.falsy(offset)
        assert.equal(1, #rows)
        assert.same(first_api, rows[1])
      end)
<<<<<<< HEAD
      it("filter supports a boolean value", function()
        local rows, err, _ = apis:find_page {
          name = "fixture_2",
          https_only = "false"
        }
        assert.falsy(err)
        assert.is_table(rows)
      end)
=======

      local run_boolean_checks = true

      -- Filtering on non-primary key columns only supported in C* 3.5+
      -- Since we do not maintain an index on https_only we can
      -- only run the boolean checks against Cassandra 3.5+
      if kong_config.database == "cassandra" then
        local db_infos = factory.db:infos()
        if db_infos.version ~= "unknown" then
          local db_v = version.version(db_infos.version)
          local min_v = version.version("3.5")
          run_boolean_checks = db_v >= min_v
        end
      end

      if run_boolean_checks then
        it("filter supports a truthy boolean value", function()
          local rows, err, _ = apis:find_page {
            https_only = "true"
          }
          assert.falsy(err)
          assert.is_table(rows)
          assert.equal(1, #rows)
          assert.equal(true, rows[1].https_only)
          assert.equal("fixture_5", rows[1].name)
        end)
        it("filter supports a falsey boolean value", function()
          local rows, err, _ = apis:find_page {
            https_only = "false"
          }
          assert.falsy(err)
          assert.is_table(rows)
          for i = 1, #rows do
            assert.equal(false, rows[i].https_only)
          end
        end)
        it("filter supports a true boolean value", function()
          local rows, err, _ = apis:find_page {
            https_only = true
          }
          assert.falsy(err)
          assert.is_table(rows)
          assert.equal(1, #rows)
          assert.equal(true, rows[1].https_only)
          assert.equal("fixture_5", rows[1].name)
        end)
        it("filter supports a false boolean value", function()
          local rows, err, _ = apis:find_page {
            https_only = false
          }
          assert.falsy(err)
          assert.is_table(rows)
          for i = 1, #rows do
            assert.equal(false, rows[i].https_only)
          end
        end)
      end

>>>>>>> 4973a623
      describe("errors", function()
        it("handle invalid arg", function()
          assert.has_error(function()
            apis:find_page(nil, nil, "")
          end, "bad argument #3 to 'find_page' (number expected, got string)")

          assert.has_error(function()
            apis:find_page ""
          end, "bad argument #1 to 'find_page' (table expected, got string)")

          assert.has_error(function()
            apis:find_page {}
          end, "bad argument #1 to 'find_page' (expected table to not be empty)")
        end)
        it("handle invalid filter field", function()
          local rows, err = apis:find_page {
            foo = "bar",
            name = "fixture_100"
          }
          assert.truthy(err)
          assert.falsy(rows)
          assert.equal("unknown field", err.tbl.foo)
        end)
        it("handles invalid schema subset", function()
          assert.has_no_errors(function()
            apis:find_all { id = ngx.null }
          end)
        end)
      end)
    end)

    describe("count()", function()
      setup(function()
        factory:truncate_tables()

        for i = 1, 100 do
          local api, err = apis:insert {
            name = "fixture_" .. i,
            hosts = { "fixture" .. i .. ".com" },
            upstream_url = "http://fixture.org"
          }
          assert.falsy(err)
          assert.truthy(api)
        end
      end)

      teardown(function()
        factory:truncate_tables()
      end)

      it("return the count of rows", function()
        local count, err = apis:count()
        assert.falsy(err)
        assert.equal(100, count)
      end)
      it("return the count of rows with filtering", function()
        local count, err = apis:count {name = "fixture_1"}
        assert.falsy(err)
        assert.equal(1, count)
      end)
      it("return 0 if filter doesn't match", function()
        local count, err = apis:count {name = "inexistent"}
        assert.falsy(err)
        assert.equal(0, count)
      end)

      describe("errors", function()
        it("handle invalid arg", function()
          assert.has_error(function()
            apis:count ""
          end, "bad argument #1 to 'count' (table expected, got string)")

          assert.has_error(function()
            apis:count {}
          end, "bad argument #1 to 'count' (expected table to not be empty)")
        end)
        it("handle invalid filter field", function()
          local rows, err = apis:count {
            foo = "bar",
            name = "fixture_100"
          }
          assert.truthy(err)
          assert.falsy(rows)
          assert.equal("unknown field", err.tbl.foo)
        end)
        it("handles invalid schema subset", function()
          assert.has_no_errors(function()
            apis:find_all { id = ngx.null }
          end)
        end)
      end)
    end)

    describe("update()", function()
      local api_fixture
      before_each(function()
        factory:truncate_tables()

        local api, err = apis:insert(api_tbl)
        assert.falsy(err)
        api_fixture = api
      end)
      after_each(function()
        factory:truncate_tables()
      end)

      it("update by primary key", function()
        api_fixture.name = "updated"

        local api, err = apis:update(api_fixture, {id = api_fixture.id})
        assert.falsy(err)
        assert.same(api_fixture, api)
        assert.raw_table(api)

        api, err = apis:find(api_fixture)
        assert.falsy(err)
        assert.same(api_fixture, api)
        assert.is_number(api.created_at)
        assert.equal(13, #tostring(api.created_at)) -- Make sure the timestamp has millisecond precision when returned
      end)
      it("update with arbitrary filtering keys", function()
        api_fixture.name = "updated"

        local api, err = apis:update(api_fixture, { name = "example" })
        assert.falsy(err)
        assert.same(api_fixture, api)
        assert.raw_table(api)

        api, err = apis:find(api_fixture)
        assert.falsy(err)
        assert.same(api_fixture, api)
      end)
      it("update multiple fields", function()
        api_fixture.name = "updated"
        api_fixture.hosts = { "updated.com" }
        api_fixture.upstream_url = "http://updated.com"

        local api, err = apis:update(api_fixture, {id = api_fixture.id})
        assert.falsy(err)
        assert.same(api_fixture, api)

        api, err = apis:find(api_fixture)
        assert.falsy(err)
        assert.same(api_fixture, api)
      end)
      it("update partial entity (pass schema validation)", function()
        local api, err = apis:update({name = "updated"}, {id = api_fixture.id})
        assert.falsy(err)
        assert.equal("updated", api.name)
        assert.raw_table(api)

        api, err = apis:find(api_fixture)
        assert.falsy(err)
        assert.equal("updated", api.name)
      end)
      it("return nil if no rows were affected", function()
        local api, err = apis:update({
          name = "inexistent",
          hosts = { "inexistent.com" },
          upstream_url = "http://inexistent.com"
        }, {id = "6f204116-d052-11e5-bec8-5bc780ae6c56",})
        assert.falsy(err)
        assert.falsy(api)
      end)
      it("check constraints", function()
        local api, err = apis:insert {
          name = "i_am_unique",
          hosts = { "unique.com" },
          upstream_url = "http://unique.com"
        }
        assert.falsy(err)
        assert.truthy(api)

        api_fixture.name = "i_am_unique"

        api, err = apis:update(api_fixture, {id = api_fixture.id})
        assert.truthy(err)
        assert.falsy(api)
        assert.equal("already exists with value 'i_am_unique'", err.tbl.name)
      end)
      it("check schema", function()
        api_fixture.name = 1

        local api, err = apis:update(api_fixture, {id = api_fixture.id})
        assert.truthy(err)
        assert.falsy(api)
        assert.True(err.schema)
        assert.equal("name is not a string", err.tbl.name)
      end)
      it("does not unset nil fields", function()
        api_fixture.uris = nil

        local api, err = apis:update(api_fixture, {id = api_fixture.id})
        assert.falsy(err)
        assert.truthy(api)
        assert.not_same(api_fixture, api)
        assert.truthy(api.uris)
        assert.raw_table(api)

        api, err = apis:find(api_fixture)
        assert.falsy(err)
        assert.not_same(api_fixture, api)
        assert.truthy(api.uris)
      end)
      it("does unset ngx.null fields", function()
        api_fixture.uris = ngx.null

        local api, err = apis:update(api_fixture, {id = api_fixture.id})
        assert.falsy(err)
        assert.truthy(api)
        assert.not_same(api_fixture, api)
        assert.falsy(api.uris)
        assert.raw_table(api)

        api, err = apis:find(api_fixture)
        assert.falsy(err)
        assert.not_same(api_fixture, api)
        assert.falsy(api.uris)
      end)

      describe("full", function()
        it("update with nil fetch_keys", function()
          -- primary key is contained in entity body
          api_fixture.name = "updated-full"

          local api, err = apis:update(api_fixture, api_fixture, {full = true})
          assert.falsy(err)
          assert.truthy(api)
          assert.same(api_fixture, api)
          assert.raw_table(api)

          api, err = apis:find(api_fixture)
          assert.falsy(err)
          assert.same(api_fixture, api)
        end)
        it("unset nil fields", function()
          api_fixture.uris = nil

          local api, err = apis:update(api_fixture, api_fixture, {full = true})
          assert.falsy(err)
          assert.truthy(api)
          assert.same(api_fixture, api)
          assert.raw_table(api)

          api, err = apis:find(api_fixture)
          assert.falsy(err)
          assert.same(api_fixture, api)
        end)
        it("unset ngx.null fields", function()
          api_fixture.uris = ngx.null

          local api, err = apis:update(api_fixture, api_fixture, {full = true})
          api_fixture.uris = nil
          assert.falsy(err)
          assert.truthy(api)
          assert.same(api_fixture, api)
          assert.raw_table(api)

          api, err = apis:find(api_fixture)
          assert.falsy(err)
          assert.same(api_fixture, api)
        end)
        it("check schema", function()
          api_fixture.name = nil

          local api, err = apis:update(api_fixture, api_fixture, {full = true})
          assert.truthy(err)
          assert.falsy(api)
          assert.True(err.schema)

          api, err = apis:find(api_fixture)
          assert.falsy(err)
          assert.is_table(api.hosts)
          assert.is_table(api.uris)
        end)
      end)

      describe("errors", function()
        it("handle invalid arg", function()
          assert.has_error(function()
            apis:update "foo"
          end, "bad argument #1 to 'update' (table expected, got string)")

          assert.has_error(function()
            apis:update {}
          end, "bad argument #1 to 'update' (expected table to not be empty)")

          assert.has_error(function()
            apis:update({a = ""}, "")
          end, "bad argument #2 to 'update' (table expected, got string)")
        end)
        it("handle nil arg", function()
          assert.has_error(function()
            apis:update()
          end, "bad argument #1 to 'update' (table expected, got nil)")
        end)
      end)
    end)

    describe("delete()", function()
      local api_fixture
      before_each(function()
        factory:truncate_tables()

        local api, err = apis:insert(api_tbl)
        assert.falsy(err)
        api_fixture = api
      end)
      after_each(function()
        factory:truncate_tables()
      end)

      it("delete a row", function()
        local res, err = apis:delete(api_fixture)
        assert.falsy(err)
        assert.same(res, api_fixture)

        local api, err = apis:find(api_fixture)
        assert.falsy(err)
        assert.falsy(api)
      end)
      it("return false if no rows were deleted", function()
        local res, err = apis:delete {
          id = "6f204116-d052-11e5-bec8-5bc780ae6c56",
          name = "inexistent",
          hosts = { "inexistent.com" },
          upstream_url = "http://inexistent.com"
        }
        assert.falsy(err)
        assert.falsy(res)

        local api, err = apis:find(api_fixture)
        assert.falsy(err)
        assert.truthy(api)
      end)

      describe("errors", function()
        it("handle invalid arg", function()
          assert.has_error(function()
            apis:delete "foo"
          end, "bad argument #1 to 'delete' (table expected, got string)")
        end)
        it("handle nil arg", function()
          assert.has_error(function()
            apis:delete()
          end, "bad argument #1 to 'delete' (table expected, got nil)")
        end)
      end)
    end)

    describe("errors", function()
      it("returns errors prefixed by the DB type in __tostring()", function()
        local pg_port = kong_config.pg_port
        local cassandra_port = kong_config.cassandra_port
        local cassandra_timeout = kong_config.cassandra_timeout
        finally(function()
          kong_config.pg_port = pg_port
          kong_config.cassandra_port = cassandra_port
          kong_config.cassandra_timeout = cassandra_timeout
          ngx.shared.kong_cassandra:flush_all()
          ngx.shared.kong_cassandra:flush_expired()
        end)
        kong_config.pg_port = 3333
        kong_config.cassandra_port = 3333
        kong_config.cassandra_timeout = 1000

        assert.error_matches(function()
          local fact = assert(Factory.new(kong_config))
          assert(fact.apis:find_all())
        end, "[" .. kong_config.database .. " error]", nil, true)
      end)
    end)
  end) -- describe
end) -- for each<|MERGE_RESOLUTION|>--- conflicted
+++ resolved
@@ -404,16 +404,6 @@
         assert.equal(1, #rows)
         assert.same(first_api, rows[1])
       end)
-<<<<<<< HEAD
-      it("filter supports a boolean value", function()
-        local rows, err, _ = apis:find_page {
-          name = "fixture_2",
-          https_only = "false"
-        }
-        assert.falsy(err)
-        assert.is_table(rows)
-      end)
-=======
 
       local run_boolean_checks = true
 
@@ -472,7 +462,6 @@
         end)
       end
 
->>>>>>> 4973a623
       describe("errors", function()
         it("handle invalid arg", function()
           assert.has_error(function()
