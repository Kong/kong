--- conflicted
+++ resolved
@@ -1,18 +1,5 @@
-<<<<<<< HEAD
-local helpers = require "spec.02-integration.03-dao.helpers"
-local spec_helpers = require "spec.helpers"
-local Factory = require "kong.dao.factory"
+local helpers = require "spec.helpers"
 local singletons = require "kong.singletons"
-
-helpers.for_each_dao(function(kong_config)
-  describe("TTL with #" .. kong_config.database, function()
-    local factory
-    setup(function()
-      factory = assert(Factory.new(kong_config))
-      assert(factory:run_migrations())
-      singletons.dao = factory
-=======
-local helpers = require "spec.helpers"
 
 for _, strategy in helpers.each_strategy() do
 
@@ -24,10 +11,10 @@
   -- second.
   describe("TTL with #" .. strategy, function()
     local dao
->>>>>>> 9ec7e5cf
 
     setup(function()
       _, _, dao = helpers.get_db_utils(strategy)
+      singletons.dao = dao
     end)
 
     before_each(function()
