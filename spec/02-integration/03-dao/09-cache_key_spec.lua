local helpers = require "spec.helpers"

describe("<dao>:cache_key()", function()
  describe("generates unique cache keys for core entities", function()
    it("(Consumers)", function()
      local consumer_id = "59c7fb5e-3430-11e7-b51f-784f437104fa"

      local cache_key = helpers.dao.consumers:cache_key(consumer_id)
      assert.equal("consumers:" .. consumer_id .. ":::::", cache_key)
    end)

    it("(Plugins)", function()
      local name        = "my-plugin"
      local route_id    = "db81fe58-bf43-11e7-8e5c-784f437104fa"
      local service_id  = "7c46b5f8-3430-11e7-afec-784f437104fa"
      local consumer_id = "59c7fb5e-3430-11e7-b51f-784f437104fa"

      local cache_key = helpers.dao.plugins:cache_key(name)
      assert.equal("plugins:" .. name .. ":::::", cache_key)

<<<<<<< HEAD
      cache_key = helpers.dao.plugins:cache_key(name, api_id)
      assert.equal("plugins:" .. name .. ":" .. api_id .. "::::", cache_key)

      cache_key = helpers.dao.plugins:cache_key(name, api_id, consumer_id)
      assert.equal("plugins:" .. name .. ":" .. api_id .. ":" .. consumer_id .. ":::",
                   cache_key)

      cache_key = helpers.dao.plugins:cache_key(name, nil, consumer_id)
      assert.equal("plugins:" .. name .. "::" .. consumer_id .. ":::", cache_key)
=======
      cache_key = helpers.dao.plugins:cache_key(name, route_id)
      assert.equal("plugins:" .. name .. ":" .. route_id .. ":::", cache_key)

      cache_key = helpers.dao.plugins:cache_key(name, route_id, service_id)
      assert.equal("plugins:" .. name .. ":" .. route_id .. ":" ..
                   service_id .. "::", cache_key)

      cache_key = helpers.dao.plugins:cache_key(name, route_id, service_id, consumer_id)
      assert.equal("plugins:" .. name .. ":" .. route_id .. ":" ..
                   service_id .. ":" .. consumer_id .. ":", cache_key)

      cache_key = helpers.dao.plugins:cache_key(name, nil, service_id)
      assert.equal("plugins:" .. name .. "::" .. service_id .. "::", cache_key)

      cache_key = helpers.dao.plugins:cache_key(name, nil, nil, consumer_id)
      assert.equal("plugins:" .. name .. ":::" .. consumer_id .. ":", cache_key)
>>>>>>> 9ec7e5cf
    end)
  end)
end)<|MERGE_RESOLUTION|>--- conflicted
+++ resolved
@@ -18,23 +18,12 @@
       local cache_key = helpers.dao.plugins:cache_key(name)
       assert.equal("plugins:" .. name .. ":::::", cache_key)
 
-<<<<<<< HEAD
-      cache_key = helpers.dao.plugins:cache_key(name, api_id)
-      assert.equal("plugins:" .. name .. ":" .. api_id .. "::::", cache_key)
-
-      cache_key = helpers.dao.plugins:cache_key(name, api_id, consumer_id)
-      assert.equal("plugins:" .. name .. ":" .. api_id .. ":" .. consumer_id .. ":::",
-                   cache_key)
-
-      cache_key = helpers.dao.plugins:cache_key(name, nil, consumer_id)
-      assert.equal("plugins:" .. name .. "::" .. consumer_id .. ":::", cache_key)
-=======
       cache_key = helpers.dao.plugins:cache_key(name, route_id)
-      assert.equal("plugins:" .. name .. ":" .. route_id .. ":::", cache_key)
+      assert.equal("plugins:" .. name .. ":" .. route_id .. "::::", cache_key)
 
       cache_key = helpers.dao.plugins:cache_key(name, route_id, service_id)
       assert.equal("plugins:" .. name .. ":" .. route_id .. ":" ..
-                   service_id .. "::", cache_key)
+                   service_id .. ":::", cache_key)
 
       cache_key = helpers.dao.plugins:cache_key(name, route_id, service_id, consumer_id)
       assert.equal("plugins:" .. name .. ":" .. route_id .. ":" ..
@@ -45,7 +34,6 @@
 
       cache_key = helpers.dao.plugins:cache_key(name, nil, nil, consumer_id)
       assert.equal("plugins:" .. name .. ":::" .. consumer_id .. ":", cache_key)
->>>>>>> 9ec7e5cf
     end)
   end)
 end)