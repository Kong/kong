-- This software is copyright Kong Inc. and its licensors.
-- Use of the software is subject to the agreement between your organization
-- and Kong Inc. If there is no such agreement, use is governed by and
-- subject to the terms of the Kong Master Software License Agreement found
-- at https://konghq.com/enterprisesoftwarelicense/.
-- [ END OF LICENSE 0867164ffc95e54f04670b5169c09574bdbd9bba ]

local helpers = require "spec.helpers"
local utils = require "kong.tools.utils"
local cjson = require "cjson.safe"
local pl_tablex = require "pl.tablex"
local _VERSION_TABLE = require "kong.meta" ._VERSION_TABLE
local MAJOR = _VERSION_TABLE.major
local MINOR = _VERSION_TABLE.minor
local PATCH = _VERSION_TABLE.patch
local CLUSTERING_SYNC_STATUS = require("kong.constants").CLUSTERING_SYNC_STATUS


local KEY_AUTH_PLUGIN


local confs = helpers.get_clustering_protocols()


for _, strategy in helpers.each_strategy() do
<<<<<<< HEAD
  for cluster_protocol, conf in pairs(confs) do
    describe("CP/DP sync works with #" .. strategy .. " backend, protocol " .. cluster_protocol, function()

      lazy_setup(function()
        helpers.get_db_utils(strategy, {
          "routes",
          "services",
          "plugins",
          "upstreams",
          "targets",
          "certificates",
          "clustering_data_planes",
        }) -- runs migrations
=======
  describe("CP/DP #sync works with #" .. strategy .. " backend", function()
    lazy_setup(function()
      helpers.get_db_utils(strategy, {
        "routes",
        "services",
        "plugins",
        "upstreams",
        "targets",
        "certificates",
        "clustering_data_planes",
      }) -- runs migrations
>>>>>>> a2c8204b

        assert(helpers.start_kong({
          role = "control_plane",
          cluster_cert = "spec/fixtures/kong_clustering.crt",
          cluster_cert_key = "spec/fixtures/kong_clustering.key",
          database = strategy,
          db_update_frequency = 0.1,
          cluster_listen = "127.0.0.1:9005",
          nginx_conf = conf,
        }))

        assert(helpers.start_kong({
          role = "data_plane",
          cluster_protocol = cluster_protocol,
          database = "off",
          prefix = "servroot2",
          cluster_cert = "spec/fixtures/kong_clustering.crt",
          cluster_cert_key = "spec/fixtures/kong_clustering.key",
          cluster_control_plane = "127.0.0.1:9005",
          proxy_listen = "0.0.0.0:9002",
        }))

        for _, plugin in ipairs(helpers.get_plugins_list()) do
          if plugin.name == "key-auth" then
            KEY_AUTH_PLUGIN = plugin
            break
          end
        end
      end)

      lazy_teardown(function()
        helpers.stop_kong("servroot2")
        helpers.stop_kong()
      end)

      describe("status API", function()
        it("shows DP status", function()
          helpers.wait_until(function()
            local admin_client = helpers.admin_client()
            finally(function()
              admin_client:close()
            end)

            local res = assert(admin_client:get("/clustering/data-planes"))
            local body = assert.res_status(200, res)
            local json = cjson.decode(body)

            for _, v in pairs(json.data) do
              if v.ip == "127.0.0.1" then
                assert.near(14 * 86400, v.ttl, 3)
                assert.matches("^(%d+%.%d+)%.%d+", v.version)
                assert.equal(CLUSTERING_SYNC_STATUS.NORMAL, v.sync_status)

                return true
              end
            end
          end, 10)
        end)

        it("shows DP status (#deprecated)", function()
          helpers.wait_until(function()
            local admin_client = helpers.admin_client()
            finally(function()
              admin_client:close()
            end)

            local res = assert(admin_client:get("/clustering/status"))
            local body = assert.res_status(200, res)
            local json = cjson.decode(body)

            for _, v in pairs(json) do
              if v.ip == "127.0.0.1" then
                return true
              end
            end
          end, 5)
        end)

        it("disallow updates on the status endpoint", function()
          helpers.wait_until(function()
            local admin_client = helpers.admin_client()
            finally(function()
              admin_client:close()
            end)

            local res = assert(admin_client:get("/clustering/data-planes"))
            local body = assert.res_status(200, res)
            local json = cjson.decode(body)

            local id
            for _, v in pairs(json.data) do
              if v.ip == "127.0.0.1" then
                id = v.id
              end
            end

            if not id then
              return nil
            end

            res = assert(admin_client:delete("/clustering/data-planes/" .. id))
            assert.res_status(404, res)
            res = assert(admin_client:patch("/clustering/data-planes/" .. id))
            assert.res_status(404, res)

            return true
          end, 5)
        end)

        it("disables the auto-generated collection endpoints", function()
          local admin_client = helpers.admin_client(10000)
          finally(function()
            admin_client:close()
          end)

          local res = assert(admin_client:get("/clustering_data_planes"))
          assert.res_status(404, res)
        end)
      end)

      describe("sync works", function()
        local route_id

        it("proxy on DP follows CP config", function()
          local admin_client = helpers.admin_client(10000)
          finally(function()
            admin_client:close()
          end)

          local res = assert(admin_client:post("/services", {
            body = { name = "mockbin-service", url = "https://127.0.0.1:15556/request", },
            headers = {["Content-Type"] = "application/json"}
          }))
          assert.res_status(201, res)

          res = assert(admin_client:post("/services/mockbin-service/routes", {
            body = { paths = { "/" }, },
            headers = {["Content-Type"] = "application/json"}
          }))
          local body = assert.res_status(201, res)
          local json = cjson.decode(body)

          route_id = json.id
          helpers.wait_until(function()
            local proxy_client = helpers.http_client("127.0.0.1", 9002)

            res = proxy_client:send({
              method  = "GET",
              path    = "/",
            })

            local status = res and res.status
            proxy_client:close()
            if status == 200 then
              return true
            end
          end, 10)
        end)

        it("cache invalidation works on config change", function()
          local admin_client = helpers.admin_client()
          finally(function()
            admin_client:close()
          end)

          local res = assert(admin_client:send({
            method = "DELETE",
            path   = "/routes/" .. route_id,
          }))
          assert.res_status(204, res)

          helpers.wait_until(function()
            local proxy_client = helpers.http_client("127.0.0.1", 9002)

            res = proxy_client:send({
              method  = "GET",
              path    = "/",
            })

            -- should remove the route from DP
            local status = res and res.status
            proxy_client:close()
            if status == 404 then
              return true
            end
          end, 5)
        end)

        it('does not sync services where enabled == false', function()
          local admin_client = helpers.admin_client(10000)
          finally(function()
            admin_client:close()
          end)

          -- create service
          local res = assert(admin_client:post("/services", {
            body = { name = "mockbin-service2", url = "https://127.0.0.1:15556/request", },
            headers = {["Content-Type"] = "application/json"}
          }))
          local body = assert.res_status(201, res)
          local json = cjson.decode(body)
          local service_id = json.id

          -- -- create route
          res = assert(admin_client:post("/services/mockbin-service2/routes", {
            body = { paths = { "/soon-to-be-disabled" }, },
            headers = {["Content-Type"] = "application/json"}
          }))
          local body = assert.res_status(201, res)
          local json = cjson.decode(body)

          route_id = json.id

          -- test route
          helpers.wait_until(function()
            local proxy_client = helpers.http_client("127.0.0.1", 9002)

            res = proxy_client:send({
              method  = "GET",
              path    = "/soon-to-be-disabled",
            })

            local status = res and res.status
            proxy_client:close()
            if status == 200 then
              return true
            end
          end, 10)

          -- disable service
          local res = assert(admin_client:patch("/services/" .. service_id, {
            body = { enabled = false, },
            headers = {["Content-Type"] = "application/json"}
          }))
          assert.res_status(200, res)
          -- as this is testing a negative behavior, there is no sure way to wait
          -- this can probably be optimizted
          ngx.sleep(2)

          local proxy_client = helpers.http_client("127.0.0.1", 9002)

          -- test route again
          res = assert(proxy_client:send({
            method  = "GET",
            path    = "/soon-to-be-disabled",
          }))
          assert.res_status(404, res)

          proxy_client:close()
        end)

        it('does not sync plugins on a route attached to a disabled service', function()
          local admin_client = helpers.admin_client(10000)
          finally(function()
            admin_client:close()
          end)

          -- create service
          local res = assert(admin_client:post("/services", {
            body = { name = "mockbin-service3", url = "https://127.0.0.1:15556/request", },
            headers = {["Content-Type"] = "application/json"}
          }))
          local body = assert.res_status(201, res)
          local json = cjson.decode(body)
          local service_id = json.id

          -- create route
          res = assert(admin_client:post("/services/mockbin-service3/routes", {
            body = { paths = { "/soon-to-be-disabled-3" }, },
            headers = {["Content-Type"] = "application/json"}
          }))
          local body = assert.res_status(201, res)
          local json = cjson.decode(body)

          local route_id = json.id

          -- add a plugin for route
          res = assert(admin_client:post("/routes/" .. route_id .. "/plugins", {
            body = { name = "bot-detection" },
            headers = {["Content-Type"] = "application/json"}
          }))
          assert.res_status(201, res)

          -- test route
          helpers.wait_until(function()
            local proxy_client = helpers.http_client("127.0.0.1", 9002)

            res = proxy_client:send({
              method  = "GET",
              path    = "/soon-to-be-disabled-3",
            })

            local status = res and res.status
            proxy_client:close()
            return status == 200
          end, 10)

          -- disable service
          local res = assert(admin_client:patch("/services/" .. service_id, {
            body = { enabled = false, },
            headers = {["Content-Type"] = "application/json"}
          }))
          assert.res_status(200, res)

          -- test route again
          helpers.wait_until(function()
            local proxy_client = helpers.http_client("127.0.0.1", 9002)

            res = assert(proxy_client:send({
              method  = "GET",
              path    = "/soon-to-be-disabled-3",
            }))

            local status = res and res.status
            proxy_client:close()
            return status == 404
          end, 10)
        end)
      end)

      it('does not sync plugins on a route attached to a disabled service', function()
        local admin_client = helpers.admin_client(10000)
        finally(function()
          admin_client:close()
        end)

        -- create service
        local res = assert(admin_client:post("/services", {
          body = { name = "mockbin-service3", url = "https://127.0.0.1:15556/request", },
          headers = {["Content-Type"] = "application/json"}
        }))
        local body = assert.res_status(201, res)
        local json = cjson.decode(body)
        local service_id = json.id

        -- create route
        res = assert(admin_client:post("/services/mockbin-service3/routes", {
          body = { paths = { "/soon-to-be-disabled-3" }, },
          headers = {["Content-Type"] = "application/json"}
        }))
        local body = assert.res_status(201, res)
        local json = cjson.decode(body)

        local route_id = json.id

        -- add a plugin for route
        res = assert(admin_client:post("/routes/" .. route_id .. "/plugins", {
          body = { name = "bot-detection" },
          headers = {["Content-Type"] = "application/json"}
        }))
        assert.res_status(201, res)

        -- test route
        helpers.wait_until(function()
          local proxy_client = helpers.http_client("127.0.0.1", 9002)

          res = proxy_client:send({
            method  = "GET",
            path    = "/soon-to-be-disabled-3",
          })

          local status = res and res.status
          proxy_client:close()
          return status == 200
        end, 10)

        -- disable service
        local res = assert(admin_client:patch("/services/" .. service_id, {
          body = { enabled = false, },
          headers = {["Content-Type"] = "application/json"}
        }))
        assert.res_status(200, res)

        -- test route again
        helpers.wait_until(function()
          local proxy_client = helpers.http_client("127.0.0.1", 9002)

          res = assert(proxy_client:send({
            method  = "GET",
            path    = "/soon-to-be-disabled-3",
          }))

          local status = res and res.status
          proxy_client:close()
          return status == 404
        end, 10)
      end)
    end)
  end

  describe("CP/DP version check works with #" .. strategy, function()
    -- for these tests, we do not need a real DP, but rather use the fake DP
    -- client so we can mock various values (e.g. node_version)
    describe("relaxed compatibility check:", function()
      local bp = helpers.get_db_utils(strategy, {
        "routes",
        "services",
        "plugins",
        "upstreams",
        "targets",
        "certificates",
        "clustering_data_planes",
      }) -- runs migrations

      bp.plugins:insert {
        name = "key-auth",
      }
      lazy_setup(function()

        assert(helpers.start_kong({
          role = "control_plane",
          cluster_cert = "spec/fixtures/kong_clustering.crt",
          cluster_cert_key = "spec/fixtures/kong_clustering.key",
          database = strategy,
          db_update_frequency = 3,
          cluster_listen = "127.0.0.1:9005",
          nginx_conf = "spec/fixtures/custom_nginx.template",
          cluster_version_check = "major_minor",
        }))
      end)

      lazy_teardown(function()
        helpers.stop_kong()
      end)

      local plugins_map = {}
      -- generate a map of current plugins
      local plugin_list = pl_tablex.deepcopy(helpers.get_plugins_list())
      for _, plugin in pairs(plugin_list) do
        plugins_map[plugin.name] = plugin.version
      end

      -- STARTS allowed cases
      local allowed_cases = {
        ["CP and DP version and plugins matches"] = {},
        ["CP configured plugins list matches DP enabled plugins list"] = {
          dp_version = string.format("%d.%d.%d", MAJOR, MINOR, PATCH),
          plugins_list = {
            {  name = "key-auth", version = plugins_map["key-auth"] }
          }
        },
        ["CP configured plugins list matches DP enabled plugins version"] = {
          dp_version = string.format("%d.%d.%d", MAJOR, MINOR, PATCH),
          plugins_list = {
            {  name = "key-auth", version = plugins_map["key-auth"] }
          }
        },
        ["CP configured plugins list matches DP enabled plugins major version (older dp plugin)"] = {
          dp_version = string.format("%d.%d.%d", MAJOR, MINOR, PATCH),
          plugins_list = {
            {  name = "key-auth", version = tonumber(plugins_map["key-auth"]:match("(%d+)")) .. [[.0.0]] }
          }
        },
        ["CP has configured plugin with older patch version than in DP enabled plugins"] = {
          dp_version = string.format("%d.%d.%d", MAJOR, MINOR, PATCH),
          plugins_list = {
            {  name = "key-auth", version = plugins_map["key-auth"]:match("(%d+.%d+)") .. [[.1000]] }
          }
        },
        ["CP and DP minor version mismatches (older dp)"] = {
          dp_version = string.format("%d.%d.%d", MAJOR, 0, PATCH),
        },
        ["CP and DP patch version mismatches (older dp)"] = {
          dp_version = string.format("%d.%d.%d", MAJOR, MINOR, 0),
        },
        ["CP and DP patch version mismatches (newer dp)"] = {
          dp_version = string.format("%d.%d.%d", MAJOR, MINOR, 1000),
        },
        ["CP and DP suffix mismatches"] = {
          dp_version = tostring(_VERSION_TABLE) .. "-enterprise-version",
        },
      }

      local pl1 = pl_tablex.deepcopy(helpers.get_plugins_list())
      table.insert(pl1, 2, { name = "banana", version = "1.1.1" })
      table.insert(pl1, { name = "pineapple", version = "1.1.2" })
      allowed_cases["DP plugin set is a superset of CP"] = {
        plugins_list = pl1
      }


      allowed_cases["DP plugin set is a subset of CP"] = {
        plugins_list = { KEY_AUTH_PLUGIN }
      }

      local pl2 = pl_tablex.deepcopy(helpers.get_plugins_list())
      for i, _ in ipairs(pl2) do
        local v = pl2[i].version
        local minor = v and v:match("%d+%.(%d+)%.%d+")
        -- find a plugin that has minor version mismatch
        -- we hardcode `dummy` plugin to be 9.9.9 so there must be at least one
        if minor and tonumber(minor) and tonumber(minor) > 2 then
          pl2[i].version = string.format("%d.%d.%d",
                                         tonumber(v:match("(%d+)")),
                                         tonumber(minor - 2),
                                         tonumber(v:match("%d+%.%d+%.(%d+)"))

          )
          break
        end
      end
      allowed_cases["CP and DP plugin version matches to major"] = {
        plugins_list = pl2
      }

      local pl3 = pl_tablex.deepcopy(helpers.get_plugins_list())
      for i, _ in ipairs(pl3) do
        local v = pl3[i].version
        local patch = v and v:match("%d+%.%d+%.(%d+)")
        -- find a plugin that has patch version mismatch
        -- we hardcode `dummy` plugin to be 9.9.9 so there must be at least one
        if patch and tonumber(patch) and tonumber(patch) > 2 then
          pl3[i].version = string.format("%d.%d.%d",
                                         tonumber(v:match("(%d+)")),
                                         tonumber(v:match("%d+%.(%d+)")),
                                         tonumber(patch - 2)
          )
          break
        end
      end
      allowed_cases["CP and DP plugin version matches to major.minor"] = {
        plugins_list = pl3
      }

      for desc, harness in pairs(allowed_cases) do
        it(desc .. ", sync is allowed", function()
          local uuid = utils.uuid()

          local res = assert(helpers.clustering_client({
            host = "127.0.0.1",
            port = 9005,
            cert = "spec/fixtures/kong_clustering.crt",
            cert_key = "spec/fixtures/kong_clustering.key",
            node_id = uuid,
            node_version = harness.dp_version,
            node_plugins_list = harness.plugins_list,
          }))

          assert.equals("reconfigure", res.type)
          assert.is_table(res.config_table)

          -- needs wait_until for C* convergence
          helpers.wait_until(function()
            local admin_client = helpers.admin_client()

            res = assert(admin_client:get("/clustering/data-planes"))
            local body = assert.res_status(200, res)

            admin_client:close()
            local json = cjson.decode(body)

            for _, v in pairs(json.data) do
              if v.id == uuid then
                local dp_version = harness.dp_version or tostring(_VERSION_TABLE) .. "-enterprise-edition"
                if dp_version == v.version and CLUSTERING_SYNC_STATUS.NORMAL == v.sync_status then
                  return true
                end
              end
            end
          end, 10)
        end)
      end
      -- ENDS allowed cases

      -- STARTS blocked cases
      local blocked_cases = {
        ["CP configured plugin list mismatches DP enabled plugins list"] = {
          dp_version = string.format("%d.%d.%d", MAJOR, MINOR, PATCH),
          expected = CLUSTERING_SYNC_STATUS.PLUGIN_SET_INCOMPATIBLE,
          plugins_list = {
            {  name="banana-plugin", version="1.0.0" }
          }
        },
        ["CP has configured plugin with older major version than in DP enabled plugins"] = {
          dp_version = string.format("%d.%d.%d", MAJOR, MINOR, PATCH),
          expected = CLUSTERING_SYNC_STATUS.PLUGIN_VERSION_INCOMPATIBLE,
          plugins_list = {
            {  name="key-auth", version="1.0.0" }
          }
        },
        ["CP has configured plugin with newer minor version than in DP enabled plugins"] = {
          dp_version = string.format("%d.%d.%d", MAJOR, MINOR, PATCH),
          expected = CLUSTERING_SYNC_STATUS.PLUGIN_VERSION_INCOMPATIBLE,
          plugins_list = {
            {  name = "key-auth", version = "1000.0.0" }
          }
        },
        ["CP has configured plugin with older minor version than in DP enabled plugins"] = {
          dp_version = string.format("%d.%d.%d", MAJOR, MINOR, PATCH),
          expected = CLUSTERING_SYNC_STATUS.PLUGIN_VERSION_INCOMPATIBLE,
          plugins_list = {
            {  name = "key-auth", version = tonumber(plugins_map["key-auth"]:match("(%d+)")) .. [[.1000.0]] }
          }
        },
        ["CP and DP major version mismatches"] = {
          dp_version = "1.0.0",
          expected = CLUSTERING_SYNC_STATUS.KONG_VERSION_INCOMPATIBLE,
          -- KONG_VERSION_INCOMPATIBLE is send during first handshake, CP closes
          -- connection immediately if kong version mismatches.
          -- ignore_error is needed to ignore the `closed` error
          ignore_error = true,
        },
        ["CP and DP minor version mismatches (newer dp)"] = {
          dp_version = string.format("%d.%d.%d", MAJOR, 1000, PATCH),
          expected = CLUSTERING_SYNC_STATUS.KONG_VERSION_INCOMPATIBLE,
          ignore_error = true,
        },
      }

      for desc, harness in pairs(blocked_cases) do
        it(desc ..", sync is blocked", function()
          local uuid = utils.uuid()

          local res, err = helpers.clustering_client({
            host = "127.0.0.1",
            port = 9005,
            cert = "spec/fixtures/kong_clustering.crt",
            cert_key = "spec/fixtures/kong_clustering.key",
            node_id = uuid,
            node_version = harness.dp_version,
            node_plugins_list = harness.plugins_list,
          })

          if not res then
            if not harness.ignore_error then
              error(err)
            end

          else
            assert.equals("PONG", res)
          end

          -- needs wait_until for c* convergence
          helpers.wait_until(function()
            local admin_client = helpers.admin_client()

            res = assert(admin_client:get("/clustering/data-planes"))
            local body = assert.res_status(200, res)

            admin_client:close()
            local json = cjson.decode(body)

            for _, v in pairs(json.data) do
              if v.id == uuid then
                local dp_version = harness.dp_version or tostring(_VERSION_TABLE) .. "-enterprise-edition"
                if dp_version == v.version and harness.expected == v.sync_status then
                  return true
                end
              end
            end
          end, 5)
        end)
      end
      -- ENDS blocked cases
    end)
  end)

  for cluster_protocol, conf in pairs(confs) do
    describe("CP/DP sync works with #" .. strategy .. " backend, protocol " .. cluster_protocol, function()
      lazy_setup(function()
        helpers.get_db_utils(strategy, {
          "routes",
          "services",
          "plugins",
          "upstreams",
          "targets",
          "certificates",
          "clustering_data_planes",
        }) -- runs migrations

        assert(helpers.start_kong({
          role = "control_plane",
          cluster_cert = "spec/fixtures/kong_clustering.crt",
          cluster_cert_key = "spec/fixtures/kong_clustering.key",
          database = strategy,
          db_update_frequency = 3,
          cluster_listen = "127.0.0.1:9005",
          nginx_conf = conf,
        }))

        assert(helpers.start_kong({
          role = "data_plane",
          cluster_protocol = cluster_protocol,
          database = "off",
          prefix = "servroot2",
          cluster_cert = "spec/fixtures/kong_clustering.crt",
          cluster_cert_key = "spec/fixtures/kong_clustering.key",
          cluster_control_plane = "127.0.0.1:9005",
          proxy_listen = "0.0.0.0:9002",
        }))
      end)

      lazy_teardown(function()
        helpers.stop_kong("servroot2")
        helpers.stop_kong()
      end)

      describe("sync works", function()
        it("pushes first change asap and following changes in a batch", function()
          local admin_client = helpers.admin_client(10000)
          local proxy_client = helpers.http_client("127.0.0.1", 9002)
          finally(function()
            admin_client:close()
            proxy_client:close()
          end)

          local res = admin_client:put("/routes/1", {
            headers = {
              ["Content-Type"] = "application/json",
            },
            body = {
              paths = { "/1" },
            },
          })

          assert.res_status(200, res)

          helpers.wait_until(function()
            local proxy_client = helpers.http_client("127.0.0.1", 9002)
            -- serviceless route should return 503 instead of 404
            res = proxy_client:get("/1")
            proxy_client:close()
            if res and res.status == 503 then
              return true
            end
          end, 10)

          for i = 2, 5 do
            res = admin_client:put("/routes/" .. i, {
              headers = {
                ["Content-Type"] = "application/json",
              },
              body = {
                paths = { "/" .. i },
              },
            })

            assert.res_status(200, res)
          end

          helpers.wait_until(function()
            local proxy_client = helpers.http_client("127.0.0.1", 9002)
            -- serviceless route should return 503 instead of 404
            res = proxy_client:get("/2")
            proxy_client:close()
            if res and res.status == 503 then
              return true
            end
          end, 5)

          for i = 5, 3, -1 do
            res = proxy_client:get("/" .. i)
            assert.res_status(503, res)
          end

          for i = 1, 5 do
            local res = admin_client:delete("/routes/" .. i)
            assert.res_status(204, res)
          end

          helpers.wait_until(function()
            local proxy_client = helpers.http_client("127.0.0.1", 9002)
            -- deleted route should return 404
            res = proxy_client:get("/1")
            proxy_client:close()
            if res and res.status == 404 then
              return true
            end
          end, 5)

          for i = 5, 2, -1 do
            res = proxy_client:get("/" .. i)
            assert.res_status(404, res)
          end
        end)
      end)
    end)
  end

  describe("CP/DP sync works with #" .. strategy .. " backend, two DPs via different protocols on the same CP", function()
    lazy_setup(function()
      helpers.get_db_utils(strategy, {
        "routes",
        "services",
        "plugins",
        "upstreams",
        "targets",
        "certificates",
        "clustering_data_planes",
      }) -- runs migrations

      assert(helpers.start_kong({
        role = "control_plane",
        cluster_cert = "spec/fixtures/kong_clustering.crt",
        cluster_cert_key = "spec/fixtures/kong_clustering.key",
        database = strategy,
        db_update_frequency = 3,
        cluster_listen = "127.0.0.1:9005",
        nginx_conf = "spec/fixtures/custom_nginx.template",
      }))

      assert(helpers.start_kong({
        role = "data_plane",
        cluster_protocol = "json",
        database = "off",
        prefix = "servroot2",
        cluster_cert = "spec/fixtures/kong_clustering.crt",
        cluster_cert_key = "spec/fixtures/kong_clustering.key",
        cluster_control_plane = "127.0.0.1:9005",
        proxy_listen = "0.0.0.0:9002",
      }))

      assert(helpers.start_kong({
        role = "data_plane",
        cluster_protocol = "wrpc",
        database = "off",
        prefix = "servroot3",
        cluster_cert = "spec/fixtures/kong_clustering.crt",
        cluster_cert_key = "spec/fixtures/kong_clustering.key",
        cluster_control_plane = "127.0.0.1:9005",
        proxy_listen = "0.0.0.0:9003",
      }))
    end)

    lazy_teardown(function()
      helpers.stop_kong("servroot3")
      helpers.stop_kong("servroot2")
      helpers.stop_kong()
    end)

    it("pushes first change asap and following changes in a batch", function()
      local admin_client = helpers.admin_client(10000)
      local proxy_client_A = helpers.http_client("127.0.0.1", 9002)
      local proxy_client_B = helpers.http_client("127.0.0.1", 9003)
      finally(function()
        admin_client:close()
        proxy_client_A:close()
        proxy_client_B:close()
      end)

      local res = admin_client:put("/routes/1", {
        headers = {
          ["Content-Type"] = "application/json",
        },
        body = {
          paths = { "/1" },
        },
      })

      assert.res_status(200, res)

      -- first CP got it
      helpers.wait_until(function()
        local proxy_client = helpers.http_client("127.0.0.1", 9002)
        -- serviceless route should return 503 instead of 404
        res = proxy_client:get("/1")
        proxy_client:close()
        if res and res.status == 503 then
          return true
        end
      end, 10)

      -- second CP got it
      helpers.wait_until(function()
        local proxy_client = helpers.http_client("127.0.0.1", 9003)
        -- serviceless route should return 503 instead of 404
        res = proxy_client:get("/1")
        proxy_client:close()
        if res and res.status == 503 then
          return true
        end
      end, 10)

      for i = 2, 5 do
        res = admin_client:put("/routes/" .. i, {
          headers = {
            ["Content-Type"] = "application/json",
          },
          body = {
            paths = { "/" .. i },
          },
        })

        assert.res_status(200, res)
      end

      helpers.wait_until(function()
        local proxy_client = helpers.http_client("127.0.0.1", 9002)
        -- serviceless route should return 503 instead of 404
        res = proxy_client:get("/2")
        proxy_client:close()
        if res and res.status == 503 then
          return true
        end
      end, 5)

      helpers.wait_until(function()
        local proxy_client = helpers.http_client("127.0.0.1", 9003)
        -- serviceless route should return 503 instead of 404
        res = proxy_client:get("/2")
        proxy_client:close()
        if res and res.status == 503 then
          return true
        end
      end, 5)

      for i = 5, 3, -1 do
        assert.res_status(503, proxy_client_A:get("/" .. i))
        assert.res_status(503, proxy_client_B:get("/" .. i))
      end

      for i = 1, 5 do
        assert.res_status(204, admin_client:delete("/routes/" .. i))
      end

      -- first CP no longer sees them
      helpers.wait_until(function()
        local proxy_client = helpers.http_client("127.0.0.1", 9002)
        -- deleted route should return 404
        res = proxy_client:get("/1")
        proxy_client:close()
        if res and res.status == 404 then
          return true
        end
      end, 5)

      for i = 5, 2, -1 do
        assert.res_status(404, proxy_client_A:get("/" .. i))
      end

      -- second CP
      helpers.wait_until(function()
        local proxy_client = helpers.http_client("127.0.0.1", 9003)
        -- deleted route should return 404
        res = proxy_client:get("/1")
        proxy_client:close()
        if res and res.status == 404 then
          return true
        end
      end, 5)

      for i = 5, 2, -1 do
        assert.res_status(404, proxy_client_B:get("/" .. i))
      end
    end)
  end)

  describe("CP/DP sync works with #" .. strategy .. " backend without DP cache", function()
    lazy_setup(function()
      helpers.get_db_utils(strategy, {
        "routes",
        "services",
        "plugins",
        "upstreams",
        "targets",
        "certificates",
        "clustering_data_planes",
      }) -- runs migrations

      assert(helpers.start_kong({
        role = "control_plane",
        cluster_cert = "spec/fixtures/kong_clustering.crt",
        cluster_cert_key = "spec/fixtures/kong_clustering.key",
        database = strategy,
        db_update_frequency = 3,
        cluster_listen = "127.0.0.1:9005",
        nginx_conf = "spec/fixtures/custom_nginx.template",
      }))

      assert(helpers.start_kong({
        role = "data_plane",
        database = "off",
        prefix = "servroot2",
        cluster_cert = "spec/fixtures/kong_clustering.crt",
        cluster_cert_key = "spec/fixtures/kong_clustering.key",
        cluster_control_plane = "127.0.0.1:9005",
        proxy_listen = "0.0.0.0:9002",
      }))
    end)

    lazy_teardown(function()
      helpers.stop_kong("servroot2")
      helpers.stop_kong()
    end)

    describe("sync works", function()
      it("pushes first change asap and following changes in a batch", function()
        local admin_client = helpers.admin_client(10000)
        local proxy_client = helpers.http_client("127.0.0.1", 9002)
        finally(function()
          admin_client:close()
          proxy_client:close()
        end)

        local res = admin_client:put("/routes/1", {
          headers = {
            ["Content-Type"] = "application/json",
          },
          body = {
            paths = { "/1" },
          },
        })

        assert.res_status(200, res)

        helpers.wait_until(function()
          local proxy_client = helpers.http_client("127.0.0.1", 9002)
          -- serviceless route should return 503 instead of 404
          res = proxy_client:get("/1")
          proxy_client:close()
          if res and res.status == 503 then
            return true
          end
        end, 2)

        for i = 2, 5 do
          res = admin_client:put("/routes/" .. i, {
            headers = {
              ["Content-Type"] = "application/json",
            },
            body = {
              paths = { "/" .. i },
            },
          })

          assert.res_status(200, res)
        end

        helpers.wait_until(function()
          local proxy_client = helpers.http_client("127.0.0.1", 9002)
          -- serviceless route should return 503 instead of 404
          res = proxy_client:get("/2")
          proxy_client:close()
          if res and res.status == 503 then
            return true
          end
        end, 5)

        for i = 5, 3, -1 do
          res = proxy_client:get("/" .. i)
          assert.res_status(503, res)
        end

        for i = 1, 5 do
          local res = admin_client:delete("/routes/" .. i)
          assert.res_status(204, res)
        end

        helpers.wait_until(function()
          local proxy_client = helpers.http_client("127.0.0.1", 9002)
          -- deleted route should return 404
          res = proxy_client:get("/1")
          proxy_client:close()
          if res and res.status == 404 then
            return true
          end
        end, 5)

        for i = 5, 2, -1 do
          res = proxy_client:get("/" .. i)
          assert.res_status(404, res)
        end
      end)
    end)
  end)

  describe("CP/DP sync works with #" .. strategy .. " with inconsistant plugins #aaa", function ()
    lazy_setup(function()
      local bp = helpers.get_db_utils(strategy)

      local service = assert(bp.services:insert({
        name = "mock_upstream",
        host = helpers.mock_upstream_host,
        port = helpers.mock_upstream_port,
        protocol = helpers.mock_upstream_protocol,
      }))

      assert(bp.routes:insert({
        name = "mock",
        paths = { "/" },
        service = service,
      }))

      assert(bp.plugins:insert({
        name = "error-generator",
        service = service,
        config = {
          rewrite = true,
          access = true,
        }
      }))

      assert(helpers.start_kong({
        log_level = "info",
        role = "control_plane",
        cluster_cert = "spec/fixtures/kong_clustering.crt",
        cluster_cert_key = "spec/fixtures/kong_clustering.key",
        database = strategy,
        db_update_frequency = 3,
        cluster_listen = "127.0.0.1:9005",
        nginx_conf = "spec/fixtures/custom_nginx.template",
        allow_inconsistent_data_plane_plugins = "on",
        plugins = "error-generator,error-generator-last"
      }))

      assert(helpers.start_kong({
        log_level = "info",
        role = "data_plane",
        database = "off",
        prefix = "servroot2",
        cluster_cert = "spec/fixtures/kong_clustering.crt",
        cluster_cert_key = "spec/fixtures/kong_clustering.key",
        cluster_control_plane = "127.0.0.1:9005",
        proxy_listen = "0.0.0.0:9002",
        plugins = "basic-auth"
      }))
    end)

    lazy_teardown(function()
      helpers.stop_kong("servroot2")
      helpers.stop_kong()
    end)

    it("dataplane works", function ()
      ngx.sleep(5)
      local proxy_client = helpers.http_client("127.0.0.1", 9002)
      local res = proxy_client:get("/")
      assert.same(200, res.status)

      local admin_client = helpers.admin_client()
      res = assert(admin_client:post("/services/mock_upstream/plugins", {
        body = {
          name = "error-generator-last",
          config = {
            rewrite = true,
            access = true,
          }
        },
        headers = {["Content-Type"] = "application/json"}
      }))
      assert.same(201, res.status, res)

      ngx.sleep(5)
      proxy_client = helpers.http_client("127.0.0.1", 9002)
      res = proxy_client:get("/")
      assert.same(200, res.status)

      assert.logfile().has.line("'error-generator' is missing from dataplane and will be removed from the config", true)
      assert.logfile().has.line("'error-generator-last' is missing from dataplane and will be removed from the config", true)
    end)
  end)
end<|MERGE_RESOLUTION|>--- conflicted
+++ resolved
@@ -23,7 +23,6 @@
 
 
 for _, strategy in helpers.each_strategy() do
-<<<<<<< HEAD
   for cluster_protocol, conf in pairs(confs) do
     describe("CP/DP sync works with #" .. strategy .. " backend, protocol " .. cluster_protocol, function()
 
@@ -37,19 +36,6 @@
           "certificates",
           "clustering_data_planes",
         }) -- runs migrations
-=======
-  describe("CP/DP #sync works with #" .. strategy .. " backend", function()
-    lazy_setup(function()
-      helpers.get_db_utils(strategy, {
-        "routes",
-        "services",
-        "plugins",
-        "upstreams",
-        "targets",
-        "certificates",
-        "clustering_data_planes",
-      }) -- runs migrations
->>>>>>> a2c8204b
 
         assert(helpers.start_kong({
           role = "control_plane",
@@ -1116,7 +1102,7 @@
     end)
   end)
 
-  describe("CP/DP sync works with #" .. strategy .. " with inconsistant plugins #aaa", function ()
+  describe("CP/DP sync works with #" .. strategy .. " with inconsistent plugins", function ()
     lazy_setup(function()
       local bp = helpers.get_db_utils(strategy)
 
