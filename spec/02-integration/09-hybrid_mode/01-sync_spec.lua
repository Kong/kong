--- conflicted
+++ resolved
@@ -432,15 +432,12 @@
           cluster_version_check = "major_minor",
         }))
 
-<<<<<<< HEAD
-=======
         for _, plugin in ipairs(helpers.get_plugins_list()) do
           if plugin.name == "key-auth" then
             KEY_AUTH_PLUGIN = plugin
             break
           end
         end
->>>>>>> bc411233
       end)
 
       lazy_teardown(function()
