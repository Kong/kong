local json = require "cjson"
local http_client = require "kong.tools.http_client"
local spec_helper = require "spec.spec_helpers"

local CREATED_IDS = {}
local ENDPOINTS = {
  {
    collection = "apis",
    entity = {
      form = {
        public_dns = "api.mockbin.com",
        name = "mockbin",
        target_url = "http://mockbin.com"
      }
    },
    update_fields = { public_dns = "newapi.mockbin.com" },
    error_message = '{"public_dns":"public_dns is required","target_url":"target_url is required"}\n'
  },
  {
    collection = "consumers",
    entity = { form = { custom_id = "123456789" }},
    update_fields = { custom_id = "ABC_custom_ID" },
    error_message = '{"custom_id":"At least a \'custom_id\' or a \'username\' must be specified","username":"At least a \'custom_id\' or a \'username\' must be specified"}\n'
  },
  {
    collection = "plugins_configurations",
    entity = {
      form = {
        name = "ratelimiting",
        api_id = nil,
        consumer_id = nil,
        ["value.period"] = "second",
        ["value.limit"] = 10
      },
      json = {
        name = "ratelimiting",
        api_id = nil,
        consumer_id = nil,
        value = { period = "second", limit = 10 }
      }
    },
    update_fields = { enabled = false },
    error_message = '{"name":"name is required","api_id":"api_id is required","value":"value is required"}\n'
  }
}

local function attach_ids()
  ENDPOINTS[3].entity.form.api_id = CREATED_IDS.apis
  ENDPOINTS[3].entity.json.api_id = CREATED_IDS.apis
  ENDPOINTS[3].entity.form.consumer_id = CREATED_IDS.consumers
  ENDPOINTS[3].entity.json.consumer_id = CREATED_IDS.consumers
end

local function test_for_each_endpoint(fn)
  for _, endpoint in ipairs(ENDPOINTS) do
    fn(endpoint, spec_helper.API_URL.."/"..endpoint.collection)
  end
end

describe("Admin API", function()

  setup(function()
    spec_helper.prepare_db()
    spec_helper.start_kong()
  end)

  teardown(function()
    spec_helper.stop_kong()
  end)

  describe("/", function()
    local constants = require "kong.constants"

    it("should return Kong's version and a welcome message", function()
      local response, status = http_client.get(spec_helper.API_URL)
      assert.are.equal(200, status)
      local body = json.decode(response)
      assert.truthy(body.version)
      assert.truthy(body.tagline)
      assert.are.same(constants.VERSION, body.version)
    end)

    it("should have a Server header", function()
      local _, status, headers = http_client.get(spec_helper.API_URL)
      assert.are.same(200, status)
      assert.are.same(string.format("%s/%s", constants.NAME, constants.VERSION), headers.server)
      assert.falsy(headers.via) -- Via is only set for proxied requests
    end)

  end)

  describe("POST", function()
    describe("application/x-www-form-urlencoded", function()
      test_for_each_endpoint(function(endpoint, base_url)

        it("should not create with an invalid application/x-www-form-urlencoded body", function()
          local response, status = http_client.post(base_url.."/", {})
          assert.are.equal(400, status)
          assert.are.equal(endpoint.error_message, response)
        end)

        it("should create an entity with an application/x-www-form-urlencoded body", function()
          -- Replace the IDs
          attach_ids()

          local response, status = http_client.post(base_url.."/", endpoint.entity.form)
          assert.are.equal(201, status)

          -- Save the ID for later use
          local body = json.decode(response)
          CREATED_IDS[endpoint.collection] = body.id
        end)

<<<<<<< HEAD
        it("should not create when the content-type is wrong", function()
          local response, status, headers = http_client.post(kWebURL.."/"..v.collection.."/", v.entity, { ["content-type"] = "application/json"})
          assert.are.equal(415, status)
          assert.are.equal("{\"message\":\"Unsupported Content-Type. Use \\\"application\\/x-www-form-urlencoded\\\" or \\\"multipart\\/form-data\\\".\"}\n", response)
        end)
=======
      end)
    end)

    describe("application/json", function()
>>>>>>> 5dc1aef9

      setup(function()
        spec_helper.drop_db()
        CREATED_IDS = {}
      end)

      test_for_each_endpoint(function(endpoint, base_url)

        it("should not create with invalid body", function()
          local response, status = http_client.post(base_url.."/", {}, {["content-type"] = "application/json"})
          assert.are.equal(400, status)
          assert.are.equal(endpoint.error_message, response)
        end)

        it("should respond 400 to malformed body", function()
          local response, status = http_client.post(base_url.."/", '{"hello":"world"', {["content-type"] = "application/json"})
          assert.are.equal(400, status)
          assert.are.equal('{"message":"Cannot parse JSON body"}\n', response)
        end)

        it("should create an entity with a valid body", function()
          -- Replace the IDs
          attach_ids()

          local json_entity = endpoint.entity.json and endpoint.entity.json or endpoint.entity.form

          local response, status = http_client.post(base_url.."/", json_entity,
            { ["content-type"] = "application/json" }
          )
          assert.are.equal(201, status)

          -- Save the ID for later use
          local body = json.decode(response)
          CREATED_IDS[endpoint.collection] = body.id
        end)

      end)
    end)
  end)

  describe("GET all", function()
    test_for_each_endpoint(function(endpoint, base_url)

      it("should retrieve all entities", function()
        local response, status = http_client.get(base_url.."/")
        local body = json.decode(response)
        assert.are.equal(200, status)
        assert.truthy(body.data)
        assert.are.equal(1, table.getn(body.data))
      end)

    end)
  end)

  describe("GET one", function()
    test_for_each_endpoint(function(endpoint, base_url)

      it("should respond 404 to non existing entities", function()
        local response, status = http_client.get(base_url.."/00000000-0000-0000-0000-000000000000")
        local body = json.decode(response)
        assert.are.equal(404, status)
        assert.are.equal('{"message":"Not found"}\n', response)
      end)

      it("should respond 400 to malformed requests", function()
        local response, status = http_client.get(base_url.."/"..CREATED_IDS[endpoint.collection].."blah")
        local body = json.decode(response)
        assert.are.equal(400, status)
        assert.are.equal('{"id":"'..CREATED_IDS[endpoint.collection]..'blah is an invalid uuid"}\n', response)
      end)

      it("should retrieve one entity", function()
        local response, status = http_client.get(base_url.."/"..CREATED_IDS[endpoint.collection])
        local body = json.decode(response)
        assert.are.equal(200, status)
        assert.are.equal(CREATED_IDS[endpoint.collection], body.id)
      end)

    end)
  end)

  describe("PATCH", function()
    test_for_each_endpoint(function(endpoint, base_url)

      it("should respond 404 to non existing entities", function()
        local response, status = http_client.patch(base_url.."/00000000-0000-0000-0000-000000000000")
        local body = json.decode(response)
        assert.are.equal(404, status)
        assert.are.equal('{"message":"Not found"}\n', response)
      end)

      it("should respond 400 to malformed requests", function()
        local response, status = http_client.patch(base_url.."/"..CREATED_IDS[endpoint.collection].."blah")
        local body = json.decode(response)
        assert.are.equal(400, status)
        assert.are.equal('{"id":"'..CREATED_IDS[endpoint.collection]..'blah is an invalid uuid"}\n', response)
      end)

      describe("application/x-www-form-urlencoded", function()

        it("should update an entity with an application/x-www-form-urlencoded body", function()
          local data = http_client.get(base_url.."/"..CREATED_IDS[endpoint.collection])
          local body = json.decode(data)

          -- Create new body
          for k, v in pairs(endpoint.update_fields) do
            body[k] = v
          end

          local response, status = http_client.patch(base_url.."/"..CREATED_IDS[endpoint.collection], body)
          assert.are.equal(200, status)
          local response_body = json.decode(response)
          assert.are.equal(CREATED_IDS[endpoint.collection], response_body.id)
          assert.are.same(body, response_body)
        end)

      end)

      describe("application/json", function()

        it("should update an entity with an application/json body", function()
          local data = http_client.get(base_url.."/"..CREATED_IDS[endpoint.collection])
          local body = json.decode(data)

          -- Create new body
          for k, v in pairs(endpoint.update_fields) do
            body[k] = v
          end

          local response, status = http_client.patch(base_url.."/"..CREATED_IDS[endpoint.collection], body,
            { ["content-type"] = "application/json" }
          )
          local response_body = json.decode(response)
          assert.are.equal(200, status)
          assert.are.equal(CREATED_IDS[endpoint.collection], response_body.id)
          assert.are.same(body, response_body)
        end)

      end)
    end)
  end)

  -- Tests on DELETE must run in that order:
  --  1. plugins_configurations
  --  2. APIs/Consumers
  -- Since deleting APIs and Consumers delete related plugins_configurations.
  describe("DELETE", function()
    test_for_each_endpoint(function(endpoint, base_url)

      it("should send 404 when trying to delete a non existing entity", function()
        local response, status = http_client.delete(base_url.."/00000000-0000-0000-0000-000000000000")
        assert.are.equal(404, status)
        assert.are.same('{"message":"Not found"}\n', response)
      end)

      it("should respond 400 to malformed requests", function()
        local response, status = http_client.delete(base_url.."/"..CREATED_IDS[endpoint.collection].."blah")
        assert.are.equal(400, status)
        assert.are.equal('{"id":"'..CREATED_IDS[endpoint.collection]..'blah is an invalid uuid"}\n', response)
      end)

    end)

    it("should delete a plugin_configuration", function()
      local response, status = http_client.delete(spec_helper.API_URL.."/plugins_configurations/"..CREATED_IDS.plugins_configurations)
      assert.are.equal(204, status)
      assert.falsy(response)
    end)

    it("should delete an API", function()
      local response, status = http_client.delete(spec_helper.API_URL.."/apis/"..CREATED_IDS.apis)
      assert.are.equal(204, status)
      assert.falsy(response)
    end)

    it("should delete a Consumer", function()
      local response, status = http_client.delete(spec_helper.API_URL.."/consumers/"..CREATED_IDS.consumers)
      assert.are.equal(204, status)
      assert.falsy(response)
    end)

  end)

  describe("PUT", function()
    describe("application/x-www-form-urlencoded", function()

      setup(function()
        spec_helper.drop_db()
        CREATED_IDS = {}
      end)

      test_for_each_endpoint(function(endpoint, base_url)

        it("should not insert an entity if invalid", function()
          local response, status = http_client.put(base_url, {})
          assert.are.equal(400, status)
          assert.are.equal(endpoint.error_message, response)
        end)

        it("should insert an entity if valid", function()
          -- Replace the IDs
          attach_ids()

          local response, status = http_client.put(base_url, endpoint.entity.form)
          assert.are.equal(201, status)

          -- Save the ID for later use
          local response_body = json.decode(response)
          CREATED_IDS[endpoint.collection] = response_body.id
        end)

        it("should update the entity if a full body is given", function()
          local data = http_client.get(base_url.."/"..CREATED_IDS[endpoint.collection])
          local body = json.decode(data)

          -- Create new body
          for k, v in pairs(endpoint.update_fields) do
            body[k] = v
          end

          local response, status = http_client.put(base_url, body)
          assert.are.equal(200, status)
          local response_body = json.decode(response)
          assert.are.equal(CREATED_IDS[endpoint.collection], response_body.id)
          assert.are.same(body, response_body)
        end)

      end)
    end)

    describe("application/json", function()

      setup(function()
        spec_helper.drop_db()
        CREATED_IDS = {}
      end)

      test_for_each_endpoint(function(endpoint, base_url)

        it("should not insert an entity if invalid", function()
          local response, status = http_client.put(base_url, {}, { ["content-type"] = "application/json" })
          assert.are.equal(400, status)
          assert.are.equal(endpoint.error_message, response)
        end)

        it("should insert an entity if valid", function()
          -- Replace the IDs
          attach_ids()

          local json_entity = endpoint.entity.json and endpoint.entity.json or endpoint.entity.form

          local response, status = http_client.put(base_url, json_entity, { ["content-type"] = "application/json" })
          assert.are.equal(201, status)

          -- Save the ID for later use
          local response_body = json.decode(response)
          CREATED_IDS[endpoint.collection] = response_body.id
        end)

        it("should update the entity if a full body is given", function()
          local data = http_client.get(base_url.."/"..CREATED_IDS[endpoint.collection])
          local body = json.decode(data)

          -- Create new body
          for k, v in pairs(endpoint.update_fields) do
            body[k] = v
          end

          local response, status = http_client.put(base_url, body, { ["content-type"] = "application/json" })
          assert.are.equal(200, status)
          local response_body = json.decode(response)
          assert.are.equal(CREATED_IDS[endpoint.collection], response_body.id)
          assert.are.same(body, response_body)
        end)

      end)
    end)
  end)
end)<|MERGE_RESOLUTION|>--- conflicted
+++ resolved
@@ -111,18 +111,10 @@
           CREATED_IDS[endpoint.collection] = body.id
         end)
 
-<<<<<<< HEAD
-        it("should not create when the content-type is wrong", function()
-          local response, status, headers = http_client.post(kWebURL.."/"..v.collection.."/", v.entity, { ["content-type"] = "application/json"})
-          assert.are.equal(415, status)
-          assert.are.equal("{\"message\":\"Unsupported Content-Type. Use \\\"application\\/x-www-form-urlencoded\\\" or \\\"multipart\\/form-data\\\".\"}\n", response)
-        end)
-=======
       end)
     end)
 
     describe("application/json", function()
->>>>>>> 5dc1aef9
 
       setup(function()
         spec_helper.drop_db()
@@ -152,6 +144,36 @@
           local response, status = http_client.post(base_url.."/", json_entity,
             { ["content-type"] = "application/json" }
           )
+          assert.are.equal(201, status)
+
+          -- Save the ID for later use
+          local body = json.decode(response)
+          CREATED_IDS[endpoint.collection] = body.id
+        end)
+
+      end)
+    end)
+
+    describe("multipart/form-data", function()
+
+      setup(function()
+        spec_helper.drop_db()
+        CREATED_IDS = {}
+      end)
+
+      test_for_each_endpoint(function(endpoint, base_url)
+
+        it("should not create with invalid body", function()
+          local response, status = http_client.post_multipart(base_url.."/", {})
+          assert.are.equal(400, status)
+          assert.are.equal(endpoint.error_message, response)
+        end)
+
+        it("should create an entity with a valid body", function()
+          -- Replace the IDs
+          attach_ids()
+
+          local response, status = http_client.post_multipart(base_url.."/", endpoint.entity.form)
           assert.are.equal(201, status)
 
           -- Save the ID for later use
