local spec_helper = require "spec.spec_helpers"
local utils = require "kong.tools.utils"
local yaml = require "yaml"
local IO = require "kong.tools.io"

local TEST_CONF = spec_helper.get_env().conf_file
local SERVER_CONF = "kong_TEST_SERVER.yml"

local function replace_conf_property(key, value)
  local yaml_value = yaml.load(IO.read_file(TEST_CONF))
  if type(value) == "table" and utils.table_size(value) == 0 then
    value = nil
  end
  yaml_value[key] = value
  local ok = IO.write_to_file(SERVER_CONF, yaml.dump(yaml_value))
  assert.truthy(ok)
end

describe("CLI", function()

  describe("Startup plugins check", function()

    setup(function()
      os.execute("cp "..TEST_CONF.." "..SERVER_CONF)
      spec_helper.add_env(SERVER_CONF)
      spec_helper.prepare_db(SERVER_CONF)
    end)

    teardown(function()
      os.remove(SERVER_CONF)
      spec_helper.remove_env(SERVER_CONF)
    end)

    after_each(function()
      pcall(spec_helper.stop_kong, SERVER_CONF)
    end)

    it("should start with the default configuration", function()
      assert.has_no.errors(function()
        spec_helper.start_kong(TEST_CONF, true)
      end)

      finally(function()
        pcall(spec_helper.stop_kong, TEST_CONF)
      end)
    end)

    it("should work when no plugins are enabled and the DB is empty", function()
      replace_conf_property("plugins_available", {})

      local _, exit_code = spec_helper.start_kong(SERVER_CONF, true)
      assert.are.same(0, exit_code)
    end)

    it("should not work when an unexisting plugin is being enabled", function()
      replace_conf_property("plugins_available", {"wot-wat"})

      assert.has_error(function()
        spec_helper.start_kong(SERVER_CONF, true)
      end, "The following plugin has been enabled in the configuration but is not installed on the system: wot-wat")
    end)

    it("should not fail when an existing plugin is being enabled", function()
      replace_conf_property("plugins_available", {"keyauth"})

      local _, exit_code = spec_helper.start_kong(SERVER_CONF, true)
      assert.are.same(0, exit_code)
    end)

    it("should not work when an unexisting plugin is being enabled along with an existing one", function()
      replace_conf_property("plugins_available", {"keyauth", "wot-wat"})

      assert.has_error(function()
        spec_helper.start_kong(SERVER_CONF, true)
      end, "The following plugin has been enabled in the configuration but is not installed on the system: wot-wat")
    end)

    it("should not work when a plugin is being used in the DB but it's not in the configuration", function()
<<<<<<< HEAD
      replace_conf_property("plugins_available", {"ssl", "keyauth", "basicauth", "tcplog", "udplog", "filelog", "request_transformer", "cors"})
=======
      spec_helper.get_env(SERVER_CONF).faker:insert_from_table {
        api = {
          { name = "tests cli 1", public_dns = "foo.com", target_url = "http://mockbin.com" },
        },
        plugin_configuration = {
          { name = "ratelimiting", value = {period = "minute", limit = 6}, __api = 1 },
        }
      }
>>>>>>> 8641d0dd

      replace_conf_property("plugins_available", {"keyauth", "basicauth", "tcplog", "udplog", "filelog", "request_transformer"})

      assert.has_error(function()
        spec_helper.start_kong(SERVER_CONF, true)
      end, "You are using a plugin that has not been enabled in the configuration: ratelimiting")
    end)

    it("should work the used plugins are enabled", function()
      replace_conf_property("plugins_available", {"ssl", "keyauth", "basicauth", "tcplog", "udplog", "filelog", "request_transformer", "ratelimiting", "cors"})

      local _, exit_code = spec_helper.start_kong(SERVER_CONF, true)
      assert.are.same(0, exit_code)
    end)

  end)
end)<|MERGE_RESOLUTION|>--- conflicted
+++ resolved
@@ -76,9 +76,6 @@
     end)
 
     it("should not work when a plugin is being used in the DB but it's not in the configuration", function()
-<<<<<<< HEAD
-      replace_conf_property("plugins_available", {"ssl", "keyauth", "basicauth", "tcplog", "udplog", "filelog", "request_transformer", "cors"})
-=======
       spec_helper.get_env(SERVER_CONF).faker:insert_from_table {
         api = {
           { name = "tests cli 1", public_dns = "foo.com", target_url = "http://mockbin.com" },
@@ -87,9 +84,8 @@
           { name = "ratelimiting", value = {period = "minute", limit = 6}, __api = 1 },
         }
       }
->>>>>>> 8641d0dd
 
-      replace_conf_property("plugins_available", {"keyauth", "basicauth", "tcplog", "udplog", "filelog", "request_transformer"})
+      replace_conf_property("plugins_available", {"ssl", "keyauth", "basicauth", "tcplog", "udplog", "filelog", "request_transformer"})
 
       assert.has_error(function()
         spec_helper.start_kong(SERVER_CONF, true)
