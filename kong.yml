## Available plugins on this server
plugins_available:
  - ssl
  - cors
  - tcp-log
  - udp-log
  - file-log
  - http-log
  - mashape-analytics
<<<<<<< HEAD
=======
  - oauth2
  - key-auth
  - basic-auth
  - ip-restriction
  - rate-limiting
  - response-ratelimiting
  - request-transformer
  - response-transformer
  - request-size-limiting
>>>>>>> c23b5dc4
  - acl

## The Kong working directory
## (Make sure you have read and write permissions)
nginx_working_dir: /usr/local/kong/

## Port configuration
proxy_port: 8000
proxy_ssl_port: 8443
admin_api_port: 8001

## Secondary port configuration
dnsmasq_port: 8053

## Specify the DAO to use
database: cassandra

## Databases configuration
databases_available:
  cassandra:
    properties:
      contact_points:
        - "localhost:9042"
      timeout: 1000
      keyspace: kong
      keepalive: 60000 # in milliseconds
      # ssl: false
      # ssl_verify: false
      # ssl_certificate: "/path/to/cluster-ca-certificate.pem"
      # user: cassandra
      # password: cassandra

## Cassandra cache configuration
database_cache_expiration: 5 # in seconds

## SSL Settings
## (Uncomment the two properties below to set your own certificate)
# ssl_cert_path: /path/to/certificate.pem
# ssl_key_path: /path/to/certificate.key

## Sends anonymous error reports
send_anonymous_reports: true

## In-memory cache size (MB)
memory_cache_size: 128

## Nginx configuration
nginx: |
  worker_processes auto;
  error_log logs/error.log error;
  daemon on;

  worker_rlimit_nofile {{auto_worker_rlimit_nofile}};

  env KONG_CONF;

  events {
    worker_connections {{auto_worker_connections}};
    multi_accept on;
  }

  http {
    resolver {{dns_resolver}} ipv6=off;
    charset UTF-8;

    access_log logs/access.log;
    access_log off;

    # Timeouts
    keepalive_timeout 60s;
    client_header_timeout 60s;
    client_body_timeout 60s;
    send_timeout 60s;

    # Proxy Settings
    proxy_buffer_size 128k;
    proxy_buffers 4 256k;
    proxy_busy_buffers_size 256k;
    proxy_ssl_server_name on;

    # IP Address
    real_ip_header X-Forwarded-For;
    set_real_ip_from 0.0.0.0/0;
    real_ip_recursive on;

    # Other Settings
    client_max_body_size 0;
    underscores_in_headers on;
    reset_timedout_connection on;
    tcp_nopush on;

    ################################################
    #  The following code is required to run Kong  #
    # Please be careful if you'd like to change it #
    ################################################

    # Lua Settings
    lua_package_path ';;';
    lua_code_cache on;
    lua_max_running_timers 4096;
    lua_max_pending_timers 16384;
    lua_shared_dict locks 100k;
    lua_shared_dict cache {{memory_cache_size}}m;
    lua_socket_log_errors off;
    {{lua_ssl_trusted_certificate}}

    init_by_lua '
      kong = require "kong"
      local status, err = pcall(kong.init)
      if not status then
        ngx.log(ngx.ERR, "Startup error: "..err)
        os.exit(1)
      end
    ';

    init_worker_by_lua 'kong.exec_plugins_init_worker()';

    server {
      server_name _;
      listen {{proxy_port}};
      listen {{proxy_ssl_port}} ssl;

      ssl_certificate_by_lua 'kong.exec_plugins_certificate()';

      ssl_certificate {{ssl_cert}};
      ssl_certificate_key {{ssl_key}};

      location / {
        default_type 'text/plain';

        # These properties will be used later by proxy_pass
        set $backend_host nil;
        set $backend_url nil;

        # Authenticate the user and load the API info
        access_by_lua 'kong.exec_plugins_access()';

        # Proxy the request
        proxy_set_header X-Real-IP $remote_addr;
        proxy_set_header X-Forwarded-For $proxy_add_x_forwarded_for;
        proxy_set_header X-Forwarded-Proto $scheme;
        proxy_set_header Host $backend_host;
        proxy_pass $backend_url;
        proxy_pass_header Server;

        # Add additional response headers
        header_filter_by_lua 'kong.exec_plugins_header_filter()';

        # Change the response body
        body_filter_by_lua 'kong.exec_plugins_body_filter()';

        # Log the request
        log_by_lua 'kong.exec_plugins_log()';
      }

      location /robots.txt {
        return 200 'User-agent: *\nDisallow: /';
      }

      error_page 500 /500.html;
      location = /500.html {
        internal;
        content_by_lua '
          local responses = require "kong.tools.responses"
          responses.send_HTTP_INTERNAL_SERVER_ERROR("An unexpected error occurred")
        ';
      }
    }

    server {
      listen {{admin_api_port}};

      location / {
        default_type application/json;
        content_by_lua '
          ngx.header["Access-Control-Allow-Origin"] = "*"
          if ngx.req.get_method() == "OPTIONS" then
            ngx.header["Access-Control-Allow-Methods"] = "GET,HEAD,PUT,PATCH,POST,DELETE"
            ngx.exit(204)
          end
          local lapis = require "lapis"
          lapis.serve("kong.api.app")
        ';
      }

      location /nginx_status {
        internal;
        stub_status;
      }

      location /robots.txt {
        return 200 'User-agent: *\nDisallow: /';
      }

      # Do not remove, additional configuration placeholder for some plugins
      # {{additional_configuration}}
    }
  }<|MERGE_RESOLUTION|>--- conflicted
+++ resolved
@@ -7,8 +7,6 @@
   - file-log
   - http-log
   - mashape-analytics
-<<<<<<< HEAD
-=======
   - oauth2
   - key-auth
   - basic-auth
@@ -18,7 +16,6 @@
   - request-transformer
   - response-transformer
   - request-size-limiting
->>>>>>> c23b5dc4
   - acl
 
 ## The Kong working directory
