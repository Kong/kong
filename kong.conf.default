# -----------------------
# Kong configuration file
# -----------------------
#
# The commented-out settings shown in this file represent the default values.
#
# This file is read when `kong start` or `kong prepare` are used. Kong
# generates the Nginx configuration with the settings specified in this file.
#
# All environment variables prefixed with `KONG_` and capitalized will override
# the settings specified in this file.
# Example:
#   `log_level` setting -> `KONG_LOG_LEVEL` env variable
#
# Boolean values can be specified as `on`/`off` or `true`/`false`.
# Lists must be specified as comma-separated strings.
#
# All comments in this file can be removed safely, including the
# commented-out properties.
# You can verify the integrity of your settings with `kong check <conf>`.

#------------------------------------------------------------------------------
# GENERAL
#------------------------------------------------------------------------------

#prefix = /usr/local/kong/       # Working directory. Equivalent to Nginx's
                                 # prefix path, containing temporary files
                                 # and logs.
                                 # Each Kong process must have a separate
                                 # working directory.

#log_level = notice              # Log level of the Nginx server. Logs are
                                 # found at `<prefix>/logs/error.log`.

# See http://nginx.org/en/docs/ngx_core_module.html#error_log for a list
# of accepted values.

#proxy_access_log = logs/access.log       # Path for proxy port request access
                                          # logs. Set this value to `off` to
                                          # disable logging proxy requests.
                                          # If this value is a relative path,
                                          # it will be placed under the
                                          # `prefix` location.

#proxy_error_log = logs/error.log         # Path for proxy port request error
                                          # logs. The granularity of these logs
                                          # is adjusted by the `log_level`
                                          # property.

#admin_access_log = logs/admin_access.log # Path for Admin API request access
                                          # logs. Set this value to `off` to
                                          # disable logging Admin API requests.
                                          # If this value is a relative path,
                                          # it will be placed under the
                                          # `prefix` location.

#admin_error_log = logs/error.log         # Path for Admin API request error
                                          # logs. The granularity of these logs
                                          # is adjusted by the `log_level`
                                          # property.

#status_access_log = off                  # Path for Status API request access
                                          # logs. The default value of `off`
                                          # implies that loggin for this API
                                          # is disabled by default.
                                          # If this value is a relative path,
                                          # it will be placed under the
                                          # `prefix` location.

#status_error_log = logs/status_error.log # Path for Status API request error
                                          # logs. The granularity of these logs
                                          # is adjusted by the `log_level`
                                          # property.

#plugins = bundled               # Comma-separated list of plugins this node
                                 # should load. By default, only plugins
                                 # bundled in official distributions are
                                 # loaded via the `bundled` keyword.
                                 #
                                 # Loading a plugin does not enable it by
                                 # default, but only instructs Kong to load its
                                 # source code, and allows to configure the
                                 # plugin via the various related Admin API
                                 # endpoints.
                                 #
                                 # The specified name(s) will be substituted as
                                 # such in the Lua namespace:
                                 # `kong.plugins.{name}.*`.
                                 #
                                 # When the `off` keyword is specified as the
                                 # only value, no plugins will be loaded.
                                 #
                                 # `bundled` and plugin names can be mixed
                                 # together, as the following examples suggest:
                                 #
                                 # - `plugins = bundled,custom-auth,custom-log`
                                 #   will include the bundled plugins plus two
                                 #   custom ones
                                 # - `plugins = custom-auth,custom-log` will
                                 #   *only* include the `custom-auth` and
                                 #   `custom-log` plugins.
                                 # - `plugins = off` will not include any
                                 #   plugins
                                 #
                                 # **Note:** Kong will not start if some
                                 # plugins were previously configured (i.e.
                                 # have rows in the database) and are not
                                 # specified in this list.  Before disabling a
                                 # plugin, ensure all instances of it are
                                 # removed before restarting Kong.
                                 #
                                 # **Note:** Limiting the amount of available
                                 # plugins can improve P99 latency when
                                 # experiencing LRU churning in the database
                                 # cache (i.e. when the configured
                                 # `mem_cache_size`) is full.

#go_pluginserver_exe = /usr/local/bin/go-pluginserver
                                 # Path for the go-pluginserver executable,
                                 # used for running Kong plugins written in Go.

#go_plugins_dir = off            # Directory for installing Kong plugins
                                 # written in Go.
                                 #
                                 # This value can be set to `off`, thus disabling
                                 # the plugin server and Go plugin loading.

#port_maps =                     # With this configuration parameter, you can
                                 # let the Kong to know about the port from
                                 # which the packets are forwarded to it. This
                                 # is fairly common when running Kong in a
                                 # containerized or virtualized environment.
                                 # For example, `port_maps=80:8000, 443:8443`
                                 # instructs Kong that the port 80 is mapped
                                 # to 8000 (and the port 443 to 8443), where
                                 # 8000 and 8443 are the ports that Kong is
                                 # listening to.
                                 #
                                 # This parameter helps Kong set a proper
                                 # forwarded upstream HTTP request header or to
                                 # get the proper forwarded port with the Kong PDK
                                 # (in case other means determining it has
                                 # failed). It changes routing by a destination
                                 # port to route by a port from which packets
                                 # are forwarded to Kong, and similarly it
                                 # changes the default plugin log serializer to
                                 # use the port according to this mapping
                                 # instead of reporting the port Kong is
                                 # listening to.

#anonymous_reports = on          # Send anonymous usage data such as error
                                 # stack traces to help improve Kong.

#------------------------------------------------------------------------------
# HYBRID MODE
#------------------------------------------------------------------------------

#role = traditional              # Use this setting to enable Hybrid Mode,
                                 # This allows running some Kong nodes in a
                                 # control plane role with a database and
                                 # have them deliver configuration updates
                                 # to other nodes running to DB-less running in
                                 # a Data Plane role.
                                 #
                                 # Valid values to this setting are:
                                 #
                                 # - `traditional`: do not use Hybrid Mode.
                                 # - `control_plane`: this node runs in a
                                 #   control plane role. It can use a database
                                 #   and will deliver configuration updates
                                 #   to data plane nodes.
                                 # - `data_plane`: this is a data plane node.
                                 #   It runs DB-less and receives configuration
                                 #   updates from a control plane node.

#cluster_mtls = shared           # Sets the verification between nodes of the
                                 # cluster.
                                 #
                                 # Valid values to this setting are:
                                 #
                                 # - `shared`: use a shared certificate/key
                                 #   pair specified with the `cluster_cert`
                                 #   and `cluster_cert_key` settings.
                                 #   Note that CP and DP nodes have to present
                                 #   the same certificate to establish mTLS
                                 #   connections.
                                 # - `pki`: use `cluster_ca_cert`,
                                 #   `cluster_server_name` and `cluster_cert`
                                 #   for verification.
                                 #   These are different certificates for each
                                 #   DP node, but issued by a cluster-wide
                                 #   common CA certificate: `cluster_ca_cert`.

#cluster_cert =                  # Filename of the cluster certificate to use
                                 # when establishing secure communication
                                 # between control and data plane nodes.
                                 # You can use the `kong hybrid` command to
                                 # generate the certificate/key pair.
                                 # Under `shared` mode, it must be the same
                                 # for all nodes.  Under `pki` mode it
                                 # should be a different certificate for each
                                 # DP node.

#cluster_cert_key =              # Filename of the cluster certificate key to
                                 # use when establishing secure communication
                                 # between control and data plane nodes.
                                 # You can use the `kong hybrid` command to
                                 # generate the certificate/key pair.
                                 # Under `shared` mode, it must be the same
                                 # for all nodes.  Under `pki` mode it
                                 # should be a different certificate for each
                                 # DP node.

#cluster_ca_cert =               # The trusted CA certificate file in PEM
                                 # format used to verify the `cluster_cert`.
                                 # Required if `cluster_mtls` is set to `pki`,
                                 # ignored otherwise.

#cluster_server_name =           # The server name used in the SNI of the TLS
                                 # connection from a DP node to a CP node.
                                 # Must match the Common Name (CN) or Subject
                                 # Alternative Name (SAN) found in the CP
                                 # certificate.
                                 # If `cluster_mtls` is set to
                                 # `shared`, this setting is ignored and
                                 # `kong_clustering` is used.

#cluster_control_plane =         # To be used by data plane nodes only:
                                 # address of the control plane node from
                                 # which configuration updates will be fetched,
                                 # in `host:port` format.

#cluster_telemetry_endpoint =    # To be used by data plane nodes only:
                                 # telemetry address of the control plane node
                                 # from which telemetry updates will be posted
                                 # in `host:port` format.

#cluster_listen = 0.0.0.0:8005
                         # Comma-separated list of addresses and ports on
                         # which the cluster control plane server should listen
                         # for data plane connections.
                         # The cluster communication port of the control plane
                         # must be accessible by all the data planes
                         # within the same cluster. This port is mTLS protected
                         # to ensure end-to-end security and integrity.
                         #
                         # This setting has no effect if `role` is not set to
                         # `control_plane`.

#cluster_telemetry_listen = 0.0.0.0:8006
                         # Comma-separated list of addresses and ports on
                         # which the cluster control plane server should listen
                         # for data plane telemetry connections.
                         # The cluster communication port of the control plane
                         # must be accessible by all the data planes
                         # within the same cluster.
                         #
                         # This setting has no effect if `role` is not set to
                         # `control_plane`.

#------------------------------------------------------------------------------
# NGINX
#------------------------------------------------------------------------------

#proxy_listen = 0.0.0.0:8000 reuseport backlog=16384, 0.0.0.0:8443 http2 ssl reuseport backlog=16384
                         # Comma-separated list of addresses and ports on
                         # which the proxy server should listen for
                         # HTTP/HTTPS traffic.
                         # The proxy server is the public entry point of Kong,
                         # which proxies traffic from your consumers to your
                         # backend services. This value accepts IPv4, IPv6, and
                         # hostnames.
                         #
                         # Some suffixes can be specified for each pair:
                         #
                         # - `ssl` will require that all connections made
                         #   through a particular address/port be made with TLS
                         #   enabled.
                         # - `http2` will allow for clients to open HTTP/2
                         #   connections to Kong's proxy server.
                         # - `proxy_protocol` will enable usage of the
                         #   PROXY protocol for a given address/port.
                         # - `deferred` instructs to use a deferred accept on
                         #   Linux (the TCP_DEFER_ACCEPT socket option).
                         # - `bind` instructs to make a separate bind() call
                         #   for a given address:port pair.
                         # - `reuseport` instructs to create an individual
                         #   listening socket for each worker process
                         #   allowing the Kernel to better distribute incoming
                         #   connections between worker processes
                         # - `backlog=N` sets the maximum length for the queue
                         #   of pending TCP connections. This number should
                         #   not be too small in order to prevent clients
                         #   seeing "Connection refused" error connecting to
                         #   a busy Kong instance.
                         #   **Note:** on Linux, this value is limited by the
                         #   setting of `net.core.somaxconn` Kernel parameter.
                         #   In order for the larger `backlog` set here to take
                         #   effect it is necessary to raise
                         #   `net.core.somaxconn` at the same time to match or
                         #   exceed the `backlog` number set.
                         #
                         # This value can be set to `off`, thus disabling
                         # the HTTP/HTTPS proxy port for this node.
                         # If stream_listen is also set to `off`, this enables
                         # 'control-plane' mode for this node
                         # (in which all traffic proxying capabilities are
                         # disabled). This node can then be used only to
                         # configure a cluster of Kong
                         # nodes connected to the same datastore.
                         #
                         # Example:
                         # `proxy_listen = 0.0.0.0:443 ssl, 0.0.0.0:444 http2 ssl`
                         #
                         # See http://nginx.org/en/docs/http/ngx_http_core_module.html#listen
                         # for a description of the accepted formats for this
                         # and other `*_listen` values.
                         #
                         # See https://www.nginx.com/resources/admin-guide/proxy-protocol/
                         # for more details about the `proxy_protocol`
                         # parameter.
                         #
                         # Not all `*_listen` values accept all formats
                         # specified in nginx's documentation.

#proxy_url =            # Kong Proxy URL
                        #
                        # Here you may provide the lookup, or balancer,
                        # address for your Kong Proxy nodes.
                        #
                        # This value is commonly used in a microservices
                        # or service-mesh oriented architecture.
                        #
                        # Accepted format (parts in parentheses are optional):
                        #
                        #   `<scheme>://<IP / HOSTNAME>(:<PORT>(/<PATH>))`
                        #
                        # Examples:
                        #
                        # - `<scheme>://<IP>:<PORT>` -> `proxy_url = http://127.0.0.1:8000`
                        # - `SSL <scheme>://<HOSTNAME>` -> `proxy_url = https://proxy.domain.tld`
                        # - `<scheme>://<HOSTNAME>/<PATH>` -> `proxy_url = http://dev-machine/dev-285`
                        #
                        # By default, Kong Manager, and Kong Portal will use
                        # the window request host and append the resolved
                        # listener port depending on the requested protocol.

#stream_listen = off
                         # Comma-separated list of addresses and ports on
                         # which the stream mode should listen.
                         #
                         # This value accepts IPv4, IPv6, and hostnames.
                         # Some suffixes can be specified for each pair:
                         # - `ssl` will require that all connections made
                         #   through a particular address/port be made with TLS
                         #   enabled.
                         # - `proxy_protocol` will enable usage of the
                         #   PROXY protocol for a given address/port.
                         # - `bind` instructs to make a separate bind() call
                         #   for a given address:port pair.
                         # - `reuseport` instructs to create an individual
                         #   listening socket for each worker process
                         #   allowing the Kernel to better distribute incoming
                         #   connections between worker processes
                         # - `backlog=N` sets the maximum length for the queue
                         #   of pending TCP connections. This number should
                         #   not be too small in order to prevent clients
                         #   seeing "Connection refused" error connecting to
                         #   a busy Kong instance.
                         #   **Note:** on Linux, this value is limited by the
                         #   setting of `net.core.somaxconn` Kernel parameter.
                         #   In order for the larger `backlog` set here to take
                         #   effect it is necessary to raise
                         #   `net.core.somaxconn` at the same time to match or
                         #   exceed the `backlog` number set.
                         #
                         # **Note:** The `ssl` suffix is not supported,
                         # and each address/port will accept TCP with or
                         # without TLS enabled.
                         #
                         # Examples:
                         #
                         # ```
                         # stream_listen = 127.0.0.1:7000 reuseport backlog=16384
                         # stream_listen = 0.0.0.0:989 reuseport backlog=65536, 0.0.0.0:20
                         # stream_listen = [::1]:1234 backlog=16384
                         # ```
                         #
                         # By default this value is set to `off`, thus
                         # disabling the stream proxy port for this node.

# See http://nginx.org/en/docs/stream/ngx_stream_core_module.html#listen
# for a description of the formats that Kong might accept in stream_listen.

#admin_api_uri =         # Hierarchical part of a URI which is composed
                         # optionally of a host, port, and path at which the
                         # Admin API accepts HTTP or HTTPS traffic. When
                         # this config is disabled, Kong Manager will
                         # use the window protocol + host and append the
                         # resolved admin_listen HTTP/HTTPS port.

#admin_listen = 127.0.0.1:8001 reuseport backlog=16384, 127.0.0.1:8444 http2 ssl reuseport backlog=16384
                         # Comma-separated list of addresses and ports on
                         # which the Admin interface should listen.
                         # The Admin interface is the API allowing you to
                         # configure and manage Kong.
                         # Access to this interface should be *restricted*
                         # to Kong administrators *only*. This value accepts
                         # IPv4, IPv6, and hostnames.
                         #
                         # Some suffixes can be specified for each pair:
                         #
                         # - `ssl` will require that all connections made
                         #   through a particular address/port be made with TLS
                         #   enabled.
                         # - `http2` will allow for clients to open HTTP/2
                         #   connections to Kong's proxy server.
                         # - `proxy_protocol` will enable usage of the
                         #   PROXY protocol for a given address/port.
                         # - `deferred` instructs to use a deferred accept on
                         #   Linux (the TCP_DEFER_ACCEPT socket option).
                         # - `bind` instructs to make a separate bind() call
                         #   for a given address:port pair.
                         # - `reuseport` instructs to create an individual
                         #   listening socket for each worker process
                         #   allowing the Kernel to better distribute incoming
                         #   connections between worker processes
                         # - `backlog=N` sets the maximum length for the queue
                         #   of pending TCP connections. This number should
                         #   not be too small in order to prevent clients
                         #   seeing "Connection refused" error connecting to
                         #   a busy Kong instance.
                         #   **Note:** on Linux, this value is limited by the
                         #   setting of `net.core.somaxconn` Kernel parameter.
                         #   In order for the larger `backlog` set here to take
                         #   effect it is necessary to raise
                         #   `net.core.somaxconn` at the same time to match or
                         #   exceed the `backlog` number set.
                         #
                         # This value can be set to `off`, thus disabling
                         # the Admin interface for this node, enabling a
                         # 'data-plane' mode (without configuration
                         # capabilities) pulling its configuration changes
                         # from the database.
                         #
                         # Example: `admin_listen = 127.0.0.1:8444 http2 ssl`

 #status_listen = off    # Comma-separated list of addresses and ports on
                         # which the Status API should listen.
                         # The Status API is a read-only endpoint
                         # allowing monitoring tools to retrieve metrics,
                         # healthiness, and other non-sensitive information
                         # of the current Kong node.
                         #
                         # The following suffix can be specified for each pair:
                         #
                         # - `ssl` will require that all connections made
                         #   through a particular address/port be made with TLS
                         #   enabled.
                         #
                         # This value can be set to `off`, disabling
                         # the Status API for this node.
                         #
                         # Example: `status_listen = 0.0.0.0:8100`


#nginx_user = nobody nobody      # Defines user and group credentials used by
                                 # worker processes. If group is omitted, a
                                 # group whose name equals that of user is
                                 # used.
                                 #
                                 # Example: `nginx_user = nginx www`

#nginx_worker_processes = auto   # Determines the number of worker processes
                                 # spawned by Nginx.
                                 #
                                 # See http://nginx.org/en/docs/ngx_core_module.html#worker_processes
                                 # for detailed usage of the equivalent Nginx
                                 # directive and a description of accepted
                                 # values.

#nginx_daemon = on               # Determines whether Nginx will run as a daemon
                                 # or as a foreground process. Mainly useful
                                 # for development or when running Kong inside
                                 # a Docker environment.
                                 #
                                 # See http://nginx.org/en/docs/ngx_core_module.html#daemon.

#mem_cache_size = 128m           # Size of each of the two in-memory caches
                                 # for database entities. The accepted units are
                                 # `k` and `m`, with a minimum recommended value of
                                 # a few MBs.
                                 #
                                 # **Note**: As this option controls the size of two
                                 # different cache entries, the total memory Kong
                                 # uses to cache entities might be double this value.

#ssl_cipher_suite = intermediate # Defines the TLS ciphers served by Nginx.
                                 # Accepted values are `modern`,
                                 # `intermediate`, `old`, or `custom`.
                                 #
                                 # See https://wiki.mozilla.org/Security/Server_Side_TLS
                                 # for detailed descriptions of each cipher
                                 # suite.

#ssl_ciphers =                   # Defines a custom list of TLS ciphers to be
                                 # served by Nginx. This list must conform to
                                 # the pattern defined by `openssl ciphers`.
                                 # This value is ignored if `ssl_cipher_suite`
                                 # is not `custom`.

#ssl_protocols = TLSv1.1 TLSv1.2 TLSv1.3
                                 # Enables the specified protocols for
                                 # client-side connections. The set of
                                 # supported protocol versions also depends
                                 # on the version of OpenSSL Kong was built
                                 # with. This value is ignored if
                                 # `ssl_cipher_suite` is not `custom`.
                                 #
                                 # See http://nginx.org/en/docs/http/ngx_http_ssl_module.html#ssl_protocols

#ssl_prefer_server_ciphers = on  # Specifies that server ciphers should be
                                 # preferred over client ciphers when using
                                 # the SSLv3 and TLS protocols. This value is
                                 # ignored if `ssl_cipher_suite` is not `custom`.
                                 #
                                 # See http://nginx.org/en/docs/http/ngx_http_ssl_module.html#ssl_prefer_server_ciphers

#ssl_session_tickets = on        # Enables or disables session resumption through
                                 # TLS session tickets. This has no impact when
                                 # used with TLSv1.3.
                                 #
                                 # Kong enables this by default for performance
                                 # reasons, but it has security implications:
                                 # https://github.com/mozilla/server-side-tls/issues/135
                                 #
                                 # See http://nginx.org/en/docs/http/ngx_http_ssl_module.html#ssl_session_tickets

#ssl_session_timeout = 1d        # Specifies a time during which a client may
                                 # reuse the session parameters. See the rationale:
                                 # https://github.com/mozilla/server-side-tls/issues/198
                                 #
                                 # See http://nginx.org/en/docs/http/ngx_http_ssl_module.html#ssl_session_timeout

#ssl_cert =                      # The absolute path to the SSL certificate for
                                 # `proxy_listen` values with SSL enabled.

#ssl_cert_key =                  # The absolute path to the SSL key for
                                 # `proxy_listen` values with SSL enabled.

#client_ssl = off                # Determines if Nginx should send client-side
                                 # SSL certificates when proxying requests.

#client_ssl_cert =               # If `client_ssl` is enabled, the absolute
                                 # path to the client SSL certificate for the
                                 # `proxy_ssl_certificate` directive. Note that
                                 # this value is statically defined on the
                                 # node, and currently cannot be configured on
                                 # a per-API basis.

#client_ssl_cert_key =           # If `client_ssl` is enabled, the absolute
                                 # path to the client SSL key for the
                                 # `proxy_ssl_certificate_key` address. Note
                                 # this value is statically defined on the
                                 # node, and currently cannot be configured on
                                 # a per-API basis.

#admin_ssl_cert =                # The absolute path to the SSL certificate for
                                 # `admin_listen` values with SSL enabled.

#admin_ssl_cert_key =            # The absolute path to the SSL key for
                                 # `admin_listen` values with SSL enabled.

#status_ssl_cert =               # The absolute path to the SSL certificate for
                                 # `status_listen` values with SSL enabled.

#status_ssl_cert_key =           # The absolute path to the SSL key for
                                 # `status_listen` values with SSL enabled.

#headers = server_tokens, latency_tokens
                                 # Comma-separated list of headers Kong should
                                 # inject in client responses.
                                 #
                                 # Accepted values are:
                                 # - `Server`: Injects `Server: kong/x.y.z`
                                 #   on Kong-produced response (e.g. Admin
                                 #   API, rejected requests from auth plugin).
                                 # - `Via`: Injects `Via: kong/x.y.z` for
                                 #   successfully proxied requests.
                                 # - `X-Kong-Proxy-Latency`: Time taken
                                 #   (in milliseconds) by Kong to process
                                 #   a request and run all plugins before
                                 #   proxying the request upstream.
                                 # - `X-Kong-Response-Latency`: time taken
                                 #   (in millisecond) by Kong to produce
                                 #   a response in case of e.g. plugin
                                 #   short-circuiting the request, or in
                                 #   in case of an error.
                                 # - `X-Kong-Upstream-Latency`: Time taken
                                 #   (in milliseconds) by the upstream
                                 #   service to send response headers.
                                 # - `X-Kong-Admin-Latency`: Time taken
                                 #   (in milliseconds) by Kong to process
                                 #   an Admin API request.
                                 # - `X-Kong-Upstream-Status`: The HTTP status
                                 #   code returned by the upstream service.
                                 #   This is particularly useful for clients to
                                 #   distinguish upstream statuses if the
                                 #   response is rewritten by a plugin.
                                 # - `server_tokens`: Same as specifying both
                                 #   `Server` and `Via`.
                                 # - `latency_tokens`: Same as specifying
                                 #   `X-Kong-Proxy-Latency`,
                                 #   `X-Kong-Response-Latency`,
                                 #   `X-Kong-Admin-Latency` and
                                 #   `X-Kong-Upstream-Latency`
                                 #
                                 # In addition to those, this value can be set
                                 # to `off`, which prevents Kong from injecting
                                 # any of the above headers. Note that this
                                 # does not prevent plugins from injecting
                                 # headers of their own.
                                 #
                                 # Example: `headers = via, latency_tokens`

#trusted_ips =                   # Defines trusted IP addresses blocks that are
                                 # known to send correct `X-Forwarded-*`
                                 # headers.
                                 # Requests from trusted IPs make Kong forward
                                 # their `X-Forwarded-*` headers upstream.
                                 # Non-trusted requests make Kong insert its
                                 # own `X-Forwarded-*` headers.
                                 #
                                 # This property also sets the
                                 # `set_real_ip_from` directive(s) in the Nginx
                                 # configuration. It accepts the same type of
                                 # values (CIDR blocks) but as a
                                 # comma-separated list.
                                 #
                                 # To trust *all* /!\ IPs, set this value to
                                 # `0.0.0.0/0,::/0`.
                                 #
                                 # If the special value `unix:` is specified,
                                 # all UNIX-domain sockets will be trusted.
                                 #
                                 # See http://nginx.org/en/docs/http/ngx_http_realip_module.html#set_real_ip_from
                                 # for examples of accepted values.

#real_ip_header = X-Real-IP      # Defines the request header field whose value
                                 # will be used to replace the client address.
                                 # This value sets the `ngx_http_realip_module`
                                 # directive of the same name in the Nginx
                                 # configuration.
                                 #
                                 # If this value receives `proxy_protocol`:
                                 #
                                 # - at least one of the `proxy_listen` entries
                                 #   must have the `proxy_protocol` flag
                                 #   enabled.
                                 # - the `proxy_protocol` parameter will be
                                 #   appended to the `listen` directive of the
                                 #   Nginx template.
                                 #
                                 # See http://nginx.org/en/docs/http/ngx_http_realip_module.html#real_ip_header
                                 # for a description of this directive.

#real_ip_recursive = off         # This value sets the `ngx_http_realip_module`
                                 # directive of the same name in the Nginx
                                 # configuration.
                                 #
                                 # See http://nginx.org/en/docs/http/ngx_http_realip_module.html#real_ip_recursive
                                 # for a description of this directive.

#error_default_type = text/plain  # Default MIME type to use when the request
                                  # `Accept` header is missing and Nginx
                                  # is returning an error for the request.
                                  # Accepted values are `text/plain`,
                                  # `text/html`, `application/json`, and
                                  # `application/xml`.

#upstream_keepalive_pool_size = 60  # Sets the default size of the upstream
                                    # keepalive connection pools.
                                    # Upstream keepalive connection pools
                                    # are segmented by the `dst ip/dst
                                    # port/SNI` attributes of a connection.
                                    # A value of `0` will disable upstream
                                    # keepalive connections by default, forcing
                                    # each upstream request to open a new
                                    # connection.

#upstream_keepalive_max_requests = 100  # Sets the default maximum number of
                                        # requests than can be proxied upstream
                                        # through one keepalive connection.
                                        # After the maximum number of requests
                                        # is reached, the connection will be
                                        # closed.
                                        # A value of `0` will disable this
                                        # behavior, and a keepalive connection
                                        # can be used to proxy an indefinite
                                        # number of requests.

#upstream_keepalive_idle_timeout = 60   # Sets the default timeout (in seconds)
                                        # for which an upstream keepalive
                                        # connection should be kept open. When
                                        # the timeout is reached while the
                                        # connection has not been reused, it
                                        # will be closed.
                                        # A value of `0` will disable this
                                        # behavior, and an idle keepalive
                                        # connection may be kept open
                                        # indefinitely.

#------------------------------------------------------------------------------
# NGINX injected directives
#------------------------------------------------------------------------------

# Nginx directives can be dynamically injected in the runtime nginx.conf file
# without requiring a custom Nginx configuration template.
#
# All configuration properties respecting the naming scheme
# `nginx_<namespace>_<directive>` will result in `<directive>` being injected in
# the Nginx configuration block corresponding to the property's `<namespace>`.
# Example:
#   `nginx_proxy_large_client_header_buffers = 8 24k`
#
#   Will inject the following directive in Kong's proxy `server {}` block:
#
#   `large_client_header_buffers 8 24k;`
#
# The following namespaces are supported:
#
# - `nginx_main_<directive>`: Injects `<directive>` in Kong's configuration
#   `main` context.
# - `nginx_events_<directive>`: Injects `<directive>` in Kong's `events {}`
#    block.
# - `nginx_http_<directive>`: Injects `<directive>` in Kong's `http {}` block.
# - `nginx_proxy_<directive>`: Injects `<directive>` in Kong's proxy
#   `server {}` block.
# - `nginx_upstream_<directive>`: Injects `<directive>` in Kong's proxy
#   `upstream {}` block.
# - `nginx_admin_<directive>`: Injects `<directive>` in Kong's Admin API
#   `server {}` block.
# - `nginx_status_<directive>`: Injects `<directive>` in Kong's Status API
#   `server {}` block  (only effective if `status_listen` is enabled).
# - `nginx_stream_<directive>`: Injects `<directive>` in Kong's stream module
#   `stream {}` block (only effective if `stream_listen` is enabled).
# - `nginx_sproxy_<directive>`: Injects `<directive>` in Kong's stream module
#   `server {}` block (only effective if `stream_listen` is enabled).
# - `nginx_supstream_<directive>`: Injects `<directive>` in Kong's stream
#   module `upstream {}` block.
#
# As with other configuration properties, Nginx directives can be injected via
# environment variables when capitalized and prefixed with `KONG_`.
# Example:
#   `KONG_NGINX_HTTP_SSL_PROTOCOLS` -> `nginx_http_ssl_protocols`
#
#   Will inject the following directive in Kong's `http {}` block:
#
#   `ssl_protocols <value>;`
#
#   If different sets of protocols are desired between the proxy and Admin API
#   server, you may specify `nginx_proxy_ssl_protocols` and/or
#   `nginx_admin_ssl_protocols`, both of which taking precedence over the
#   `http {}` block.

#nginx_main_worker_rlimit_nofile = auto
                                 # Changes the limit on the maximum number of open files
                                 # for worker processes.
                                 #
                                 # The special and default value of `auto` sets this
                                 # value to `ulimit -n` with the upper bound limited to
                                 # 16384 as a measure to protect against excess memory use.
                                 #
                                 # See http://nginx.org/en/docs/ngx_core_module.html#worker_rlimit_nofile

#nginx_events_worker_connections = auto
                                 # Sets the maximum number of simultaneous
                                 # connections that can be opened by a worker process.
                                 #
                                 # The special and default value of `auto` sets this
                                 # value to `ulimit -n` with the upper bound limited to
                                 # 16384 as a measure to protect against excess memory use.
                                 #
                                 # See http://nginx.org/en/docs/ngx_core_module.html#worker_connections

#nginx_http_client_header_buffer_size = 1k  # Sets buffer size for reading the
                                            # client request headers.
                                            # See http://nginx.org/en/docs/http/ngx_http_core_module.html#client_header_buffer_size

#nginx_http_large_client_header_buffers = 4 8k  # Sets the maximum number and
                                                # size of buffers used for
                                                # reading large clients
                                                # requests headers.
                                                # See http://nginx.org/en/docs/http/ngx_http_core_module.html#large_client_header_buffers

#nginx_http_client_max_body_size = 0  # Defines the maximum request body size
                                      # allowed by requests proxied by Kong,
                                      # specified in the Content-Length request
                                      # header. If a request exceeds this
                                      # limit, Kong will respond with a 413
                                      # (Request Entity Too Large). Setting
                                      # this value to 0 disables checking the
                                      # request body size.
                                      # See http://nginx.org/en/docs/http/ngx_http_core_module.html#client_max_body_size

#nginx_http_client_body_buffer_size = 8k  # Defines the buffer size for reading
                                          # the request body. If the client
                                          # request body is larger than this
                                          # value, the body will be buffered to
                                          # disk. Note that when the body is
                                          # buffered to disk, Kong plugins that
                                          # access or manipulate the request
                                          # body may not work, so it is
                                          # advisable to set this value as high
                                          # as possible (e.g., set it as high
                                          # as `client_max_body_size` to force
                                          # request bodies to be kept in
                                          # memory). Do note that
                                          # high-concurrency environments will
                                          # require significant memory
                                          # allocations to process many
                                          # concurrent large request bodies.
                                          # See http://nginx.org/en/docs/http/ngx_http_core_module.html#client_body_buffer_size

#------------------------------------------------------------------------------
# DATASTORE
#------------------------------------------------------------------------------

# Kong can run with a database to store coordinated data between Kong nodes in
# a cluster, or without a database, where each node stores its information
# independently in memory.
#
# When using a database, Kong will store data for all its entities (such as
# Routes, Services, Consumers, and Plugins) in either Cassandra or PostgreSQL,
# and all Kong nodes belonging to the same cluster must connect themselves
# to the same database.
#
# Kong supports the following database versions:
# - **PostgreSQL**: 9.5 and above.
# - **Cassandra**: 2.2 and above.
#
# When not using a database, Kong is said to be in "DB-less mode": it will keep
# its entities in memory, and each node needs to have this data entered via a
# declarative configuration file, which can be specified through the
# `declarative_config` property, or via the Admin API using the `/config`
# endpoint.
#
# When using Postgres as the backend storage, you can optionally enable Kong
# to serve read queries from a separate database instance.
# When the number of proxies is large, this can greatly reduce the load
# on the main Postgres instance and achieve better scalability. It may also
# reduce the latency jitter if the Kong proxy node's latency to the main
# Postgres instance is high.
#
# The read-only Postgres instance only serves read queries and write
# queries still goes to the main connection. The read-only Postgres instance
# can be eventually consistent while replicating changes from the main
# instance.
#
# At least the `pg_ro_host` config is needed to enable this feature.
# By default, all other database config for the read-only connection are
# inherited from the corresponding main connection config described above but
# may be optionally overwritten explicitly using the `pg_ro_*` config below.

#database = postgres             # Determines which of PostgreSQL or Cassandra
                                 # this node will use as its datastore.
                                 # Accepted values are `postgres`,
                                 # `cassandra`, and `off`.

#pg_host = 127.0.0.1             # Host of the Postgres server.
#pg_port = 5432                  # Port of the Postgres server.
#pg_timeout = 5000               # Defines the timeout (in ms), for connecting,
                                 # reading and writing.

#pg_user = kong                  # Postgres user.
#pg_password =                   # Postgres user's password.
#pg_database = kong              # The database name to connect to.

#pg_schema =                     # The database schema to use. If unspecified,
                                 # Kong will respect the `search_path` value of
                                 # your PostgreSQL instance.

#pg_ssl = off                    # Toggles client-server TLS connections
                                 # between Kong and PostgreSQL.

#pg_ssl_version = tlsv1          # When using ssl between Kong and PostgreSQL,
                                 # the version of tls to use. Accepted values are
                                 # `tlsv1` or `tlsv1_2`

#pg_ssl_required = off           # When `pg_ssl` is on this determines if
                                 # TLS must be used between Kong and PostgreSQL.

#pg_ssl_verify = off             # Toggles server certificate verification if
                                 # `pg_ssl` is enabled.
                                 # See the `lua_ssl_trusted_certificate`
                                 # setting to specify a certificate authority.

#pg_max_concurrent_queries = 0   # Sets the maximum number of concurrent queries
                                 # that can be executing at any given time. This
                                 # limit is enforced per worker process; the
                                 # total number of concurrent queries for this
                                 # node will be will be:
                                 # `pg_max_concurrent_queries * nginx_worker_processes`.
                                 #
                                 # The default value of 0 removes this
                                 # concurrency limitation.

#pg_semaphore_timeout = 60000    # Defines the timeout (in ms) after which
                                 # PostgreSQL query semaphore resource
                                 # acquisition attempts will fail. Such
                                 # failures will generally result in the
                                 # associated proxy or Admin API request
                                 # failing with an HTTP 500 status code.
                                 # Detailed discussion of this behavior is
                                 # available in the online documentation.

<<<<<<< HEAD
#pg_ro_host =                    # Same as `pg_host`, but for the
                                 # read-only connection.
                                 # **Note:** Refer to the documentation
                                 # section above for detailed usage.

#pg_ro_port = <pg_port>          # Same as `pg_port`, but for the
                                 # read-only connection.

#pg_ro_timeout = <pg_timeout>    # Same as `pg_timeout`, but for the
                                 # read-only connection.

#pg_ro_user = <pg_user>          # Same as `pg_user`, but for the
                                 # read-only connection.

#pg_ro_password = <pg_password>  # Same as `pg_password`, but for the
                                 # read-only connection.

#pg_ro_database = <pg_database>  # Same as `pg_database`, but for the
                                 # read-only connection.

#pg_ro_schema = <pg_schema>      # Same as `pg_schema`, but for the
                                 # read-only connection.

#pg_ro_ssl = <pg_ssl>            # Same as `pg_ssl`, but for the
                                 # read-only connection.

#pg_ro_ssl_required = <pg_ssl_required>
                                 # Same as `pg_ssl_required`, but for the
                                 # read-only connection.

#pg_ro_ssl_verify = <pg_ssl_verify>
                                 # Same as `pg_ssl_verify`, but for the
                                 # read-only connection.

#pg_ro_ssl_version = <pg_ssl_version>
                                 # Same as `pg_ssl_version`, but for the
                                 # read-only connection.

#pg_ro_max_concurrent_queries = <pg_max_concurrent_queries>
                                 # Same as `pg_max_concurrent_queries`, but for
                                 # the read-only connection.
                                 # Note: read-only concurrency is not shared
                                 # with the main (read-write) connection.

#pg_ro_semaphore_timeout = <pg_semaphore_timeout>
                                 # Same as `pg_semaphore_timeout`, but for the
                                 # read-only connection.
=======
#pg_keepalive_timeout = 60000    # Defines the time in milliseconds that an idle connection to
                                 # PostreSQL server will be kept alive.
>>>>>>> ef1a9aae

#cassandra_contact_points = 127.0.0.1  # A comma-separated list of contact
                                       # points to your cluster.
                                       # You may specify IP addresses or
                                       # hostnames. Note that the port
                                       # component of SRV records will be
                                       # ignored in favor of `cassandra_port`.
                                       # When connecting to a multi-DC cluster,
                                       # ensure that contact points from the
                                       # local datacenter are specified first
                                       # in this list.

#cassandra_port = 9042           # The port on which your nodes are listening
                                 # on. All your nodes and contact points must
                                 # listen on the same port. Will be created if
                                 # it doesn't exist.

#cassandra_keyspace = kong       # The keyspace to use in your cluster.

#cassandra_write_consistency = ONE  # Consistency setting to use when
                                    # writing to the Cassandra cluster.

#cassandra_read_consistency = ONE   # Consistency setting to use when
                                    # reading from the Cassandra cluster.

#cassandra_timeout = 5000        # Defines the timeout (in ms) for reading
                                 # and writing.

#cassandra_ssl = off             # Toggles client-to-node TLS connections
                                 # between Kong and Cassandra.

#cassandra_ssl_verify = off      # Toggles server certificate verification if
                                 # `cassandra_ssl` is enabled.
                                 # See the `lua_ssl_trusted_certificate`
                                 # setting to specify a certificate authority.

#cassandra_username = kong       # Username when using the
                                 # `PasswordAuthenticator` scheme.

#cassandra_password =            # Password when using the
                                 # `PasswordAuthenticator` scheme.

#cassandra_lb_policy = RequestRoundRobin  # Load balancing policy to use when
                                          # distributing queries across your
                                          # Cassandra cluster.
                                          # Accepted values are:
                                          # `RoundRobin`, `RequestRoundRobin`,
                                          # `DCAwareRoundRobin`, and
                                          # `RequestDCAwareRoundRobin`.
                                          # Policies prefixed with "Request"
                                          # make efficient use of established
                                          # connections throughout the same
                                          # request.
                                          # Prefer "DCAware" policies if and
                                          # only if you are using a
                                          # multi-datacenter cluster.

#cassandra_local_datacenter =    # When using the `DCAwareRoundRobin`
                                 # or `RequestDCAwareRoundRobin` load
                                 # balancing policy, you must specify the name
                                 # of the local (closest) datacenter for this
                                 # Kong node.

#cassandra_refresh_frequency = 60          # Frequency (in seconds) at which
                                           # the cluster topology will be
                                           # checked for new or decommissioned
                                           # nodes.
                                           # A value of `0` will disable this
                                           # check, and the cluster topology
                                           # will never be refreshed.

#cassandra_repl_strategy = SimpleStrategy  # When migrating for the first time,
                                           # Kong will use this setting to
                                           # create your keyspace.
                                           # Accepted values are
                                           # `SimpleStrategy` and
                                           # `NetworkTopologyStrategy`.

#cassandra_repl_factor = 1       # When migrating for the first time, Kong
                                 # will create the keyspace with this
                                 # replication factor when using the
                                 # `SimpleStrategy`.

#cassandra_data_centers = dc1:2,dc2:3  # When migrating for the first time,
                                       # will use this setting when using the
                                       # `NetworkTopologyStrategy`.
                                       # The format is a comma-separated list
                                       # made of `<dc_name>:<repl_factor>`.

#cassandra_schema_consensus_timeout = 10000  # Defines the timeout (in ms) for
                                             # the waiting period to reach a
                                             # schema consensus between your
                                             # Cassandra nodes.
                                             # This value is only used during
                                             # migrations.

#declarative_config =           # The path to the declarative configuration
                                # file which holds the specification of all
                                # entities (Routes, Services, Consumers, etc.)
                                # to be used when the `database` is set to
                                # `off`.
                                #
                                # Entities are stored in Kong's in-memory cache,
                                # so you must ensure that enough memory is
                                # allocated to it via the `mem_cache_size`
                                # property. You must also ensure that items
                                # in the cache never expire, which means that
                                # `db_cache_ttl` should preserve its default
                                # value of 0.

#------------------------------------------------------------------------------
# DATASTORE CACHE
#------------------------------------------------------------------------------

# In order to avoid unnecessary communication with the datastore, Kong caches
# entities (such as APIs, Consumers, Credentials...) for a configurable period
# of time. It also handles invalidations if such an entity is updated.
#
# This section allows for configuring the behavior of Kong regarding the
# caching of such configuration entities.

#db_update_frequency = 5         # Frequency (in seconds) at which to check for
                                 # updated entities with the datastore.
                                 #
                                 # When a node creates, updates, or deletes an
                                 # entity via the Admin API, other nodes need
                                 # to wait for the next poll (configured by
                                 # this value) to eventually purge the old
                                 # cached entity and start using the new one.

#db_update_propagation = 0       # Time (in seconds) taken for an entity in the
                                 # datastore to be propagated to replica nodes
                                 # of another datacenter.
                                 #
                                 # When in a distributed environment such as
                                 # a multi-datacenter Cassandra cluster, this
                                 # value should be the maximum number of
                                 # seconds taken by Cassandra to propagate a
                                 # row to other datacenters.
                                 #
                                 # When set, this property will increase the
                                 # time taken by Kong to propagate the change
                                 # of an entity.
                                 #
                                 # Single-datacenter setups or PostgreSQL
                                 # servers should suffer no such delays, and
                                 # this value can be safely set to 0.

#db_cache_ttl = 0                # Time-to-live (in seconds) of an entity from
                                 # the datastore when cached by this node.
                                 #
                                 # Database misses (no entity) are also cached
                                 # according to this setting if you do not
                                 # configure `db_cache_neg_ttl`.
                                 #
                                 # If set to 0 (default), such cached entities
                                 # or misses never expire.

#db_cache_neg_ttl =              # Time-to-live (in seconds) of a datastore
                                 # miss (no entity).
                                 #
                                 # If not specified (default), `db_cache_ttl`
                                 # value will be used instead.
                                 #
                                 # If set to 0, misses will never expire.

#db_resurrect_ttl = 30           # Time (in seconds) for which stale entities
                                 # from the datastore should be resurrected for
                                 # when they cannot be refreshed (e.g., the
                                 # datastore is unreachable). When this TTL
                                 # expires, a new attempt to refresh the stale
                                 # entities will be made.

#db_cache_warmup_entities = services, plugins
                                 # Entities to be pre-loaded from the datastore
                                 # into the in-memory cache at Kong start-up.
                                 # This speeds up the first access of endpoints
                                 # that use the given entities.
                                 #
                                 # When the `services` entity is configured
                                 # for warmup, the DNS entries for values in
                                 # its `host` attribute are pre-resolved
                                 # asynchronously as well.
                                 #
                                 # Cache size set in `mem_cache_size` should
                                 # be set to a value large enough to hold all
                                 # instances of the specified entities.
                                 # If the size is insufficient, Kong will log
                                 # a warning.

#------------------------------------------------------------------------------
# DNS RESOLVER
#------------------------------------------------------------------------------

# By default, the DNS resolver will use the standard configuration files
# `/etc/hosts` and `/etc/resolv.conf`. The settings in the latter file will be
# overridden by the environment variables `LOCALDOMAIN` and `RES_OPTIONS` if
# they have been set.
#
# Kong will resolve hostnames as either `SRV` or `A` records (in that order, and
# `CNAME` records will be dereferenced in the process).
# In case a name was resolved as an `SRV` record it will also override any given
# port number by the `port` field contents received from the DNS server.
#
# The DNS options `SEARCH` and `NDOTS` (from the `/etc/resolv.conf` file) will
# be used to expand short names to fully qualified ones. So it will first try
# the entire `SEARCH` list for the `SRV` type, if that fails it will try the
# `SEARCH` list for `A`, etc.
#
# For the duration of the `ttl`, the internal DNS resolver will loadbalance each
# request it gets over the entries in the DNS record. For `SRV` records the
# `weight` fields will be honored, but it will only use the lowest `priority`
# field entries in the record.

#dns_resolver =                  # Comma separated list of nameservers, each
                                 # entry in `ip[:port]` format to be used by
                                 # Kong. If not specified the nameservers in
                                 # the local `resolv.conf` file will be used.
                                 # Port defaults to 53 if omitted. Accepts
                                 # both IPv4 and IPv6 addresses.

#dns_hostsfile = /etc/hosts      # The hosts file to use. This file is read
                                 # once and its content is static in memory.
                                 # To read the file again after modifying it,
                                 # Kong must be reloaded.

#dns_order = LAST,SRV,A,CNAME    # The order in which to resolve different
                                 # record types. The `LAST` type means the
                                 # type of the last successful lookup (for the
                                 # specified name). The format is a (case
                                 # insensitive) comma separated list.

#dns_valid_ttl =                 # By default, DNS records are cached using
                                 # the TTL value of a response. If this
                                 # property receives a value (in seconds), it
                                 # will override the TTL for all records.

#dns_stale_ttl = 4               # Defines, in seconds, how long a record will
                                 # remain in cache past its TTL. This value
                                 # will be used while the new DNS record is
                                 # fetched in the background.
                                 # Stale data will be used from expiry of a
                                 # record until either the refresh query
                                 # completes, or the `dns_stale_ttl` number of
                                 # seconds have passed.

#dns_not_found_ttl = 30          # TTL in seconds for empty DNS responses and
                                 # "(3) name error" responses.

#dns_error_ttl = 1               # TTL in seconds for error responses.

#dns_no_sync = off               # If enabled, then upon a cache-miss every
                                 # request will trigger its own dns query.
                                 # When disabled multiple requests for the
                                 # same name/type will be synchronised to a
                                 # single query.

#------------------------------------------------------------------------------
# TUNING & BEHAVIOR
#------------------------------------------------------------------------------

#worker_consistency = strict
                                 # Defines whether this node should rebuild its
                                 # state synchronously or asynchronously (the
                                 # balancers and the router are rebuilt on
                                 # updates that affects them, e.g., updates to
                                 # Routes, Services or Upstreams, via the Admin
                                 # API or loading a declarative configuration
                                 # file).
                                 #
                                 # Accepted values are:
                                 #
                                 # - `strict`: the router will be rebuilt
                                 #   synchronously, causing incoming requests to
                                 #   be delayed until the rebuild is finished.
                                 # - `eventual`: the router will be rebuilt
                                 #   asynchronously via a recurring background
                                 #   job running every second inside of each
                                 #   worker.
                                 #
                                 # Note that `strict` ensures that all workers
                                 # of a given node will always proxy requests
                                 # with an identical router, but that increased
                                 # long tail latency can be observed if
                                 # frequent Routes and Services updates are
                                 # expected.
                                 # Using `eventual` will help preventing long
                                 # tail latency issues in such cases, but may
                                 # cause workers to route requests differently
                                 # for a short period of time after Routes and
                                 # Services updates.

#worker_state_update_frequency = 5
                                 # Defines how often the worker state changes are
                                 # checked with a background job. When a change
                                 # is detected, a new router or balancer will be
                                 # built, as needed. Raising this value will
                                 # decrease the load on database servers and
                                 # result in less jitter in proxy latency, but
                                 # it might take more time to propagate changes
                                 # to each individual worker.

#------------------------------------------------------------------------------
# DEVELOPMENT & MISCELLANEOUS
#------------------------------------------------------------------------------

# Additional settings inherited from lua-nginx-module allowing for more
# flexibility and advanced usage.
#
# See the lua-nginx-module documentation for more information:
# https://github.com/openresty/lua-nginx-module

#lua_ssl_trusted_certificate =   # Absolute path to the certificate
                                 # authority file for Lua cosockets in PEM
                                 # format. This certificate will be the one
                                 # used for verifying Kong's database
                                 # connections, when `pg_ssl_verify` or
                                 # `cassandra_ssl_verify` are enabled.
                                 #
                                 # See https://github.com/openresty/lua-nginx-module#lua_ssl_trusted_certificate

#lua_ssl_verify_depth = 1        # Sets the verification depth in the server
                                 # certificates chain used by Lua cosockets,
                                 # set by `lua_ssl_trusted_certificate`.
                                 # This includes the certificates configured
                                 # for Kong's database connections.
                                 #
                                 # See https://github.com/openresty/lua-nginx-module#lua_ssl_verify_depth

#lua_package_path = ./?.lua;./?/init.lua;  # Sets the Lua module search path
                                           # (LUA_PATH). Useful when developing
                                           # or using custom plugins not stored
                                           # in the default search path.
                                           #
                                           # See https://github.com/openresty/lua-nginx-module#lua_package_path

#lua_package_cpath =             # Sets the Lua C module search path
                                 # (LUA_CPATH).
                                 #
                                 # See https://github.com/openresty/lua-nginx-module#lua_package_cpath

#lua_socket_pool_size = 30       # Specifies the size limit for every cosocket
                                 # connection pool associated with every remote
                                 # server.
                                 #
                                 # See https://github.com/openresty/lua-nginx-module#lua_socket_pool_size

#enforce_rbac = off              # Specifies whether Admin API RBAC is enforced.
                                 # Accepts one of `entity`, `both`, `on`, or
                                 # `off`.
                                 #
                                 # - `on`: only endpoint-level authorization
                                 #   is enforced.
                                 # - `entity`: entity-level authorization
                                 #   applies.
                                 # - `both`: enables both endpoint and
                                 #   entity-level authorization.
                                 # - `off`: disables both endpoint and
                                 #   entity-level authorization.
                                 #
                                 # When enabled, Kong will deny requests to the
                                 # Admin API when a nonexistent or invalid RBAC
                                 # authorization token is passed, or the RBAC
                                 # user with which the token is associated does
                                 # not have permissions to access/modify the
                                 # requested resource.


#rbac_auth_header = Kong-Admin-Token  # Defines the name of the HTTP request
                                      # header from which the Admin API will
                                      # attempt to authenticate the RBAC user.

#------------------------------------------------------------------------------
# KONG MANAGER
#------------------------------------------------------------------------------
#
# The Admin GUI for Kong Enterprise.
#
#admin_gui_listen = 0.0.0.0:8002, 0.0.0.0:8445 ssl
                        # Kong Manager Listeners
                        #
                        # Comma-separated list of addresses and ports on which
                        # Kong will expose Kong Manager. This web application
                        # lets you configure and manage Kong, and therefore
                        # should be kept secured.
                        #
                        # Suffixes can be specified for each pair, similarly to
                        # the `admin_listen` directive.

#admin_gui_url =        # Kong Manager URL
                        #
                        # Here you may provide the lookup, or balancer,
                        # address for Kong Manager.
                        #
                        # Accepted format (items in parentheses are optional):
                        #
                        #   `<scheme>://<IP / HOSTNAME>(:<PORT>(/<PATH>))`
                        #
                        # Examples:
                        #
                        # - `http://127.0.0.1:8003`
                        # - `https://kong-admin.test`
                        # - `http://dev-machine/dev-285`
                        #
                        # By default, Kong Manager will use the window request
                        # host and append the resolved listener port depending
                        # on the requested protocol.

#admin_gui_ssl_cert =   # The absolute path to the SSL certificate for
                        # `admin_gui_listen` values with SSL enabled.

#admin_gui_ssl_cert_key = # The absolute path to the SSL key for
                          # `admin_gui_listen` values with SSL enabled.

#admin_gui_flags = {}
                        # Alters the layout Admin GUI (JSON)

#admin_gui_access_log = logs/admin_gui_access.log
                        # Kong Manager Access Logs
                        #
                        # Here you can set an absolute or relative path for Kong
                        # Manager access logs. When the path is relative,
                        # logs are placed in the `prefix` location.
                        #
                        # Setting this value to `off` disables access logs
                        # for Kong Manager.

#admin_gui_error_log = logs/admin_gui_error.log
                        # Kong Manager Error Logs
                        #
                        # Here you can set an absolute or relative path for Kong
                        # Manager access logs. When the path is relative,
                        # logs are placed in the `prefix` location.
                        #
                        # Setting this value to `off` disables error logs for
                        # Kong Manager.
                        #
                        # Granularity can be adjusted through the `log_level`
                        # directive.

#admin_gui_auth =       # Kong Manager Authentication Plugin Name
                        #
                        # Here you may secure access to Kong Manager by
                        # specifying an authentication plugin to use.
                        #
                        # Supported Plugins:
                        #
                        # - `basic-auth`: Basic Authentication plugin
                        # - `ldap-auth-advanced`: LDAP Authentication plugin
                        # - `openid-connect`: OpenID Connect Authentication
                        #   plugin

#admin_gui_auth_conf =  # Kong Manager Authentication Plugin Config (JSON)
                        #
                        # Here you may specify the configuration for the
                        # authentication plugin you have chosen.
                        #
                        # For information about Plugin Configuration
                        # consult the associated plugin documentation.
                        #
                        # Example for `basic-auth`:
                        #
                        # `admin_gui_auth_conf = { "hide_credentials": true }`

#admin_gui_auth_password_complexity = # Kong Manager Authentication Password Complexity (JSON)
                        #
                        # When `admin_gui_auth = basic-auth`, this property defines
                        # the rules required for Kong Manager passwords. Choose
                        # from preset rules or write your own.
                        #
                        # Example using preset rules:
                        #
                        # `admin_gui_auth_password_complexity = { "kong-preset": "min_8" }`
                        #
                        # All values for kong-preset require the password to contain
                        # characters from at least three of the following categories:
                        #
                        # 1. Uppercase characters (A through Z)
                        #
                        # 2. Lowercase characters (a through z)
                        #
                        # 3. Base-10 digits (0 through 9)
                        #
                        # 4. Special characters (for example, &, $, #, %)
                        #
                        # Supported preset rules:
                        # - `min_8`: minimum length of 8
                        # - `min_12`: minimum length of 12
                        # - `min_20`: minimum length of 20
                        #
                        # To write your own rules, see
                        # https://manpages.debian.org/jessie/passwdqc/passwdqc.conf.5.en.html.
                        #
                        # NOTE: Only keywords "min", "max" and "passphrase" are supported.
                        #
                        # Example:
                        #
                        # `admin_gui_auth_password_complexity = { "min": "disabled,24,11,9,8" }`

#admin_gui_session_conf = # Kong Manager Session Config (JSON)
                          #
                          # Here you may specify the configuration for the
                          # Session plugin as used by Kong Manager.
                          #
                          # For information about plugin configuration, consult
                          # the Kong Session plugin documentation.
                          #
                          # Example:
                          # ```
                          # admin_gui_session_conf = { "cookie_name": "kookie", \
                          #                            "secret": "changeme" }
                          # ```

#admin_gui_auth_header = Kong-Admin-User
                        # Defines the name of the HTTP request header from which
                        # the Admin API will attempt to identify the Kong Admin
                        # user.

#admin_gui_auth_login_attempts = 0
                        # Number of times a user can attempt to login to Kong
                        # Manager. 0 means infinite attempts allowed.

#------------------------------------------------------------------------------
# VITALS
#------------------------------------------------------------------------------

#vitals = on                     # When enabled, Kong will store and report
                                 # metrics about its performance.
                                 #
                                 # When running Kong in a multi-node setup,
                                 # `vitals` entails two separate meanings
                                 # depending on the node.
                                 #
                                 # On a Proxy-only node, `vitals` determines
                                 # whether to collect data for Vitals.
                                 #
                                 # On an Admin-only node, `vitals` determines
                                 # whether to display Vitals metrics and
                                 # visualizations on the dashboard.

#vitals_strategy = database      # Determines whether to use the Kong database
                                 # (either PostgreSQL or Cassandra, as defined
                                 # by the `database` config value above), or a
                                 # separate storage engine, for Vitals metrics.
                                 # Accepted values are `database`, `prometheus`,
                                 # or `influxdb`.

#vitals_tsdb_address =           # Defines the host and port of the TSDB server
                                 # to which Vitals data is written and read.
                                 # This value is only applied when the
                                 # `vitals_strategy` option is set to
                                 # `prometheus` or `influxdb`. This value
                                 # accepts IPv4, IPv6, and hostname values.
                                 # If the `vitals_strategy` is set to
                                 # `prometheus`, this value determines the
                                 # address of the Prometheus server from which
                                 # Vitals data will be read. For `influxdb`
                                 # strategies, this value controls both the read
                                 # and write source for Vitals data.

#vitals_tsdb_user =              # Influxdb user
#vitals_tsdb_password =          # Influxdb password

#vitals_statsd_address =         # Defines the host and port (and an optional
                                 # protocol) of the StatsD server to which
                                 # Kong should write Vitals metics. This value
                                 # is only applied when the `vitals_strategy` is
                                 # set to `prometheus`. This value accepts IPv4,
                                 # IPv6, and, hostnames. Additionally, the suffix
                                 # `tcp` can be specified; doing so will result
                                 # in Kong sending StatsD metrics via TCP
                                 # instead of the UDP (default).

#vitals_statsd_prefix = kong     # Defines the prefix value attached to all
                                 # Vitals StatsD events. This prefix is useful
                                 # when writing metrics to a multi-tenant StatsD
                                 # exporter or server.

#vitals_statsd_udp_packet_size = 1024   # Defines the maximum buffer size in
                                        # which Vitals statsd metrics will be
                                        # held and sent in batches.
                                        # This value is defined in bytes.

#vitals_prometheus_scrape_interval = 5  # Defines the scrape_interval query
                                        # parameter sent to the Prometheus
                                        # server when reading Vitals data.
                                        # This should be same as the scrape
                                        # interval (in seconds) of the
                                        # Prometheus server.

#------------------------------------------------------------------------------
# DEVELOPER PORTAL
#------------------------------------------------------------------------------

#portal = off
                        # Developer Portal Switch
                        #
                        # When enabled:
                        #
                        #   Kong will expose the Dev Portal interface and
                        #   read-only APIs on the `portal_gui_listen` address,
                        #   and endpoints on the Admin API to manage assets.
                        #
                        # When enabled along with `portal_auth`:
                        #
                        #   Kong will expose management endpoints for developer
                        #   accounts on the Admin API and the Dev Portal API.

#portal_gui_listen = 0.0.0.0:8003, 0.0.0.0:8446 ssl
                        # Developer Portal GUI Listeners
                        #
                        # Comma-separated list of addresses on which Kong will
                        # expose the Developer Portal GUI. Suffixes can be
                        # specified for each pair, similarly to
                        # the `admin_listen` directive.

#portal_gui_protocol = http
                        # Developer Portal GUI protocol
                        #
                        # Here you may provide the protocol used in conjunction
                        # with portal_gui_host to construct the lookup, or balancer
                        # address for your Kong Proxy nodes.
                        #
                        # Examples: `http`,`https`

#portal_gui_host = 127.0.0.1:8003
                        # Developer Portal GUI host
                        #
                        # Here you may provide the host used in conjunction
                        # with portal_gui_protocol to construct the lookup,
                        # or balancer address for your Kong Proxy nodes.
                        #
                        # Examples:
                        #
                        # - `<IP>:<PORT>`
                        #   -> `portal_gui_host = 127.0.0.1:8003`
                        # - `<HOSTNAME>`
                        #   -> `portal_gui_host = portal_api.domain.tld`
                        # - `<HOSTNAME>/<PATH>`
                        #   -> `portal_gui_host = dev-machine/dev-285`

#portal_cors_origins =  # Developer Portal CORS Origins
                        #
                        # A comma separated list of allowed domains for
                        # `Access-Control-Allow-Origin` header. This can be used to
                        # resolve CORS issues in custom networking environments.
                        #
                        # Examples:
                        # - list of domains:
                        #   `portal_cors_origins = http://localhost:8003, https://localhost:8004`
                        # - single domain:
                        #   `portal_cors_origins = http://localhost:8003`
                        # - all domains:
                        #   `portal_cors_origins = *`
                        #
                        # NOTE: In most cases, the Developer Portal is able to derive
                        # valid CORS origins by using `portal_gui_protocol`, `portal_gui_host`,
                        # and if applicable, `portal_gui_use_subdomains`. In these cases,
                        # `portal_cors_origins` is not needed and can remain unset.

#portal_gui_use_subdomains = off
                        # Developer Portal GUI subdomain toggle
                        #
                        # By default Kong Portal uses the first namespace in
                        # the request path to determine workspace. By turning
                        # `portal_gui_subdomains` on, Kong Portal will expect
                        # workspace to be included in the request url as a subdomain.
                        #
                        # Example (off):
                        #   - `<scheme>://<HOSTNAME>/<WORKSPACE>/<PATH>` ->
                        #     `http://kong-portal.com/example-workspace/index`
                        #
                        # Example (on):
                        #   - `<scheme>://<WORKSPACE>.<HOSTNAME>` ->
                        #     `http://example-workspace.kong-portal.com/index`

#portal_gui_ssl_cert =  # Developer Portal GUI SSL Certificate
                        #
                        # The absolute path to the SSL certificate for
                        # `portal_gui_listen` values with SSL enabled.

#portal_gui_ssl_cert_key = # Developer Portal GUI SSL Certificate Key
                           #
                           # The absolute path to the SSL key for
                           # `portal_gui_listen` values with SSL enabled.

#portal_gui_access_log = logs/portal_gui_access.log
                        # Developer Portal GUI Access Log location
                        #
                        # Here you can set an absolute or relative path for your
                        # Portal GUI access logs.
                        #
                        # Setting this value to `off` will disable logging
                        # Portal GUI access logs.
                        #
                        # When using relative pathing, logs will be placed under
                        # the `prefix` location.

#portal_gui_error_log = logs/portal_gui_error.log
                        # Developer Portal GUI Error Log location
                        #
                        # Here you can set an absolute or relative path for your
                        # Portal GUI error logs.
                        #
                        # Setting this value to `off` will disable logging
                        # Portal GUI error logs.
                        #
                        # When using relative pathing, logs will be placed under
                        # the `prefix` location.
                        #
                        # Granularity can be adjusted through the `log_level`
                        # directive.

#portal_api_listen = 0.0.0.0:8004, 0.0.0.0:8447 ssl
                        # Developer Portal API Listeners
                        #
                        # Comma-separated list of addresses on which Kong will
                        # expose the Developer Portal API. Suffixes can be
                        # specified for each pair, similarly to
                        # the `admin_listen` directive.

#portal_api_url =       # Developer Portal API URL
                        #
                        # Here you may provide the lookup, or balancer,
                        # address for your Developer Portal nodes.
                        #
                        # This value is commonly used in a microservices
                        # or service-mesh oriented architecture.
                        #
                        # portal_api_url is the address on which your
                        # Kong Dev Portal API is accessible by Kong. You
                        # should only set this value if your Kong Dev Portal API
                        # lives on a different node than your Kong Proxy.
                        #
                        # Accepted format (parts in parenthesis are optional):
                        #
                        #   `<scheme>://<IP / HOSTNAME>(:<PORT>(/<PATH>))`
                        #
                        # Examples:
                        #
                        # - `<scheme>://<IP>:<PORT>`
                        #   -> `portal_api_url = http://127.0.0.1:8003`
                        # - `SSL <scheme>://<HOSTNAME>`
                        #   -> `portal_api_url = https://portal_api.domain.tld`
                        # - `<scheme>://<HOSTNAME>/<PATH>`
                        #   -> `portal_api_url = http://dev-machine/dev-285`
                        #
                        # By default this value points to the local interface:
                        #
                        # - `http://0.0.0.0:8004`

#portal_api_ssl_cert =  # Developer Portal API SSL Certificate
                        #
                        # The absolute path to the SSL certificate for
                        # `portal_api_listen` values with SSL enabled.

#portal_api_ssl_cert_key = # Developer Portal API SSL Certificate Key
                           #
                           # The absolute path to the SSL key for
                           # `portal_api_listen` values with SSL enabled.

#portal_api_access_log = logs/portal_api_access.log
                        # Developer Portal API Access Log location
                        #
                        # Here you can set an absolute or relative path for your
                        # Portal API access logs.
                        #
                        # Setting this value to `off` will disable logging
                        # Portal API access logs.
                        #
                        # When using relative pathing, logs will be placed under
                        # the `prefix` location.

#portal_api_error_log = logs/portal_api_error.log
                        # Developer Portal API Error Log location
                        #
                        # Here you can set an absolute or relative path for your
                        # Portal API error logs.
                        #
                        # Setting this value to `off` will disable logging
                        # Portal API error logs.
                        #
                        # When using relative pathing, logs will be placed under
                        # the `prefix` location.
                        #
                        # Granularity can be adjusted through the `log_level`
                        # directive.

#portal_is_legacy = off
                        # Developer Portal legacy support
                        #
                        # Setting this value to `on` will cause all new
                        # portals to render using the legacy rendering system by default.
                        #
                        # Setting this value to `off` will cause all new
                        # portals to render using the current rendering system.

#portal_app_auth = kong-oauth2
                        # Developer Portal application registration
                        # auth provider and strategy. Must be set to enable
                        # application_registration plugin

                        # Currently accepts kong-oauth2 or external-oauth2
#------------------------------------------------------------------------------
# DEFAULT DEVELOPER PORTAL AUTHENTICATION
#------------------------------------------------------------------------------
# Referenced on workspace creation to set Dev Portal authentication defaults
# in the database for that particular workspace.
#
#portal_auth =          # Developer Portal Authentication Plugin Name
                        #
                        # Here you may specify the authentication plugin
                        # to apply to your Developer Portal. Developers
                        # will use the specified form of authentication
                        # to request access, register, and login to your
                        # Developer Portal.
                        #
                        # Supported Plugins:
                        #
                        # - Basic Authentication: `portal_auth = basic-auth`
                        # - OIDC Authentication: `portal_auth = openid-connect`
                        #

#portal_auth_password_complexity = # Kong Portal Authentication Password Complexity (JSON)
                        #
                        # When portal_auth = basic-auth, this property defines
                        # the rules required for Kong Portal passwords. Choose
                        # from preset rules or write your own.
                        #
                        # Example using preset rules:
                        #
                        # `portal_auth_password_complexity = { "kong-preset": "min_8" }`
                        #
                        # All values for kong-preset require the password to contain
                        # characters from at least three of the following categories:
                        #
                        # 1. Uppercase characters (A through Z)
                        #
                        # 2. Lowercase characters (a through z)
                        #
                        # 3. Base-10 digits (0 through 9)
                        #
                        # 4. Special characters (for example, &, $, #, %)
                        #
                        # Supported preset rules:
                        # - `min_8`: minimum length of 8
                        # - `min_12`: minimum length of 12
                        # - `min_20`: minimum length of 20
                        #
                        # To write your own rules, see
                        # https://manpages.debian.org/jessie/passwdqc/passwdqc.conf.5.en.html.
                        #
                        # NOTE: Only keywords "min", "max" and "passphrase" are supported.
                        #
                        # Example:
                        #
                        # `portal_auth_password_complexity = { "min": "disabled,24,11,9,8" }`

#portal_auth_conf =     # Developer Portal Authentication Plugin Config (JSON)
                        #
                        # Here you may specify the plugin configuration object
                        # in JSON format to be applied to your Developer
                        # Portal authentication.
                        #
                        # For information about Plugin Configuration
                        # consult the associated plugin documentation.
                        #
                        # Example for `basic-auth`:
                        #
                        # `portal_auth_conf = { "hide_credentials": true }`

#portal_auth_login_attempts = 0
                        # Number of times a user can attempt to login to the
                        # Dev Portal before password must be reset.
                        #
                        # 0 (default) means infinite attempts allowed.
                        #
                        # Note: Any value greater than 0 will only affect
                        # Dev Portals secured with basic-auth.

#portal_session_conf =  # Portal Session Config (JSON)
                        #
                        # Here you may specify the configuration for the
                        # Session plugin as used by Kong Portal.
                        #
                        # For information about Plugin Configuration consult
                        # the Kong Session Plugin documentation.
                        #
                        # Example:
                        # ```
                        # portal_session_conf = { "cookie_name": "portal_session", \
                        #                          "secret": "changeme", \
                        #                          "storage": "kong" }
                        # ```

#portal_auto_approve = off
                        # Developer Portal Auto Approve Access
                        #
                        # When this flag is set to `on`, a developer will
                        # automatically be marked as "approved" after completing
                        # registration. Access can still be revoked through the
                        # Admin GUI or API.

#portal_token_exp = 21600
                        # Duration in seconds for the expiration of portal
                        # login reset/account validation token.

#portal_email_verification = off
                        # Portal Developer Email Verification.
                        #
                        # When enabled Developers will receive an email upon
                        # registration to verify their account.  Developers will
                        # not be able to use the Developer Portal until they
                        # verify their account.
                        #
                        # Note: SMTP must be turned on in order to use this feature.

#------------------------------------------------------------------------------
# DEFAULT PORTAL SMTP CONFIGURATION
#------------------------------------------------------------------------------
# Referenced on workspace creation to set SMTP defaults in the database
# for that particular workspace.
#
#portal_invite_email = on
                        # Enable or disable portal_invite_email

#portal_access_request_email = on
                        # Enable or disable portal_access_request_email

#portal_approved_email = on
                        # Enable or disable portal_approved_email

#portal_reset_email = on
                        # Enable or disable portal_reset_email

#portal_reset_success_email = on
                        # Enable or disable portal_reset_success_email

#portal_emails_from =   # The name and email address for the `From` header
                        # for portal emails
                        #
                        # Example:
                        # `portal_emails_from = Your Name <example@example.com>`
                        #
                        # Note: Some SMTP servers will not use
                        # this value, but instead insert the email and name
                        # associated with the account.

#portal_emails_reply_to = # Email address for the `Reply-To` header for
                          # portal emails
                          #
                          # Example:
                          # `portal_emails_reply_to = example@example.com`
                          #
                          # Note: Some SMTP servers will not use
                          # this value, but instead insert the email
                          # associated with the account.


#------------------------------------------------------------------------------
# ADMIN SMTP CONFIGURATION
#------------------------------------------------------------------------------

#admin_emails_from =  ""              # The email address for the `From` header
                                      # for admin emails.

#admin_emails_reply_to =              # Email address for the `Reply-To` header
                                      # for admin emails.

#admin_invitation_expiry = 259200     # Seconds before admin invitation link
                                      # expires. 0 means no expiration.
                                      #
                                      # Examples:
                                      # ```
                                      # 259200 = 1 * 60 * 60 * 72
                                      #                        ^ number of hours
                                      # ```

#------------------------------------------------------------------------------
# GENERAL SMTP CONFIGURATION
#------------------------------------------------------------------------------

#smtp_mock = on        # This flag will mock the sending of emails. This can be
                       # used for testing before the SMTP client is fully
                       # configured.
                       #
                       # Example:
                       # - `smtp_mock = on`  - Emails will NOT attempt send.
                       # - `smtp_mock = off` - Emails will attempt send.

#smtp_host = localhost
                       # The host of the SMTP server to connect to.

#smtp_port = 25
                       # The port number on the SMTP server to connect to.

#smtp_starttls = off
                       # When set to `on`, STARTTLS is used to encrypt
                       # communication with the SMTP server. This is normally
                       # used in conjunction with port 587.

#smtp_username =       # Username used for authentication with SMTP server

#smtp_password =       # Password used for authentication with SMTP server

#smtp_ssl = off
                       # When set to `on`, SMTPS is used to encrypt
                       # communication with the SMTP server. This is normally
                       # used in conjunction with port 465.

#smtp_auth_type =      # The method used to authenticate with the SMTP server
                       # Valid options are `plain`, `login`, or `nil`

#smtp_domain = localhost.localdomain
                       # The domain used in the `EHLO` connection and part of
                       # the `Message-ID` header

#smtp_timeout_connect = 60000
                       # The timeout (in milliseconds) for connecting to the
                       # SMTP server.

#smtp_timeout_send = 60000
                       # The timeout (in milliseconds) for sending data to the
                       # SMTP server.

#smtp_timeout_read = 60000
                       # The timeout (in milliseconds) for reading data from
                       # the SMTP server.

#smtp_admin_emails =   # Comma separated list of admin emails to receive
                       # notifications.
                       # Example `admin1@example.com, admin2@example.com`

#-------------------------------------------------------------------------------
# DATA & ADMIN AUDIT
#-------------------------------------------------------------------------------
# When enabled, Kong will store detailed audit data regarding Admin API and
# database access. In most cases, updates to the database are associated with
# Admin API requests. As such, database object audit log data is tied to a
# given HTTP via a unique identifier, providing built-in association of Admin
# API and database traffic.
#
#audit_log = off                 # When enabled, Kong will log information about
                                 # Admin API access and database row insertions,
                                 # updates, and deletes.

#audit_log_ignore_methods =      # Comma-separated list of HTTP methods that
                                 # will not generate audit log entries. By
                                 # default, all HTTP requests will be logged.

#audit_log_ignore_paths =        # Comma-separated list of request paths that
                                 # will not generate audit log entries. By
                                 # default, all HTTP requests will be logged.

#audit_log_ignore_tables =       # Comma-separated list of database tables that
                                 # will not generate audit log entries. By
                                 # default, updates to all database tables will
                                 # be logged (the term "updates" refers to the
                                 # creation, update, or deletion of a row).

#audit_log_payload_exclude = token, secret, password
                                 # Comma-separated list of keys that will be
                                 # filtered out of the payload. Keys that were
                                 # filtered will be recorded in the audit log.

#audit_log_record_ttl = 2592000  # Length, in seconds, of the TTL for audit log
                                 # records. Records in the database older than
                                 # their TTL are automatically purged.

#audit_log_signing_key =         # Defines the path to a private RSA signing key
                                 # that can be used to insert a signature of
                                 # audit records, adjacent to the record. The
                                 # corresponding public key should be stored
                                 # offline, and can be used the validate audit
                                 # entries in the future. If this value is
                                 # undefined, no signature will be generated.

#-------------------------------------------------------------------------------
# GRANULAR TRACING
#-------------------------------------------------------------------------------
# Granular tracing offers a mechanism to expose metrics and detailed debug data
# about the lifecycle of Kong in a human- or machine-consumable format.
#
#tracing = off                   # When enabled, Kong will generate granular
                                 # debug data about various portions of the
                                 # request lifecycle, such as DB or DNS queries,
                                 # plugin execution, core handler timing, etc.

#tracing_write_strategy = file   # Defines how Kong will write tracing data at
                                 # the conclusion of the request. The default
                                 # option, `file`, writes a human-readable
                                 # depiction of tracing data to a configurable
                                 # location on the node's file system. Other
                                 # strategies write tracing data as a JSON
                                 # document to the configured endpoint. Valid
                                 # entries for this option are `file`,
                                 # `file_raw`, `http`, `tcp`, `tls`, and `udp`.

#tracing_write_endpoint =        # Defines the endpoint to which tracing data
                                 # will be written.
                                 #
                                 # - For the `file` and `file_raw` tracing write
                                 #   strategies, this value must be a valid
                                 #   location on the node's file system to which
                                 #   Kong must have write access.
                                 # - For the `tcp`, `tls`, and
                                 #   `udp` strategies, this value is defined as a
                                 #   string in the form of:
                                 #  `<HOST>:<PORT>`
                                 # - For the `http` strategy, this value is
                                 #   defined in the form of:
                                 #  `<scheme>://<IP / HOSTNAME>(:<PORT>(/<PATH>))`
                                 #
                                 # Traces sent via HTTP are delivered via POST
                                 # method with an `application/json`
                                 # Content-Type.

#tracing_time_threshold = 0      # The minimum time, in microseconds, over which
                                 # a trace must execute in order to write the
                                 # trace data to the configured endpoint. This
                                 # configuration can be used to lower the noise
                                 # present in trace data by removing trace
                                 # objects that are not interesting from a
                                 # timing perspective. The default value of `0`
                                 # removes this limitation, causing traces of
                                 # any duration to be written.

#tracing_types = all             # Defines the types of traces that are written.
                                 # Trace types not defined in this list are
                                 # ignored, regardless of their lifetime. The
                                 # default special value of `all` results in all
                                 # trace types being written, regardless of type.
                                 # Included trace types are: `query`,
                                 # `legacy_query`, `router`, `balancer.getPeer`,
                                 # `balancer.toip`, `connect.toip`,
                                 # `access.before`, and `access.after`,
                                 # `cassandra_iterate`, and `plugin`.

#tracing_debug_header =          # Defines the name of the HTTP request header
                                 # that must be present in order to generate
                                 # traces within a request. Setting this value
                                 # provides a mechanism to selectively generate
                                 # request traces at the client's request. Note
                                 # that the value of the header does not matter,
                                 # only that the header is present in the
                                 # request. When this value is not set and
                                 # tracing is enabled, Kong will generate trace
                                 # data for all requests flowing through the
                                 # proxy and Admin API. Note that data from
                                 # certificate handling phases is not logged
                                 # when this setting is enabled.

#generate_trace_details = off    # When enabled, Kong will write context-
                                 # specific details into traces. Trace details
                                 # offer more data about the context of the
                                 # trace. This can significantly increase the
                                 # size of trace reports. Note also that trace
                                 # details may contain potentially sensitive
                                 # information, such as raw SQL queries; care
                                 # should be taken to store traces properly when
                                 # this option is enabled.

#-------------------------------------------------------------------------------
# ROUTE COLLISION DETECTION/PREVENTION
# -------------------------------------------------------------------------------
#route_validation_strategy = smart  # The strategy used to validate
                                    # routes when creating or updating them.
                                    # Different strategies are available to tune
                                    # how to enforce splitting traffic of
                                    # workspaces.
                                    # - `smart` is the default option and uses the
                                    #   algorithm described in
                                    #   https://docs.konghq.com/enterprise/0.33-x/workspaces/examples/#important-note-conflicting-apis-or-routes-in-workspaces
                                    # - `off` disables any check
                                    # - `path` enforces routes to comply with the pattern
                                    #   described in config enforce_route_path_pattern

#enforce_route_path_pattern =   # Here you can specify Lua pattern which will
                                # be enforced on a `path` attributes of a
                                # route object. You can also add a
                                # placeholder for workspace in pattern, which
                                # will be rendered during runtime based on
                                # workspace to which `route` belongs to. It a
                                # field if `route_validation_strategy`
                                # is set to `path`.
                                #
                                #
                                # Example
                                # For Pattern `/$(workspace)/v%d/.*` valid paths
                                # are:
                                # 
                                # 1. `/group1/v1/` if route belongs to
                                #   workspace `group1`.
                                #
                                # 2. `/group2/v1/some_path` if route belongs to
                                #   workspace `group2`.


#-------------------------------------------------------------------------------
# DATABASE ENCRYPTION & KEYRING MANAGEMENT
#-------------------------------------------------------------------------------
# When enabled, Kong will transparently encrypt sensitive fields, such as Consumer
# credentials, TLS private keys, and RBAC user tokens, among others. A full list
# of encrypted fields is available from the Kong Enterprise documentation site.
# Encrypted data is transparently decrypted before being displayed to the Admin
# API or made available to plugins or core routing logic.
#
# Do note that this feature is currently alpha quality. It is strongly recommended
# that this not be enabled on production clusters. No guarantees about forward-
# compatability or stability are provided with this, and mis-management of keyring
# data will result in irrecoverable data loss.
#
#keyring_enabled = off           # When enabled, Kong will encrypt sensitive
                                 # field values before writing them to the
                                 # database, and subsuquently decrypt them when
                                 # retrieving data for the Admin API, Developer
                                 # Portal, or proxy business logic. Symmetric
                                 # encryption keys are managed based on the
                                 # strategy defined below.

#keyring_strategy = cluster      # Defines the strategy implementation by which
                                 # Kong nodes will manage symmetric encryption
                                 # keys. Please see the Kong Enterprise
                                 # documentation for a detailed description of
                                 # each strategies. Acceptable values for this
                                 # option are 'cluster' and 'vault'.

#keyring_public_key =            # Defines the filesystem path at which the
                                 # public key of an RSA keypair resides. This
                                 # keypair is used for symmetric keyring import/
                                 # export, e.g., for disaster recovery and
                                 # optional bootstrapping.

#keyring_private_key =           # Defines the filesystem path at which the
                                 # private key of an RSA keypair resides. This
                                 # keypair is used for symmetric keyring import/
                                 # export, e.g., for disaster recovery and
                                 # optional bootstrapping.

#keyring_blob_path =             # Defines the filesystem path at which Kong
                                 # will backup the initial keyring material.
                                 # This option is useful largely for development
                                 # purposes.

#keyring_vault_host =            # Defines the Vault host at which Kong will
                                 # fetch the encryption material. This value
                                 # should be defined in the format:
                                 #
                                 # `<scheme>://<IP / HOSTNAME>:<PORT>`

#keyring_vault_mount =           # Defines the name of the Vault v2 KV secrets
                                 # engine at which symmetric keys are found.

#keyring_vault_path =            # Defines the names of the Vault v2 KV path
                                 # at which symmetric keys are found.

#keyring_vault_token =           # Defines the token value used to communicate
                                 # with the v2 KV Vault HTTP(S) API.<|MERGE_RESOLUTION|>--- conflicted
+++ resolved
@@ -914,7 +914,9 @@
                                  # Detailed discussion of this behavior is
                                  # available in the online documentation.
 
-<<<<<<< HEAD
+#pg_keepalive_timeout = 60000    # Defines the time in milliseconds that an idle connection to
+                                 # PostreSQL server will be kept alive.
+
 #pg_ro_host =                    # Same as `pg_host`, but for the
                                  # read-only connection.
                                  # **Note:** Refer to the documentation
@@ -962,10 +964,10 @@
 #pg_ro_semaphore_timeout = <pg_semaphore_timeout>
                                  # Same as `pg_semaphore_timeout`, but for the
                                  # read-only connection.
-=======
-#pg_keepalive_timeout = 60000    # Defines the time in milliseconds that an idle connection to
-                                 # PostreSQL server will be kept alive.
->>>>>>> ef1a9aae
+
+#pg_ro_keepalive_timeout = <pg_keepalive_timeout>
+                                 # Same as `pg_keepalive_timeout`, but for the
+                                 # read-only connection.
 
 #cassandra_contact_points = 127.0.0.1  # A comma-separated list of contact
                                        # points to your cluster.
@@ -2156,7 +2158,7 @@
                                 # Example
                                 # For Pattern `/$(workspace)/v%d/.*` valid paths
                                 # are:
-                                # 
+                                #
                                 # 1. `/group1/v1/` if route belongs to
                                 #   workspace `group1`.
                                 #
