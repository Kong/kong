--- conflicted
+++ resolved
@@ -426,19 +426,17 @@
                          #   found inside DP provided certificate
                          #   or communication with the OCSP responder
                          #   failed, then DP is still allowed through.
-<<<<<<< HEAD
+
+#cluster_use_proxy = off
+                         # Whether to turn on HTTP CONNECT proxy support for
+                         # hybrid mode connections. `proxy_server` will be used
+                         # for Hybrid mode connections if this option is turned on.
 
 #cluster_max_payload = 4194304
                          # This sets the maximum payload size allowed
                          # to be sent across from CP to DP in Hybrid mode
                          # Default is 4Mb - 4 * 1024 * 1024 due to historical reasons
 
-=======
-#cluster_use_proxy = off
-                         # Whether to turn on HTTP CONNECT proxy support for
-                         # hybrid mode connections. `proxy_server` will be used
-                         # for Hybrid mode connections if this option is turned on.
->>>>>>> a3ec505f
 #------------------------------------------------------------------------------
 # NGINX
 #------------------------------------------------------------------------------
