# -----------------------
# Kong configuration file
# -----------------------
#
# The commented-out settings shown in this file represent the default values.
#
# This file is read when `kong start` or `kong prepare` are used. Kong
# generates the Nginx configuration with the settings specified in this file.
#
# All environment variables prefixed with `KONG_` and capitalized will override
# the settings specified in this file.
# Example:
#   `log_level` setting -> `KONG_LOG_LEVEL` env variable
#
# Boolean values can be specified as `on`/`off` or `true`/`false`.
# Lists must be specified as comma-separated strings.
#
# All comments in this file can be removed safely, including the
# commented-out properties.
# You can verify the integrity of your settings with `kong check <conf>`.

#------------------------------------------------------------------------------
# GENERAL
#------------------------------------------------------------------------------

#prefix = /usr/local/kong/       # Working directory. Equivalent to Nginx's
                                 # prefix path, containing temporary files
                                 # and logs.
                                 # Each Kong process must have a separate
                                 # working directory.

#log_level = notice              # Log level of the Nginx server. Logs are
                                 # found at `<prefix>/logs/error.log`.

# See http://nginx.org/en/docs/ngx_core_module.html#error_log for a list
# of accepted values.

#proxy_access_log = logs/access.log       # Path for proxy port request access
                                          # logs. Set this value to `off` to
                                          # disable logging proxy requests.
                                          # If this value is a relative path,
                                          # it will be placed under the
                                          # `prefix` location.


#proxy_error_log = logs/error.log         # Path for proxy port request error
                                          # logs. The granularity of these logs
                                          # is adjusted by the `log_level`
                                          # property.

#proxy_stream_access_log = logs/access.log basic # Path for tcp streams proxy port access
                                                 # logs. Set this value to `off` to
                                                 # disable logging proxy requests.
                                                 # If this value is a relative path,
                                                 # it will be placed under the
                                                 # `prefix` location.
                                                 # `basic` is defined as `'$remote_addr [$time_local] '
                                                 # '$protocol $status $bytes_sent $bytes_received '
                                                 # '$session_time'`

#proxy_stream_error_log = logs/error.log         # Path for tcp streams proxy port request error
                                                 # logs. The granularity of these logs
                                                 # is adjusted by the `log_level`
                                                 # property.

#admin_access_log = logs/admin_access.log # Path for Admin API request access
                                          # logs. If Hybrid Mode is enabled
                                          # and the current node is set to be
                                          # the Control Plane, then the
                                          # connection requests from Data Planes
                                          # are also written to this file with
                                          # server name "kong_cluster_listener".
                                          #
                                          # Set this value to `off` to
                                          # disable logging Admin API requests.
                                          # If this value is a relative path,
                                          # it will be placed under the
                                          # `prefix` location.

#admin_error_log = logs/error.log         # Path for Admin API request error
                                          # logs. The granularity of these logs
                                          # is adjusted by the `log_level`
                                          # property.

#status_access_log = off                  # Path for Status API request access
                                          # logs. The default value of `off`
                                          # implies that logging for this API
                                          # is disabled by default.
                                          # If this value is a relative path,
                                          # it will be placed under the
                                          # `prefix` location.

#status_error_log = logs/status_error.log # Path for Status API request error
                                          # logs. The granularity of these logs
                                          # is adjusted by the `log_level`
                                          # property.

#plugins = bundled               # Comma-separated list of plugins this node
                                 # should load. By default, only plugins
                                 # bundled in official distributions are
                                 # loaded via the `bundled` keyword.
                                 #
                                 # Loading a plugin does not enable it by
                                 # default, but only instructs Kong to load its
                                 # source code, and allows to configure the
                                 # plugin via the various related Admin API
                                 # endpoints.
                                 #
                                 # The specified name(s) will be substituted as
                                 # such in the Lua namespace:
                                 # `kong.plugins.{name}.*`.
                                 #
                                 # When the `off` keyword is specified as the
                                 # only value, no plugins will be loaded.
                                 #
                                 # `bundled` and plugin names can be mixed
                                 # together, as the following examples suggest:
                                 #
                                 # - `plugins = bundled,custom-auth,custom-log`
                                 #   will include the bundled plugins plus two
                                 #   custom ones
                                 # - `plugins = custom-auth,custom-log` will
                                 #   *only* include the `custom-auth` and
                                 #   `custom-log` plugins.
                                 # - `plugins = off` will not include any
                                 #   plugins
                                 #
                                 # **Note:** Kong will not start if some
                                 # plugins were previously configured (i.e.
                                 # have rows in the database) and are not
                                 # specified in this list.  Before disabling a
                                 # plugin, ensure all instances of it are
                                 # removed before restarting Kong.
                                 #
                                 # **Note:** Limiting the amount of available
                                 # plugins can improve P99 latency when
                                 # experiencing LRU churning in the database
                                 # cache (i.e. when the configured
                                 # `mem_cache_size`) is full.

#pluginserver_names =            # Comma-separated list of names for pluginserver
                                 # processes.  The actual names are used for
                                 # log messages and to relate the actual settings.

#pluginserver_XXX_socket = <prefix>/<XXX>.socket            # Path to the unix socket
                                                            # used by the <XXX> pluginserver.
#pluginserver_XXX_start_cmd = /usr/local/bin/<XXX>          # Full command (including
                                                            # any needed arguments) to
                                                            # start the <XXX> pluginserver
#pluginserver_XXX_query_cmd = /usr/local/bin/query_<XXX>    # Full command to "query" the
                                                            # <XXX> pluginserver.  Should
                                                            # produce a JSON with the
                                                            # dump info of all plugins it
                                                            # manages

#port_maps =                     # With this configuration parameter, you can
                                 # let the Kong to know about the port from
                                 # which the packets are forwarded to it. This
                                 # is fairly common when running Kong in a
                                 # containerized or virtualized environment.
                                 # For example, `port_maps=80:8000, 443:8443`
                                 # instructs Kong that the port 80 is mapped
                                 # to 8000 (and the port 443 to 8443), where
                                 # 8000 and 8443 are the ports that Kong is
                                 # listening to.
                                 #
                                 # This parameter helps Kong set a proper
                                 # forwarded upstream HTTP request header or to
                                 # get the proper forwarded port with the Kong PDK
                                 # (in case other means determining it has
                                 # failed). It changes routing by a destination
                                 # port to route by a port from which packets
                                 # are forwarded to Kong, and similarly it
                                 # changes the default plugin log serializer to
                                 # use the port according to this mapping
                                 # instead of reporting the port Kong is
                                 # listening to.

#anonymous_reports = on          # Send anonymous usage data such as error
                                 # stack traces to help improve Kong.

#------------------------------------------------------------------------------
# HYBRID MODE
#------------------------------------------------------------------------------

#role = traditional              # Use this setting to enable Hybrid Mode,
                                 # This allows running some Kong nodes in a
                                 # control plane role with a database and
                                 # have them deliver configuration updates
                                 # to other nodes running to DB-less running in
                                 # a Data Plane role.
                                 #
                                 # Valid values to this setting are:
                                 #
                                 # - `traditional`: do not use Hybrid Mode.
                                 # - `control_plane`: this node runs in a
                                 #   control plane role. It can use a database
                                 #   and will deliver configuration updates
                                 #   to data plane nodes.
                                 # - `data_plane`: this is a data plane node.
                                 #   It runs DB-less and receives configuration
                                 #   updates from a control plane node.

#cluster_mtls = shared           # Sets the verification between nodes of the
                                 # cluster.
                                 #
                                 # Valid values to this setting are:
                                 #
                                 # - `shared`: use a shared certificate/key
                                 #   pair specified with the `cluster_cert`
                                 #   and `cluster_cert_key` settings.
                                 #   Note that CP and DP nodes have to present
                                 #   the same certificate to establish mTLS
                                 #   connections.
                                 # - `pki`: use `cluster_ca_cert`,
                                 #   `cluster_server_name` and `cluster_cert`
                                 #   for verification.
                                 #   These are different certificates for each
                                 #   DP node, but issued by a cluster-wide
                                 #   common CA certificate: `cluster_ca_cert`.
                                 # - `pki_check_cn`: similar as `pki` but additionally
                                 #   checks for Common Name of data plane certificate
                                 #   specified in `cluster_allowed_common_names`.

#cluster_cert =                  # Filename of the cluster certificate to use
                                 # when establishing secure communication
                                 # between control and data plane nodes.
                                 # You can use the `kong hybrid` command to
                                 # generate the certificate/key pair.
                                 # Under `shared` mode, it must be the same
                                 # for all nodes.  Under `pki` mode it
                                 # should be a different certificate for each
                                 # DP node.

#cluster_cert_key =              # Filename of the cluster certificate key to
                                 # use when establishing secure communication
                                 # between control and data plane nodes.
                                 # You can use the `kong hybrid` command to
                                 # generate the certificate/key pair.
                                 # Under `shared` mode, it must be the same
                                 # for all nodes.  Under `pki` mode it
                                 # should be a different certificate for each
                                 # DP node.

#cluster_ca_cert =               # The trusted CA certificate file in PEM
                                 # format used for Control Plane to verify
                                 # Data Plane's certificate and Data Plane
                                 # to verify Control Plane's certificate.
                                 # Required on data plane if `cluster_mtls`
                                 # is set to `pki`.
                                 # If Control Plane certificate is issued
                                 # by a well known CA, user can set
                                 # `lua_ssl_trusted_certificate=system`
                                 # on Data Plane and leave this field empty.
                                 #
                                 # This field is ignored if `cluster_mtls` is
                                 # set to `shared`.

#cluster_allowed_common_names =  # The list of Common Names that are allowed to
                                 # connect to control plane. Multiple entries may
                                 # be supplied in a comma-separated string. When not
                                 # set, Data Plane with same parent domain of
                                 # Control Plane cert is allowed to connect.
                                 #
                                 # This field is ignored if `cluster_mtls` is
                                 # not set to `pki_check_cn`.

#------------------------------------------------------------------------------
# HYBRID MODE DATA PLANE
#------------------------------------------------------------------------------

#cluster_server_name =           # The server name used in the SNI of the TLS
                                 # connection from a DP node to a CP node.
                                 # Must match the Common Name (CN) or Subject
                                 # Alternative Name (SAN) found in the CP
                                 # certificate.
                                 # If `cluster_mtls` is set to
                                 # `shared`, this setting is ignored and
                                 # `kong_clustering` is used.

#cluster_control_plane =         # To be used by data plane nodes only:
                                 # address of the control plane node from
                                 # which configuration updates will be fetched,
                                 # in `host:port` format.

<<<<<<< HEAD
#cluster_telemetry_endpoint =    # To be used by data plane nodes only:
                                 # telemetry address of the control plane node
                                 # to which telemetry updates will be posted
                                 # in `host:port` format.

#data_plane_config_cache_mode = unencrypted
                                 # Data planes can store their config to file system
                                 # as a backup in case the node is restarted or reloaded
                                 # to faster bring the node in configured state or in
                                 # case there are issues connecting to control plane.
                                 # This parameter can be used to control the behavior.
                                 #
                                 # To be used by data plane nodes only:
                                 # `unencrypted` = stores config cache unencrypted
                                 # `encrypted` = stores config cache encrypted
                                 # `off` = does not store the config cache

#data_plane_config_cache_path =  # The unencrypted config cache is stored by default
                                 # to Kong `prefix` with a filename `config.cache.json.gz`.
                                 # The encrypted config cache is stored by default
                                 # to Kong `prefix` with a filename `.config.cache.jwt`
                                 # Alternatively you can specify path for config cache
                                 # with this parameter, e.g. `/tmp/kong-config-cache`.
=======
#cluster_max_payload = 4194304
                                 # This sets the maximum payload size allowed
                                 # to be sent across from CP to DP in Hybrid mode
                                 # Default is 4Mb - 4 * 1024 * 1024 due to historical reasons
>>>>>>> 1c1b3947

#------------------------------------------------------------------------------
# HYBRID MODE CONTROL PLANE
#------------------------------------------------------------------------------

#cluster_listen = 0.0.0.0:8005
                         # Comma-separated list of addresses and ports on
                         # which the cluster control plane server should listen
                         # for data plane connections.
                         # The cluster communication port of the control plane
                         # must be accessible by all the data planes
                         # within the same cluster. This port is mTLS protected
                         # to ensure end-to-end security and integrity.
                         #
                         # This setting has no effect if `role` is not set to
                         # `control_plane`.
                         #
                         # Connection made to this endpoint are logged
                         # to the same location as Admin API access logs.
                         # See `admin_access_log` config description for more
                         # information.

#cluster_telemetry_listen = 0.0.0.0:8006
                         # Comma-separated list of addresses and ports on
                         # which the cluster control plane server should listen
                         # for data plane telemetry connections.
                         # The cluster communication port of the control plane
                         # must be accessible by all the data planes
                         # within the same cluster.
                         #
                         # This setting has no effect if `role` is not set to
                         # `control_plane`.

#cluster_data_plane_purge_delay = 1209600
                         # How many seconds must pass from the time a DP node
                         # becomes offline to the time its entry gets removed
                         # from the database, as returned by the
                         # /clustering/data-planes Admin API endpoint.
                         #
                         # This is to prevent the cluster data plane table from
                         # growing indefinitely. The default is set to
                         # 14 days. That is, if CP haven't heard from a DP for
                         # 14 days, its entry will be removed.

#cluster_ocsp = off
                         # Whether to check for revocation status of DP
                         # certificates using OCSP (Online Certificate Status Protocol).
                         # If enabled, the DP certificate should contain the
                         # "Certificate Authority Information Access" extension
                         # and the OCSP method with URI of which the OCSP responder
                         # can be reached from CP.
                         #
                         # OCSP checks are only performed on CP nodes, it has no
                         # effect on DP nodes.
                         #
                         # Valid values to this setting are:
                         #
                         # - `on`: OCSP revocation check is enabled and DP
                         #   must pass the check in order to establish
                         #   connection with CP.
                         # - `off`: OCSP revocation check is disabled.
                         # - `optional`: OCSP revocation check will be attempted,
                         #   however, if the required extension is not
                         #   found inside DP provided certificate
                         #   or communication with the OCSP responder
                         #   failed, then DP is still allowed through.

#cluster_max_payload = 4194304
                         # This sets the maximum payload size allowed
                         # to be sent across from CP to DP in Hybrid mode
                         # Default is 4Mb - 4 * 1024 * 1024 due to historical reasons

#------------------------------------------------------------------------------
# NGINX
#------------------------------------------------------------------------------

#proxy_listen = 0.0.0.0:8000 reuseport backlog=16384, 0.0.0.0:8443 http2 ssl reuseport backlog=16384
                         # Comma-separated list of addresses and ports on
                         # which the proxy server should listen for
                         # HTTP/HTTPS traffic.
                         # The proxy server is the public entry point of Kong,
                         # which proxies traffic from your consumers to your
                         # backend services. This value accepts IPv4, IPv6, and
                         # hostnames.
                         #
                         # Some suffixes can be specified for each pair:
                         #
                         # - `ssl` will require that all connections made
                         #   through a particular address/port be made with TLS
                         #   enabled.
                         # - `http2` will allow for clients to open HTTP/2
                         #   connections to Kong's proxy server.
                         # - `proxy_protocol` will enable usage of the
                         #   PROXY protocol for a given address/port.
                         # - `deferred` instructs to use a deferred accept on
                         #   Linux (the TCP_DEFER_ACCEPT socket option).
                         # - `bind` instructs to make a separate bind() call
                         #   for a given address:port pair.
                         # - `reuseport` instructs to create an individual
                         #   listening socket for each worker process
                         #   allowing the Kernel to better distribute incoming
                         #   connections between worker processes
                         # - `backlog=N` sets the maximum length for the queue
                         #   of pending TCP connections. This number should
                         #   not be too small in order to prevent clients
                         #   seeing "Connection refused" error connecting to
                         #   a busy Kong instance.
                         #   **Note:** on Linux, this value is limited by the
                         #   setting of `net.core.somaxconn` Kernel parameter.
                         #   In order for the larger `backlog` set here to take
                         #   effect it is necessary to raise
                         #   `net.core.somaxconn` at the same time to match or
                         #   exceed the `backlog` number set.
                         #
                         # This value can be set to `off`, thus disabling
                         # the HTTP/HTTPS proxy port for this node.
                         # If stream_listen is also set to `off`, this enables
                         # 'control-plane' mode for this node
                         # (in which all traffic proxying capabilities are
                         # disabled). This node can then be used only to
                         # configure a cluster of Kong
                         # nodes connected to the same datastore.
                         #
                         # Example:
                         # `proxy_listen = 0.0.0.0:443 ssl, 0.0.0.0:444 http2 ssl`
                         #
                         # See http://nginx.org/en/docs/http/ngx_http_core_module.html#listen
                         # for a description of the accepted formats for this
                         # and other `*_listen` values.
                         #
                         # See https://www.nginx.com/resources/admin-guide/proxy-protocol/
                         # for more details about the `proxy_protocol`
                         # parameter.
                         #
                         # Not all `*_listen` values accept all formats
                         # specified in nginx's documentation.

#proxy_url =            # Kong Proxy URL
                        #
                        # The lookup, or balancer, address for your Kong Proxy nodes.
                        #
                        # This value is commonly used in a microservices
                        # or service-mesh oriented architecture.
                        #
                        # Accepted format (parts in parentheses are optional):
                        #
                        #   `<scheme>://<IP / HOSTNAME>(:<PORT>(/<PATH>))`
                        #
                        # Examples:
                        #
                        # - `<scheme>://<IP>:<PORT>` -> `proxy_url = http://127.0.0.1:8000`
                        # - `SSL <scheme>://<HOSTNAME>` -> `proxy_url = https://proxy.domain.tld`
                        # - `<scheme>://<HOSTNAME>/<PATH>` -> `proxy_url = http://dev-machine/dev-285`
                        #
                        # By default, Kong Manager, and Kong Portal will use
                        # the window request host and append the resolved
                        # listener port depending on the requested protocol.

#stream_listen = off
                         # Comma-separated list of addresses and ports on
                         # which the stream mode should listen.
                         #
                         # This value accepts IPv4, IPv6, and hostnames.
                         # Some suffixes can be specified for each pair:
                         # - `ssl` will require that all connections made
                         #   through a particular address/port be made with TLS
                         #   enabled.
                         # - `proxy_protocol` will enable usage of the
                         #   PROXY protocol for a given address/port.
                         # - `bind` instructs to make a separate bind() call
                         #   for a given address:port pair.
                         # - `reuseport` instructs to create an individual
                         #   listening socket for each worker process
                         #   allowing the Kernel to better distribute incoming
                         #   connections between worker processes
                         # - `backlog=N` sets the maximum length for the queue
                         #   of pending TCP connections. This number should
                         #   not be too small in order to prevent clients
                         #   seeing "Connection refused" error connecting to
                         #   a busy Kong instance.
                         #   **Note:** on Linux, this value is limited by the
                         #   setting of `net.core.somaxconn` Kernel parameter.
                         #   In order for the larger `backlog` set here to take
                         #   effect it is necessary to raise
                         #   `net.core.somaxconn` at the same time to match or
                         #   exceed the `backlog` number set.
                         #
                         # Examples:
                         #
                         # ```
                         # stream_listen = 127.0.0.1:7000 reuseport backlog=16384
                         # stream_listen = 0.0.0.0:989 reuseport backlog=65536, 0.0.0.0:20
                         # stream_listen = [::1]:1234 backlog=16384
                         # ```
                         #
                         # By default this value is set to `off`, thus
                         # disabling the stream proxy port for this node.

# See http://nginx.org/en/docs/stream/ngx_stream_core_module.html#listen
# for a description of the formats that Kong might accept in stream_listen.

#admin_api_uri =         # Hierarchical part of a URI which is composed
                         # optionally of a host, port, and path at which the
                         # Admin API accepts HTTP or HTTPS traffic. When
                         # this config is disabled, Kong Manager will
                         # use the window protocol + host and append the
                         # resolved admin_listen HTTP/HTTPS port.

#admin_listen = 127.0.0.1:8001 reuseport backlog=16384, 127.0.0.1:8444 http2 ssl reuseport backlog=16384
                         # Comma-separated list of addresses and ports on
                         # which the Admin interface should listen.
                         # The Admin interface is the API allowing you to
                         # configure and manage Kong.
                         # Access to this interface should be *restricted*
                         # to Kong administrators *only*. This value accepts
                         # IPv4, IPv6, and hostnames.
                         #
                         # Some suffixes can be specified for each pair:
                         #
                         # - `ssl` will require that all connections made
                         #   through a particular address/port be made with TLS
                         #   enabled.
                         # - `http2` will allow for clients to open HTTP/2
                         #   connections to Kong's proxy server.
                         # - `proxy_protocol` will enable usage of the
                         #   PROXY protocol for a given address/port.
                         # - `deferred` instructs to use a deferred accept on
                         #   Linux (the TCP_DEFER_ACCEPT socket option).
                         # - `bind` instructs to make a separate bind() call
                         #   for a given address:port pair.
                         # - `reuseport` instructs to create an individual
                         #   listening socket for each worker process
                         #   allowing the Kernel to better distribute incoming
                         #   connections between worker processes
                         # - `backlog=N` sets the maximum length for the queue
                         #   of pending TCP connections. This number should
                         #   not be too small in order to prevent clients
                         #   seeing "Connection refused" error connecting to
                         #   a busy Kong instance.
                         #   **Note:** on Linux, this value is limited by the
                         #   setting of `net.core.somaxconn` Kernel parameter.
                         #   In order for the larger `backlog` set here to take
                         #   effect it is necessary to raise
                         #   `net.core.somaxconn` at the same time to match or
                         #   exceed the `backlog` number set.
                         #
                         # This value can be set to `off`, thus disabling
                         # the Admin interface for this node, enabling a
                         # 'data-plane' mode (without configuration
                         # capabilities) pulling its configuration changes
                         # from the database.
                         #
                         # Example: `admin_listen = 127.0.0.1:8444 http2 ssl`

#status_listen = off     # Comma-separated list of addresses and ports on
                         # which the Status API should listen.
                         # The Status API is a read-only endpoint
                         # allowing monitoring tools to retrieve metrics,
                         # healthiness, and other non-sensitive information
                         # of the current Kong node.
                         #
                         # The following suffix can be specified for each pair:
                         #
                         # - `ssl` will require that all connections made
                         #   through a particular address/port be made with TLS
                         #   enabled.
                         #
                         # This value can be set to `off`, disabling
                         # the Status API for this node.
                         #
                         # Example: `status_listen = 0.0.0.0:8100`


#nginx_user = kong kong          # Defines user and group credentials used by
                                 # worker processes. If group is omitted, a
                                 # group whose name equals that of user is
                                 # used.
                                 #
                                 # Example: `nginx_user = nginx www`
                                 #
                                 # **Note**: If the `kong` user and the `kong`
                                 # group are not available, the default user
                                 # and group credentials will be
                                 # `nobody nobody`.

#nginx_worker_processes = auto   # Determines the number of worker processes
                                 # spawned by Nginx.
                                 #
                                 # See http://nginx.org/en/docs/ngx_core_module.html#worker_processes
                                 # for detailed usage of the equivalent Nginx
                                 # directive and a description of accepted
                                 # values.

#nginx_daemon = on               # Determines whether Nginx will run as a daemon
                                 # or as a foreground process. Mainly useful
                                 # for development or when running Kong inside
                                 # a Docker environment.
                                 #
                                 # See http://nginx.org/en/docs/ngx_core_module.html#daemon.

#mem_cache_size = 128m           # Size of each of the two in-memory caches
                                 # for database entities. The accepted units are
                                 # `k` and `m`, with a minimum recommended value of
                                 # a few MBs.
                                 #
                                 # **Note**: As this option controls the size of two
                                 # different cache entries, the total memory Kong
                                 # uses to cache entities might be double this value.

#ssl_cipher_suite = intermediate # Defines the TLS ciphers served by Nginx.
                                 # Accepted values are `modern`,
                                 # `intermediate`, `old`, `fips` or `custom`.
                                 #
                                 # See https://wiki.mozilla.org/Security/Server_Side_TLS
                                 # for detailed descriptions of each cipher
                                 # suite. `fips` cipher suites are as decribed in
                                 # https://wiki.openssl.org/index.php/FIPS_mode_and_TLS.

#ssl_ciphers =                   # Defines a custom list of TLS ciphers to be
                                 # served by Nginx. This list must conform to
                                 # the pattern defined by `openssl ciphers`.
                                 # This value is ignored if `ssl_cipher_suite`
                                 # is not `custom`.

#ssl_protocols = TLSv1.1 TLSv1.2 TLSv1.3
                                 # Enables the specified protocols for
                                 # client-side connections. The set of
                                 # supported protocol versions also depends
                                 # on the version of OpenSSL Kong was built
                                 # with. This value is ignored if
                                 # `ssl_cipher_suite` is not `custom`.
                                 #
                                 # See http://nginx.org/en/docs/http/ngx_http_ssl_module.html#ssl_protocols

#ssl_prefer_server_ciphers = on  # Specifies that server ciphers should be
                                 # preferred over client ciphers when using
                                 # the SSLv3 and TLS protocols. This value is
                                 # ignored if `ssl_cipher_suite` is not `custom`.
                                 #
                                 # See http://nginx.org/en/docs/http/ngx_http_ssl_module.html#ssl_prefer_server_ciphers

#ssl_dhparam =                   # Defines DH parameters for DHE ciphers from the
                                 # predefined groups: `ffdhe2048`, `ffdhe3072`,
                                 # `ffdhe4096`, `ffdhe6144`, `ffdhe8192`, or
                                 # from the absolute path to a parameters file.
                                 #
                                 # This value is ignored if `ssl_cipher_suite`
                                 # is `modern` or `intermediate`. The reason is
                                 # that `modern` has no ciphers that needs this,
                                 # and `intermediate` uses `ffdhe2048`.
                                 #
                                 # See http://nginx.org/en/docs/http/ngx_http_ssl_module.html#ssl_dhparam

#ssl_session_tickets = on        # Enables or disables session resumption through
                                 # TLS session tickets. This has no impact when
                                 # used with TLSv1.3.
                                 #
                                 # Kong enables this by default for performance
                                 # reasons, but it has security implications:
                                 # https://github.com/mozilla/server-side-tls/issues/135
                                 #
                                 # See http://nginx.org/en/docs/http/ngx_http_ssl_module.html#ssl_session_tickets

#ssl_session_timeout = 1d        # Specifies a time during which a client may
                                 # reuse the session parameters. See the rationale:
                                 # https://github.com/mozilla/server-side-tls/issues/198
                                 #
                                 # See http://nginx.org/en/docs/http/ngx_http_ssl_module.html#ssl_session_timeout

#ssl_cert =                      # Comma-separated list of the absolute path to the certificates for
                                 # `proxy_listen` values with TLS enabled.
                                 #
                                 # If more than one certificates are specified, it can be used to provide
                                 # alternate type of certificate (for example, ECC certificate) that will be served
                                 # to clients that supports them. Note to properly serve using ECC certificates,
                                 # it is recommended to also set `ssl_cipher_suite` to
                                 # `modern` or `intermediate`.
                                 #
                                 # Unless this option is explicitly set, Kong will auto-generate
                                 # a pair of default certificates (RSA + ECC) first time it starts up and use
                                 # it for serving TLS requests.

#ssl_cert_key =                  # Comma-separated list of the absolute path to the keys for
                                 # `proxy_listen` values with TLS enabled.
                                 #
                                 # If more than one certificate was specified for `ssl_cert`, then this
                                 # option should contain the corresponding key for all certificates
                                 # provided in the same order.
                                 #
                                 # Unless this option is explicitly set, Kong will auto-generate
                                 # a pair of default private keys (RSA + ECC) first time it starts up and use
                                 # it for serving TLS requests.

#client_ssl = off                # Determines if Nginx should attempt to send client-side
                                 # TLS certificates and perform Mutual TLS Authentication
                                 # with upstream service when proxying requests.

#client_ssl_cert =               # If `client_ssl` is enabled, the absolute
                                 # path to the client certificate for the `proxy_ssl_certificate` directive.
                                 #
                                 # This value can be overwritten dynamically with the `client_certificate`
                                 # attribute of the `Service` object.

#client_ssl_cert_key =           # If `client_ssl` is enabled, the absolute
                                 # path to the client TLS key for the `proxy_ssl_certificate_key` directive.
                                 #
                                 # This value can be overwritten dynamically with the `client_certificate`
                                 # attribute of the `Service` object.

#admin_ssl_cert =                # Comma-separated list of the absolute path to the certificates for
                                 # `admin_listen` values with TLS enabled.
                                 #
                                 # See docs for `ssl_cert` for detailed usage.

#admin_ssl_cert_key =            # Comma-separated list of the absolute path to the keys for
                                 # `admin_listen` values with TLS enabled.
                                 #
                                 # See docs for `ssl_cert_key` for detailed usage.

#status_ssl_cert =               # Comma-separated list of the absolute path to the certificates for
                                 # `status_listen` values with TLS enabled.
                                 #
                                 # See docs for `ssl_cert` for detailed usage.

#status_ssl_cert_key =           # Comma-separated list of the absolute path to the keys for
                                 # `status_listen` values with TLS enabled.
                                 #
                                 # See docs for `ssl_cert_key` for detailed usage.

#headers = server_tokens, latency_tokens
                                 # Comma-separated list of headers Kong should
                                 # inject in client responses.
                                 #
                                 # Accepted values are:
                                 # - `Server`: Injects `Server: kong/x.y.z`
                                 #   on Kong-produced response (e.g. Admin
                                 #   API, rejected requests from auth plugin).
                                 # - `Via`: Injects `Via: kong/x.y.z` for
                                 #   successfully proxied requests.
                                 # - `X-Kong-Proxy-Latency`: Time taken
                                 #   (in milliseconds) by Kong to process
                                 #   a request and run all plugins before
                                 #   proxying the request upstream.
                                 # - `X-Kong-Response-Latency`: time taken
                                 #   (in millisecond) by Kong to produce
                                 #   a response in case of e.g. plugin
                                 #   short-circuiting the request, or in
                                 #   in case of an error.
                                 # - `X-Kong-Upstream-Latency`: Time taken
                                 #   (in milliseconds) by the upstream
                                 #   service to send response headers.
                                 # - `X-Kong-Admin-Latency`: Time taken
                                 #   (in milliseconds) by Kong to process
                                 #   an Admin API request.
                                 # - `X-Kong-Upstream-Status`: The HTTP status
                                 #   code returned by the upstream service.
                                 #   This is particularly useful for clients to
                                 #   distinguish upstream statuses if the
                                 #   response is rewritten by a plugin.
                                 # - `server_tokens`: Same as specifying both
                                 #   `Server` and `Via`.
                                 # - `latency_tokens`: Same as specifying
                                 #   `X-Kong-Proxy-Latency`,
                                 #   `X-Kong-Response-Latency`,
                                 #   `X-Kong-Admin-Latency` and
                                 #   `X-Kong-Upstream-Latency`
                                 #
                                 # In addition to those, this value can be set
                                 # to `off`, which prevents Kong from injecting
                                 # any of the above headers. Note that this
                                 # does not prevent plugins from injecting
                                 # headers of their own.
                                 #
                                 # Example: `headers = via, latency_tokens`

#trusted_ips =                   # Defines trusted IP addresses blocks that are
                                 # known to send correct `X-Forwarded-*`
                                 # headers.
                                 # Requests from trusted IPs make Kong forward
                                 # their `X-Forwarded-*` headers upstream.
                                 # Non-trusted requests make Kong insert its
                                 # own `X-Forwarded-*` headers.
                                 #
                                 # This property also sets the
                                 # `set_real_ip_from` directive(s) in the Nginx
                                 # configuration. It accepts the same type of
                                 # values (CIDR blocks) but as a
                                 # comma-separated list.
                                 #
                                 # To trust *all* /!\ IPs, set this value to
                                 # `0.0.0.0/0,::/0`.
                                 #
                                 # If the special value `unix:` is specified,
                                 # all UNIX-domain sockets will be trusted.
                                 #
                                 # See http://nginx.org/en/docs/http/ngx_http_realip_module.html#set_real_ip_from
                                 # for examples of accepted values.

#real_ip_header = X-Real-IP      # Defines the request header field whose value
                                 # will be used to replace the client address.
                                 # This value sets the `ngx_http_realip_module`
                                 # directive of the same name in the Nginx
                                 # configuration.
                                 #
                                 # If this value receives `proxy_protocol`:
                                 #
                                 # - at least one of the `proxy_listen` entries
                                 #   must have the `proxy_protocol` flag
                                 #   enabled.
                                 # - the `proxy_protocol` parameter will be
                                 #   appended to the `listen` directive of the
                                 #   Nginx template.
                                 #
                                 # See http://nginx.org/en/docs/http/ngx_http_realip_module.html#real_ip_header
                                 # for a description of this directive.

#real_ip_recursive = off         # This value sets the `ngx_http_realip_module`
                                 # directive of the same name in the Nginx
                                 # configuration.
                                 #
                                 # See http://nginx.org/en/docs/http/ngx_http_realip_module.html#real_ip_recursive
                                 # for a description of this directive.

#error_default_type = text/plain  # Default MIME type to use when the request
                                  # `Accept` header is missing and Nginx
                                  # is returning an error for the request.
                                  # Accepted values are `text/plain`,
                                  # `text/html`, `application/json`, and
                                  # `application/xml`.

#upstream_keepalive_pool_size = 60  # Sets the default size of the upstream
                                    # keepalive connection pools.
                                    # Upstream keepalive connection pools
                                    # are segmented by the `dst ip/dst
                                    # port/SNI` attributes of a connection.
                                    # A value of `0` will disable upstream
                                    # keepalive connections by default, forcing
                                    # each upstream request to open a new
                                    # connection.

#upstream_keepalive_max_requests = 100  # Sets the default maximum number of
                                        # requests than can be proxied upstream
                                        # through one keepalive connection.
                                        # After the maximum number of requests
                                        # is reached, the connection will be
                                        # closed.
                                        # A value of `0` will disable this
                                        # behavior, and a keepalive connection
                                        # can be used to proxy an indefinite
                                        # number of requests.

#upstream_keepalive_idle_timeout = 60   # Sets the default timeout (in seconds)
                                        # for which an upstream keepalive
                                        # connection should be kept open. When
                                        # the timeout is reached while the
                                        # connection has not been reused, it
                                        # will be closed.
                                        # A value of `0` will disable this
                                        # behavior, and an idle keepalive
                                        # connection may be kept open
                                        # indefinitely.

#------------------------------------------------------------------------------
# NGINX injected directives
#------------------------------------------------------------------------------

# Nginx directives can be dynamically injected in the runtime nginx.conf file
# without requiring a custom Nginx configuration template.
#
# All configuration properties respecting the naming scheme
# `nginx_<namespace>_<directive>` will result in `<directive>` being injected in
# the Nginx configuration block corresponding to the property's `<namespace>`.
# Example:
#   `nginx_proxy_large_client_header_buffers = 8 24k`
#
#   Will inject the following directive in Kong's proxy `server {}` block:
#
#   `large_client_header_buffers 8 24k;`
#
# The following namespaces are supported:
#
# - `nginx_main_<directive>`: Injects `<directive>` in Kong's configuration
#   `main` context.
# - `nginx_events_<directive>`: Injects `<directive>` in Kong's `events {}`
#    block.
# - `nginx_http_<directive>`: Injects `<directive>` in Kong's `http {}` block.
# - `nginx_proxy_<directive>`: Injects `<directive>` in Kong's proxy
#   `server {}` block.
# - `nginx_upstream_<directive>`: Injects `<directive>` in Kong's proxy
#   `upstream {}` block.
# - `nginx_admin_<directive>`: Injects `<directive>` in Kong's Admin API
#   `server {}` block.
# - `nginx_status_<directive>`: Injects `<directive>` in Kong's Status API
#   `server {}` block  (only effective if `status_listen` is enabled).
# - `nginx_stream_<directive>`: Injects `<directive>` in Kong's stream module
#   `stream {}` block (only effective if `stream_listen` is enabled).
# - `nginx_sproxy_<directive>`: Injects `<directive>` in Kong's stream module
#   `server {}` block (only effective if `stream_listen` is enabled).
# - `nginx_supstream_<directive>`: Injects `<directive>` in Kong's stream
#   module `upstream {}` block.
#
# As with other configuration properties, Nginx directives can be injected via
# environment variables when capitalized and prefixed with `KONG_`.
# Example:
#   `KONG_NGINX_HTTP_SSL_PROTOCOLS` -> `nginx_http_ssl_protocols`
#
#   Will inject the following directive in Kong's `http {}` block:
#
#   `ssl_protocols <value>;`
#
#   If different sets of protocols are desired between the proxy and Admin API
#   server, you may specify `nginx_proxy_ssl_protocols` and/or
#   `nginx_admin_ssl_protocols`, both of which taking precedence over the
#   `http {}` block.

#nginx_main_worker_rlimit_nofile = auto
                                 # Changes the limit on the maximum number of open files
                                 # for worker processes.
                                 #
                                 # The special and default value of `auto` sets this
                                 # value to `ulimit -n` with the upper bound limited to
                                 # 16384 as a measure to protect against excess memory use.
                                 #
                                 # See http://nginx.org/en/docs/ngx_core_module.html#worker_rlimit_nofile

#nginx_events_worker_connections = auto
                                 # Sets the maximum number of simultaneous
                                 # connections that can be opened by a worker process.
                                 #
                                 # The special and default value of `auto` sets this
                                 # value to `ulimit -n` with the upper bound limited to
                                 # 16384 as a measure to protect against excess memory use.
                                 #
                                 # See http://nginx.org/en/docs/ngx_core_module.html#worker_connections

#nginx_http_client_header_buffer_size = 1k  # Sets buffer size for reading the
                                            # client request headers.
                                            # See http://nginx.org/en/docs/http/ngx_http_core_module.html#client_header_buffer_size

#nginx_http_large_client_header_buffers = 4 8k  # Sets the maximum number and
                                                # size of buffers used for
                                                # reading large clients
                                                # requests headers.
                                                # See http://nginx.org/en/docs/http/ngx_http_core_module.html#large_client_header_buffers

#nginx_http_client_max_body_size = 0  # Defines the maximum request body size
                                      # allowed by requests proxied by Kong,
                                      # specified in the Content-Length request
                                      # header. If a request exceeds this
                                      # limit, Kong will respond with a 413
                                      # (Request Entity Too Large). Setting
                                      # this value to 0 disables checking the
                                      # request body size.
                                      # See http://nginx.org/en/docs/http/ngx_http_core_module.html#client_max_body_size

#nginx_admin_client_max_body_size = 10m  # Defines the maximum request body size for
                                         # Admin API.

#nginx_http_client_body_buffer_size = 8k  # Defines the buffer size for reading
                                          # the request body. If the client
                                          # request body is larger than this
                                          # value, the body will be buffered to
                                          # disk. Note that when the body is
                                          # buffered to disk, Kong plugins that
                                          # access or manipulate the request
                                          # body may not work, so it is
                                          # advisable to set this value as high
                                          # as possible (e.g., set it as high
                                          # as `client_max_body_size` to force
                                          # request bodies to be kept in
                                          # memory). Do note that
                                          # high-concurrency environments will
                                          # require significant memory
                                          # allocations to process many
                                          # concurrent large request bodies.
                                          # See http://nginx.org/en/docs/http/ngx_http_core_module.html#client_body_buffer_size

#nginx_admin_client_body_buffer_size = 10m  # Defines the buffer size for reading
                                            # the request body on Admin API.

#nginx_http_lua_regex_match_limit = 100000  # Global `MATCH_LIMIT` for PCRE
                                            # regex matching. The default of `100000` should ensure
                                            # at worst any regex Kong executes could finish within
                                            # roughly 2 seconds.

#------------------------------------------------------------------------------
# DATASTORE
#------------------------------------------------------------------------------

# Kong can run with a database to store coordinated data between Kong nodes in
# a cluster, or without a database, where each node stores its information
# independently in memory.
#
# When using a database, Kong will store data for all its entities (such as
# Routes, Services, Consumers, and Plugins) in either Cassandra or PostgreSQL,
# and all Kong nodes belonging to the same cluster must connect themselves
# to the same database.
#
# Kong supports the following database versions:
# - **PostgreSQL**: 9.5 and above.
# - **Cassandra**: 2.2 and above.
#
# When not using a database, Kong is said to be in "DB-less mode": it will keep
# its entities in memory, and each node needs to have this data entered via a
# declarative configuration file, which can be specified through the
# `declarative_config` property, or via the Admin API using the `/config`
# endpoint.
#
# When using Postgres as the backend storage, you can optionally enable Kong
# to serve read queries from a separate database instance.
# When the number of proxies is large, this can greatly reduce the load
# on the main Postgres instance and achieve better scalability. It may also
# reduce the latency jitter if the Kong proxy node's latency to the main
# Postgres instance is high.
#
# The read-only Postgres instance only serves read queries and write
# queries still goes to the main connection. The read-only Postgres instance
# can be eventually consistent while replicating changes from the main
# instance.
#
# At least the `pg_ro_host` config is needed to enable this feature.
# By default, all other database config for the read-only connection are
# inherited from the corresponding main connection config described above but
# may be optionally overwritten explicitly using the `pg_ro_*` config below.

#database = postgres             # Determines which of PostgreSQL or Cassandra
                                 # this node will use as its datastore.
                                 # Accepted values are `postgres`,
                                 # `cassandra`, and `off`.

#pg_host = 127.0.0.1             # Host of the Postgres server.
#pg_port = 5432                  # Port of the Postgres server.
#pg_timeout = 5000               # Defines the timeout (in ms), for connecting,
                                 # reading and writing.

#pg_user = kong                  # Postgres user.
#pg_password =                   # Postgres user's password.
#pg_database = kong              # The database name to connect to.

#pg_schema =                     # The database schema to use. If unspecified,
                                 # Kong will respect the `search_path` value of
                                 # your PostgreSQL instance.

#pg_ssl = off                    # Toggles client-server TLS connections
                                 # between Kong and PostgreSQL.
                                 # Because PostgreSQL uses the same port for TLS
                                 # and non-TLS, this is only a hint. If the
                                 # server does not support TLS, the established
                                 # connection will be a plain one.

#pg_ssl_version = tlsv1          # When using ssl between Kong and PostgreSQL,
                                 # the version of tls to use. Accepted values are
                                 # `tlsv1`, `tlsv1_2`, or `tlsv1_3`.

#pg_ssl_required = off           # When `pg_ssl` is on this determines if
                                 # TLS must be used between Kong and PostgreSQL.
                                 # It aborts the connection if the server does
                                 # not support SSL connections.

#pg_ssl_verify = off             # Toggles server certificate verification if
                                 # `pg_ssl` is enabled.
                                 # See the `lua_ssl_trusted_certificate`
                                 # setting to specify a certificate authority.

#pg_ssl_cert =                   # The absolute path to the PEM encoded client
                                 # TLS certificate for the PostgreSQL connection.
                                 # Mutual TLS authentication against
                                 # PostgreSQL is only enabled if this value is set.

#pg_ssl_cert_key =               # If `pg_ssl_cert` is set, the absolute path to
                                 # the PEM encoded client TLS private key for the
                                 # PostgreSQL connection.

#pg_max_concurrent_queries = 0   # Sets the maximum number of concurrent queries
                                 # that can be executing at any given time. This
                                 # limit is enforced per worker process; the
                                 # total number of concurrent queries for this
                                 # node will be will be:
                                 # `pg_max_concurrent_queries * nginx_worker_processes`.
                                 #
                                 # The default value of 0 removes this
                                 # concurrency limitation.

#pg_semaphore_timeout = 60000    # Defines the timeout (in ms) after which
                                 # PostgreSQL query semaphore resource
                                 # acquisition attempts will fail. Such
                                 # failures will generally result in the
                                 # associated proxy or Admin API request
                                 # failing with an HTTP 500 status code.
                                 # Detailed discussion of this behavior is
                                 # available in the online documentation.

#pg_keepalive_timeout = 60000    # Defines the time in milliseconds that an idle connection to
                                 # PostreSQL server will be kept alive.

#pg_ro_host =                    # Same as `pg_host`, but for the
                                 # read-only connection.
                                 # **Note:** Refer to the documentation
                                 # section above for detailed usage.

#pg_ro_port = <pg_port>          # Same as `pg_port`, but for the
                                 # read-only connection.

#pg_ro_timeout = <pg_timeout>    # Same as `pg_timeout`, but for the
                                 # read-only connection.

#pg_ro_user = <pg_user>          # Same as `pg_user`, but for the
                                 # read-only connection.

#pg_ro_password = <pg_password>  # Same as `pg_password`, but for the
                                 # read-only connection.

#pg_ro_database = <pg_database>  # Same as `pg_database`, but for the
                                 # read-only connection.

#pg_ro_schema = <pg_schema>      # Same as `pg_schema`, but for the
                                 # read-only connection.

#pg_ro_ssl = <pg_ssl>            # Same as `pg_ssl`, but for the
                                 # read-only connection.

#pg_ro_ssl_required = <pg_ssl_required>
                                 # Same as `pg_ssl_required`, but for the
                                 # read-only connection.

#pg_ro_ssl_verify = <pg_ssl_verify>
                                 # Same as `pg_ssl_verify`, but for the
                                 # read-only connection.

#pg_ro_ssl_version = <pg_ssl_version>
                                 # Same as `pg_ssl_version`, but for the
                                 # read-only connection.

#pg_ro_max_concurrent_queries = <pg_max_concurrent_queries>
                                 # Same as `pg_max_concurrent_queries`, but for
                                 # the read-only connection.
                                 # Note: read-only concurrency is not shared
                                 # with the main (read-write) connection.

#pg_ro_semaphore_timeout = <pg_semaphore_timeout>
                                 # Same as `pg_semaphore_timeout`, but for the
                                 # read-only connection.

#pg_ro_keepalive_timeout = <pg_keepalive_timeout>
                                 # Same as `pg_keepalive_timeout`, but for the
                                 # read-only connection.

#cassandra_contact_points = 127.0.0.1  # A comma-separated list of contact
                                       # points to your cluster.
                                       # You may specify IP addresses or
                                       # hostnames. Note that the port
                                       # component of SRV records will be
                                       # ignored in favor of `cassandra_port`.
                                       # When connecting to a multi-DC cluster,
                                       # ensure that contact points from the
                                       # local datacenter are specified first
                                       # in this list.

#cassandra_port = 9042           # The port on which your nodes are listening
                                 # on. All your nodes and contact points must
                                 # listen on the same port. Will be created if
                                 # it doesn't exist.

#cassandra_keyspace = kong       # The keyspace to use in your cluster.

#cassandra_write_consistency = ONE  # Consistency setting to use when
                                    # writing to the Cassandra cluster.

#cassandra_read_consistency = ONE   # Consistency setting to use when
                                    # reading from the Cassandra cluster.

#cassandra_timeout = 5000        # Defines the timeout (in ms) for reading
                                 # and writing.

#cassandra_ssl = off             # Toggles client-to-node TLS connections
                                 # between Kong and Cassandra.

#cassandra_ssl_verify = off      # Toggles server certificate verification if
                                 # `cassandra_ssl` is enabled.
                                 # See the `lua_ssl_trusted_certificate`
                                 # setting to specify a certificate authority.

#cassandra_username = kong       # Username when using the
                                 # `PasswordAuthenticator` scheme.

#cassandra_password =            # Password when using the
                                 # `PasswordAuthenticator` scheme.

#cassandra_lb_policy = RequestRoundRobin  # Load balancing policy to use when
                                          # distributing queries across your
                                          # Cassandra cluster.
                                          # Accepted values are:
                                          # `RoundRobin`, `RequestRoundRobin`,
                                          # `DCAwareRoundRobin`, and
                                          # `RequestDCAwareRoundRobin`.
                                          # Policies prefixed with "Request"
                                          # make efficient use of established
                                          # connections throughout the same
                                          # request.
                                          # Prefer "DCAware" policies if and
                                          # only if you are using a
                                          # multi-datacenter cluster.

#cassandra_local_datacenter =    # When using the `DCAwareRoundRobin`
                                 # or `RequestDCAwareRoundRobin` load
                                 # balancing policy, you must specify the name
                                 # of the local (closest) datacenter for this
                                 # Kong node.

#cassandra_refresh_frequency = 60          # Frequency (in seconds) at which
                                           # the cluster topology will be
                                           # checked for new or decommissioned
                                           # nodes.
                                           # A value of `0` will disable this
                                           # check, and the cluster topology
                                           # will never be refreshed.

#cassandra_repl_strategy = SimpleStrategy  # When migrating for the first time,
                                           # Kong will use this setting to
                                           # create your keyspace.
                                           # Accepted values are
                                           # `SimpleStrategy` and
                                           # `NetworkTopologyStrategy`.

#cassandra_repl_factor = 1       # When migrating for the first time, Kong
                                 # will create the keyspace with this
                                 # replication factor when using the
                                 # `SimpleStrategy`.

#cassandra_data_centers = dc1:2,dc2:3  # When migrating for the first time,
                                       # will use this setting when using the
                                       # `NetworkTopologyStrategy`.
                                       # The format is a comma-separated list
                                       # made of `<dc_name>:<repl_factor>`.

#cassandra_schema_consensus_timeout = 10000  # Defines the timeout (in ms) for
                                             # the waiting period to reach a
                                             # schema consensus between your
                                             # Cassandra nodes.
                                             # This value is only used during
                                             # migrations.

#declarative_config =           # The path to the declarative configuration
                                # file which holds the specification of all
                                # entities (Routes, Services, Consumers, etc.)
                                # to be used when the `database` is set to
                                # `off`.
                                #
                                # Entities are stored in Kong's in-memory cache,
                                # so you must ensure that enough memory is
                                # allocated to it via the `mem_cache_size`
                                # property. You must also ensure that items
                                # in the cache never expire, which means that
                                # `db_cache_ttl` should preserve its default
                                # value of 0.
                                #
                                # If the Hybrid mode `role` is set to `data_plane`
                                # and there's no configuration cache file,
                                # this configuration is used before connecting
                                # to the Control Plane node as a user-controlled
                                # fallback.

#declarative_config_string =    # The declarative configuration as a string

#------------------------------------------------------------------------------
# DATASTORE CACHE
#------------------------------------------------------------------------------

# In order to avoid unnecessary communication with the datastore, Kong caches
# entities (such as APIs, Consumers, Credentials...) for a configurable period
# of time. It also handles invalidations if such an entity is updated.
#
# This section allows for configuring the behavior of Kong regarding the
# caching of such configuration entities.

#db_update_frequency = 5         # Frequency (in seconds) at which to check for
                                 # updated entities with the datastore.
                                 #
                                 # When a node creates, updates, or deletes an
                                 # entity via the Admin API, other nodes need
                                 # to wait for the next poll (configured by
                                 # this value) to eventually purge the old
                                 # cached entity and start using the new one.

#db_update_propagation = 0       # Time (in seconds) taken for an entity in the
                                 # datastore to be propagated to replica nodes
                                 # of another datacenter.
                                 #
                                 # When in a distributed environment such as
                                 # a multi-datacenter Cassandra cluster, this
                                 # value should be the maximum number of
                                 # seconds taken by Cassandra to propagate a
                                 # row to other datacenters.
                                 #
                                 # When set, this property will increase the
                                 # time taken by Kong to propagate the change
                                 # of an entity.
                                 #
                                 # Single-datacenter setups or PostgreSQL
                                 # servers should suffer no such delays, and
                                 # this value can be safely set to 0.

#db_cache_ttl = 0                # Time-to-live (in seconds) of an entity from
                                 # the datastore when cached by this node.
                                 #
                                 # Database misses (no entity) are also cached
                                 # according to this setting if you do not
                                 # configure `db_cache_neg_ttl`.
                                 #
                                 # If set to 0 (default), such cached entities
                                 # or misses never expire.

#db_cache_neg_ttl =              # Time-to-live (in seconds) of a datastore
                                 # miss (no entity).
                                 #
                                 # If not specified (default), `db_cache_ttl`
                                 # value will be used instead.
                                 #
                                 # If set to 0, misses will never expire.

#db_resurrect_ttl = 30           # Time (in seconds) for which stale entities
                                 # from the datastore should be resurrected for
                                 # when they cannot be refreshed (e.g., the
                                 # datastore is unreachable). When this TTL
                                 # expires, a new attempt to refresh the stale
                                 # entities will be made.

#db_cache_warmup_entities = services
                                 # Entities to be pre-loaded from the datastore
                                 # into the in-memory cache at Kong start-up.
                                 # This speeds up the first access of endpoints
                                 # that use the given entities.
                                 #
                                 # When the `services` entity is configured
                                 # for warmup, the DNS entries for values in
                                 # its `host` attribute are pre-resolved
                                 # asynchronously as well.
                                 #
                                 # Cache size set in `mem_cache_size` should
                                 # be set to a value large enough to hold all
                                 # instances of the specified entities.
                                 # If the size is insufficient, Kong will log
                                 # a warning.

#------------------------------------------------------------------------------
# DNS RESOLVER
#------------------------------------------------------------------------------

# By default, the DNS resolver will use the standard configuration files
# `/etc/hosts` and `/etc/resolv.conf`. The settings in the latter file will be
# overridden by the environment variables `LOCALDOMAIN` and `RES_OPTIONS` if
# they have been set.
#
# Kong will resolve hostnames as either `SRV` or `A` records (in that order, and
# `CNAME` records will be dereferenced in the process).
# In case a name was resolved as an `SRV` record it will also override any given
# port number by the `port` field contents received from the DNS server.
#
# The DNS options `SEARCH` and `NDOTS` (from the `/etc/resolv.conf` file) will
# be used to expand short names to fully qualified ones. So it will first try
# the entire `SEARCH` list for the `SRV` type, if that fails it will try the
# `SEARCH` list for `A`, etc.
#
# For the duration of the `ttl`, the internal DNS resolver will loadbalance each
# request it gets over the entries in the DNS record. For `SRV` records the
# `weight` fields will be honored, but it will only use the lowest `priority`
# field entries in the record.

#dns_resolver =                  # Comma separated list of nameservers, each
                                 # entry in `ip[:port]` format to be used by
                                 # Kong. If not specified the nameservers in
                                 # the local `resolv.conf` file will be used.
                                 # Port defaults to 53 if omitted. Accepts
                                 # both IPv4 and IPv6 addresses.

#dns_hostsfile = /etc/hosts      # The hosts file to use. This file is read
                                 # once and its content is static in memory.
                                 # To read the file again after modifying it,
                                 # Kong must be reloaded.

#dns_order = LAST,SRV,A,CNAME    # The order in which to resolve different
                                 # record types. The `LAST` type means the
                                 # type of the last successful lookup (for the
                                 # specified name). The format is a (case
                                 # insensitive) comma separated list.

#dns_valid_ttl =                 # By default, DNS records are cached using
                                 # the TTL value of a response. If this
                                 # property receives a value (in seconds), it
                                 # will override the TTL for all records.

#dns_stale_ttl = 4               # Defines, in seconds, how long a record will
                                 # remain in cache past its TTL. This value
                                 # will be used while the new DNS record is
                                 # fetched in the background.
                                 # Stale data will be used from expiry of a
                                 # record until either the refresh query
                                 # completes, or the `dns_stale_ttl` number of
                                 # seconds have passed.

#dns_cache_size = 10000          # Defines the maximum allowed number of
                                 # DNS records stored in memory cache.
                                 # Least recently used DNS records are discarded
                                 # from cache if it is full. Both errors and
                                 # data are cached, therefore a single name query
                                 # can easily take up 10-15 slots.

#dns_not_found_ttl = 30          # TTL in seconds for empty DNS responses and
                                 # "(3) name error" responses.

#dns_error_ttl = 1               # TTL in seconds for error responses.

#dns_no_sync = off               # If enabled, then upon a cache-miss every
                                 # request will trigger its own dns query.
                                 # When disabled multiple requests for the
                                 # same name/type will be synchronised to a
                                 # single query.

#------------------------------------------------------------------------------
# TUNING & BEHAVIOR
#------------------------------------------------------------------------------

#worker_consistency = strict
                                 # Defines whether this node should rebuild its
                                 # state synchronously or asynchronously (the
                                 # balancers and the router are rebuilt on
                                 # updates that affects them, e.g., updates to
                                 # Routes, Services or Upstreams, via the Admin
                                 # API or loading a declarative configuration
                                 # file).
                                 #
                                 # Accepted values are:
                                 #
                                 # - `strict`: the router will be rebuilt
                                 #   synchronously, causing incoming requests to
                                 #   be delayed until the rebuild is finished.
                                 # - `eventual`: the router will be rebuilt
                                 #   asynchronously via a recurring background
                                 #   job running every second inside of each
                                 #   worker.
                                 #
                                 # Note that `strict` ensures that all workers
                                 # of a given node will always proxy requests
                                 # with an identical router, but that increased
                                 # long tail latency can be observed if
                                 # frequent Routes and Services updates are
                                 # expected.
                                 # Using `eventual` will help preventing long
                                 # tail latency issues in such cases, but may
                                 # cause workers to route requests differently
                                 # for a short period of time after Routes and
                                 # Services updates.

#worker_state_update_frequency = 5
                                 # Defines how often the worker state changes are
                                 # checked with a background job. When a change
                                 # is detected, a new router or balancer will be
                                 # built, as needed. Raising this value will
                                 # decrease the load on database servers and
                                 # result in less jitter in proxy latency, but
                                 # it might take more time to propagate changes
                                 # to each individual worker.

#------------------------------------------------------------------------------
# MISCELLANEOUS
#------------------------------------------------------------------------------

# Additional settings inherited from lua-nginx-module allowing for more
# flexibility and advanced usage.
#
# See the lua-nginx-module documentation for more information:
# https://github.com/openresty/lua-nginx-module


#lua_ssl_trusted_certificate =   # Comma-separated list of paths to certificate
                                 # authority files for Lua cosockets in PEM format.
                                 #
                                 # The special value `system` attempts to search for the
                                 # "usual default" provided by each distro, according
                                 # to an arbitrary heuristic. In the current implementation,
                                 # The following pathnames will be tested in order,
                                 # and the first one found will be used:
                                 #
                                 # - /etc/ssl/certs/ca-certificates.crt (Debian/Ubuntu/Gentoo)
                                 # - /etc/pki/tls/certs/ca-bundle.crt (Fedora/RHEL 6)
                                 # - /etc/ssl/ca-bundle.pem (OpenSUSE)
                                 # - /etc/pki/tls/cacert.pem (OpenELEC)
                                 # - /etc/pki/ca-trust/extracted/pem/tls-ca-bundle.pem (CentOS/RHEL 7)
                                 # - /etc/ssl/cert.pem (OpenBSD, Alpine)
                                 #
                                 # If no file is found on any of these paths, an error will
                                 # be raised.
                                 #
                                 # `system` can be used by itself or in conjunction with other
                                 # CA filepaths.
                                 #
                                 # When `pg_ssl_verify` or `cassandra_ssl_verify`
                                 # are enabled, these certificate authority files will be
                                 # used for verifying Kong's database connections.
                                 #
                                 # See https://github.com/openresty/lua-nginx-module#lua_ssl_trusted_certificate

#lua_ssl_verify_depth = 1        # Sets the verification depth in the server
                                 # certificates chain used by Lua cosockets,
                                 # set by `lua_ssl_trusted_certificate`.
                                 # This includes the certificates configured
                                 # for Kong's database connections.
                                 # If the maximum depth is reached before
                                 # reaching the end of the chain, verification
                                 # will fail. This helps mitigate certificate
                                 # based DoS attacks.
                                 #
                                 # See https://github.com/openresty/lua-nginx-module#lua_ssl_verify_depth

#lua_ssl_protocols = TLSv1.1 TLSv1.2 TLSv1.3   # Defines the TLS versions supported
                                               # when handshaking with OpenResty's
                                               # TCP cosocket APIs.
                                               #
                                               # This affects connections made by Lua
                                               # code, such as connections to the
                                               # database Kong uses, or when sending logs
                                               # using a logging plugin. It does *not*
                                               # affect connections made to the upstream
                                               # Service or from downstream clients.

#lua_package_path = ./?.lua;./?/init.lua;  # Sets the Lua module search path
                                           # (LUA_PATH). Useful when developing
                                           # or using custom plugins not stored
                                           # in the default search path.
                                           #
                                           # See https://github.com/openresty/lua-nginx-module#lua_package_path

#lua_package_cpath =             # Sets the Lua C module search path
                                 # (LUA_CPATH).
                                 #
                                 # See https://github.com/openresty/lua-nginx-module#lua_package_cpath

#lua_socket_pool_size = 30       # Specifies the size limit for every cosocket
                                 # connection pool associated with every remote
                                 # server.
                                 #
                                 # See https://github.com/openresty/lua-nginx-module#lua_socket_pool_size

#enforce_rbac = off              # Specifies whether Admin API RBAC is enforced.
                                 # Accepts one of `entity`, `both`, `on`, or
                                 # `off`.
                                 #
                                 # - `on`: only endpoint-level authorization
                                 #   is enforced.
                                 # - `entity`: entity-level authorization
                                 #   applies.
                                 # - `both`: enables both endpoint and
                                 #   entity-level authorization.
                                 # - `off`: disables both endpoint and
                                 #   entity-level authorization.
                                 #
                                 # When enabled, Kong will deny requests to the
                                 # Admin API when a nonexistent or invalid RBAC
                                 # authorization token is passed, or the RBAC
                                 # user with which the token is associated does
                                 # not have permissions to access/modify the
                                 # requested resource.


#rbac_auth_header = Kong-Admin-Token  # Defines the name of the HTTP request
                                      # header from which the Admin API will
                                      # attempt to authenticate the RBAC user.

#event_hooks_enabled = on   # When enabled, event hook entities represent a relationship
                            # between an event (source and event) and an action
                            # (handler). Similar to web hooks, event hooks can be used to
                            # communicate Kong Gateway service events. When a particular
                            # event happens on a service, the event hook calls a URL with
                            # information about that event. Event hook configurations
                            # differ depending on the handler. The events that are
                            # triggered send associated data.
                            #
                            # See: https://docs.konghq.com/enterprise/latest/admin-api/event-hooks/reference/

#------------------------------------------------------------------------------
# KONG MANAGER
#------------------------------------------------------------------------------
#
# The Admin GUI for Kong Enterprise.
#
#admin_gui_listen = 0.0.0.0:8002, 0.0.0.0:8445 ssl
                        # Kong Manager Listeners
                        #
                        # Comma-separated list of addresses and ports on which
                        # Kong will expose Kong Manager. This web application
                        # lets you configure and manage Kong, and therefore
                        # should be kept secured.
                        #
                        # Suffixes can be specified for each pair, similarly to
                        # the `admin_listen` directive.

#admin_gui_url =        # Kong Manager URL
                        #
                        # The lookup, or balancer, address for Kong Manager.
                        #
                        # Accepted format (items in parentheses are optional):
                        #
                        #   `<scheme>://<IP / HOSTNAME>(:<PORT>(/<PATH>))`
                        #
                        # Examples:
                        #
                        # - `http://127.0.0.1:8003`
                        # - `https://kong-admin.test`
                        # - `http://dev-machine/dev-285`
                        #
                        # By default, Kong Manager will use the window request
                        # host and append the resolved listener port depending
                        # on the requested protocol.

#admin_gui_ssl_cert =   # The absolute path to the SSL certificate for
                        # `admin_gui_listen` values with SSL enabled.

#admin_gui_ssl_cert_key = # The absolute path to the SSL key for
                          # `admin_gui_listen` values with SSL enabled.

#admin_gui_flags = {}
                        # Alters the layout Admin GUI (JSON)
                        # The only supported value is `{ "IMMUNITY_ENABLED": true }`
                        # to enable Kong Immunity in the Admin GUI.

#admin_gui_access_log = logs/admin_gui_access.log
                        # Kong Manager Access Logs
                        #
                        # Here you can set an absolute or relative path for Kong
                        # Manager access logs. When the path is relative,
                        # logs are placed in the `prefix` location.
                        #
                        # Setting this value to `off` disables access logs
                        # for Kong Manager.

#admin_gui_error_log = logs/admin_gui_error.log
                        # Kong Manager Error Logs
                        #
                        # Here you can set an absolute or relative path for Kong
                        # Manager access logs. When the path is relative,
                        # logs are placed in the `prefix` location.
                        #
                        # Setting this value to `off` disables error logs for
                        # Kong Manager.
                        #
                        # Granularity can be adjusted through the `log_level`
                        # directive.

#admin_gui_auth =       # Kong Manager Authentication Plugin Name
                        #
                        # Secures access to Kong Manager by specifying an
                        # authentication plugin to use.
                        #
                        # Supported Plugins:
                        #
                        # - `basic-auth`: Basic Authentication plugin
                        # - `ldap-auth-advanced`: LDAP Authentication plugin
                        # - `openid-connect`: OpenID Connect Authentication
                        #   plugin

#admin_gui_auth_conf =  # Kong Manager Authentication Plugin Config (JSON)
                        #
                        # Specifies the configuration for the authentication
                        # plugin specified in `admin_gui_auth`.
                        #
                        # For information about Plugin Configuration
                        # consult the associated plugin documentation.
                        #
                        # Example for `basic-auth`:
                        #
                        # `admin_gui_auth_conf = { "hide_credentials": true }`

#admin_gui_auth_password_complexity = # Kong Manager Authentication Password Complexity (JSON)
                        #
                        # When `admin_gui_auth = basic-auth`, this property defines
                        # the rules required for Kong Manager passwords. Choose
                        # from preset rules or write your own.
                        #
                        # Example using preset rules:
                        #
                        # `admin_gui_auth_password_complexity = { "kong-preset": "min_8" }`
                        #
                        # All values for kong-preset require the password to contain
                        # characters from at least three of the following categories:
                        #
                        # 1. Uppercase characters (A through Z)
                        #
                        # 2. Lowercase characters (a through z)
                        #
                        # 3. Base-10 digits (0 through 9)
                        #
                        # 4. Special characters (for example, &, $, #, %)
                        #
                        # Supported preset rules:
                        # - `min_8`: minimum length of 8
                        # - `min_12`: minimum length of 12
                        # - `min_20`: minimum length of 20
                        #
                        # To write your own rules, see
                        # https://manpages.debian.org/jessie/passwdqc/passwdqc.conf.5.en.html.
                        #
                        # NOTE: Only keywords "min", "max" and "passphrase" are supported.
                        #
                        # Example:
                        #
                        # `admin_gui_auth_password_complexity = { "min": "disabled,24,11,9,8" }`

#admin_gui_session_conf = # Kong Manager Session Config (JSON)
                          #
                          # Specifies the configuration for the Session plugin as
                          # used by Kong Manager.
                          #
                          # For information about plugin configuration, consult
                          # the Kong Session plugin documentation.
                          #
                          # Example:
                          # ```
                          # admin_gui_session_conf = { "cookie_name": "kookie", \
                          #                            "secret": "changeme" }
                          # ```

#admin_gui_auth_header = Kong-Admin-User
                        # Defines the name of the HTTP request header from which
                        # the Admin API will attempt to identify the Kong Admin
                        # user.

#admin_gui_auth_login_attempts = 0
                        # Number of times a user can attempt to login to Kong
                        # Manager. 0 means infinite attempts allowed.

#admin_gui_header_txt = # Kong Manager Header Text
                    # Sets text for Kong Manager Header Banner. Header Banner
                    # is not shown if this config is empty.

#admin_gui_header_bg_color = # Kong Manager Header Background Color
                         # Sets background color for Kong Manager Header Banner
                         # Accepts css color keyword, #-hexadecimal or rgb
                         # format. Invalid values are ignored by Manager.

#admin_gui_header_txt_color = # Kong Manager Header Text Color
                          # Sets text color for Kong Manager Header Banner.
                          # Accepts css color keyword, #-hexadecimal or rgb
                          # format. Invalid values are ignored by Kong Manager.

#admin_gui_footer_txt = # Kong Manager Footer Text
                    # Sets text for Kong Manager Footer Banner. Footer Banner
                    # is not shown if this config is empty

#admin_gui_footer_bg_color = # Kong Manager Footer Background Color
                         # Sets background color for Kong Manager Footer Banner.
                         # Accepts css color keyword, #-hexadecimal or rgb
                         # format. Invalid values are ignored by Manager.

#admin_gui_footer_txt_color = # Kong Manager Footer Text Color
                          # Sets text color for Kong Manager Footer Banner.
                          # Accepts css color keyword, #-hexadecimal or rgb
                          # format. Invalid values are ignored by Kong Manager.

#admin_gui_login_banner_title = # Kong Manager Login Banner Title Text
                                # Sets title text for Kong Manager Login Banner.
                                # Login Banner is not shown if both
                                # `admin_gui_login_banner_title` and
                                # `admin_gui_login_banner_body` are empty.

#admin_gui_login_banner_body = # Kong Manager Login Banner Body Text
                                # Sets body text for Kong Manager Login Banner.
                                # Login Banner is not shown if both
                                # `admin_gui_login_banner_title` and
                                # `admin_gui_login_banner_body` are empty.

#------------------------------------------------------------------------------
# VITALS
#------------------------------------------------------------------------------

#vitals = on                     # When enabled, Kong will store and report
                                 # metrics about its performance.
                                 #
                                 # When running Kong in a multi-node setup,
                                 # `vitals` entails two separate meanings
                                 # depending on the node.
                                 #
                                 # On a Proxy-only node, `vitals` determines
                                 # whether to collect data for Vitals.
                                 #
                                 # On an Admin-only node, `vitals` determines
                                 # whether to display Vitals metrics and
                                 # visualizations on the dashboard.

#vitals_strategy = database      # Determines whether to use the Kong database
                                 # (either PostgreSQL or Cassandra, as defined
                                 # by the `database` config value above), or a
                                 # separate storage engine, for Vitals metrics.
                                 # Accepted values are `database`, `prometheus`,
                                 # or `influxdb`.

#vitals_tsdb_address =           # Defines the host and port of the TSDB server
                                 # to which Vitals data is written and read.
                                 # This value is only applied when the
                                 # `vitals_strategy` option is set to
                                 # `prometheus` or `influxdb`. This value
                                 # accepts IPv4, IPv6, and hostname values.
                                 # If the `vitals_strategy` is set to
                                 # `prometheus`, this value determines the
                                 # address of the Prometheus server from which
                                 # Vitals data will be read. For `influxdb`
                                 # strategies, this value controls both the read
                                 # and write source for Vitals data.

#vitals_tsdb_user =              # Influxdb user
#vitals_tsdb_password =          # Influxdb password

#vitals_statsd_address =         # Defines the host and port (and an optional
                                 # protocol) of the StatsD server to which
                                 # Kong should write Vitals metics. This value
                                 # is only applied when the `vitals_strategy` is
                                 # set to `prometheus`. This value accepts IPv4,
                                 # IPv6, and, hostnames. Additionally, the suffix
                                 # `tcp` can be specified; doing so will result
                                 # in Kong sending StatsD metrics via TCP
                                 # instead of the UDP (default).

#vitals_statsd_prefix = kong     # Defines the prefix value attached to all
                                 # Vitals StatsD events. This prefix is useful
                                 # when writing metrics to a multi-tenant StatsD
                                 # exporter or server.

#vitals_statsd_udp_packet_size = 1024   # Defines the maximum buffer size in
                                        # which Vitals statsd metrics will be
                                        # held and sent in batches.
                                        # This value is defined in bytes.

#vitals_prometheus_scrape_interval = 5  # Defines the scrape_interval query
                                        # parameter sent to the Prometheus
                                        # server when reading Vitals data.
                                        # This should be same as the scrape
                                        # interval (in seconds) of the
                                        # Prometheus server.

#------------------------------------------------------------------------------
# DEVELOPER PORTAL
#------------------------------------------------------------------------------

#portal = off
                        # Developer Portal Switch
                        #
                        # When enabled:
                        #
                        #   Kong will expose the Dev Portal interface and
                        #   read-only APIs on the `portal_gui_listen` address,
                        #   and endpoints on the Admin API to manage assets.
                        #
                        # When enabled along with `portal_auth`:
                        #
                        #   Kong will expose management endpoints for developer
                        #   accounts on the Admin API and the Dev Portal API.

#portal_gui_listen = 0.0.0.0:8003, 0.0.0.0:8446 ssl
                        # Developer Portal GUI Listeners
                        #
                        # Comma-separated list of addresses on which Kong will
                        # expose the Developer Portal GUI. Suffixes can be
                        # specified for each pair, similarly to
                        # the `admin_listen` directive.

#portal_gui_protocol = http
                        # Developer Portal GUI protocol
                        #
                        # The protocol used in conjunction with
                        # `portal_gui_host` to construct the lookup, or balancer
                        # address for your Kong Proxy nodes.
                        #
                        # Examples: `http`,`https`

#portal_gui_host = 127.0.0.1:8003
                        # Developer Portal GUI host
                        #
                        # The host used in conjunction with
                        # `portal_gui_protocol` to construct the lookup,
                        # or balancer address for your Kong Proxy nodes.
                        #
                        # Examples:
                        #
                        # - `<IP>:<PORT>`
                        #   -> `portal_gui_host = 127.0.0.1:8003`
                        # - `<HOSTNAME>`
                        #   -> `portal_gui_host = portal_api.domain.tld`
                        # - `<HOSTNAME>/<PATH>`
                        #   -> `portal_gui_host = dev-machine/dev-285`

#portal_cors_origins =  # Developer Portal CORS Origins
                        #
                        # A comma separated list of allowed domains for
                        # `Access-Control-Allow-Origin` header. This can be used to
                        # resolve CORS issues in custom networking environments.
                        #
                        # Examples:
                        # - list of domains:
                        #   `portal_cors_origins = http://localhost:8003, https://localhost:8004`
                        # - single domain:
                        #   `portal_cors_origins = http://localhost:8003`
                        # - all domains:
                        #   `portal_cors_origins = *`
                        #
                        # NOTE: In most cases, the Developer Portal is able to derive
                        # valid CORS origins by using `portal_gui_protocol`, `portal_gui_host`,
                        # and if applicable, `portal_gui_use_subdomains`. In these cases,
                        # `portal_cors_origins` is not needed and can remain unset.

#portal_gui_use_subdomains = off
                        # Developer Portal GUI subdomain toggle
                        #
                        # By default Kong Portal uses the first namespace in
                        # the request path to determine workspace. By turning
                        # `portal_gui_subdomains` on, Kong Portal will expect
                        # workspace to be included in the request url as a subdomain.
                        #
                        # Example (off):
                        #   - `<scheme>://<HOSTNAME>/<WORKSPACE>/<PATH>` ->
                        #     `http://kong-portal.com/example-workspace/index`
                        #
                        # Example (on):
                        #   - `<scheme>://<WORKSPACE>.<HOSTNAME>` ->
                        #     `http://example-workspace.kong-portal.com/index`

#portal_gui_ssl_cert =  # Developer Portal GUI SSL Certificate
                        #
                        # The absolute path to the SSL certificate for
                        # `portal_gui_listen` values with SSL enabled.

#portal_gui_ssl_cert_key = # Developer Portal GUI SSL Certificate Key
                           #
                           # The absolute path to the SSL key for
                           # `portal_gui_listen` values with SSL enabled.

#portal_gui_access_log = logs/portal_gui_access.log
                        # Developer Portal GUI Access Log location
                        #
                        # Here you can set an absolute or relative path for your
                        # Portal GUI access logs.
                        #
                        # Setting this value to `off` will disable logging
                        # Portal GUI access logs.
                        #
                        # When using relative pathing, logs will be placed under
                        # the `prefix` location.

#portal_gui_error_log = logs/portal_gui_error.log
                        # Developer Portal GUI Error Log location
                        #
                        # Here you can set an absolute or relative path for your
                        # Portal GUI error logs.
                        #
                        # Setting this value to `off` will disable logging
                        # Portal GUI error logs.
                        #
                        # When using relative pathing, logs will be placed under
                        # the `prefix` location.
                        #
                        # Granularity can be adjusted through the `log_level`
                        # directive.

#portal_api_listen = 0.0.0.0:8004, 0.0.0.0:8447 ssl
                        # Developer Portal API Listeners
                        #
                        # Comma-separated list of addresses on which Kong will
                        # expose the Developer Portal API. Suffixes can be
                        # specified for each pair, similarly to
                        # the `admin_listen` directive.

#portal_api_url =       # Developer Portal API URL
                        #
                        # The lookup, or balancer, address for your Developer
                        # Portal nodes.
                        #
                        # This value is commonly used in a microservices
                        # or service-mesh oriented architecture.
                        #
                        # `portal_api_url` is the address on which your
                        # Kong Dev Portal API is accessible by Kong. You
                        # should only set this value if your Kong Dev Portal API
                        # lives on a different node than your Kong Proxy.
                        #
                        # Accepted format (parts in parenthesis are optional):
                        #
                        #   `<scheme>://<IP / HOSTNAME>(:<PORT>(/<PATH>))`
                        #
                        # Examples:
                        #
                        # - `<scheme>://<IP>:<PORT>`
                        #   -> `portal_api_url = http://127.0.0.1:8003`
                        # - `SSL <scheme>://<HOSTNAME>`
                        #   -> `portal_api_url = https://portal_api.domain.tld`
                        # - `<scheme>://<HOSTNAME>/<PATH>`
                        #   -> `portal_api_url = http://dev-machine/dev-285`
                        #
                        # By default this value points to the local interface:
                        #
                        # - `http://0.0.0.0:8004`

#portal_api_ssl_cert =  # Developer Portal API SSL Certificate
                        #
                        # The absolute path to the SSL certificate for
                        # `portal_api_listen` values with SSL enabled.

#portal_api_ssl_cert_key = # Developer Portal API SSL Certificate Key
                           #
                           # The absolute path to the SSL key for
                           # `portal_api_listen` values with SSL enabled.

#portal_api_access_log = logs/portal_api_access.log
                        # Developer Portal API Access Log location
                        #
                        # Here you can set an absolute or relative path for your
                        # Portal API access logs.
                        #
                        # Setting this value to `off` will disable logging
                        # Portal API access logs.
                        #
                        # When using relative pathing, logs will be placed under
                        # the `prefix` location.

#portal_api_error_log = logs/portal_api_error.log
                        # Developer Portal API Error Log location
                        #
                        # Here you can set an absolute or relative path for your
                        # Portal API error logs.
                        #
                        # Setting this value to `off` will disable logging
                        # Portal API error logs.
                        #
                        # When using relative pathing, logs will be placed under
                        # the `prefix` location.
                        #
                        # Granularity can be adjusted through the `log_level`
                        # directive.

#portal_is_legacy = off
                        # Developer Portal legacy support
                        #
                        # Setting this value to `on` will cause all new
                        # portals to render using the legacy rendering system by default.
                        #
                        # Setting this value to `off` will cause all new
                        # portals to render using the current rendering system.

#portal_app_auth = kong-oauth2
                        # Developer Portal application registration
                        # auth provider and strategy. Must be set to enable
                        # application_registration plugin

                        # Currently accepts kong-oauth2 or external-oauth2
#------------------------------------------------------------------------------
# DEFAULT DEVELOPER PORTAL AUTHENTICATION
#------------------------------------------------------------------------------
# Referenced on workspace creation to set Dev Portal authentication defaults
# in the database for that particular workspace.
#
#portal_auth =          # Developer Portal Authentication Plugin Name
                        #
                        # Specifies the authentication plugin
                        # to apply to your Developer Portal. Developers
                        # will use the specified form of authentication
                        # to request access, register, and login to your
                        # Developer Portal.
                        #
                        # Supported Plugins:
                        #
                        # - Basic Authentication: `portal_auth = basic-auth`
                        # - OIDC Authentication: `portal_auth = openid-connect`
                        #

#portal_auth_password_complexity = # Kong Portal Authentication Password Complexity (JSON)
                        #
                        # When portal_auth = basic-auth, this property defines
                        # the rules required for Kong Portal passwords. Choose
                        # from preset rules or write your own.
                        #
                        # Example using preset rules:
                        #
                        # `portal_auth_password_complexity = { "kong-preset": "min_8" }`
                        #
                        # All values for kong-preset require the password to contain
                        # characters from at least three of the following categories:
                        #
                        # 1. Uppercase characters (A through Z)
                        #
                        # 2. Lowercase characters (a through z)
                        #
                        # 3. Base-10 digits (0 through 9)
                        #
                        # 4. Special characters (for example, &, $, #, %)
                        #
                        # Supported preset rules:
                        # - `min_8`: minimum length of 8
                        # - `min_12`: minimum length of 12
                        # - `min_20`: minimum length of 20
                        #
                        # To write your own rules, see
                        # https://manpages.debian.org/jessie/passwdqc/passwdqc.conf.5.en.html.
                        #
                        # NOTE: Only keywords "min", "max" and "passphrase" are supported.
                        #
                        # Example:
                        #
                        # `portal_auth_password_complexity = { "min": "disabled,24,11,9,8" }`

#portal_auth_conf =     # Developer Portal Authentication Plugin Config (JSON)
                        #
                        # Specifies the plugin configuration object
                        # in JSON format to be applied to your Developer
                        # Portal authentication.
                        #
                        # For information about Plugin Configuration
                        # consult the associated plugin documentation.
                        #
                        # Example for `basic-auth`:
                        #
                        # `portal_auth_conf = { "hide_credentials": true }`

#portal_auth_login_attempts = 0
                        # Number of times a user can attempt to login to the
                        # Dev Portal before password must be reset.
                        #
                        # 0 (default) means infinite attempts allowed.
                        #
                        # Note: Any value greater than 0 will only affect
                        # Dev Portals secured with basic-auth.

#portal_session_conf =  # Portal Session Config (JSON)
                        #
                        # Specifies the configuration for the
                        # Session plugin as used by Kong Portal.
                        #
                        # For information about Plugin Configuration consult
                        # the Kong Session Plugin documentation.
                        #
                        # Example:
                        # ```
                        # portal_session_conf = { "cookie_name": "portal_session", \
                        #                          "secret": "changeme", \
                        #                          "storage": "kong" }
                        # ```

#portal_auto_approve = off
                        # Developer Portal Auto Approve Access
                        #
                        # When this flag is set to `on`, a developer will
                        # automatically be marked as "approved" after completing
                        # registration. Access can still be revoked through the
                        # Admin GUI or API.

#portal_token_exp = 21600
                        # Duration in seconds for the expiration of portal
                        # login reset/account validation token.

#portal_email_verification = off
                        # Portal Developer Email Verification.
                        #
                        # When enabled Developers will receive an email upon
                        # registration to verify their account.  Developers will
                        # not be able to use the Developer Portal until they
                        # verify their account.
                        #
                        # Note: SMTP must be turned on in order to use this feature.

#------------------------------------------------------------------------------
# DEFAULT PORTAL SMTP CONFIGURATION
#------------------------------------------------------------------------------
# Referenced on workspace creation to set SMTP defaults in the database
# for that particular workspace.
#
#portal_invite_email = on
                        # Enable or disable portal_invite_email

#portal_access_request_email = on
                        # Enable or disable portal_access_request_email

#portal_approved_email = on
                        # Enable or disable portal_approved_email

#portal_reset_email = on
                        # Enable or disable portal_reset_email

#portal_reset_success_email = on
                        # Enable or disable portal_reset_success_email

#portal_emails_from =   # The name and email address for the `From` header
                        # for portal emails
                        #
                        # Example:
                        # `portal_emails_from = Your Name <example@example.com>`
                        #
                        # Note: Some SMTP servers will not use
                        # this value, but instead insert the email and name
                        # associated with the account.

#portal_emails_reply_to = # Email address for the `Reply-To` header for
                          # portal emails
                          #
                          # Example:
                          # `portal_emails_reply_to = example@example.com`
                          #
                          # Note: Some SMTP servers will not use
                          # this value, but instead insert the email
                          # associated with the account.


#------------------------------------------------------------------------------
# ADMIN SMTP CONFIGURATION
#------------------------------------------------------------------------------

#admin_emails_from =  ""              # The email address for the `From` header
                                      # for admin emails.

#admin_emails_reply_to =              # Email address for the `Reply-To` header
                                      # for admin emails.

#admin_invitation_expiry = 259200     # Expiration time for the admin invitation link
                                      # (in seconds). 0 means no expiration.
                                      #
                                      # Example, 72 hours: `72 * 60 * 60 = 259200`

#------------------------------------------------------------------------------
# GENERAL SMTP CONFIGURATION
#------------------------------------------------------------------------------

#smtp_mock = on        # This flag will mock the sending of emails. This can be
                       # used for testing before the SMTP client is fully
                       # configured.

#smtp_host = localhost
                       # The hostname of the SMTP server to connect to.

#smtp_port = 25
                       # The port number on the SMTP server to connect to.

#smtp_starttls = off
                       # When set to `on`, STARTTLS is used to encrypt
                       # communication with the SMTP server. This is normally
                       # used in conjunction with port 587.

#smtp_username =       # Username used for authentication with SMTP server

#smtp_password =       # Password used for authentication with SMTP server

#smtp_ssl = off
                       # When set to `on`, SMTPS is used to encrypt
                       # communication with the SMTP server. This is normally
                       # used in conjunction with port 465.

#smtp_auth_type =      # The method used to authenticate with the SMTP server
                       # Valid options are `plain`, `login`, or `nil`

#smtp_domain = localhost.localdomain
                       # The domain used in the `EHLO` connection and part of
                       # the `Message-ID` header

#smtp_timeout_connect = 60000
                       # The timeout (in milliseconds) for connecting to the
                       # SMTP server.

#smtp_timeout_send = 60000
                       # The timeout (in milliseconds) for sending data to the
                       # SMTP server.

#smtp_timeout_read = 60000
                       # The timeout (in milliseconds) for reading data from
                       # the SMTP server.

#smtp_admin_emails =   # Comma separated list of admin emails to receive
                       # notifications.
                       # Example `admin1@example.com, admin2@example.com`

#-------------------------------------------------------------------------------
# DATA & ADMIN AUDIT
#-------------------------------------------------------------------------------
# When enabled, Kong will store detailed audit data regarding Admin API and
# database access. In most cases, updates to the database are associated with
# Admin API requests. As such, database object audit log data is tied to a
# given HTTP via a unique identifier, providing built-in association of Admin
# API and database traffic.
#
#audit_log = off                 # When enabled, Kong will log information about
                                 # Admin API access and database row insertions,
                                 # updates, and deletes.

#audit_log_ignore_methods =      # Comma-separated list of HTTP methods that
                                 # will not generate audit log entries. By
                                 # default, all HTTP requests will be logged.

#audit_log_ignore_paths =        # Comma-separated list of request paths that
                                 # will not generate audit log entries. By
                                 # default, all HTTP requests will be logged.

#audit_log_ignore_tables =       # Comma-separated list of database tables that
                                 # will not generate audit log entries. By
                                 # default, updates to all database tables will
                                 # be logged (the term "updates" refers to the
                                 # creation, update, or deletion of a row).

#audit_log_payload_exclude = token, secret, password
                                 # Comma-separated list of keys that will be
                                 # filtered out of the payload. Keys that were
                                 # filtered will be recorded in the audit log.

#audit_log_record_ttl = 2592000  # Length, in seconds, of the TTL for audit log
                                 # records. Records in the database older than
                                 # their TTL are automatically purged.
                                 #
                                 # Example, 30 days: `30 * 24 * 60 * 60 = 2592000`

#audit_log_signing_key =         # Defines the path to a private RSA signing key
                                 # that can be used to insert a signature of
                                 # audit records, adjacent to the record. The
                                 # corresponding public key should be stored
                                 # offline, and can be used the validate audit
                                 # entries in the future. If this value is
                                 # undefined, no signature will be generated.

#-------------------------------------------------------------------------------
# GRANULAR TRACING
#-------------------------------------------------------------------------------
# Granular tracing offers a mechanism to expose metrics and detailed debug data
# about the lifecycle of Kong in a human- or machine-consumable format.
#
#tracing = off                   # When enabled, Kong will generate granular
                                 # debug data about various portions of the
                                 # request lifecycle, such as DB or DNS queries,
                                 # plugin execution, core handler timing, etc.

#tracing_write_strategy = file   # Defines how Kong will write tracing data at
                                 # the conclusion of the request. The default
                                 # option, `file`, writes a human-readable
                                 # depiction of tracing data to a configurable
                                 # location on the node's file system. Other
                                 # strategies write tracing data as a JSON
                                 # document to the configured endpoint. Valid
                                 # entries for this option are `file`,
                                 # `file_raw`, `http`, `tcp`, `tls`, and `udp`.

#tracing_write_endpoint =        # Defines the endpoint to which tracing data
                                 # will be written.
                                 #
                                 # - For the `file` and `file_raw` tracing write
                                 #   strategies, this value must be a valid
                                 #   location on the node's file system to which
                                 #   Kong must have write access.
                                 # - For the `tcp`, `tls`, and
                                 #   `udp` strategies, this value is defined as a
                                 #   string in the form of:
                                 #  `<HOST>:<PORT>`
                                 # - For the `http` strategy, this value is
                                 #   defined in the form of:
                                 #  `<scheme>://<IP / HOSTNAME>(:<PORT>(/<PATH>))`
                                 #
                                 # Traces sent via HTTP are delivered via POST
                                 # method with an `application/json`
                                 # Content-Type.

#tracing_time_threshold = 0      # The minimum time, in microseconds, over which
                                 # a trace must execute in order to write the
                                 # trace data to the configured endpoint. This
                                 # configuration can be used to lower the noise
                                 # present in trace data by removing trace
                                 # objects that are not interesting from a
                                 # timing perspective. The default value of `0`
                                 # removes this limitation, causing traces of
                                 # any duration to be written.

#tracing_types = all             # Defines the types of traces that are written.
                                 # Trace types not defined in this list are
                                 # ignored, regardless of their lifetime. The
                                 # default special value of `all` results in all
                                 # trace types being written, regardless of type.
                                 #
                                 # The following trace types are included:
                                 #
                                 # - `query`: trace the database query
                                 # - `legacy_query`: (deprecated) trace the
                                 #    database query with legacy DAO
                                 # - `router`: trace Kong routing the request;
                                 #    internal routing time
                                 # - `balancer`: trace the execution of the overall
                                 #    balancer phase
                                 # - `balancer.getPeer`: trace Kong selecting an
                                 #    upstream peer from the ring-balancer
                                 # - `balancer.toip`: trace balancer to resolve
                                 #    peer's host to IP
                                 # - `connect.toip`: trace cosocket to resolve
                                 #    target's host to IP
                                 # - `access.before`: trace the preprocessing of
                                 #    access phase, like parameter parsing, route
                                 #    matching, and balance preparation
                                 # - `access.after`: trace the postprocess of
                                 #    access phase, like balancer execution and
                                 #    internal variable assigning
                                 # - `cassandra_iterate`: trace Cassandra driver to
                                 #    paginate over results
                                 # - `plugin`: trace plugins phase handlers

#tracing_debug_header =          # Defines the name of the HTTP request header
                                 # that must be present in order to generate
                                 # traces within a request. Setting this value
                                 # provides a mechanism to selectively generate
                                 # request traces at the client's request. Note
                                 # that the value of the header does not matter,
                                 # only that the header is present in the
                                 # request. When this value is not set and
                                 # tracing is enabled, Kong will generate trace
                                 # data for all requests flowing through the
                                 # proxy and Admin API. Note that data from
                                 # certificate handling phases is not logged
                                 # when this setting is enabled.

#generate_trace_details = off    # When enabled, Kong will write context-
                                 # specific details into traces. Trace details
                                 # offer more data about the context of the
                                 # trace. This can significantly increase the
                                 # size of trace reports. Note also that trace
                                 # details may contain potentially sensitive
                                 # information, such as raw SQL queries; care
                                 # should be taken to store traces properly when
                                 # this option is enabled.

#-------------------------------------------------------------------------------
# ROUTE COLLISION DETECTION/PREVENTION
# -------------------------------------------------------------------------------
#route_validation_strategy = smart  # The strategy used to validate
                                    # routes when creating or updating them.
                                    # Different strategies are available to tune
                                    # how to enforce splitting traffic of
                                    # workspaces.
                                    # - `smart` is the default option and uses the
                                    #   algorithm described in
                                    #   https://docs.konghq.com/enterprise/latest/admin-api/workspaces/examples/#important-note-conflicting-services-or-routes-in-workspaces
                                    # - `off` disables any check
                                    # - `path` enforces routes to comply with the pattern
                                    #   described in config enforce_route_path_pattern

#enforce_route_path_pattern =   # Specifies the Lua pattern which will
                                # be enforced on the `paths` attribute of a
                                # Route object. You can also add a placeholder
                                # for the workspace in the pattern, which
                                # will be rendered during runtime based on the
                                # workspace to which the `route` belongs.
                                # This setting is only relevant if
                                # `route_validation_strategy` is set to `path`.
                                #
                                #
                                # Example
                                # For Pattern `/$(workspace)/v%d/.*` valid paths
                                # are:
                                #
                                # 1. `/group1/v1/` if route belongs to
                                #   workspace `group1`.
                                #
                                # 2. `/group2/v1/some_path` if route belongs to
                                #   workspace `group2`.


#-------------------------------------------------------------------------------
# DATABASE ENCRYPTION & KEYRING MANAGEMENT
#-------------------------------------------------------------------------------
# When enabled, Kong will transparently encrypt sensitive fields, such as Consumer
# credentials, TLS private keys, and RBAC user tokens, among others. A full list
# of encrypted fields is available from the Kong Enterprise documentation site.
# Encrypted data is transparently decrypted before being displayed to the Admin
# API or made available to plugins or core routing logic.
#
# While this feature is GA, do note that we currently do not provide normal semantic
# versioning compatibility guarantees on the keyring feature's APIs in that Kong may
# make a breaking change to the feature in a minor version. Also note that
# mis-management of keyring data may result in irrecoverable data loss.
#
#keyring_enabled = off           # When enabled, Kong will encrypt sensitive
                                 # field values before writing them to the
                                 # database, and subsuquently decrypt them when
                                 # retrieving data for the Admin API, Developer
                                 # Portal, or proxy business logic. Symmetric
                                 # encryption keys are managed based on the
                                 # strategy defined below.

#keyring_strategy = cluster      # Defines the strategy implementation by which
                                 # Kong nodes will manage symmetric encryption
                                 # keys. Please see the Kong Enterprise
                                 # documentation for a detailed description of
                                 # each strategies. Acceptable values for this
                                 # option are 'cluster' and 'vault'.

#keyring_public_key =            # Defines the filesystem path at which the
                                 # public key of an RSA keypair resides. This
                                 # keypair is used for symmetric keyring import/
                                 # export, e.g., for disaster recovery and
                                 # optional bootstrapping.

#keyring_private_key =           # Defines the filesystem path at which the
                                 # private key of an RSA keypair resides. This
                                 # keypair is used for symmetric keyring import/
                                 # export, e.g., for disaster recovery and
                                 # optional bootstrapping.

#keyring_blob_path =             # Defines the filesystem path at which Kong
                                 # will backup the initial keyring material.
                                 # This option is useful largely for development
                                 # purposes.

#keyring_vault_host =            # Defines the Vault host at which Kong will
                                 # fetch the encryption material. This value
                                 # should be defined in the format:
                                 #
                                 # `<scheme>://<IP / HOSTNAME>:<PORT>`

#keyring_vault_mount =           # Defines the name of the Vault v2 KV secrets
                                 # engine at which symmetric keys are found.

#keyring_vault_path =            # Defines the names of the Vault v2 KV path
                                 # at which symmetric keys are found.

#keyring_vault_token =           # Defines the token value used to communicate
                                 # with the v2 KV Vault HTTP(S) API.

#untrusted_lua = sandbox
                                 # Controls loading of Lua functions from admin-supplied
                                 # sources such as the Admin API. LuaJIT bytecode
                                 # loading is always disabled.
                                 #
                                 # **Warning:** LuaJIT is not designed as a secure
                                 # runtime for running malicious code, therefore
                                 # you should properly protect your Admin API endpoint
                                 # even with sandboxing enabled. The sandbox only
                                 # provides protection against trivial attackers or
                                 # unintentional modification of the Kong global
                                 # environment.
                                 #
                                 # Accepted values are: `off`, `sandbox`, or
                                 # `on`:
                                 #
                                 # * `off`: Disallow loading of any arbitrary
                                 #          Lua functions. The `off` option
                                 #          disables any functionality that runs
                                 #          arbitrary Lua code, including the
                                 #          Serverless Functions plugins and any
                                 #          transformation plugin that allows
                                 #          custom Lua functions.
                                 #
                                 # * `sandbox`: Allow loading of Lua functions,
                                 #              but use a sandbox when executing
                                 #              them. The sandboxed function has
                                 #              restricted access to the global
                                 #              environment and only has access
                                 #              to standard Lua functions that
                                 #              will generally not cause harm to
                                 #              the Kong Gateway node.
                                 #
                                 # * `on`: Functions have unrestricted
                                 #         access to the global environment and
                                 #         can load any Lua modules. This is
                                 #         similar to the behavior in
                                 #         Kong Gateway prior to 2.3.0.
                                 #
                                 # The default `sandbox` environment does not
                                 # allow importing other modules or libraries,
                                 # or executing anything at the OS level (for
                                 # example, file read/write). The global
                                 # environment is also not accessible.
                                 #
                                 # Examples of `untrusted_lua = sandbox`
                                 # behavior:
                                 #
                                 # * You can't access or change global values
                                 # such as `kong.configuration.pg_password`
                                 # * You can run harmless lua:
                                 # `local foo = 1 + 1`. However, OS level
                                 # functions are not allowed, like:
                                 # `os.execute('rm -rf /*')`.
                                 #
                                 # For a full allowed/disallowed list, see:
                                 # https://github.com/kikito/sandbox.lua/blob/master/sandbox.lua
                                 #
                                 # To customize the sandbox environment, use
                                 # the `untrusted_lua_sandbox_requires` and
                                 # `untrusted_lua_sandbox_environment`
                                 # parameters below.

#untrusted_lua_sandbox_requires = # Comma-separated list of modules allowed to
                                  # be loaded with `require` inside the
                                  # sandboxed environment. Ignored
                                  # if `untrusted_lua` is not `sandbox`.
                                  #
                                  # For example, say you have configured the
                                  # Serverless pre-function plugin and it
                                  # contains the following `requires`:
                                  #
                                  # ```
                                  # local template = require "resty.template"
                                  # local split = require "kong.tools.utils".split
                                  # ```
                                  #
                                  # To run the plugin, add the modules to the
                                  # allowed list:
                                  # ```
                                  # untrusted_lua_sandbox_requires = resty.template, kong.tools.utils
                                  # ```
                                  #
                                  # **Warning:** Allowing certain modules may
                                  # create opportunities to escape the
                                  # sandbox. For example, allowing `os` or
                                  # `luaposix` may be unsafe.

#untrusted_lua_sandbox_environment = # Comma-separated list of global Lua
                                     # variables that should be made available
                                     # inside the sandboxed environment. Ignored
                                     # if `untrusted_lua` is not `sandbox`.
                                     #
                                     # **Warning**: Certain variables, when made
                                     # available, may create opportunities to
                                     # escape the sandbox.<|MERGE_RESOLUTION|>--- conflicted
+++ resolved
@@ -283,7 +283,6 @@
                                  # which configuration updates will be fetched,
                                  # in `host:port` format.
 
-<<<<<<< HEAD
 #cluster_telemetry_endpoint =    # To be used by data plane nodes only:
                                  # telemetry address of the control plane node
                                  # to which telemetry updates will be posted
@@ -307,12 +306,10 @@
                                  # to Kong `prefix` with a filename `.config.cache.jwt`
                                  # Alternatively you can specify path for config cache
                                  # with this parameter, e.g. `/tmp/kong-config-cache`.
-=======
 #cluster_max_payload = 4194304
                                  # This sets the maximum payload size allowed
                                  # to be sent across from CP to DP in Hybrid mode
                                  # Default is 4Mb - 4 * 1024 * 1024 due to historical reasons
->>>>>>> 1c1b3947
 
 #------------------------------------------------------------------------------
 # HYBRID MODE CONTROL PLANE
