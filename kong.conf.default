--- conflicted
+++ resolved
@@ -183,44 +183,6 @@
                                  # and "X-Kong-Upstream-Latency" response
                                  # header fields.
 
-<<<<<<< HEAD
-#error_default_type = text/plain  # Default MIME type to use when the request
-                                  # `Accept` header is missing and Nginx
-                                  # is returning an error for the request.
-                                  # Accepted values are `text/plain`,
-                                  # `text/html`, `application/json`, and
-                                  # `application/xml`.
-
-#client_max_body_size = 0        # Defines the maximum request body size allowed
-                                 # by requests proxied by Kong, specified in the
-                                 # Content-Length request header. If a request
-                                 # exceeds this limit, Kong will respond with a
-                                 # 413 (Request Entity Too Large). Setting this
-                                 # value to 0 disables checking the request body
-                                 # size.
-# Note: See
-# http://nginx.org/en/docs/http/ngx_http_core_module.html#client_max_body_size
-# for further description of this parameter. Numeric values may be suffixed with
-# 'k' or 'm' to denote limits in terms of kilobytes or megabytes.
-
-#client_body_buffer_size = 8k    # Defines the buffer size for reading the
-                                 # request body. If the client request body is
-                                 # larger than this value, the body will be
-                                 # buffered to disk. Note that when the body is
-                                 # buffered to disk Kong plugins that access or
-                                 # manipulate the request body may not work, so
-                                 # it is advisable to set this value as high as
-                                 # possible (e.g., set it as high as
-                                 # `client_max_body_size` to force request
-                                 # bodies to be kept in memory). Do note that
-                                 # high-concurrency environments will require
-                                 # significant memory allocations to process
-                                 # many concurrent large request bodies.
-# Note: See
-# http://nginx.org/en/docs/http/ngx_http_core_module.html#client_body_buffer_size
-# for further description of this parameter. Numeric values may be suffixed with
-# 'k' or 'm' to denote limits in terms of kilobytes or megabytes.
-=======
 #trusted_ips =                   # Defines trusted IP addresses blocks that are
                                  # known to send correct X-Forwarded-* headers.
                                  # Requests from trusted IPs make Kong forward
@@ -268,7 +230,43 @@
 #
 # See http://nginx.org/en/docs/http/ngx_http_realip_module.html#real_ip_recursive
 # for a description of this directive.
->>>>>>> 9c5615a5
+
+#client_max_body_size = 0        # Defines the maximum request body size allowed
+                                 # by requests proxied by Kong, specified in the
+                                 # Content-Length request header. If a request
+                                 # exceeds this limit, Kong will respond with a
+                                 # 413 (Request Entity Too Large). Setting this
+                                 # value to 0 disables checking the request body
+                                 # size.
+# Note: See
+# http://nginx.org/en/docs/http/ngx_http_core_module.html#client_max_body_size
+# for further description of this parameter. Numeric values may be suffixed with
+# 'k' or 'm' to denote limits in terms of kilobytes or megabytes.
+
+#client_body_buffer_size = 8k    # Defines the buffer size for reading the
+                                 # request body. If the client request body is
+                                 # larger than this value, the body will be
+                                 # buffered to disk. Note that when the body is
+                                 # buffered to disk Kong plugins that access or
+                                 # manipulate the request body may not work, so
+                                 # it is advisable to set this value as high as
+                                 # possible (e.g., set it as high as
+                                 # `client_max_body_size` to force request
+                                 # bodies to be kept in memory). Do note that
+                                 # high-concurrency environments will require
+                                 # significant memory allocations to process
+                                 # many concurrent large request bodies.
+# Note: See
+# http://nginx.org/en/docs/http/ngx_http_core_module.html#client_body_buffer_size
+# for further description of this parameter. Numeric values may be suffixed with
+# 'k' or 'm' to denote limits in terms of kilobytes or megabytes.
+
+#error_default_type = text/plain  # Default MIME type to use when the request
+                                  # `Accept` header is missing and Nginx
+                                  # is returning an error for the request.
+                                  # Accepted values are `text/plain`,
+                                  # `text/html`, `application/json`, and
+                                  # `application/xml`.
 
 #------------------------------------------------------------------------------
 # DATASTORE
