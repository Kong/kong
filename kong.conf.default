--- conflicted
+++ resolved
@@ -893,7 +893,15 @@
                                  # for a short period of time after Routes and
                                  # Services updates.
 
-<<<<<<< HEAD
+#router_update_frequency = 1     # Defines how often the router changes are
+                                 # checked with a background job. When a change
+                                 # is detected, a new router will be built. By
+                                 # default we check for changes every second.
+                                 # Raising this value will decrease the load on
+                                 # database servers and result in less jitter
+                                 # in proxy latency, with downside of longer
+                                 # converge time for router updates.
+                                 
 #upstream_consistency = strict   # Defines whether this node should reload its
                                  # upstream synchronously or asynchronously (the
                                  # upstream is reload every time a upstream
@@ -913,20 +921,11 @@
 #upstream_update_frequency = 1   # Defines how often the upstream changes are
                                  # checked with a background job. When a change
                                  # is detected, a new upstream will be reload. By
-=======
-#router_update_frequency = 1     # Defines how often the router changes are
-                                 # checked with a background job. When a change
-                                 # is detected, a new router will be built. By
->>>>>>> 8ee57d88
                                  # default we check for changes every second.
                                  # Raising this value will decrease the load on
                                  # database servers and result in less jitter
                                  # in proxy latency, with downside of longer
-<<<<<<< HEAD
                                  # converge time for upstream updates.
-=======
-                                 # converge time for router updates.
->>>>>>> 8ee57d88
 
 #------------------------------------------------------------------------------
 # DEVELOPMENT & MISCELLANEOUS
