--- conflicted
+++ resolved
@@ -1020,11 +1020,7 @@
 
 #pg_ssl_version = tlsv1          # When using ssl between Kong and PostgreSQL,
                                  # the version of tls to use. Accepted values are
-<<<<<<< HEAD
-                                 # `tlsv1` or `tlsv1_2`
-=======
                                  # `tlsv1`, `tlsv1_2`, or `tlsv1_3`.
->>>>>>> 2a3136bc
 
 #pg_ssl_required = off           # When `pg_ssl` is on this determines if
                                  # TLS must be used between Kong and PostgreSQL.
