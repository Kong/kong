# -----------------------
# Kong configuration file
# -----------------------
#
# The commented-out settings shown in this file represent the default values.
#
# This file is read when `kong start` or `kong prepare` are used. Kong
# generates the Nginx configuration with the settings specified in this file.
#
# All environment variables prefixed with `KONG_` and capitalized will override
# the settings specified in this file.
# Example:
#   `log_level` setting -> `KONG_LOG_LEVEL` env variable
#
# Boolean values can be specified as `on`/`off` or `true`/`false`.
# Lists must be specified as comma-separated strings.
#
# All comments in this file can be removed safely, including the
# commented-out properties.
# You can verify the integrity of your settings with `kong check <conf>`.

#------------------------------------------------------------------------------
# GENERAL
#------------------------------------------------------------------------------

#prefix = /usr/local/kong/       # Working directory. Equivalent to Nginx's
                                 # prefix path, containing temporary files
                                 # and logs.
                                 # Each Kong process must have a separate
                                 # working directory.

#log_level = notice              # Log level of the Nginx server. Logs are
                                 # found at `<prefix>/logs/error.log`.

# See http://nginx.org/en/docs/ngx_core_module.html#error_log for a list
# of accepted values.

#proxy_access_log = logs/access.log       # Path for proxy port request access
                                          # logs. Set this value to `off` to
                                          # disable logging proxy requests.
                                          # If this value is a relative path,
                                          # it will be placed under the
                                          # `prefix` location.


#proxy_error_log = logs/error.log         # Path for proxy port request error
                                          # logs. The granularity of these logs
                                          # is adjusted by the `log_level`
                                          # property.

#proxy_stream_access_log = logs/access.log basic # Path for tcp streams proxy port access
                                                 # logs. Set this value to `off` to
                                                 # disable logging proxy requests.
                                                 # If this value is a relative path,
                                                 # it will be placed under the
                                                 # `prefix` location.
                                                 # `basic` is defined as `'$remote_addr [$time_local] '
                                                 # '$protocol $status $bytes_sent $bytes_received '
                                                 # '$session_time'`

#proxy_stream_error_log = logs/error.log         # Path for tcp streams proxy port request error
                                                 # logs. The granularity of these logs
                                                 # is adjusted by the `log_level`
                                                 # property.

#admin_access_log = logs/admin_access.log # Path for Admin API request access
                                          # logs. If Hybrid Mode is enabled
                                          # and the current node is set to be
                                          # the Control Plane, then the
                                          # connection requests from Data Planes
                                          # are also written to this file with
                                          # server name "kong_cluster_listener".
                                          #
                                          # Set this value to `off` to
                                          # disable logging Admin API requests.
                                          # If this value is a relative path,
                                          # it will be placed under the
                                          # `prefix` location.

#admin_error_log = logs/error.log         # Path for Admin API request error
                                          # logs. The granularity of these logs
                                          # is adjusted by the `log_level`
                                          # property.

#status_access_log = off                  # Path for Status API request access
                                          # logs. The default value of `off`
                                          # implies that logging for this API
                                          # is disabled by default.
                                          # If this value is a relative path,
                                          # it will be placed under the
                                          # `prefix` location.

#status_error_log = logs/status_error.log # Path for Status API request error
                                          # logs. The granularity of these logs
                                          # is adjusted by the `log_level`
                                          # property.

#debug_access_log = off                   # Path for Debug API request access
                                          # logs. The default value of `off`
                                          # implies that logging for this API
                                          # is disabled by default.
                                          # If this value is a relative path,
                                          # it will be placed under the
                                          # `prefix` location.

#debug_error_log = logs/debug_error.log   # Path for Debug API request error
                                          # logs. The granularity of these logs
                                          # is adjusted by the `log_level`
                                          # property.

#vaults = bundled                # Comma-separated list of vaults this node
                                 # should load. By default, all the bundled
                                 # vaults are enabled.
                                 #
                                 # The specified name(s) will be substituted as
                                 # such in the Lua namespace:
                                 # `kong.vaults.{name}.*`.

#opentelemetry_tracing = off                # Deprecated: use tracing_instrumentations instead

#tracing_instrumentations = off             # Comma-separated list of tracing instrumentations
                                            # this node should load. By default, no instrumentations
                                            # are enabled.
                                            #
                                            # Valid values to this setting are:
                                            #
                                            # - `off`: do not enable instrumentations.
                                            # - `request`: only enable request-level instrumentations.
                                            # - `all`: enable all the following instrumentations.
                                            # - `db_query`: trace database query, including
                                            #   Postgres and Cassandra.
                                            # - `dns_query`: trace DNS query.
                                            # - `router`: trace router execution, including
                                            #   router rebuilding.
                                            # - `http_client`: trace OpenResty HTTP client requests.
                                            # - `balancer`: trace balancer retries.
                                            # - `plugin_rewrite`: trace plugins iterator
                                            #   execution with rewrite phase.
                                            # - `plugin_access`: trace plugins iterator
                                            #   execution with access phase.
                                            # - `plugin_header_filter`: trace plugins iterator
                                            #   execution with header_filter phase.
                                            #
                                            # **Note:** In the current implementation,
                                            # tracing instrumentations are not enabled in
                                            # stream mode.

#opentelemetry_tracing_sampling_rate = 1.0  # Deprecated: use tracing_sampling_rate instead
#tracing_sampling_rate = 1.0                # Tracing instrumentation sampling rate.
                                            # Tracer samples a fixed percentage of all spans
                                            # following the sampling rate.
                                            #
                                            # Example: `0.25`, this should account for 25% of all traces.


#plugins = bundled               # Comma-separated list of plugins this node
                                 # should load. By default, only plugins
                                 # bundled in official distributions are
                                 # loaded via the `bundled` keyword.
                                 #
                                 # Loading a plugin does not enable it by
                                 # default, but only instructs Kong to load its
                                 # source code, and allows to configure the
                                 # plugin via the various related Admin API
                                 # endpoints.
                                 #
                                 # The specified name(s) will be substituted as
                                 # such in the Lua namespace:
                                 # `kong.plugins.{name}.*`.
                                 #
                                 # When the `off` keyword is specified as the
                                 # only value, no plugins will be loaded.
                                 #
                                 # `bundled` and plugin names can be mixed
                                 # together, as the following examples suggest:
                                 #
                                 # - `plugins = bundled,custom-auth,custom-log`
                                 #   will include the bundled plugins plus two
                                 #   custom ones
                                 # - `plugins = custom-auth,custom-log` will
                                 #   *only* include the `custom-auth` and
                                 #   `custom-log` plugins.
                                 # - `plugins = off` will not include any
                                 #   plugins
                                 #
                                 # **Note:** Kong will not start if some
                                 # plugins were previously configured (i.e.
                                 # have rows in the database) and are not
                                 # specified in this list.  Before disabling a
                                 # plugin, ensure all instances of it are
                                 # removed before restarting Kong.
                                 #
                                 # **Note:** Limiting the amount of available
                                 # plugins can improve P99 latency when
                                 # experiencing LRU churning in the database
                                 # cache (i.e. when the configured
                                 # `mem_cache_size`) is full.

#pluginserver_names =            # Comma-separated list of names for pluginserver
                                 # processes.  The actual names are used for
                                 # log messages and to relate the actual settings.

#pluginserver_XXX_socket = <prefix>/<XXX>.socket            # Path to the unix socket
                                                            # used by the <XXX> pluginserver.
#pluginserver_XXX_start_cmd = /usr/local/bin/<XXX>          # Full command (including
                                                            # any needed arguments) to
                                                            # start the <XXX> pluginserver
#pluginserver_XXX_query_cmd = /usr/local/bin/query_<XXX>    # Full command to "query" the
                                                            # <XXX> pluginserver.  Should
                                                            # produce a JSON with the
                                                            # dump info of all plugins it
                                                            # manages

#port_maps =                     # With this configuration parameter, you can
                                 # let the Kong to know about the port from
                                 # which the packets are forwarded to it. This
                                 # is fairly common when running Kong in a
                                 # containerized or virtualized environment.
                                 # For example, `port_maps=80:8000, 443:8443`
                                 # instructs Kong that the port 80 is mapped
                                 # to 8000 (and the port 443 to 8443), where
                                 # 8000 and 8443 are the ports that Kong is
                                 # listening to.
                                 #
                                 # This parameter helps Kong set a proper
                                 # forwarded upstream HTTP request header or to
                                 # get the proper forwarded port with the Kong PDK
                                 # (in case other means determining it has
                                 # failed). It changes routing by a destination
                                 # port to route by a port from which packets
                                 # are forwarded to Kong, and similarly it
                                 # changes the default plugin log serializer to
                                 # use the port according to this mapping
                                 # instead of reporting the port Kong is
                                 # listening to.

#anonymous_reports = on          # Send anonymous usage data such as error
                                 # stack traces to help improve Kong.


#proxy_server =                  # Proxy server defined as a URL. Kong will only use this
                                 # option if any component is explictly configured
                                 # to use proxy.


#proxy_server_ssl_verify = off   # Toggles server certificate verification if
                                 # `proxy_server` is in HTTPS.
                                 # See the `lua_ssl_trusted_certificate`
                                 # setting to specify a certificate authority.

#error_template_html =           # Path to the custom html error template to
                                 # override the default html kong error template.
                                 #
                                 # The template is required to contain one single `%s`
                                 # placeholder for the error message, as in the
                                 # following example:
                                 # ```
                                 # <html>
                                 #   <body>
                                 #     <h1>My custom error template</h1>
                                 #     <p>%s.</p>
                                 #   </body>
                                 # </html>
                                 # ```

#error_template_json =           # Path to the custom json error template to
                                 # override the default json kong error template.
                                 #
                                 # Similarly to `error_template_html`, the template
                                 # is required to contain one single `%s` placeholder for
                                 # the error message.

#error_template_xml =            # Path to the custom xml error template to
                                 # override the default xml kong error template
                                 #
                                 # Similarly to `error_template_html`, the template
                                 # is required to contain one single `%s` placeholder for
                                 # the error message.

#error_template_plain =          # Path to the custom plain error template to
                                 # override the default plain kong error template
                                 #
                                 # Similarly to `error_template_html`, the template
                                 # is required to contain one single `%s` placeholder for
                                 # the error message.
#------------------------------------------------------------------------------
# HYBRID MODE
#------------------------------------------------------------------------------

#role = traditional              # Use this setting to enable Hybrid Mode,
                                 # This allows running some Kong nodes in a
                                 # control plane role with a database and
                                 # have them deliver configuration updates
                                 # to other nodes running to DB-less running in
                                 # a Data Plane role.
                                 #
                                 # Valid values to this setting are:
                                 #
                                 # - `traditional`: do not use Hybrid Mode.
                                 # - `control_plane`: this node runs in a
                                 #   control plane role. It can use a database
                                 #   and will deliver configuration updates
                                 #   to data plane nodes.
                                 # - `data_plane`: this is a data plane node.
                                 #   It runs DB-less and receives configuration
                                 #   updates from a control plane node.

#cluster_mtls = shared           # Sets the verification between nodes of the
                                 # cluster.
                                 #
                                 # Valid values to this setting are:
                                 #
                                 # - `shared`: use a shared certificate/key
                                 #   pair specified with the `cluster_cert`
                                 #   and `cluster_cert_key` settings.
                                 #   Note that CP and DP nodes have to present
                                 #   the same certificate to establish mTLS
                                 #   connections.
                                 # - `pki`: use `cluster_ca_cert`,
                                 #   `cluster_server_name` and `cluster_cert`
                                 #   for verification.
                                 #   These are different certificates for each
                                 #   DP node, but issued by a cluster-wide
                                 #   common CA certificate: `cluster_ca_cert`.
                                 # - `pki_check_cn`: similar as `pki` but additionally
                                 #   checks for Common Name of data plane certificate
                                 #   specified in `cluster_allowed_common_names`.

#cluster_cert =                  # Cluster certificate to use
                                 # when establishing secure communication
                                 # between control and data plane nodes.
                                 # You can use the `kong hybrid` command to
                                 # generate the certificate/key pair.
                                 # Under `shared` mode, it must be the same
                                 # for all nodes.  Under `pki` mode it
                                 # should be a different certificate for each
                                 # DP node.
                                 #
                                 # The certificate can be configured on this
                                 # property with either of the following values:
                                 # * absolute path to the certificate
                                 # * certificate content
                                 # * base64 encoded certificate content

#cluster_cert_key =              # Cluster certificate key to
                                 # use when establishing secure communication
                                 # between control and data plane nodes.
                                 # You can use the `kong hybrid` command to
                                 # generate the certificate/key pair.
                                 # Under `shared` mode, it must be the same
                                 # for all nodes.  Under `pki` mode it
                                 # should be a different certificate for each
                                 # DP node.
                                 #
                                 # The certificate key can be configured on this
                                 # property with either of the following values:
                                 # * absolute path to the certificate key
                                 # * certificate key content
                                 # * base64 encoded certificate key content

#cluster_ca_cert =               # The trusted CA certificate file in PEM
                                 # format used for Control Plane to verify
                                 # Data Plane's certificate and Data Plane
                                 # to verify Control Plane's certificate.
                                 # Required on data plane if `cluster_mtls`
                                 # is set to `pki`.
                                 # If Control Plane certificate is issued
                                 # by a well known CA, user can set
                                 # `lua_ssl_trusted_certificate=system`
                                 # on Data Plane and leave this field empty.
                                 #
                                 # This field is ignored if `cluster_mtls` is
                                 # set to `shared`.
                                 #
                                 # The certificate can be configured on this property
                                 # with either of the following values:
                                 # * absolute path to the certificate
                                 # * certificate content
                                 # * base64 encoded certificate content

#cluster_allowed_common_names =  # The list of Common Names that are allowed to
                                 # connect to control plane. Multiple entries may
                                 # be supplied in a comma-separated string. When not
                                 # set, Data Plane with same parent domain of
                                 # Control Plane cert is allowed to connect.
                                 #
                                 # This field is ignored if `cluster_mtls` is
                                 # not set to `pki_check_cn`.

#------------------------------------------------------------------------------
# HYBRID MODE DATA PLANE
#------------------------------------------------------------------------------

#cluster_server_name =           # The server name used in the SNI of the TLS
                                 # connection from a DP node to a CP node.
                                 # Must match the Common Name (CN) or Subject
                                 # Alternative Name (SAN) found in the CP
                                 # certificate.
                                 # If `cluster_mtls` is set to
                                 # `shared`, this setting is ignored and
                                 # `kong_clustering` is used.

#cluster_control_plane =         # To be used by data plane nodes only:
                                 # address of the control plane node from
                                 # which configuration updates will be fetched,
                                 # in `host:port` format.

#cluster_telemetry_endpoint =    # To be used by data plane nodes only:
                                 # telemetry address of the control plane node
                                 # to which telemetry updates will be posted
                                 # in `host:port` format.

#cluster_telemetry_server_name = # The SNI (Server Name Indication extension)
                                 # to use for Vitals telemetry data.

#cluster_dp_labels =             # Comma separated list of Labels for the data plane.
                                 # Labels are key-value pairs that provide additional
                                 # context information for each DP.
                                 # Each label must be configured as a string in the
                                 # format `key:value`.
                                 #
                                 # Labels are only compatible with hybrid mode
                                 # deployments with Kong Konnect (SaaS),
                                 # this configuration doesn't work with
                                 # self-hosted deployments.
                                 #
                                 # Keys and values follow the AIP standards:
                                 # https://kong-aip.netlify.app/aip/129/
                                 #
                                 # Example:
                                 # `deployment:mycloud,region:us-east-1`

#cluster_dp_labels =             # Comma separated list of Labels for the data plane.
                                 # Labels are key-value pairs that provide additional
                                 # context information for each DP.
                                 # Each label must be configured as a string in the
                                 # format `key:value`.
                                 #
                                 # Labels are only compatible with hybrid mode
                                 # deployments with Kong Konnect (SaaS),
                                 # this configuration doesn't work with
                                 # self-hosted deployments.
                                 #
                                 # Keys and values follow the AIP standards:
                                 # https://kong-aip.netlify.app/aip/129/
                                 #
                                 # Example:
                                 # `deployment:mycloud,region:us-east-1`

#------------------------------------------------------------------------------
# HYBRID MODE CONTROL PLANE
#------------------------------------------------------------------------------

#cluster_listen = 0.0.0.0:8005
                         # Comma-separated list of addresses and ports on
                         # which the cluster control plane server should listen
                         # for data plane connections.
                         # The cluster communication port of the control plane
                         # must be accessible by all the data planes
                         # within the same cluster. This port is mTLS protected
                         # to ensure end-to-end security and integrity.
                         #
                         # This setting has no effect if `role` is not set to
                         # `control_plane`.
                         #
                         # Connection made to this endpoint are logged
                         # to the same location as Admin API access logs.
                         # See `admin_access_log` config description for more
                         # information.

#cluster_telemetry_listen = 0.0.0.0:8006
                         # Comma-separated list of addresses and ports on
                         # which the cluster control plane server should listen
                         # for data plane telemetry connections.
                         # The cluster communication port of the control plane
                         # must be accessible by all the data planes
                         # within the same cluster.
                         #
                         # This setting has no effect if `role` is not set to
                         # `control_plane`.

#cluster_data_plane_purge_delay = 1209600
                         # How many seconds must pass from the time a DP node
                         # becomes offline to the time its entry gets removed
                         # from the database, as returned by the
                         # /clustering/data-planes Admin API endpoint.
                         #
                         # This is to prevent the cluster data plane table from
                         # growing indefinitely. The default is set to
                         # 14 days. That is, if CP haven't heard from a DP for
                         # 14 days, its entry will be removed.

#cluster_ocsp = off
                         # Whether to check for revocation status of DP
                         # certificates using OCSP (Online Certificate Status Protocol).
                         # If enabled, the DP certificate should contain the
                         # "Certificate Authority Information Access" extension
                         # and the OCSP method with URI of which the OCSP responder
                         # can be reached from CP.
                         #
                         # OCSP checks are only performed on CP nodes, it has no
                         # effect on DP nodes.
                         #
                         # Valid values to this setting are:
                         #
                         # - `on`: OCSP revocation check is enabled and DP
                         #   must pass the check in order to establish
                         #   connection with CP.
                         # - `off`: OCSP revocation check is disabled.
                         # - `optional`: OCSP revocation check will be attempted,
                         #   however, if the required extension is not
                         #   found inside DP provided certificate
                         #   or communication with the OCSP responder
                         #   failed, then DP is still allowed through.

#cluster_use_proxy = off
                         # Whether to turn on HTTP CONNECT proxy support for
                         # hybrid mode connections. `proxy_server` will be used
                         # for Hybrid mode connections if this option is turned on.

#cluster_max_payload = 4194304
                         # This sets the maximum payload size allowed
                         # to be sent across from CP to DP in Hybrid mode
                         # Default is 4Mb - 4 * 1024 * 1024 due to historical reasons

#------------------------------------------------------------------------------
# NGINX
#------------------------------------------------------------------------------

#proxy_listen = 0.0.0.0:8000 reuseport backlog=16384, 0.0.0.0:8443 http2 ssl reuseport backlog=16384
                         # Comma-separated list of addresses and ports on
                         # which the proxy server should listen for
                         # HTTP/HTTPS traffic.
                         # The proxy server is the public entry point of Kong,
                         # which proxies traffic from your consumers to your
                         # backend services. This value accepts IPv4, IPv6, and
                         # hostnames.
                         #
                         # Some suffixes can be specified for each pair:
                         #
                         # - `ssl` will require that all connections made
                         #   through a particular address/port be made with TLS
                         #   enabled.
                         # - `http2` will allow for clients to open HTTP/2
                         #   connections to Kong's proxy server.
                         # - `proxy_protocol` will enable usage of the
                         #   PROXY protocol for a given address/port.
                         # - `deferred` instructs to use a deferred accept on
                         #   Linux (the TCP_DEFER_ACCEPT socket option).
                         # - `bind` instructs to make a separate bind() call
                         #   for a given address:port pair.
                         # - `reuseport` instructs to create an individual
                         #   listening socket for each worker process
                         #   allowing the Kernel to better distribute incoming
                         #   connections between worker processes
                         # - `backlog=N` sets the maximum length for the queue
                         #   of pending TCP connections. This number should
                         #   not be too small in order to prevent clients
                         #   seeing "Connection refused" error connecting to
                         #   a busy Kong instance.
                         #   **Note:** on Linux, this value is limited by the
                         #   setting of `net.core.somaxconn` Kernel parameter.
                         #   In order for the larger `backlog` set here to take
                         #   effect it is necessary to raise
                         #   `net.core.somaxconn` at the same time to match or
                         #   exceed the `backlog` number set.
                         # - `ipv6only=on|off` whether an IPv6 socket listening
                         #   on a wildcard address [::] will accept only IPv6
                         #   connections or both IPv6 and IPv4 connections
                         # - so_keepalive=on|off|[keepidle]:[keepintvl]:[keepcnt]
                         #   configures the “TCP keepalive” behavior for the listening
                         #   socket. If this parameter is omitted then the operating
                         #   system’s settings will be in effect for the socket. If it
                         #   is set to the value “on”, the SO_KEEPALIVE option is turned
                         #   on for the socket. If it is set to the value “off”, the
                         #   SO_KEEPALIVE option is turned off for the socket. Some
                         #   operating systems support setting of TCP keepalive parameters
                         #   on a per-socket basis using the TCP_KEEPIDLE, TCP_KEEPINTVL,
                         #   and TCP_KEEPCNT socket options.
                         #
                         # This value can be set to `off`, thus disabling
                         # the HTTP/HTTPS proxy port for this node.
                         # If stream_listen is also set to `off`, this enables
                         # 'control-plane' mode for this node
                         # (in which all traffic proxying capabilities are
                         # disabled). This node can then be used only to
                         # configure a cluster of Kong
                         # nodes connected to the same datastore.
                         #
                         # Example:
                         # `proxy_listen = 0.0.0.0:443 ssl, 0.0.0.0:444 http2 ssl`
                         #
                         # See http://nginx.org/en/docs/http/ngx_http_core_module.html#listen
                         # for a description of the accepted formats for this
                         # and other `*_listen` values.
                         #
                         # See https://www.nginx.com/resources/admin-guide/proxy-protocol/
                         # for more details about the `proxy_protocol`
                         # parameter.
                         #
                         # Not all `*_listen` values accept all formats
                         # specified in nginx's documentation.

#proxy_url =            # Kong Proxy URL
                        #
                        # The lookup, or balancer, address for your Kong Proxy nodes.
                        #
                        # This value is commonly used in a microservices
                        # or service-mesh oriented architecture.
                        #
                        # Accepted format (parts in parentheses are optional):
                        #
                        #   `<scheme>://<IP / HOSTNAME>(:<PORT>(/<PATH>))`
                        #
                        # Examples:
                        #
                        # - `<scheme>://<IP>:<PORT>` -> `proxy_url = http://127.0.0.1:8000`
                        # - `SSL <scheme>://<HOSTNAME>` -> `proxy_url = https://proxy.domain.tld`
                        # - `<scheme>://<HOSTNAME>/<PATH>` -> `proxy_url = http://dev-machine/dev-285`
                        #
                        # By default, Kong Manager, and Kong Portal will use
                        # the window request host and append the resolved
                        # listener port depending on the requested protocol.

#stream_listen = off
                         # Comma-separated list of addresses and ports on
                         # which the stream mode should listen.
                         #
                         # This value accepts IPv4, IPv6, and hostnames.
                         # Some suffixes can be specified for each pair:
                         # - `ssl` will require that all connections made
                         #   through a particular address/port be made with TLS
                         #   enabled.
                         # - `proxy_protocol` will enable usage of the
                         #   PROXY protocol for a given address/port.
                         # - `bind` instructs to make a separate bind() call
                         #   for a given address:port pair.
                         # - `reuseport` instructs to create an individual
                         #   listening socket for each worker process
                         #   allowing the Kernel to better distribute incoming
                         #   connections between worker processes
                         # - `backlog=N` sets the maximum length for the queue
                         #   of pending TCP connections. This number should
                         #   not be too small in order to prevent clients
                         #   seeing "Connection refused" error connecting to
                         #   a busy Kong instance.
                         #   **Note:** on Linux, this value is limited by the
                         #   setting of `net.core.somaxconn` Kernel parameter.
                         #   In order for the larger `backlog` set here to take
                         #   effect it is necessary to raise
                         #   `net.core.somaxconn` at the same time to match or
                         #   exceed the `backlog` number set.
                         # - `ipv6only=on|off` whether an IPv6 socket listening
                         #   on a wildcard address [::] will accept only IPv6
                         #   connections or both IPv6 and IPv4 connections
                         # - so_keepalive=on|off|[keepidle]:[keepintvl]:[keepcnt]
                         #   configures the “TCP keepalive” behavior for the listening
                         #   socket. If this parameter is omitted then the operating
                         #   system’s settings will be in effect for the socket. If it
                         #   is set to the value “on”, the SO_KEEPALIVE option is turned
                         #   on for the socket. If it is set to the value “off”, the
                         #   SO_KEEPALIVE option is turned off for the socket. Some
                         #   operating systems support setting of TCP keepalive parameters
                         #   on a per-socket basis using the TCP_KEEPIDLE, TCP_KEEPINTVL,
                         #   and TCP_KEEPCNT socket options.
                         #
                         # Examples:
                         #
                         # ```
                         # stream_listen = 127.0.0.1:7000 reuseport backlog=16384
                         # stream_listen = 0.0.0.0:989 reuseport backlog=65536, 0.0.0.0:20
                         # stream_listen = [::1]:1234 backlog=16384
                         # ```
                         #
                         # By default this value is set to `off`, thus
                         # disabling the stream proxy port for this node.

# See http://nginx.org/en/docs/stream/ngx_stream_core_module.html#listen
# for a description of the formats that Kong might accept in stream_listen.

#admin_api_uri =         # Hierarchical part of a URI which is composed
                         # optionally of a host, port, and path at which the
                         # Admin API accepts HTTP or HTTPS traffic. When
                         # this config is disabled, Kong Manager will
                         # use the window protocol + host and append the
                         # resolved admin_listen HTTP/HTTPS port.

#admin_listen = 127.0.0.1:8001 reuseport backlog=16384, 127.0.0.1:8444 http2 ssl reuseport backlog=16384
                         # Comma-separated list of addresses and ports on
                         # which the Admin interface should listen.
                         # The Admin interface is the API allowing you to
                         # configure and manage Kong.
                         # Access to this interface should be *restricted*
                         # to Kong administrators *only*. This value accepts
                         # IPv4, IPv6, and hostnames.
                         #
                         # It is highly recommended to avoid exposing the Admin API to public
                         # interface(s), by using values such as 0.0.0.0:8001
                         #
                         # See https://docs.konghq.com/gateway/latest/production/running-kong/secure-admin-api/
                         # for more information about how to secure your Admin API
                         #
                         # Some suffixes can be specified for each pair:
                         #
                         # - `ssl` will require that all connections made
                         #   through a particular address/port be made with TLS
                         #   enabled.
                         # - `http2` will allow for clients to open HTTP/2
                         #   connections to Kong's proxy server.
                         # - `proxy_protocol` will enable usage of the
                         #   PROXY protocol for a given address/port.
                         # - `deferred` instructs to use a deferred accept on
                         #   Linux (the TCP_DEFER_ACCEPT socket option).
                         # - `bind` instructs to make a separate bind() call
                         #   for a given address:port pair.
                         # - `reuseport` instructs to create an individual
                         #   listening socket for each worker process
                         #   allowing the Kernel to better distribute incoming
                         #   connections between worker processes
                         # - `backlog=N` sets the maximum length for the queue
                         #   of pending TCP connections. This number should
                         #   not be too small in order to prevent clients
                         #   seeing "Connection refused" error connecting to
                         #   a busy Kong instance.
                         #   **Note:** on Linux, this value is limited by the
                         #   setting of `net.core.somaxconn` Kernel parameter.
                         #   In order for the larger `backlog` set here to take
                         #   effect it is necessary to raise
                         #   `net.core.somaxconn` at the same time to match or
                         #   exceed the `backlog` number set.
                         # - `ipv6only=on|off` whether an IPv6 socket listening
                         #   on a wildcard address [::] will accept only IPv6
                         #   connections or both IPv6 and IPv4 connections
                         # - so_keepalive=on|off|[keepidle]:[keepintvl]:[keepcnt]
                         #   configures the “TCP keepalive” behavior for the listening
                         #   socket. If this parameter is omitted then the operating
                         #   system’s settings will be in effect for the socket. If it
                         #   is set to the value “on”, the SO_KEEPALIVE option is turned
                         #   on for the socket. If it is set to the value “off”, the
                         #   SO_KEEPALIVE option is turned off for the socket. Some
                         #   operating systems support setting of TCP keepalive parameters
                         #   on a per-socket basis using the TCP_KEEPIDLE, TCP_KEEPINTVL,
                         #   and TCP_KEEPCNT socket options.
                         #
                         # This value can be set to `off`, thus disabling
                         # the Admin interface for this node, enabling a
                         # 'data-plane' mode (without configuration
                         # capabilities) pulling its configuration changes
                         # from the database.
                         #
                         # Example: `admin_listen = 127.0.0.1:8444 http2 ssl`

#status_listen = off     # Comma-separated list of addresses and ports on
                         # which the Status API should listen.
                         # The Status API is a read-only endpoint
                         # allowing monitoring tools to retrieve metrics,
                         # healthiness, and other non-sensitive information
                         # of the current Kong node.
                         #
                         # The following suffix can be specified for each pair:
                         #
                         # - `ssl` will require that all connections made
                         #   through a particular address/port be made with TLS
                         #   enabled.
                         # - `http2` will allow for clients to open HTTP/2
                         #   connections to Kong's Status API server.
                         #
                         # This value can be set to `off`, disabling
                         # the Status API for this node.
                         #
                         # Example: `status_listen = 0.0.0.0:8100 ssl http2`

#debug_listen = off      # Comma-separated list of addresses and ports on
                         # which the Debug API should listen.
                         #
                         # The following suffix can be specified for each pair:
                         #
                         # - `ssl` will require that all connections made
                         #   through a particular address/port be made with TLS
                         #   enabled.
                         # - `http2` will allow for clients to open HTTP/2
                         #   connections to Kong's Debug API server.
                         #
                         # This value can be set to `off`, disabling
                         # the Debug API for this node.
                         #
                         # Example: `debug_listen = 0.0.0.0:8200 ssl http2`


#nginx_user = kong kong          # Defines user and group credentials used by
                                 # worker processes. If group is omitted, a
                                 # group whose name equals that of user is
                                 # used.
                                 #
                                 # Example: `nginx_user = nginx www`
                                 #
                                 # **Note**: If the `kong` user and the `kong`
                                 # group are not available, the default user
                                 # and group credentials will be
                                 # `nobody nobody`.

#nginx_worker_processes = auto   # Determines the number of worker processes
                                 # spawned by Nginx.
                                 #
                                 # See http://nginx.org/en/docs/ngx_core_module.html#worker_processes
                                 # for detailed usage of the equivalent Nginx
                                 # directive and a description of accepted
                                 # values.

#nginx_daemon = on               # Determines whether Nginx will run as a daemon
                                 # or as a foreground process. Mainly useful
                                 # for development or when running Kong inside
                                 # a Docker environment.
                                 #
                                 # See http://nginx.org/en/docs/ngx_core_module.html#daemon.

#mem_cache_size = 128m           # Size of each of the two in-memory caches
                                 # for database entities. The accepted units are
                                 # `k` and `m`, with a minimum recommended value of
                                 # a few MBs.
                                 #
                                 # **Note**: As this option controls the size of two
                                 # different cache entries, the total memory Kong
                                 # uses to cache entities might be double this value.

#ssl_cipher_suite = intermediate # Defines the TLS ciphers served by Nginx.
                                 # Accepted values are `modern`,
                                 # `intermediate`, `old`, `fips` or `custom`.
                                 #
                                 # See https://wiki.mozilla.org/Security/Server_Side_TLS
                                 # for detailed descriptions of each cipher
                                 # suite. `fips` cipher suites are as decribed in
                                 # https://wiki.openssl.org/index.php/FIPS_mode_and_TLS.

#ssl_ciphers =                   # Defines a custom list of TLS ciphers to be
                                 # served by Nginx. This list must conform to
                                 # the pattern defined by `openssl ciphers`.
                                 # This value is ignored if `ssl_cipher_suite`
                                 # is not `custom`.

#ssl_protocols = TLSv1.1 TLSv1.2 TLSv1.3
                                 # Enables the specified protocols for
                                 # client-side connections. The set of
                                 # supported protocol versions also depends
                                 # on the version of OpenSSL Kong was built
                                 # with. This value is ignored if
                                 # `ssl_cipher_suite` is not `custom`.
                                 #
                                 # See http://nginx.org/en/docs/http/ngx_http_ssl_module.html#ssl_protocols

#ssl_prefer_server_ciphers = on  # Specifies that server ciphers should be
                                 # preferred over client ciphers when using
                                 # the SSLv3 and TLS protocols. This value is
                                 # ignored if `ssl_cipher_suite` is not `custom`.
                                 #
                                 # See http://nginx.org/en/docs/http/ngx_http_ssl_module.html#ssl_prefer_server_ciphers

#ssl_dhparam =                   # Defines DH parameters for DHE ciphers from the
                                 # predefined groups: `ffdhe2048`, `ffdhe3072`,
                                 # `ffdhe4096`, `ffdhe6144`, `ffdhe8192`,
                                 # from the absolute path to a parameters file, or
                                 # directly from the parameters content.
                                 #
                                 # This value is ignored if `ssl_cipher_suite`
                                 # is `modern` or `intermediate`. The reason is
                                 # that `modern` has no ciphers that needs this,
                                 # and `intermediate` uses `ffdhe2048`.
                                 #
                                 # See http://nginx.org/en/docs/http/ngx_http_ssl_module.html#ssl_dhparam

#ssl_session_tickets = on        # Enables or disables session resumption through
                                 # TLS session tickets. This has no impact when
                                 # used with TLSv1.3.
                                 #
                                 # Kong enables this by default for performance
                                 # reasons, but it has security implications:
                                 # https://github.com/mozilla/server-side-tls/issues/135
                                 #
                                 # See http://nginx.org/en/docs/http/ngx_http_ssl_module.html#ssl_session_tickets

#ssl_session_timeout = 1d        # Specifies a time during which a client may
                                 # reuse the session parameters. See the rationale:
                                 # https://github.com/mozilla/server-side-tls/issues/198
                                 #
                                 # See http://nginx.org/en/docs/http/ngx_http_ssl_module.html#ssl_session_timeout

#ssl_session_cache_size = 10m    # Sets the size of the caches that store session parameters
                                 #
                                 # See https://nginx.org/en/docs/http/ngx_http_ssl_module.html#ssl_session_cache

#ssl_cert =                      # Comma-separated list of certificates for `proxy_listen` values with TLS enabled.
                                 #
                                 # If more than one certificates are specified, it can be used to provide
                                 # alternate type of certificate (for example, ECC certificate) that will be served
                                 # to clients that supports them. Note to properly serve using ECC certificates,
                                 # it is recommended to also set `ssl_cipher_suite` to
                                 # `modern` or `intermediate`.
                                 #
                                 # Unless this option is explicitly set, Kong will auto-generate
                                 # a pair of default certificates (RSA + ECC) first time it starts up and use
                                 # it for serving TLS requests.
                                 #
                                 # Certificates can be configured on this property with either of the following
                                 # values:
                                 # * absolute path to the certificate
                                 # * certificate content
                                 # * base64 encoded certificate content

#ssl_cert_key =                  # Comma-separated list of keys for `proxy_listen` values with TLS enabled.
                                 #
                                 # If more than one certificate was specified for `ssl_cert`, then this
                                 # option should contain the corresponding key for all certificates
                                 # provided in the same order.
                                 #
                                 # Unless this option is explicitly set, Kong will auto-generate
                                 # a pair of default private keys (RSA + ECC) first time it starts up and use
                                 # it for serving TLS requests.
                                 #
                                 # Keys can be configured on this property with either of the following
                                 # values:
                                 # * absolute path to the certificate key
                                 # * certificate key content
                                 # * base64 encoded certificate key content

#client_ssl = off                # Determines if Nginx should attempt to send client-side
                                 # TLS certificates and perform Mutual TLS Authentication
                                 # with upstream service when proxying requests.

#client_ssl_cert =               # If `client_ssl` is enabled, the client certificate
                                 # for the `proxy_ssl_certificate` directive.
                                 #
                                 # This value can be overwritten dynamically with the `client_certificate`
                                 # attribute of the `Service` object.
                                 #
                                 # The certificate can be configured on this property with either of the following
                                 # values:
                                 # * absolute path to the certificate
                                 # * certificate content
                                 # * base64 encoded certificate content

#client_ssl_cert_key =           # If `client_ssl` is enabled, the client TLS key
                                 # for the `proxy_ssl_certificate_key` directive.
                                 #
                                 # This value can be overwritten dynamically with the `client_certificate`
                                 # attribute of the `Service` object.
                                 #
                                 # The certificate key can be configured on this property with either of the following
                                 # values:
                                 # * absolute path to the certificate key
                                 # * certificate key content
                                 # * base64 encoded certificate key content

#admin_ssl_cert =                # Comma-separated list of certificates for `admin_listen` values with TLS enabled.
                                 #
                                 # See docs for `ssl_cert` for detailed usage.

#admin_ssl_cert_key =            # Comma-separated list of keys for `admin_listen` values with TLS enabled.
                                 #
                                 # See docs for `ssl_cert_key` for detailed usage.

#status_ssl_cert =               # Comma-separated list of certificates for `status_listen` values with TLS enabled.
                                 #
                                 # See docs for `ssl_cert` for detailed usage.

#status_ssl_cert_key =           # Comma-separated list of keys for `status_listen` values with TLS enabled.
                                 #
                                 # See docs for `ssl_cert_key` for detailed usage.

#debug_ssl_cert =                # Comma-separated list of certificates for `debug_listen` values with TLS enabled.
                                 #
                                 # See docs for `ssl_cert` for detailed usage.

#debug_ssl_cert_key =            # Comma-separated list of keys for `debug_listen` values with TLS enabled.
                                 #
                                 # See docs for `ssl_cert_key` for detailed usage.

#headers = server_tokens, latency_tokens
                                 # Comma-separated list of headers Kong should
                                 # inject in client responses.
                                 #
                                 # Accepted values are:
                                 # - `Server`: Injects `Server: kong/x.y.z`
                                 #   on Kong-produced response (e.g. Admin
                                 #   API, rejected requests from auth plugin).
                                 # - `Via`: Injects `Via: kong/x.y.z` for
                                 #   successfully proxied requests.
                                 # - `X-Kong-Proxy-Latency`: Time taken
                                 #   (in milliseconds) by Kong to process
                                 #   a request and run all plugins before
                                 #   proxying the request upstream.
                                 # - `X-Kong-Response-Latency`: time taken
                                 #   (in millisecond) by Kong to produce
                                 #   a response in case of e.g. plugin
                                 #   short-circuiting the request, or in
                                 #   in case of an error.
                                 # - `X-Kong-Upstream-Latency`: Time taken
                                 #   (in milliseconds) by the upstream
                                 #   service to send response headers.
                                 # - `X-Kong-Admin-Latency`: Time taken
                                 #   (in milliseconds) by Kong to process
                                 #   an Admin API request.
                                 # - `X-Kong-Upstream-Status`: The HTTP status
                                 #   code returned by the upstream service.
                                 #   This is particularly useful for clients to
                                 #   distinguish upstream statuses if the
                                 #   response is rewritten by a plugin.
                                 # - `server_tokens`: Same as specifying both
                                 #   `Server` and `Via`.
                                 # - `latency_tokens`: Same as specifying
                                 #   `X-Kong-Proxy-Latency`,
                                 #   `X-Kong-Response-Latency`,
                                 #   `X-Kong-Admin-Latency` and
                                 #   `X-Kong-Upstream-Latency`
                                 #
                                 # In addition to those, this value can be set
                                 # to `off`, which prevents Kong from injecting
                                 # any of the above headers. Note that this
                                 # does not prevent plugins from injecting
                                 # headers of their own.
                                 #
                                 # Example: `headers = via, latency_tokens`

#trusted_ips =                   # Defines trusted IP addresses blocks that are
                                 # known to send correct `X-Forwarded-*`
                                 # headers.
                                 # Requests from trusted IPs make Kong forward
                                 # their `X-Forwarded-*` headers upstream.
                                 # Non-trusted requests make Kong insert its
                                 # own `X-Forwarded-*` headers.
                                 #
                                 # This property also sets the
                                 # `set_real_ip_from` directive(s) in the Nginx
                                 # configuration. It accepts the same type of
                                 # values (CIDR blocks) but as a
                                 # comma-separated list.
                                 #
                                 # To trust *all* /!\ IPs, set this value to
                                 # `0.0.0.0/0,::/0`.
                                 #
                                 # If the special value `unix:` is specified,
                                 # all UNIX-domain sockets will be trusted.
                                 #
                                 # See http://nginx.org/en/docs/http/ngx_http_realip_module.html#set_real_ip_from
                                 # for examples of accepted values.

#real_ip_header = X-Real-IP      # Defines the request header field whose value
                                 # will be used to replace the client address.
                                 # This value sets the `ngx_http_realip_module`
                                 # directive of the same name in the Nginx
                                 # configuration.
                                 #
                                 # If this value receives `proxy_protocol`:
                                 #
                                 # - at least one of the `proxy_listen` entries
                                 #   must have the `proxy_protocol` flag
                                 #   enabled.
                                 # - the `proxy_protocol` parameter will be
                                 #   appended to the `listen` directive of the
                                 #   Nginx template.
                                 #
                                 # See http://nginx.org/en/docs/http/ngx_http_realip_module.html#real_ip_header
                                 # for a description of this directive.

#real_ip_recursive = off         # This value sets the `ngx_http_realip_module`
                                 # directive of the same name in the Nginx
                                 # configuration.
                                 #
                                 # See http://nginx.org/en/docs/http/ngx_http_realip_module.html#real_ip_recursive
                                 # for a description of this directive.

#error_default_type = text/plain  # Default MIME type to use when the request
                                  # `Accept` header is missing and Nginx
                                  # is returning an error for the request.
                                  # Accepted values are `text/plain`,
                                  # `text/html`, `application/json`, and
                                  # `application/xml`.

#upstream_keepalive_pool_size = 60  # Sets the default size of the upstream
                                    # keepalive connection pools.
                                    # Upstream keepalive connection pools
                                    # are segmented by the `dst ip/dst
                                    # port/SNI` attributes of a connection.
                                    # A value of `0` will disable upstream
                                    # keepalive connections by default, forcing
                                    # each upstream request to open a new
                                    # connection.

#upstream_keepalive_max_requests = 100  # Sets the default maximum number of
                                        # requests than can be proxied upstream
                                        # through one keepalive connection.
                                        # After the maximum number of requests
                                        # is reached, the connection will be
                                        # closed.
                                        # A value of `0` will disable this
                                        # behavior, and a keepalive connection
                                        # can be used to proxy an indefinite
                                        # number of requests.

#upstream_keepalive_idle_timeout = 60   # Sets the default timeout (in seconds)
                                        # for which an upstream keepalive
                                        # connection should be kept open. When
                                        # the timeout is reached while the
                                        # connection has not been reused, it
                                        # will be closed.
                                        # A value of `0` will disable this
                                        # behavior, and an idle keepalive
                                        # connection may be kept open
                                        # indefinitely.

#allow_debug_header = off               # Enable the `Kong-Debug` header function.
                                        # if it is `on`, kong will add
                                        # `Kong-Route-Id` `Kong-Route-Name` `Kong-Service-Id`
                                        # `Kong-Service-Name` debug headers to response when
                                        # the client request header `Kong-Debug: 1` is present.

#------------------------------------------------------------------------------
# NGINX injected directives
#------------------------------------------------------------------------------

# Nginx directives can be dynamically injected in the runtime nginx.conf file
# without requiring a custom Nginx configuration template.
#
# All configuration properties respecting the naming scheme
# `nginx_<namespace>_<directive>` will result in `<directive>` being injected in
# the Nginx configuration block corresponding to the property's `<namespace>`.
# Example:
#   `nginx_proxy_large_client_header_buffers = 8 24k`
#
#   Will inject the following directive in Kong's proxy `server {}` block:
#
#   `large_client_header_buffers 8 24k;`
#
# The following namespaces are supported:
#
# - `nginx_main_<directive>`: Injects `<directive>` in Kong's configuration
#   `main` context.
# - `nginx_events_<directive>`: Injects `<directive>` in Kong's `events {}`
#    block.
# - `nginx_http_<directive>`: Injects `<directive>` in Kong's `http {}` block.
# - `nginx_proxy_<directive>`: Injects `<directive>` in Kong's proxy
#   `server {}` block.
# - `nginx_upstream_<directive>`: Injects `<directive>` in Kong's proxy
#   `upstream {}` block.
# - `nginx_admin_<directive>`: Injects `<directive>` in Kong's Admin API
#   `server {}` block.
# - `nginx_status_<directive>`: Injects `<directive>` in Kong's Status API
#   `server {}` block  (only effective if `status_listen` is enabled).
# - `nginx_debug_<directive>`: Injects `<directive>` in Kong's Debug API
#   `server {}` block  (only effective if `debug_listen` is enabled).
# - `nginx_stream_<directive>`: Injects `<directive>` in Kong's stream module
#   `stream {}` block (only effective if `stream_listen` is enabled).
# - `nginx_sproxy_<directive>`: Injects `<directive>` in Kong's stream module
#   `server {}` block (only effective if `stream_listen` is enabled).
# - `nginx_supstream_<directive>`: Injects `<directive>` in Kong's stream
#   module `upstream {}` block.
#
# As with other configuration properties, Nginx directives can be injected via
# environment variables when capitalized and prefixed with `KONG_`.
# Example:
#   `KONG_NGINX_HTTP_SSL_PROTOCOLS` -> `nginx_http_ssl_protocols`
#
#   Will inject the following directive in Kong's `http {}` block:
#
#   `ssl_protocols <value>;`
#
#   If different sets of protocols are desired between the proxy and Admin API
#   server, you may specify `nginx_proxy_ssl_protocols` and/or
#   `nginx_admin_ssl_protocols`, both of which taking precedence over the
#   `http {}` block.

#nginx_main_worker_rlimit_nofile = auto
                                 # Changes the limit on the maximum number of open files
                                 # for worker processes.
                                 #
                                 # The special and default value of `auto` sets this
                                 # value to `ulimit -n` with the upper bound limited to
                                 # 16384 as a measure to protect against excess memory use,
                                 # and the lower bound of 1024 as a good default.
                                 #
                                 # See http://nginx.org/en/docs/ngx_core_module.html#worker_rlimit_nofile

#nginx_events_worker_connections = auto
                                 # Sets the maximum number of simultaneous
                                 # connections that can be opened by a worker process.
                                 #
                                 # The special and default value of `auto` sets this
                                 # value to `ulimit -n` with the upper bound limited to
                                 # 16384 as a measure to protect against excess memory use,
                                 # and the lower bound of 1024 as a good default.
                                 #
                                 # See http://nginx.org/en/docs/ngx_core_module.html#worker_connections

#nginx_http_client_header_buffer_size = 1k  # Sets buffer size for reading the
                                            # client request headers.
                                            # See http://nginx.org/en/docs/http/ngx_http_core_module.html#client_header_buffer_size

#nginx_http_large_client_header_buffers = 4 8k  # Sets the maximum number and
                                                # size of buffers used for
                                                # reading large clients
                                                # requests headers.
                                                # See http://nginx.org/en/docs/http/ngx_http_core_module.html#large_client_header_buffers

#nginx_http_client_max_body_size = 0  # Defines the maximum request body size
                                      # allowed by requests proxied by Kong,
                                      # specified in the Content-Length request
                                      # header. If a request exceeds this
                                      # limit, Kong will respond with a 413
                                      # (Request Entity Too Large). Setting
                                      # this value to 0 disables checking the
                                      # request body size.
                                      # See http://nginx.org/en/docs/http/ngx_http_core_module.html#client_max_body_size

#nginx_admin_client_max_body_size = 10m  # Defines the maximum request body size for
                                         # Admin API.

#nginx_http_charset = UTF-8  # Adds the specified charset to the “Content-Type”
                             # response header field. If this charset is different
                             # from the charset specified in the source_charset
                             # directive, a conversion is performed.
                             #
                             # The parameter `off` cancels the addition of
                             # charset to the “Content-Type” response header field.
                             # See http://nginx.org/en/docs/http/ngx_http_charset_module.html#charset

#nginx_http_client_body_buffer_size = 8k  # Defines the buffer size for reading
                                          # the request body. If the client
                                          # request body is larger than this
                                          # value, the body will be buffered to
                                          # disk. Note that when the body is
                                          # buffered to disk, Kong plugins that
                                          # access or manipulate the request
                                          # body may not work, so it is
                                          # advisable to set this value as high
                                          # as possible (e.g., set it as high
                                          # as `client_max_body_size` to force
                                          # request bodies to be kept in
                                          # memory). Do note that
                                          # high-concurrency environments will
                                          # require significant memory
                                          # allocations to process many
                                          # concurrent large request bodies.
                                          # See http://nginx.org/en/docs/http/ngx_http_core_module.html#client_body_buffer_size

#nginx_admin_client_body_buffer_size = 10m  # Defines the buffer size for reading
                                            # the request body on Admin API.

#nginx_http_lua_regex_match_limit = 100000  # Global `MATCH_LIMIT` for PCRE
                                            # regex matching. The default of `100000` should ensure
                                            # at worst any regex Kong executes could finish within
                                            # roughly 2 seconds.

#nginx_http_lua_regex_cache_max_entries = 8192  # Specifies the maximum number of entries allowed
                                                # in the worker process level compiled regex cache.
                                                # It is recommended to set it to at least (number of regex paths * 2)
                                                # to avoid high CPU usages.

#------------------------------------------------------------------------------
# DATASTORE
#------------------------------------------------------------------------------

# Kong can run with a database to store coordinated data between Kong nodes in
# a cluster, or without a database, where each node stores its information
# independently in memory.
#
# When using a database, Kong will store data for all its entities (such as
# Routes, Services, Consumers, and Plugins) in either Cassandra or PostgreSQL,
# and all Kong nodes belonging to the same cluster must connect themselves
# to the same database.
#
# Kong supports the following database versions:
# - **PostgreSQL**: 9.5 and above.
# - **Cassandra**: 2.2 and above.
#
# When not using a database, Kong is said to be in "DB-less mode": it will keep
# its entities in memory, and each node needs to have this data entered via a
# declarative configuration file, which can be specified through the
# `declarative_config` property, or via the Admin API using the `/config`
# endpoint.
#
# When using Postgres as the backend storage, you can optionally enable Kong
# to serve read queries from a separate database instance.
# When the number of proxies is large, this can greatly reduce the load
# on the main Postgres instance and achieve better scalability. It may also
# reduce the latency jitter if the Kong proxy node's latency to the main
# Postgres instance is high.
#
# The read-only Postgres instance only serves read queries and write
# queries still goes to the main connection. The read-only Postgres instance
# can be eventually consistent while replicating changes from the main
# instance.
#
# At least the `pg_ro_host` config is needed to enable this feature.
# By default, all other database config for the read-only connection are
# inherited from the corresponding main connection config described above but
# may be optionally overwritten explicitly using the `pg_ro_*` config below.

#database = postgres             # Determines which of PostgreSQL or Cassandra
                                 # this node will use as its datastore.
                                 # Accepted values are `postgres`,
                                 # `cassandra`, and `off`.

#pg_host = 127.0.0.1             # Host of the Postgres server.
#pg_port = 5432                  # Port of the Postgres server.
#pg_timeout = 5000               # Defines the timeout (in ms), for connecting,
                                 # reading and writing.

#pg_user = kong                  # Postgres user.
#pg_password =                   # Postgres user's password.
#pg_database = kong              # The database name to connect to.

#pg_schema =                     # The database schema to use. If unspecified,
                                 # Kong will respect the `search_path` value of
                                 # your PostgreSQL instance.

#pg_ssl = off                    # Toggles client-server TLS connections
                                 # between Kong and PostgreSQL.
                                 # Because PostgreSQL uses the same port for TLS
                                 # and non-TLS, this is only a hint. If the
                                 # server does not support TLS, the established
                                 # connection will be a plain one.

#pg_ssl_version = tlsv1_2        # When using ssl between Kong and PostgreSQL,
                                 # the version of tls to use. Accepted values are
                                 # `tlsv1_1`, `tlsv1_2`, `tlsv1_3`, or 'any'. When
                                 # `any` is set, the client negotiates the highest
                                 # version with the server which can't be lower
                                 # than `tlsv1_1`.

#pg_ssl_required = off           # When `pg_ssl` is on this determines if
                                 # TLS must be used between Kong and PostgreSQL.
                                 # It aborts the connection if the server does
                                 # not support SSL connections.

#pg_ssl_verify = off             # Toggles server certificate verification if
                                 # `pg_ssl` is enabled.
                                 # See the `lua_ssl_trusted_certificate`
                                 # setting to specify a certificate authority.

#pg_ssl_cert =                   # The absolute path to the PEM encoded client
                                 # TLS certificate for the PostgreSQL connection.
                                 # Mutual TLS authentication against
                                 # PostgreSQL is only enabled if this value is set.

#pg_ssl_cert_key =               # If `pg_ssl_cert` is set, the absolute path to
                                 # the PEM encoded client TLS private key for the
                                 # PostgreSQL connection.

#pg_max_concurrent_queries = 0   # Sets the maximum number of concurrent queries
                                 # that can be executing at any given time. This
                                 # limit is enforced per worker process; the
                                 # total number of concurrent queries for this
                                 # node will be will be:
                                 # `pg_max_concurrent_queries * nginx_worker_processes`.
                                 #
                                 # The default value of 0 removes this
                                 # concurrency limitation.

#pg_semaphore_timeout = 60000    # Defines the timeout (in ms) after which
                                 # PostgreSQL query semaphore resource
                                 # acquisition attempts will fail. Such
                                 # failures will generally result in the
                                 # associated proxy or Admin API request
                                 # failing with an HTTP 500 status code.
                                 # Detailed discussion of this behavior is
                                 # available in the online documentation.

#pg_keepalive_timeout =          # Specify the maximal idle timeout (in ms)
                                 # for the postgres connections in the pool.
                                 # If this value is set to 0 then the timeout interval
                                 # is unlimited.
                                 #
                                 # If not specified this value will be same as
                                 # `lua_socket_keepalive_timeout`

#pg_pool_size =                  # Specifies the size limit (in terms of connection
                                 # count) for the Postgres server.
                                 # Note that this connection pool is intended
                                 # per Nginx worker rather than per Kong instance.
                                 #
                                 # If not specified, the default value is the same as
                                 # `lua_socket_pool_size`

#pg_backlog =                    # If specified, this value will limit the total
                                 # number of open connections to the Postgres
                                 # server to `pg_pool_size`. If the connection
                                 # pool is full, subsequent connect operations
                                 # will be inserted in a queue with size equal
                                 # to this option's value.
                                 #
                                 # If the number of queued connect operations
                                 # reaches `pg_backlog`, exceeding connections will fail.
                                 #
                                 # If not specified, then number of open connections
                                 # to the Postgres server is not limited.

#pg_ro_host =                    # Same as `pg_host`, but for the
                                 # read-only connection.
                                 # **Note:** Refer to the documentation
                                 # section above for detailed usage.

#pg_ro_port = <pg_port>          # Same as `pg_port`, but for the
                                 # read-only connection.

#pg_ro_timeout = <pg_timeout>    # Same as `pg_timeout`, but for the
                                 # read-only connection.

#pg_ro_user = <pg_user>          # Same as `pg_user`, but for the
                                 # read-only connection.

#pg_ro_password = <pg_password>  # Same as `pg_password`, but for the
                                 # read-only connection.

#pg_ro_database = <pg_database>  # Same as `pg_database`, but for the
                                 # read-only connection.

#pg_ro_schema = <pg_schema>      # Same as `pg_schema`, but for the
                                 # read-only connection.

#pg_ro_ssl = <pg_ssl>            # Same as `pg_ssl`, but for the
                                 # read-only connection.

#pg_ro_ssl_required = <pg_ssl_required>
                                 # Same as `pg_ssl_required`, but for the
                                 # read-only connection.

#pg_ro_ssl_verify = <pg_ssl_verify>
                                 # Same as `pg_ssl_verify`, but for the
                                 # read-only connection.

#pg_ro_ssl_version = <pg_ssl_version>
                                 # Same as `pg_ssl_version`, but for the
                                 # read-only connection.

#pg_ro_max_concurrent_queries = <pg_max_concurrent_queries>
                                 # Same as `pg_max_concurrent_queries`, but for
                                 # the read-only connection.
                                 # Note: read-only concurrency is not shared
                                 # with the main (read-write) connection.

#pg_ro_semaphore_timeout = <pg_semaphore_timeout>
                                 # Same as `pg_semaphore_timeout`, but for the
                                 # read-only connection.

#pg_ro_keepalive_timeout = <pg_keepalive_timeout>
                                 # Same as `pg_keepalive_timeout`, but for the
                                 # read-only connection.

#pg_ro_pool_size = <pg_pool_size>
                                 # Same as `pg_pool_size`, but for the
                                 # read-only connection.

#pg_ro_backlog = <pg_backlog>
                                 # Same as `pg_backlog`, but for the
                                 # read-only connection.

#cassandra_contact_points = 127.0.0.1  # A comma-separated list of contact
                                       # points to your cluster.
                                       # You may specify IP addresses or
                                       # hostnames. Note that the port
                                       # component of SRV records will be
                                       # ignored in favor of `cassandra_port`.
                                       # When connecting to a multi-DC cluster,
                                       # ensure that contact points from the
                                       # local datacenter are specified first
                                       # in this list.

#cassandra_port = 9042           # The port on which your nodes are listening
                                 # on. All your nodes and contact points must
                                 # listen on the same port. Will be created if
                                 # it doesn't exist.

#cassandra_keyspace = kong       # The keyspace to use in your cluster.

#cassandra_write_consistency = ONE  # Consistency setting to use when
                                    # writing to the Cassandra cluster.

#cassandra_read_consistency = ONE   # Consistency setting to use when
                                    # reading from the Cassandra cluster.

#cassandra_timeout = 5000        # Defines the timeout (in ms) for reading
                                 # and writing.

#cassandra_ssl = off             # Toggles client-to-node TLS connections
                                 # between Kong and Cassandra.

#cassandra_ssl_verify = off      # Toggles server certificate verification if
                                 # `cassandra_ssl` is enabled.
                                 # See the `lua_ssl_trusted_certificate`
                                 # setting to specify a certificate authority.

#cassandra_username = kong       # Username when using the
                                 # `PasswordAuthenticator` scheme.

#cassandra_password =            # Password when using the
                                 # `PasswordAuthenticator` scheme.

#cassandra_lb_policy = RequestRoundRobin  # Load balancing policy to use when
                                          # distributing queries across your
                                          # Cassandra cluster.
                                          # Accepted values are:
                                          # `RoundRobin`, `RequestRoundRobin`,
                                          # `DCAwareRoundRobin`, and
                                          # `RequestDCAwareRoundRobin`.
                                          # Policies prefixed with "Request"
                                          # make efficient use of established
                                          # connections throughout the same
                                          # request.
                                          # Prefer "DCAware" policies if and
                                          # only if you are using a
                                          # multi-datacenter cluster.

#cassandra_local_datacenter =    # When using the `DCAwareRoundRobin`
                                 # or `RequestDCAwareRoundRobin` load
                                 # balancing policy, you must specify the name
                                 # of the local (closest) datacenter for this
                                 # Kong node.

#cassandra_refresh_frequency = 60          # Frequency (in seconds) at which
                                           # the cluster topology will be
                                           # checked for new or decommissioned
                                           # nodes.
                                           # A value of `0` will disable this
                                           # check, and the cluster topology
                                           # will never be refreshed.

#cassandra_repl_strategy = SimpleStrategy  # When migrating for the first time,
                                           # Kong will use this setting to
                                           # create your keyspace.
                                           # Accepted values are
                                           # `SimpleStrategy` and
                                           # `NetworkTopologyStrategy`.

#cassandra_repl_factor = 1       # When migrating for the first time, Kong
                                 # will create the keyspace with this
                                 # replication factor when using the
                                 # `SimpleStrategy`.

#cassandra_data_centers = dc1:2,dc2:3  # When migrating for the first time,
                                       # will use this setting when using the
                                       # `NetworkTopologyStrategy`.
                                       # The format is a comma-separated list
                                       # made of `<dc_name>:<repl_factor>`.

#cassandra_schema_consensus_timeout = 10000  # Defines the timeout (in ms) for
                                             # the waiting period to reach a
                                             # schema consensus between your
                                             # Cassandra nodes.
                                             # This value is only used during
                                             # migrations.

#declarative_config =           # The path to the declarative configuration
                                # file which holds the specification of all
                                # entities (Routes, Services, Consumers, etc.)
                                # to be used when the `database` is set to
                                # `off`.
                                #
                                # Entities are stored in Kong's in-memory cache,
                                # so you must ensure that enough memory is
                                # allocated to it via the `mem_cache_size`
                                # property. You must also ensure that items
                                # in the cache never expire, which means that
                                # `db_cache_ttl` should preserve its default
                                # value of 0.
                                #
                                # If the Hybrid mode `role` is set to `data_plane`
                                # and there's no configuration cache file,
                                # this configuration is used before connecting
                                # to the Control Plane node as a user-controlled
                                # fallback.

#declarative_config_string =    # The declarative configuration as a string

#declarative_config_encryption_mode = off  # Set encryption of the declarative config mapped file on filesystem.
                                           # `aes-256-gcm` = Use AES-256-GCM to encrypt
                                           # `chacha20-poly1305` = Use chacha20-poly1305 to encrypt
                                           # `off` = does not encrypt
#lmdb_environment_path = dbless.lmdb  # Directory where the LMDB database files used by
                                      # DB-less and Hybrid mode to store Kong
                                      # configurations reside.
                                      #
                                      # This path is relative under the Kong `prefix`.

#lmdb_map_size = 128m                 # Maximum size of the LMDB memory map, used to store the
                                      # DB-less and Hybird mode configurations. Default is 128m.

#------------------------------------------------------------------------------
# DATASTORE CACHE
#------------------------------------------------------------------------------

# In order to avoid unnecessary communication with the datastore, Kong caches
# entities (such as APIs, Consumers, Credentials...) for a configurable period
# of time. It also handles invalidations if such an entity is updated.
#
# This section allows for configuring the behavior of Kong regarding the
# caching of such configuration entities.

#db_update_frequency = 5         # Frequency (in seconds) at which to check for
                                 # updated entities with the datastore.
                                 #
                                 # When a node creates, updates, or deletes an
                                 # entity via the Admin API, other nodes need
                                 # to wait for the next poll (configured by
                                 # this value) to eventually purge the old
                                 # cached entity and start using the new one.

#db_update_propagation = 0       # Time (in seconds) taken for an entity in the
                                 # datastore to be propagated to replica nodes
                                 # of another datacenter.
                                 #
                                 # When in a distributed environment such as
                                 # a multi-datacenter Cassandra cluster, this
                                 # value should be the maximum number of
                                 # seconds taken by Cassandra to propagate a
                                 # row to other datacenters.
                                 #
                                 # When set, this property will increase the
                                 # time taken by Kong to propagate the change
                                 # of an entity.
                                 #
                                 # Single-datacenter setups or PostgreSQL
                                 # servers should suffer no such delays, and
                                 # this value can be safely set to 0.

#db_cache_ttl = 0                # Time-to-live (in seconds) of an entity from
                                 # the datastore when cached by this node.
                                 #
                                 # Database misses (no entity) are also cached
                                 # according to this setting if you do not
                                 # configure `db_cache_neg_ttl`.
                                 #
                                 # If set to 0 (default), such cached entities
                                 # or misses never expire.

#db_cache_neg_ttl =              # Time-to-live (in seconds) of a datastore
                                 # miss (no entity).
                                 #
                                 # If not specified (default), `db_cache_ttl`
                                 # value will be used instead.
                                 #
                                 # If set to 0, misses will never expire.

#db_resurrect_ttl = 30           # Time (in seconds) for which stale entities
                                 # from the datastore should be resurrected for
                                 # when they cannot be refreshed (e.g., the
                                 # datastore is unreachable). When this TTL
                                 # expires, a new attempt to refresh the stale
                                 # entities will be made.

#db_cache_warmup_entities = services
                                 # Entities to be pre-loaded from the datastore
                                 # into the in-memory cache at Kong start-up.
                                 # This speeds up the first access of endpoints
                                 # that use the given entities.
                                 #
                                 # When the `services` entity is configured
                                 # for warmup, the DNS entries for values in
                                 # its `host` attribute are pre-resolved
                                 # asynchronously as well.
                                 #
                                 # Cache size set in `mem_cache_size` should
                                 # be set to a value large enough to hold all
                                 # instances of the specified entities.
                                 # If the size is insufficient, Kong will log
                                 # a warning.

#------------------------------------------------------------------------------
# DNS RESOLVER
#------------------------------------------------------------------------------

# By default, the DNS resolver will use the standard configuration files
# `/etc/hosts` and `/etc/resolv.conf`. The settings in the latter file will be
# overridden by the environment variables `LOCALDOMAIN` and `RES_OPTIONS` if
# they have been set.
#
# Kong will resolve hostnames as either `SRV` or `A` records (in that order, and
# `CNAME` records will be dereferenced in the process).
# In case a name was resolved as an `SRV` record it will also override any given
# port number by the `port` field contents received from the DNS server.
#
# The DNS options `SEARCH` and `NDOTS` (from the `/etc/resolv.conf` file) will
# be used to expand short names to fully qualified ones. So it will first try
# the entire `SEARCH` list for the `SRV` type, if that fails it will try the
# `SEARCH` list for `A`, etc.
#
# For the duration of the `ttl`, the internal DNS resolver will loadbalance each
# request it gets over the entries in the DNS record. For `SRV` records the
# `weight` fields will be honored, but it will only use the lowest `priority`
# field entries in the record.

#dns_resolver =                  # Comma separated list of nameservers, each
                                 # entry in `ip[:port]` format to be used by
                                 # Kong. If not specified the nameservers in
                                 # the local `resolv.conf` file will be used.
                                 # Port defaults to 53 if omitted. Accepts
                                 # both IPv4 and IPv6 addresses.

#dns_hostsfile = /etc/hosts      # The hosts file to use. This file is read
                                 # once and its content is static in memory.
                                 # To read the file again after modifying it,
                                 # Kong must be reloaded.

#dns_order = LAST,SRV,A,CNAME    # The order in which to resolve different
                                 # record types. The `LAST` type means the
                                 # type of the last successful lookup (for the
                                 # specified name). The format is a (case
                                 # insensitive) comma separated list.

#dns_valid_ttl =                 # By default, DNS records are cached using
                                 # the TTL value of a response. If this
                                 # property receives a value (in seconds), it
                                 # will override the TTL for all records.

#dns_stale_ttl = 4               # Defines, in seconds, how long a record will
                                 # remain in cache past its TTL. This value
                                 # will be used while the new DNS record is
                                 # fetched in the background.
                                 # Stale data will be used from expiry of a
                                 # record until either the refresh query
                                 # completes, or the `dns_stale_ttl` number of
                                 # seconds have passed.

#dns_cache_size = 10000          # Defines the maximum allowed number of
                                 # DNS records stored in memory cache.
                                 # Least recently used DNS records are discarded
                                 # from cache if it is full. Both errors and
                                 # data are cached, therefore a single name query
                                 # can easily take up 10-15 slots.

#dns_not_found_ttl = 30          # TTL in seconds for empty DNS responses and
                                 # "(3) name error" responses.

#dns_error_ttl = 1               # TTL in seconds for error responses.

#dns_no_sync = off               # If enabled, then upon a cache-miss every
                                 # request will trigger its own dns query.
                                 # When disabled multiple requests for the
                                 # same name/type will be synchronised to a
                                 # single query.

#------------------------------------------------------------------------------
# TUNING & BEHAVIOR
#------------------------------------------------------------------------------

#worker_consistency = eventual
                                 # Defines whether this node should rebuild its
                                 # state synchronously or asynchronously (the
                                 # balancers and the router are rebuilt on
                                 # updates that affects them, e.g., updates to
                                 # Routes, Services or Upstreams, via the Admin
                                 # API or loading a declarative configuration
                                 # file). (This option is deprecated and will be
                                 # removed in future releases. The new default
                                 # is `eventual`.)
                                 #
                                 # Accepted values are:
                                 #
                                 # - `strict`: the router will be rebuilt
                                 #   synchronously, causing incoming requests to
                                 #   be delayed until the rebuild is finished.
                                 #   (This option is deprecated and will be removed
                                 #    in future releases. The new default is `eventual`)
                                 # - `eventual`: the router will be rebuilt
                                 #   asynchronously via a recurring background
                                 #   job running every second inside of each
                                 #   worker.
                                 #
                                 # Note that `strict` ensures that all workers
                                 # of a given node will always proxy requests
                                 # with an identical router, but that increased
                                 # long tail latency can be observed if
                                 # frequent Routes and Services updates are
                                 # expected.
                                 # Using `eventual` will help preventing long
                                 # tail latency issues in such cases, but may
                                 # cause workers to route requests differently
                                 # for a short period of time after Routes and
                                 # Services updates.

#worker_state_update_frequency = 5
                                 # Defines how often the worker state changes are
                                 # checked with a background job. When a change
                                 # is detected, a new router or balancer will be
                                 # built, as needed. Raising this value will
                                 # decrease the load on database servers and
                                 # result in less jitter in proxy latency, but
                                 # it might take more time to propagate changes
                                 # to each individual worker.

#router_flavor = traditional_compatible
                                 # Selects the router implementation to use when
                                 # performing request routing. Incremental router
                                 # rebuild is available when the flavor is set
                                 # to either `expressions` or
                                 # `traditional_compatible` which could
                                 # significantly shorten rebuild time for large
                                 # number of routes.
                                 #
                                 # Accepted values are:
                                 #
                                 # - `traditional_compatible`: the DSL based expression
                                 #   router engine will be used under the hood. However
                                 #   the router config interface will be the same
                                 #   as `traditional` and expressions are
                                 #   automatically generated at router build time.
                                 #   The `expression` field on the `Route` object
                                 #   is not visible.
                                 # - `expressions`: the DSL based expression router engine
                                 #   will be used under the hood. Traditional router
                                 #   config interface is not visible and you must write
                                 #   Router Expression manually and provide them in the
                                 #   `expression` field on the `Route` object.
                                 # - `traditional`: the pre-3.0 Router engine will be
                                 #   used. Config interface will be the same as
                                 #   pre-3.0 Kong and the `expression` field on the
                                 #   `Route` object is not visible.
                                 #
                                 #   Deprecation warning: In Kong 3.0, `traditional`
                                 #   mode should be avoided and only be used in case
                                 #   `traditional_compatible` did not work as expected.
                                 #   This flavor of router will be removed in the next
                                 #   major release of Kong.

#lua_max_req_headers = 100       # Maximum number of request headers to parse by default.
                                 #
                                 # This argument can be set to an integer between 1 and 1000.
                                 #
                                 # When proxying the Kong sends all the request headers
                                 # and this setting does not have any effect. It is used
                                 # to limit Kong and its plugins from reading too many
                                 # request headers.

#lua_max_resp_headers = 100      # Maximum number of response headers to parse by default.
                                 #
                                 # This argument can be set to an integer between 1 and 1000.
                                 #
                                 # When proxying, Kong returns all the response headers
                                 # and this setting does not have any effect. It is used
                                 # to limit Kong and its plugins from reading too many
                                 # response headers.

#lua_max_uri_args = 100          # Maximum number of request uri arguments to parse by
                                 # default.
                                 #
                                 # This argument can be set to an integer between 1 and 1000.
                                 #
                                 # When proxying, Kong sends all the request query
                                 # arguments and this setting does not have any effect.
                                 # It is used to limit Kong and its plugins from reading
                                 # too many query arguments.

#lua_max_post_args = 100         # Maximum number of request post arguments to parse by
                                 # default.
                                 #
                                 # This argument can be set to an integer between 1 and 1000.
                                 #
                                 # When proxying, Kong sends all the request post
                                 # arguments and this setting does not have any effect.
                                 # It is used to limit Kong and its plugins from reading
                                 # too many post arguments.

#------------------------------------------------------------------------------
# MISCELLANEOUS
#------------------------------------------------------------------------------

# Additional settings inherited from lua-nginx-module allowing for more
# flexibility and advanced usage.
#
# See the lua-nginx-module documentation for more information:
# https://github.com/openresty/lua-nginx-module


#lua_ssl_trusted_certificate = system   # Comma-separated list of certificate authorities
                                        # for Lua cosockets in PEM format.
                                        #
                                        # The special value `system` attempts to search for the
                                        # "usual default" provided by each distro, according
                                        # to an arbitrary heuristic. In the current implementation,
                                        # The following pathnames will be tested in order,
                                        # and the first one found will be used:
                                        #
                                        # - /etc/ssl/certs/ca-certificates.crt (Debian/Ubuntu/Gentoo)
                                        # - /etc/pki/tls/certs/ca-bundle.crt (Fedora/RHEL 6)
                                        # - /etc/ssl/ca-bundle.pem (OpenSUSE)
                                        # - /etc/pki/tls/cacert.pem (OpenELEC)
                                        # - /etc/pki/ca-trust/extracted/pem/tls-ca-bundle.pem (CentOS/RHEL 7)
                                        # - /etc/ssl/cert.pem (OpenBSD, Alpine)
                                        #
                                        # `system` can be used by itself or in conjunction with other
                                        # CA filepaths.
                                        #
                                        # When `pg_ssl_verify` or `cassandra_ssl_verify`
                                        # are enabled, these certificate authority files will be
                                        # used for verifying Kong's database connections.
                                        #
                                        # Certificates can be configured on this property
                                        # with either of the following values:
                                        # * `system`
                                        # * absolute path to the certificate
                                        # * certificate content
                                        # * base64 encoded certificate content
                                        #
                                        # See https://github.com/openresty/lua-nginx-module#lua_ssl_trusted_certificate

#lua_ssl_verify_depth = 1        # Sets the verification depth in the server
                                 # certificates chain used by Lua cosockets,
                                 # set by `lua_ssl_trusted_certificate`.
                                 # This includes the certificates configured
                                 # for Kong's database connections.
                                 # If the maximum depth is reached before
                                 # reaching the end of the chain, verification
                                 # will fail. This helps mitigate certificate
                                 # based DoS attacks.
                                 #
                                 # See https://github.com/openresty/lua-nginx-module#lua_ssl_verify_depth

#lua_ssl_protocols = TLSv1.1 TLSv1.2 TLSv1.3   # Defines the TLS versions supported
                                               # when handshaking with OpenResty's
                                               # TCP cosocket APIs.
                                               #
                                               # This affects connections made by Lua
                                               # code, such as connections to the
                                               # database Kong uses, or when sending logs
                                               # using a logging plugin. It does *not*
                                               # affect connections made to the upstream
                                               # Service or from downstream clients.

#lua_package_path = ./?.lua;./?/init.lua;  # Sets the Lua module search path
                                           # (LUA_PATH). Useful when developing
                                           # or using custom plugins not stored
                                           # in the default search path.
                                           #
                                           # See https://github.com/openresty/lua-nginx-module#lua_package_path

#lua_package_cpath =             # Sets the Lua C module search path
                                 # (LUA_CPATH).
                                 #
                                 # See https://github.com/openresty/lua-nginx-module#lua_package_cpath

#lua_socket_pool_size = 30       # Specifies the size limit for every cosocket
                                 # connection pool associated with every remote
                                 # server.
                                 #
                                 # See https://github.com/openresty/lua-nginx-module#lua_socket_pool_size

#enforce_rbac = off              # Specifies whether Admin API RBAC is enforced.
                                 # Accepts one of `entity`, `both`, `on`, or
                                 # `off`.
                                 #
                                 # - `on`: only endpoint-level authorization
                                 #   is enforced.
                                 # - `entity`: entity-level authorization
                                 #   applies.
                                 # - `both`: enables both endpoint and
                                 #   entity-level authorization.
                                 # - `off`: disables both endpoint and
                                 #   entity-level authorization.
                                 #
                                 # When enabled, Kong will deny requests to the
                                 # Admin API when a nonexistent or invalid RBAC
                                 # authorization token is passed, or the RBAC
                                 # user with which the token is associated does
                                 # not have permissions to access/modify the
                                 # requested resource.


#rbac_auth_header = Kong-Admin-Token  # Defines the name of the HTTP request
                                      # header from which the Admin API will
                                      # attempt to authenticate the RBAC user.

#event_hooks_enabled = on   # When enabled, event hook entities represent a relationship
                            # between an event (source and event) and an action
                            # (handler). Similar to web hooks, event hooks can be used to
                            # communicate Kong Gateway service events. When a particular
                            # event happens on a service, the event hook calls a URL with
                            # information about that event. Event hook configurations
                            # differ depending on the handler. The events that are
                            # triggered send associated data.
                            #
                            # See: https://docs.konghq.com/enterprise/latest/admin-api/event-hooks/reference/

#fips = off # Turn on FIPS mode; this mode is only available on a FIPS build.
#------------------------------------------------------------------------------
# KONG MANAGER
#------------------------------------------------------------------------------
#
# The Admin GUI for Kong Enterprise.
#
#admin_gui_listen = 0.0.0.0:8002, 0.0.0.0:8445 ssl
                        # Kong Manager Listeners
                        #
                        # Comma-separated list of addresses and ports on which
                        # Kong will expose Kong Manager. This web application
                        # lets you configure and manage Kong, and therefore
                        # should be kept secured.
                        #
                        # Suffixes can be specified for each pair, similarly to
                        # the `admin_listen` directive.

#admin_gui_url =        # Kong Manager URL
                        #
                        # The lookup, or balancer, address for Kong Manager.
                        #
                        # Accepted format (items in parentheses are optional):
                        #
                        #   `<scheme>://<IP / HOSTNAME>(:<PORT>)`
                        #
                        # Examples:
                        #
                        # - `http://127.0.0.1:8003`
                        # - `https://kong-admin.test`
                        # - `http://dev-machine`
                        #
                        # By default, Kong Manager will use the window request
                        # host and append the resolved listener port depending
                        # on the requested protocol.

#admin_gui_path = /     # Kong Manager base path
                        #
                        # This configuration parameter allows the user to customize
                        # the path prefix where Kong Manager is served. When updating
                        # this parameter, it's recommended to update the path in `admin_gui_url`
                        # as well.
                        #
                        # Accepted format:
                        #
                        # - Path must start with a `/`
                        # - Path must not end with a `/` (except for the `/`)
                        # - Path can only contain letters, digits, hyphens (`-`),
                        # underscores (`_`), and slashes (`/`)
                        # - Path must not contain continuous slashes (e.g., `//` and `///`)
                        #
                        # Examples:
                        #
                        # - `/`
                        # - `/manager`
                        # - `/kong-manager`
                        # - `/kong/manager`

#admin_gui_ssl_cert =   # The SSL certificate for `admin_gui_listen` values
                        # with SSL enabled.
                        #
                        # values:
                        # * absolute path to the certificate
                        # * certificate content
                        # * base64 encoded certificate content

#admin_gui_ssl_cert_key = # The SSL key for `admin_gui_listen` values with SSL
                          # enabled.
                          #
                          # values:
                          # * absolute path to the certificate key
                          # * certificate key content
                          # * base64 encoded certificate key content

#admin_gui_flags = {}
                        # Alters the layout Admin GUI (JSON)
                        # The only supported value is `{ "IMMUNITY_ENABLED": true }`
                        # to enable Kong Immunity in the Admin GUI.

#admin_gui_access_log = logs/admin_gui_access.log
                        # Kong Manager Access Logs
                        #
                        # Here you can set an absolute or relative path for Kong
                        # Manager access logs. When the path is relative,
                        # logs are placed in the `prefix` location.
                        #
                        # Setting this value to `off` disables access logs
                        # for Kong Manager.

#admin_gui_error_log = logs/admin_gui_error.log
                        # Kong Manager Error Logs
                        #
                        # Here you can set an absolute or relative path for Kong
                        # Manager access logs. When the path is relative,
                        # logs are placed in the `prefix` location.
                        #
                        # Setting this value to `off` disables error logs for
                        # Kong Manager.
                        #
                        # Granularity can be adjusted through the `log_level`
                        # directive.

#admin_gui_auth =       # Kong Manager Authentication Plugin Name
                        #
                        # Secures access to Kong Manager by specifying an
                        # authentication plugin to use.
                        #
                        # Supported Plugins:
                        #
                        # - `basic-auth`: Basic Authentication plugin
                        # - `ldap-auth-advanced`: LDAP Authentication plugin
                        # - `openid-connect`: OpenID Connect Authentication
                        #   plugin

#admin_gui_auth_conf =  # Kong Manager Authentication Plugin Config (JSON)
                        #
                        # Specifies the configuration for the authentication
                        # plugin specified in `admin_gui_auth`.
                        #
                        # For information about Plugin Configuration
                        # consult the associated plugin documentation.
                        #
                        # Example for `basic-auth`:
                        #
                        # `admin_gui_auth_conf = { "hide_credentials": true }`

#admin_gui_auth_password_complexity = # Kong Manager Authentication Password Complexity (JSON)
                        #
                        # When `admin_gui_auth = basic-auth`, this property defines
                        # the rules required for Kong Manager passwords. Choose
                        # from preset rules or write your own.
                        #
                        # Example using preset rules:
                        #
                        # `admin_gui_auth_password_complexity = { "kong-preset": "min_8" }`
                        #
                        # All values for kong-preset require the password to contain
                        # characters from at least three of the following categories:
                        #
                        # 1. Uppercase characters (A through Z)
                        #
                        # 2. Lowercase characters (a through z)
                        #
                        # 3. Base-10 digits (0 through 9)
                        #
                        # 4. Special characters (for example, &, $, #, %)
                        #
                        # Supported preset rules:
                        # - `min_8`: minimum length of 8
                        # - `min_12`: minimum length of 12
                        # - `min_20`: minimum length of 20
                        #
                        # To write your own rules, see
                        # https://manpages.debian.org/jessie/passwdqc/passwdqc.conf.5.en.html.
                        #
                        # NOTE: Only keywords "min", "max" and "passphrase" are supported.
                        #
                        # Example:
                        #
                        # `admin_gui_auth_password_complexity = { "min": "disabled,24,11,9,8" }`

#admin_gui_session_conf = # Kong Manager Session Config (JSON)
                          #
                          # Specifies the configuration for the Session plugin as
                          # used by Kong Manager.
                          #
                          # For information about plugin configuration, consult
                          # the Kong Session plugin documentation.
                          #
                          # Example:
                          # ```
                          # admin_gui_session_conf = { "cookie_name": "kookie", \
                          #                            "secret": "changeme" }
                          # ```

#admin_gui_auth_header = Kong-Admin-User
                        # Defines the name of the HTTP request header from which
                        # the Admin API will attempt to identify the Kong Admin
                        # user.

#admin_gui_auth_login_attempts = 0
                        # Number of times a user can attempt to login to Kong
                        # Manager. 0 means infinite attempts allowed.

#admin_gui_header_txt = # Kong Manager Header Text
                    # Sets text for Kong Manager Header Banner. Header Banner
                    # is not shown if this config is empty.

#admin_gui_header_bg_color = # Kong Manager Header Background Color
                         # Sets background color for Kong Manager Header Banner
                         # Accepts css color keyword, #-hexadecimal or rgb
                         # format. Invalid values are ignored by Manager.

#admin_gui_header_txt_color = # Kong Manager Header Text Color
                          # Sets text color for Kong Manager Header Banner.
                          # Accepts css color keyword, #-hexadecimal or rgb
                          # format. Invalid values are ignored by Kong Manager.

#admin_gui_footer_txt = # Kong Manager Footer Text
                    # Sets text for Kong Manager Footer Banner. Footer Banner
                    # is not shown if this config is empty

#admin_gui_footer_bg_color = # Kong Manager Footer Background Color
                         # Sets background color for Kong Manager Footer Banner.
                         # Accepts css color keyword, #-hexadecimal or rgb
                         # format. Invalid values are ignored by Manager.

#admin_gui_footer_txt_color = # Kong Manager Footer Text Color
                          # Sets text color for Kong Manager Footer Banner.
                          # Accepts css color keyword, #-hexadecimal or rgb
                          # format. Invalid values are ignored by Kong Manager.

#admin_gui_login_banner_title = # Kong Manager Login Banner Title Text
                                # Sets title text for Kong Manager Login Banner.
                                # Login Banner is not shown if both
                                # `admin_gui_login_banner_title` and
                                # `admin_gui_login_banner_body` are empty.

#admin_gui_login_banner_body = # Kong Manager Login Banner Body Text
                                # Sets body text for Kong Manager Login Banner.
                                # Login Banner is not shown if both
                                # `admin_gui_login_banner_title` and
                                # `admin_gui_login_banner_body` are empty.

#------------------------------------------------------------------------------
# VITALS
#------------------------------------------------------------------------------

#vitals = on                     # When enabled, Kong will store and report
                                 # metrics about its performance.
                                 #
                                 # When running Kong in a multi-node setup,
                                 # `vitals` entails two separate meanings
                                 # depending on the node.
                                 #
                                 # On a Proxy-only node, `vitals` determines
                                 # whether to collect data for Vitals.
                                 #
                                 # On an Admin-only node, `vitals` determines
                                 # whether to display Vitals metrics and
                                 # visualizations on the dashboard.

#vitals_strategy = database      # Determines whether to use the Kong database
                                 # (either PostgreSQL or Cassandra, as defined
                                 # by the `database` config value above), or a
                                 # separate storage engine, for Vitals metrics.
                                 # Accepted values are `database`, `prometheus`,
                                 # or `influxdb`.

#vitals_tsdb_address =           # Defines the host and port of the TSDB server
                                 # to which Vitals data is written and read.
                                 # This value is only applied when the
                                 # `vitals_strategy` option is set to
                                 # `prometheus` or `influxdb`. This value
                                 # accepts IPv4, IPv6, and hostname values.
                                 # If the `vitals_strategy` is set to
                                 # `prometheus`, this value determines the
                                 # address of the Prometheus server from which
                                 # Vitals data will be read. For `influxdb`
                                 # strategies, this value controls both the read
                                 # and write source for Vitals data.

#vitals_tsdb_user =              # Influxdb user
#vitals_tsdb_password =          # Influxdb password

#vitals_statsd_address =         # Defines the host and port (and an optional
                                 # protocol) of the StatsD server to which
                                 # Kong should write Vitals metics. This value
                                 # is only applied when the `vitals_strategy` is
                                 # set to `prometheus`. This value accepts IPv4,
                                 # IPv6, and, hostnames. Additionally, the suffix
                                 # `tcp` can be specified; doing so will result
                                 # in Kong sending StatsD metrics via TCP
                                 # instead of the UDP (default).

#vitals_statsd_prefix = kong     # Defines the prefix value attached to all
                                 # Vitals StatsD events. This prefix is useful
                                 # when writing metrics to a multi-tenant StatsD
                                 # exporter or server.

#vitals_statsd_udp_packet_size = 1024   # Defines the maximum buffer size in
                                        # which Vitals statsd metrics will be
                                        # held and sent in batches.
                                        # This value is defined in bytes.

#vitals_prometheus_scrape_interval = 5  # Defines the scrape_interval query
                                        # parameter sent to the Prometheus
                                        # server when reading Vitals data.
                                        # This should be same as the scrape
                                        # interval (in seconds) of the
                                        # Prometheus server.

#------------------------------------------------------------------------------
# Konnect
#------------------------------------------------------------------------------

#konnect_mode = off           # When enabled, the dataplane is connected to Konnect


#------------------------------------------------------------------------------
# Analytics for Konnect
#------------------------------------------------------------------------------

#analytics_flush_interval = 1      # Determine the frequency of flushing local data
                                   # to Konnect in seconds.

#analytics_buffer_size_limit = 100000      # Max number of messages can be buffered locally
                                           # before dropping data in case there is no
                                           # network connection to Konnect.

#------------------------------------------------------------------------------
# DEVELOPER PORTAL
#------------------------------------------------------------------------------

#portal = off
                        # Developer Portal Switch
                        #
                        # When enabled:
                        #
                        #   Kong will expose the Dev Portal interface and
                        #   read-only APIs on the `portal_gui_listen` address,
                        #   and endpoints on the Admin API to manage assets.
                        #
                        # When enabled along with `portal_auth`:
                        #
                        #   Kong will expose management endpoints for developer
                        #   accounts on the Admin API and the Dev Portal API.

#portal_gui_listen = 0.0.0.0:8003, 0.0.0.0:8446 ssl
                        # Developer Portal GUI Listeners
                        #
                        # Comma-separated list of addresses on which Kong will
                        # expose the Developer Portal GUI. Suffixes can be
                        # specified for each pair, similarly to
                        # the `admin_listen` directive.

#portal_gui_protocol = http
                        # Developer Portal GUI protocol
                        #
                        # The protocol used in conjunction with
                        # `portal_gui_host` to construct the lookup, or balancer
                        # address for your Kong Proxy nodes.
                        #
                        # Examples: `http`,`https`

#portal_gui_host = 127.0.0.1:8003
                        # Developer Portal GUI host
                        #
                        # The host used in conjunction with
                        # `portal_gui_protocol` to construct the lookup,
                        # or balancer address for your Kong Proxy nodes.
                        #
                        # Examples:
                        #
                        # - `<IP>:<PORT>`
                        #   -> `portal_gui_host = 127.0.0.1:8003`
                        # - `<HOSTNAME>`
                        #   -> `portal_gui_host = portal_api.domain.tld`
                        # - `<HOSTNAME>/<PATH>`
                        #   -> `portal_gui_host = dev-machine/dev-285`

#portal_cors_origins =  # Developer Portal CORS Origins
                        #
                        # A comma separated list of allowed domains for
                        # `Access-Control-Allow-Origin` header. This can be used to
                        # resolve CORS issues in custom networking environments.
                        #
                        # Examples:
                        # - list of domains:
                        #   `portal_cors_origins = http://localhost:8003, https://localhost:8004`
                        # - single domain:
                        #   `portal_cors_origins = http://localhost:8003`
                        # - all domains:
                        #   `portal_cors_origins = *`
                        #
                        # NOTE: In most cases, the Developer Portal is able to derive
                        # valid CORS origins by using `portal_gui_protocol`, `portal_gui_host`,
                        # and if applicable, `portal_gui_use_subdomains`. In these cases,
                        # `portal_cors_origins` is not needed and can remain unset.

#portal_gui_use_subdomains = off
                        # Developer Portal GUI subdomain toggle
                        #
                        # By default Kong Portal uses the first namespace in
                        # the request path to determine workspace. By turning
                        # `portal_gui_subdomains` on, Kong Portal will expect
                        # workspace to be included in the request url as a subdomain.
                        #
                        # Example (off):
                        #   - `<scheme>://<HOSTNAME>/<WORKSPACE>/<PATH>` ->
                        #     `http://kong-portal.com/example-workspace/index`
                        #
                        # Example (on):
                        #   - `<scheme>://<WORKSPACE>.<HOSTNAME>` ->
                        #     `http://example-workspace.kong-portal.com/index`

#portal_gui_ssl_cert =  # Developer Portal GUI SSL Certificate
                        #
                        # The SSL certificate for `portal_gui_listen` values
                        # with SSL enabled.
                        #
                        # values:
                        # * absolute path to the certificate
                        # * certificate content
                        # * base64 encoded certificate content

#portal_gui_ssl_cert_key = # Developer Portal GUI SSL Certificate Key
                           #
                           # The SSL key for `portal_gui_listen` values with
                           # SSL enabled.
                           #
                           # values:
                           # * absolute path to the certificate key
                           # * certificate key content
                           # * base64 encoded certificate key content

#portal_gui_access_log = logs/portal_gui_access.log
                        # Developer Portal GUI Access Log location
                        #
                        # Here you can set an absolute or relative path for your
                        # Portal GUI access logs.
                        #
                        # Setting this value to `off` will disable logging
                        # Portal GUI access logs.
                        #
                        # When using relative pathing, logs will be placed under
                        # the `prefix` location.

#portal_gui_error_log = logs/portal_gui_error.log
                        # Developer Portal GUI Error Log location
                        #
                        # Here you can set an absolute or relative path for your
                        # Portal GUI error logs.
                        #
                        # Setting this value to `off` will disable logging
                        # Portal GUI error logs.
                        #
                        # When using relative pathing, logs will be placed under
                        # the `prefix` location.
                        #
                        # Granularity can be adjusted through the `log_level`
                        # directive.

#portal_api_listen = 0.0.0.0:8004, 0.0.0.0:8447 ssl
                        # Developer Portal API Listeners
                        #
                        # Comma-separated list of addresses on which Kong will
                        # expose the Developer Portal API. Suffixes can be
                        # specified for each pair, similarly to
                        # the `admin_listen` directive.

#portal_api_url =       # Developer Portal API URL
                        #
                        # The lookup, or balancer, address for your Developer
                        # Portal nodes.
                        #
                        # This value is commonly used in a microservices
                        # or service-mesh oriented architecture.
                        #
                        # `portal_api_url` is the address on which your
                        # Kong Dev Portal API is accessible by Kong. You
                        # should only set this value if your Kong Dev Portal API
                        # lives on a different node than your Kong Proxy.
                        #
                        # Accepted format (parts in parenthesis are optional):
                        #
                        #   `<scheme>://<IP / HOSTNAME>(:<PORT>(/<PATH>))`
                        #
                        # Examples:
                        #
                        # - `<scheme>://<IP>:<PORT>`
                        #   -> `portal_api_url = http://127.0.0.1:8003`
                        # - `SSL <scheme>://<HOSTNAME>`
                        #   -> `portal_api_url = https://portal_api.domain.tld`
                        # - `<scheme>://<HOSTNAME>/<PATH>`
                        #   -> `portal_api_url = http://dev-machine/dev-285`
                        #
                        # By default this value points to the local interface:
                        #
                        # - `http://0.0.0.0:8004`

#portal_api_ssl_cert =  # Developer Portal API SSL Certificate
                        #
                        # The SSL certificate for `portal_api_listen` values
                        # with SSL enabled.
                        #
                        # values:
                        # * absolute path to the certificate
                        # * certificate content
                        # * base64 encoded certificate content

#portal_api_ssl_cert_key = # Developer Portal API SSL Certificate Key
                           #
                           # The SSL key for `portal_api_listen` values with
                           # SSL enabled.
                           #
                           # values:
                           # * absolute path to the certificate key
                           # * certificate key content
                           # * base64 encoded certificate key content

#portal_api_access_log = logs/portal_api_access.log
                        # Developer Portal API Access Log location
                        #
                        # Here you can set an absolute or relative path for your
                        # Portal API access logs.
                        #
                        # Setting this value to `off` will disable logging
                        # Portal API access logs.
                        #
                        # When using relative pathing, logs will be placed under
                        # the `prefix` location.

#portal_api_error_log = logs/portal_api_error.log
                        # Developer Portal API Error Log location
                        #
                        # Here you can set an absolute or relative path for your
                        # Portal API error logs.
                        #
                        # Setting this value to `off` will disable logging
                        # Portal API error logs.
                        #
                        # When using relative pathing, logs will be placed under
                        # the `prefix` location.
                        #
                        # Granularity can be adjusted through the `log_level`
                        # directive.

#portal_is_legacy = off
                        # Developer Portal legacy support
                        #
                        # Setting this value to `on` will cause all new
                        # portals to render using the legacy rendering system by default.
                        #
                        # Setting this value to `off` will cause all new
                        # portals to render using the current rendering system.

#portal_app_auth = kong-oauth2
                        # Developer Portal application registration
                        # auth provider and strategy. Must be set to enable
                        # application_registration plugin

                        # Currently accepts kong-oauth2 or external-oauth2
#------------------------------------------------------------------------------
# DEFAULT DEVELOPER PORTAL AUTHENTICATION
#------------------------------------------------------------------------------
# Referenced on workspace creation to set Dev Portal authentication defaults
# in the database for that particular workspace.
#
#portal_auth =          # Developer Portal Authentication Plugin Name
                        #
                        # Specifies the authentication plugin
                        # to apply to your Developer Portal. Developers
                        # will use the specified form of authentication
                        # to request access, register, and login to your
                        # Developer Portal.
                        #
                        # Supported Plugins:
                        #
                        # - Basic Authentication: `portal_auth = basic-auth`
                        # - OIDC Authentication: `portal_auth = openid-connect`
                        #

#portal_auth_password_complexity = # Kong Portal Authentication Password Complexity (JSON)
                        #
                        # When portal_auth = basic-auth, this property defines
                        # the rules required for Kong Portal passwords. Choose
                        # from preset rules or write your own.
                        #
                        # Example using preset rules:
                        #
                        # `portal_auth_password_complexity = { "kong-preset": "min_8" }`
                        #
                        # All values for kong-preset require the password to contain
                        # characters from at least three of the following categories:
                        #
                        # 1. Uppercase characters (A through Z)
                        #
                        # 2. Lowercase characters (a through z)
                        #
                        # 3. Base-10 digits (0 through 9)
                        #
                        # 4. Special characters (for example, &, $, #, %)
                        #
                        # Supported preset rules:
                        # - `min_8`: minimum length of 8
                        # - `min_12`: minimum length of 12
                        # - `min_20`: minimum length of 20
                        #
                        # To write your own rules, see
                        # https://manpages.debian.org/jessie/passwdqc/passwdqc.conf.5.en.html.
                        #
                        # NOTE: Only keywords "min", "max" and "passphrase" are supported.
                        #
                        # Example:
                        #
                        # `portal_auth_password_complexity = { "min": "disabled,24,11,9,8" }`

#portal_auth_conf =     # Developer Portal Authentication Plugin Config (JSON)
                        #
                        # Specifies the plugin configuration object
                        # in JSON format to be applied to your Developer
                        # Portal authentication.
                        #
                        # For information about Plugin Configuration
                        # consult the associated plugin documentation.
                        #
                        # Example for `basic-auth`:
                        #
                        # `portal_auth_conf = { "hide_credentials": true }`

#portal_auth_login_attempts = 0
                        # Number of times a user can attempt to login to the
                        # Dev Portal before password must be reset.
                        #
                        # 0 (default) means infinite attempts allowed.
                        #
                        # Note: Any value greater than 0 will only affect
                        # Dev Portals secured with basic-auth.

#portal_session_conf =  # Portal Session Config (JSON)
                        #
                        # Specifies the configuration for the
                        # Session plugin as used by Kong Portal.
                        #
                        # For information about Plugin Configuration consult
                        # the Kong Session Plugin documentation.
                        #
                        # Example:
                        # ```
                        # portal_session_conf = { "cookie_name": "portal_session", \
                        #                          "secret": "changeme", \
                        #                          "storage": "kong" }
                        # ```

#portal_auto_approve = off
                        # Developer Portal Auto Approve Access
                        #
                        # When set to `on`, a developer will
                        # automatically be marked as "approved" after completing
                        # registration. Access can still be revoked through
                        # Kong Manager or the Admin API.
                        #
                        # When set to `off`, a Kong admin will have to manually approve the Developer
                        # using Kong Manager or the Admin API.

#portal_token_exp = 21600
                        # Duration in seconds for the expiration of the Dev Portal
                        # reset password token. Default is `21600` (six hours).

#portal_email_verification = off
                        # Portal Developer Email Verification.
                        #
                        # When enabled Developers will receive an email upon
                        # registration to verify their account. Developers will
                        # not be able to use the Developer Portal until they
                        # verify their account, even if auto-approve is enabled.
                        #
                        # Note: SMTP must be turned on in order to use this feature.

#------------------------------------------------------------------------------
# DEFAULT PORTAL SMTP CONFIGURATION
#------------------------------------------------------------------------------
# Referenced on workspace creation to set SMTP defaults in the database
# for that particular workspace.
#
#portal_invite_email = on
                        # When enabled, Kong admins can invite developers to a Dev Portal by using
                        # the Invite button in Kong Manager.
                        #
                        # The email looks like the following:
                        #
                        # ```
                        # Subject: Invite to access Dev Portal <WORKSPACE_NAME>
                        #
                        # Hello Developer!
                        #
                        # You have been invited to create a Dev Portal account at %s.
                        # Please visit `<DEV_PORTAL_URL/register>` to create your account.
                        # ```

#portal_access_request_email = on
                        # When enabled, Kong admins specified by `smtp_admin_emails`
                        # will receive an email when a developer requests access
                        # to a Dev Portal.
                        #
                        # When disabled, Kong admins will have to manually check
                        # the Kong Manager to view any requests.
                        #
                        # The email looks like the following:
                        #
                        # ```
                        # Subject: Request to access Dev Portal <WORKSPACE NAME>
                        #
                        # Hello Admin!
                        #
                        # <DEVELOPER NAME> has requested Dev Portal access for <WORKSPACE_NAME>.
                        # Please visit <KONG_MANAGER_URL/developers/requested> to review this request.
                        # ```

#portal_approved_email = on
                        # When enabled, developers will receive an email when
                        # access to a Dev Portal has been approved.
                        #
                        # When disabled, developers will receive no indication
                        # that they have beenapproved. It is suggested to only
                        # disable this feature if `portal_auto_approve`
                        # is enabled.
                        #
                        # The email looks like the following:
                        #
                        # ```
                        # Subject: Dev Portal access approved
                        #
                        # Hello Developer!
                        # You have been approved to access <WORKSPACE_NAME>.
                        # Please visit <DEV PORTAL URL/login> to login.
                        # ```

#portal_reset_email = on
                        # When enabled, developers will be able to use the
                        # Reset Password flow on a Dev Portal and will
                        # receive an email with password reset instructions.
                        #
                        # When disabled, developers will *not* be able to
                        # reset their account passwords. Kong Admins will have
                        # to manually create new credentials for the Developer
                        # in the Kong Manager.
                        #
                        # The email looks like the following:
                        #
                        # ```
                        # Subject: Password Reset Instructions for Dev Portal <WORKSPACE_NAME>.
                        #
                        # Hello Developer,
                        #
                        # Please click the link below to reset your Dev Portal password.
                        #
                        # <DEV_PORTAL_URL/reset?token=12345>
                        #
                        # This link will expire in <portal_reset_token_exp>
                        #
                        # If you didn't make this request, keep your account secure by clicking
                        # the link above to change your password.
                        # ```

#portal_reset_success_email = on
                        # When enabled, developers will receive an email
                        # after successfully resetting their Dev Portal
                        # account password.
                        #
                        # When disabled, developers will still be able
                        # to reset their account passwords, but will not
                        # receive a confirmation email.
                        #
                        # The email looks like the following:
                        #
                        # ```
                        # Subject: Dev Portal password change success
                        #
                        # Hello Developer,
                        # We are emailing you to let you know that your Dev Portal password at <DEV_PORTAL_URL> has been changed.
                        #
                        # Click the link below to sign in with your new credentials.
                        #
                        # <DEV_PORTAL_URL>
                        # ```

#portal_application_status_email = off
                        # When enabled, developers will receive an email
                        # when the status changes for their appliciation
                        # service requests.
                        #
                        # When disabled, developers will still be able
                        # to view the status in their developer portal
                        # application page.
                        #
                        # The email looks like the following:
                        #
                        # ```
                        # Subject: Dev Portal application request <REQUEST_STATUS> (<DEV_PORTAL_URL>)
                        #
                        # Hello Developer,
                        # We are emailing you to let you know that your request for application access from the
                        # Developer Portal account at <DEV_PORTAL_URL> is <REQUEST_STATUS>.
                        #
                        # Application: <APPLICATION_NAME>
                        # Service: <SERVICE_NAME>
                        #
                        # You will receive another email when your access has been approved.
                        # ```

#portal_application_request_email = off
                        # When enabled, Kong admins specified by `smtp_admin_emails`
                        # will receive an email when a developer requests access
                        # to service through an application.
                        #
                        # When disabled, Kong admins will have to manually check
                        # the Kong Manager to view any requests.
                        #
                        # By default, `smtp_admin_emails` will be the recipients.
                        # This can be overriden by `portal_smtp_admin_emails`,
                        # which can be set dynamically per workspace through
                        # the Admin API.
                        #
                        # The email looks like the following:
                        #
                        # ```
                        # Subject: Request to access Dev Portal (<DEV_PORTAL_URL>) service from <DEVELOPER_EMAIL>
                        #
                        # Hello Admin,
                        #
                        # <DEVELOPER NAME> (<DEVELOPER_EMAIL>) has requested application access for <DEV_PORTAL_URL>.
                        #
                        # Requested workspace: <WORKSPACE_NAME>
                        # Requested application: <APPLICATION_NAME>
                        # Requested service: <SERVICE_NAME>
                        #
                        # Please visit <KONG_MANAGER_URL/WORKSPACE_NAME/applications/APPLICATION_ID#requested> to review this request.
                        # ```

#portal_emails_from =   # The name and email address for the `From` header
                        # included in all Dev Portal emails.
                        #
                        # Example:
                        # `portal_emails_from = Your Name <example@example.com>`
                        #
                        # Note: Some SMTP servers will not use
                        # this value, but instead insert the email and name
                        # associated with the account.

#portal_emails_reply_to = # Email address for the `Reply-To` header for
                          # portal emails
                          #
                          # Example:
                          # `portal_emails_reply_to = example@example.com`
                          #
                          # Note: Some SMTP servers will not use
                          # this value, but instead insert the email
                          # associated with the account.

#portal_smtp_admin_emails =
                          # Comma separated list of admin emails to receive
                          # portal notifications. Can be dynamically set per
                          # workspace through the Admin API.
                          #
                          # If not set, `smtp_admin_emails` will be used.
                          #
                          # Example `admin1@example.com, admin2@example.com`

#------------------------------------------------------------------------------
# ADMIN SMTP CONFIGURATION
#------------------------------------------------------------------------------

#admin_emails_from =  ""              # The email address for the `From` header
                                      # for admin emails.

#admin_emails_reply_to =              # Email address for the `Reply-To` header
                                      # for admin emails.

#admin_invitation_expiry = 259200     # Expiration time for the admin invitation link
                                      # (in seconds). 0 means no expiration.
                                      #
                                      # Example, 72 hours: `72 * 60 * 60 = 259200`

#------------------------------------------------------------------------------
# GENERAL SMTP CONFIGURATION
#------------------------------------------------------------------------------

#smtp_mock = on        # This flag will mock the sending of emails. This can be
                       # used for testing before the SMTP client is fully
                       # configured.

#smtp_host = localhost
                       # The hostname of the SMTP server to connect to.

#smtp_port = 25
                       # The port number on the SMTP server to connect to.

#smtp_starttls = off
                       # When set to `on`, STARTTLS is used to encrypt
                       # communication with the SMTP server. This is normally
                       # used in conjunction with port 587.

#smtp_username =       # Username used for authentication with SMTP server

#smtp_password =       # Password used for authentication with SMTP server

#smtp_ssl = off
                       # When set to `on`, SMTPS is used to encrypt
                       # communication with the SMTP server. This is normally
                       # used in conjunction with port 465.

#smtp_auth_type =      # The method used to authenticate with the SMTP server
                       # Valid options are `plain`, `login`, or `nil`

#smtp_domain = localhost.localdomain
                       # The domain used in the `EHLO` connection and part of
                       # the `Message-ID` header

#smtp_timeout_connect = 60000
                       # The timeout (in milliseconds) for connecting to the
                       # SMTP server.

#smtp_timeout_send = 60000
                       # The timeout (in milliseconds) for sending data to the
                       # SMTP server.

#smtp_timeout_read = 60000
                       # The timeout (in milliseconds) for reading data from
                       # the SMTP server.

#smtp_admin_emails =   # Comma separated list of admin emails to receive
                       # notifications.
                       # Example `admin1@example.com, admin2@example.com`

#-------------------------------------------------------------------------------
# DATA & ADMIN AUDIT
#-------------------------------------------------------------------------------
# When enabled, Kong will store detailed audit data regarding Admin API and
# database access. In most cases, updates to the database are associated with
# Admin API requests. As such, database object audit log data is tied to a
# given HTTP via a unique identifier, providing built-in association of Admin
# API and database traffic.
#
#audit_log = off                 # When enabled, Kong will log information about
                                 # Admin API access and database row insertions,
                                 # updates, and deletes.

#audit_log_ignore_methods =      # Comma-separated list of HTTP methods that
                                 # will not generate audit log entries. By
                                 # default, all HTTP requests will be logged.

#audit_log_ignore_paths =        # Comma-separated list of request paths that
                                 # will not generate audit log entries. By
                                 # default, all HTTP requests will be logged.

#audit_log_ignore_tables =       # Comma-separated list of database tables that
                                 # will not generate audit log entries. By
                                 # default, updates to all database tables will
                                 # be logged (the term "updates" refers to the
                                 # creation, update, or deletion of a row).

#audit_log_payload_exclude = token, secret, password
                                 # Comma-separated list of keys that will be
                                 # filtered out of the payload. Keys that were
                                 # filtered will be recorded in the audit log.

#audit_log_record_ttl = 2592000  # Length, in seconds, of the TTL for audit log
                                 # records. Records in the database older than
                                 # their TTL are automatically purged.
                                 #
                                 # Example, 30 days: `30 * 24 * 60 * 60 = 2592000`

#audit_log_signing_key =         # Defines the path to a private RSA signing key
                                 # that can be used to insert a signature of
                                 # audit records, adjacent to the record. The
                                 # corresponding public key should be stored
                                 # offline, and can be used the validate audit
                                 # entries in the future. If this value is
                                 # undefined, no signature will be generated.

#-------------------------------------------------------------------------------
# GRANULAR TRACING
#-------------------------------------------------------------------------------
# {:.warning}
# > **Deprecation warning**: Granular tracing is deprecated. This means the feature will eventually be removed.
#   Our target for Granular tracing removal is the Kong Gateway 4.0 release.
#
# Granular tracing offers a mechanism to expose metrics and detailed debug data
# about the lifecycle of Kong in a human- or machine-consumable format.
#
#tracing = off                   # When enabled, Kong will generate granular
                                 # debug data about various portions of the
                                 # request lifecycle, such as DB or DNS queries,
                                 # plugin execution, core handler timing, etc.

#tracing_write_strategy = file   # Defines how Kong will write tracing data at
                                 # the conclusion of the request. The default
                                 # option, `file`, writes a human-readable
                                 # depiction of tracing data to a configurable
                                 # location on the node's file system. Other
                                 # strategies write tracing data as a JSON
                                 # document to the configured endpoint. Valid
                                 # entries for this option are `file`,
                                 # `file_raw`, `http`, `tcp`, `tls`, and `udp`.

#tracing_write_endpoint =        # Defines the endpoint to which tracing data
                                 # will be written.
                                 #
                                 # - For the `file` and `file_raw` tracing write
                                 #   strategies, this value must be a valid
                                 #   location on the node's file system to which
                                 #   Kong must have write access.
                                 # - For the `tcp`, `tls`, and
                                 #   `udp` strategies, this value is defined as a
                                 #   string in the form of:
                                 #  `<HOST>:<PORT>`
                                 # - For the `http` strategy, this value is
                                 #   defined in the form of:
                                 #  `<scheme>://<IP / HOSTNAME>(:<PORT>(/<PATH>))`
                                 #
                                 # Traces sent via HTTP are delivered via POST
                                 # method with an `application/json`
                                 # Content-Type.

#tracing_time_threshold = 0      # The minimum time, in microseconds, over which
                                 # a trace must execute in order to write the
                                 # trace data to the configured endpoint. This
                                 # configuration can be used to lower the noise
                                 # present in trace data by removing trace
                                 # objects that are not interesting from a
                                 # timing perspective. The default value of `0`
                                 # removes this limitation, causing traces of
                                 # any duration to be written.

#tracing_types = all             # Defines the types of traces that are written.
                                 # Trace types not defined in this list are
                                 # ignored, regardless of their lifetime. The
                                 # default special value of `all` results in all
                                 # trace types being written, regardless of type.
                                 #
                                 # The following trace types are included:
                                 #
                                 # - `query`: trace the database query
                                 # - `legacy_query`: (deprecated) trace the
                                 #    database query with legacy DAO
                                 # - `router`: trace Kong routing the request;
                                 #    internal routing time
                                 # - `balancer`: trace the execution of the overall
                                 #    balancer phase
                                 # - `balancer.getPeer`: trace Kong selecting an
                                 #    upstream peer from the ring-balancer
                                 # - `balancer.toip`: trace balancer to resolve
                                 #    peer's host to IP
                                 # - `connect.toip`: trace cosocket to resolve
                                 #    target's host to IP
                                 # - `access.before`: trace the preprocessing of
                                 #    access phase, like parameter parsing, route
                                 #    matching, and balance preparation
                                 # - `access.after`: trace the postprocess of
                                 #    access phase, like balancer execution and
                                 #    internal variable assigning
                                 # - `cassandra_iterate`: trace Cassandra driver to
                                 #    paginate over results
                                 # - `plugin`: trace plugins phase handlers

#tracing_debug_header =          # Defines the name of the HTTP request header
                                 # that must be present in order to generate
                                 # traces within a request. Setting this value
                                 # provides a mechanism to selectively generate
                                 # request traces at the client's request. Note
                                 # that the value of the header does not matter,
                                 # only that the header is present in the
                                 # request. When this value is not set and
                                 # tracing is enabled, Kong will generate trace
                                 # data for all requests flowing through the
                                 # proxy and Admin API. Note that data from
                                 # certificate handling phases is not logged
                                 # when this setting is enabled.

#generate_trace_details = off    # When enabled, Kong will write context-
                                 # specific details into traces. Trace details
                                 # offer more data about the context of the
                                 # trace. This can significantly increase the
                                 # size of trace reports. Note also that trace
                                 # details may contain potentially sensitive
                                 # information, such as raw SQL queries; care
                                 # should be taken to store traces properly when
                                 # this option is enabled.

#-------------------------------------------------------------------------------
# ROUTE COLLISION DETECTION/PREVENTION
# -------------------------------------------------------------------------------
#route_validation_strategy = smart  # The strategy used to validate
                                    # routes when creating or updating them.
                                    # Different strategies are available to tune
                                    # how to enforce splitting traffic of
                                    # workspaces.
                                    # - `smart` is the default option and uses the
                                    #   algorithm described in
                                    #   https://docs.konghq.com/enterprise/latest/admin-api/workspaces/examples/#important-note-conflicting-services-or-routes-in-workspaces
                                    # - `off` disables any check
                                    # - `path` enforces routes to comply with the pattern
                                    #   described in config enforce_route_path_pattern

#enforce_route_path_pattern =   # Specifies the Lua pattern which will
                                # be enforced on the `paths` attribute of a
                                # Route object. You can also add a placeholder
                                # for the workspace in the pattern, which
                                # will be rendered during runtime based on the
                                # workspace to which the `route` belongs.
                                # This setting is only relevant if
                                # `route_validation_strategy` is set to `path`.
                                #
                                #
                                # Example
                                # For Pattern `/$(workspace)/v%d/.*` valid paths
                                # are:
                                #
                                # 1. `/group1/v1/` if route belongs to
                                #   workspace `group1`.
                                #
                                # 2. `/group2/v1/some_path` if route belongs to
                                #   workspace `group2`.


#-------------------------------------------------------------------------------
# DATABASE ENCRYPTION & KEYRING MANAGEMENT
#-------------------------------------------------------------------------------
# When enabled, Kong will transparently encrypt sensitive fields, such as Consumer
# credentials, TLS private keys, and RBAC user tokens, among others. A full list
# of encrypted fields is available from the Kong Enterprise documentation site.
# Encrypted data is transparently decrypted before being displayed to the Admin
# API or made available to plugins or core routing logic.
#
# While this feature is GA, do note that we currently do not provide normal semantic
# versioning compatibility guarantees on the keyring feature's APIs in that Kong may
# make a breaking change to the feature in a minor version. Also note that
# mis-management of keyring data may result in irrecoverable data loss.
#
#keyring_enabled = off           # When enabled, Kong will encrypt sensitive
                                 # field values before writing them to the
                                 # database, and subsuquently decrypt them when
                                 # retrieving data for the Admin API, Developer
                                 # Portal, or proxy business logic. Symmetric
                                 # encryption keys are managed based on the
                                 # strategy defined below.

#keyring_strategy = cluster      # Defines the strategy implementation by which
                                 # Kong nodes will manage symmetric encryption
                                 # keys. Please see the Kong Enterprise
                                 # documentation for a detailed description of
                                 # each strategies. Acceptable values for this
                                 # option are 'cluster' and 'vault'.

#keyring_public_key =            # Defines the public key of an RSA keypair.
                                 # This keypair is used for symmetric keyring
                                 # import/export, e.g., for disaster recovery
                                 # and optional bootstrapping.
                                 #
                                 # values:
                                 # * absolute path to the public key
                                 # * public key content
                                 # * base64 encoded public key content

#keyring_private_key =           # Defines the private key of an RSA keypair.
                                 # This keypair is used for symmetric keyring
                                 # import/export, e.g., for disaster recovery
                                 # and optional bootstrapping.
                                 #
                                 # values:
                                 # * absolute path to the private key
                                 # * private key content
                                 # * base64 encoded private key content

#keyring_recovery_public_key     # Defines the public key to optionally encrypt
                                 # all keyring materials and backup in the
                                 # database.
                                 #
                                 # values:
                                 # * absolute path to the public key
                                 # * public key content
                                 # * base64 encoded public key content

#keyring_blob_path =             # Defines the filesystem path at which Kong
                                 # will backup the initial keyring material.
                                 # This option is useful largely for development
                                 # purposes.

#keyring_vault_host =            # Defines the Vault host at which Kong will
                                 # fetch the encryption material. This value
                                 # should be defined in the format:
                                 #
                                 # `<scheme>://<IP / HOSTNAME>:<PORT>`

#keyring_vault_mount =           # Defines the name of the Vault v2 KV secrets
                                 # engine at which symmetric keys are found.

#keyring_vault_path =            # Defines the names of the Vault v2 KV path
                                 # at which symmetric keys are found.

#keyring_vault_auth_method = token
                                 # Defines the authentication mechanism when
                                 # connecting to the Hashicorp Vault service.
                                 #
                                 # Accepted values are: `token`, or `kubernetes`:
                                 #
                                 # * `token`: Uses the static token defined in
                                 #            the `keyring_vault_token`
                                 #            configuration property.
                                 #
                                 # * `kubernetes`: Uses the Kubernetes authentication
                                 #                 mechanism, with the running pod's
                                 #                 mapped service account, to assume
                                 #                 the Hashicorp Vault role name that is
                                 #                 defined in the `keyring_vault_kube_role`
                                 #                 configuration property.

#keyring_vault_token =           # Defines the token value used to communicate
                                 # with the v2 KV Vault HTTP(S) API.

#keyring_vault_kube_role = default
                                 # Defines the Hashicorp Vault role that will be
                                 # assumed using the Kubernetes service account of
                                 # the running pod.
                                 #
                                 # `keyring_vault_auth_method` must be set to `kubernetes`
                                 # for this to activate.

#keyring_vault_kube_api_token_file = /run/secrets/kubernetes.io/serviceaccount/token
                                 # Defines where the Kubernetes service account token
                                 # should be read from the pod's filesystem, if using
                                 # a non-standard container platform setup.

#untrusted_lua = sandbox
                                 # Controls loading of Lua functions from admin-supplied
                                 # sources such as the Admin API. LuaJIT bytecode
                                 # loading is always disabled.
                                 #
                                 # **Warning:** LuaJIT is not designed as a secure
                                 # runtime for running malicious code, therefore
                                 # you should properly protect your Admin API endpoint
                                 # even with sandboxing enabled. The sandbox only
                                 # provides protection against trivial attackers or
                                 # unintentional modification of the Kong global
                                 # environment.
                                 #
                                 # Accepted values are: `off`, `sandbox`, or
                                 # `on`:
                                 #
                                 # * `off`: Disallow loading of any arbitrary
                                 #          Lua functions. The `off` option
                                 #          disables any functionality that runs
                                 #          arbitrary Lua code, including the
                                 #          Serverless Functions plugins and any
                                 #          transformation plugin that allows
                                 #          custom Lua functions.
                                 #
                                 # * `sandbox`: Allow loading of Lua functions,
                                 #              but use a sandbox when executing
                                 #              them. The sandboxed function has
                                 #              restricted access to the global
                                 #              environment and only has access
                                 #              to standard Lua functions that
                                 #              will generally not cause harm to
                                 #              the Kong Gateway node.
                                 #
                                 # * `on`: Functions have unrestricted
                                 #         access to the global environment and
                                 #         can load any Lua modules. This is
                                 #         similar to the behavior in
                                 #         Kong Gateway prior to 2.3.0.
                                 #
                                 # The default `sandbox` environment does not
                                 # allow importing other modules or libraries,
                                 # or executing anything at the OS level (for
                                 # example, file read/write). The global
                                 # environment is also not accessible.
                                 #
                                 # Examples of `untrusted_lua = sandbox`
                                 # behavior:
                                 #
                                 # * You can't access or change global values
                                 # such as `kong.configuration.pg_password`
                                 # * You can run harmless lua:
                                 # `local foo = 1 + 1`. However, OS level
                                 # functions are not allowed, like:
                                 # `os.execute('rm -rf /*')`.
                                 #
                                 # For a full allowed/disallowed list, see:
                                 # https://github.com/kikito/sandbox.lua/blob/master/sandbox.lua
                                 #
                                 # To customize the sandbox environment, use
                                 # the `untrusted_lua_sandbox_requires` and
                                 # `untrusted_lua_sandbox_environment`
                                 # parameters below.

#untrusted_lua_sandbox_requires = # Comma-separated list of modules allowed to
                                  # be loaded with `require` inside the
                                  # sandboxed environment. Ignored
                                  # if `untrusted_lua` is not `sandbox`.
                                  #
                                  # For example, say you have configured the
                                  # Serverless pre-function plugin and it
                                  # contains the following `requires`:
                                  #
                                  # ```
                                  # local template = require "resty.template"
                                  # local split = require "kong.tools.utils".split
                                  # ```
                                  #
                                  # To run the plugin, add the modules to the
                                  # allowed list:
                                  # ```
                                  # untrusted_lua_sandbox_requires = resty.template, kong.tools.utils
                                  # ```
                                  #
                                  # **Warning:** Allowing certain modules may
                                  # create opportunities to escape the
                                  # sandbox. For example, allowing `os` or
                                  # `luaposix` may be unsafe.

#untrusted_lua_sandbox_environment = # Comma-separated list of global Lua
                                     # variables that should be made available
                                     # inside the sandboxed environment. Ignored
                                     # if `untrusted_lua` is not `sandbox`.
                                     #
                                     # **Warning**: Certain variables, when made
                                     # available, may create opportunities to
                                     # escape the sandbox.

#openresty_path =                 # Path to the OpenResty installation that Kong
                                  # will use. When this is empty (the default),
                                  # Kong determines the OpenResty installation
                                  # by searching for a system-installed OpenResty
                                  # and falling back to searching $PATH for the
                                  # nginx binary.
                                  #
                                  # Setting this attribute disables the search
                                  # behavior and explicitly instructs Kong which
                                  # OpenResty installation to use.

#node_id =                        # Node ID for the Kong node. Every Kong node
                                  # in a Kong cluster must have a unique and
                                  # valid UUID. When empty, node ID is
<<<<<<< HEAD
                                  # automatically generated.

#cluster_fallback_config_import = off    # Enable fallback configuration imports
                                         #
                                         # This should only be enabled for data plane

#cluster_fallback_config_storage =     # Storage definition used by `cluster_fallback_config_import`
                                       # and `cluster_fallback_config_export`
                                       #
                                       # Currently supported storage type:
                                       # S3-like storages and GCP storage service.
                                       # To use S3 with a bucket named b and place all configs
                                       # to with a key prefix named p, set it to:
                                       # s3://b/p
                                       # To use GCP for the same bucket and prefix, set it to:
                                       # gcs://b/p
                                       #
                                       # The credentials (and endpoint URL for S3-like) for S3
                                       # are passing with environment variables:
                                       # `AWS_ACCESS_KEY_ID` and `AWS_SECRET_ACCESS_KEY`
                                       # and `AWS_CONFIG_STORAGE_ENDPOINT` (extension), where `AWS_CONFIG_STORAGE_ENDPOINT`
                                       # is the endpoint that hosts S3-like storage.
                                       # The credentials for GCP is provided via the environment variable `GCP_SERVICE_ACCOUNT`

#cluster_fallback_config_export = off    # Enable fallback configuration exports.

#cluster_fallback_config_export_delay = 60    # The fallback configuration export interval.
                                              # If it's set to 60 and configuration A is exported
                                              # and there're new configurations B, C and D in the next 60 seconds,
                                              # it will wait until 60 seconds passed and export D, skipping B and C.
=======
                                  # automatically generated.
>>>>>>> 3794d112
<|MERGE_RESOLUTION|>--- conflicted
+++ resolved
@@ -3304,7 +3304,6 @@
 #node_id =                        # Node ID for the Kong node. Every Kong node
                                   # in a Kong cluster must have a unique and
                                   # valid UUID. When empty, node ID is
-<<<<<<< HEAD
                                   # automatically generated.
 
 #cluster_fallback_config_import = off    # Enable fallback configuration imports
@@ -3334,7 +3333,4 @@
 #cluster_fallback_config_export_delay = 60    # The fallback configuration export interval.
                                               # If it's set to 60 and configuration A is exported
                                               # and there're new configurations B, C and D in the next 60 seconds,
-                                              # it will wait until 60 seconds passed and export D, skipping B and C.
-=======
-                                  # automatically generated.
->>>>>>> 3794d112
+                                              # it will wait until 60 seconds passed and export D, skipping B and C.