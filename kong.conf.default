--- conflicted
+++ resolved
@@ -247,7 +247,6 @@
                          # This setting has no effect if `role` is not set to
                          # `control_plane`.
 
-<<<<<<< HEAD
 #cluster_telemetry_listen = 0.0.0.0:8006
                          # Comma-separated list of addresses and ports on
                          # which the cluster control plane server should listen
@@ -258,7 +257,7 @@
                          #
                          # This setting has no effect if `role` is not set to
                          # `control_plane`.
-=======
+
 #cluster_data_plane_purge_delay = 1209600
                          # How many seconds must pass from the time a DP node
                          # becomes offline to the time its entry gets removed
@@ -269,7 +268,6 @@
                          # growing indefinitely. The default is set to
                          # 14 days. That is, if CP haven't heard from a DP for
                          # 14 days, its entry will be removed.
->>>>>>> 834ce3e8
 
 #------------------------------------------------------------------------------
 # NGINX
