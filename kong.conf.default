# -----------------------
# Kong configuration file
# -----------------------
#
# The commented-out settings shown in this file represent the default values.
#
# This file is read when `kong start` or `kong prepare` are used. Kong
# generates the Nginx configuration with the settings specified in this file.
#
# All environment variables prefixed with `KONG_` and capitalized will override
# the settings specified in this file.
# Example:
#   `log_level` setting -> `KONG_LOG_LEVEL` env variable
#
# Boolean values can be specified as `on`/`off` or `true`/`false`.
# Lists must be specified as comma-separated strings.
#
# All comments in this file can be removed safely, including the
# commented-out properties.
# You can verify the integrity of your settings with `kong check <conf>`.

#------------------------------------------------------------------------------
# GENERAL
#------------------------------------------------------------------------------

#prefix = /usr/local/kong/       # Working directory. Equivalent to Nginx's
                                 # prefix path, containing temporary files
                                 # and logs.
                                 # Each Kong process must have a separate
                                 # working directory.

#log_level = notice              # Log level of the Nginx server. Logs are
                                 # found at `<prefix>/logs/error.log`.

# See http://nginx.org/en/docs/ngx_core_module.html#error_log for a list
# of accepted values.

#proxy_access_log = logs/access.log       # Path for proxy port request access
                                          # logs. Set this value to `off` to
                                          # disable logging proxy requests.
                                          # If this value is a relative path,
                                          # it will be placed under the
                                          # `prefix` location.


#proxy_error_log = logs/error.log         # Path for proxy port request error
                                          # logs. The granularity of these logs
                                          # is adjusted by the `log_level`
                                          # property.

#proxy_stream_access_log = logs/access.log basic # Path for tcp streams proxy port access
                                                 # logs. Set this value to `off` to
                                                 # disable logging proxy requests.
                                                 # If this value is a relative path,
                                                 # it will be placed under the
                                                 # `prefix` location.
                                                 # `basic` is defined as `'$remote_addr [$time_local] '
                                                 # '$protocol $status $bytes_sent $bytes_received '
                                                 # '$session_time'`

#proxy_stream_error_log = logs/error.log         # Path for tcp streams proxy port request error
                                                 # logs. The granularity of these logs
                                                 # is adjusted by the `log_level`
                                                 # property.

#admin_access_log = logs/admin_access.log # Path for Admin API request access
                                          # logs. If Hybrid Mode is enabled
                                          # and the current node is set to be
                                          # the Control Plane, then the
                                          # connection requests from Data Planes
                                          # are also written to this file with
                                          # server name "kong_cluster_listener".
                                          #
                                          # Set this value to `off` to
                                          # disable logging Admin API requests.
                                          # If this value is a relative path,
                                          # it will be placed under the
                                          # `prefix` location.

#admin_error_log = logs/error.log         # Path for Admin API request error
                                          # logs. The granularity of these logs
                                          # is adjusted by the `log_level`
                                          # property.

#status_access_log = off                  # Path for Status API request access
                                          # logs. The default value of `off`
                                          # implies that logging for this API
                                          # is disabled by default.
                                          # If this value is a relative path,
                                          # it will be placed under the
                                          # `prefix` location.

#status_error_log = logs/status_error.log # Path for Status API request error
                                          # logs. The granularity of these logs
                                          # is adjusted by the `log_level`
                                          # property.

#vaults = bundled                # Comma-separated list of vaults this node
                                 # should load. By default, all the bundled
                                 # vaults are enabled.
                                 #
                                 # The specified name(s) will be substituted as
                                 # such in the Lua namespace:
                                 # `kong.vaults.{name}.*`.

#opentelemetry_tracing = off                # Deprecated: use tracing_instrumentatios instead

#tracing_instrumentations = off             # Comma-separated list of tracing instrumentations
                                            # this node should load. By default, no instrumentations
                                            # are enabled.
                                            #
                                            # Valid values to this setting are:
                                            #
                                            # - `off`: do not enable instrumentations.
                                            # - `request`: only enable request-level instrumentations.
                                            # - `all`: enable all the following instrumentations.
                                            # - `db_query`: trace database query, including
                                            #   Postgres and Cassandra.
                                            # - `dns_query`: trace DNS query.
                                            # - `router`: trace router execution, including
                                            #   router rebuilding.
                                            # - `http_client`: trace OpenResty HTTP client requests.
                                            # - `balancer`: trace balancer retries.
                                            # - `plugin_rewrite`: trace plugins iterator
                                            #   execution with rewrite phase.
                                            # - `plugin_access`: trace plugins iterator
                                            #   execution with access phase.
                                            # - `plugin_header_filter`: trace plugins iterator
                                            #   execution with header_filter phase.
                                            #
                                            # **Note:** In the current implementation,
                                            # tracing instrumentations are not enabled in
                                            # stream mode.

#opentelemetry_tracing_sampling_rate = 1.0  # Deprecated: use tracing_sampling_rate instead
#tracing_sampling_rate = 1.0                # Tracing instrumentation sampling rate.
                                            # Tracer samples a fixed percentage of all spans
                                            # following the sampling rate.
                                            #
                                            # Example: `0.25`, this should account for 25% of all traces.


#plugins = bundled               # Comma-separated list of plugins this node
                                 # should load. By default, only plugins
                                 # bundled in official distributions are
                                 # loaded via the `bundled` keyword.
                                 #
                                 # Loading a plugin does not enable it by
                                 # default, but only instructs Kong to load its
                                 # source code, and allows to configure the
                                 # plugin via the various related Admin API
                                 # endpoints.
                                 #
                                 # The specified name(s) will be substituted as
                                 # such in the Lua namespace:
                                 # `kong.plugins.{name}.*`.
                                 #
                                 # When the `off` keyword is specified as the
                                 # only value, no plugins will be loaded.
                                 #
                                 # `bundled` and plugin names can be mixed
                                 # together, as the following examples suggest:
                                 #
                                 # - `plugins = bundled,custom-auth,custom-log`
                                 #   will include the bundled plugins plus two
                                 #   custom ones
                                 # - `plugins = custom-auth,custom-log` will
                                 #   *only* include the `custom-auth` and
                                 #   `custom-log` plugins.
                                 # - `plugins = off` will not include any
                                 #   plugins
                                 #
                                 # **Note:** Kong will not start if some
                                 # plugins were previously configured (i.e.
                                 # have rows in the database) and are not
                                 # specified in this list.  Before disabling a
                                 # plugin, ensure all instances of it are
                                 # removed before restarting Kong.
                                 #
                                 # **Note:** Limiting the amount of available
                                 # plugins can improve P99 latency when
                                 # experiencing LRU churning in the database
                                 # cache (i.e. when the configured
                                 # `mem_cache_size`) is full.

#pluginserver_names =            # Comma-separated list of names for pluginserver
                                 # processes.  The actual names are used for
                                 # log messages and to relate the actual settings.

#pluginserver_XXX_socket = <prefix>/<XXX>.socket            # Path to the unix socket
                                                            # used by the <XXX> pluginserver.
#pluginserver_XXX_start_cmd = /usr/local/bin/<XXX>          # Full command (including
                                                            # any needed arguments) to
                                                            # start the <XXX> pluginserver
#pluginserver_XXX_query_cmd = /usr/local/bin/query_<XXX>    # Full command to "query" the
                                                            # <XXX> pluginserver.  Should
                                                            # produce a JSON with the
                                                            # dump info of all plugins it
                                                            # manages

#port_maps =                     # With this configuration parameter, you can
                                 # let the Kong to know about the port from
                                 # which the packets are forwarded to it. This
                                 # is fairly common when running Kong in a
                                 # containerized or virtualized environment.
                                 # For example, `port_maps=80:8000, 443:8443`
                                 # instructs Kong that the port 80 is mapped
                                 # to 8000 (and the port 443 to 8443), where
                                 # 8000 and 8443 are the ports that Kong is
                                 # listening to.
                                 #
                                 # This parameter helps Kong set a proper
                                 # forwarded upstream HTTP request header or to
                                 # get the proper forwarded port with the Kong PDK
                                 # (in case other means determining it has
                                 # failed). It changes routing by a destination
                                 # port to route by a port from which packets
                                 # are forwarded to Kong, and similarly it
                                 # changes the default plugin log serializer to
                                 # use the port according to this mapping
                                 # instead of reporting the port Kong is
                                 # listening to.

#anonymous_reports = on          # Send anonymous usage data such as error
                                 # stack traces to help improve Kong.


#proxy_server =                  # Proxy server defined as a URL. Kong will only use this
                                 # option if any component is explictly configured
                                 # to use proxy.


#proxy_server_ssl_verify = off   # Toggles server certificate verification if
                                 # `proxy_server` is in HTTPS.
                                 # See the `lua_ssl_trusted_certificate`
                                 # setting to specify a certificate authority.
#------------------------------------------------------------------------------
# HYBRID MODE
#------------------------------------------------------------------------------

#role = traditional              # Use this setting to enable Hybrid Mode,
                                 # This allows running some Kong nodes in a
                                 # control plane role with a database and
                                 # have them deliver configuration updates
                                 # to other nodes running to DB-less running in
                                 # a Data Plane role.
                                 #
                                 # Valid values to this setting are:
                                 #
                                 # - `traditional`: do not use Hybrid Mode.
                                 # - `control_plane`: this node runs in a
                                 #   control plane role. It can use a database
                                 #   and will deliver configuration updates
                                 #   to data plane nodes.
                                 # - `data_plane`: this is a data plane node.
                                 #   It runs DB-less and receives configuration
                                 #   updates from a control plane node.

#cluster_mtls = shared           # Sets the verification between nodes of the
                                 # cluster.
                                 #
                                 # Valid values to this setting are:
                                 #
                                 # - `shared`: use a shared certificate/key
                                 #   pair specified with the `cluster_cert`
                                 #   and `cluster_cert_key` settings.
                                 #   Note that CP and DP nodes have to present
                                 #   the same certificate to establish mTLS
                                 #   connections.
                                 # - `pki`: use `cluster_ca_cert`,
                                 #   `cluster_server_name` and `cluster_cert`
                                 #   for verification.
                                 #   These are different certificates for each
                                 #   DP node, but issued by a cluster-wide
                                 #   common CA certificate: `cluster_ca_cert`.
                                 # - `pki_check_cn`: similar as `pki` but additionally
                                 #   checks for Common Name of data plane certificate
                                 #   specified in `cluster_allowed_common_names`.

#cluster_cert =                  # Cluster certificate to use
                                 # when establishing secure communication
                                 # between control and data plane nodes.
                                 # You can use the `kong hybrid` command to
                                 # generate the certificate/key pair.
                                 # Under `shared` mode, it must be the same
                                 # for all nodes.  Under `pki` mode it
                                 # should be a different certificate for each
                                 # DP node.
                                 #
                                 # The certificate can be configured on this
                                 # property with either of the following values:
                                 # * absolute path to the certificate
                                 # * certificate content
                                 # * base64 encoded certificate content

#cluster_cert_key =              # Cluster certificate key to
                                 # use when establishing secure communication
                                 # between control and data plane nodes.
                                 # You can use the `kong hybrid` command to
                                 # generate the certificate/key pair.
                                 # Under `shared` mode, it must be the same
                                 # for all nodes.  Under `pki` mode it
                                 # should be a different certificate for each
                                 # DP node.
                                 #
                                 # The certificate key can be configured on this
                                 # property with either of the following values:
                                 # * absolute path to the certificate key
                                 # * certificate key content
                                 # * base64 encoded certificate key content

#cluster_ca_cert =               # The trusted CA certificate file in PEM
                                 # format used for Control Plane to verify
                                 # Data Plane's certificate and Data Plane
                                 # to verify Control Plane's certificate.
                                 # Required on data plane if `cluster_mtls`
                                 # is set to `pki`.
                                 # If Control Plane certificate is issued
                                 # by a well known CA, user can set
                                 # `lua_ssl_trusted_certificate=system`
                                 # on Data Plane and leave this field empty.
                                 #
                                 # This field is ignored if `cluster_mtls` is
                                 # set to `shared`.
                                 #
                                 # The certificate can be configured on this property
                                 # with either of the following values:
                                 # * absolute path to the certificate
                                 # * certificate content
                                 # * base64 encoded certificate content

#cluster_allowed_common_names =  # The list of Common Names that are allowed to
                                 # connect to control plane. Multiple entries may
                                 # be supplied in a comma-separated string. When not
                                 # set, Data Plane with same parent domain of
                                 # Control Plane cert is allowed to connect.
                                 #
                                 # This field is ignored if `cluster_mtls` is
                                 # not set to `pki_check_cn`.

#------------------------------------------------------------------------------
# HYBRID MODE DATA PLANE
#------------------------------------------------------------------------------

#cluster_server_name =           # The server name used in the SNI of the TLS
                                 # connection from a DP node to a CP node.
                                 # Must match the Common Name (CN) or Subject
                                 # Alternative Name (SAN) found in the CP
                                 # certificate.
                                 # If `cluster_mtls` is set to
                                 # `shared`, this setting is ignored and
                                 # `kong_clustering` is used.

#cluster_control_plane =         # To be used by data plane nodes only:
                                 # address of the control plane node from
                                 # which configuration updates will be fetched,
                                 # in `host:port` format.

#cluster_telemetry_endpoint =    # To be used by data plane nodes only:
                                 # telemetry address of the control plane node
                                 # to which telemetry updates will be posted
                                 # in `host:port` format.

#cluster_telemetry_server_name = # The SNI (Server Name Indication extension)
                                 # to use for Vitals telemetry data.

#------------------------------------------------------------------------------
# HYBRID MODE CONTROL PLANE
#------------------------------------------------------------------------------

#cluster_listen = 0.0.0.0:8005
                         # Comma-separated list of addresses and ports on
                         # which the cluster control plane server should listen
                         # for data plane connections.
                         # The cluster communication port of the control plane
                         # must be accessible by all the data planes
                         # within the same cluster. This port is mTLS protected
                         # to ensure end-to-end security and integrity.
                         #
                         # This setting has no effect if `role` is not set to
                         # `control_plane`.
                         #
                         # Connection made to this endpoint are logged
                         # to the same location as Admin API access logs.
                         # See `admin_access_log` config description for more
                         # information.

#cluster_telemetry_listen = 0.0.0.0:8006
                         # Comma-separated list of addresses and ports on
                         # which the cluster control plane server should listen
                         # for data plane telemetry connections.
                         # The cluster communication port of the control plane
                         # must be accessible by all the data planes
                         # within the same cluster.
                         #
                         # This setting has no effect if `role` is not set to
                         # `control_plane`.

#cluster_data_plane_purge_delay = 1209600
                         # How many seconds must pass from the time a DP node
                         # becomes offline to the time its entry gets removed
                         # from the database, as returned by the
                         # /clustering/data-planes Admin API endpoint.
                         #
                         # This is to prevent the cluster data plane table from
                         # growing indefinitely. The default is set to
                         # 14 days. That is, if CP haven't heard from a DP for
                         # 14 days, its entry will be removed.

#cluster_ocsp = off
                         # Whether to check for revocation status of DP
                         # certificates using OCSP (Online Certificate Status Protocol).
                         # If enabled, the DP certificate should contain the
                         # "Certificate Authority Information Access" extension
                         # and the OCSP method with URI of which the OCSP responder
                         # can be reached from CP.
                         #
                         # OCSP checks are only performed on CP nodes, it has no
                         # effect on DP nodes.
                         #
                         # Valid values to this setting are:
                         #
                         # - `on`: OCSP revocation check is enabled and DP
                         #   must pass the check in order to establish
                         #   connection with CP.
                         # - `off`: OCSP revocation check is disabled.
                         # - `optional`: OCSP revocation check will be attempted,
                         #   however, if the required extension is not
                         #   found inside DP provided certificate
                         #   or communication with the OCSP responder
                         #   failed, then DP is still allowed through.

#cluster_use_proxy = off
                         # Whether to turn on HTTP CONNECT proxy support for
                         # hybrid mode connections. `proxy_server` will be used
                         # for Hybrid mode connections if this option is turned on.

#cluster_max_payload = 4194304
                         # This sets the maximum payload size allowed
                         # to be sent across from CP to DP in Hybrid mode
                         # Default is 4Mb - 4 * 1024 * 1024 due to historical reasons

#------------------------------------------------------------------------------
# NGINX
#------------------------------------------------------------------------------

#proxy_listen = 0.0.0.0:8000 reuseport backlog=16384, 0.0.0.0:8443 http2 ssl reuseport backlog=16384
                         # Comma-separated list of addresses and ports on
                         # which the proxy server should listen for
                         # HTTP/HTTPS traffic.
                         # The proxy server is the public entry point of Kong,
                         # which proxies traffic from your consumers to your
                         # backend services. This value accepts IPv4, IPv6, and
                         # hostnames.
                         #
                         # Some suffixes can be specified for each pair:
                         #
                         # - `ssl` will require that all connections made
                         #   through a particular address/port be made with TLS
                         #   enabled.
                         # - `http2` will allow for clients to open HTTP/2
                         #   connections to Kong's proxy server.
                         # - `proxy_protocol` will enable usage of the
                         #   PROXY protocol for a given address/port.
                         # - `deferred` instructs to use a deferred accept on
                         #   Linux (the TCP_DEFER_ACCEPT socket option).
                         # - `bind` instructs to make a separate bind() call
                         #   for a given address:port pair.
                         # - `reuseport` instructs to create an individual
                         #   listening socket for each worker process
                         #   allowing the Kernel to better distribute incoming
                         #   connections between worker processes
                         # - `backlog=N` sets the maximum length for the queue
                         #   of pending TCP connections. This number should
                         #   not be too small in order to prevent clients
                         #   seeing "Connection refused" error connecting to
                         #   a busy Kong instance.
                         #   **Note:** on Linux, this value is limited by the
                         #   setting of `net.core.somaxconn` Kernel parameter.
                         #   In order for the larger `backlog` set here to take
                         #   effect it is necessary to raise
                         #   `net.core.somaxconn` at the same time to match or
                         #   exceed the `backlog` number set.
                         # - `ipv6only=on|off` whether an IPv6 socket listening
                         #   on a wildcard address [::] will accept only IPv6
                         #   connections or both IPv6 and IPv4 connections
                         # - so_keepalive=on|off|[keepidle]:[keepintvl]:[keepcnt]
                         #   configures the “TCP keepalive” behavior for the listening
                         #   socket. If this parameter is omitted then the operating
                         #   system’s settings will be in effect for the socket. If it
                         #   is set to the value “on”, the SO_KEEPALIVE option is turned
                         #   on for the socket. If it is set to the value “off”, the
                         #   SO_KEEPALIVE option is turned off for the socket. Some
                         #   operating systems support setting of TCP keepalive parameters
                         #   on a per-socket basis using the TCP_KEEPIDLE, TCP_KEEPINTVL,
                         #   and TCP_KEEPCNT socket options.
                         #
                         # This value can be set to `off`, thus disabling
                         # the HTTP/HTTPS proxy port for this node.
                         # If stream_listen is also set to `off`, this enables
                         # 'control-plane' mode for this node
                         # (in which all traffic proxying capabilities are
                         # disabled). This node can then be used only to
                         # configure a cluster of Kong
                         # nodes connected to the same datastore.
                         #
                         # Example:
                         # `proxy_listen = 0.0.0.0:443 ssl, 0.0.0.0:444 http2 ssl`
                         #
                         # See http://nginx.org/en/docs/http/ngx_http_core_module.html#listen
                         # for a description of the accepted formats for this
                         # and other `*_listen` values.
                         #
                         # See https://www.nginx.com/resources/admin-guide/proxy-protocol/
                         # for more details about the `proxy_protocol`
                         # parameter.
                         #
                         # Not all `*_listen` values accept all formats
                         # specified in nginx's documentation.

#proxy_url =            # Kong Proxy URL
                        #
                        # The lookup, or balancer, address for your Kong Proxy nodes.
                        #
                        # This value is commonly used in a microservices
                        # or service-mesh oriented architecture.
                        #
                        # Accepted format (parts in parentheses are optional):
                        #
                        #   `<scheme>://<IP / HOSTNAME>(:<PORT>(/<PATH>))`
                        #
                        # Examples:
                        #
                        # - `<scheme>://<IP>:<PORT>` -> `proxy_url = http://127.0.0.1:8000`
                        # - `SSL <scheme>://<HOSTNAME>` -> `proxy_url = https://proxy.domain.tld`
                        # - `<scheme>://<HOSTNAME>/<PATH>` -> `proxy_url = http://dev-machine/dev-285`
                        #
                        # By default, Kong Manager, and Kong Portal will use
                        # the window request host and append the resolved
                        # listener port depending on the requested protocol.

#stream_listen = off
                         # Comma-separated list of addresses and ports on
                         # which the stream mode should listen.
                         #
                         # This value accepts IPv4, IPv6, and hostnames.
                         # Some suffixes can be specified for each pair:
                         # - `ssl` will require that all connections made
                         #   through a particular address/port be made with TLS
                         #   enabled.
                         # - `proxy_protocol` will enable usage of the
                         #   PROXY protocol for a given address/port.
                         # - `bind` instructs to make a separate bind() call
                         #   for a given address:port pair.
                         # - `reuseport` instructs to create an individual
                         #   listening socket for each worker process
                         #   allowing the Kernel to better distribute incoming
                         #   connections between worker processes
                         # - `backlog=N` sets the maximum length for the queue
                         #   of pending TCP connections. This number should
                         #   not be too small in order to prevent clients
                         #   seeing "Connection refused" error connecting to
                         #   a busy Kong instance.
                         #   **Note:** on Linux, this value is limited by the
                         #   setting of `net.core.somaxconn` Kernel parameter.
                         #   In order for the larger `backlog` set here to take
                         #   effect it is necessary to raise
                         #   `net.core.somaxconn` at the same time to match or
                         #   exceed the `backlog` number set.
                         # - `ipv6only=on|off` whether an IPv6 socket listening
                         #   on a wildcard address [::] will accept only IPv6
                         #   connections or both IPv6 and IPv4 connections
                         # - so_keepalive=on|off|[keepidle]:[keepintvl]:[keepcnt]
                         #   configures the “TCP keepalive” behavior for the listening
                         #   socket. If this parameter is omitted then the operating
                         #   system’s settings will be in effect for the socket. If it
                         #   is set to the value “on”, the SO_KEEPALIVE option is turned
                         #   on for the socket. If it is set to the value “off”, the
                         #   SO_KEEPALIVE option is turned off for the socket. Some
                         #   operating systems support setting of TCP keepalive parameters
                         #   on a per-socket basis using the TCP_KEEPIDLE, TCP_KEEPINTVL,
                         #   and TCP_KEEPCNT socket options.
                         #
                         # Examples:
                         #
                         # ```
                         # stream_listen = 127.0.0.1:7000 reuseport backlog=16384
                         # stream_listen = 0.0.0.0:989 reuseport backlog=65536, 0.0.0.0:20
                         # stream_listen = [::1]:1234 backlog=16384
                         # ```
                         #
                         # By default this value is set to `off`, thus
                         # disabling the stream proxy port for this node.

# See http://nginx.org/en/docs/stream/ngx_stream_core_module.html#listen
# for a description of the formats that Kong might accept in stream_listen.

#admin_api_uri =         # Hierarchical part of a URI which is composed
                         # optionally of a host, port, and path at which the
                         # Admin API accepts HTTP or HTTPS traffic. When
                         # this config is disabled, Kong Manager will
                         # use the window protocol + host and append the
                         # resolved admin_listen HTTP/HTTPS port.

#admin_listen = 127.0.0.1:8001 reuseport backlog=16384, 127.0.0.1:8444 http2 ssl reuseport backlog=16384
                         # Comma-separated list of addresses and ports on
                         # which the Admin interface should listen.
                         # The Admin interface is the API allowing you to
                         # configure and manage Kong.
                         # Access to this interface should be *restricted*
                         # to Kong administrators *only*. This value accepts
                         # IPv4, IPv6, and hostnames.
                         #
                         # It is highly recommended to avoid exposing the Admin API to public
                         # interface(s), by using values such as 0.0.0.0:8001
                         #
                         # See https://docs.konghq.com/gateway/latest/production/running-kong/secure-admin-api/
                         # for more information about how to secure your Admin API
                         #
                         # Some suffixes can be specified for each pair:
                         #
                         # - `ssl` will require that all connections made
                         #   through a particular address/port be made with TLS
                         #   enabled.
                         # - `http2` will allow for clients to open HTTP/2
                         #   connections to Kong's proxy server.
                         # - `proxy_protocol` will enable usage of the
                         #   PROXY protocol for a given address/port.
                         # - `deferred` instructs to use a deferred accept on
                         #   Linux (the TCP_DEFER_ACCEPT socket option).
                         # - `bind` instructs to make a separate bind() call
                         #   for a given address:port pair.
                         # - `reuseport` instructs to create an individual
                         #   listening socket for each worker process
                         #   allowing the Kernel to better distribute incoming
                         #   connections between worker processes
                         # - `backlog=N` sets the maximum length for the queue
                         #   of pending TCP connections. This number should
                         #   not be too small in order to prevent clients
                         #   seeing "Connection refused" error connecting to
                         #   a busy Kong instance.
                         #   **Note:** on Linux, this value is limited by the
                         #   setting of `net.core.somaxconn` Kernel parameter.
                         #   In order for the larger `backlog` set here to take
                         #   effect it is necessary to raise
                         #   `net.core.somaxconn` at the same time to match or
                         #   exceed the `backlog` number set.
                         # - `ipv6only=on|off` whether an IPv6 socket listening
                         #   on a wildcard address [::] will accept only IPv6
                         #   connections or both IPv6 and IPv4 connections
                         # - so_keepalive=on|off|[keepidle]:[keepintvl]:[keepcnt]
                         #   configures the “TCP keepalive” behavior for the listening
                         #   socket. If this parameter is omitted then the operating
                         #   system’s settings will be in effect for the socket. If it
                         #   is set to the value “on”, the SO_KEEPALIVE option is turned
                         #   on for the socket. If it is set to the value “off”, the
                         #   SO_KEEPALIVE option is turned off for the socket. Some
                         #   operating systems support setting of TCP keepalive parameters
                         #   on a per-socket basis using the TCP_KEEPIDLE, TCP_KEEPINTVL,
                         #   and TCP_KEEPCNT socket options.
                         #
                         # This value can be set to `off`, thus disabling
                         # the Admin interface for this node, enabling a
                         # 'data-plane' mode (without configuration
                         # capabilities) pulling its configuration changes
                         # from the database.
                         #
                         # Example: `admin_listen = 127.0.0.1:8444 http2 ssl`

#status_listen = off     # Comma-separated list of addresses and ports on
                         # which the Status API should listen.
                         # The Status API is a read-only endpoint
                         # allowing monitoring tools to retrieve metrics,
                         # healthiness, and other non-sensitive information
                         # of the current Kong node.
                         #
                         # The following suffix can be specified for each pair:
                         #
                         # - `ssl` will require that all connections made
                         #   through a particular address/port be made with TLS
                         #   enabled.
                         # - `http2` will allow for clients to open HTTP/2
                         #   connections to Kong's proxy server.
                         #
                         # This value can be set to `off`, disabling
                         # the Status API for this node.
                         #
                         # Example: `status_listen = 0.0.0.0:8100 ssl http2`


#nginx_user = kong kong          # Defines user and group credentials used by
                                 # worker processes. If group is omitted, a
                                 # group whose name equals that of user is
                                 # used.
                                 #
                                 # Example: `nginx_user = nginx www`
                                 #
                                 # **Note**: If the `kong` user and the `kong`
                                 # group are not available, the default user
                                 # and group credentials will be
                                 # `nobody nobody`.

#nginx_worker_processes = auto   # Determines the number of worker processes
                                 # spawned by Nginx.
                                 #
                                 # See http://nginx.org/en/docs/ngx_core_module.html#worker_processes
                                 # for detailed usage of the equivalent Nginx
                                 # directive and a description of accepted
                                 # values.

#nginx_daemon = on               # Determines whether Nginx will run as a daemon
                                 # or as a foreground process. Mainly useful
                                 # for development or when running Kong inside
                                 # a Docker environment.
                                 #
                                 # See http://nginx.org/en/docs/ngx_core_module.html#daemon.

#mem_cache_size = 128m           # Size of each of the two in-memory caches
                                 # for database entities. The accepted units are
                                 # `k` and `m`, with a minimum recommended value of
                                 # a few MBs.
                                 #
                                 # **Note**: As this option controls the size of two
                                 # different cache entries, the total memory Kong
                                 # uses to cache entities might be double this value.

#ssl_cipher_suite = intermediate # Defines the TLS ciphers served by Nginx.
                                 # Accepted values are `modern`,
                                 # `intermediate`, `old`, `fips` or `custom`.
                                 #
                                 # See https://wiki.mozilla.org/Security/Server_Side_TLS
                                 # for detailed descriptions of each cipher
                                 # suite. `fips` cipher suites are as decribed in
                                 # https://wiki.openssl.org/index.php/FIPS_mode_and_TLS.

#ssl_ciphers =                   # Defines a custom list of TLS ciphers to be
                                 # served by Nginx. This list must conform to
                                 # the pattern defined by `openssl ciphers`.
                                 # This value is ignored if `ssl_cipher_suite`
                                 # is not `custom`.

#ssl_protocols = TLSv1.1 TLSv1.2 TLSv1.3
                                 # Enables the specified protocols for
                                 # client-side connections. The set of
                                 # supported protocol versions also depends
                                 # on the version of OpenSSL Kong was built
                                 # with. This value is ignored if
                                 # `ssl_cipher_suite` is not `custom`.
                                 #
                                 # See http://nginx.org/en/docs/http/ngx_http_ssl_module.html#ssl_protocols

#ssl_prefer_server_ciphers = on  # Specifies that server ciphers should be
                                 # preferred over client ciphers when using
                                 # the SSLv3 and TLS protocols. This value is
                                 # ignored if `ssl_cipher_suite` is not `custom`.
                                 #
                                 # See http://nginx.org/en/docs/http/ngx_http_ssl_module.html#ssl_prefer_server_ciphers

#ssl_dhparam =                   # Defines DH parameters for DHE ciphers from the
                                 # predefined groups: `ffdhe2048`, `ffdhe3072`,
                                 # `ffdhe4096`, `ffdhe6144`, `ffdhe8192`,
                                 # from the absolute path to a parameters file, or
                                 # directly from the parameters content.
                                 #
                                 # This value is ignored if `ssl_cipher_suite`
                                 # is `modern` or `intermediate`. The reason is
                                 # that `modern` has no ciphers that needs this,
                                 # and `intermediate` uses `ffdhe2048`.
                                 #
                                 # See http://nginx.org/en/docs/http/ngx_http_ssl_module.html#ssl_dhparam

#ssl_session_tickets = on        # Enables or disables session resumption through
                                 # TLS session tickets. This has no impact when
                                 # used with TLSv1.3.
                                 #
                                 # Kong enables this by default for performance
                                 # reasons, but it has security implications:
                                 # https://github.com/mozilla/server-side-tls/issues/135
                                 #
                                 # See http://nginx.org/en/docs/http/ngx_http_ssl_module.html#ssl_session_tickets

#ssl_session_timeout = 1d        # Specifies a time during which a client may
                                 # reuse the session parameters. See the rationale:
                                 # https://github.com/mozilla/server-side-tls/issues/198
                                 #
                                 # See http://nginx.org/en/docs/http/ngx_http_ssl_module.html#ssl_session_timeout

#ssl_session_cache_size = 10m    # Sets the size of the caches that store session parameters
                                 #
                                 # See https://nginx.org/en/docs/http/ngx_http_ssl_module.html#ssl_session_cache

#ssl_cert =                      # Comma-separated list of certificates for `proxy_listen` values with TLS enabled.
                                 #
                                 # If more than one certificates are specified, it can be used to provide
                                 # alternate type of certificate (for example, ECC certificate) that will be served
                                 # to clients that supports them. Note to properly serve using ECC certificates,
                                 # it is recommended to also set `ssl_cipher_suite` to
                                 # `modern` or `intermediate`.
                                 #
                                 # Unless this option is explicitly set, Kong will auto-generate
                                 # a pair of default certificates (RSA + ECC) first time it starts up and use
                                 # it for serving TLS requests.
                                 #
                                 # Certificates can be configured on this property with either of the following
                                 # values:
                                 # * absolute path to the certificate
                                 # * certificate content
                                 # * base64 encoded certificate content

#ssl_cert_key =                  # Comma-separated list of keys for `proxy_listen` values with TLS enabled.
                                 #
                                 # If more than one certificate was specified for `ssl_cert`, then this
                                 # option should contain the corresponding key for all certificates
                                 # provided in the same order.
                                 #
                                 # Unless this option is explicitly set, Kong will auto-generate
                                 # a pair of default private keys (RSA + ECC) first time it starts up and use
                                 # it for serving TLS requests.
                                 #
                                 # Keys can be configured on this property with either of the following
                                 # values:
                                 # * absolute path to the certificate key
                                 # * certificate key content
                                 # * base64 encoded certificate key content

#client_ssl = off                # Determines if Nginx should attempt to send client-side
                                 # TLS certificates and perform Mutual TLS Authentication
                                 # with upstream service when proxying requests.

#client_ssl_cert =               # If `client_ssl` is enabled, the client certificate
                                 # for the `proxy_ssl_certificate` directive.
                                 #
                                 # This value can be overwritten dynamically with the `client_certificate`
                                 # attribute of the `Service` object.
                                 #
                                 # The certificate can be configured on this property with either of the following
                                 # values:
                                 # * absolute path to the certificate
                                 # * certificate content
                                 # * base64 encoded certificate content

#client_ssl_cert_key =           # If `client_ssl` is enabled, the client TLS key
                                 # for the `proxy_ssl_certificate_key` directive.
                                 #
                                 # This value can be overwritten dynamically with the `client_certificate`
                                 # attribute of the `Service` object.
                                 #
                                 # The certificate key can be configured on this property with either of the following
                                 # values:
                                 # * absolute path to the certificate key
                                 # * certificate key content
                                 # * base64 encoded certificate key content

#admin_ssl_cert =                # Comma-separated list of certificates for `admin_listen` values with TLS enabled.
                                 #
                                 # See docs for `ssl_cert` for detailed usage.

#admin_ssl_cert_key =            # Comma-separated list of keys for `admin_listen` values with TLS enabled.
                                 #
                                 # See docs for `ssl_cert_key` for detailed usage.

#status_ssl_cert =               # Comma-separated list of certificates for `status_listen` values with TLS enabled.
                                 #
                                 # See docs for `ssl_cert` for detailed usage.

#status_ssl_cert_key =           # Comma-separated list of keys for `status_listen` values with TLS enabled.
                                 #
                                 # See docs for `ssl_cert_key` for detailed usage.

#headers = server_tokens, latency_tokens
                                 # Comma-separated list of headers Kong should
                                 # inject in client responses.
                                 #
                                 # Accepted values are:
                                 # - `Server`: Injects `Server: kong/x.y.z`
                                 #   on Kong-produced response (e.g. Admin
                                 #   API, rejected requests from auth plugin).
                                 # - `Via`: Injects `Via: kong/x.y.z` for
                                 #   successfully proxied requests.
                                 # - `X-Kong-Proxy-Latency`: Time taken
                                 #   (in milliseconds) by Kong to process
                                 #   a request and run all plugins before
                                 #   proxying the request upstream.
                                 # - `X-Kong-Response-Latency`: time taken
                                 #   (in millisecond) by Kong to produce
                                 #   a response in case of e.g. plugin
                                 #   short-circuiting the request, or in
                                 #   in case of an error.
                                 # - `X-Kong-Upstream-Latency`: Time taken
                                 #   (in milliseconds) by the upstream
                                 #   service to send response headers.
                                 # - `X-Kong-Admin-Latency`: Time taken
                                 #   (in milliseconds) by Kong to process
                                 #   an Admin API request.
                                 # - `X-Kong-Upstream-Status`: The HTTP status
                                 #   code returned by the upstream service.
                                 #   This is particularly useful for clients to
                                 #   distinguish upstream statuses if the
                                 #   response is rewritten by a plugin.
                                 # - `server_tokens`: Same as specifying both
                                 #   `Server` and `Via`.
                                 # - `latency_tokens`: Same as specifying
                                 #   `X-Kong-Proxy-Latency`,
                                 #   `X-Kong-Response-Latency`,
                                 #   `X-Kong-Admin-Latency` and
                                 #   `X-Kong-Upstream-Latency`
                                 #
                                 # In addition to those, this value can be set
                                 # to `off`, which prevents Kong from injecting
                                 # any of the above headers. Note that this
                                 # does not prevent plugins from injecting
                                 # headers of their own.
                                 #
                                 # Example: `headers = via, latency_tokens`

#trusted_ips =                   # Defines trusted IP addresses blocks that are
                                 # known to send correct `X-Forwarded-*`
                                 # headers.
                                 # Requests from trusted IPs make Kong forward
                                 # their `X-Forwarded-*` headers upstream.
                                 # Non-trusted requests make Kong insert its
                                 # own `X-Forwarded-*` headers.
                                 #
                                 # This property also sets the
                                 # `set_real_ip_from` directive(s) in the Nginx
                                 # configuration. It accepts the same type of
                                 # values (CIDR blocks) but as a
                                 # comma-separated list.
                                 #
                                 # To trust *all* /!\ IPs, set this value to
                                 # `0.0.0.0/0,::/0`.
                                 #
                                 # If the special value `unix:` is specified,
                                 # all UNIX-domain sockets will be trusted.
                                 #
                                 # See http://nginx.org/en/docs/http/ngx_http_realip_module.html#set_real_ip_from
                                 # for examples of accepted values.

#real_ip_header = X-Real-IP      # Defines the request header field whose value
                                 # will be used to replace the client address.
                                 # This value sets the `ngx_http_realip_module`
                                 # directive of the same name in the Nginx
                                 # configuration.
                                 #
                                 # If this value receives `proxy_protocol`:
                                 #
                                 # - at least one of the `proxy_listen` entries
                                 #   must have the `proxy_protocol` flag
                                 #   enabled.
                                 # - the `proxy_protocol` parameter will be
                                 #   appended to the `listen` directive of the
                                 #   Nginx template.
                                 #
                                 # See http://nginx.org/en/docs/http/ngx_http_realip_module.html#real_ip_header
                                 # for a description of this directive.

#real_ip_recursive = off         # This value sets the `ngx_http_realip_module`
                                 # directive of the same name in the Nginx
                                 # configuration.
                                 #
                                 # See http://nginx.org/en/docs/http/ngx_http_realip_module.html#real_ip_recursive
                                 # for a description of this directive.

#error_default_type = text/plain  # Default MIME type to use when the request
                                  # `Accept` header is missing and Nginx
                                  # is returning an error for the request.
                                  # Accepted values are `text/plain`,
                                  # `text/html`, `application/json`, and
                                  # `application/xml`.

#upstream_keepalive_pool_size = 60  # Sets the default size of the upstream
                                    # keepalive connection pools.
                                    # Upstream keepalive connection pools
                                    # are segmented by the `dst ip/dst
                                    # port/SNI` attributes of a connection.
                                    # A value of `0` will disable upstream
                                    # keepalive connections by default, forcing
                                    # each upstream request to open a new
                                    # connection.

#upstream_keepalive_max_requests = 100  # Sets the default maximum number of
                                        # requests than can be proxied upstream
                                        # through one keepalive connection.
                                        # After the maximum number of requests
                                        # is reached, the connection will be
                                        # closed.
                                        # A value of `0` will disable this
                                        # behavior, and a keepalive connection
                                        # can be used to proxy an indefinite
                                        # number of requests.

#upstream_keepalive_idle_timeout = 60   # Sets the default timeout (in seconds)
                                        # for which an upstream keepalive
                                        # connection should be kept open. When
                                        # the timeout is reached while the
                                        # connection has not been reused, it
                                        # will be closed.
                                        # A value of `0` will disable this
                                        # behavior, and an idle keepalive
                                        # connection may be kept open
                                        # indefinitely.

#allow_debug_header = off               # Enable the `Kong-Debug` header function. 
                                        # if it is `on`, kong will add 
                                        # `Kong-Route-Id` `Kong-Route-Name` `Kong-Service-Id` 
                                        # `Kong-Service-Name` debug headers to response when 
                                        # the client request header `Kong-Debug: 1` is present.

#------------------------------------------------------------------------------
# NGINX injected directives
#------------------------------------------------------------------------------

# Nginx directives can be dynamically injected in the runtime nginx.conf file
# without requiring a custom Nginx configuration template.
#
# All configuration properties respecting the naming scheme
# `nginx_<namespace>_<directive>` will result in `<directive>` being injected in
# the Nginx configuration block corresponding to the property's `<namespace>`.
# Example:
#   `nginx_proxy_large_client_header_buffers = 8 24k`
#
#   Will inject the following directive in Kong's proxy `server {}` block:
#
#   `large_client_header_buffers 8 24k;`
#
# The following namespaces are supported:
#
# - `nginx_main_<directive>`: Injects `<directive>` in Kong's configuration
#   `main` context.
# - `nginx_events_<directive>`: Injects `<directive>` in Kong's `events {}`
#    block.
# - `nginx_http_<directive>`: Injects `<directive>` in Kong's `http {}` block.
# - `nginx_proxy_<directive>`: Injects `<directive>` in Kong's proxy
#   `server {}` block.
# - `nginx_upstream_<directive>`: Injects `<directive>` in Kong's proxy
#   `upstream {}` block.
# - `nginx_admin_<directive>`: Injects `<directive>` in Kong's Admin API
#   `server {}` block.
# - `nginx_status_<directive>`: Injects `<directive>` in Kong's Status API
#   `server {}` block  (only effective if `status_listen` is enabled).
# - `nginx_stream_<directive>`: Injects `<directive>` in Kong's stream module
#   `stream {}` block (only effective if `stream_listen` is enabled).
# - `nginx_sproxy_<directive>`: Injects `<directive>` in Kong's stream module
#   `server {}` block (only effective if `stream_listen` is enabled).
# - `nginx_supstream_<directive>`: Injects `<directive>` in Kong's stream
#   module `upstream {}` block.
#
# As with other configuration properties, Nginx directives can be injected via
# environment variables when capitalized and prefixed with `KONG_`.
# Example:
#   `KONG_NGINX_HTTP_SSL_PROTOCOLS` -> `nginx_http_ssl_protocols`
#
#   Will inject the following directive in Kong's `http {}` block:
#
#   `ssl_protocols <value>;`
#
#   If different sets of protocols are desired between the proxy and Admin API
#   server, you may specify `nginx_proxy_ssl_protocols` and/or
#   `nginx_admin_ssl_protocols`, both of which taking precedence over the
#   `http {}` block.

#nginx_main_worker_rlimit_nofile = auto
                                 # Changes the limit on the maximum number of open files
                                 # for worker processes.
                                 #
                                 # The special and default value of `auto` sets this
                                 # value to `ulimit -n` with the upper bound limited to
                                 # 16384 as a measure to protect against excess memory use,
                                 # and the lower bound of 1024 as a good default.
                                 #
                                 # See http://nginx.org/en/docs/ngx_core_module.html#worker_rlimit_nofile

#nginx_events_worker_connections = auto
                                 # Sets the maximum number of simultaneous
                                 # connections that can be opened by a worker process.
                                 #
                                 # The special and default value of `auto` sets this
                                 # value to `ulimit -n` with the upper bound limited to
                                 # 16384 as a measure to protect against excess memory use,
                                 # and the lower bound of 1024 as a good default.
                                 #
                                 # See http://nginx.org/en/docs/ngx_core_module.html#worker_connections

#nginx_http_client_header_buffer_size = 1k  # Sets buffer size for reading the
                                            # client request headers.
                                            # See http://nginx.org/en/docs/http/ngx_http_core_module.html#client_header_buffer_size

#nginx_http_large_client_header_buffers = 4 8k  # Sets the maximum number and
                                                # size of buffers used for
                                                # reading large clients
                                                # requests headers.
                                                # See http://nginx.org/en/docs/http/ngx_http_core_module.html#large_client_header_buffers

#nginx_http_client_max_body_size = 0  # Defines the maximum request body size
                                      # allowed by requests proxied by Kong,
                                      # specified in the Content-Length request
                                      # header. If a request exceeds this
                                      # limit, Kong will respond with a 413
                                      # (Request Entity Too Large). Setting
                                      # this value to 0 disables checking the
                                      # request body size.
                                      # See http://nginx.org/en/docs/http/ngx_http_core_module.html#client_max_body_size

#nginx_admin_client_max_body_size = 10m  # Defines the maximum request body size for
                                         # Admin API.

#nginx_http_charset = UTF-8  # Adds the specified charset to the “Content-Type”
                             # response header field. If this charset is different
                             # from the charset specified in the source_charset
                             # directive, a conversion is performed.
                             #
                             # The parameter `off` cancels the addition of
                             # charset to the “Content-Type” response header field.
                             # See http://nginx.org/en/docs/http/ngx_http_charset_module.html#charset

#nginx_http_client_body_buffer_size = 8k  # Defines the buffer size for reading
                                          # the request body. If the client
                                          # request body is larger than this
                                          # value, the body will be buffered to
                                          # disk. Note that when the body is
                                          # buffered to disk, Kong plugins that
                                          # access or manipulate the request
                                          # body may not work, so it is
                                          # advisable to set this value as high
                                          # as possible (e.g., set it as high
                                          # as `client_max_body_size` to force
                                          # request bodies to be kept in
                                          # memory). Do note that
                                          # high-concurrency environments will
                                          # require significant memory
                                          # allocations to process many
                                          # concurrent large request bodies.
                                          # See http://nginx.org/en/docs/http/ngx_http_core_module.html#client_body_buffer_size

#nginx_admin_client_body_buffer_size = 10m  # Defines the buffer size for reading
                                            # the request body on Admin API.

#nginx_http_lua_regex_match_limit = 100000  # Global `MATCH_LIMIT` for PCRE
                                            # regex matching. The default of `100000` should ensure
                                            # at worst any regex Kong executes could finish within
                                            # roughly 2 seconds.

#nginx_http_lua_regex_cache_max_entries = 8192  # Specifies the maximum number of entries allowed
                                                # in the worker process level compiled regex cache.
                                                # It is recommended to set it to at least (number of regex paths * 2)
                                                # to avoid high CPU usages.

#------------------------------------------------------------------------------
# DATASTORE
#------------------------------------------------------------------------------

# Kong can run with a database to store coordinated data between Kong nodes in
# a cluster, or without a database, where each node stores its information
# independently in memory.
#
# When using a database, Kong will store data for all its entities (such as
# Routes, Services, Consumers, and Plugins) in either Cassandra or PostgreSQL,
# and all Kong nodes belonging to the same cluster must connect themselves
# to the same database.
#
# Kong supports the following database versions:
# - **PostgreSQL**: 9.5 and above.
# - **Cassandra**: 2.2 and above.
#
# When not using a database, Kong is said to be in "DB-less mode": it will keep
# its entities in memory, and each node needs to have this data entered via a
# declarative configuration file, which can be specified through the
# `declarative_config` property, or via the Admin API using the `/config`
# endpoint.
#
# When using Postgres as the backend storage, you can optionally enable Kong
# to serve read queries from a separate database instance.
# When the number of proxies is large, this can greatly reduce the load
# on the main Postgres instance and achieve better scalability. It may also
# reduce the latency jitter if the Kong proxy node's latency to the main
# Postgres instance is high.
#
# The read-only Postgres instance only serves read queries and write
# queries still goes to the main connection. The read-only Postgres instance
# can be eventually consistent while replicating changes from the main
# instance.
#
# At least the `pg_ro_host` config is needed to enable this feature.
# By default, all other database config for the read-only connection are
# inherited from the corresponding main connection config described above but
# may be optionally overwritten explicitly using the `pg_ro_*` config below.

#database = postgres             # Determines which of PostgreSQL or Cassandra
                                 # this node will use as its datastore.
                                 # Accepted values are `postgres`,
                                 # `cassandra`, and `off`.

#pg_host = 127.0.0.1             # Host of the Postgres server.
#pg_port = 5432                  # Port of the Postgres server.
#pg_timeout = 5000               # Defines the timeout (in ms), for connecting,
                                 # reading and writing.

#pg_user = kong                  # Postgres user.
#pg_password =                   # Postgres user's password.
#pg_database = kong              # The database name to connect to.

#pg_schema =                     # The database schema to use. If unspecified,
                                 # Kong will respect the `search_path` value of
                                 # your PostgreSQL instance.

#pg_ssl = off                    # Toggles client-server TLS connections
                                 # between Kong and PostgreSQL.
                                 # Because PostgreSQL uses the same port for TLS
                                 # and non-TLS, this is only a hint. If the
                                 # server does not support TLS, the established
                                 # connection will be a plain one.

#pg_ssl_version = tlsv1_2        # When using ssl between Kong and PostgreSQL,
                                 # the version of tls to use. Accepted values are
                                 # `tlsv1_1`, `tlsv1_2`, `tlsv1_3`, or 'any'. When
                                 # `any` is set, the client negotiates the highest
                                 # version with the server which can't be lower
                                 # than `tlsv1_1`.

#pg_ssl_required = off           # When `pg_ssl` is on this determines if
                                 # TLS must be used between Kong and PostgreSQL.
                                 # It aborts the connection if the server does
                                 # not support SSL connections.

#pg_ssl_verify = off             # Toggles server certificate verification if
                                 # `pg_ssl` is enabled.
                                 # See the `lua_ssl_trusted_certificate`
                                 # setting to specify a certificate authority.

#pg_ssl_cert =                   # The absolute path to the PEM encoded client
                                 # TLS certificate for the PostgreSQL connection.
                                 # Mutual TLS authentication against
                                 # PostgreSQL is only enabled if this value is set.

#pg_ssl_cert_key =               # If `pg_ssl_cert` is set, the absolute path to
                                 # the PEM encoded client TLS private key for the
                                 # PostgreSQL connection.

#pg_max_concurrent_queries = 0   # Sets the maximum number of concurrent queries
                                 # that can be executing at any given time. This
                                 # limit is enforced per worker process; the
                                 # total number of concurrent queries for this
                                 # node will be will be:
                                 # `pg_max_concurrent_queries * nginx_worker_processes`.
                                 #
                                 # The default value of 0 removes this
                                 # concurrency limitation.

#pg_semaphore_timeout = 60000    # Defines the timeout (in ms) after which
                                 # PostgreSQL query semaphore resource
                                 # acquisition attempts will fail. Such
                                 # failures will generally result in the
                                 # associated proxy or Admin API request
                                 # failing with an HTTP 500 status code.
                                 # Detailed discussion of this behavior is
                                 # available in the online documentation.

#pg_keepalive_timeout =          # Specify the maximal idle timeout (in ms)
                                 # for the postgres connections in the pool.
                                 # If this value is set to 0 then the timeout interval
                                 # is unlimited.
                                 #
                                 # If not specified this value will be same as
                                 # `lua_socket_keepalive_timeout`

#pg_pool_size =                  # Specifies the size limit (in terms of connection
                                 # count) for the Postgres server.
                                 # Note that this connection pool is intended
                                 # per Nginx worker rather than per Kong instance.
                                 #
                                 # If not specified, the default value is the same as
                                 # `lua_socket_pool_size`

#pg_backlog =                    # If specified, this value will limit the total
                                 # number of open connections to the Postgres
                                 # server to `pg_pool_size`. If the connection
                                 # pool is full, subsequent connect operations
                                 # will be inserted in a queue with size equal
                                 # to this option's value.
                                 #
                                 # If the number of queued connect operations
                                 # reaches `pg_backlog`, exceeding connections will fail.
                                 #
                                 # If not specified, then number of open connections
                                 # to the Postgres server is not limited.

#pg_ro_host =                    # Same as `pg_host`, but for the
                                 # read-only connection.
                                 # **Note:** Refer to the documentation
                                 # section above for detailed usage.

#pg_ro_port = <pg_port>          # Same as `pg_port`, but for the
                                 # read-only connection.

#pg_ro_timeout = <pg_timeout>    # Same as `pg_timeout`, but for the
                                 # read-only connection.

#pg_ro_user = <pg_user>          # Same as `pg_user`, but for the
                                 # read-only connection.

#pg_ro_password = <pg_password>  # Same as `pg_password`, but for the
                                 # read-only connection.

#pg_ro_database = <pg_database>  # Same as `pg_database`, but for the
                                 # read-only connection.

#pg_ro_schema = <pg_schema>      # Same as `pg_schema`, but for the
                                 # read-only connection.

#pg_ro_ssl = <pg_ssl>            # Same as `pg_ssl`, but for the
                                 # read-only connection.

#pg_ro_ssl_required = <pg_ssl_required>
                                 # Same as `pg_ssl_required`, but for the
                                 # read-only connection.

#pg_ro_ssl_verify = <pg_ssl_verify>
                                 # Same as `pg_ssl_verify`, but for the
                                 # read-only connection.

#pg_ro_ssl_version = <pg_ssl_version>
                                 # Same as `pg_ssl_version`, but for the
                                 # read-only connection.

#pg_ro_max_concurrent_queries = <pg_max_concurrent_queries>
                                 # Same as `pg_max_concurrent_queries`, but for
                                 # the read-only connection.
                                 # Note: read-only concurrency is not shared
                                 # with the main (read-write) connection.

#pg_ro_semaphore_timeout = <pg_semaphore_timeout>
                                 # Same as `pg_semaphore_timeout`, but for the
                                 # read-only connection.

#pg_ro_keepalive_timeout = <pg_keepalive_timeout>
                                 # Same as `pg_keepalive_timeout`, but for the
                                 # read-only connection.

#pg_ro_pool_size = <pg_pool_size>
                                 # Same as `pg_pool_size`, but for the
                                 # read-only connection.

#pg_ro_backlog = <pg_backlog>
                                 # Same as `pg_backlog`, but for the
                                 # read-only connection.

#cassandra_contact_points = 127.0.0.1  # A comma-separated list of contact
                                       # points to your cluster.
                                       # You may specify IP addresses or
                                       # hostnames. Note that the port
                                       # component of SRV records will be
                                       # ignored in favor of `cassandra_port`.
                                       # When connecting to a multi-DC cluster,
                                       # ensure that contact points from the
                                       # local datacenter are specified first
                                       # in this list.

#cassandra_port = 9042           # The port on which your nodes are listening
                                 # on. All your nodes and contact points must
                                 # listen on the same port. Will be created if
                                 # it doesn't exist.

#cassandra_keyspace = kong       # The keyspace to use in your cluster.

#cassandra_write_consistency = ONE  # Consistency setting to use when
                                    # writing to the Cassandra cluster.

#cassandra_read_consistency = ONE   # Consistency setting to use when
                                    # reading from the Cassandra cluster.

#cassandra_timeout = 5000        # Defines the timeout (in ms) for reading
                                 # and writing.

#cassandra_ssl = off             # Toggles client-to-node TLS connections
                                 # between Kong and Cassandra.

#cassandra_ssl_verify = off      # Toggles server certificate verification if
                                 # `cassandra_ssl` is enabled.
                                 # See the `lua_ssl_trusted_certificate`
                                 # setting to specify a certificate authority.

#cassandra_username = kong       # Username when using the
                                 # `PasswordAuthenticator` scheme.

#cassandra_password =            # Password when using the
                                 # `PasswordAuthenticator` scheme.

#cassandra_lb_policy = RequestRoundRobin  # Load balancing policy to use when
                                          # distributing queries across your
                                          # Cassandra cluster.
                                          # Accepted values are:
                                          # `RoundRobin`, `RequestRoundRobin`,
                                          # `DCAwareRoundRobin`, and
                                          # `RequestDCAwareRoundRobin`.
                                          # Policies prefixed with "Request"
                                          # make efficient use of established
                                          # connections throughout the same
                                          # request.
                                          # Prefer "DCAware" policies if and
                                          # only if you are using a
                                          # multi-datacenter cluster.

#cassandra_local_datacenter =    # When using the `DCAwareRoundRobin`
                                 # or `RequestDCAwareRoundRobin` load
                                 # balancing policy, you must specify the name
                                 # of the local (closest) datacenter for this
                                 # Kong node.

#cassandra_refresh_frequency = 60          # Frequency (in seconds) at which
                                           # the cluster topology will be
                                           # checked for new or decommissioned
                                           # nodes.
                                           # A value of `0` will disable this
                                           # check, and the cluster topology
                                           # will never be refreshed.

#cassandra_repl_strategy = SimpleStrategy  # When migrating for the first time,
                                           # Kong will use this setting to
                                           # create your keyspace.
                                           # Accepted values are
                                           # `SimpleStrategy` and
                                           # `NetworkTopologyStrategy`.

#cassandra_repl_factor = 1       # When migrating for the first time, Kong
                                 # will create the keyspace with this
                                 # replication factor when using the
                                 # `SimpleStrategy`.

#cassandra_data_centers = dc1:2,dc2:3  # When migrating for the first time,
                                       # will use this setting when using the
                                       # `NetworkTopologyStrategy`.
                                       # The format is a comma-separated list
                                       # made of `<dc_name>:<repl_factor>`.

#cassandra_schema_consensus_timeout = 10000  # Defines the timeout (in ms) for
                                             # the waiting period to reach a
                                             # schema consensus between your
                                             # Cassandra nodes.
                                             # This value is only used during
                                             # migrations.

#declarative_config =           # The path to the declarative configuration
                                # file which holds the specification of all
                                # entities (Routes, Services, Consumers, etc.)
                                # to be used when the `database` is set to
                                # `off`.
                                #
                                # Entities are stored in Kong's in-memory cache,
                                # so you must ensure that enough memory is
                                # allocated to it via the `mem_cache_size`
                                # property. You must also ensure that items
                                # in the cache never expire, which means that
                                # `db_cache_ttl` should preserve its default
                                # value of 0.
                                #
                                # If the Hybrid mode `role` is set to `data_plane`
                                # and there's no configuration cache file,
                                # this configuration is used before connecting
                                # to the Control Plane node as a user-controlled
                                # fallback.

#declarative_config_string =    # The declarative configuration as a string

<<<<<<< HEAD
#declarative_config_encryption_mode = off  # Set encryption of the declarative config mapped file on filesystem.
                                           # `aes-256-gcm` = Use AES-256-GCM to encrypt
                                           # `chacha20-poly1305` = Use chacha20-poly1305 to encrypt
                                           # `off` = does not encrypt
=======
#lmdb_environment_path = dbless.lmdb  # Directory where the LMDB database files used by
                                      # DB-less and Hybrid mode to store Kong
                                      # configurations reside.
                                      #
                                      # This path is relative under the Kong `prefix`.

#lmdb_map_size = 128m                 # Maximum size of the LMDB memory map, used to store the
                                      # DB-less and Hybird mode configurations. Default is 128m.
>>>>>>> 2b2201c9

#------------------------------------------------------------------------------
# DATASTORE CACHE
#------------------------------------------------------------------------------

# In order to avoid unnecessary communication with the datastore, Kong caches
# entities (such as APIs, Consumers, Credentials...) for a configurable period
# of time. It also handles invalidations if such an entity is updated.
#
# This section allows for configuring the behavior of Kong regarding the
# caching of such configuration entities.

#db_update_frequency = 5         # Frequency (in seconds) at which to check for
                                 # updated entities with the datastore.
                                 #
                                 # When a node creates, updates, or deletes an
                                 # entity via the Admin API, other nodes need
                                 # to wait for the next poll (configured by
                                 # this value) to eventually purge the old
                                 # cached entity and start using the new one.

#db_update_propagation = 0       # Time (in seconds) taken for an entity in the
                                 # datastore to be propagated to replica nodes
                                 # of another datacenter.
                                 #
                                 # When in a distributed environment such as
                                 # a multi-datacenter Cassandra cluster, this
                                 # value should be the maximum number of
                                 # seconds taken by Cassandra to propagate a
                                 # row to other datacenters.
                                 #
                                 # When set, this property will increase the
                                 # time taken by Kong to propagate the change
                                 # of an entity.
                                 #
                                 # Single-datacenter setups or PostgreSQL
                                 # servers should suffer no such delays, and
                                 # this value can be safely set to 0.

#db_cache_ttl = 0                # Time-to-live (in seconds) of an entity from
                                 # the datastore when cached by this node.
                                 #
                                 # Database misses (no entity) are also cached
                                 # according to this setting if you do not
                                 # configure `db_cache_neg_ttl`.
                                 #
                                 # If set to 0 (default), such cached entities
                                 # or misses never expire.

#db_cache_neg_ttl =              # Time-to-live (in seconds) of a datastore
                                 # miss (no entity).
                                 #
                                 # If not specified (default), `db_cache_ttl`
                                 # value will be used instead.
                                 #
                                 # If set to 0, misses will never expire.

#db_resurrect_ttl = 30           # Time (in seconds) for which stale entities
                                 # from the datastore should be resurrected for
                                 # when they cannot be refreshed (e.g., the
                                 # datastore is unreachable). When this TTL
                                 # expires, a new attempt to refresh the stale
                                 # entities will be made.

#db_cache_warmup_entities = services
                                 # Entities to be pre-loaded from the datastore
                                 # into the in-memory cache at Kong start-up.
                                 # This speeds up the first access of endpoints
                                 # that use the given entities.
                                 #
                                 # When the `services` entity is configured
                                 # for warmup, the DNS entries for values in
                                 # its `host` attribute are pre-resolved
                                 # asynchronously as well.
                                 #
                                 # Cache size set in `mem_cache_size` should
                                 # be set to a value large enough to hold all
                                 # instances of the specified entities.
                                 # If the size is insufficient, Kong will log
                                 # a warning.

#------------------------------------------------------------------------------
# DNS RESOLVER
#------------------------------------------------------------------------------

# By default, the DNS resolver will use the standard configuration files
# `/etc/hosts` and `/etc/resolv.conf`. The settings in the latter file will be
# overridden by the environment variables `LOCALDOMAIN` and `RES_OPTIONS` if
# they have been set.
#
# Kong will resolve hostnames as either `SRV` or `A` records (in that order, and
# `CNAME` records will be dereferenced in the process).
# In case a name was resolved as an `SRV` record it will also override any given
# port number by the `port` field contents received from the DNS server.
#
# The DNS options `SEARCH` and `NDOTS` (from the `/etc/resolv.conf` file) will
# be used to expand short names to fully qualified ones. So it will first try
# the entire `SEARCH` list for the `SRV` type, if that fails it will try the
# `SEARCH` list for `A`, etc.
#
# For the duration of the `ttl`, the internal DNS resolver will loadbalance each
# request it gets over the entries in the DNS record. For `SRV` records the
# `weight` fields will be honored, but it will only use the lowest `priority`
# field entries in the record.

#dns_resolver =                  # Comma separated list of nameservers, each
                                 # entry in `ip[:port]` format to be used by
                                 # Kong. If not specified the nameservers in
                                 # the local `resolv.conf` file will be used.
                                 # Port defaults to 53 if omitted. Accepts
                                 # both IPv4 and IPv6 addresses.

#dns_hostsfile = /etc/hosts      # The hosts file to use. This file is read
                                 # once and its content is static in memory.
                                 # To read the file again after modifying it,
                                 # Kong must be reloaded.

#dns_order = LAST,SRV,A,CNAME    # The order in which to resolve different
                                 # record types. The `LAST` type means the
                                 # type of the last successful lookup (for the
                                 # specified name). The format is a (case
                                 # insensitive) comma separated list.

#dns_valid_ttl =                 # By default, DNS records are cached using
                                 # the TTL value of a response. If this
                                 # property receives a value (in seconds), it
                                 # will override the TTL for all records.

#dns_stale_ttl = 4               # Defines, in seconds, how long a record will
                                 # remain in cache past its TTL. This value
                                 # will be used while the new DNS record is
                                 # fetched in the background.
                                 # Stale data will be used from expiry of a
                                 # record until either the refresh query
                                 # completes, or the `dns_stale_ttl` number of
                                 # seconds have passed.

#dns_cache_size = 10000          # Defines the maximum allowed number of
                                 # DNS records stored in memory cache.
                                 # Least recently used DNS records are discarded
                                 # from cache if it is full. Both errors and
                                 # data are cached, therefore a single name query
                                 # can easily take up 10-15 slots.

#dns_not_found_ttl = 30          # TTL in seconds for empty DNS responses and
                                 # "(3) name error" responses.

#dns_error_ttl = 1               # TTL in seconds for error responses.

#dns_no_sync = off               # If enabled, then upon a cache-miss every
                                 # request will trigger its own dns query.
                                 # When disabled multiple requests for the
                                 # same name/type will be synchronised to a
                                 # single query.

#------------------------------------------------------------------------------
# TUNING & BEHAVIOR
#------------------------------------------------------------------------------

#worker_consistency = eventual
                                 # Defines whether this node should rebuild its
                                 # state synchronously or asynchronously (the
                                 # balancers and the router are rebuilt on
                                 # updates that affects them, e.g., updates to
                                 # Routes, Services or Upstreams, via the Admin
                                 # API or loading a declarative configuration
                                 # file). (This option is deprecated and will be
                                 # removed in future releases. The new default
                                 # is `eventual`.)
                                 #
                                 # Accepted values are:
                                 #
                                 # - `strict`: the router will be rebuilt
                                 #   synchronously, causing incoming requests to
                                 #   be delayed until the rebuild is finished.
                                 #   (This option is deprecated and will be removed
                                 #    in future releases. The new default is `eventual`)
                                 # - `eventual`: the router will be rebuilt
                                 #   asynchronously via a recurring background
                                 #   job running every second inside of each
                                 #   worker.
                                 #
                                 # Note that `strict` ensures that all workers
                                 # of a given node will always proxy requests
                                 # with an identical router, but that increased
                                 # long tail latency can be observed if
                                 # frequent Routes and Services updates are
                                 # expected.
                                 # Using `eventual` will help preventing long
                                 # tail latency issues in such cases, but may
                                 # cause workers to route requests differently
                                 # for a short period of time after Routes and
                                 # Services updates.

#worker_state_update_frequency = 5
                                 # Defines how often the worker state changes are
                                 # checked with a background job. When a change
                                 # is detected, a new router or balancer will be
                                 # built, as needed. Raising this value will
                                 # decrease the load on database servers and
                                 # result in less jitter in proxy latency, but
                                 # it might take more time to propagate changes
                                 # to each individual worker.

#router_flavor = traditional_compatible
                                 # Selects the router implementation to use when
                                 # performing request routing. Incremental router
                                 # rebuild is available when the flavor is set
                                 # to either `expressions` or
                                 # `traditional_compatible` which could
                                 # significantly shorten rebuild time for large
                                 # number of routes.
                                 #
                                 # Accepted values are:
                                 #
                                 # - `traditional_compatible`: the DSL based expression
                                 #   router engine will be used under the hood. However
                                 #   the router config interface will be the same
                                 #   as `traditional` and expressions are
                                 #   automatically generated at router build time.
                                 #   The `expression` field on the `Route` object
                                 #   is not visible.
                                 # - `expressions`: the DSL based expression router engine
                                 #   will be used under the hood. Traditional router
                                 #   config interface is not visible and you must write
                                 #   Router Expression manually and provide them in the
                                 #   `expression` field on the `Route` object.
                                 # - `traditional`: the pre-3.0 Router engine will be
                                 #   used. Config interface will be the same as
                                 #   pre-3.0 Kong and the `expression` field on the
                                 #   `Route` object is not visible.
                                 #
                                 #   Deprecation warning: In Kong 3.0, `traditional`
                                 #   mode should be avoided and only be used in case
                                 #   `traditional_compatible` did not work as expected.
                                 #   This flavor of router will be removed in the next
                                 #   major release of Kong.

#------------------------------------------------------------------------------
# MISCELLANEOUS
#------------------------------------------------------------------------------

# Additional settings inherited from lua-nginx-module allowing for more
# flexibility and advanced usage.
#
# See the lua-nginx-module documentation for more information:
# https://github.com/openresty/lua-nginx-module


#lua_ssl_trusted_certificate = system   # Comma-separated list of certificate authorities
                                        # for Lua cosockets in PEM format.
                                        #
                                        # The special value `system` attempts to search for the
                                        # "usual default" provided by each distro, according
                                        # to an arbitrary heuristic. In the current implementation,
                                        # The following pathnames will be tested in order,
                                        # and the first one found will be used:
                                        #
                                        # - /etc/ssl/certs/ca-certificates.crt (Debian/Ubuntu/Gentoo)
                                        # - /etc/pki/tls/certs/ca-bundle.crt (Fedora/RHEL 6)
                                        # - /etc/ssl/ca-bundle.pem (OpenSUSE)
                                        # - /etc/pki/tls/cacert.pem (OpenELEC)
                                        # - /etc/pki/ca-trust/extracted/pem/tls-ca-bundle.pem (CentOS/RHEL 7)
                                        # - /etc/ssl/cert.pem (OpenBSD, Alpine)
                                        #
                                        # `system` can be used by itself or in conjunction with other
                                        # CA filepaths.
                                        #
                                        # When `pg_ssl_verify` or `cassandra_ssl_verify`
                                        # are enabled, these certificate authority files will be
                                        # used for verifying Kong's database connections.
                                        #
                                        # Certificates can be configured on this property
                                        # with either of the following values:
                                        # * `system`
                                        # * absolute path to the certificate
                                        # * certificate content
                                        # * base64 encoded certificate content
                                        #
                                        # See https://github.com/openresty/lua-nginx-module#lua_ssl_trusted_certificate

#lua_ssl_verify_depth = 1        # Sets the verification depth in the server
                                 # certificates chain used by Lua cosockets,
                                 # set by `lua_ssl_trusted_certificate`.
                                 # This includes the certificates configured
                                 # for Kong's database connections.
                                 # If the maximum depth is reached before
                                 # reaching the end of the chain, verification
                                 # will fail. This helps mitigate certificate
                                 # based DoS attacks.
                                 #
                                 # See https://github.com/openresty/lua-nginx-module#lua_ssl_verify_depth

#lua_ssl_protocols = TLSv1.1 TLSv1.2 TLSv1.3   # Defines the TLS versions supported
                                               # when handshaking with OpenResty's
                                               # TCP cosocket APIs.
                                               #
                                               # This affects connections made by Lua
                                               # code, such as connections to the
                                               # database Kong uses, or when sending logs
                                               # using a logging plugin. It does *not*
                                               # affect connections made to the upstream
                                               # Service or from downstream clients.

#lua_package_path = ./?.lua;./?/init.lua;  # Sets the Lua module search path
                                           # (LUA_PATH). Useful when developing
                                           # or using custom plugins not stored
                                           # in the default search path.
                                           #
                                           # See https://github.com/openresty/lua-nginx-module#lua_package_path

#lua_package_cpath =             # Sets the Lua C module search path
                                 # (LUA_CPATH).
                                 #
                                 # See https://github.com/openresty/lua-nginx-module#lua_package_cpath

#lua_socket_pool_size = 30       # Specifies the size limit for every cosocket
                                 # connection pool associated with every remote
                                 # server.
                                 #
                                 # See https://github.com/openresty/lua-nginx-module#lua_socket_pool_size

#enforce_rbac = off              # Specifies whether Admin API RBAC is enforced.
                                 # Accepts one of `entity`, `both`, `on`, or
                                 # `off`.
                                 #
                                 # - `on`: only endpoint-level authorization
                                 #   is enforced.
                                 # - `entity`: entity-level authorization
                                 #   applies.
                                 # - `both`: enables both endpoint and
                                 #   entity-level authorization.
                                 # - `off`: disables both endpoint and
                                 #   entity-level authorization.
                                 #
                                 # When enabled, Kong will deny requests to the
                                 # Admin API when a nonexistent or invalid RBAC
                                 # authorization token is passed, or the RBAC
                                 # user with which the token is associated does
                                 # not have permissions to access/modify the
                                 # requested resource.


#rbac_auth_header = Kong-Admin-Token  # Defines the name of the HTTP request
                                      # header from which the Admin API will
                                      # attempt to authenticate the RBAC user.

#event_hooks_enabled = on   # When enabled, event hook entities represent a relationship
                            # between an event (source and event) and an action
                            # (handler). Similar to web hooks, event hooks can be used to
                            # communicate Kong Gateway service events. When a particular
                            # event happens on a service, the event hook calls a URL with
                            # information about that event. Event hook configurations
                            # differ depending on the handler. The events that are
                            # triggered send associated data.
                            #
                            # See: https://docs.konghq.com/enterprise/latest/admin-api/event-hooks/reference/

#fips = off # Turn on FIPS mode; this mode is only available on a FIPS build.
#------------------------------------------------------------------------------
# KONG MANAGER
#------------------------------------------------------------------------------
#
# The Admin GUI for Kong Enterprise.
#
#admin_gui_listen = 0.0.0.0:8002, 0.0.0.0:8445 ssl
                        # Kong Manager Listeners
                        #
                        # Comma-separated list of addresses and ports on which
                        # Kong will expose Kong Manager. This web application
                        # lets you configure and manage Kong, and therefore
                        # should be kept secured.
                        #
                        # Suffixes can be specified for each pair, similarly to
                        # the `admin_listen` directive.

#admin_gui_url =        # Kong Manager URL
                        #
                        # The lookup, or balancer, address for Kong Manager.
                        #
                        # Accepted format (items in parentheses are optional):
                        #
                        #   `<scheme>://<IP / HOSTNAME>(:<PORT>)`
                        #
                        # Examples:
                        #
                        # - `http://127.0.0.1:8003`
                        # - `https://kong-admin.test`
                        # - `http://dev-machine`
                        #
                        # By default, Kong Manager will use the window request
                        # host and append the resolved listener port depending
                        # on the requested protocol.

#admin_gui_path = /     # Kong Manager base path
                        #
                        # This configuration parameter allows the user to customize
                        # the path prefix where Kong Manager is served. When updating
                        # this parameter, it's recommended to update the path in `admin_gui_url`
                        # as well.
                        #
                        # Accepted format:
                        #
                        # - Path must start with a `/`
                        # - Path must not end with a `/` (except for the `/`)
                        # - Path can only contain letters, digits, hyphens (`-`),
                        # underscores (`_`), and slashes (`/`)
                        # - Path must not contain continuous slashes (e.g., `//` and `///`)
                        #
                        # Examples:
                        #
                        # - `/`
                        # - `/manager`
                        # - `/kong-manager`
                        # - `/kong/manager`

#admin_gui_ssl_cert =   # The SSL certificate for `admin_gui_listen` values
                        # with SSL enabled.
                        #
                        # values:
                        # * absolute path to the certificate
                        # * certificate content
                        # * base64 encoded certificate content

#admin_gui_ssl_cert_key = # The SSL key for `admin_gui_listen` values with SSL
                          # enabled.
                          #
                          # values:
                          # * absolute path to the certificate key
                          # * certificate key content
                          # * base64 encoded certificate key content

#admin_gui_flags = {}
                        # Alters the layout Admin GUI (JSON)
                        # The only supported value is `{ "IMMUNITY_ENABLED": true }`
                        # to enable Kong Immunity in the Admin GUI.

#admin_gui_access_log = logs/admin_gui_access.log
                        # Kong Manager Access Logs
                        #
                        # Here you can set an absolute or relative path for Kong
                        # Manager access logs. When the path is relative,
                        # logs are placed in the `prefix` location.
                        #
                        # Setting this value to `off` disables access logs
                        # for Kong Manager.

#admin_gui_error_log = logs/admin_gui_error.log
                        # Kong Manager Error Logs
                        #
                        # Here you can set an absolute or relative path for Kong
                        # Manager access logs. When the path is relative,
                        # logs are placed in the `prefix` location.
                        #
                        # Setting this value to `off` disables error logs for
                        # Kong Manager.
                        #
                        # Granularity can be adjusted through the `log_level`
                        # directive.

#admin_gui_auth =       # Kong Manager Authentication Plugin Name
                        #
                        # Secures access to Kong Manager by specifying an
                        # authentication plugin to use.
                        #
                        # Supported Plugins:
                        #
                        # - `basic-auth`: Basic Authentication plugin
                        # - `ldap-auth-advanced`: LDAP Authentication plugin
                        # - `openid-connect`: OpenID Connect Authentication
                        #   plugin

#admin_gui_auth_conf =  # Kong Manager Authentication Plugin Config (JSON)
                        #
                        # Specifies the configuration for the authentication
                        # plugin specified in `admin_gui_auth`.
                        #
                        # For information about Plugin Configuration
                        # consult the associated plugin documentation.
                        #
                        # Example for `basic-auth`:
                        #
                        # `admin_gui_auth_conf = { "hide_credentials": true }`

#admin_gui_auth_password_complexity = # Kong Manager Authentication Password Complexity (JSON)
                        #
                        # When `admin_gui_auth = basic-auth`, this property defines
                        # the rules required for Kong Manager passwords. Choose
                        # from preset rules or write your own.
                        #
                        # Example using preset rules:
                        #
                        # `admin_gui_auth_password_complexity = { "kong-preset": "min_8" }`
                        #
                        # All values for kong-preset require the password to contain
                        # characters from at least three of the following categories:
                        #
                        # 1. Uppercase characters (A through Z)
                        #
                        # 2. Lowercase characters (a through z)
                        #
                        # 3. Base-10 digits (0 through 9)
                        #
                        # 4. Special characters (for example, &, $, #, %)
                        #
                        # Supported preset rules:
                        # - `min_8`: minimum length of 8
                        # - `min_12`: minimum length of 12
                        # - `min_20`: minimum length of 20
                        #
                        # To write your own rules, see
                        # https://manpages.debian.org/jessie/passwdqc/passwdqc.conf.5.en.html.
                        #
                        # NOTE: Only keywords "min", "max" and "passphrase" are supported.
                        #
                        # Example:
                        #
                        # `admin_gui_auth_password_complexity = { "min": "disabled,24,11,9,8" }`

#admin_gui_session_conf = # Kong Manager Session Config (JSON)
                          #
                          # Specifies the configuration for the Session plugin as
                          # used by Kong Manager.
                          #
                          # For information about plugin configuration, consult
                          # the Kong Session plugin documentation.
                          #
                          # Example:
                          # ```
                          # admin_gui_session_conf = { "cookie_name": "kookie", \
                          #                            "secret": "changeme" }
                          # ```

#admin_gui_auth_header = Kong-Admin-User
                        # Defines the name of the HTTP request header from which
                        # the Admin API will attempt to identify the Kong Admin
                        # user.

#admin_gui_auth_login_attempts = 0
                        # Number of times a user can attempt to login to Kong
                        # Manager. 0 means infinite attempts allowed.

#admin_gui_header_txt = # Kong Manager Header Text
                    # Sets text for Kong Manager Header Banner. Header Banner
                    # is not shown if this config is empty.

#admin_gui_header_bg_color = # Kong Manager Header Background Color
                         # Sets background color for Kong Manager Header Banner
                         # Accepts css color keyword, #-hexadecimal or rgb
                         # format. Invalid values are ignored by Manager.

#admin_gui_header_txt_color = # Kong Manager Header Text Color
                          # Sets text color for Kong Manager Header Banner.
                          # Accepts css color keyword, #-hexadecimal or rgb
                          # format. Invalid values are ignored by Kong Manager.

#admin_gui_footer_txt = # Kong Manager Footer Text
                    # Sets text for Kong Manager Footer Banner. Footer Banner
                    # is not shown if this config is empty

#admin_gui_footer_bg_color = # Kong Manager Footer Background Color
                         # Sets background color for Kong Manager Footer Banner.
                         # Accepts css color keyword, #-hexadecimal or rgb
                         # format. Invalid values are ignored by Manager.

#admin_gui_footer_txt_color = # Kong Manager Footer Text Color
                          # Sets text color for Kong Manager Footer Banner.
                          # Accepts css color keyword, #-hexadecimal or rgb
                          # format. Invalid values are ignored by Kong Manager.

#admin_gui_login_banner_title = # Kong Manager Login Banner Title Text
                                # Sets title text for Kong Manager Login Banner.
                                # Login Banner is not shown if both
                                # `admin_gui_login_banner_title` and
                                # `admin_gui_login_banner_body` are empty.

#admin_gui_login_banner_body = # Kong Manager Login Banner Body Text
                                # Sets body text for Kong Manager Login Banner.
                                # Login Banner is not shown if both
                                # `admin_gui_login_banner_title` and
                                # `admin_gui_login_banner_body` are empty.

#------------------------------------------------------------------------------
# VITALS
#------------------------------------------------------------------------------

#vitals = on                     # When enabled, Kong will store and report
                                 # metrics about its performance.
                                 #
                                 # When running Kong in a multi-node setup,
                                 # `vitals` entails two separate meanings
                                 # depending on the node.
                                 #
                                 # On a Proxy-only node, `vitals` determines
                                 # whether to collect data for Vitals.
                                 #
                                 # On an Admin-only node, `vitals` determines
                                 # whether to display Vitals metrics and
                                 # visualizations on the dashboard.

#vitals_strategy = database      # Determines whether to use the Kong database
                                 # (either PostgreSQL or Cassandra, as defined
                                 # by the `database` config value above), or a
                                 # separate storage engine, for Vitals metrics.
                                 # Accepted values are `database`, `prometheus`,
                                 # or `influxdb`.

#vitals_tsdb_address =           # Defines the host and port of the TSDB server
                                 # to which Vitals data is written and read.
                                 # This value is only applied when the
                                 # `vitals_strategy` option is set to
                                 # `prometheus` or `influxdb`. This value
                                 # accepts IPv4, IPv6, and hostname values.
                                 # If the `vitals_strategy` is set to
                                 # `prometheus`, this value determines the
                                 # address of the Prometheus server from which
                                 # Vitals data will be read. For `influxdb`
                                 # strategies, this value controls both the read
                                 # and write source for Vitals data.

#vitals_tsdb_user =              # Influxdb user
#vitals_tsdb_password =          # Influxdb password

#vitals_statsd_address =         # Defines the host and port (and an optional
                                 # protocol) of the StatsD server to which
                                 # Kong should write Vitals metics. This value
                                 # is only applied when the `vitals_strategy` is
                                 # set to `prometheus`. This value accepts IPv4,
                                 # IPv6, and, hostnames. Additionally, the suffix
                                 # `tcp` can be specified; doing so will result
                                 # in Kong sending StatsD metrics via TCP
                                 # instead of the UDP (default).

#vitals_statsd_prefix = kong     # Defines the prefix value attached to all
                                 # Vitals StatsD events. This prefix is useful
                                 # when writing metrics to a multi-tenant StatsD
                                 # exporter or server.

#vitals_statsd_udp_packet_size = 1024   # Defines the maximum buffer size in
                                        # which Vitals statsd metrics will be
                                        # held and sent in batches.
                                        # This value is defined in bytes.

#vitals_prometheus_scrape_interval = 5  # Defines the scrape_interval query
                                        # parameter sent to the Prometheus
                                        # server when reading Vitals data.
                                        # This should be same as the scrape
                                        # interval (in seconds) of the
                                        # Prometheus server.

#------------------------------------------------------------------------------
# Konnect
#------------------------------------------------------------------------------

#konnect_mode = off           # When enabled, the dataplane is connected to Konnect


#------------------------------------------------------------------------------
# Analytics for Konnect
#------------------------------------------------------------------------------

#analytics_flush_interval = 1      # Determine the frequency of flushing local data
                                   # to Konnect in seconds.

#analytics_buffer_size_limit = 100000      # Max number of messages can be buffered locally
                                           # before dropping data in case there is no
                                           # network connection to Konnect.

#------------------------------------------------------------------------------
# DEVELOPER PORTAL
#------------------------------------------------------------------------------

#portal = off
                        # Developer Portal Switch
                        #
                        # When enabled:
                        #
                        #   Kong will expose the Dev Portal interface and
                        #   read-only APIs on the `portal_gui_listen` address,
                        #   and endpoints on the Admin API to manage assets.
                        #
                        # When enabled along with `portal_auth`:
                        #
                        #   Kong will expose management endpoints for developer
                        #   accounts on the Admin API and the Dev Portal API.

#portal_gui_listen = 0.0.0.0:8003, 0.0.0.0:8446 ssl
                        # Developer Portal GUI Listeners
                        #
                        # Comma-separated list of addresses on which Kong will
                        # expose the Developer Portal GUI. Suffixes can be
                        # specified for each pair, similarly to
                        # the `admin_listen` directive.

#portal_gui_protocol = http
                        # Developer Portal GUI protocol
                        #
                        # The protocol used in conjunction with
                        # `portal_gui_host` to construct the lookup, or balancer
                        # address for your Kong Proxy nodes.
                        #
                        # Examples: `http`,`https`

#portal_gui_host = 127.0.0.1:8003
                        # Developer Portal GUI host
                        #
                        # The host used in conjunction with
                        # `portal_gui_protocol` to construct the lookup,
                        # or balancer address for your Kong Proxy nodes.
                        #
                        # Examples:
                        #
                        # - `<IP>:<PORT>`
                        #   -> `portal_gui_host = 127.0.0.1:8003`
                        # - `<HOSTNAME>`
                        #   -> `portal_gui_host = portal_api.domain.tld`
                        # - `<HOSTNAME>/<PATH>`
                        #   -> `portal_gui_host = dev-machine/dev-285`

#portal_cors_origins =  # Developer Portal CORS Origins
                        #
                        # A comma separated list of allowed domains for
                        # `Access-Control-Allow-Origin` header. This can be used to
                        # resolve CORS issues in custom networking environments.
                        #
                        # Examples:
                        # - list of domains:
                        #   `portal_cors_origins = http://localhost:8003, https://localhost:8004`
                        # - single domain:
                        #   `portal_cors_origins = http://localhost:8003`
                        # - all domains:
                        #   `portal_cors_origins = *`
                        #
                        # NOTE: In most cases, the Developer Portal is able to derive
                        # valid CORS origins by using `portal_gui_protocol`, `portal_gui_host`,
                        # and if applicable, `portal_gui_use_subdomains`. In these cases,
                        # `portal_cors_origins` is not needed and can remain unset.

#portal_gui_use_subdomains = off
                        # Developer Portal GUI subdomain toggle
                        #
                        # By default Kong Portal uses the first namespace in
                        # the request path to determine workspace. By turning
                        # `portal_gui_subdomains` on, Kong Portal will expect
                        # workspace to be included in the request url as a subdomain.
                        #
                        # Example (off):
                        #   - `<scheme>://<HOSTNAME>/<WORKSPACE>/<PATH>` ->
                        #     `http://kong-portal.com/example-workspace/index`
                        #
                        # Example (on):
                        #   - `<scheme>://<WORKSPACE>.<HOSTNAME>` ->
                        #     `http://example-workspace.kong-portal.com/index`

#portal_gui_ssl_cert =  # Developer Portal GUI SSL Certificate
                        #
                        # The SSL certificate for `portal_gui_listen` values
                        # with SSL enabled.
                        #
                        # values:
                        # * absolute path to the certificate
                        # * certificate content
                        # * base64 encoded certificate content

#portal_gui_ssl_cert_key = # Developer Portal GUI SSL Certificate Key
                           #
                           # The SSL key for `portal_gui_listen` values with
                           # SSL enabled.
                           #
                           # values:
                           # * absolute path to the certificate key
                           # * certificate key content
                           # * base64 encoded certificate key content

#portal_gui_access_log = logs/portal_gui_access.log
                        # Developer Portal GUI Access Log location
                        #
                        # Here you can set an absolute or relative path for your
                        # Portal GUI access logs.
                        #
                        # Setting this value to `off` will disable logging
                        # Portal GUI access logs.
                        #
                        # When using relative pathing, logs will be placed under
                        # the `prefix` location.

#portal_gui_error_log = logs/portal_gui_error.log
                        # Developer Portal GUI Error Log location
                        #
                        # Here you can set an absolute or relative path for your
                        # Portal GUI error logs.
                        #
                        # Setting this value to `off` will disable logging
                        # Portal GUI error logs.
                        #
                        # When using relative pathing, logs will be placed under
                        # the `prefix` location.
                        #
                        # Granularity can be adjusted through the `log_level`
                        # directive.

#portal_api_listen = 0.0.0.0:8004, 0.0.0.0:8447 ssl
                        # Developer Portal API Listeners
                        #
                        # Comma-separated list of addresses on which Kong will
                        # expose the Developer Portal API. Suffixes can be
                        # specified for each pair, similarly to
                        # the `admin_listen` directive.

#portal_api_url =       # Developer Portal API URL
                        #
                        # The lookup, or balancer, address for your Developer
                        # Portal nodes.
                        #
                        # This value is commonly used in a microservices
                        # or service-mesh oriented architecture.
                        #
                        # `portal_api_url` is the address on which your
                        # Kong Dev Portal API is accessible by Kong. You
                        # should only set this value if your Kong Dev Portal API
                        # lives on a different node than your Kong Proxy.
                        #
                        # Accepted format (parts in parenthesis are optional):
                        #
                        #   `<scheme>://<IP / HOSTNAME>(:<PORT>(/<PATH>))`
                        #
                        # Examples:
                        #
                        # - `<scheme>://<IP>:<PORT>`
                        #   -> `portal_api_url = http://127.0.0.1:8003`
                        # - `SSL <scheme>://<HOSTNAME>`
                        #   -> `portal_api_url = https://portal_api.domain.tld`
                        # - `<scheme>://<HOSTNAME>/<PATH>`
                        #   -> `portal_api_url = http://dev-machine/dev-285`
                        #
                        # By default this value points to the local interface:
                        #
                        # - `http://0.0.0.0:8004`

#portal_api_ssl_cert =  # Developer Portal API SSL Certificate
                        #
                        # The SSL certificate for `portal_api_listen` values
                        # with SSL enabled.
                        #
                        # values:
                        # * absolute path to the certificate
                        # * certificate content
                        # * base64 encoded certificate content

#portal_api_ssl_cert_key = # Developer Portal API SSL Certificate Key
                           #
                           # The SSL key for `portal_api_listen` values with
                           # SSL enabled.
                           #
                           # values:
                           # * absolute path to the certificate key
                           # * certificate key content
                           # * base64 encoded certificate key content

#portal_api_access_log = logs/portal_api_access.log
                        # Developer Portal API Access Log location
                        #
                        # Here you can set an absolute or relative path for your
                        # Portal API access logs.
                        #
                        # Setting this value to `off` will disable logging
                        # Portal API access logs.
                        #
                        # When using relative pathing, logs will be placed under
                        # the `prefix` location.

#portal_api_error_log = logs/portal_api_error.log
                        # Developer Portal API Error Log location
                        #
                        # Here you can set an absolute or relative path for your
                        # Portal API error logs.
                        #
                        # Setting this value to `off` will disable logging
                        # Portal API error logs.
                        #
                        # When using relative pathing, logs will be placed under
                        # the `prefix` location.
                        #
                        # Granularity can be adjusted through the `log_level`
                        # directive.

#portal_is_legacy = off
                        # Developer Portal legacy support
                        #
                        # Setting this value to `on` will cause all new
                        # portals to render using the legacy rendering system by default.
                        #
                        # Setting this value to `off` will cause all new
                        # portals to render using the current rendering system.

#portal_app_auth = kong-oauth2
                        # Developer Portal application registration
                        # auth provider and strategy. Must be set to enable
                        # application_registration plugin

                        # Currently accepts kong-oauth2 or external-oauth2
#------------------------------------------------------------------------------
# DEFAULT DEVELOPER PORTAL AUTHENTICATION
#------------------------------------------------------------------------------
# Referenced on workspace creation to set Dev Portal authentication defaults
# in the database for that particular workspace.
#
#portal_auth =          # Developer Portal Authentication Plugin Name
                        #
                        # Specifies the authentication plugin
                        # to apply to your Developer Portal. Developers
                        # will use the specified form of authentication
                        # to request access, register, and login to your
                        # Developer Portal.
                        #
                        # Supported Plugins:
                        #
                        # - Basic Authentication: `portal_auth = basic-auth`
                        # - OIDC Authentication: `portal_auth = openid-connect`
                        #

#portal_auth_password_complexity = # Kong Portal Authentication Password Complexity (JSON)
                        #
                        # When portal_auth = basic-auth, this property defines
                        # the rules required for Kong Portal passwords. Choose
                        # from preset rules or write your own.
                        #
                        # Example using preset rules:
                        #
                        # `portal_auth_password_complexity = { "kong-preset": "min_8" }`
                        #
                        # All values for kong-preset require the password to contain
                        # characters from at least three of the following categories:
                        #
                        # 1. Uppercase characters (A through Z)
                        #
                        # 2. Lowercase characters (a through z)
                        #
                        # 3. Base-10 digits (0 through 9)
                        #
                        # 4. Special characters (for example, &, $, #, %)
                        #
                        # Supported preset rules:
                        # - `min_8`: minimum length of 8
                        # - `min_12`: minimum length of 12
                        # - `min_20`: minimum length of 20
                        #
                        # To write your own rules, see
                        # https://manpages.debian.org/jessie/passwdqc/passwdqc.conf.5.en.html.
                        #
                        # NOTE: Only keywords "min", "max" and "passphrase" are supported.
                        #
                        # Example:
                        #
                        # `portal_auth_password_complexity = { "min": "disabled,24,11,9,8" }`

#portal_auth_conf =     # Developer Portal Authentication Plugin Config (JSON)
                        #
                        # Specifies the plugin configuration object
                        # in JSON format to be applied to your Developer
                        # Portal authentication.
                        #
                        # For information about Plugin Configuration
                        # consult the associated plugin documentation.
                        #
                        # Example for `basic-auth`:
                        #
                        # `portal_auth_conf = { "hide_credentials": true }`

#portal_auth_login_attempts = 0
                        # Number of times a user can attempt to login to the
                        # Dev Portal before password must be reset.
                        #
                        # 0 (default) means infinite attempts allowed.
                        #
                        # Note: Any value greater than 0 will only affect
                        # Dev Portals secured with basic-auth.

#portal_session_conf =  # Portal Session Config (JSON)
                        #
                        # Specifies the configuration for the
                        # Session plugin as used by Kong Portal.
                        #
                        # For information about Plugin Configuration consult
                        # the Kong Session Plugin documentation.
                        #
                        # Example:
                        # ```
                        # portal_session_conf = { "cookie_name": "portal_session", \
                        #                          "secret": "changeme", \
                        #                          "storage": "kong" }
                        # ```

#portal_auto_approve = off
                        # Developer Portal Auto Approve Access
                        #
                        # When set to `on`, a developer will
                        # automatically be marked as "approved" after completing
                        # registration. Access can still be revoked through
                        # Kong Manager or the Admin API.
                        #
                        # When set to `off`, a Kong admin will have to manually approve the Developer
                        # using Kong Manager or the Admin API.

#portal_token_exp = 21600
                        # Duration in seconds for the expiration of the Dev Portal
                        # reset password token. Default is `21600` (six hours).

#portal_email_verification = off
                        # Portal Developer Email Verification.
                        #
                        # When enabled Developers will receive an email upon
                        # registration to verify their account. Developers will
                        # not be able to use the Developer Portal until they
                        # verify their account, even if auto-approve is enabled.
                        #
                        # Note: SMTP must be turned on in order to use this feature.

#------------------------------------------------------------------------------
# DEFAULT PORTAL SMTP CONFIGURATION
#------------------------------------------------------------------------------
# Referenced on workspace creation to set SMTP defaults in the database
# for that particular workspace.
#
#portal_invite_email = on
                        # When enabled, Kong admins can invite developers to a Dev Portal by using
                        # the Invite button in Kong Manager.
                        #
                        # The email looks like the following:
                        #
                        # ```
                        # Subject: Invite to access Dev Portal <WORKSPACE_NAME>
                        #
                        # Hello Developer!
                        #
                        # You have been invited to create a Dev Portal account at %s.
                        # Please visit `<DEV_PORTAL_URL/register>` to create your account.
                        # ```

#portal_access_request_email = on
                        # When enabled, Kong admins specified by `smtp_admin_emails`
                        # will receive an email when a developer requests access
                        # to a Dev Portal.
                        #
                        # When disabled, Kong admins will have to manually check
                        # the Kong Manager to view any requests.
                        #
                        # The email looks like the following:
                        #
                        # ```
                        # Subject: Request to access Dev Portal <WORKSPACE NAME>
                        #
                        # Hello Admin!
                        #
                        # <DEVELOPER NAME> has requested Dev Portal access for <WORKSPACE_NAME>.
                        # Please visit <KONG_MANAGER_URL/developers/requested> to review this request.
                        # ```

#portal_approved_email = on
                        # When enabled, developers will receive an email when
                        # access to a Dev Portal has been approved.
                        #
                        # When disabled, developers will receive no indication
                        # that they have beenapproved. It is suggested to only
                        # disable this feature if `portal_auto_approve`
                        # is enabled.
                        #
                        # The email looks like the following:
                        #
                        # ```
                        # Subject: Dev Portal access approved
                        #
                        # Hello Developer!
                        # You have been approved to access <WORKSPACE_NAME>.
                        # Please visit <DEV PORTAL URL/login> to login.
                        # ```

#portal_reset_email = on
                        # When enabled, developers will be able to use the
                        # Reset Password flow on a Dev Portal and will
                        # receive an email with password reset instructions.
                        #
                        # When disabled, developers will *not* be able to
                        # reset their account passwords. Kong Admins will have
                        # to manually create new credentials for the Developer
                        # in the Kong Manager.
                        #
                        # The email looks like the following:
                        #
                        # ```
                        # Subject: Password Reset Instructions for Dev Portal <WORKSPACE_NAME>.
                        #
                        # Hello Developer,
                        #
                        # Please click the link below to reset your Dev Portal password.
                        #
                        # <DEV_PORTAL_URL/reset?token=12345>
                        #
                        # This link will expire in <portal_reset_token_exp>
                        #
                        # If you didn't make this request, keep your account secure by clicking
                        # the link above to change your password.
                        # ```

#portal_reset_success_email = on
                        # When enabled, developers will receive an email
                        # after successfully resetting their Dev Portal
                        # account password.
                        #
                        # When disabled, developers will still be able
                        # to reset their account passwords, but will not
                        # receive a confirmation email.
                        #
                        # The email looks like the following:
                        #
                        # ```
                        # Subject: Dev Portal password change success
                        #
                        # Hello Developer,
                        # We are emailing you to let you know that your Dev Portal password at <DEV_PORTAL_URL> has been changed.
                        #
                        # Click the link below to sign in with your new credentials.
                        #
                        # <DEV_PORTAL_URL>
                        # ```

#portal_application_status_email = off
                        # When enabled, developers will receive an email
                        # when the status changes for their appliciation
                        # service requests.
                        #
                        # When disabled, developers will still be able
                        # to view the status in their developer portal
                        # application page.
                        #
                        # The email looks like the following:
                        #
                        # ```
                        # Subject: Dev Portal application request <REQUEST_STATUS> (<DEV_PORTAL_URL>)
                        #
                        # Hello Developer,
                        # We are emailing you to let you know that your request for application access from the
                        # Developer Portal account at <DEV_PORTAL_URL> is <REQUEST_STATUS>.
                        #
                        # Application: <APPLICATION_NAME>
                        # Service: <SERVICE_NAME>
                        #
                        # You will receive another email when your access has been approved.
                        # ```

#portal_application_request_email = off
                        # When enabled, Kong admins specified by `smtp_admin_emails`
                        # will receive an email when a developer requests access
                        # to service through an application.
                        #
                        # When disabled, Kong admins will have to manually check
                        # the Kong Manager to view any requests.
                        #
                        # By default, `smtp_admin_emails` will be the recipients.
                        # This can be overriden by `portal_smtp_admin_emails`,
                        # which can be set dynamically per workspace through
                        # the Admin API.
                        #
                        # The email looks like the following:
                        #
                        # ```
                        # Subject: Request to access Dev Portal (<DEV_PORTAL_URL>) service from <DEVELOPER_EMAIL>
                        #
                        # Hello Admin,
                        #
                        # <DEVELOPER NAME> (<DEVELOPER_EMAIL>) has requested application access for <DEV_PORTAL_URL>.
                        #
                        # Requested workspace: <WORKSPACE_NAME>
                        # Requested application: <APPLICATION_NAME>
                        # Requested service: <SERVICE_NAME>
                        #
                        # Please visit <KONG_MANAGER_URL/WORKSPACE_NAME/applications/APPLICATION_ID#requested> to review this request.
                        # ```

#portal_emails_from =   # The name and email address for the `From` header
                        # included in all Dev Portal emails.
                        #
                        # Example:
                        # `portal_emails_from = Your Name <example@example.com>`
                        #
                        # Note: Some SMTP servers will not use
                        # this value, but instead insert the email and name
                        # associated with the account.

#portal_emails_reply_to = # Email address for the `Reply-To` header for
                          # portal emails
                          #
                          # Example:
                          # `portal_emails_reply_to = example@example.com`
                          #
                          # Note: Some SMTP servers will not use
                          # this value, but instead insert the email
                          # associated with the account.

#portal_smtp_admin_emails =
                          # Comma separated list of admin emails to receive
                          # portal notifications. Can be dynamically set per
                          # workspace through the Admin API.
                          #
                          # If not set, `smtp_admin_emails` will be used.
                          #
                          # Example `admin1@example.com, admin2@example.com`

#------------------------------------------------------------------------------
# ADMIN SMTP CONFIGURATION
#------------------------------------------------------------------------------

#admin_emails_from =  ""              # The email address for the `From` header
                                      # for admin emails.

#admin_emails_reply_to =              # Email address for the `Reply-To` header
                                      # for admin emails.

#admin_invitation_expiry = 259200     # Expiration time for the admin invitation link
                                      # (in seconds). 0 means no expiration.
                                      #
                                      # Example, 72 hours: `72 * 60 * 60 = 259200`

#------------------------------------------------------------------------------
# GENERAL SMTP CONFIGURATION
#------------------------------------------------------------------------------

#smtp_mock = on        # This flag will mock the sending of emails. This can be
                       # used for testing before the SMTP client is fully
                       # configured.

#smtp_host = localhost
                       # The hostname of the SMTP server to connect to.

#smtp_port = 25
                       # The port number on the SMTP server to connect to.

#smtp_starttls = off
                       # When set to `on`, STARTTLS is used to encrypt
                       # communication with the SMTP server. This is normally
                       # used in conjunction with port 587.

#smtp_username =       # Username used for authentication with SMTP server

#smtp_password =       # Password used for authentication with SMTP server

#smtp_ssl = off
                       # When set to `on`, SMTPS is used to encrypt
                       # communication with the SMTP server. This is normally
                       # used in conjunction with port 465.

#smtp_auth_type =      # The method used to authenticate with the SMTP server
                       # Valid options are `plain`, `login`, or `nil`

#smtp_domain = localhost.localdomain
                       # The domain used in the `EHLO` connection and part of
                       # the `Message-ID` header

#smtp_timeout_connect = 60000
                       # The timeout (in milliseconds) for connecting to the
                       # SMTP server.

#smtp_timeout_send = 60000
                       # The timeout (in milliseconds) for sending data to the
                       # SMTP server.

#smtp_timeout_read = 60000
                       # The timeout (in milliseconds) for reading data from
                       # the SMTP server.

#smtp_admin_emails =   # Comma separated list of admin emails to receive
                       # notifications.
                       # Example `admin1@example.com, admin2@example.com`

#-------------------------------------------------------------------------------
# DATA & ADMIN AUDIT
#-------------------------------------------------------------------------------
# When enabled, Kong will store detailed audit data regarding Admin API and
# database access. In most cases, updates to the database are associated with
# Admin API requests. As such, database object audit log data is tied to a
# given HTTP via a unique identifier, providing built-in association of Admin
# API and database traffic.
#
#audit_log = off                 # When enabled, Kong will log information about
                                 # Admin API access and database row insertions,
                                 # updates, and deletes.

#audit_log_ignore_methods =      # Comma-separated list of HTTP methods that
                                 # will not generate audit log entries. By
                                 # default, all HTTP requests will be logged.

#audit_log_ignore_paths =        # Comma-separated list of request paths that
                                 # will not generate audit log entries. By
                                 # default, all HTTP requests will be logged.

#audit_log_ignore_tables =       # Comma-separated list of database tables that
                                 # will not generate audit log entries. By
                                 # default, updates to all database tables will
                                 # be logged (the term "updates" refers to the
                                 # creation, update, or deletion of a row).

#audit_log_payload_exclude = token, secret, password
                                 # Comma-separated list of keys that will be
                                 # filtered out of the payload. Keys that were
                                 # filtered will be recorded in the audit log.

#audit_log_record_ttl = 2592000  # Length, in seconds, of the TTL for audit log
                                 # records. Records in the database older than
                                 # their TTL are automatically purged.
                                 #
                                 # Example, 30 days: `30 * 24 * 60 * 60 = 2592000`

#audit_log_signing_key =         # Defines the path to a private RSA signing key
                                 # that can be used to insert a signature of
                                 # audit records, adjacent to the record. The
                                 # corresponding public key should be stored
                                 # offline, and can be used the validate audit
                                 # entries in the future. If this value is
                                 # undefined, no signature will be generated.

#-------------------------------------------------------------------------------
# GRANULAR TRACING
#-------------------------------------------------------------------------------
# {:.warning}
# > **Deprecation warning**: Granular tracing is deprecated. This means the feature will eventually be removed.
#   Our target for Granular tracing removal is the Kong Gateway 4.0 release.
#
# Granular tracing offers a mechanism to expose metrics and detailed debug data
# about the lifecycle of Kong in a human- or machine-consumable format.
#
#tracing = off                   # When enabled, Kong will generate granular
                                 # debug data about various portions of the
                                 # request lifecycle, such as DB or DNS queries,
                                 # plugin execution, core handler timing, etc.

#tracing_write_strategy = file   # Defines how Kong will write tracing data at
                                 # the conclusion of the request. The default
                                 # option, `file`, writes a human-readable
                                 # depiction of tracing data to a configurable
                                 # location on the node's file system. Other
                                 # strategies write tracing data as a JSON
                                 # document to the configured endpoint. Valid
                                 # entries for this option are `file`,
                                 # `file_raw`, `http`, `tcp`, `tls`, and `udp`.

#tracing_write_endpoint =        # Defines the endpoint to which tracing data
                                 # will be written.
                                 #
                                 # - For the `file` and `file_raw` tracing write
                                 #   strategies, this value must be a valid
                                 #   location on the node's file system to which
                                 #   Kong must have write access.
                                 # - For the `tcp`, `tls`, and
                                 #   `udp` strategies, this value is defined as a
                                 #   string in the form of:
                                 #  `<HOST>:<PORT>`
                                 # - For the `http` strategy, this value is
                                 #   defined in the form of:
                                 #  `<scheme>://<IP / HOSTNAME>(:<PORT>(/<PATH>))`
                                 #
                                 # Traces sent via HTTP are delivered via POST
                                 # method with an `application/json`
                                 # Content-Type.

#tracing_time_threshold = 0      # The minimum time, in microseconds, over which
                                 # a trace must execute in order to write the
                                 # trace data to the configured endpoint. This
                                 # configuration can be used to lower the noise
                                 # present in trace data by removing trace
                                 # objects that are not interesting from a
                                 # timing perspective. The default value of `0`
                                 # removes this limitation, causing traces of
                                 # any duration to be written.

#tracing_types = all             # Defines the types of traces that are written.
                                 # Trace types not defined in this list are
                                 # ignored, regardless of their lifetime. The
                                 # default special value of `all` results in all
                                 # trace types being written, regardless of type.
                                 #
                                 # The following trace types are included:
                                 #
                                 # - `query`: trace the database query
                                 # - `legacy_query`: (deprecated) trace the
                                 #    database query with legacy DAO
                                 # - `router`: trace Kong routing the request;
                                 #    internal routing time
                                 # - `balancer`: trace the execution of the overall
                                 #    balancer phase
                                 # - `balancer.getPeer`: trace Kong selecting an
                                 #    upstream peer from the ring-balancer
                                 # - `balancer.toip`: trace balancer to resolve
                                 #    peer's host to IP
                                 # - `connect.toip`: trace cosocket to resolve
                                 #    target's host to IP
                                 # - `access.before`: trace the preprocessing of
                                 #    access phase, like parameter parsing, route
                                 #    matching, and balance preparation
                                 # - `access.after`: trace the postprocess of
                                 #    access phase, like balancer execution and
                                 #    internal variable assigning
                                 # - `cassandra_iterate`: trace Cassandra driver to
                                 #    paginate over results
                                 # - `plugin`: trace plugins phase handlers

#tracing_debug_header =          # Defines the name of the HTTP request header
                                 # that must be present in order to generate
                                 # traces within a request. Setting this value
                                 # provides a mechanism to selectively generate
                                 # request traces at the client's request. Note
                                 # that the value of the header does not matter,
                                 # only that the header is present in the
                                 # request. When this value is not set and
                                 # tracing is enabled, Kong will generate trace
                                 # data for all requests flowing through the
                                 # proxy and Admin API. Note that data from
                                 # certificate handling phases is not logged
                                 # when this setting is enabled.

#generate_trace_details = off    # When enabled, Kong will write context-
                                 # specific details into traces. Trace details
                                 # offer more data about the context of the
                                 # trace. This can significantly increase the
                                 # size of trace reports. Note also that trace
                                 # details may contain potentially sensitive
                                 # information, such as raw SQL queries; care
                                 # should be taken to store traces properly when
                                 # this option is enabled.

#-------------------------------------------------------------------------------
# ROUTE COLLISION DETECTION/PREVENTION
# -------------------------------------------------------------------------------
#route_validation_strategy = smart  # The strategy used to validate
                                    # routes when creating or updating them.
                                    # Different strategies are available to tune
                                    # how to enforce splitting traffic of
                                    # workspaces.
                                    # - `smart` is the default option and uses the
                                    #   algorithm described in
                                    #   https://docs.konghq.com/enterprise/latest/admin-api/workspaces/examples/#important-note-conflicting-services-or-routes-in-workspaces
                                    # - `off` disables any check
                                    # - `path` enforces routes to comply with the pattern
                                    #   described in config enforce_route_path_pattern

#enforce_route_path_pattern =   # Specifies the Lua pattern which will
                                # be enforced on the `paths` attribute of a
                                # Route object. You can also add a placeholder
                                # for the workspace in the pattern, which
                                # will be rendered during runtime based on the
                                # workspace to which the `route` belongs.
                                # This setting is only relevant if
                                # `route_validation_strategy` is set to `path`.
                                #
                                #
                                # Example
                                # For Pattern `/$(workspace)/v%d/.*` valid paths
                                # are:
                                #
                                # 1. `/group1/v1/` if route belongs to
                                #   workspace `group1`.
                                #
                                # 2. `/group2/v1/some_path` if route belongs to
                                #   workspace `group2`.


#-------------------------------------------------------------------------------
# DATABASE ENCRYPTION & KEYRING MANAGEMENT
#-------------------------------------------------------------------------------
# When enabled, Kong will transparently encrypt sensitive fields, such as Consumer
# credentials, TLS private keys, and RBAC user tokens, among others. A full list
# of encrypted fields is available from the Kong Enterprise documentation site.
# Encrypted data is transparently decrypted before being displayed to the Admin
# API or made available to plugins or core routing logic.
#
# While this feature is GA, do note that we currently do not provide normal semantic
# versioning compatibility guarantees on the keyring feature's APIs in that Kong may
# make a breaking change to the feature in a minor version. Also note that
# mis-management of keyring data may result in irrecoverable data loss.
#
#keyring_enabled = off           # When enabled, Kong will encrypt sensitive
                                 # field values before writing them to the
                                 # database, and subsuquently decrypt them when
                                 # retrieving data for the Admin API, Developer
                                 # Portal, or proxy business logic. Symmetric
                                 # encryption keys are managed based on the
                                 # strategy defined below.

#keyring_strategy = cluster      # Defines the strategy implementation by which
                                 # Kong nodes will manage symmetric encryption
                                 # keys. Please see the Kong Enterprise
                                 # documentation for a detailed description of
                                 # each strategies. Acceptable values for this
                                 # option are 'cluster' and 'vault'.

#keyring_public_key =            # Defines the public key of an RSA keypair.
                                 # This keypair is used for symmetric keyring
                                 # import/export, e.g., for disaster recovery
                                 # and optional bootstrapping.
                                 #
                                 # values:
                                 # * absolute path to the public key
                                 # * public key content
                                 # * base64 encoded public key content

#keyring_private_key =           # Defines the private key of an RSA keypair.
                                 # This keypair is used for symmetric keyring
                                 # import/export, e.g., for disaster recovery
                                 # and optional bootstrapping.
                                 #
                                 # values:
                                 # * absolute path to the private key
                                 # * private key content
                                 # * base64 encoded private key content

#keyring_recovery_public_key     # Defines the public key to optionally encrypt
                                 # all keyring materials and backup in the
                                 # database.
                                 #
                                 # values:
                                 # * absolute path to the public key
                                 # * public key content
                                 # * base64 encoded public key content

#keyring_blob_path =             # Defines the filesystem path at which Kong
                                 # will backup the initial keyring material.
                                 # This option is useful largely for development
                                 # purposes.

#keyring_vault_host =            # Defines the Vault host at which Kong will
                                 # fetch the encryption material. This value
                                 # should be defined in the format:
                                 #
                                 # `<scheme>://<IP / HOSTNAME>:<PORT>`

#keyring_vault_mount =           # Defines the name of the Vault v2 KV secrets
                                 # engine at which symmetric keys are found.

#keyring_vault_path =            # Defines the names of the Vault v2 KV path
                                 # at which symmetric keys are found.

#keyring_vault_auth_method = token
                                 # Defines the authentication mechanism when
                                 # connecting to the Hashicorp Vault service.
                                 #
                                 # Accepted values are: `token`, or `kubernetes`:
                                 #
                                 # * `token`: Uses the static token defined in
                                 #            the `keyring_vault_token`
                                 #            configuration property.
                                 #
                                 # * `kubernetes`: Uses the Kubernetes authentication
                                 #                 mechanism, with the running pod's
                                 #                 mapped service account, to assume
                                 #                 the Hashicorp Vault role name that is
                                 #                 defined in the `keyring_vault_kube_role`
                                 #                 configuration property.

#keyring_vault_token =           # Defines the token value used to communicate
                                 # with the v2 KV Vault HTTP(S) API.

#keyring_vault_kube_role = default
                                 # Defines the Hashicorp Vault role that will be
                                 # assumed using the Kubernetes service account of
                                 # the running pod.
                                 #
                                 # `keyring_vault_auth_method` must be set to `kubernetes`
                                 # for this to activate.

#keyring_vault_kube_api_token_file = /run/secrets/kubernetes.io/serviceaccount/token
                                 # Defines where the Kubernetes service account token
                                 # should be read from the pod's filesystem, if using
                                 # a non-standard container platform setup.

#untrusted_lua = sandbox
                                 # Controls loading of Lua functions from admin-supplied
                                 # sources such as the Admin API. LuaJIT bytecode
                                 # loading is always disabled.
                                 #
                                 # **Warning:** LuaJIT is not designed as a secure
                                 # runtime for running malicious code, therefore
                                 # you should properly protect your Admin API endpoint
                                 # even with sandboxing enabled. The sandbox only
                                 # provides protection against trivial attackers or
                                 # unintentional modification of the Kong global
                                 # environment.
                                 #
                                 # Accepted values are: `off`, `sandbox`, or
                                 # `on`:
                                 #
                                 # * `off`: Disallow loading of any arbitrary
                                 #          Lua functions. The `off` option
                                 #          disables any functionality that runs
                                 #          arbitrary Lua code, including the
                                 #          Serverless Functions plugins and any
                                 #          transformation plugin that allows
                                 #          custom Lua functions.
                                 #
                                 # * `sandbox`: Allow loading of Lua functions,
                                 #              but use a sandbox when executing
                                 #              them. The sandboxed function has
                                 #              restricted access to the global
                                 #              environment and only has access
                                 #              to standard Lua functions that
                                 #              will generally not cause harm to
                                 #              the Kong Gateway node.
                                 #
                                 # * `on`: Functions have unrestricted
                                 #         access to the global environment and
                                 #         can load any Lua modules. This is
                                 #         similar to the behavior in
                                 #         Kong Gateway prior to 2.3.0.
                                 #
                                 # The default `sandbox` environment does not
                                 # allow importing other modules or libraries,
                                 # or executing anything at the OS level (for
                                 # example, file read/write). The global
                                 # environment is also not accessible.
                                 #
                                 # Examples of `untrusted_lua = sandbox`
                                 # behavior:
                                 #
                                 # * You can't access or change global values
                                 # such as `kong.configuration.pg_password`
                                 # * You can run harmless lua:
                                 # `local foo = 1 + 1`. However, OS level
                                 # functions are not allowed, like:
                                 # `os.execute('rm -rf /*')`.
                                 #
                                 # For a full allowed/disallowed list, see:
                                 # https://github.com/kikito/sandbox.lua/blob/master/sandbox.lua
                                 #
                                 # To customize the sandbox environment, use
                                 # the `untrusted_lua_sandbox_requires` and
                                 # `untrusted_lua_sandbox_environment`
                                 # parameters below.

#untrusted_lua_sandbox_requires = # Comma-separated list of modules allowed to
                                  # be loaded with `require` inside the
                                  # sandboxed environment. Ignored
                                  # if `untrusted_lua` is not `sandbox`.
                                  #
                                  # For example, say you have configured the
                                  # Serverless pre-function plugin and it
                                  # contains the following `requires`:
                                  #
                                  # ```
                                  # local template = require "resty.template"
                                  # local split = require "kong.tools.utils".split
                                  # ```
                                  #
                                  # To run the plugin, add the modules to the
                                  # allowed list:
                                  # ```
                                  # untrusted_lua_sandbox_requires = resty.template, kong.tools.utils
                                  # ```
                                  #
                                  # **Warning:** Allowing certain modules may
                                  # create opportunities to escape the
                                  # sandbox. For example, allowing `os` or
                                  # `luaposix` may be unsafe.

#untrusted_lua_sandbox_environment = # Comma-separated list of global Lua
                                     # variables that should be made available
                                     # inside the sandboxed environment. Ignored
                                     # if `untrusted_lua` is not `sandbox`.
                                     #
                                     # **Warning**: Certain variables, when made
                                     # available, may create opportunities to
                                     # escape the sandbox.

#openresty_path =                 # Path to the OpenResty installation that Kong
                                  # will use. When this is empty (the default),
                                  # Kong determines the OpenResty installation
                                  # by searching for a system-installed OpenResty
                                  # and falling back to searching $PATH for the
                                  # nginx binary.
                                  #
                                  # Setting this attribute disables the search
                                  # behavior and explicitly instructs Kong which
                                  # OpenResty installation to use.


#cluster_fallback_config_import = off    # Enable fallback configuration imports
                                         #
                                         # This should only be enabled for data plane

#cluster_fallback_config_storage =     # Storage definition used by `cluster_fallback_config_import`
                                       # and `cluster_fallback_config_export`
                                       #
                                       # Currently supported storage type:
                                       # S3-like storages and GCP storage service. 
                                       # To use S3 with a bucket named b and place all configs
                                       # to with a key prefix named p, set it to:
                                       # s3://b/p
                                       # To use GCP for the same bucket and prefix, set it to:
                                       # gcs://b/p
                                       # 
                                       # The credentials (and endpoint URL for S3-like) for S3
                                       # are passing with environment variables:
                                       # `AWS_ACCESS_KEY_ID` and `AWS_SECRET_ACCESS_KEY`
                                       # and `AWS_CONFIG_STORAGE_ENDPOINT` (extension), where `AWS_CONFIG_STORAGE_ENDPOINT`
                                       # is the endpoint that hosts S3-like storage.
                                       # The credentials for GCP is provided via the environment variable `GCP_SERVICE_ACCOUNT`

#cluster_fallback_config_export = off    # Enable fallback configuration exports.

#cluster_fallback_config_export_delay = 60    # The fallback configuration export interval.
                                              # If it's set to 60 and configuration A is exported
                                              # and there're new configurations B, C and D in the next 60 seconds,
                                              # it will wait until 60 seconds passed and export D, skipping B and C.<|MERGE_RESOLUTION|>--- conflicted
+++ resolved
@@ -1000,10 +1000,10 @@
                                         # connection may be kept open
                                         # indefinitely.
 
-#allow_debug_header = off               # Enable the `Kong-Debug` header function. 
-                                        # if it is `on`, kong will add 
-                                        # `Kong-Route-Id` `Kong-Route-Name` `Kong-Service-Id` 
-                                        # `Kong-Service-Name` debug headers to response when 
+#allow_debug_header = off               # Enable the `Kong-Debug` header function.
+                                        # if it is `on`, kong will add
+                                        # `Kong-Route-Id` `Kong-Route-Name` `Kong-Service-Id`
+                                        # `Kong-Service-Name` debug headers to response when
                                         # the client request header `Kong-Debug: 1` is present.
 
 #------------------------------------------------------------------------------
@@ -1461,12 +1461,10 @@
 
 #declarative_config_string =    # The declarative configuration as a string
 
-<<<<<<< HEAD
 #declarative_config_encryption_mode = off  # Set encryption of the declarative config mapped file on filesystem.
                                            # `aes-256-gcm` = Use AES-256-GCM to encrypt
                                            # `chacha20-poly1305` = Use chacha20-poly1305 to encrypt
                                            # `off` = does not encrypt
-=======
 #lmdb_environment_path = dbless.lmdb  # Directory where the LMDB database files used by
                                       # DB-less and Hybrid mode to store Kong
                                       # configurations reside.
@@ -1475,7 +1473,6 @@
 
 #lmdb_map_size = 128m                 # Maximum size of the LMDB memory map, used to store the
                                       # DB-less and Hybird mode configurations. Default is 128m.
->>>>>>> 2b2201c9
 
 #------------------------------------------------------------------------------
 # DATASTORE CACHE
@@ -3166,13 +3163,13 @@
                                        # and `cluster_fallback_config_export`
                                        #
                                        # Currently supported storage type:
-                                       # S3-like storages and GCP storage service. 
+                                       # S3-like storages and GCP storage service.
                                        # To use S3 with a bucket named b and place all configs
                                        # to with a key prefix named p, set it to:
                                        # s3://b/p
                                        # To use GCP for the same bucket and prefix, set it to:
                                        # gcs://b/p
-                                       # 
+                                       #
                                        # The credentials (and endpoint URL for S3-like) for S3
                                        # are passing with environment variables:
                                        # `AWS_ACCESS_KEY_ID` and `AWS_SECRET_ACCESS_KEY`
