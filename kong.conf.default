--- conflicted
+++ resolved
@@ -95,28 +95,26 @@
                                  # the SSL key for the `proxy_listen_ssl`
                                  # address.
 
-<<<<<<< HEAD
+#admin_ssl = on                  # Determines if Nginx should be listening for
+                                 # HTTPS traffic on the `admin_listen_ssl`
+                                 # address. If disabled, Nginx will only bind
+                                 # itself on `admin_listen`, and all SSL
+                                 # settings will be ignored.
+
+#admin_ssl_cert =                # If `admin_ssl` is enabled, the absolute path
+                                 # to the SSL certificate for the
+                                 # `admin_listen_ssl` address.
+
+#admin_ssl_cert_key =            # If `admin_ssl` is enabled, the absolute path 
+                                 # to the SSL key for the `admin_listen_ssl`
+                                 # address.
+
 #nginx_keepalive = 60            # Sets the maximum number of idle keepalive 
                                  # connections to upstream servers that are 
                                  # preserved in the cache of each worker 
                                  # process. When this number is exceeded, the 
                                  # least recently used connections are closed.
-=======
-#admin_ssl = on                  # Determines if Nginx should be listening for
-                                 # HTTPS traffic on the `admin_listen_ssl`
-                                 # address. If disabled, Nginx will only bind
-                                 # itself on `admin_listen`, and all SSL
-                                 # settings will be ignored.
-
-#admin_ssl_cert =                # If `admin_ssl` is enabled, the absolute path
-                                 # to the SSL certificate for the
-                                 # `admin_listen_ssl` address.
-
-#admin_ssl_cert_key =            # If `admin_ssl` is enabled, the absolute path 
-                                 # to the SSL key for the `admin_listen_ssl`
-                                 # address.
-
->>>>>>> 57362721
+
 #------------------------------------------------------------------------------
 # DATASTORE
 #------------------------------------------------------------------------------
