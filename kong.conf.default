<<<<<<< HEAD
# Kong configuration file.
#
# All commented values are default values. Uncomment and update a property to 
# configure it.

# The Kong working directory. The directory will contain Kong process files and
# logs. Each Kong process on the machine must have a separate working directory.
# prefix = /usr/local/kong/

################################## NETWORK #####################################

# This section determines the network settings for Kong. By default Kong listens
# for connections from all the network interfaces available on the server.

# Address and port on which the server will accept HTTP requests, consumers will 
# make requests on this port.
# proxy_listen = 0.0.0.0:8000

# Same as proxy_listen, but for HTTPS requests.
# proxy_listen_ssl = 0.0.0.0:8443

# Address and port on which the admin API will listen to. The admin API is a 
# private API which lets you manage your Kong infrastructure. It needs to be 
# secured appropriately.
# admin_listen = 0.0.0.0:8001

# Address and port used by the node to communicate with other Kong nodes in the 
# cluster with both UDP and TCP messages. All the nodes in the cluster must be 
# able to communicate with this node on this address. Only IPv4 addresses are 
# allowed (no hostnames).
# cluster_listen = 0.0.0.0:7946

# Address and port used by the node to communicate with the local clustering 
# agent (TCP only, and local only). Used internally by this Kong node. Only 
# IPv4 addresses are allowed (no hostnames).
# cluster_listen_rpc = 127.0.0.1:7373

################################## DATABASE ####################################

# This section determines the database settings for Kong. Kong will store all of
# its data in either Cassandra or PostgreSQL, and the database selected must be
# reachable by every Kong node in the same cluster.

# Only "cassandra" and "postgres" are currently supported.
# database = postgres

# PostgreSQL connection and security settings.
# pg_host = 127.0.0.1
# pg_port = 5432
# pg_database = kong
# pg_user = kong
# pg_password = kong

# Cassandra connection, replication and security settings.

# Comma separated list of Cassandra hosts
# cassandra_contact_points = 127.0.0.1

# cassandra_port = 9042
# cassandra_keyspace = kong
# cassandra_repl_strategy = SimpleStrategy

# The number of replicas, for "SimpleStrategy" only.
# cassandra_repl_factor = 1

# The number of replicas in each datacenter. For "NetworkTopologyStrategy" only.
# cassandra_data_centers = dc1:2,dc2:3

# cassandra_consistency = ONE

# Connection and reading timeout in milliseconds.
# cassandra_timeout = 5000

# If true, will connect to your Cassandra instance using TLS.
=======
#admin_listen = 0.0.0.0:8001
#proxy_listen = 0.0.0.0:8000

#log_level = notice

#ssl = off
#ssl_cert =
#ssl_cert_key =
#proxy_listen_ssl = 0.0.0.0:8443

#custom_plugins =

#cluster_listen = 0.0.0.0:7946
#cluster_listen_rpc = 127.0.0.1:7373
#cluster_advertise =
#cluster_secret =

#database = postgres

#pg_host = 127.0.0.1
#pg_port = 5432
#pg_user = kong
#pg_password = kong
#pg_database = kong

#cassandra_contact_points = 127.0.0.1:9042
#cassandra_keyspace = kong
#cassandra_repl_strategy = SimpleStrategy
#cassandra_repl_factor = 1
#cassandra_data_centers = dc1:2,dc2:3
#cassandra_timeout = 5000
#cassandra_consistency = ONE
>>>>>>> 7637adcd
#cassandra_ssl = off

# If true, will verify the server certificate using the given CA file.
# cassandra_ssl_verify = off
# cassandra_ssl_trusted_cert = NONE

# Cluster authentication options. Provide a user and a password here if your 
# cluster uses the "PasswordAuthenticator" scheme.
# cassandra_username = kong
# cassandra_password = kong

################################## CLUSTER #####################################

# Cluster settings for Kong nodes. Every Kong node that points to the same 
# database MUST join together to form a Kong Cluster, in both single or multi-DC
# setups. Kong works on the IP layer (hostnames are not supported, only IPs are 
# allowed) and it expects a flat network topology without any NAT between the 
# datacenters. A common setup is having a VPN between the two datacenters such 
# that the "flat" network assumption of Kong is not violated.

# By default, the cluster_listen address is advertised. If the cluster_listen 
# host is "0.0.0.0", then the first local, non-loopback, IPv4 address will be 
# advertised to the other nodes. However, in some cases (specifically NAT 
# traversal), there may be a routable address that cannot be bound to. This flag
# enables gossiping a different address to support this.
# cluster_advertise = NONE

# Key for encrypting network traffic within Kong. Must be a base64-encoded 
# 16-byte key.
# cluster_encrypt = NONE

# The TTL (time to live), in seconds, of a node in the cluster when it stops 
# sending healthcheck pings, possibly caused by a node or network failure. If 
# the node is not able to send a new healthcheck ping before the expiration, 
# then new nodes in the cluster will stop attempting to connect to it on 
# startup. Should be at least 60.
# cluster_ttl_on_failure = 3600

#################################### DNS #######################################

# By default Kong leverages on dnsmasq to resolve DNS addresses to the upstream
# services by using the system settings in /etc/hosts and /etc/resolv.conf.
# dnsmasq = on

# The port used by dnsmasq, only used locally by Kong.
# dnsmasq_port = 8053

# You can specify and alternate DNS server that Kong will use when proxying
# requests to the final upstream services. You can't simultaneously specify this
# setting and have "dnsmasq = on".
# dns_resolver_address = NONE

################################## GENERAL #####################################

# The log level for the events returned by Kong and its services.
# log_level = error

# Comma separated list of additional plugins names to load on this node, used to 
# load custom plugins that are not already bundled with Kong.
# Plugins will be loaded from the kong.plugins.{name}.* namespace.
# custom_plugins = NONE

# The path to the SSL certificate and key that Kong will use when listening on 
# the proxy_listen_ssl port.
# ssl_cert = NONE
# ssl_cert_key = NONE

# Partecipate in the anonymous report program, which sends anonymous data like
# error stack traces to Mashape, to help improving Kong.
# anonymous_reports = on

# Nginx configuration parameters that will be dynamically set by Kong.
# nginx_daemon = on
# nginx_worker_processes = auto

# Allows Kong to set specific connection and proxying settings in Nginx.
# nginx_optimizations = on

# The size in MB of the internal preallocated in-memory cache for database 
# entities.  The default value is `128`, and the potential maximum value is the 
# total size of the datastore.
# mem_cache_size = 128m<|MERGE_RESOLUTION|>--- conflicted
+++ resolved
@@ -1,4 +1,3 @@
-<<<<<<< HEAD
 # Kong configuration file.
 #
 # All commented values are default values. Uncomment and update a property to 
@@ -73,40 +72,6 @@
 # cassandra_timeout = 5000
 
 # If true, will connect to your Cassandra instance using TLS.
-=======
-#admin_listen = 0.0.0.0:8001
-#proxy_listen = 0.0.0.0:8000
-
-#log_level = notice
-
-#ssl = off
-#ssl_cert =
-#ssl_cert_key =
-#proxy_listen_ssl = 0.0.0.0:8443
-
-#custom_plugins =
-
-#cluster_listen = 0.0.0.0:7946
-#cluster_listen_rpc = 127.0.0.1:7373
-#cluster_advertise =
-#cluster_secret =
-
-#database = postgres
-
-#pg_host = 127.0.0.1
-#pg_port = 5432
-#pg_user = kong
-#pg_password = kong
-#pg_database = kong
-
-#cassandra_contact_points = 127.0.0.1:9042
-#cassandra_keyspace = kong
-#cassandra_repl_strategy = SimpleStrategy
-#cassandra_repl_factor = 1
-#cassandra_data_centers = dc1:2,dc2:3
-#cassandra_timeout = 5000
-#cassandra_consistency = ONE
->>>>>>> 7637adcd
 #cassandra_ssl = off
 
 # If true, will verify the server certificate using the given CA file.
