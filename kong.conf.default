--- conflicted
+++ resolved
@@ -1224,10 +1224,6 @@
                                  # Detailed discussion of this behavior is
                                  # available in the online documentation.
 
-<<<<<<< HEAD
-#pg_keepalive_timeout = 60000    # Defines the time in milliseconds that an idle connection to
-                                 # PostreSQL server will be kept alive.
-=======
 #pg_keepalive_timeout =          # Specify the maximal idle timeout (in ms)
                                  # for the postgres connections in the pool.
                                  # If this value is set to 0 then the timeout interval
@@ -1256,7 +1252,6 @@
                                  #
                                  # If not specified, then number of open connections
                                  # to the Postgres server is not limited.
->>>>>>> 99c89919
 
 #pg_ro_host =                    # Same as `pg_host`, but for the
                                  # read-only connection.
@@ -1310,8 +1305,6 @@
                                  # Same as `pg_keepalive_timeout`, but for the
                                  # read-only connection.
 
-<<<<<<< HEAD
-=======
 #pg_ro_pool_size = <pg_pool_size>
                                  # Same as `pg_pool_size`, but for the
                                  # read-only connection.
@@ -1320,7 +1313,6 @@
                                  # Same as `pg_backlog`, but for the
                                  # read-only connection.
 
->>>>>>> 99c89919
 #cassandra_contact_points = 127.0.0.1  # A comma-separated list of contact
                                        # points to your cluster.
                                        # You may specify IP addresses or
@@ -1838,8 +1830,8 @@
 
 #admin_gui_path = /     # Kong Manager base path
                         #
-                        # This configuration parameter allows the user to customize 
-                        # the path prefix where Kong Manager is served. When updating 
+                        # This configuration parameter allows the user to customize
+                        # the path prefix where Kong Manager is served. When updating
                         # this parameter, it's recommended to update the path in `admin_gui_url`
                         # as well.
                         #
