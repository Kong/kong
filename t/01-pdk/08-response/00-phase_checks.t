use strict;
use warnings FATAL => 'all';
use Test::Nginx::Socket::Lua;
use t::Util;

$ENV{TEST_NGINX_NXSOCK} ||= html_dir();

plan tests => repeat_each() * (blocks() * 2);

run_tests();

__DATA__

=== TEST 1: verify phase checking in kong.response
--- http_config eval
qq{
    $t::Util::HttpConfig

    server {
        listen unix:$ENV{TEST_NGINX_NXSOCK}/nginx.sock;

        location / {
            return 200;
        }
    }

    init_worker_by_lua_block {

        phases = require("kong.pdk.private.phases").phases

        phase_check_module = "response"
        phase_check_data = {
            {
                method        = "get_status",
                args          = { },
                init_worker   = false,
                certificate   = "pending",
                rewrite       = "forced false",
                access        = false,
                header_filter = true,
                body_filter   = true,
                log           = true,
                admin_api     = true,
            }, {
                method        = "get_header",
                args          = { "X-Foo" },
                init_worker   = false,
                certificate   = "pending",
                rewrite       = "forced false",
                access        = false,
                header_filter = true,
                body_filter   = true,
                log           = true,
                admin_api     = true,
            }, {
                method        = "get_headers",
                args          = { },
                init_worker   = false,
                certificate   = "pending",
                rewrite       = "forced false",
                access        = false,
                header_filter = true,
                body_filter   = true,
                log           = true,
                admin_api     = true,
            }, {
                method        = "get_headers",
                args          = { 100 },
                init_worker   = false,
                certificate   = "pending",
                rewrite       = "forced false",
                access        = false,
                header_filter = true,
                body_filter   = true,
                log           = true,
                admin_api     = true,
            }, {
                method        = "set_status",
                args          = { 200 },
                init_worker   = false,
                certificate   = "pending",
                rewrite       = true,
                access        = true,
                header_filter = true,
                body_filter   = false,
                log           = false,
                admin_api     = true,
            }, {
                method        = "set_header",
                args          = { "X-Foo", "bar" },
                init_worker   = false,
                certificate   = "pending",
                rewrite       = true,
                access        = true,
                header_filter = true,
                body_filter   = false,
                log           = false,
                admin_api     = true,
            }, {
                method        = "add_header",
                args          = { "X-Foo", "bar" },
                init_worker   = false,
                certificate   = "pending",
                rewrite       = true,
                access        = true,
                header_filter = true,
                body_filter   = false,
                log           = false,
                admin_api     = true,
            }, {
                method        = "clear_header",
                args          = { "X-Foo" },
                init_worker   = false,
                certificate   = "pending",
                rewrite       = true,
                access        = true,
                header_filter = true,
                body_filter   = false,
                log           = false,
                admin_api     = true,
            }, {
                method        = "set_headers",
                args          = { { ["X-Foo"] = "bar" } },
                init_worker   = false,
                certificate   = "pending",
                rewrite       = true,
                access        = true,
                header_filter = true,
                body_filter   = false,
                log           = false,
                admin_api     = true,
            }, {
                method        = "exit",
                args          = { 200, "Hello, world" },
                init_worker   = false,
                certificate   = "pending",
                rewrite       = true,
                access        = true,
                header_filter = "pending",
                body_filter   = false,
                log           = false,
                admin_api     = true,
            }, {
                method        = "get_source",
                args          = { },
                init_worker   = "forced false",
                certificate   = "pending",
                rewrite       = "forced false",
                access        = "forced false",
                header_filter = true,
                body_filter   = true,
                log           = true,
                admin_api     = true,
<<<<<<< HEAD
            } , {
                method        = "register_hook",
                args          = { "exit", function () end, {} },
                init_worker   = true,
                certificate   = "pending",
                rewrite       = "forced false",
                access        = "forced false",
                header_filter = "forced false",
                body_filter   = "forced false",
                log           = "forced false",
                admin_api     = "forced false",
=======
            }, {
                method        = "error",
                args          = { 500 },
                init_worker   = false,
                certificate   = "pending",
                rewrite       = true,
                access        = true,
                header_filter = "pending",
                body_filter   = false,
                log           = false,
                admin_api     = true,
>>>>>>> 5e7a9b47
            }
        }

        phase_check_functions(phases.init_worker)
    }

    #ssl_certificate_by_lua_block {
    #    phase_check_functions(phases.certificate)
    #}
}
--- config
    location /t {
        proxy_pass http://unix:$TEST_NGINX_NXSOCK/nginx.sock;
        set $upstream_uri '/t';
        set $upstream_scheme 'http';

        rewrite_by_lua_block {
            phase_check_functions(phases.rewrite)
        }

        access_by_lua_block {
            phase_check_functions(phases.access)
        }

        header_filter_by_lua_block {
            phase_check_functions(phases.header_filter)
        }

        body_filter_by_lua_block {
            phase_check_functions(phases.body_filter)
        }

        log_by_lua_block {
            phase_check_functions(phases.log)
        }
    }
--- request
GET /t
--- no_error_log
[error]



=== TEST 2: verify phase checking for kong.response.exit with table, failing phases
--- http_config eval
qq{
    $t::Util::HttpConfig

    server {
        listen unix:$ENV{TEST_NGINX_NXSOCK}/nginx.sock;

        location / {
            return 200;
        }
    }

    init_worker_by_lua_block {

        phases = require("kong.pdk.private.phases").phases

        phase_check_module = "response"
        phase_check_data = {
            {
                method        = "exit",
                args          = { 200, { message = "Hello" } },
                init_worker   = false,
                certificate   = "pending",
                rewrite       = true,
                access        = true,
                header_filter = "pending",
                body_filter   = false,
                log           = false,
                admin_api     = true,
            },

        }

        phase_check_functions(phases.init_worker, true)
    }

    #ssl_certificate_by_lua_block {
    #    phase_check_functions(phases.certificate)
    #}
}
--- config
    location /t {
        proxy_pass http://unix:$TEST_NGINX_NXSOCK/nginx.sock;
        set $upstream_uri '/t';
        set $upstream_scheme 'http';

        header_filter_by_lua_block {
            phase_check_functions(phases.header_filter, true)
            -- reset Content-Length after partial execution with
            -- phase checks disabled
            ngx.header["Content-Length"] = 0
        }

        body_filter_by_lua_block {
            phase_check_functions(phases.body_filter, true)
        }

        log_by_lua_block {
            phase_check_functions(phases.log, true)
        }
    }
--- request
GET /t
--- no_error_log
[error]



=== TEST 3: verify phase checking for kong.response.exit and with no body, failing phases
--- http_config eval
qq{
    $t::Util::HttpConfig

    server {
        listen unix:$ENV{TEST_NGINX_NXSOCK}/nginx.sock;

        location / {
            return 200;
        }
    }

    init_worker_by_lua_block {

        phases = require("kong.pdk.private.phases").phases

        phase_check_module = "response"
        phase_check_data = {
            {
                method        = "exit",
                args          = { 200 },
                init_worker   = false,
                certificate   = "pending",
                rewrite       = true,
                access        = true,
                header_filter = true,
                body_filter   = false,
                log           = false,
                admin_api     = true,
            },

        }

        phase_check_functions(phases.init_worker, true)
    }

    #ssl_certificate_by_lua_block {
    #    phase_check_functions(phases.certificate)
    #}
}
--- config
    location /t {
        proxy_pass http://unix:$TEST_NGINX_NXSOCK/nginx.sock;
        set $upstream_uri '/t';
        set $upstream_scheme 'http';

        header_filter_by_lua_block {
            phase_check_functions(phases.header_filter, true)
            -- reset Content-Length after partial execution with
            -- phase checks disabled
            ngx.header["Content-Length"] = 0
        }

        body_filter_by_lua_block {
            phase_check_functions(phases.body_filter, true)
        }

        log_by_lua_block {
            phase_check_functions(phases.log, true)
        }
    }
--- request
GET /t
--- no_error_log
[error]



=== TEST 4: verify phase checking for kong.response.exit, rewrite, with plain string
--- http_config eval
qq{
    $t::Util::HttpConfig

    server {
        listen unix:$ENV{TEST_NGINX_NXSOCK}/nginx.sock;

        location / {
            return 200;
        }
    }

    init_worker_by_lua_block {

        phases = require("kong.pdk.private.phases").phases

        phase_check_module = "response"
        phase_check_data = {
            {
                method        = "exit",
                args          = { 200, "Hello" },
                init_worker   = false,
                certificate   = "pending",
                rewrite       = true,
                access        = true,
                header_filter = false,
                body_filter   = false,
                log           = false,
            },
        }
    }
}
--- config
    location /t {
        proxy_pass http://unix:$TEST_NGINX_NXSOCK/nginx.sock;
        set $upstream_uri '/t';
        set $upstream_scheme 'http';

        rewrite_by_lua_block {
            phase_check_functions(phases.rewrite, true)
        }
    }
--- request
GET /t
--- no_error_log
[error]



=== TEST 5: verify phase checking for kong.response.exit, rewrite, with tables
--- http_config eval
qq{
    $t::Util::HttpConfig

    server {
        listen unix:$ENV{TEST_NGINX_NXSOCK}/nginx.sock;

        location / {
            return 200;
        }
    }

    init_worker_by_lua_block {

        phases = require("kong.pdk.private.phases").phases

        phase_check_module = "response"
        phase_check_data = {
            {
                method        = "exit",
                args          = { 200, { message = "Hello" }, { ["X-Foo"] = "bar" } },
                init_worker   = false,
                certificate   = "pending",
                rewrite       = true,
                access        = true,
                header_filter = false,
                body_filter   = false,
                log           = false,
                admin_api     = true,
            },
        }
    }
}
--- config
    location /t {
        proxy_pass http://unix:$TEST_NGINX_NXSOCK/nginx.sock;
        set $upstream_uri '/t';
        set $upstream_scheme 'http';

        rewrite_by_lua_block {
            phase_check_functions(phases.rewrite, true)
        }
    }
--- request
GET /t
--- no_error_log
[error]



=== TEST 6: verify phase checking for kong.response.exit, rewrite, with no body
--- http_config eval
qq{
    $t::Util::HttpConfig

    server {
        listen unix:$ENV{TEST_NGINX_NXSOCK}/nginx.sock;

        location / {
            return 200;
        }
    }

    init_worker_by_lua_block {

        phases = require("kong.pdk.private.phases").phases

        phase_check_module = "response"
        phase_check_data = {
            {
                method        = "exit",
                args          = { 200 },
                init_worker   = false,
                certificate   = "pending",
                rewrite       = true,
                access        = true,
                header_filter = true,
                body_filter   = false,
                log           = false,
            },
        }
    }
}
--- config
    location /t {
        proxy_pass http://unix:$TEST_NGINX_NXSOCK/nginx.sock;
        set $upstream_uri '/t';
        set $upstream_scheme 'http';

        rewrite_by_lua_block {
            phase_check_functions(phases.rewrite, true)
        }
    }
--- request
GET /t
--- no_error_log
[error]



=== TEST 7: verify phase checking for kong.response.exit, access, with plain string
--- http_config eval
qq{
    $t::Util::HttpConfig

    server {
        listen unix:$ENV{TEST_NGINX_NXSOCK}/nginx.sock;

        location / {
            return 200;
        }
    }

    init_worker_by_lua_block {

        phases = require("kong.pdk.private.phases").phases

        phase_check_module = "response"
        phase_check_data = {
            {
                method        = "exit",
                args          = { 200, "Hello" },
                init_worker   = false,
                certificate   = "pending",
                rewrite       = true,
                access        = true,
                header_filter = false,
                body_filter   = false,
                log           = false,
                admin_api     = true,
            },
        }
    }
}
--- config
    location /t {
        proxy_pass http://unix:$TEST_NGINX_NXSOCK/nginx.sock;
        set $upstream_uri '/t';
        set $upstream_scheme 'http';

        access_by_lua_block {
            phase_check_functions(phases.access, true)
        }
    }
--- request
GET /t
--- no_error_log
[error]



=== TEST 8: verify phase checking for kong.response.exit, access, with tables
--- http_config eval
qq{
    $t::Util::HttpConfig

    server {
        listen unix:$ENV{TEST_NGINX_NXSOCK}/nginx.sock;

        location / {
            return 200;
        }
    }

    init_worker_by_lua_block {

        phases = require("kong.pdk.private.phases").phases

        phase_check_module = "response"
        phase_check_data = {
            {
                method        = "exit",
                args          = { 200, { message = "Hello" }, { ["X-Foo"] = "bar" } },
                init_worker   = false,
                certificate   = "pending",
                rewrite       = true,
                access        = true,
                header_filter = false,
                body_filter   = false,
                log           = false,
                admin_api     = true,
            },
        }
    }
}
--- config
    location /t {
        proxy_pass http://unix:$TEST_NGINX_NXSOCK/nginx.sock;
        set $upstream_uri '/t';
        set $upstream_scheme 'http';

        access_by_lua_block {
            phase_check_functions(phases.access, true)
        }
    }
--- request
GET /t
--- no_error_log
[error]



=== TEST 9: verify phase checking for kong.response.exit, access, with no body
--- http_config eval
qq{
    $t::Util::HttpConfig

    server {
        listen unix:$ENV{TEST_NGINX_NXSOCK}/nginx.sock;

        location / {
            return 200;
        }
    }

    init_worker_by_lua_block {

        phases = require("kong.pdk.private.phases").phases

        phase_check_module = "response"
        phase_check_data = {
            {
                method        = "exit",
                args          = { 200 },
                init_worker   = false,
                certificate   = "pending",
                rewrite       = true,
                access        = true,
                header_filter = true,
                body_filter   = false,
                log           = false,
                admin_api     = true,
            },
        }
    }
}
--- config
    location /t {
        proxy_pass http://unix:$TEST_NGINX_NXSOCK/nginx.sock;
        set $upstream_uri '/t';
        set $upstream_scheme 'http';

        access_by_lua_block {
            phase_check_functions(phases.access, true)
        }
    }
--- request
GET /t
--- no_error_log
[error]



=== TEST 10: verify phase checking for kong.response.exit, admin_api, with plain string
--- http_config eval
qq{
    $t::Util::HttpConfig

    server {
        listen unix:$ENV{TEST_NGINX_NXSOCK}/nginx.sock;

        location / {
            return 200;
        }
    }

    init_worker_by_lua_block {

        phases = require("kong.pdk.private.phases").phases

        phase_check_module = "response"
        phase_check_data = {
            {
                method        = "exit",
                args          = { 200, "Hello" },
                init_worker   = false,
                certificate   = "pending",
                rewrite       = true,
                access        = true,
                header_filter = false,
                body_filter   = false,
                log           = false,
                admin_api     = true,
            },
        }
    }
}
--- config
    location /t {
        proxy_pass http://unix:$TEST_NGINX_NXSOCK/nginx.sock;
        set $upstream_uri '/t';
        set $upstream_scheme 'http';

        access_by_lua_block {
            phase_check_functions(phases.admin_api, true)
        }
    }
--- request
GET /t
--- no_error_log
[error]



=== TEST 11: verify phase checking for kong.response.exit, admin_api, with tables
--- http_config eval
qq{
    $t::Util::HttpConfig

    server {
        listen unix:$ENV{TEST_NGINX_NXSOCK}/nginx.sock;

        location / {
            return 200;
        }
    }

    init_worker_by_lua_block {

        phases = require("kong.pdk.private.phases").phases

        phase_check_module = "response"
        phase_check_data = {
            {
                method        = "exit",
                args          = { 200, { message = "Hello" }, { ["X-Foo"] = "bar" } },
                init_worker   = false,
                certificate   = "pending",
                rewrite       = true,
                access        = true,
                header_filter = false,
                body_filter   = false,
                log           = false,
                admin_api     = true,
            },
        }
    }
}
--- config
    location /t {
        proxy_pass http://unix:$TEST_NGINX_NXSOCK/nginx.sock;
        set $upstream_uri '/t';
        set $upstream_scheme 'http';

        access_by_lua_block {
            phase_check_functions(phases.admin_api, true)
        }
    }
--- request
GET /t
--- no_error_log
[error]



=== TEST 12: verify phase checking for kong.response.exit, admin_api, with no body
--- http_config eval
qq{
    $t::Util::HttpConfig

    server {
        listen unix:$ENV{TEST_NGINX_NXSOCK}/nginx.sock;

        location / {
            return 200;
        }
    }

    init_worker_by_lua_block {

        phases = require("kong.pdk.private.phases").phases

        phase_check_module = "response"
        phase_check_data = {
            {
                method        = "exit",
                args          = { 200 },
                init_worker   = false,
                certificate   = "pending",
                rewrite       = true,
                access        = true,
                header_filter = true,
                body_filter   = false,
                log           = false,
                admin_api     = true,
            },
        }
    }
}
--- config
    location /t {
        proxy_pass http://unix:$TEST_NGINX_NXSOCK/nginx.sock;
        set $upstream_uri '/t';
        set $upstream_scheme 'http';

        access_by_lua_block {
            phase_check_functions(phases.admin_api, true)
        }
    }
--- request
GET /t
--- no_error_log
[error]<|MERGE_RESOLUTION|>--- conflicted
+++ resolved
@@ -151,7 +151,6 @@
                 body_filter   = true,
                 log           = true,
                 admin_api     = true,
-<<<<<<< HEAD
             } , {
                 method        = "register_hook",
                 args          = { "exit", function () end, {} },
@@ -163,7 +162,6 @@
                 body_filter   = "forced false",
                 log           = "forced false",
                 admin_api     = "forced false",
-=======
             }, {
                 method        = "error",
                 args          = { 500 },
@@ -175,7 +173,6 @@
                 body_filter   = false,
                 log           = false,
                 admin_api     = true,
->>>>>>> 5e7a9b47
             }
         }
 
