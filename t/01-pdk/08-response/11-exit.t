use strict;
use warnings FATAL => 'all';
use Test::Nginx::Socket::Lua;
use Test::Nginx::Socket::Lua::Stream;
use t::Util;

plan tests => repeat_each() * (blocks() * 4) + 9;

run_tests();

__DATA__

=== TEST 1: response.exit() code must be a number
--- http_config eval: $t::Util::HttpConfig
--- config
    location = /t {
        access_by_lua_block {
            local PDK = require "kong.pdk"
            local pdk = PDK.new()

            local ok, err = pcall(pdk.response.exit)
            if not ok then
                ngx.say(err)
            end
        }
    }
--- request
GET /t
--- error_code: 200
--- response_body
code must be a number
--- no_error_log
[error]



=== TEST 2: response.exit() code must be a number between 100 and 599
--- http_config eval: $t::Util::HttpConfig
--- config
    location = /t {
        access_by_lua_block {
            local PDK = require "kong.pdk"
            local pdk = PDK.new()

            local ok1, err1 = pcall(pdk.response.exit, 99)
            local ok2, err2 = pcall(pdk.response.exit, 600)

            if not ok1 then
                ngx.say(err1)
            end

            if not ok2 then
                ngx.print(err2)
            end
        }
    }
--- request
GET /t
--- error_code: 200
--- response_body chop
code must be a number between 100 and 599
code must be a number between 100 and 599
--- no_error_log
[error]



=== TEST 3: response.exit() body must be a nil, string or table
--- http_config eval: $t::Util::HttpConfig
--- config
    location = /t {
        access_by_lua_block {
            local ffi = require "ffi"
            local PDK = require "kong.pdk"
            local pdk = PDK.new()

            local ok1, err1 = pcall(pdk.response.exit, 200, pcall)
            local ok2, err2 = pcall(pdk.response.exit, 200, ngx.null)
            local ok3, err3 = pcall(pdk.response.exit, 200, true)
            local ok4, err4 = pcall(pdk.response.exit, 200, false)
            local ok5, err5 = pcall(pdk.response.exit, 200, 0)
            local ok6, err6 = pcall(pdk.response.exit, 200, coroutine.create(function() end))
            local ok7, err7 = pcall(pdk.response.exit, 200, ffi.new("int[?]", 1))

            if not ok1 then ngx.say(err1)   end
            if not ok2 then ngx.say(err2)   end
            if not ok3 then ngx.say(err3)   end
            if not ok4 then ngx.say(err4)   end
            if not ok5 then ngx.say(err5)   end
            if not ok6 then ngx.say(err6)   end
            if not ok7 then ngx.print(err7) end
        }
    }
--- request
GET /t
--- error_code: 200
--- response_body chop
body must be a nil, string or table
body must be a nil, string or table
body must be a nil, string or table
body must be a nil, string or table
body must be a nil, string or table
body must be a nil, string or table
body must be a nil, string or table
--- no_error_log
[error]



=== TEST 4: response.exit() errors if headers have already been sent
--- http_config eval: $t::Util::HttpConfig
--- config
    location = /t {
        access_by_lua_block {
            ngx.send_headers()

            local PDK = require "kong.pdk"
            local pdk = PDK.new()

            local ok, err = pcall(pdk.response.exit, 200)
            if not ok then
                ngx.say(err)
            end
        }
    }
--- request
GET /t
--- error_code: 200
--- response_body
headers have already been sent
--- no_error_log
[error]



=== TEST 5: response.exit() errors if headers have already been sent with delayed response
--- http_config eval: $t::Util::HttpConfig
--- config
    location = /t {
        access_by_lua_block {
            ngx.ctx.delay_response = true

            local PDK = require "kong.pdk"
            local pdk = PDK.new()

            pdk.response.exit(500, "ok")
        }
        content_by_lua_block {
            ngx.send_headers()

            local ok, err = pcall(ngx.ctx.delayed_response_callback, ngx.ctx)
            if not ok then
                ngx.say(err)
            end
        }
    }
--- request
GET /t
--- error_code: 200
--- response_body
headers have already been sent
--- no_error_log
[error]



=== TEST 6: response.exit() skips all the content phases
--- http_config eval: $t::Util::HttpConfig
--- config
    location = /t {
        rewrite_by_lua_block {
            local PDK = require "kong.pdk"
            local pdk = PDK.new()

            pdk.response.exit(200)
            ngx.ctx.rewite = true
        }

        access_by_lua_block {
            ngx.ctx.access = true
        }

        content_by_lua_block {
            ngx.ctx.content = true
        }

        header_filter_by_lua_block {
            ngx.header.content_length = nil
            ngx.ctx.header_filter = true
        }

        body_filter_by_lua_block {
            ngx.arg[1] = tostring(ngx.ctx.rewrite) .. "\n" ..
                         tostring(ngx.ctx.access)  .. "\n" ..
                         tostring(ngx.ctx.content) .. "\n" ..
                         tostring(ngx.ctx.header_filter)
            ngx.arg[2] = true
        }

    }
--- request
GET /t
--- error_code: 200
--- response_body chop
nil
nil
nil
true
--- no_error_log
[error]



=== TEST 7: response.exit() has no default content
--- http_config eval: $t::Util::HttpConfig
--- config
    location = /t {
        default_type '';
        access_by_lua_block {
            local PDK = require "kong.pdk"
            local pdk = PDK.new()

            pdk.response.exit(456)
        }
    }
--- request
GET /t
--- error_code: 456
--- response_body chop

--- no_error_log
[error]



=== TEST 8: response.exit() has no default content (delayed)
--- http_config eval: $t::Util::HttpConfig
--- config
    location = /t {
        default_type '';
        access_by_lua_block {
            ngx.ctx.delay_response = true

            local PDK = require "kong.pdk"
            local pdk = PDK.new()

            pdk.response.exit(456)
        }
        content_by_lua_block {
            ngx.ctx:delayed_response_callback()
        }
    }
--- request
GET /t
--- error_code: 456
--- response_body chop

--- no_error_log
[error]



<<<<<<< HEAD
=== TEST 9: response.exit() adds Server header if in admin_api phase
--- http_config eval: $t::Util::HttpConfig
--- config
    location = /t {
        default_type '';
        access_by_lua_block {
            local PDK = require "kong.pdk"
            local pdk = PDK.new()
            local phases = require("kong.pdk.private.phases")
            kong = pdk
            kong.ctx.core.phase = phases.phases.admin_api

            pdk.response.exit(ngx.HTTP_NO_CONTENT)
        }
    }
--- request
GET /t
--- error_code: 204
--- response_headers_like
Server: ((kong/\d+\.\d+\.\d+(rc\d|alpha\.\d|beta\.\d)?)|(kong/\d+\.\d+\.\d+\.\d+((-dev)?-enterprise-edition)?))
--- response_body chop

--- no_error_log
[error]



=== TEST 10: response.exit() does not add Server header if not in admin_api phase
--- http_config eval: $t::Util::HttpConfig
--- config
    location = /t {
        default_type '';
        access_by_lua_block {
            local PDK = require "kong.pdk"
            local pdk = PDK.new()

            pdk.response.exit(ngx.HTTP_NO_CONTENT)
        }
    }
--- request
GET /t
--- error_code: 204
--- response_headers_like
Server: openresty/.*
--- response_body chop

--- no_error_log
[error]



=== TEST 11: response.exit() errors if headers is not a table
=======
=== TEST 9: response.exit() errors if headers is not a table
>>>>>>> 834ce3e8
--- http_config eval: $t::Util::HttpConfig
--- config
    location = /t {
        access_by_lua_block {
            local PDK = require "kong.pdk"
            local pdk = PDK.new()

            local pok, err = pcall(pdk.response.exit, 200, nil, 127001)
            ngx.say(err)
        }
    }
--- request
GET /t
--- error_code: 200
--- response_body
headers must be a nil or table
--- no_error_log
[error]



=== TEST 10: response.exit() errors if header name is not a string
--- http_config eval: $t::Util::HttpConfig
--- config
    location = /t {
        access_by_lua_block {
            local PDK = require "kong.pdk"
            local pdk = PDK.new()

            local pok, err = pcall(pdk.response.exit, 200, nil, {[2] = "foo"})
            assert(not pok)
            ngx.say(err)
        }
    }
--- request
GET /t
--- error_code: 200
--- response_body
invalid header name "2": got number, expected string
--- no_error_log
[error]



=== TEST 11: response.exit() errors if header value is of a bad type
--- http_config eval: $t::Util::HttpConfig
--- config
    location = /t {
        access_by_lua_block {
            local PDK = require "kong.pdk"
            local pdk = PDK.new()

            local pok, err = pcall(pdk.response.exit, 200, nil, {["foo"] = function() end})
            assert(not pok)
            ngx.say(err)
        }
    }
--- request
GET /t
--- response_body
invalid header value for "foo": got function, expected string, number, boolean or array of strings
--- no_error_log
[error]



=== TEST 12: response.exit() errors if header value array element is of a bad type
--- http_config eval: $t::Util::HttpConfig
--- config
    location = /t {
        access_by_lua_block {
            local PDK = require "kong.pdk"
            local pdk = PDK.new()

            local pok, err = pcall(pdk.response.exit, 200, nil, {["foo"] = { function() end }})
            assert(not pok)
            ngx.say(err)
        }
    }
--- request
GET /t
--- error_code: 200
--- response_body
invalid header value in array "foo": got function, expected string
--- no_error_log
[error]



=== TEST 13: response.exit() sends "text/plain" response
--- http_config eval: $t::Util::HttpConfig
--- config
    location = /t {
        access_by_lua_block {
            local PDK = require "kong.pdk"
            local pdk = PDK.new()

            pdk.response.exit(200, "hello", { ["Content-Type"] = "text/plain" })
        }
    }
--- request
GET /t
--- error_code: 200
--- response_headers_like
Content-Type: text/plain
--- response_body chop
hello
--- no_error_log
[error]



=== TEST 14: response.exit() sends no content-type header by default
--- http_config eval: $t::Util::HttpConfig
--- config
    location = /t {
        default_type 'text/test';
        access_by_lua_block {
            local PDK = require "kong.pdk"
            local pdk = PDK.new()

            pdk.response.exit(200, "hello")
        }
    }
--- request
GET /t
--- error_code: 200
--- response_headers_like
Content-Type: text/test
--- response_body chop
hello
--- no_error_log
[error]



=== TEST 15: response.exit() sends json response when body is table
--- http_config eval: $t::Util::HttpConfig
--- config
    location = /t {
        default_type 'text/test';
        access_by_lua_block {
            local PDK = require "kong.pdk"
            local pdk = PDK.new()

            pdk.response.exit(200, { message = "hello" })
        }
    }
--- request
GET /t
--- error_code: 200
--- response_headers_like
Content-Type: application/json; charset=utf-8
--- response_body chop
{"message":"hello"}
--- no_error_log
[error]



=== TEST 16: response.exit() sends json response when body is table, but does not override content-type
--- http_config eval: $t::Util::HttpConfig
--- config
    location = /t {
        default_type 'text/test';
        access_by_lua_block {
            local PDK = require "kong.pdk"
            local pdk = PDK.new()

            pdk.response.exit(200, { message = "hello" }, {
                ["Content-Type"] = "application/jwk+json; charset=utf-8"
            })
        }
    }
--- request
GET /t
--- error_code: 200
--- response_headers
Content-Type: application/jwk+json; charset=utf-8
--- response_body chop
{"message":"hello"}
--- no_error_log
[error]



=== TEST 17: response.exit() sets content-length header
--- http_config eval: $t::Util::HttpConfig
--- config
    location = /t {
        default_type 'text/test';
        access_by_lua_block {
            local PDK = require "kong.pdk"
            local pdk = PDK.new()

            pdk.response.exit(200, "", {
                ["Content-Type"] = "text/plain"
            })
        }
    }
--- request
GET /t
--- error_code: 200
--- response_headers_like
Content-Type: text/plain
Content-Length: 0
--- response_body chop

--- no_error_log
[error]



=== TEST 18: response.exit() sets content-length header even when no body
--- http_config eval: $t::Util::HttpConfig
--- config
    location = /t {
        default_type 'text/test';
        access_by_lua_block {
            local PDK = require "kong.pdk"
            local pdk = PDK.new()

            pdk.response.exit(200, nil, {
                ["Content-Type"] = "text/plain",
                ["Content-Length"] = "100"
            })
        }
    }
--- request
GET /t
--- error_code: 200
--- response_headers_like
Content-Type: text/plain
Content-Length: 0
--- response_body chop

--- no_error_log
[error]



=== TEST 19: response.exit() sets content-length header with text body
--- http_config eval: $t::Util::HttpConfig
--- config
    location = /t {
        default_type 'text/test';
        access_by_lua_block {
            local PDK = require "kong.pdk"
            local pdk = PDK.new()

            pdk.response.exit(200, "a", {
                ["Content-Type"] = "text/plain",
                ["Content-Length"] = "100"
            })
        }
    }
--- request
GET /t
--- error_code: 200
--- response_headers_like
Content-Type: text/plain
Content-Length: 1
--- response_body chop
a
--- no_error_log
[error]



=== TEST 20: response.exit() sets content-length header with table body
--- http_config eval: $t::Util::HttpConfig
--- config
    location = /t {
        default_type 'text/test';
        access_by_lua_block {
            local PDK = require "kong.pdk"
            local pdk = PDK.new()

            pdk.response.exit(200, { message = "hello" }, {
                ["Content-Type"] = "application/jwk+json; charset=utf-8",
                ["Content-Length"] = "100"
            })
        }
    }
--- request
GET /t
--- error_code: 200
--- response_headers
Content-Type: application/jwk+json; charset=utf-8
Content-Length: 19
--- response_body chop
{"message":"hello"}
--- no_error_log
[error]



=== TEST 21: response.exit() does not send body with gRPC
--- http_config eval: $t::Util::HttpConfig
--- config
    location = /t {
        default_type 'text/test';
        access_by_lua_block {
            ngx.req.http_version = function() return 2 end
            local PDK = require "kong.pdk"
            local pdk = PDK.new()

            pdk.response.exit(200, { message = "hello" })
        }
    }
--- request
GET /t
--- more_headers
Content-Type: application/grpc
--- error_code: 200
--- response_headers_like
Content-Length: 0
grpc-status: 0
grpc-message: hello
--- no_error_log
[error]



=== TEST 22: response.exit() sends body with gRPC when asked (explicit)
--- http_config eval: $t::Util::HttpConfig
--- config
    location = /t {
        default_type 'text/test';
        access_by_lua_block {
            local PDK = require "kong.pdk"
            local pdk = PDK.new()

            pdk.response.exit(200, "hello", {
                content_type = "application/grpc"
            })
        }
    }
--- request
GET /t
--- error_code: 200
--- response_headers_like
Content-Length: 5
grpc-status: 0
grpc-message: OK
--- response_body chop
hello
--- no_error_log
[error]



=== TEST 23: response.exit() sends body with gRPC when asked (implicit)
--- http_config eval: $t::Util::HttpConfig
--- config
    location = /t {
        default_type 'text/test';
        access_by_lua_block {
            local PDK = require "kong.pdk"
            local pdk = PDK.new()

            pdk.response.set_header("Content-Type", "application/grpc")
            pdk.response.exit(200, "hello")
        }
    }
--- request
GET /t
--- error_code: 200
--- response_headers_like
Content-Length: 5
grpc-status: 0
grpc-message: OK
--- response_body chop
hello
--- no_error_log
[error]



=== TEST 24: response.exit() body replaces grpc-message
--- http_config eval: $t::Util::HttpConfig
--- config
    location = /t {
        default_type 'text/test';
        access_by_lua_block {
            ngx.req.http_version = function() return 2 end

            local PDK = require "kong.pdk"
            local pdk = PDK.new()

            pdk.response.exit(200, "OK", {
              ["grpc-message"] = "REPLACE ME"
            })
        }
    }
--- request
GET /t
--- more_headers
Content-Type: application/grpc
--- error_code: 200
--- response_headers_like
Content-Length: 0
grpc-status: 0
grpc-message: OK
--- response_body chop
--- no_error_log
[error]



=== TEST 25: response.exit() body does not replace grpc-message with content-type specified (explicit)
--- http_config eval: $t::Util::HttpConfig
--- config
    location = /t {
        default_type 'text/test';
        access_by_lua_block {
            local PDK = require "kong.pdk"
            local pdk = PDK.new()

            pdk.response.exit(200, "OK", {
              ["Content-Type"]  = "application/grpc",
              ["grpc-message"] = "SHOW ME"
            })
        }
    }
--- request
GET /t
--- error_code: 200
--- response_headers_like
Content-Length: 2
grpc-status: 0
grpc-message: SHOW ME
--- response_body chop
OK
--- no_error_log
[error]



=== TEST 26: response.exit() body does not replace grpc-message with content-type specified (implicit)
--- http_config eval: $t::Util::HttpConfig
--- config
    location = /t {
        default_type 'text/test';
        access_by_lua_block {
            local PDK = require "kong.pdk"
            local pdk = PDK.new()

            pdk.response.set_header("Content-Type", "application/grpc")
            pdk.response.exit(200, "OK", {
              ["grpc-message"] = "SHOW ME"
            })
        }
    }
--- request
GET /t
--- error_code: 200
--- response_headers_like
Content-Length: 2
grpc-status: 0
grpc-message: SHOW ME
--- response_body chop
OK
--- no_error_log
[error]



=== TEST 27: response.exit() nil body does not replace grpc-message with default message
--- http_config eval: $t::Util::HttpConfig
--- config
    location = /t {
        default_type 'text/test';
        access_by_lua_block {
            local PDK = require "kong.pdk"
            local pdk = PDK.new()

            pdk.response.set_header("Content-Type", "application/grpc")
            pdk.response.exit(200, nil, {
              ["grpc-message"] = "SHOW ME"
            })
        }
    }
--- request
GET /t
--- error_code: 200
--- response_headers_like
Content-Length: 0
grpc-status: 0
grpc-message: SHOW ME
--- response_body chop
--- no_error_log
[error]



=== TEST 28: response.exit() sends default grpc-message (200)
--- http_config eval: $t::Util::HttpConfig
--- config
    location = /t {
        default_type 'text/test';
        access_by_lua_block {
            ngx.req.http_version = function() return 2 end

            local PDK = require "kong.pdk"
            local pdk = PDK.new()

            pdk.response.exit(200)
        }
    }
--- request
GET /t
--- more_headers
Content-Type: application/grpc
--- error_code: 200
--- response_headers_like
Content-Length: 0
grpc-status: 0
grpc-message: OK
--- response_body chop
--- no_error_log
[error]



=== TEST 29: response.exit() sends default grpc-message (403)
--- http_config eval: $t::Util::HttpConfig
--- config
    location = /t {
        default_type 'text/test';
        access_by_lua_block {
            ngx.req.http_version = function() return 2 end

            local PDK = require "kong.pdk"
            local pdk = PDK.new()

            pdk.response.exit(403)
        }
    }
--- request
GET /t
--- more_headers
Content-Type: application/grpc
--- error_code: 403
--- response_headers_like
Content-Length: 0
grpc-status: 7
grpc-message: PermissionDenied
--- response_body chop
--- no_error_log
[error]



=== TEST 30: response.exit() sends default grpc-message when specifying content-type (explicit)
--- http_config eval: $t::Util::HttpConfig
--- config
    location = /t {
        default_type 'text/test';
        access_by_lua_block {
            local PDK = require "kong.pdk"
            local pdk = PDK.new()

            pdk.response.exit(401, nil, {
                ["Content-Type"]  = "application/grpc"
            })
        }
    }
--- request
GET /t
--- error_code: 401
--- response_headers_like
Content-Length: 0
grpc-status: 16
grpc-message: Unauthenticated
--- response_body chop
--- no_error_log
[error]



=== TEST 31: response.exit() sends default grpc-message when specifying content-type (implicit)
--- http_config eval: $t::Util::HttpConfig
--- config
    location = /t {
        default_type 'text/test';
        access_by_lua_block {
            local PDK = require "kong.pdk"
            local pdk = PDK.new()

            pdk.response.set_header("Content-Type", "application/grpc")
            pdk.response.exit(401)
        }
    }
--- request
GET /t
--- error_code: 401
--- response_headers_like
Content-Length: 0
grpc-status: 16
grpc-message: Unauthenticated
--- response_body chop
--- no_error_log
[error]



=== TEST 32: response.exit() errors with grpc using table body with content-type specified (explicit)
--- http_config eval: $t::Util::HttpConfig
--- config
    location = /t {
        default_type 'text/test';
        access_by_lua_block {
            local PDK = require "kong.pdk"
            local pdk = PDK.new()

            pdk.response.exit(401, {}, {
                ["Content-Type"]  = "application/grpc"
            })
        }
    }
--- request
GET /t
--- error_code: 500
--- error_log: table body encoding with gRPC is not supported



=== TEST 33: response.exit() errors with grpc using table body with content-type specified (implicit)
--- http_config eval: $t::Util::HttpConfig
--- config
    location = /t {
        default_type 'text/test';
        access_by_lua_block {
            local PDK = require "kong.pdk"
            local pdk = PDK.new()

            pdk.response.set_header("Content-Type", "application/grpc")
            pdk.response.exit(401, {})
        }
    }
--- request
GET /t
--- error_code: 500
--- error_log: table body encoding with gRPC is not supported



=== TEST 34: response.exit() errors with grpc using special table body with content-type specified (explicit)
--- http_config eval: $t::Util::HttpConfig
--- config
    location = /t {
        default_type 'text/test';
        access_by_lua_block {
            local PDK = require "kong.pdk"
            local pdk = PDK.new()

            pdk.response.exit(401, { message = "I am special" }, {
                ["Content-Type"]  = "application/grpc"
            })
        }
    }
--- request
GET /t
--- error_code: 500
--- error_log: table body encoding with gRPC is not supported



=== TEST 35: response.exit() errors with grpc using special table body with content-type specified (implicit)
--- http_config eval: $t::Util::HttpConfig
--- config
    location = /t {
        default_type 'text/test';
        access_by_lua_block {
            local PDK = require "kong.pdk"
            local pdk = PDK.new()

            pdk.response.set_header("Content-Type", "application/grpc")
            pdk.response.exit(401, { message = "I am special" })
        }
    }
--- request
GET /t
--- error_code: 500
--- error_log: table body encoding with gRPC is not supported



=== TEST 36: response.exit() logs warning with grpc using table body without content-type specified
--- http_config eval: $t::Util::HttpConfig
--- config
    location = /t {
        default_type 'text/test';
        access_by_lua_block {
            ngx.req.http_version = function() return 2 end

            local PDK = require "kong.pdk"
            local pdk = PDK.new()

            pdk.response.exit(401, {})
        }
    }
--- request
GET /t
--- more_headers
Content-Type: application/grpc
--- response_headers_like
Content-Length: 0
grpc-status: 16
grpc-message: Unauthenticated
--- response_body chop
--- error_code: 401
--- error_log: body was removed because table body encoding with gRPC is not supported



=== TEST 37: response.exit() does not log warning with grpc using special table body without content-type specified
--- http_config eval: $t::Util::HttpConfig
--- config
    location = /t {
        default_type 'text/test';
        access_by_lua_block {
            ngx.req.http_version = function() return 2 end

            local PDK = require "kong.pdk"
            local pdk = PDK.new()

            pdk.response.exit(401, { message = "Hello" })
        }
    }
--- request
GET /t
--- more_headers
Content-Type: application/grpc
--- response_headers_like
Content-Length: 0
grpc-status: 16
grpc-message: Hello
--- response_body chop
--- error_code: 401
--- no_error_log
[error]



=== TEST 38: response.exit() works under stream subsystem in preread
--- stream_server_config
    preread_by_lua_block {
        local PDK = require "kong.pdk"
        local pdk = PDK.new()

        pdk.response.exit(200, "ok")
    }

    return "nope";
--- stream_response chop
ok
--- no_error_log
[error]
--- error_log
finalize stream session: 200



=== TEST 39: response.exit() rejects invalid status code
--- stream_server_config
    preread_by_lua_block {
        local PDK = require "kong.pdk"
        local pdk = PDK.new()

        pdk.response.exit(100, "continue")
    }

    return "nope";
--- stream_response
--- no_error_log
finalize stream session: 100
--- error_log
unacceptable code, only 200, 400, 403, 500, 502 and 503 are accepted



=== TEST 40: response.exit() logs 5xx error instead of returning it to the client
--- stream_server_config
    preread_by_lua_block {
        local PDK = require "kong.pdk"
        local pdk = PDK.new()

        pdk.response.exit(500, "error message")
    }

    return "nope";
--- stream_response
--- error_log
finalize stream session: 500
unable to proxy stream connection, status: 500, err: error message



=== TEST 41: response.exit() logs 4xx error instead of returning it to the client
--- stream_server_config
    preread_by_lua_block {
        local PDK = require "kong.pdk"
        local pdk = PDK.new()

        pdk.response.exit(400, "error message")
    }

    return "nope";
--- stream_response
--- error_log
finalize stream session: 400
unable to proxy stream connection, status: 400, err: error message<|MERGE_RESOLUTION|>--- conflicted
+++ resolved
@@ -260,62 +260,7 @@
 
 
 
-<<<<<<< HEAD
-=== TEST 9: response.exit() adds Server header if in admin_api phase
---- http_config eval: $t::Util::HttpConfig
---- config
-    location = /t {
-        default_type '';
-        access_by_lua_block {
-            local PDK = require "kong.pdk"
-            local pdk = PDK.new()
-            local phases = require("kong.pdk.private.phases")
-            kong = pdk
-            kong.ctx.core.phase = phases.phases.admin_api
-
-            pdk.response.exit(ngx.HTTP_NO_CONTENT)
-        }
-    }
---- request
-GET /t
---- error_code: 204
---- response_headers_like
-Server: ((kong/\d+\.\d+\.\d+(rc\d|alpha\.\d|beta\.\d)?)|(kong/\d+\.\d+\.\d+\.\d+((-dev)?-enterprise-edition)?))
---- response_body chop
-
---- no_error_log
-[error]
-
-
-
-=== TEST 10: response.exit() does not add Server header if not in admin_api phase
---- http_config eval: $t::Util::HttpConfig
---- config
-    location = /t {
-        default_type '';
-        access_by_lua_block {
-            local PDK = require "kong.pdk"
-            local pdk = PDK.new()
-
-            pdk.response.exit(ngx.HTTP_NO_CONTENT)
-        }
-    }
---- request
-GET /t
---- error_code: 204
---- response_headers_like
-Server: openresty/.*
---- response_body chop
-
---- no_error_log
-[error]
-
-
-
-=== TEST 11: response.exit() errors if headers is not a table
-=======
 === TEST 9: response.exit() errors if headers is not a table
->>>>>>> 834ce3e8
 --- http_config eval: $t::Util::HttpConfig
 --- config
     location = /t {
