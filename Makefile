OS := $(shell uname | awk '{print tolower($$0)}')
MACHINE := $(shell uname -m)

<<<<<<< HEAD
DEV_ROCKS = "busted 2.1.1" "busted-htest 1.0.0" "luacheck 1.1.0" "lua-llthreads2 0.1.6" "http 0.4" "ldoc 1.4.6" "Lua-cURL 0.3.13"
=======
DEV_ROCKS = "busted 2.1.2" "busted-htest 1.0.0" "luacheck 1.1.0" "lua-llthreads2 0.1.6" "http 0.4" "ldoc 1.4.6"
>>>>>>> 30b43cbb
WIN_SCRIPTS = "bin/busted" "bin/kong" "bin/kong-health"
BUSTED_ARGS ?= -v
TEST_CMD ?= bin/busted $(BUSTED_ARGS)

BUILD_NAME ?= kong-dev

ifeq ($(OS), darwin)
OPENSSL_DIR ?= $(shell brew --prefix)/opt/openssl
GRPCURL_OS ?= osx
YAML_DIR ?= $(shell brew --prefix)/opt/libyaml
CURL_INCDIR ?= /usr/include/x86_64-linux-gnu/
else
OPENSSL_DIR ?= /usr
GRPCURL_OS ?= $(OS)
YAML_DIR ?= /usr
CURL_INCDIR ?= /usr/include/x86_64-linux-gnu/
endif

ifeq ($(MACHINE), aarch64)
GRPCURL_MACHINE ?= arm64
else
GRPCURL_MACHINE ?= $(MACHINE)
endif

ifeq ($(MACHINE), aarch64)
BAZELISK_MACHINE ?= arm64
else
BAZELISK_MACHINE ?= amd64
endif

.PHONY: install dev \
	lint test test-integration test-plugins test-all \
	pdk-phase-check functional-tests \
	fix-windows release

ROOT_DIR:=$(shell dirname $(realpath $(lastword $(MAKEFILE_LIST))))
KONG_SOURCE_LOCATION ?= $(ROOT_DIR)
GRPCURL_VERSION ?= 1.8.5
BAZLISK_VERSION ?= 1.16.0
BAZEL := $(shell command -v bazel 2> /dev/null)
VENV = /dev/null # backward compatibility when no venv is built

PACKAGE_TYPE ?= deb

bin/bazel:
	curl -s -S -L \
		https://github.com/bazelbuild/bazelisk/releases/download/v$(BAZLISK_VERSION)/bazelisk-$(OS)-$(BAZELISK_MACHINE) -o bin/bazel
	chmod +x bin/bazel

bin/grpcurl:
	@curl -s -S -L \
		https://github.com/fullstorydev/grpcurl/releases/download/v$(GRPCURL_VERSION)/grpcurl_$(GRPCURL_VERSION)_$(GRPCURL_OS)_$(GRPCURL_MACHINE).tar.gz | tar xz -C bin;
	@rm bin/LICENSE

check-bazel: bin/bazel
ifndef BAZEL
	$(eval BAZEL := bin/bazel)
endif

build-kong: check-bazel
	$(BAZEL) build //build:kong --verbose_failures --action_env=BUILD_NAME=$(BUILD_NAME)

build-venv: check-bazel
	$(eval VENV := bazel-bin/build/$(BUILD_NAME)-venv.sh)

	@if [ ! -e bazel-bin/build/$(BUILD_NAME)-venv.sh ]; then \
		$(BAZEL) build //build:venv --verbose_failures --action_env=BUILD_NAME=$(BUILD_NAME); \
	fi

install-dev-rocks: build-venv
	@. $(VENV) ;\
	for rock in $(DEV_ROCKS) ; do \
	  if luarocks list --porcelain $$rock | grep -q "installed" ; then \
		echo $$rock already installed, skipping ; \
	  else \
<<<<<<< HEAD
	    echo $$rock not found, installing via luarocks... ; \
	    luarocks install $$rock OPENSSL_DIR=$(OPENSSL_DIR) CRYPTO_DIR=$(OPENSSL_DIR) CURL_INCDIR=$(CURL_INCDIR) || exit 1; \
=======
		echo $$rock not found, installing via luarocks... ; \
		LIBRARY_PREFIX=$$(pwd)/bazel-bin/build/$(BUILD_NAME)/kong ; \
		luarocks install $$rock OPENSSL_DIR=$$LIBRARY_PREFIX CRYPTO_DIR=$$LIBRARY_PREFIX YAML_DIR=$(YAML_DIR) || exit 1; \
>>>>>>> 30b43cbb
	  fi \
	done;

dev: build-venv install-dev-rocks bin/grpcurl

build-release: check-bazel
	$(BAZEL) build clean --expunge
	$(BAZEL) build //build:kong --verbose_failures --config release

package/deb: check-bazel build-release
	$(BAZEL) build --config release :kong_deb

package/apk: check-bazel build-release
	$(BAZEL) build --config release :kong_apk

package/rpm: check-bazel build-release
	$(BAZEL) build --config release :kong_el8 --action_env=RPM_SIGNING_KEY_FILE --action_env=NFPM_RPM_PASSPHRASE
	$(BAZEL) build --config release :kong_el7 --action_env=RPM_SIGNING_KEY_FILE --action_env=NFPM_RPM_PASSPHRASE
	$(BAZEL) build --config release :kong_aws2	--action_env=RPM_SIGNING_KEY_FILE --action_env=NFPM_RPM_PASSPHRASE
	$(BAZEL) build --config release :kong_aws2022 --action_env=RPM_SIGNING_KEY_FILE --action_env=NFPM_RPM_PASSPHRASE

functional-tests: dev test

install: dev
	@$(VENV) luarocks make

clean: check-bazel
	$(BAZEL) clean

expunge: check-bazel
	$(BAZEL) clean --expunge

lint: dev
	@$(VENV) luacheck -q .
	@!(grep -R -E -I -n -w '#only|#o' spec && echo "#only or #o tag detected") >&2
	@!(grep -R -E -I -n -- '---\s+ONLY' t && echo "--- ONLY block detected") >&2

test: dev
	@$(VENV) $(TEST_CMD) spec/01-unit

test-integration: dev
	@$(VENV) $(TEST_CMD) spec/02-integration

test-plugins: dev
	@$(VENV) $(TEST_CMD) spec/03-plugins

test-all: dev
	@$(VENV) $(TEST_CMD) spec/

pdk-phase-checks: dev
	rm -f t/phase_checks.stats
	rm -f t/phase_checks.report
	PDK_PHASE_CHECKS_LUACOV=1 prove -I. t/01*/*/00-phase*.t
	luacov -c t/phase_checks.luacov
	grep "ngx\\." t/phase_checks.report
	grep "check_" t/phase_checks.report

fix-windows:
	@for script in $(WIN_SCRIPTS) ; do \
	  echo Converting Windows file $$script ; \
	  mv $$script $$script.win ; \
	  tr -d '\015' <$$script.win >$$script ; \
	  rm $$script.win ; \
	  chmod 0755 $$script ; \
	done;

# the following targets are kept for backwards compatibility
# dev is renamed to dev-legacy
remove:
	$(warning 'remove' target is deprecated, please use `make dev` instead)
	-@luarocks remove kong

dependencies: bin/grpcurl
	$(warning 'dependencies' target is deprecated, this is now not needed when using `make dev`, but are kept for installation that are not built by Bazel)

	for rock in $(DEV_ROCKS) ; do \
	  if luarocks list --porcelain $$rock | grep -q "installed" ; then \
		echo $$rock already installed, skipping ; \
	  else \
		echo $$rock not found, installing via luarocks... ; \
		luarocks install $$rock OPENSSL_DIR=$(OPENSSL_DIR) CRYPTO_DIR=$(OPENSSL_DIR) YAML_DIR=$(YAML_DIR) || exit 1; \
	  fi \
	done;

install-legacy:
	@luarocks make OPENSSL_DIR=$(OPENSSL_DIR) CRYPTO_DIR=$(OPENSSL_DIR) YAML_DIR=$(YAML_DIR)

dev-legacy: remove install-legacy dependencies<|MERGE_RESOLUTION|>--- conflicted
+++ resolved
@@ -1,11 +1,7 @@
 OS := $(shell uname | awk '{print tolower($$0)}')
 MACHINE := $(shell uname -m)
 
-<<<<<<< HEAD
-DEV_ROCKS = "busted 2.1.1" "busted-htest 1.0.0" "luacheck 1.1.0" "lua-llthreads2 0.1.6" "http 0.4" "ldoc 1.4.6" "Lua-cURL 0.3.13"
-=======
-DEV_ROCKS = "busted 2.1.2" "busted-htest 1.0.0" "luacheck 1.1.0" "lua-llthreads2 0.1.6" "http 0.4" "ldoc 1.4.6"
->>>>>>> 30b43cbb
+DEV_ROCKS = "busted 2.1.2" "busted-htest 1.0.0" "luacheck 1.1.0" "lua-llthreads2 0.1.6" "http 0.4" "ldoc 1.4.6" "Lua-cURL 0.3.13"
 WIN_SCRIPTS = "bin/busted" "bin/kong" "bin/kong-health"
 BUSTED_ARGS ?= -v
 TEST_CMD ?= bin/busted $(BUSTED_ARGS)
@@ -81,14 +77,9 @@
 	  if luarocks list --porcelain $$rock | grep -q "installed" ; then \
 		echo $$rock already installed, skipping ; \
 	  else \
-<<<<<<< HEAD
-	    echo $$rock not found, installing via luarocks... ; \
-	    luarocks install $$rock OPENSSL_DIR=$(OPENSSL_DIR) CRYPTO_DIR=$(OPENSSL_DIR) CURL_INCDIR=$(CURL_INCDIR) || exit 1; \
-=======
 		echo $$rock not found, installing via luarocks... ; \
 		LIBRARY_PREFIX=$$(pwd)/bazel-bin/build/$(BUILD_NAME)/kong ; \
-		luarocks install $$rock OPENSSL_DIR=$$LIBRARY_PREFIX CRYPTO_DIR=$$LIBRARY_PREFIX YAML_DIR=$(YAML_DIR) || exit 1; \
->>>>>>> 30b43cbb
+		luarocks install $$rock OPENSSL_DIR=$$LIBRARY_PREFIX CRYPTO_DIR=$$LIBRARY_PREFIX YAML_DIR=$(YAML_DIR) CURL_INCDIR=$(CURL_INCDIR) || exit 1; \
 	  fi \
 	done;
 
