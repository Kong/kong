OS := $(shell uname)

DEV_ROCKS = "busted 2.0.rc13" "luacheck 0.20.0" "lua-llthreads2 0.1.5"
WIN_SCRIPTS = "bin/busted" "bin/kong"
BUSTED_ARGS ?= -v
TEST_CMD ?= bin/busted $(BUSTED_ARGS)

ifeq ($(OS), Darwin)
OPENSSL_DIR ?= /usr/local/opt/openssl
else
OPENSSL_DIR ?= /usr
endif

.PHONY: install dev lint test test-integration test-plugins test-all fix-windows

install:
	@luarocks make OPENSSL_DIR=$(OPENSSL_DIR) CRYPTO_DIR=$(OPENSSL_DIR)

dev:
	-@luarocks remove kong
	@luarocks make OPENSSL_DIR=$(OPENSSL_DIR) CRYPTO_DIR=$(OPENSSL_DIR)
	@for rock in $(DEV_ROCKS) ; do \
	  if luarocks list --porcelain $$rock | grep -q "installed" ; then \
	    echo $$rock already installed, skipping ; \
	  else \
	    echo $$rock not found, installing via luarocks... ; \
	    luarocks install $$rock OPENSSL_DIR=$(OPENSSL_DIR) CRYPTO_DIR=$(OPENSSL_DIR); \
	  fi \
	done;
	luarocks install luacheck 0.20.0

lint:
	@luacheck -q .

test:
	@$(TEST_CMD) spec/01-unit

test-ee:
	@$(TEST_CMD) spec-ee/01-unit

test-integration:
	@$(TEST_CMD) spec/02-integration

test-integration-ee:
	@$(TEST_CMD) spec-ee/02-integration

test-plugins:
	@$(TEST_CMD) spec/03-plugins

test-plugins-ee:
	@$(TEST_CMD) spec-ee/03-plugins

test-all:
	@$(TEST_CMD) spec/

<<<<<<< HEAD
test-all-ee:
	@$(TEST_CMD) spec-ee/

old-test:
	@$(TEST_CMD) spec-old-api/01-unit

old-test-integration:
	@$(TEST_CMD) spec-old-api/02-integration

old-test-plugins:
	@$(TEST_CMD) spec-old-api/03-plugins

old-test-all:
	@$(TEST_CMD) spec-old-api/

=======
>>>>>>> e7e2fa3a
pdk-phase-checks:
	rm -f t/phase_checks.stats
	rm -f t/phase_checks.report
	PDK_PHASE_CHECKS_LUACOV=1 prove -I. t/01*/*/00-phase*.t
	luacov -c t/phase_checks.luacov
	grep "ngx\\." t/phase_checks.report
	grep "check_" t/phase_checks.report

fix-windows:
	@for script in $(WIN_SCRIPTS) ; do \
	  echo Converting Windows file $$script ; \
	  mv $$script $$script.win ; \
	  tr -d '\015' <$$script.win >$$script ; \
	  rm $$script.win ; \
	  chmod 0755 $$script ; \
	done;
<|MERGE_RESOLUTION|>--- conflicted
+++ resolved
@@ -53,24 +53,9 @@
 test-all:
 	@$(TEST_CMD) spec/
 
-<<<<<<< HEAD
 test-all-ee:
 	@$(TEST_CMD) spec-ee/
 
-old-test:
-	@$(TEST_CMD) spec-old-api/01-unit
-
-old-test-integration:
-	@$(TEST_CMD) spec-old-api/02-integration
-
-old-test-plugins:
-	@$(TEST_CMD) spec-old-api/03-plugins
-
-old-test-all:
-	@$(TEST_CMD) spec-old-api/
-
-=======
->>>>>>> e7e2fa3a
 pdk-phase-checks:
 	rm -f t/phase_checks.stats
 	rm -f t/phase_checks.report
@@ -86,4 +71,4 @@
 	  tr -d '\015' <$$script.win >$$script ; \
 	  rm $$script.win ; \
 	  chmod 0755 $$script ; \
-	done;
+	done;