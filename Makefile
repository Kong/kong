OS := $(shell uname | awk '{print tolower($$0)}')
MACHINE := $(shell uname -m)

DEV_ROCKS = "busted 2.0.0" "busted-htest 1.0.0" "luacheck 0.23.0" "lua-llthreads2 0.1.5" "http 0.3"
WIN_SCRIPTS = "bin/busted" "bin/kong"
BUSTED_ARGS ?= -v
TEST_CMD ?= bin/busted $(BUSTED_ARGS)

ifeq ($(OS), darwin)
OPENSSL_DIR ?= /usr/local/opt/openssl
GRPCURL_OS ?= osx
else
OPENSSL_DIR ?= /usr
GRPCURL_OS ?= $(OS)
endif

.PHONY: install dependencies dev remove grpcurl \
	setup-ci setup-kong-build-tools \
	lint test test-integration test-plugins test-all \
	pdk-phase-check functional-tests \
	fix-windows \
	nightly-release release

ROOT_DIR:=$(shell dirname $(realpath $(lastword $(MAKEFILE_LIST))))
KONG_SOURCE_LOCATION ?= $(ROOT_DIR)
KONG_BUILD_TOOLS_LOCATION ?= $(KONG_SOURCE_LOCATION)/../kong-build-tools
RESTY_VERSION ?= `grep RESTY_VERSION $(KONG_SOURCE_LOCATION)/.requirements | awk -F"=" '{print $$2}'`
RESTY_LUAROCKS_VERSION ?= `grep RESTY_LUAROCKS_VERSION $(KONG_SOURCE_LOCATION)/.requirements | awk -F"=" '{print $$2}'`
RESTY_OPENSSL_VERSION ?= `grep RESTY_OPENSSL_VERSION $(KONG_SOURCE_LOCATION)/.requirements | awk -F"=" '{print $$2}'`
RESTY_PCRE_VERSION ?= `grep RESTY_PCRE_VERSION $(KONG_SOURCE_LOCATION)/.requirements | awk -F"=" '{print $$2}'`
KONG_BUILD_TOOLS ?= '4.5.0'
OPENRESTY_PATCHES_BRANCH ?= master
KONG_NGINX_MODULE_BRANCH ?= master

PACKAGE_TYPE ?= deb
REPOSITORY_NAME ?= kong-${PACKAGE_TYPE}
REPOSITORY_OS_NAME ?= ${RESTY_IMAGE_BASE}
KONG_PACKAGE_NAME ?= kong

TAG := $(shell git describe --exact-match HEAD || true)

ifneq ($(TAG),)
	# We're building a tag
	ISTAG = true
	POSSIBLE_PRERELEASE_NAME = $(shell git describe --tags --abbrev=0 | awk -F"-" '{print $$2}')
	ifneq ($(POSSIBLE_PRERELEASE_NAME),)
<<<<<<< HEAD
	    # We're building a pre-release tag
	    OFFICIAL_RELEASE = false
	    KONG_VERSION ?= ${TAG}
	    REPOSITORY_NAME = kong-prerelease
	else
	    # We're building a semver release tag
	    OFFICIAL_RELEASE = true
	    KONG_VERSION ?= `cat $(KONG_SOURCE_LOCATION)/kong-*.rockspec | grep -m1 tag | awk '{print $$3}' | sed 's/"//g'`
	endif
else
    OFFICIAL_RELEASE = false
    ISTAG = false
    BRANCH ?= $(shell git rev-parse --abbrev-ref HEAD)
    REPOSITORY_NAME = kong-${BRANCH}
    REPOSITORY_OS_NAME = ${BRANCH}
    KONG_PACKAGE_NAME ?= kong-${BRANCH}
    KONG_VERSION ?= `date +%Y-%m-%d`
=======
		# We're building a pre-release tag
		KONG_VERSION ?= ${TAG}
		REPOSITORY_NAME = kong-prerelease
	else
	   # We're building a semver release tag
		KONG_VERSION ?= `cat $(KONG_SOURCE_LOCATION)/kong-*.rockspec | grep -m1 tag | awk '{print $$3}' | sed 's/"//g'`
	endif
else
    ISTAG = false
    BRANCH ?= $(shell git rev-parse --abbrev-ref HEAD)
	REPOSITORY_NAME = kong-${BRANCH}
	REPOSITORY_OS_NAME = ${BRANCH}
	KONG_PACKAGE_NAME ?= kong-${BRANCH}
	KONG_VERSION ?= `date +%Y-%m-%d`
>>>>>>> bae3ca92
endif

release:
ifeq ($(ISTAG),false)
	sed -i -e '/return string\.format/,/\"\")/c\return "$(KONG_VERSION)\"' kong/meta.lua
endif
	cd $(KONG_BUILD_TOOLS_LOCATION); \
	$(MAKE) \
	KONG_VERSION=${KONG_VERSION} \
	KONG_PACKAGE_NAME=${KONG_PACKAGE_NAME} \
	package-kong && \
	$(MAKE) \
	KONG_VERSION=${KONG_VERSION} \
	KONG_PACKAGE_NAME=${KONG_PACKAGE_NAME} \
	REPOSITORY_NAME=${REPOSITORY_NAME} \
	REPOSITORY_OS_NAME=${REPOSITORY_OS_NAME} \
	KONG_PACKAGE_NAME=${KONG_PACKAGE_NAME} \
	KONG_VERSION=${KONG_VERSION} \
	OFFICIAL_RELEASE=$(OFFICIAL_RELEASE) \
	release-kong

setup-ci:
	OPENRESTY=$(RESTY_VERSION) \
	LUAROCKS=$(RESTY_LUAROCKS_VERSION) \
	OPENSSL=$(RESTY_OPENSSL_VERSION) \
	OPENRESTY_PATCHES_BRANCH=$(OPENRESTY_PATCHES_BRANCH) \
	KONG_NGINX_MODULE_BRANCH=$(KONG_NGINX_MODULE_BRANCH) \
	.ci/setup_env.sh

setup-kong-build-tools:
	-rm -rf $(KONG_BUILD_TOOLS_LOCATION)
	-git clone https://github.com/Kong/kong-build-tools.git $(KONG_BUILD_TOOLS_LOCATION)
	cd $(KONG_BUILD_TOOLS_LOCATION); \
	git reset --hard $(KONG_BUILD_TOOLS); \

functional-tests: setup-kong-build-tools
	cd $(KONG_BUILD_TOOLS_LOCATION); \
	$(MAKE) setup-build && \
	$(MAKE) build-kong && \
	$(MAKE) test

install:
	@luarocks make OPENSSL_DIR=$(OPENSSL_DIR) CRYPTO_DIR=$(OPENSSL_DIR)

remove:
	-@luarocks remove kong

dependencies: grpcurl
	@for rock in $(DEV_ROCKS) ; do \
	  if luarocks list --porcelain $$rock | grep -q "installed" ; then \
	    echo $$rock already installed, skipping ; \
	  else \
	    echo $$rock not found, installing via luarocks... ; \
	    luarocks install $$rock OPENSSL_DIR=$(OPENSSL_DIR) CRYPTO_DIR=$(OPENSSL_DIR); \
	  fi \
	done;

grpcurl:
	@curl -s -S -L \
		https://github.com/fullstorydev/grpcurl/releases/download/v1.3.0/grpcurl_1.3.0_$(GRPCURL_OS)_$(MACHINE).tar.gz | tar xz -C bin;
	@rm bin/LICENSE

dev: remove install dependencies

lint:
	@luacheck -q .
	@!(grep -R -E -n -w '#only|#o' spec && echo "#only or #o tag detected") >&2
	@!(grep -R -E -n -- '---\s+ONLY' t && echo "--- ONLY block detected") >&2

test:
	@$(TEST_CMD) spec/01-unit

test-integration:
	@$(TEST_CMD) spec/02-integration

test-plugins:
	@$(TEST_CMD) spec/03-plugins

test-all:
	@$(TEST_CMD) spec/

pdk-phase-checks:
	rm -f t/phase_checks.stats
	rm -f t/phase_checks.report
	PDK_PHASE_CHECKS_LUACOV=1 prove -I. t/01*/*/00-phase*.t
	luacov -c t/phase_checks.luacov
	grep "ngx\\." t/phase_checks.report
	grep "check_" t/phase_checks.report

fix-windows:
	@for script in $(WIN_SCRIPTS) ; do \
	  echo Converting Windows file $$script ; \
	  mv $$script $$script.win ; \
	  tr -d '\015' <$$script.win >$$script ; \
	  rm $$script.win ; \
	  chmod 0755 $$script ; \
	done;<|MERGE_RESOLUTION|>--- conflicted
+++ resolved
@@ -44,40 +44,23 @@
 	ISTAG = true
 	POSSIBLE_PRERELEASE_NAME = $(shell git describe --tags --abbrev=0 | awk -F"-" '{print $$2}')
 	ifneq ($(POSSIBLE_PRERELEASE_NAME),)
-<<<<<<< HEAD
-	    # We're building a pre-release tag
-	    OFFICIAL_RELEASE = false
-	    KONG_VERSION ?= ${TAG}
-	    REPOSITORY_NAME = kong-prerelease
-	else
-	    # We're building a semver release tag
-	    OFFICIAL_RELEASE = true
-	    KONG_VERSION ?= `cat $(KONG_SOURCE_LOCATION)/kong-*.rockspec | grep -m1 tag | awk '{print $$3}' | sed 's/"//g'`
-	endif
-else
+		# We're building a pre-release tag
     OFFICIAL_RELEASE = false
-    ISTAG = false
-    BRANCH ?= $(shell git rev-parse --abbrev-ref HEAD)
-    REPOSITORY_NAME = kong-${BRANCH}
-    REPOSITORY_OS_NAME = ${BRANCH}
-    KONG_PACKAGE_NAME ?= kong-${BRANCH}
-    KONG_VERSION ?= `date +%Y-%m-%d`
-=======
-		# We're building a pre-release tag
 		KONG_VERSION ?= ${TAG}
 		REPOSITORY_NAME = kong-prerelease
 	else
-	   # We're building a semver release tag
+	  # We're building a semver release tag
+    OFFICIAL_RELEASE = true
 		KONG_VERSION ?= `cat $(KONG_SOURCE_LOCATION)/kong-*.rockspec | grep -m1 tag | awk '{print $$3}' | sed 's/"//g'`
 	endif
 else
-    ISTAG = false
-    BRANCH ?= $(shell git rev-parse --abbrev-ref HEAD)
+  OFFICIAL_RELEASE = false
+  ISTAG = false
+  BRANCH ?= $(shell git rev-parse --abbrev-ref HEAD)
 	REPOSITORY_NAME = kong-${BRANCH}
 	REPOSITORY_OS_NAME = ${BRANCH}
 	KONG_PACKAGE_NAME ?= kong-${BRANCH}
 	KONG_VERSION ?= `date +%Y-%m-%d`
->>>>>>> bae3ca92
 endif
 
 release:
