local helpers = require "spec.helpers"
local utils = require "kong.tools.utils"
local enums = require "kong.enterprise_edition.dao.enums"
local admins_helpers = require "kong.enterprise_edition.admins_helpers"
local basicauth_crypto = require "kong.plugins.basic-auth.crypto"
local workspaces = require "kong.workspaces"
local singletons = require "kong.singletons"
local bcrypt = require "bcrypt"
local cjson = require "cjson"

local cache = {
  get = function(self, x, y, f, ...) return f(...) end,
}
for _, strategy in helpers.each_strategy() do

  describe("admin_helpers with #" .. strategy, function()
    local db, factory
    local default_ws, another_ws
    local admins = {}

    lazy_setup(function()
      _, db, factory = helpers.get_db_utils(strategy)

      if _G.kong then
        _G.kong.db = db
        _G.kong.cache =  cache
      else
        _G.kong = { db = db,
          cache = cache
        }
      end

      admins = db.admins

      singletons.db = db
      singletons.dao = factory

      default_ws = assert(workspaces.fetch_workspace("default"))
      another_ws = assert(db.workspaces:insert({ name = "ws1" }))

      for i = 1, 4 do
        -- half the admins are in each workspace,
        -- and half have a null custom_id
        local ws_to_use = i % 2 == 0 and another_ws or default_ws
        local custom_id = i % 2 == 0 and ("admin-" .. i) or ngx.null

        -- consumers are workspaceable, so need to have a ws in context
        ngx.ctx.workspaces = { ws_to_use }

        local admin = assert(db.admins:insert {
          email = "admin-" .. i .. "@test.com",
          status = enums.CONSUMERS.STATUS.APPROVED,
          username = "admin-" .. i,
          custom_id = custom_id,
        })

        admins[i] = admin
      end
    end)

    before_each(function()
      -- default to default workspace. ;-) each test can override
      ngx.ctx.workspaces = { default_ws }
    end)

    lazy_teardown(function()
      db:truncate("basicauth_credentials")
      db:truncate("workspace_entities")
      db:truncate("workspaces")
      db:truncate("consumers")
      db:truncate("rbac_user_roles")
      db:truncate("rbac_roles")
      db:truncate("rbac_users")
      db:truncate("admins")

      ngx.shared.kong_cassandra:flush_expired()
    end)

    describe("find all admins", function()
      it("returns the right data structure", function()
        local res, err = admins_helpers.find_all()
        assert.is_nil(err)
        assert.same(200, res.code)
        assert(utils.is_array(res.body.data))
        assert.same(2, #res.body.data)
        assert.same(ngx.null, res.body.next)

        assert.not_nil(res.body['data'][1].created_at)
        assert.not_nil(res.body['data'][1].email)
        assert.not_nil(res.body['data'][1].id)
        assert.not_nil(res.body['data'][1].status)
        assert.not_nil(res.body['data'][1].updated_at)
        assert.not_nil(res.body['data'][1].username)
      end)
    end)

    describe("validate admins", function()
      it("requires unique consumer.username", function()
        local params = {
          username = admins[1].consumer.username,
          email = "unique@test.com",
        }

        local res, match, err = admins_helpers.validate(params, db)

        assert.is_nil(err)
        assert.same(admins[1], match)
        assert.is_false(res)
      end)

      it("requires unique consumer.custom_id", function()
        local params = {
          custom_id = admins[2].consumer.custom_id,
        }

        local res, match, err = admins_helpers.validate(params, db)

        assert.is_nil(err)
        assert.same(admins[2], match)
        assert.is_false(res)
      end)

      it("requires unique admin.email", function()
        local params = {
          username = "i-am-unique",
          custom_id = "i-am-unique",
          email = "admin-3@test.com",
        }

        local res, match, err = admins_helpers.validate(params, db)

        assert.is_nil(err)
        assert.same(admins[3], match)
        assert.is_false(res)
      end)

      it("works on update as well as create", function()
        -- admin 1 can't have the same email as admin 3
        local params = {
          username = admins[1].username,
          custom_id = admins[1].custom_id,
          email = admins[3].email,
        }

        local res, match, err = admins_helpers.validate(params, db, admins[1])

        assert.is_nil(err)
        assert.same(admins[3], match)
        assert.is_false(res)
      end)

      it("works across workspaces", function()
        -- admin 1 (default_ws) can't have the same email as admin 2 (another_ws)
        local params = {
          username = admins[1].username,
          custom_id = admins[1].custom_id,
          email = admins[2].email,
        }

        local res, match, err = admins_helpers.validate(params, db, admins[1])

        assert.is_nil(err)
        assert.same(admins[2], match)
        assert.is_false(res)
      end)

      it("allows update of self", function()
        -- update admin 1
        local params = {
          username = admins[1].username .. "-updated",
          custom_id = admins[1].custom_id,
          email = admins[1].email,
        }

        local res, match, err = admins_helpers.validate(params, db, admins[1])

        assert.is_nil(err)
        assert.is_nil(match)
        assert.is_true(res)
      end)
    end)

    describe("create", function()
      local snapshot

      before_each(function()
        snapshot = assert:snapshot()
      end)

      after_each(function()
        snapshot:revert()
      end)

      it("returns the data structure the API expects", function()
        local params = {
          username = "gruce1",
          email = "gruce1@KONGHQ.com",
          status = enums.CONSUMERS.STATUS.APPROVED,
        }
        local opts = {
          token_optional = true,
          db = db,
        }

        local res = admins_helpers.create(params, opts)

        assert.same(200, res.code)

        -- these fields should match what was passed in
        local keys = {
          "status",
          "username",
          "custom_id",
        }

        for _, k in pairs(keys) do
          assert.same(params[k], res.body.admin[k])
        end

        -- email stored in lower case
        assert.same("gruce1@konghq.com", res.body.admin.email)

        -- these fields are auto-generated, should be present
        assert.not_nil(res.body.admin.id)
        assert.not_nil(res.body.admin.created_at)
        assert.not_nil(res.body.admin.updated_at)
        assert.is_nil(res.body.message)
      end)

      it("rejects the 'type' parameter", function()
        local opts = {
          token_optional = false,
          db = db,
        }

        local params = {
          username = "gruce1",
          email = "gruce1@konghq.com",
          status = enums.CONSUMERS.STATUS.APPROVED,
          type = enums.CONSUMERS.TYPE.ADMIN,
        }

        local res = admins_helpers.create(params, opts)
        local expected = {
          code = 400,
          body = { message = "Invalid parameter: 'type'" }
        }
        assert.same(expected, res)
      end)

      it("it links existing admin to new workspace", function()
        local opts = {
          token_optional = true,
          db = db,
          workspace = default_ws,
        }

        local params = {
          username = admins[2].username,
          email = admins[2].email,
          status = enums.CONSUMERS.STATUS.APPROVED,
        }

        local res = admins_helpers.create(params, opts)
        assert.same(200, res.code)
        assert.same(admins_helpers.transmogrify(admins[2]), res.body.admin)
      end)

      it("returns 409 when rbac_user with same name already exists", function()
        -- rbac_user who is not part of an admin record
      end)

      it("returns API-friendly message when insert fails", function()
        stub(db.admins, "insert").returns(nil, "failed!")

        local opts = {
          token_optional = false,
          db = db,
        }

        local params = {
          username = "gruce-" .. utils.uuid(),
          email = "gruce-" .. utils.uuid() .. "@konghq.com",
          status = enums.CONSUMERS.STATUS.APPROVED,
        }

        local res = admins_helpers.create(params, opts)
        local expected = {
          code = 500,
          body = { message = "failed to create admin" }
        }
        assert.same(expected, res)
      end)

      it("doesn't 500 when email is null", function()
        local opts = {
          token_optional = false,
          db = db,
        }

        local params = {
          username = "gruce-" .. utils.uuid(),
          email = ngx.null,
          status = enums.CONSUMERS.STATUS.APPROVED,
        }

        local res = admins_helpers.create(params, opts)
        assert.same(200, res.code)
      end)
    end)

    describe("update", function()
      local admin

      lazy_setup(function()
        admin = assert(db.admins:insert(
          {
            username = "admin",
            custom_id = ngx.null,
            email = "admin@test.com",
            status = enums.CONSUMERS.TYPE.INVITED,
          })
        )
      end)
      lazy_teardown(function()
        if admin then
          db.admins:delete(admin)
        end
      end)

      it("doesn't fail when admin doesn't have a credential", function()
        local res, err = admins_helpers.update({ custom_id = "foo" }, admins[3], { db = db})
        assert.is_nil(err)

        -- should look just like admins[3], but with a custom_id
        -- and a different updated_at
        local expected = {
          custom_id = "foo",
          id = admins[3].id,
          username = admins[3].username,
          email = admins[3].email,
          status = admins[3].status,
          rbac_token_enabled = admins[3].rbac_token_enabled,
          created_at = admins[3].created_at,
        }
        res.body.updated_at = nil

        assert.same({ code = 200, body = expected }, res)
      end)

      it("updates a null field to a non-null one", function()
        assert.is_nil(admin.custom_id)
        local new_custom_id = "admin-custom-id"
        local params = {
          username = admin.username,
          custom_id = new_custom_id,
          email = admin.email,
        }

        local res, err = admins_helpers.update(params, admin, { db = db })
        assert.is_nil(err)
        assert.same(new_custom_id, res.body.custom_id)
      end)

      it("updates a non-null field to null", function()
        local params = {
          username = admin.username,
          custom_id = ngx.null,
          email = admin.email,
        }

        local res = admins_helpers.update(params, admin, { db = db })
        assert.same(nil, res.body.custom_id)
      end)

      it("keeps username for admin, consumer, and credential in sync", function()
        -- create a credential to keep in sync
        assert(db.basicauth_credentials:insert({
          consumer = admin.consumer,
          username = admin.username,
          password = "password",
        }))

        local params = {
          username = admin.username .. utils.uuid(),
        }

        local res = assert(admins_helpers.update(params, admin, { db = db }))
        assert.same(params.username, res.body.username)

        local creds = assert(db.basicauth_credentials:page_for_consumer(admin.consumer))
        assert.same(params.username, creds[1].username)

        local consumers = assert(db.admins:page_for_consumer(admin.consumer))
        assert.same(params.username, consumers[1].username)
      end)

      it("keeps custom_id for admin and consumer in sync", function()
        local params = {
          custom_id = "custom-id-" .. utils.uuid(),
        }

        local res = assert(admins_helpers.update(params, admin, { db = db }))
        assert.same(params.custom_id, res.body.custom_id)

        local consumers = assert(db.admins:page_for_consumer(admin.consumer))
        assert.same(params.custom_id, consumers[1].custom_id)
      end)

      it("keeps admin.rbac_token_enabled and rbac_user.enabled in sync", function()
        local params = {
          rbac_token_enabled = false,
<<<<<<< HEAD
=======
          username = admins[1].username,
          email = admins[1].email,
>>>>>>> 516045cd
        }

        local res = assert(admins_helpers.update(params, admins[1], { db = db }))
        assert.same(params.rbac_token_enabled, res.body.rbac_token_enabled)

        local rbac_user = assert(db.rbac_users:select({ id = admins[1].rbac_user.id }))
        assert.same(params.rbac_token_enabled, rbac_user.enabled)

        params.rbac_token_enabled = true

        res = assert(admins_helpers.update(params, admins[1], { db = db }))
        assert.same(params.rbac_token_enabled, res.body.rbac_token_enabled)

        rbac_user = assert(db.rbac_users:select({ id = admins[1].rbac_user.id }))
        assert.same(params.rbac_token_enabled, rbac_user.enabled)
      end)
    end)

    describe("delete", function()
      it("deletes an admin", function()
        local admin = assert(db.admins:insert({
          username = "deleteme" .. utils.uuid(),
          email = "deleteme@konghq.com",
          status = enums.CONSUMERS.STATUS.INVITED,
        }))

        local res, err = admins_helpers.delete(admin, { db = db })
        assert.is_nil(err)
        assert.same({ code = 204 }, res)

        local rbac_user = db.rbac_users:select({ id = admin.rbac_user.id })
        assert.is_nil(rbac_user)

        local consumer = db.consumers:select({ id = admin.consumer.id })
        assert.is_nil(consumer)
      end)
    end)

    describe("find_by_username_or_id", function()
      it("finds by username", function()
        local res, err = admins_helpers.find_by_username_or_id(admins[1].username)
        assert.is_nil(err)

        assert.same(admins[1].username, res.username)
        assert.same(admins[1].custom_id, res.custom_id)
        assert.same(admins[1].status, res.status)
        assert.same(admins[1].email, res.email)
        assert.not_nil(res.created_at)
        assert.not_nil(res.updated_at)
        assert.is_nil(res.consumer)
        assert.is_nil(res.rbac_user)
      end)

      it("finds by id", function()
        local res, err = admins_helpers.find_by_username_or_id(admins[1].id)
        assert.is_nil(err)

        assert.same(admins[1].username, res.username)
      end)

      it("renders the raw entity when asked", function()
        local res, err = admins_helpers.find_by_username_or_id(admins[1].username, true)
        assert.is_nil(err)

        assert.same(admins[1].username, res.username)
        assert.same(admins[1].custom_id, res.custom_id)
        assert.same(admins[1].status, res.status)
        assert.same(admins[1].email, res.email)
        assert.not_nil(res.created_at)
        assert.not_nil(res.updated_at)
        assert.same(admins[1].consumer.id, res.consumer.id)
        assert.same(admins[1].rbac_user.id, res.rbac_user.id)
      end)
    end)

    describe("link_to_workspace", function()
      it("links an admin to another workspace", function()
        -- odd-numbered admins are in default_ws
        local linked, err = admins_helpers.link_to_workspace(admins[1], another_ws)

        assert.is_nil(err)
        assert.is_true(linked)

        local ws_list, err = workspaces.find_workspaces_by_entity({
          workspace_id = another_ws.id,
          entity_type = "consumers",
          entity_id = admins[1].consumer.id,
        })

        assert.is_nil(err)
        assert.not_nil(ws_list)
        assert.same(ws_list[1].workspace_id, another_ws.id)

        ws_list, err = workspaces.find_workspaces_by_entity({
          workspace_id = another_ws.id,
          entity_type = "rbac_users",
          entity_id = admins[1].rbac_user.id,
        })

        assert.is_nil(err)
        assert.not_nil(ws_list)
        assert.same(ws_list[1].workspace_id, another_ws.id)
      end)
    end)

    describe("workspaces_for_admin", function()
      it("returns workspaces", function()
        local opts = {
          db = db,
        }
        local res, err = admins_helpers.workspaces_for_admin(admins[1].username, opts)
        assert.is_nil(err)
        assert.same(200, res.code)
        assert.same(2, #res.body)

        -- ensure that what came back looks like a workspace
        local ws = res.body[1]
        for _, key in ipairs({ "config", "created_at", "id", "meta", "name" }) do
          assert.not_nil(ws[key])
        end
      end)
    end)

    describe("credentials", function()
      it("update_password - successful", function()
        local admin = assert(db.admins:insert({
          username = "an_admin",
          custom_id = ngx.null,
          email = "an_admin@test.com",
          status = enums.CONSUMERS.TYPE.INVITED,
        }))

        -- create a credential to keep in sync
        local original_cred = assert(db.basicauth_credentials:insert({
          consumer = admin.consumer,
          username = admin.username,
          password = "original-gangster",
        }))

        local params = {
          old_password = 'original-gangster',
          password = "new-hotness"
        }

        local res = assert(admins_helpers.update_password(admin, params))
        assert.equal("Password reset successfully", res.body.message)
        assert.equal(200, res.code)

        local creds = assert(db.basicauth_credentials:page_for_consumer(admin.consumer))
        assert.same(original_cred.username, creds[1].username)

        local digest = assert(basicauth_crypto.hash(creds[1].consumer.id,
                              params.password))
        assert.truthy(creds[1].password == digest)
      end)
    end)

    describe("rbac token", function()
      lazy_setup(function()
        if _G.kong then
          _G.kong.cache = helpers.get_cache(db)
        else
          _G.kong = { db = db,
            cache = helpers.get_cache(db)
          }
        end
      end)

      before_each(function()
        db:truncate("rbac_users")
        db:truncate("admins")
      end)

      it("update_token - successful", function()
        local admin = db.admins:insert({
          username = "an_admin_1",
          email = "test@konghq.com",
          status = 4,
        })

        local user_token = "my-new-token" .. utils.uuid()
        local params = {
          token = user_token
        }

        local original_rbac_user = kong.db.rbac_users:select({id = admin.rbac_user.id})
        local res = assert(admins_helpers.update_token(admin, params))
        local updated_rbac_user = kong.db.rbac_users:select({id = admin.rbac_user.id})
        assert.not_equal(original_rbac_user.user_token, updated_rbac_user.user_token)
        assert(bcrypt.verify(user_token, updated_rbac_user.user_token))
        assert.equal("Token reset successfully", res.body.message)
        assert.equal(200, res.code)
        assert.not_equal(admin.rbac_user.user_token, params.token)
      end)

      it("update_token - successful unhashed token", function()
        local admin = db.admins:insert({
          username = "kong_admin",
          email = "test@konghq.com",
          status = 4,
        })

        -- make this look like the bootstrap user
        local rbac_user = db.rbac_users:update(
          {
            id = admin.rbac_user.id
          },
          {
            user_token = "foo",
            user_token_ident = cjson.null
          }
        )

        admin.rbac_user = rbac_user
        local user_token = "my-new-token" .. utils.uuid()
        local params = {
          token = user_token
        }

        local res = assert(admins_helpers.update_token(admin, params))
        assert.equal("Token reset successfully", res.body.message)
        assert.equal(200, res.code)
      end)

      it("update_token - cannot reuse an existing token", function()
        local admin = db.admins:insert({
          username = "an_admin_11",
          email = "test1@konghq.com",
          status = 4,
        })

        local user_token = "my-new-token" .. utils.uuid()
        local params = {
          token = user_token
        }

        assert(admins_helpers.update_token(admin, params))
        local _, err = admins_helpers.update_token(admin, params)
        assert.equal("UNIQUE violation detected on '{\"user_token\"}'", err.fields.message)
      end)

      it("update_token - cannot use another user's token", function()
        local admin = db.admins:insert({
          username = "an_admin_12",
          email = "test1@konghq.com",
          status = 4,
        })

        local cool_token = "my-rad-token-" .. utils.uuid()

        local _, _ = db.rbac_users:insert({
          name = "rbac_to_the_beat",
          user_token = cool_token,
        })

        local params = {
          token = cool_token
        }

        local _, err = admins_helpers.update_token(admin, params)
        assert.equal("UNIQUE violation detected on '{\"user_token\"}'", err.fields.message)
      end)
    end)
  end)
end<|MERGE_RESOLUTION|>--- conflicted
+++ resolved
@@ -410,11 +410,8 @@
       it("keeps admin.rbac_token_enabled and rbac_user.enabled in sync", function()
         local params = {
           rbac_token_enabled = false,
-<<<<<<< HEAD
-=======
           username = admins[1].username,
           email = admins[1].email,
->>>>>>> 516045cd
         }
 
         local res = assert(admins_helpers.update(params, admins[1], { db = db }))
