--- conflicted
+++ resolved
@@ -1,5 +1,5 @@
 dist: trusty
-sudo: required
+sudo: false
 
 language: java
 
@@ -23,20 +23,10 @@
       - libpcre3-dev
       - build-essential
 
-services:
-  - redis
-  - docker
-
 env:
   global:
-<<<<<<< HEAD
-    - LUAROCKS=2.4.3
-    - OPENSSL=1.0.2n
-    - CASSANDRA=3.9
-=======
     - LUAROCKS=3.0.4
     - OPENSSL=1.1.1a
->>>>>>> cc97d5bb
     - OPENRESTY_BASE=1.13.6.2
     - OPENRESTY_LATEST=1.13.6.2
     - OPENRESTY=$OPENRESTY_BASE
@@ -46,38 +36,14 @@
     - KONG_TEST_PG_USER=postgres
     - JOBS=2
   matrix:
-<<<<<<< HEAD
-    - TEST_SUITE=lint
     # enterprise matrix begin
+    # XXX add extra jobs for different cassandra versions
     - TEST_SUITE=unit-ee
-    - TEST_SUITE=integration-ee
-      OPENRESTY=$OPENRESTY_LATEST
-    - TEST_SUITE=plugins-ee
-      OPENRESTY=$OPENRESTY_LATEST
-    - TEST_SUITE=integration-ee
-      OPENRESTY=$OPENRESTY_BASE
-      CASSANDRA=2.2.12
-    - TEST_SUITE=plugins-ee
-      OPENRESTY=$OPENRESTY_BASE
-      CASSANDRA=2.2.12
+    - KONG_TEST_DATABASE=postgres TEST_SUITE=integration-ee
+    - KONG_TEST_DATABASE=cassandra TEST_SUITE=plugins-ee
+    - KONG_TEST_DATABASE=postgres TEST_SUITE=plugins-ee
+    - KONG_TEST_DATABASE=cassandra TEST_SUITE=integration-ee
     # enterprise matrix end
-    - TEST_SUITE=unit
-    - TEST_SUITE=integration
-      OPENRESTY=$OPENRESTY_LATEST
-    - TEST_SUITE=plugins
-      OPENRESTY=$OPENRESTY_LATEST
-    - TEST_SUITE=integration
-      OPENRESTY=$OPENRESTY_BASE
-      CASSANDRA=2.2.12
-    - TEST_SUITE=plugins
-      OPENRESTY=$OPENRESTY_BASE
-      CASSANDRA=2.2.12
-    - TEST_SUITE=old-unit
-    - TEST_SUITE=old-integration
-      OPENRESTY=$OPENRESTY_BASE
-    - TEST_SUITE=old-plugins
-      OPENRESTY=$OPENRESTY_BASE
-=======
     - KONG_TEST_DATABASE=postgres TEST_SUITE=integration
     - KONG_TEST_DATABASE=cassandra CASSANDRA=2.2 TEST_SUITE=integration
     - KONG_TEST_DATABASE=cassandra CASSANDRA=3.9 TEST_SUITE=integration
@@ -87,7 +53,6 @@
     - KONG_TEST_DATABASE=postgres TEST_SUITE=old-integration
     - KONG_TEST_DATABASE=postgres TEST_SUITE=old-plugins
     - TEST_SUITE=pdk
->>>>>>> cc97d5bb
 
 before_install:
   - source .ci/setup_env.sh
@@ -95,31 +60,6 @@
 install:
   - make dev
 
-<<<<<<< HEAD
-script:
-  - .ci/run_tests.sh
-
-jobs:
-  include:
-    - stage: deploy
-      if: branch = master
-      script: .ci/build_artifacts.sh
-      env:
-        - DOCKER_TAG_NAME=dev-master
-        - TEST_SUITE=none
-    - stage: deploy
-      if: tag =~ 0.
-      script: .ci/build_artifacts.sh
-      env:
-        - DOCKER_TAG_NAME=released
-        - TEST_SUITE=none
-    - stage: deploy
-      if: tag =~ 0.
-      script: .ci/trigger-travis.sh --pro $TRAVIS_ACCESS_TOKEN
-
-
-=======
->>>>>>> cc97d5bb
 cache:
   apt: true
   pip: true
@@ -145,11 +85,20 @@
       env:
         - KONG_DATABASE=none
     - stage: deploy
-      install: skip
-      before_install: skip
-      script: .ci/trigger-travis.sh $TRAVIS_ACCESS_TOKEN
+      if: branch = master
+      script: .ci/build_artifacts.sh
       env:
-        - KONG_DATABASE=none
+        - DOCKER_TAG_NAME=dev-master
+        - TEST_SUITE=none
+    - stage: deploy
+      if: tag =~ 0.
+      script: .ci/build_artifacts.sh
+      env:
+        - DOCKER_TAG_NAME=released
+        - TEST_SUITE=none
+    - stage: deploy
+      if: tag =~ 0.
+      script: .ci/trigger-travis.sh --pro $TRAVIS_ACCESS_TOKEN
 
 script:
   - .ci/run_tests.sh