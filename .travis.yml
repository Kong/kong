--- conflicted
+++ resolved
@@ -11,14 +11,8 @@
       - build-essential
 env:
   global:
-<<<<<<< HEAD
+    - LUA=luajit-2.1
     - CASSANDRA_VERSION=2.2.4
-  matrix:
-    - LUA=lua5.1
-
-=======
-    - LUA=luajit-2.1
-    - CASSANDRA_VERSION=2.1.9
     - LUAROCKS_VERSION=2.2.2
     - OPENSSL_VERSION=1.0.2e
     - OPENRESTY_VERSION=1.9.3.1
@@ -26,7 +20,6 @@
     - LUAROCKS_DIR=$HOME/luarocks
     - OPENRESTY_DIR=$HOME/openresty
     - CASSANDRA_HOSTS=127.0.0.1
->>>>>>> 0e7c1a99
 before_install:
   - bash .ci/setup_lua.sh
   - bash .ci/setup_openresty.sh
