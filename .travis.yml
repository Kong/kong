dist: xenial
sudo: false

language: generic

jdk:
  - oraclejdk8

notifications:
  email:
    on_success: never
    on_failure: always

services:
  - redis-server
  - docker

addons:
  postgresql: "9.5"
  apt:
    packages:
      - net-tools
      - libpcre3-dev
      - build-essential
  hosts:
    - grpcs_1.test
    - grpcs_2.test

env:
  global:
    - BUILD_TOOLS=1ea15bc
    - LUAROCKS=3.1.3
    - OPENSSL=1.1.1c
    - OPENRESTY=1.15.8.1
    # - OPENRESTY_BASE=1.13.6.2
    # - OPENRESTY_LATEST=1.13.6.2
    # - OPENRESTY=$OPENRESTY_BASE
    # - KONG_NGINX_MODULE=master
    # - DOWNLOAD_CACHE=$HOME/download-cache
    - DOWNLOAD_ROOT=$HOME/download-root
    - INSTALL_CACHE=$HOME/install-cache
    - OPENRESTY_PATCHES_BRANCH=master
    - KONG_NGINX_MODULE_BRANCH=master
    - KONG_TEST_PG_DATABASE=travis
    - KONG_TEST_PG_USER=postgres
    - JOBS=2
    - DOCKER_MACHINE_ARM64_NAME=travis-ci-kong-${TRAVIS_JOB_ID}
  matrix:
    # enterprise matrix begin
    # XXX add extra jobs for different cassandra versions
    - KONG_TEST_DATABASE=postgres TEST_SUITE=integration-ee
    - KONG_TEST_DATABASE=cassandra CASSANDRA=2.2 TEST_SUITE=integration-ee
    - KONG_TEST_DATABASE=cassandra CASSANDRA=3.9 TEST_SUITE=integration-ee
    - KONG_TEST_DATABASE=cassandra CASSANDRA=2.2 TEST_SUITE=plugins-ee
    - KONG_TEST_DATABASE=cassandra CASSANDRA=3.9 TEST_SUITE=plugins-ee
    - KONG_TEST_DATABASE=postgres TEST_SUITE=plugins-ee
    # enterprise matrix end
    - KONG_TEST_DATABASE=postgres TEST_SUITE=integration
    - KONG_TEST_DATABASE=cassandra CASSANDRA=2.2 TEST_SUITE=integration
    - KONG_TEST_DATABASE=cassandra CASSANDRA=3.9 TEST_SUITE=integration
    # - KONG_TEST_DATABASE=off TEST_SUITE=dbless # XXX EE no dbless in enterprise
    - KONG_TEST_DATABASE=postgres TEST_SUITE=plugins
    - KONG_TEST_DATABASE=cassandra CASSANDRA=2.2 TEST_SUITE=plugins
    - KONG_TEST_DATABASE=cassandra CASSANDRA=3.9 TEST_SUITE=plugins
    - TEST_SUITE=pdk

install:
  - source .ci/setup_env.sh
  - make dev

cache:
  apt: true
  pip: true
  directories:
    - $INSTALL_CACHE
    - $HOME/.ccm/repository

stages:
  - lint and unit
  - test
<<<<<<< HEAD
  - name: deploy
    if: tag =~ 0. || type == cron || branch = master
  # - functional tests
  # # - Deploy daily build
  # - Release
=======
  - Deploy daily build
  - Release
>>>>>>> e96302a1

jobs:
  include:
    - stage: lint and unit
      script:
      - luacheck -q .
      - bin/busted -v -o gtest spec/01-unit
      - bin/busted -v -o gtest spec-ee/01-unit
      env:
        - KONG_DATABASE=none
<<<<<<< HEAD
    - stage: deploy
      if: branch = master
      script: .ci/build_artifacts.sh
      env:
        - DOCKER_TAG_NAME=dev-master
        - TEST_SUITE=none
    - stage: deploy
      if: tag =~ 0.
      script: .ci/build_artifacts.sh
      env:
        - DOCKER_TAG_NAME=released
        - TEST_SUITE=none
    - stage: deploy
      if: tag =~ 0.
      script: .ci/trigger-travis.sh --pro $TRAVIS_ACCESS_TOKEN

    # - stage: functional tests
    #   script: make functional_tests
    #   if: type=cron
    # - stage: release
    #   install: skip
    #   before_install: skip
    #   script: make release
    #   env: PACKAGE_TYPE=src RESTY_IMAGE_BASE=src KONG_PACKAGE_NAME=${PWD##*/} KONG_VERSION=${TRAVIS_TAG}
    #   if: tag IS present AND tag ~= 1.
    # - script: make release
    #   env: PACKAGE_TYPE=deb RESTY_IMAGE_BASE=ubuntu RESTY_IMAGE_TAG=trusty KONG_PACKAGE_NAME=${PWD##*/} KONG_VERSION=${TRAVIS_TAG}
    #   if: tag IS present AND tag ~= 1.
    # - script: make release
    #   env: PACKAGE_TYPE=deb RESTY_IMAGE_BASE=ubuntu RESTY_IMAGE_TAG=xenial KONG_PACKAGE_NAME=${PWD##*/} KONG_VERSION=${TRAVIS_TAG}
    #   if: tag IS present AND tag ~= 1.
    # - script: make release
    #   env: PACKAGE_TYPE=deb RESTY_IMAGE_BASE=ubuntu RESTY_IMAGE_TAG=bionic KONG_PACKAGE_NAME=${PWD##*/} KONG_VERSION=${TRAVIS_TAG}
    #   if: tag IS present AND tag ~= 1.
    # - script: make release
    #   env: PACKAGE_TYPE=deb RESTY_IMAGE_BASE=debian RESTY_IMAGE_TAG=stretch KONG_PACKAGE_NAME=${PWD##*/} KONG_VERSION=${TRAVIS_TAG}
    #   if: tag IS present AND tag ~= 1.
    # - script: make release
    #   env: PACKAGE_TYPE=deb RESTY_IMAGE_BASE=debian RESTY_IMAGE_TAG=jessie KONG_PACKAGE_NAME=${PWD##*/} KONG_VERSION=${TRAVIS_TAG}
    #   if: tag IS present AND tag ~= 1.
    # - script: make release
    #   env: PACKAGE_TYPE=rpm RESTY_IMAGE_BASE=centos RESTY_IMAGE_TAG=6 KONG_PACKAGE_NAME=${PWD##*/} KONG_VERSION=${TRAVIS_TAG}
    #   if: tag IS present AND tag ~= 1.
    # - script: make release
    #   env: PACKAGE_TYPE=rpm RESTY_IMAGE_BASE=centos RESTY_IMAGE_TAG=7 KONG_PACKAGE_NAME=${PWD##*/} KONG_VERSION=${TRAVIS_TAG}
    #   if: tag IS present AND tag ~= 1.
    # - script: make release
    #   env: PACKAGE_TYPE=apk RESTY_IMAGE_BASE=alpine RESTY_IMAGE_TAG=latest KONG_PACKAGE_NAME=${PWD##*/} KONG_VERSION=${TRAVIS_TAG}
    #   if: tag IS present AND tag ~= 1.
    # - script: make release
    #   env: PACKAGE_TYPE=rpm RESTY_IMAGE_BASE=rhel RESTY_IMAGE_TAG=6 KONG_PACKAGE_NAME=${PWD##*/} KONG_VERSION=${TRAVIS_TAG}
    #   if: tag IS present AND tag ~= 1.
    # - script: make release
    #   env: PACKAGE_TYPE=rpm RESTY_IMAGE_BASE=rhel RESTY_IMAGE_TAG=7 KONG_PACKAGE_NAME=${PWD##*/} KONG_VERSION=${TRAVIS_TAG}
    #   if: tag IS present AND tag ~= 1.
    # - script: make release
    #   Env: PACKAGE_TYPE=rpm RESTY_IMAGE_BASE=amazonlinux RESTY_IMAGE_TAG=1 KONG_PACKAGE_NAME=${PWD##*/} KONG_VERSION=${TRAVIS_TAG}
    #   if: tag IS present AND tag ~= 1.
    # - stage: deploy daily build
    #   install: skip
    #   before_install: skip
    #   script: make nightly-release
    #   env: PACKAGE_TYPE=deb RESTY_IMAGE_BASE=ubuntu RESTY_IMAGE_TAG=trusty KONG_PACKAGE_NAME=${PWD##*/}-$TRAVIS_BRANCH KONG_VERSION=`date +%Y-%m-%d` REPOSITORY_NAME=${PWD##*/}-nightly REPOSITORY_OS_NAME=$TRAVIS_BRANCH
    #   if: type=cron
    # - script: make nightly-release
    #   env: PACKAGE_TYPE=deb RESTY_IMAGE_BASE=ubuntu RESTY_IMAGE_TAG=xenial KONG_PACKAGE_NAME=${PWD##*/}-$TRAVIS_BRANCH KONG_VERSION=`date +%Y-%m-%d` REPOSITORY_NAME=${PWD##*/}-nightly REPOSITORY_OS_NAME=$TRAVIS_BRANCH
    #   if: type=cron
    # - script: make nightly-release
    #   env: PACKAGE_TYPE=deb RESTY_IMAGE_BASE=ubuntu RESTY_IMAGE_TAG=bionic KONG_PACKAGE_NAME=${PWD##*/}-$TRAVIS_BRANCH KONG_VERSION=`date +%Y-%m-%d` REPOSITORY_NAME=${PWD##*/}-nightly REPOSITORY_OS_NAME=$TRAVIS_BRANCH
    #   if: type=cron
    # - script: make nightly-release
    #   env: PACKAGE_TYPE=deb RESTY_IMAGE_BASE=debian RESTY_IMAGE_TAG=stretch KONG_PACKAGE_NAME=${PWD##*/}-$TRAVIS_BRANCH KONG_VERSION=`date +%Y-%m-%d` REPOSITORY_NAME=${PWD##*/}-nightly REPOSITORY_OS_NAME=$TRAVIS_BRANCH
    #   if: type=cron
    # - script: make nightly-release
    #   env: PACKAGE_TYPE=deb RESTY_IMAGE_BASE=debian RESTY_IMAGE_TAG=jessie KONG_PACKAGE_NAME=${PWD##*/}-$TRAVIS_BRANCH KONG_VERSION=`date +%Y-%m-%d` REPOSITORY_NAME=${PWD##*/}-nightly REPOSITORY_OS_NAME=$TRAVIS_BRANCH
    #   if: type=cron
    # - script: make nightly-release
    #   env: PACKAGE_TYPE=rpm RESTY_IMAGE_BASE=centos RESTY_IMAGE_TAG=6 KONG_PACKAGE_NAME=${PWD##*/}-$TRAVIS_BRANCH KONG_VERSION=`date +%Y-%m-%d` REPOSITORY_NAME=${PWD##*/}-nightly REPOSITORY_OS_NAME=$TRAVIS_BRANCH
    #   if: type=cron
    # - script: make nightly-release
    #   env: PACKAGE_TYPE=rpm RESTY_IMAGE_BASE=centos RESTY_IMAGE_TAG=7 KONG_PACKAGE_NAME=${PWD##*/} KONG_VERSION=`date +%Y-%m-%d` REPOSITORY_NAME=${PWD##*/}-nightly REPOSITORY_OS_NAME=$TRAVIS_BRANCH
    #   if: type=cron
    # - script: make nightly-release
    #   env: PACKAGE_TYPE=apk RESTY_IMAGE_BASE=alpine RESTY_IMAGE_TAG=latest KONG_PACKAGE_NAME=${PWD##*/}-$TRAVIS_BRANCH KONG_VERSION=`date +%Y-%m-%d` REPOSITORY_NAME=${PWD##*/}-nightly REPOSITORY_OS_NAME=$TRAVIS_BRANCH
    #   if: type=cron
    # - script: make nightly-release
    #   env: PACKAGE_TYPE=rpm RESTY_IMAGE_BASE=rhel RESTY_IMAGE_TAG=6 KONG_PACKAGE_NAME=${PWD##*/}-$TRAVIS_BRANCH KONG_VERSION=`date +%Y-%m-%d` REPOSITORY_NAME=${PWD##*/}-nightly REPOSITORY_OS_NAME=$TRAVIS_BRANCH
    #   if: type=cron
    # - script: make nightly-release
    #   env: PACKAGE_TYPE=rpm RESTY_IMAGE_BASE=rhel RESTY_IMAGE_TAG=7 KONG_PACKAGE_NAME=${PWD##*/}-$TRAVIS_BRANCH KONG_VERSION=`date +%Y-%m-%d` REPOSITORY_NAME=${PWD##*/}-nightly REPOSITORY_OS_NAME=$TRAVIS_BRANCH
    #   if: type=cron
    # - script: make nightly-release
    #   env: PACKAGE_TYPE=rpm RESTY_IMAGE_BASE=amazonlinux RESTY_IMAGE_TAG=latest KONG_PACKAGE_NAME=${PWD##*/}-$TRAVIS_BRANCH KONG_VERSION=`date +%Y-%m-%d` REPOSITORY_NAME=${PWD##*/}-nightly REPOSITORY_OS_NAME=$TRAVIS_BRANCH
    #   if: type=cron

=======
    - stage: release
      install: skip
      script:
      - make setup-kong-build-tools
      - pushd ../kong-build-tools && make setup-ci && popd
      - make release
      env: PACKAGE_TYPE=src RESTY_IMAGE_BASE=src KONG_PACKAGE_NAME=${PWD##*/} KONG_VERSION=${TRAVIS_TAG}
      if: tag IS present AND tag ~= 1.
    - script:
      - make setup-kong-build-tools
      - pushd ../kong-build-tools && make setup-ci && popd
      - make release
      env: PACKAGE_TYPE=deb RESTY_IMAGE_BASE=ubuntu RESTY_IMAGE_TAG=trusty KONG_PACKAGE_NAME=${PWD##*/} KONG_VERSION=${TRAVIS_TAG}
      if: tag IS present AND tag ~= 1.
    - script:
      - make setup-kong-build-tools
      - pushd ../kong-build-tools && make setup-ci && popd
      - make release
      env: PACKAGE_TYPE=deb RESTY_IMAGE_BASE=ubuntu RESTY_IMAGE_TAG=xenial KONG_PACKAGE_NAME=${PWD##*/} KONG_VERSION=${TRAVIS_TAG}
      if: tag IS present AND tag ~= 1.
    - script:
      - make setup-kong-build-tools
      - pushd ../kong-build-tools && make setup-ci && popd
      - make release
      env: PACKAGE_TYPE=deb RESTY_IMAGE_BASE=ubuntu RESTY_IMAGE_TAG=bionic KONG_PACKAGE_NAME=${PWD##*/} KONG_VERSION=${TRAVIS_TAG}
      if: tag IS present AND tag ~= 1.
    - script:
      - make setup-kong-build-tools
      - pushd ../kong-build-tools && make setup-ci && popd
      - make release
      env: PACKAGE_TYPE=deb RESTY_IMAGE_BASE=debian RESTY_IMAGE_TAG=stretch KONG_PACKAGE_NAME=${PWD##*/} KONG_VERSION=${TRAVIS_TAG}
      if: tag IS present AND tag ~= 1.
    - script:
      - make setup-kong-build-tools
      - pushd ../kong-build-tools && make setup-ci && popd
      - make release
      env: PACKAGE_TYPE=deb RESTY_IMAGE_BASE=debian RESTY_IMAGE_TAG=jessie KONG_PACKAGE_NAME=${PWD##*/} KONG_VERSION=${TRAVIS_TAG}
      if: tag IS present AND tag ~= 1.
    - script:
      - make setup-kong-build-tools
      - pushd ../kong-build-tools && make setup-ci && popd
      - make release
      env: PACKAGE_TYPE=rpm RESTY_IMAGE_BASE=centos RESTY_IMAGE_TAG=6 KONG_PACKAGE_NAME=${PWD##*/} KONG_VERSION=${TRAVIS_TAG}
      if: tag IS present AND tag ~= 1.
    - script:
      - make setup-kong-build-tools
      - pushd ../kong-build-tools && make setup-ci && popd
      - make release
      env: PACKAGE_TYPE=rpm RESTY_IMAGE_BASE=centos RESTY_IMAGE_TAG=7 KONG_PACKAGE_NAME=${PWD##*/} KONG_VERSION=${TRAVIS_TAG}
      if: tag IS present AND tag ~= 1.
    - script:
      - make setup-kong-build-tools
      - pushd ../kong-build-tools && make setup-ci && popd
      - make release
      env: PACKAGE_TYPE=apk RESTY_IMAGE_BASE=alpine RESTY_IMAGE_TAG=1 KONG_PACKAGE_NAME=${PWD##*/} KONG_VERSION=${TRAVIS_TAG}
      if: tag IS present AND tag ~= 1.
    - script:
      - make setup-kong-build-tools
      - pushd ../kong-build-tools && make setup-ci && popd
      - make release
      env: PACKAGE_TYPE=rpm RESTY_IMAGE_BASE=rhel RESTY_IMAGE_TAG=6 KONG_PACKAGE_NAME=${PWD##*/} KONG_VERSION=${TRAVIS_TAG}
      if: tag IS present AND tag ~= 1.
    - script:
      - make setup-kong-build-tools
      - pushd ../kong-build-tools && make setup-ci && popd
      - make release
      env: PACKAGE_TYPE=rpm RESTY_IMAGE_BASE=rhel RESTY_IMAGE_TAG=7 KONG_PACKAGE_NAME=${PWD##*/} KONG_VERSION=${TRAVIS_TAG}
      if: tag IS present AND tag ~= 1.
    - script:
      - make setup-kong-build-tools
      - pushd ../kong-build-tools && make setup-ci && popd
      - make release
      env: PACKAGE_TYPE=rpm RESTY_IMAGE_BASE=amazonlinux RESTY_IMAGE_TAG=1 KONG_PACKAGE_NAME=${PWD##*/} KONG_VERSION=${TRAVIS_TAG}
      if: tag IS present AND tag ~= 1.
    - stage: deploy daily build
      install: skip
      script:
      - make setup-kong-build-tools
      - pushd ../kong-build-tools && make setup-ci && popd
      - make nightly-release
      env: PACKAGE_TYPE=deb RESTY_IMAGE_BASE=ubuntu RESTY_IMAGE_TAG=trusty KONG_PACKAGE_NAME=${PWD##*/} KONG_VERSION=`date +%Y-%m-%d` REPOSITORY_NAME=${PWD##*/}-nightly REPOSITORY_OS_NAME=$TRAVIS_BRANCH
      if: type=cron
    - script:
      - make setup-kong-build-tools
      - pushd ../kong-build-tools && make setup-ci && popd
      - make nightly-release
      env: PACKAGE_TYPE=deb RESTY_IMAGE_BASE=ubuntu RESTY_IMAGE_TAG=xenial KONG_PACKAGE_NAME=${PWD##*/} KONG_VERSION=`date +%Y-%m-%d` REPOSITORY_NAME=${PWD##*/}-nightly REPOSITORY_OS_NAME=$TRAVIS_BRANCH
      if: type=cron
    - script:
      - make setup-kong-build-tools
      - pushd ../kong-build-tools && make setup-ci && popd
      - make nightly-release
      env: PACKAGE_TYPE=deb RESTY_IMAGE_BASE=ubuntu RESTY_IMAGE_TAG=bionic KONG_PACKAGE_NAME=${PWD##*/} KONG_VERSION=`date +%Y-%m-%d` REPOSITORY_NAME=${PWD##*/}-nightly REPOSITORY_OS_NAME=$TRAVIS_BRANCH
      if: type=cron
    - script:
      - make setup-kong-build-tools
      - pushd ../kong-build-tools && make setup-ci && popd
      - make nightly-release
      env: PACKAGE_TYPE=deb RESTY_IMAGE_BASE=debian RESTY_IMAGE_TAG=stretch KONG_PACKAGE_NAME=${PWD##*/} KONG_VERSION=`date +%Y-%m-%d` REPOSITORY_NAME=${PWD##*/}-nightly REPOSITORY_OS_NAME=$TRAVIS_BRANCH
      if: type=cron
    - script:
      - make setup-kong-build-tools
      - pushd ../kong-build-tools && make setup-ci && popd
      - make nightly-release
      env: PACKAGE_TYPE=deb RESTY_IMAGE_BASE=debian RESTY_IMAGE_TAG=jessie KONG_PACKAGE_NAME=${PWD##*/} KONG_VERSION=`date +%Y-%m-%d` REPOSITORY_NAME=${PWD##*/}-nightly REPOSITORY_OS_NAME=$TRAVIS_BRANCH
      if: type=cron
    - script:
      - make setup-kong-build-tools
      - pushd ../kong-build-tools && make setup-ci && popd
      - make nightly-release
      env: PACKAGE_TYPE=rpm RESTY_IMAGE_BASE=centos RESTY_IMAGE_TAG=6 KONG_PACKAGE_NAME=${PWD##*/} KONG_VERSION=`date +%Y-%m-%d` REPOSITORY_NAME=${PWD##*/}-nightly REPOSITORY_OS_NAME=$TRAVIS_BRANCH
      if: type=cron
    - script:
      - make setup-kong-build-tools
      - pushd ../kong-build-tools && make setup-ci && popd
      - make nightly-release
      env: PACKAGE_TYPE=rpm RESTY_IMAGE_BASE=centos RESTY_IMAGE_TAG=7 KONG_PACKAGE_NAME=${PWD##*/} KONG_VERSION=`date +%Y-%m-%d` REPOSITORY_NAME=${PWD##*/}-nightly REPOSITORY_OS_NAME=$TRAVIS_BRANCH
      if: type=cron
    - script:
      - make setup-kong-build-tools
      - pushd ../kong-build-tools && make setup-ci && popd
      - make nightly-release
      env: PACKAGE_TYPE=apk RESTY_IMAGE_BASE=alpine RESTY_IMAGE_TAG=latest KONG_PACKAGE_NAME=${PWD##*/} KONG_VERSION=`date +%Y-%m-%d` REPOSITORY_NAME=${PWD##*/}-nightly REPOSITORY_OS_NAME=$TRAVIS_BRANCH
      if: type=cron
    - script:
      - make setup-kong-build-tools
      - pushd ../kong-build-tools && make setup-ci && popd
      - make nightly-release
      env: PACKAGE_TYPE=rpm RESTY_IMAGE_BASE=rhel RESTY_IMAGE_TAG=6 KONG_PACKAGE_NAME=${PWD##*/} KONG_VERSION=`date +%Y-%m-%d` REPOSITORY_NAME=${PWD##*/}-nightly REPOSITORY_OS_NAME=$TRAVIS_BRANCH
      if: type=cron
    - script:
      - make setup-kong-build-tools
      - pushd ../kong-build-tools && make setup-ci && popd
      - make nightly-release
      env: PACKAGE_TYPE=rpm RESTY_IMAGE_BASE=rhel RESTY_IMAGE_TAG=7 KONG_PACKAGE_NAME=${PWD##*/} KONG_VERSION=`date +%Y-%m-%d` REPOSITORY_NAME=${PWD##*/}-nightly REPOSITORY_OS_NAME=$TRAVIS_BRANCH
      if: type=cron
    - script:
      - make setup-kong-build-tools
      - pushd ../kong-build-tools && make setup-ci && popd
      - make nightly-release
      env: PACKAGE_TYPE=rpm RESTY_IMAGE_BASE=amazonlinux RESTY_IMAGE_TAG=latest KONG_PACKAGE_NAME=${PWD##*/} KONG_VERSION=`date +%Y-%m-%d` REPOSITORY_NAME=${PWD##*/}-nightly REPOSITORY_OS_NAME=$TRAVIS_BRANCH
      if: type=cron
>>>>>>> e96302a1
script:
  - .ci/run_tests.sh<|MERGE_RESOLUTION|>--- conflicted
+++ resolved
@@ -78,16 +78,11 @@
 stages:
   - lint and unit
   - test
-<<<<<<< HEAD
   - name: deploy
     if: tag =~ 0. || type == cron || branch = master
   # - functional tests
   # # - Deploy daily build
   # - Release
-=======
-  - Deploy daily build
-  - Release
->>>>>>> e96302a1
 
 jobs:
   include:
@@ -98,7 +93,6 @@
       - bin/busted -v -o gtest spec-ee/01-unit
       env:
         - KONG_DATABASE=none
-<<<<<<< HEAD
     - stage: deploy
       if: branch = master
       script: .ci/build_artifacts.sh
@@ -115,228 +109,5 @@
       if: tag =~ 0.
       script: .ci/trigger-travis.sh --pro $TRAVIS_ACCESS_TOKEN
 
-    # - stage: functional tests
-    #   script: make functional_tests
-    #   if: type=cron
-    # - stage: release
-    #   install: skip
-    #   before_install: skip
-    #   script: make release
-    #   env: PACKAGE_TYPE=src RESTY_IMAGE_BASE=src KONG_PACKAGE_NAME=${PWD##*/} KONG_VERSION=${TRAVIS_TAG}
-    #   if: tag IS present AND tag ~= 1.
-    # - script: make release
-    #   env: PACKAGE_TYPE=deb RESTY_IMAGE_BASE=ubuntu RESTY_IMAGE_TAG=trusty KONG_PACKAGE_NAME=${PWD##*/} KONG_VERSION=${TRAVIS_TAG}
-    #   if: tag IS present AND tag ~= 1.
-    # - script: make release
-    #   env: PACKAGE_TYPE=deb RESTY_IMAGE_BASE=ubuntu RESTY_IMAGE_TAG=xenial KONG_PACKAGE_NAME=${PWD##*/} KONG_VERSION=${TRAVIS_TAG}
-    #   if: tag IS present AND tag ~= 1.
-    # - script: make release
-    #   env: PACKAGE_TYPE=deb RESTY_IMAGE_BASE=ubuntu RESTY_IMAGE_TAG=bionic KONG_PACKAGE_NAME=${PWD##*/} KONG_VERSION=${TRAVIS_TAG}
-    #   if: tag IS present AND tag ~= 1.
-    # - script: make release
-    #   env: PACKAGE_TYPE=deb RESTY_IMAGE_BASE=debian RESTY_IMAGE_TAG=stretch KONG_PACKAGE_NAME=${PWD##*/} KONG_VERSION=${TRAVIS_TAG}
-    #   if: tag IS present AND tag ~= 1.
-    # - script: make release
-    #   env: PACKAGE_TYPE=deb RESTY_IMAGE_BASE=debian RESTY_IMAGE_TAG=jessie KONG_PACKAGE_NAME=${PWD##*/} KONG_VERSION=${TRAVIS_TAG}
-    #   if: tag IS present AND tag ~= 1.
-    # - script: make release
-    #   env: PACKAGE_TYPE=rpm RESTY_IMAGE_BASE=centos RESTY_IMAGE_TAG=6 KONG_PACKAGE_NAME=${PWD##*/} KONG_VERSION=${TRAVIS_TAG}
-    #   if: tag IS present AND tag ~= 1.
-    # - script: make release
-    #   env: PACKAGE_TYPE=rpm RESTY_IMAGE_BASE=centos RESTY_IMAGE_TAG=7 KONG_PACKAGE_NAME=${PWD##*/} KONG_VERSION=${TRAVIS_TAG}
-    #   if: tag IS present AND tag ~= 1.
-    # - script: make release
-    #   env: PACKAGE_TYPE=apk RESTY_IMAGE_BASE=alpine RESTY_IMAGE_TAG=latest KONG_PACKAGE_NAME=${PWD##*/} KONG_VERSION=${TRAVIS_TAG}
-    #   if: tag IS present AND tag ~= 1.
-    # - script: make release
-    #   env: PACKAGE_TYPE=rpm RESTY_IMAGE_BASE=rhel RESTY_IMAGE_TAG=6 KONG_PACKAGE_NAME=${PWD##*/} KONG_VERSION=${TRAVIS_TAG}
-    #   if: tag IS present AND tag ~= 1.
-    # - script: make release
-    #   env: PACKAGE_TYPE=rpm RESTY_IMAGE_BASE=rhel RESTY_IMAGE_TAG=7 KONG_PACKAGE_NAME=${PWD##*/} KONG_VERSION=${TRAVIS_TAG}
-    #   if: tag IS present AND tag ~= 1.
-    # - script: make release
-    #   Env: PACKAGE_TYPE=rpm RESTY_IMAGE_BASE=amazonlinux RESTY_IMAGE_TAG=1 KONG_PACKAGE_NAME=${PWD##*/} KONG_VERSION=${TRAVIS_TAG}
-    #   if: tag IS present AND tag ~= 1.
-    # - stage: deploy daily build
-    #   install: skip
-    #   before_install: skip
-    #   script: make nightly-release
-    #   env: PACKAGE_TYPE=deb RESTY_IMAGE_BASE=ubuntu RESTY_IMAGE_TAG=trusty KONG_PACKAGE_NAME=${PWD##*/}-$TRAVIS_BRANCH KONG_VERSION=`date +%Y-%m-%d` REPOSITORY_NAME=${PWD##*/}-nightly REPOSITORY_OS_NAME=$TRAVIS_BRANCH
-    #   if: type=cron
-    # - script: make nightly-release
-    #   env: PACKAGE_TYPE=deb RESTY_IMAGE_BASE=ubuntu RESTY_IMAGE_TAG=xenial KONG_PACKAGE_NAME=${PWD##*/}-$TRAVIS_BRANCH KONG_VERSION=`date +%Y-%m-%d` REPOSITORY_NAME=${PWD##*/}-nightly REPOSITORY_OS_NAME=$TRAVIS_BRANCH
-    #   if: type=cron
-    # - script: make nightly-release
-    #   env: PACKAGE_TYPE=deb RESTY_IMAGE_BASE=ubuntu RESTY_IMAGE_TAG=bionic KONG_PACKAGE_NAME=${PWD##*/}-$TRAVIS_BRANCH KONG_VERSION=`date +%Y-%m-%d` REPOSITORY_NAME=${PWD##*/}-nightly REPOSITORY_OS_NAME=$TRAVIS_BRANCH
-    #   if: type=cron
-    # - script: make nightly-release
-    #   env: PACKAGE_TYPE=deb RESTY_IMAGE_BASE=debian RESTY_IMAGE_TAG=stretch KONG_PACKAGE_NAME=${PWD##*/}-$TRAVIS_BRANCH KONG_VERSION=`date +%Y-%m-%d` REPOSITORY_NAME=${PWD##*/}-nightly REPOSITORY_OS_NAME=$TRAVIS_BRANCH
-    #   if: type=cron
-    # - script: make nightly-release
-    #   env: PACKAGE_TYPE=deb RESTY_IMAGE_BASE=debian RESTY_IMAGE_TAG=jessie KONG_PACKAGE_NAME=${PWD##*/}-$TRAVIS_BRANCH KONG_VERSION=`date +%Y-%m-%d` REPOSITORY_NAME=${PWD##*/}-nightly REPOSITORY_OS_NAME=$TRAVIS_BRANCH
-    #   if: type=cron
-    # - script: make nightly-release
-    #   env: PACKAGE_TYPE=rpm RESTY_IMAGE_BASE=centos RESTY_IMAGE_TAG=6 KONG_PACKAGE_NAME=${PWD##*/}-$TRAVIS_BRANCH KONG_VERSION=`date +%Y-%m-%d` REPOSITORY_NAME=${PWD##*/}-nightly REPOSITORY_OS_NAME=$TRAVIS_BRANCH
-    #   if: type=cron
-    # - script: make nightly-release
-    #   env: PACKAGE_TYPE=rpm RESTY_IMAGE_BASE=centos RESTY_IMAGE_TAG=7 KONG_PACKAGE_NAME=${PWD##*/} KONG_VERSION=`date +%Y-%m-%d` REPOSITORY_NAME=${PWD##*/}-nightly REPOSITORY_OS_NAME=$TRAVIS_BRANCH
-    #   if: type=cron
-    # - script: make nightly-release
-    #   env: PACKAGE_TYPE=apk RESTY_IMAGE_BASE=alpine RESTY_IMAGE_TAG=latest KONG_PACKAGE_NAME=${PWD##*/}-$TRAVIS_BRANCH KONG_VERSION=`date +%Y-%m-%d` REPOSITORY_NAME=${PWD##*/}-nightly REPOSITORY_OS_NAME=$TRAVIS_BRANCH
-    #   if: type=cron
-    # - script: make nightly-release
-    #   env: PACKAGE_TYPE=rpm RESTY_IMAGE_BASE=rhel RESTY_IMAGE_TAG=6 KONG_PACKAGE_NAME=${PWD##*/}-$TRAVIS_BRANCH KONG_VERSION=`date +%Y-%m-%d` REPOSITORY_NAME=${PWD##*/}-nightly REPOSITORY_OS_NAME=$TRAVIS_BRANCH
-    #   if: type=cron
-    # - script: make nightly-release
-    #   env: PACKAGE_TYPE=rpm RESTY_IMAGE_BASE=rhel RESTY_IMAGE_TAG=7 KONG_PACKAGE_NAME=${PWD##*/}-$TRAVIS_BRANCH KONG_VERSION=`date +%Y-%m-%d` REPOSITORY_NAME=${PWD##*/}-nightly REPOSITORY_OS_NAME=$TRAVIS_BRANCH
-    #   if: type=cron
-    # - script: make nightly-release
-    #   env: PACKAGE_TYPE=rpm RESTY_IMAGE_BASE=amazonlinux RESTY_IMAGE_TAG=latest KONG_PACKAGE_NAME=${PWD##*/}-$TRAVIS_BRANCH KONG_VERSION=`date +%Y-%m-%d` REPOSITORY_NAME=${PWD##*/}-nightly REPOSITORY_OS_NAME=$TRAVIS_BRANCH
-    #   if: type=cron
-
-=======
-    - stage: release
-      install: skip
-      script:
-      - make setup-kong-build-tools
-      - pushd ../kong-build-tools && make setup-ci && popd
-      - make release
-      env: PACKAGE_TYPE=src RESTY_IMAGE_BASE=src KONG_PACKAGE_NAME=${PWD##*/} KONG_VERSION=${TRAVIS_TAG}
-      if: tag IS present AND tag ~= 1.
-    - script:
-      - make setup-kong-build-tools
-      - pushd ../kong-build-tools && make setup-ci && popd
-      - make release
-      env: PACKAGE_TYPE=deb RESTY_IMAGE_BASE=ubuntu RESTY_IMAGE_TAG=trusty KONG_PACKAGE_NAME=${PWD##*/} KONG_VERSION=${TRAVIS_TAG}
-      if: tag IS present AND tag ~= 1.
-    - script:
-      - make setup-kong-build-tools
-      - pushd ../kong-build-tools && make setup-ci && popd
-      - make release
-      env: PACKAGE_TYPE=deb RESTY_IMAGE_BASE=ubuntu RESTY_IMAGE_TAG=xenial KONG_PACKAGE_NAME=${PWD##*/} KONG_VERSION=${TRAVIS_TAG}
-      if: tag IS present AND tag ~= 1.
-    - script:
-      - make setup-kong-build-tools
-      - pushd ../kong-build-tools && make setup-ci && popd
-      - make release
-      env: PACKAGE_TYPE=deb RESTY_IMAGE_BASE=ubuntu RESTY_IMAGE_TAG=bionic KONG_PACKAGE_NAME=${PWD##*/} KONG_VERSION=${TRAVIS_TAG}
-      if: tag IS present AND tag ~= 1.
-    - script:
-      - make setup-kong-build-tools
-      - pushd ../kong-build-tools && make setup-ci && popd
-      - make release
-      env: PACKAGE_TYPE=deb RESTY_IMAGE_BASE=debian RESTY_IMAGE_TAG=stretch KONG_PACKAGE_NAME=${PWD##*/} KONG_VERSION=${TRAVIS_TAG}
-      if: tag IS present AND tag ~= 1.
-    - script:
-      - make setup-kong-build-tools
-      - pushd ../kong-build-tools && make setup-ci && popd
-      - make release
-      env: PACKAGE_TYPE=deb RESTY_IMAGE_BASE=debian RESTY_IMAGE_TAG=jessie KONG_PACKAGE_NAME=${PWD##*/} KONG_VERSION=${TRAVIS_TAG}
-      if: tag IS present AND tag ~= 1.
-    - script:
-      - make setup-kong-build-tools
-      - pushd ../kong-build-tools && make setup-ci && popd
-      - make release
-      env: PACKAGE_TYPE=rpm RESTY_IMAGE_BASE=centos RESTY_IMAGE_TAG=6 KONG_PACKAGE_NAME=${PWD##*/} KONG_VERSION=${TRAVIS_TAG}
-      if: tag IS present AND tag ~= 1.
-    - script:
-      - make setup-kong-build-tools
-      - pushd ../kong-build-tools && make setup-ci && popd
-      - make release
-      env: PACKAGE_TYPE=rpm RESTY_IMAGE_BASE=centos RESTY_IMAGE_TAG=7 KONG_PACKAGE_NAME=${PWD##*/} KONG_VERSION=${TRAVIS_TAG}
-      if: tag IS present AND tag ~= 1.
-    - script:
-      - make setup-kong-build-tools
-      - pushd ../kong-build-tools && make setup-ci && popd
-      - make release
-      env: PACKAGE_TYPE=apk RESTY_IMAGE_BASE=alpine RESTY_IMAGE_TAG=1 KONG_PACKAGE_NAME=${PWD##*/} KONG_VERSION=${TRAVIS_TAG}
-      if: tag IS present AND tag ~= 1.
-    - script:
-      - make setup-kong-build-tools
-      - pushd ../kong-build-tools && make setup-ci && popd
-      - make release
-      env: PACKAGE_TYPE=rpm RESTY_IMAGE_BASE=rhel RESTY_IMAGE_TAG=6 KONG_PACKAGE_NAME=${PWD##*/} KONG_VERSION=${TRAVIS_TAG}
-      if: tag IS present AND tag ~= 1.
-    - script:
-      - make setup-kong-build-tools
-      - pushd ../kong-build-tools && make setup-ci && popd
-      - make release
-      env: PACKAGE_TYPE=rpm RESTY_IMAGE_BASE=rhel RESTY_IMAGE_TAG=7 KONG_PACKAGE_NAME=${PWD##*/} KONG_VERSION=${TRAVIS_TAG}
-      if: tag IS present AND tag ~= 1.
-    - script:
-      - make setup-kong-build-tools
-      - pushd ../kong-build-tools && make setup-ci && popd
-      - make release
-      env: PACKAGE_TYPE=rpm RESTY_IMAGE_BASE=amazonlinux RESTY_IMAGE_TAG=1 KONG_PACKAGE_NAME=${PWD##*/} KONG_VERSION=${TRAVIS_TAG}
-      if: tag IS present AND tag ~= 1.
-    - stage: deploy daily build
-      install: skip
-      script:
-      - make setup-kong-build-tools
-      - pushd ../kong-build-tools && make setup-ci && popd
-      - make nightly-release
-      env: PACKAGE_TYPE=deb RESTY_IMAGE_BASE=ubuntu RESTY_IMAGE_TAG=trusty KONG_PACKAGE_NAME=${PWD##*/} KONG_VERSION=`date +%Y-%m-%d` REPOSITORY_NAME=${PWD##*/}-nightly REPOSITORY_OS_NAME=$TRAVIS_BRANCH
-      if: type=cron
-    - script:
-      - make setup-kong-build-tools
-      - pushd ../kong-build-tools && make setup-ci && popd
-      - make nightly-release
-      env: PACKAGE_TYPE=deb RESTY_IMAGE_BASE=ubuntu RESTY_IMAGE_TAG=xenial KONG_PACKAGE_NAME=${PWD##*/} KONG_VERSION=`date +%Y-%m-%d` REPOSITORY_NAME=${PWD##*/}-nightly REPOSITORY_OS_NAME=$TRAVIS_BRANCH
-      if: type=cron
-    - script:
-      - make setup-kong-build-tools
-      - pushd ../kong-build-tools && make setup-ci && popd
-      - make nightly-release
-      env: PACKAGE_TYPE=deb RESTY_IMAGE_BASE=ubuntu RESTY_IMAGE_TAG=bionic KONG_PACKAGE_NAME=${PWD##*/} KONG_VERSION=`date +%Y-%m-%d` REPOSITORY_NAME=${PWD##*/}-nightly REPOSITORY_OS_NAME=$TRAVIS_BRANCH
-      if: type=cron
-    - script:
-      - make setup-kong-build-tools
-      - pushd ../kong-build-tools && make setup-ci && popd
-      - make nightly-release
-      env: PACKAGE_TYPE=deb RESTY_IMAGE_BASE=debian RESTY_IMAGE_TAG=stretch KONG_PACKAGE_NAME=${PWD##*/} KONG_VERSION=`date +%Y-%m-%d` REPOSITORY_NAME=${PWD##*/}-nightly REPOSITORY_OS_NAME=$TRAVIS_BRANCH
-      if: type=cron
-    - script:
-      - make setup-kong-build-tools
-      - pushd ../kong-build-tools && make setup-ci && popd
-      - make nightly-release
-      env: PACKAGE_TYPE=deb RESTY_IMAGE_BASE=debian RESTY_IMAGE_TAG=jessie KONG_PACKAGE_NAME=${PWD##*/} KONG_VERSION=`date +%Y-%m-%d` REPOSITORY_NAME=${PWD##*/}-nightly REPOSITORY_OS_NAME=$TRAVIS_BRANCH
-      if: type=cron
-    - script:
-      - make setup-kong-build-tools
-      - pushd ../kong-build-tools && make setup-ci && popd
-      - make nightly-release
-      env: PACKAGE_TYPE=rpm RESTY_IMAGE_BASE=centos RESTY_IMAGE_TAG=6 KONG_PACKAGE_NAME=${PWD##*/} KONG_VERSION=`date +%Y-%m-%d` REPOSITORY_NAME=${PWD##*/}-nightly REPOSITORY_OS_NAME=$TRAVIS_BRANCH
-      if: type=cron
-    - script:
-      - make setup-kong-build-tools
-      - pushd ../kong-build-tools && make setup-ci && popd
-      - make nightly-release
-      env: PACKAGE_TYPE=rpm RESTY_IMAGE_BASE=centos RESTY_IMAGE_TAG=7 KONG_PACKAGE_NAME=${PWD##*/} KONG_VERSION=`date +%Y-%m-%d` REPOSITORY_NAME=${PWD##*/}-nightly REPOSITORY_OS_NAME=$TRAVIS_BRANCH
-      if: type=cron
-    - script:
-      - make setup-kong-build-tools
-      - pushd ../kong-build-tools && make setup-ci && popd
-      - make nightly-release
-      env: PACKAGE_TYPE=apk RESTY_IMAGE_BASE=alpine RESTY_IMAGE_TAG=latest KONG_PACKAGE_NAME=${PWD##*/} KONG_VERSION=`date +%Y-%m-%d` REPOSITORY_NAME=${PWD##*/}-nightly REPOSITORY_OS_NAME=$TRAVIS_BRANCH
-      if: type=cron
-    - script:
-      - make setup-kong-build-tools
-      - pushd ../kong-build-tools && make setup-ci && popd
-      - make nightly-release
-      env: PACKAGE_TYPE=rpm RESTY_IMAGE_BASE=rhel RESTY_IMAGE_TAG=6 KONG_PACKAGE_NAME=${PWD##*/} KONG_VERSION=`date +%Y-%m-%d` REPOSITORY_NAME=${PWD##*/}-nightly REPOSITORY_OS_NAME=$TRAVIS_BRANCH
-      if: type=cron
-    - script:
-      - make setup-kong-build-tools
-      - pushd ../kong-build-tools && make setup-ci && popd
-      - make nightly-release
-      env: PACKAGE_TYPE=rpm RESTY_IMAGE_BASE=rhel RESTY_IMAGE_TAG=7 KONG_PACKAGE_NAME=${PWD##*/} KONG_VERSION=`date +%Y-%m-%d` REPOSITORY_NAME=${PWD##*/}-nightly REPOSITORY_OS_NAME=$TRAVIS_BRANCH
-      if: type=cron
-    - script:
-      - make setup-kong-build-tools
-      - pushd ../kong-build-tools && make setup-ci && popd
-      - make nightly-release
-      env: PACKAGE_TYPE=rpm RESTY_IMAGE_BASE=amazonlinux RESTY_IMAGE_TAG=latest KONG_PACKAGE_NAME=${PWD##*/} KONG_VERSION=`date +%Y-%m-%d` REPOSITORY_NAME=${PWD##*/}-nightly REPOSITORY_OS_NAME=$TRAVIS_BRANCH
-      if: type=cron
->>>>>>> e96302a1
 script:
   - .ci/run_tests.sh