dist: xenial

language: go

go:
  - "1.13.x"

notifications:
  slack:
    if: branch = master AND type != pull_request
    on_success: change
    on_failure: always
    rooms:
      secure: B8NkX4SKLbr3fm5luTjnfzni12foriINUbwCyXWkcJ6g+U9cpg8cxPswvozIYEdGJDNPHf5kyBPYRVPjJfGzlHD4cgiytK7pcW8zkrjb2tyTzJNdkuYwAWylO73OHFHNoF4jAtcYDs9939oqdK124K+NZKS423QjB7LSFgrCXO6kattOdMGj6UnL0xeuooQ5dfCXLKpsnwbT2WQoUk4yeDo170tGwDi2jgN61a76ImU3tbrr2GQJwAwj3hwVtwfsmIVq1xdZefz618GYaByvW46vQ7XwxUZZiWJehDHqCQR//tqjPSV6PmtOPUUkfgBEbeR47k8qGBoIlaOc2ZkdvkpAj2ugyRIp0ReqJN5DRd6ErGk4MTWiDB9c6kmB+kjy61taDWKly/hZtK+rl6pYZcG14KEBJAdm+LM0f2L3IhB4myUB9gjc2Tc/tqBYitmK9cmwwr6OtgrCpibicRsYH8Ap7ojdDaoOBab+8aEYHlvrlIj0Zf9dpsK8aHOoqW3KXtJwEDG1apEtI+tPtfQiC6DqFA9V1MvcFXl/MUatsC3VkkZAq5VdSZHDKPkIdfeDuP8Wv//kHdt8o0sDC+6DyZrqkl3VBSGAXrSw6zJbXMCNvymtfCMFh/6I9GJBSAEzSxGD4weiMe65gwo6wHKnS/JaxNe2KCKx2Qo9YLMWG7w=

services:
  - redis-server
  - docker

addons:
  postgresql: "9.5"
  apt:
    packages:
      - net-tools
      - libpcre3-dev
      - libpasswdqc-dev
      - valgrind
      - build-essential
  hosts:
    - grpcs_1.test
    - grpcs_2.test
    - grpcbin

env:
  global:
    - INSTALL_CACHE=$HOME/install-cache
    - DOWNLOAD_ROOT=$HOME/download-root
    - KONG_TEST_PG_DATABASE=travis
    - KONG_TEST_PG_USER=travis
    - KONG_TEST_PG_RO_USER=travis_ro
    - KONG_TEST_PG_HOST=localhost
    - JOBS=2
    - DOCKER_MACHINE_ARM64_NAME=travis-ci-kong-${TRAVIS_JOB_ID}
    # Related to packaging and master build
    - KONG_DISTRIBUTIONS_VERSION=master
    - CACHE_DIR=$HOME/distributions-cache
    - ENABLE_OPENTRACING=0
    - DOCKER_USERNAME=kongcloudpull
    - secure: "MB/RJAWPgZ8+c7qt3YQ08nLMI3GPdqyGWY3bxMvZ7EbJtqStEkJDqe40ag1PYmCodieCyS/O5dT3yd+KYIuS5CRX6SNBUriUDbzqJmVrcZxof1IiiLJCKw52R1/pHTrZ5ajpnJiC2cBageQTrqYBBFez65zMZlJQfTDY8xVAFhM4Z07GnCDFzCJVv4qbZwMfnnXD2nLBuK3lwwcfzn0zZNNZ+hqGRl8l95pPx/eaJc36VsyMWmPilKbd4AH4zCPoBrPxLucbNaGjHwImAvFSsQurdYlSymS4ghsPljWW9FEUarjg+OtiDhCpCn2bXYdmplmY0WXeBXy04LBKmKJLZzVLhzvaI+CeJBQxjJCsMcHPGXwibtLPd0IloBEzqxgcRs1rPzUlPg6romdqehB53vOhZNO1l5Zft8AiCCfxnzpUF/8GZJgrXP5OMnT+I9j/+RUjT30vni9NSDQw467jrnDZ8aP4WeRSZwviJPLaT2nTeKMMqQSXm+sBo0grhEnxSpQIp+WgVKTbUyZkUlNg6FYu1iA9KPmlXNXvw3+9fR83vV6xM3xx9B75lM/SDgl2WZco9m6WvhgzohE8rjO9zS/oKSH91XJVzY0ox4Qtt4Ph+uo1TMiS1W3D22oFpThuyg2BlMKAm1pTlE7mE1jt7FwC82/BMOh3l2lxFv3c53s="
  matrix:
    # enterprise matrix begin
    # XXX add extra jobs for different cassandra versions
    - KONG_TEST_DATABASE=postgres TEST_SUITE=integration-ee
<<<<<<< HEAD
    - KONG_TEST_DATABASE=cassandra CASSANDRA=3.9 TEST_SUITE=integration-ee
    - KONG_TEST_DATABASE=cassandra CASSANDRA=3.9 TEST_SUITE=plugins-ee
    - KONG_TEST_DATABASE=postgres TEST_SUITE=plugins-ee
    # enterprise matrix end
    - KONG_TEST_DATABASE=postgres TEST_SUITE=integration
    - KONG_TEST_DATABASE=cassandra CASSANDRA=3.9 TEST_SUITE=integration
    - KONG_TEST_DATABASE=off TEST_SUITE=dbless
    - KONG_TEST_DATABASE=postgres TEST_SUITE=plugins
    - KONG_TEST_DATABASE=cassandra CASSANDRA=3.9 TEST_SUITE=plugins
=======
    - KONG_TEST_DATABASE=cassandra CASSANDRA=3.11 TEST_SUITE=integration-ee
    - KONG_TEST_DATABASE=cassandra CASSANDRA=3.11 TEST_SUITE=plugins-ee
    - KONG_TEST_DATABASE=postgres TEST_SUITE=plugins-ee
    # enterprise matrix end
    - KONG_TEST_DATABASE=postgres TEST_SUITE=integration
    - KONG_TEST_DATABASE=cassandra CASSANDRA=3.11 TEST_SUITE=integration
    - KONG_TEST_DATABASE=off TEST_SUITE=dbless
    - KONG_TEST_DATABASE=postgres TEST_SUITE=plugins
    - KONG_TEST_DATABASE=cassandra CASSANDRA=3.11 TEST_SUITE=plugins
>>>>>>> 714b8f0e
    - TEST_SUITE=pdk

install:
  - echo "$DOCKER_PASSWORD" | docker login -u "$DOCKER_USERNAME" --password-stdin
  - source .ci/setup_env.sh
  - make dev

cache:
  apt: true
  directories:
    - $INSTALL_CACHE
    - $HOME/.ccm/repository
    - $HOME/distributions-cache

before_cache:
  # files in distributions cache have been created within docker, so it's
  # completely possible that travis user would not have full permissions
  - sudo chown -R travis:travis $HOME/distributions-cache

stages:
  - lint and unit
  - test

jobs:
  include:
    - stage: lint and unit
      script:
      - make lint
<<<<<<< HEAD
      # - scripts/autodoc
=======
>>>>>>> 714b8f0e
      - bin/busted -v -o htest spec/01-unit --exclude-tags=flaky
      - bin/busted -v -o htest spec-ee/01-unit --exclude-tags=flaky
      - scripts/autodoc
      env:
        - KONG_DATABASE=none
script:
  - .ci/run_tests.sh<|MERGE_RESOLUTION|>--- conflicted
+++ resolved
@@ -51,17 +51,6 @@
     # enterprise matrix begin
     # XXX add extra jobs for different cassandra versions
     - KONG_TEST_DATABASE=postgres TEST_SUITE=integration-ee
-<<<<<<< HEAD
-    - KONG_TEST_DATABASE=cassandra CASSANDRA=3.9 TEST_SUITE=integration-ee
-    - KONG_TEST_DATABASE=cassandra CASSANDRA=3.9 TEST_SUITE=plugins-ee
-    - KONG_TEST_DATABASE=postgres TEST_SUITE=plugins-ee
-    # enterprise matrix end
-    - KONG_TEST_DATABASE=postgres TEST_SUITE=integration
-    - KONG_TEST_DATABASE=cassandra CASSANDRA=3.9 TEST_SUITE=integration
-    - KONG_TEST_DATABASE=off TEST_SUITE=dbless
-    - KONG_TEST_DATABASE=postgres TEST_SUITE=plugins
-    - KONG_TEST_DATABASE=cassandra CASSANDRA=3.9 TEST_SUITE=plugins
-=======
     - KONG_TEST_DATABASE=cassandra CASSANDRA=3.11 TEST_SUITE=integration-ee
     - KONG_TEST_DATABASE=cassandra CASSANDRA=3.11 TEST_SUITE=plugins-ee
     - KONG_TEST_DATABASE=postgres TEST_SUITE=plugins-ee
@@ -71,7 +60,6 @@
     - KONG_TEST_DATABASE=off TEST_SUITE=dbless
     - KONG_TEST_DATABASE=postgres TEST_SUITE=plugins
     - KONG_TEST_DATABASE=cassandra CASSANDRA=3.11 TEST_SUITE=plugins
->>>>>>> 714b8f0e
     - TEST_SUITE=pdk
 
 install:
@@ -100,10 +88,6 @@
     - stage: lint and unit
       script:
       - make lint
-<<<<<<< HEAD
-      # - scripts/autodoc
-=======
->>>>>>> 714b8f0e
       - bin/busted -v -o htest spec/01-unit --exclude-tags=flaky
       - bin/busted -v -o htest spec-ee/01-unit --exclude-tags=flaky
       - scripts/autodoc
