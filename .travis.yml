dist: xenial
sudo: false

language: generic

jdk:
  - oraclejdk8

notifications:
  email:
    on_success: never
    on_failure: always

services:
  - redis-server
  - docker

addons:
  postgresql: "9.5"
  apt:
    packages:
      - net-tools
      - libpcre3-dev
      - build-essential
  hosts:
    - grpcs_1.test
    - grpcs_2.test

env:
  global:
    - BUILD_TOOLS=1ea15bc
    - LUAROCKS=3.1.3
    - OPENSSL=1.1.1c
<<<<<<< HEAD
    - OPENRESTY_BASE=1.13.6.2
    - OPENRESTY_LATEST=1.13.6.2
    - OPENRESTY=$OPENRESTY_BASE
    - KONG_NGINX_MODULE=master
    - DOWNLOAD_CACHE=$HOME/download-cache
=======
    - OPENRESTY=1.15.8.1
>>>>>>> b00212fe
    - DOWNLOAD_ROOT=$HOME/download-root
    - INSTALL_CACHE=$HOME/install-cache
    - OPENRESTY_PATCHES_BRANCH=master
    - KONG_NGINX_MODULE_BRANCH=master
    - KONG_TEST_PG_DATABASE=travis
    - KONG_TEST_PG_USER=postgres
    - JOBS=2
  matrix:
    # enterprise matrix begin
    # XXX add extra jobs for different cassandra versions
    - KONG_TEST_DATABASE=postgres TEST_SUITE=integration-ee
    - KONG_TEST_DATABASE=cassandra CASSANDRA=2.2 TEST_SUITE=integration-ee
    - KONG_TEST_DATABASE=cassandra CASSANDRA=3.9 TEST_SUITE=integration-ee
    - KONG_TEST_DATABASE=cassandra CASSANDRA=2.2 TEST_SUITE=plugins-ee
    - KONG_TEST_DATABASE=cassandra CASSANDRA=3.9 TEST_SUITE=plugins-ee
    - KONG_TEST_DATABASE=postgres TEST_SUITE=plugins-ee
    # enterprise matrix end
    - KONG_TEST_DATABASE=postgres TEST_SUITE=integration
    - KONG_TEST_DATABASE=cassandra CASSANDRA=2.2 TEST_SUITE=integration
    - KONG_TEST_DATABASE=cassandra CASSANDRA=3.9 TEST_SUITE=integration
    # - KONG_TEST_DATABASE=off TEST_SUITE=dbless # XXX EE no dbless in enterprise
    - KONG_TEST_DATABASE=postgres TEST_SUITE=plugins
    - KONG_TEST_DATABASE=cassandra CASSANDRA=2.2 TEST_SUITE=plugins
    - KONG_TEST_DATABASE=cassandra CASSANDRA=3.9 TEST_SUITE=plugins
    - TEST_SUITE=pdk

install:
  - source .ci/setup_env.sh
  - make dev

cache:
  apt: true
  pip: true
  directories:
    - $INSTALL_CACHE
    - $HOME/.ccm/repository

stages:
  - lint and unit
  - test
  - name: deploy
    if: tag =~ 0. || type == cron || branch = master
  # - functional tests
  # # - Deploy daily build
  # - Release

jobs:
  include:
    - stage: lint and unit
      script:
      - luacheck -q .
      - bin/busted -v -o gtest spec/01-unit
      - bin/busted -v -o gtest spec-ee/01-unit
      env:
        - KONG_DATABASE=none
    - stage: deploy
      if: branch = master
      script: .ci/build_artifacts.sh
      env:
        - DOCKER_TAG_NAME=dev-master
        - TEST_SUITE=none
    - stage: deploy
      if: tag =~ 0.
      script: .ci/build_artifacts.sh
      env:
        - DOCKER_TAG_NAME=released
        - TEST_SUITE=none
    - stage: deploy
      if: tag =~ 0.
      script: .ci/trigger-travis.sh --pro $TRAVIS_ACCESS_TOKEN

    # - stage: functional tests
    #   script: make functional_tests
    #   if: type=cron
    # - stage: release
    #   install: skip
    #   before_install: skip
    #   script: make release
    #   env: PACKAGE_TYPE=src RESTY_IMAGE_BASE=src KONG_PACKAGE_NAME=${PWD##*/} KONG_VERSION=${TRAVIS_TAG}
    #   if: tag IS present AND tag ~= 1.
    # - script: make release
    #   env: PACKAGE_TYPE=deb RESTY_IMAGE_BASE=ubuntu RESTY_IMAGE_TAG=trusty KONG_PACKAGE_NAME=${PWD##*/} KONG_VERSION=${TRAVIS_TAG}
    #   if: tag IS present AND tag ~= 1.
    # - script: make release
    #   env: PACKAGE_TYPE=deb RESTY_IMAGE_BASE=ubuntu RESTY_IMAGE_TAG=xenial KONG_PACKAGE_NAME=${PWD##*/} KONG_VERSION=${TRAVIS_TAG}
    #   if: tag IS present AND tag ~= 1.
    # - script: make release
    #   env: PACKAGE_TYPE=deb RESTY_IMAGE_BASE=ubuntu RESTY_IMAGE_TAG=bionic KONG_PACKAGE_NAME=${PWD##*/} KONG_VERSION=${TRAVIS_TAG}
    #   if: tag IS present AND tag ~= 1.
    # - script: make release
    #   env: PACKAGE_TYPE=deb RESTY_IMAGE_BASE=debian RESTY_IMAGE_TAG=stretch KONG_PACKAGE_NAME=${PWD##*/} KONG_VERSION=${TRAVIS_TAG}
    #   if: tag IS present AND tag ~= 1.
    # - script: make release
    #   env: PACKAGE_TYPE=deb RESTY_IMAGE_BASE=debian RESTY_IMAGE_TAG=jessie KONG_PACKAGE_NAME=${PWD##*/} KONG_VERSION=${TRAVIS_TAG}
    #   if: tag IS present AND tag ~= 1.
    # - script: make release
    #   env: PACKAGE_TYPE=rpm RESTY_IMAGE_BASE=centos RESTY_IMAGE_TAG=6 KONG_PACKAGE_NAME=${PWD##*/} KONG_VERSION=${TRAVIS_TAG}
    #   if: tag IS present AND tag ~= 1.
    # - script: make release
    #   env: PACKAGE_TYPE=rpm RESTY_IMAGE_BASE=centos RESTY_IMAGE_TAG=7 KONG_PACKAGE_NAME=${PWD##*/} KONG_VERSION=${TRAVIS_TAG}
    #   if: tag IS present AND tag ~= 1.
    # - script: make release
    #   env: PACKAGE_TYPE=apk RESTY_IMAGE_BASE=alpine RESTY_IMAGE_TAG=latest KONG_PACKAGE_NAME=${PWD##*/} KONG_VERSION=${TRAVIS_TAG}
    #   if: tag IS present AND tag ~= 1.
    # - script: make release
    #   env: PACKAGE_TYPE=rpm RESTY_IMAGE_BASE=rhel RESTY_IMAGE_TAG=6 KONG_PACKAGE_NAME=${PWD##*/} KONG_VERSION=${TRAVIS_TAG}
    #   if: tag IS present AND tag ~= 1.
    # - script: make release
    #   env: PACKAGE_TYPE=rpm RESTY_IMAGE_BASE=rhel RESTY_IMAGE_TAG=7 KONG_PACKAGE_NAME=${PWD##*/} KONG_VERSION=${TRAVIS_TAG}
    #   if: tag IS present AND tag ~= 1.
    # - script: make release
    #   Env: PACKAGE_TYPE=rpm RESTY_IMAGE_BASE=amazonlinux RESTY_IMAGE_TAG=1 KONG_PACKAGE_NAME=${PWD##*/} KONG_VERSION=${TRAVIS_TAG}
    #   if: tag IS present AND tag ~= 1.
    # - stage: deploy daily build
    #   install: skip
    #   before_install: skip
    #   script: make nightly-release
    #   env: PACKAGE_TYPE=deb RESTY_IMAGE_BASE=ubuntu RESTY_IMAGE_TAG=trusty KONG_PACKAGE_NAME=${PWD##*/}-$TRAVIS_BRANCH KONG_VERSION=`date +%Y-%m-%d` REPOSITORY_NAME=${PWD##*/}-nightly REPOSITORY_OS_NAME=$TRAVIS_BRANCH
    #   if: type=cron
    # - script: make nightly-release
    #   env: PACKAGE_TYPE=deb RESTY_IMAGE_BASE=ubuntu RESTY_IMAGE_TAG=xenial KONG_PACKAGE_NAME=${PWD##*/}-$TRAVIS_BRANCH KONG_VERSION=`date +%Y-%m-%d` REPOSITORY_NAME=${PWD##*/}-nightly REPOSITORY_OS_NAME=$TRAVIS_BRANCH
    #   if: type=cron
    # - script: make nightly-release
    #   env: PACKAGE_TYPE=deb RESTY_IMAGE_BASE=ubuntu RESTY_IMAGE_TAG=bionic KONG_PACKAGE_NAME=${PWD##*/}-$TRAVIS_BRANCH KONG_VERSION=`date +%Y-%m-%d` REPOSITORY_NAME=${PWD##*/}-nightly REPOSITORY_OS_NAME=$TRAVIS_BRANCH
    #   if: type=cron
    # - script: make nightly-release
    #   env: PACKAGE_TYPE=deb RESTY_IMAGE_BASE=debian RESTY_IMAGE_TAG=stretch KONG_PACKAGE_NAME=${PWD##*/}-$TRAVIS_BRANCH KONG_VERSION=`date +%Y-%m-%d` REPOSITORY_NAME=${PWD##*/}-nightly REPOSITORY_OS_NAME=$TRAVIS_BRANCH
    #   if: type=cron
    # - script: make nightly-release
    #   env: PACKAGE_TYPE=deb RESTY_IMAGE_BASE=debian RESTY_IMAGE_TAG=jessie KONG_PACKAGE_NAME=${PWD##*/}-$TRAVIS_BRANCH KONG_VERSION=`date +%Y-%m-%d` REPOSITORY_NAME=${PWD##*/}-nightly REPOSITORY_OS_NAME=$TRAVIS_BRANCH
    #   if: type=cron
    # - script: make nightly-release
    #   env: PACKAGE_TYPE=rpm RESTY_IMAGE_BASE=centos RESTY_IMAGE_TAG=6 KONG_PACKAGE_NAME=${PWD##*/}-$TRAVIS_BRANCH KONG_VERSION=`date +%Y-%m-%d` REPOSITORY_NAME=${PWD##*/}-nightly REPOSITORY_OS_NAME=$TRAVIS_BRANCH
    #   if: type=cron
    # - script: make nightly-release
    #   env: PACKAGE_TYPE=rpm RESTY_IMAGE_BASE=centos RESTY_IMAGE_TAG=7 KONG_PACKAGE_NAME=${PWD##*/} KONG_VERSION=`date +%Y-%m-%d` REPOSITORY_NAME=${PWD##*/}-nightly REPOSITORY_OS_NAME=$TRAVIS_BRANCH
    #   if: type=cron
    # - script: make nightly-release
    #   env: PACKAGE_TYPE=apk RESTY_IMAGE_BASE=alpine RESTY_IMAGE_TAG=latest KONG_PACKAGE_NAME=${PWD##*/}-$TRAVIS_BRANCH KONG_VERSION=`date +%Y-%m-%d` REPOSITORY_NAME=${PWD##*/}-nightly REPOSITORY_OS_NAME=$TRAVIS_BRANCH
    #   if: type=cron
    # - script: make nightly-release
    #   env: PACKAGE_TYPE=rpm RESTY_IMAGE_BASE=rhel RESTY_IMAGE_TAG=6 KONG_PACKAGE_NAME=${PWD##*/}-$TRAVIS_BRANCH KONG_VERSION=`date +%Y-%m-%d` REPOSITORY_NAME=${PWD##*/}-nightly REPOSITORY_OS_NAME=$TRAVIS_BRANCH
    #   if: type=cron
    # - script: make nightly-release
    #   env: PACKAGE_TYPE=rpm RESTY_IMAGE_BASE=rhel RESTY_IMAGE_TAG=7 KONG_PACKAGE_NAME=${PWD##*/}-$TRAVIS_BRANCH KONG_VERSION=`date +%Y-%m-%d` REPOSITORY_NAME=${PWD##*/}-nightly REPOSITORY_OS_NAME=$TRAVIS_BRANCH
    #   if: type=cron
    # - script: make nightly-release
    #   env: PACKAGE_TYPE=rpm RESTY_IMAGE_BASE=amazonlinux RESTY_IMAGE_TAG=latest KONG_PACKAGE_NAME=${PWD##*/}-$TRAVIS_BRANCH KONG_VERSION=`date +%Y-%m-%d` REPOSITORY_NAME=${PWD##*/}-nightly REPOSITORY_OS_NAME=$TRAVIS_BRANCH
    #   if: type=cron

script:
  - .ci/run_tests.sh<|MERGE_RESOLUTION|>--- conflicted
+++ resolved
@@ -31,15 +31,12 @@
     - BUILD_TOOLS=1ea15bc
     - LUAROCKS=3.1.3
     - OPENSSL=1.1.1c
-<<<<<<< HEAD
-    - OPENRESTY_BASE=1.13.6.2
-    - OPENRESTY_LATEST=1.13.6.2
-    - OPENRESTY=$OPENRESTY_BASE
-    - KONG_NGINX_MODULE=master
-    - DOWNLOAD_CACHE=$HOME/download-cache
-=======
+    # - OPENRESTY_BASE=1.13.6.2
+    # - OPENRESTY_LATEST=1.13.6.2
+    # - OPENRESTY=$OPENRESTY_BASE
+    # - KONG_NGINX_MODULE=master
+    # - DOWNLOAD_CACHE=$HOME/download-cache
     - OPENRESTY=1.15.8.1
->>>>>>> b00212fe
     - DOWNLOAD_ROOT=$HOME/download-root
     - INSTALL_CACHE=$HOME/install-cache
     - OPENRESTY_PATCHES_BRANCH=master
