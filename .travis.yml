--- conflicted
+++ resolved
@@ -40,15 +40,12 @@
     - KONG_TEST_PG_HOST=localhost
     - JOBS=2
     - DOCKER_MACHINE_ARM64_NAME=travis-ci-kong-${TRAVIS_JOB_ID}
-<<<<<<< HEAD
     # Related to packaging and master build
     - KONG_DISTRIBUTIONS_VERSION=master
     - CACHE_DIR=$HOME/distributions-cache
     - ENABLE_OPENTRACING=0
-=======
     - DOCKER_USERNAME=kongcloudpull
     - secure: "MB/RJAWPgZ8+c7qt3YQ08nLMI3GPdqyGWY3bxMvZ7EbJtqStEkJDqe40ag1PYmCodieCyS/O5dT3yd+KYIuS5CRX6SNBUriUDbzqJmVrcZxof1IiiLJCKw52R1/pHTrZ5ajpnJiC2cBageQTrqYBBFez65zMZlJQfTDY8xVAFhM4Z07GnCDFzCJVv4qbZwMfnnXD2nLBuK3lwwcfzn0zZNNZ+hqGRl8l95pPx/eaJc36VsyMWmPilKbd4AH4zCPoBrPxLucbNaGjHwImAvFSsQurdYlSymS4ghsPljWW9FEUarjg+OtiDhCpCn2bXYdmplmY0WXeBXy04LBKmKJLZzVLhzvaI+CeJBQxjJCsMcHPGXwibtLPd0IloBEzqxgcRs1rPzUlPg6romdqehB53vOhZNO1l5Zft8AiCCfxnzpUF/8GZJgrXP5OMnT+I9j/+RUjT30vni9NSDQw467jrnDZ8aP4WeRSZwviJPLaT2nTeKMMqQSXm+sBo0grhEnxSpQIp+WgVKTbUyZkUlNg6FYu1iA9KPmlXNXvw3+9fR83vV6xM3xx9B75lM/SDgl2WZco9m6WvhgzohE8rjO9zS/oKSH91XJVzY0ox4Qtt4Ph+uo1TMiS1W3D22oFpThuyg2BlMKAm1pTlE7mE1jt7FwC82/BMOh3l2lxFv3c53s="
->>>>>>> 50f1a0bd
   matrix:
     # enterprise matrix begin
     # XXX add extra jobs for different cassandra versions
@@ -58,14 +55,8 @@
     - KONG_TEST_DATABASE=postgres TEST_SUITE=plugins-ee
     # enterprise matrix end
     - KONG_TEST_DATABASE=postgres TEST_SUITE=integration
-<<<<<<< HEAD
-    - KONG_TEST_DATABASE=cassandra CASSANDRA=2.2 TEST_SUITE=integration
-    - KONG_TEST_DATABASE=cassandra CASSANDRA=3.9 TEST_SUITE=integration
+    - KONG_TEST_DATABASE=cassandra CASSANDRA=3.11 TEST_SUITE=integration
     - KONG_TEST_DATABASE=off TEST_SUITE=dbless
-=======
-    - KONG_TEST_DATABASE=cassandra CASSANDRA=3.11 TEST_SUITE=integration
-    # - KONG_TEST_DATABASE=off TEST_SUITE=dbless # XXX EE no dbless in enterprise
->>>>>>> 50f1a0bd
     - KONG_TEST_DATABASE=postgres TEST_SUITE=plugins
     - KONG_TEST_DATABASE=cassandra CASSANDRA=3.11 TEST_SUITE=plugins
     - TEST_SUITE=pdk
@@ -90,43 +81,16 @@
 stages:
   - lint and unit
   - test
-<<<<<<< HEAD
-  - name: package
-  - name: deploy
-    if: tag =~ 0. || type == cron || branch = master
-=======
->>>>>>> 50f1a0bd
 
 jobs:
   include:
     - stage: lint and unit
       script:
       - make lint
-<<<<<<< HEAD
-      # - scripts/autodoc-admin-api
       - bin/busted -v -o htest spec/01-unit --exclude-tags=flaky
       - bin/busted -v -o htest spec-ee/01-unit --exclude-tags=flaky
       - scripts/autodoc-admin-api
       env:
         - KONG_DATABASE=none
-    # package as a test step, to see if this commit breaks our packaging
-    # useful for testing changes in .ci packaging, uncomment to see effects
-    # it's not terrible if it's uncommented. But it will break for any PR not
-    # targeted at current kong master
-    # (unless proper KONG_DISTRIBUTIONS_VERSION branch is set)
-    # - stage: package
-    #   if: branch != master
-    #   script: .ci/build_package.sh
-    # package and release, only on master
-    - stage: package and deploy
-      if: branch = master
-      script: .ci/build_package.sh && .ci/release_artifacts.sh
-
-=======
-      - bin/busted -v -o gtest spec/01-unit
-      - bin/busted -v -o gtest spec-ee/01-unit
-      env:
-        - KONG_DATABASE=none
->>>>>>> 50f1a0bd
 script:
   - .ci/run_tests.sh