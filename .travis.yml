--- conflicted
+++ resolved
@@ -69,14 +69,11 @@
 stages:
   - lint and unit
   - test
-<<<<<<< HEAD
   - name: deploy
     if: tag =~ 0. || type == cron || branch = master
   # - functional tests
   # # - Deploy daily build
   # - Release
-=======
->>>>>>> 28e4baf3
 
 jobs:
   include:
@@ -88,14 +85,11 @@
       - bin/busted -v -o gtest spec-ee/01-unit
       env:
         - KONG_DATABASE=none
-<<<<<<< HEAD
     - stage: deploy
       if: branch = master
       script: .ci/build_artifacts.sh
       env:
         - DOCKER_TAG_NAME=dev-master
-=======
 
->>>>>>> 28e4baf3
 script:
   - .ci/run_tests.sh