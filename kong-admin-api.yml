<<<<<<< HEAD
servers:
- description: 8001 is the default port on which the Admin API listens.
  url: http://localhost:8001
- description: 8444 is the default port for HTTPS traffic to the Admin API.
  url: https://localhost:8444
openapi: 3.1.0
components:
  schemas:
    snis:
      required:
      - name
      - certificate
      type: object
      properties:
        id:
          format: uuid
          type: string
        name:
          type: string
        tags:
          type: array
        certificate:
          $ref: '#/components/schemas/certificates'
        created_at:
          format: int32
          type: integer
    vaults:
      required:
      - prefix
      - name
      type: object
      properties:
        id:
          format: uuid
          type: string
        created_at:
          format: int32
          type: integer
        description:
          type: string
        updated_at:
          format: int32
          type: integer
        tags:
          type: array
        config:
          type: array
        name:
          type: string
        prefix:
          type: string
    tags:
      required:
      - tag
      - entity_name
      - entity_id
      type: object
      properties:
        entity_name:
          type: string
        entity_id:
          type: string
        tag:
          type: string
    parameters:
      required:
      - key
      - value
      type: object
      properties:
        value:
          type: string
        key:
          type: string
        created_at:
          format: int32
          type: integer
    upstreams:
      required:
      - name
      type: object
      properties:
=======
openapi: 3.1.0
components:
  schemas:
    upstreams:
      type: object
      properties:
        slots:
          type: integer
          default: 10000
        algorithm:
          type: string
          default: round-robin
        hash_on:
          type: string
          default: none
        hash_fallback:
          type: string
          default: none
        hash_on_header:
          type: string
        hash_fallback_header:
          type: string
        hash_on_cookie:
          type: string
        hash_on_cookie_path:
          type: string
          default: /
        hash_on_query_arg:
          type: string
        name:
          type: string
        hash_on_uri_capture:
          type: string
        client_certificate:
          $ref: '#/components/schemas/certificates'
        hash_fallback_uri_capture:
          type: string
>>>>>>> b0e21bec
        tags:
          type: array
        host_header:
          type: string
        id:
          type: string
          format: uuid
        healthchecks:
          type: array
          default:
            passive:
              type: http
              healthy:
                successes: 0
                http_statuses:
                - 200
                - 201
                - 202
                - 203
                - 204
                - 205
                - 206
                - 207
                - 208
                - 226
                - 300
                - 301
                - 302
                - 303
                - 304
                - 305
                - 306
                - 307
                - 308
              unhealthy:
                tcp_failures: 0
                timeouts: 0
                http_failures: 0
                http_statuses:
                - 429
                - 500
                - 503
            active:
              timeout: 1
              type: http
              concurrency: 10
              http_path: /
              healthy:
                successes: 0
                interval: 0
                http_statuses:
                - 200
                - 302
              https_verify_certificate: true
              unhealthy:
                tcp_failures: 0
                timeouts: 0
                http_failures: 0
                interval: 0
                http_statuses:
                - 429
                - 404
                - 500
                - 501
                - 502
                - 503
                - 504
                - 505
        created_at:
          type: integer
          format: int32
        hash_fallback_query_arg:
          type: string
<<<<<<< HEAD
          default: none
    ca_certificates:
      required:
      - cert
      type: object
      properties:
        id:
          format: uuid
          type: string
        cert_digest:
          type: string
        tags:
          type: array
        cert:
          type: string
        created_at:
          format: int32
          type: integer
    certificates:
      required:
      - cert
      - key
      type: object
      properties:
        id:
          format: uuid
          type: string
        created_at:
          format: int32
          type: integer
        cert:
          type: string
        tags:
          type: array
        key:
          type: string
        cert_alt:
          type: string
        key_alt:
          type: string
    clustering_data_planes:
=======
      required:
      - name
    clustering_data_planes:
      type: object
      properties:
        ip:
          type: string
        sync_status:
          type: string
          default: unknown
        hostname:
          type: string
        version:
          type: string
        last_seen:
          type: integer
          format: int32
        config_hash:
          type: string
        id:
          type: string
>>>>>>> b0e21bec
      required:
      - id
      - ip
      - hostname
      - sync_status
    parameters:
      type: object
      properties:
<<<<<<< HEAD
        id:
          type: string
        ip:
          type: string
        version:
          type: string
        last_seen:
          format: int32
          type: integer
        config_hash:
          type: string
        sync_status:
          default: unknown
          type: string
        hostname:
          type: string
    services:
      required:
      - protocol
      - host
      - port
      - enabled
=======
        key:
          type: string
        created_at:
          type: integer
          format: int32
        value:
          type: string
      required:
      - key
      - value
    tags:
      type: object
      properties:
        entity_name:
          type: string
        tag:
          type: string
        entity_id:
          type: string
      required:
      - tag
      - entity_name
      - entity_id
    vaults:
>>>>>>> b0e21bec
      type: object
      properties:
        config:
          type: array
        description:
          type: string
        updated_at:
          type: integer
          format: int32
        tags:
          type: array
        created_at:
          type: integer
          format: int32
        name:
          type: string
<<<<<<< HEAD
        tags:
          type: array
        retries:
          default: 5
          type: integer
        connect_timeout:
          default: 60000
          type: integer
        write_timeout:
          default: 60000
          type: integer
        read_timeout:
          default: 60000
          type: integer
        client_certificate:
          $ref: '#/components/schemas/certificates'
=======
        prefix:
          type: string
>>>>>>> b0e21bec
        id:
          format: uuid
<<<<<<< HEAD
          type: string
        tls_verify:
          type: boolean
        port:
          default: 80
          type: integer
        tls_verify_depth:
          type: integer
          nullable: true
          default: ~
        enabled:
          default: true
          type: boolean
        path:
=======
      required:
      - prefix
      - name
    targets:
      type: object
      properties:
        upstream:
          $ref: '#/components/schemas/upstreams'
        target:
          type: string
        tags:
          type: array
        weight:
          type: integer
          default: 100
        created_at:
          type: number
          format: float
        id:
          type: string
          format: uuid
      required:
      - upstream
      - target
    workspaces:
      type: object
      properties:
        config:
          type: array
        meta:
          type: array
        comment:
          type: string
        name:
>>>>>>> b0e21bec
          type: string
        created_at:
          format: int32
          type: integer
        updated_at:
          format: int32
<<<<<<< HEAD
          type: integer
        protocol:
          default: http
          type: string
        host:
          type: string
        ca_certificates:
          type: array
    routes:
=======
        id:
          type: string
          format: uuid
      required:
      - name
    services:
      type: object
      properties:
        protocol:
          type: string
          default: http
        tags:
          type: array
        path:
          type: string
        id:
          type: string
          format: uuid
        retries:
          type: integer
          default: 5
        connect_timeout:
          type: integer
          default: 60000
        host:
          type: string
        write_timeout:
          type: integer
          default: 60000
        port:
          type: integer
          default: 80
        client_certificate:
          $ref: '#/components/schemas/certificates'
        tls_verify:
          type: boolean
        tls_verify_depth:
          type: integer
          nullable: true
          default: ~
        enabled:
          type: boolean
          default: true
        ca_certificates:
          type: array
        name:
          type: string
        read_timeout:
          type: integer
          default: 60000
        created_at:
          type: integer
          format: int32
        updated_at:
          type: integer
          format: int32
>>>>>>> b0e21bec
      required:
      - protocol
      - host
      - port
      - enabled
    routes:
      type: object
      properties:
<<<<<<< HEAD
        protocols:
          default:
          - http
          - https
          type: array
        preserve_host:
          default: false
          type: boolean
        name:
          type: string
        request_buffering:
          default: true
          type: boolean
=======
        sources:
          type: array
>>>>>>> b0e21bec
        tags:
          type: array
        id:
          type: string
          format: uuid
        strip_path:
          type: boolean
          default: true
        path_handling:
          type: string
          default: v0
        preserve_host:
          type: boolean
          default: false
        request_buffering:
          type: boolean
          default: true
        response_buffering:
          default: true
          type: boolean
        regex_priority:
          default: 0
          type: integer
        service:
          $ref: '#/components/schemas/services'
        https_redirect_status_code:
          default: 426
<<<<<<< HEAD
          type: integer
        id:
          format: uuid
          type: string
        headers:
          type: array
        destinations:
          type: array
        sources:
=======
        name:
          type: string
        protocols:
          type: array
          default:
          - http
          - https
        snis:
          type: array
        destinations:
          type: array
        paths: []
        hosts:
>>>>>>> b0e21bec
          type: array
        headers:
          type: array
<<<<<<< HEAD
        paths:
=======
        methods:
          type: array
        created_at:
          type: integer
          format: int32
        updated_at:
          type: integer
          format: int32
      required:
      - protocols
      - https_redirect_status_code
      - strip_path
      - preserve_host
      - request_buffering
      - response_buffering
    consumers:
      type: object
      properties:
        username:
          type: string
        custom_id:
          type: string
        tags:
          type: array
        created_at:
          type: integer
          format: int32
        id:
          type: string
          format: uuid
      required: []
    plugins:
      type: object
      properties:
        service:
          default: ~
          nullable: true
          $ref: '#/components/schemas/services'
        tags:
          type: array
        name:
          type: string
        id:
          type: string
          format: uuid
        consumer:
          default: ~
          nullable: true
          $ref: '#/components/schemas/consumers'
        enabled:
          type: boolean
          default: true
        config:
>>>>>>> b0e21bec
          type: array
        route:
          default: ~
          nullable: true
          $ref: '#/components/schemas/routes'
        created_at:
          format: int32
<<<<<<< HEAD
          type: integer
        updated_at:
          format: int32
          type: integer
        hosts:
          type: array
        strip_path:
          default: true
          type: boolean
        methods:
          type: array
        path_handling:
          default: v0
          type: string
    consumers:
      required: []
      type: object
      properties:
        id:
          format: uuid
          type: string
        created_at:
          format: int32
          type: integer
        tags:
          type: array
        username:
          type: string
        custom_id:
          type: string
    plugins:
=======
        protocols:
          type: array
          enum:
          - http
          - https
          - tcp
          - tls
          - udp
          - grpc
          - grpcs
          default:
          - grpc
          - grpcs
          - http
          - https
>>>>>>> b0e21bec
      required:
      - name
      - protocols
      - enabled
    certificates:
      type: object
      properties:
<<<<<<< HEAD
        id:
          format: uuid
          type: string
        name:
          type: string
        tags:
          type: array
        enabled:
          default: true
          type: boolean
        service:
          $ref: '#/components/schemas/services'
          default: ~
          nullable: true
        route:
          $ref: '#/components/schemas/routes'
          default: ~
          nullable: true
        created_at:
          format: int32
          type: integer
        consumer:
          $ref: '#/components/schemas/consumers'
          default: ~
          nullable: true
        config:
          type: array
        protocols:
          type: array
          default:
          - grpc
          - grpcs
          - http
          - https
          enum:
          - http
          - https
          - tcp
          - tls
          - udp
          - grpc
          - grpcs
    targets:
      required:
      - upstream
      - target
      type: object
      properties:
        id:
          format: uuid
          type: string
        created_at:
          format: float
          type: number
        upstream:
          $ref: '#/components/schemas/upstreams'
        target:
          type: string
        tags:
          type: array
        weight:
          default: 100
          type: integer
    workspaces:
      required:
      - name
      type: object
      properties:
=======
        key_alt:
          type: string
        cert_alt:
          type: string
        tags:
          type: array
        key:
          type: string
        cert:
          type: string
        created_at:
          type: integer
          format: int32
        id:
          type: string
          format: uuid
      required:
      - cert
      - key
    ca_certificates:
      type: object
      properties:
        tags:
          type: array
>>>>>>> b0e21bec
        id:
          format: uuid
<<<<<<< HEAD
=======
        cert:
          type: string
        created_at:
          type: integer
          format: int32
        cert_digest:
          type: string
      required:
      - cert
    snis:
      type: object
      properties:
        tags:
          type: array
        certificate:
          $ref: '#/components/schemas/certificates'
        name:
>>>>>>> b0e21bec
          type: string
        created_at:
          format: int32
<<<<<<< HEAD
          type: integer
        comment:
          type: string
        config:
          type: array
        meta:
          type: array
        name:
          type: string
info:
  summary: Kong RESTful Admin API for administration purposes.
=======
        id:
          type: string
          format: uuid
      required:
      - name
      - certificate
info:
>>>>>>> b0e21bec
  description: "       {{site.base_gateway}} comes with an **internal** RESTful Admin
    API for administration purposes.\n        Requests to the Admin API can be sent
    to any node in the cluster, and Kong will\n        keep the configuration consistent
    across all nodes.\n\n        - `8001` is the default port on which the Admin API
    listens.\n        - `8444` is the default port for HTTPS traffic to the Admin
    API.\n\n        This API is designed for internal use and provides full control
    over Kong, so\n        care should be taken when setting up Kong environments
    to avoid undue public\n        exposure of this API. See [this document][secure-admin-api]
    for a discussion\n        of methods to secure the Admin API.\n      "
<<<<<<< HEAD
  version: 2.8.0
  contact:
    name: Kong
    url: https://github.com/Kong/kong
=======
  contact:
    url: https://github.com/Kong/kong
    name: Kong
  version: 3.0.0
>>>>>>> b0e21bec
  title: Kong Admin API
  license:
    name: Apache 2.0
<<<<<<< HEAD
    url: https://github.com/Kong/kong/blob/master/LICENSE
paths:
  /status:
    get:
      summary: Retrieve node status
  /schemas/plugins/{name}:
    get:
      summary: Retrieve Plugin Schema
  /plugins/schema/{name}:
    get: []
  /upstreams/{upstreams}/health:
    get:
      summary: Show Upstream health for node
  /upstreams/{upstreams}/targets:
    post:
      description: This method is not available when using DB-less mode.
    get: []
  /cache:
    delete:
      description: This method is not available when using DB-less mode.
  /config:
    post:
      description: This method is only available when using DB-less mode.
    get:
      description: This method is only available when using DB-less mode.
  /clustering/data-planes: []
  /services/{services}/plugins/{plugins}:
    patch:
      description: This method is not available when using DB-less mode.
  /upstreams/{upstreams}/targets/all:
    get:
      summary: List all Targets
  /upstreams/{upstreams}/targets/{targets}:
    patch:
      description: This method is not available when using DB-less mode.
      summary: Update Target
    put:
      description: This method is not available when using DB-less mode.
    delete:
      description: This method is not available when using DB-less mode.
      summary: Delete Target
    get: []
  /upstreams/{upstreams}/targets/{targets}/unhealthy:
    post:
      description: This method is not available when using DB-less mode.
      summary: Set target as unhealthy
  /cache/{key}:
    delete:
      description: This method is not available when using DB-less mode.
    get: []
  /consumers/{consumers}/plugins/{plugins}:
    patch:
      description: This method is not available when using DB-less mode.
  /plugins:
    post:
      description: This method is not available when using DB-less mode.
  /consumers/{consumers}/plugins:
    post:
      description: This method is not available when using DB-less mode.
  /upstreams/{upstreams}/targets/{targets}/{address}/healthy:
    post:
      description: This method is not available when using DB-less mode.
      summary: Set target address as healthy
  /plugins/{plugins}:
    patch:
      description: This method is not available when using DB-less mode.
  /targets/{targets}: []
  /endpoints:
    get:
      summary: List available endpoints
  /targets/{targets}/upstream: []
  /routes/{routes}/plugins:
    post:
      description: This method is not available when using DB-less mode.
  /consumers:
    get: []
  /tags/{tags}:
    get:
      summary: ' List entity IDs by tag '
  /:
    get:
      summary: Retrieve node information
  /certificates/{certificates}:
    patch:
      description: This method is not available when using DB-less mode.
    put:
      description: This method is not available when using DB-less mode.
    get: []
  /certificates/{certificates}/snis: []
  /certificates/{certificates}/snis/{snis}: []
  /upstreams/{upstreams}/targets/{targets}/healthy:
    post:
      description: This method is not available when using DB-less mode.
      summary: Set target as healthy
  /upstreams/{upstreams}/targets/{targets}/{address}/unhealthy:
    post:
      description: This method is not available when using DB-less mode.
      summary: Set target address as unhealthy
  /routes/{routes}/plugins/{plugins}:
=======
  summary: Kong RESTful Admin API for administration purposes.
paths:
  /cache/{key}:
    get: []
    delete:
      description: This method is not available when using DB-less mode.
  /upstreams/{upstreams}/targets/all:
    get:
      summary: List all Targets
  /:
    get:
      summary: Retrieve node information
  /upstreams/{upstreams}/targets/{targets}/{address}/unhealthy:
    put:
      description: This method is not available when using DB-less mode.
  /upstreams/{upstreams}/targets:
    get: []
    post:
      description: This method is not available when using DB-less mode.
  /routes/{routes}/plugins/{plugins}:
    patch:
      description: This method is not available when using DB-less mode.
  /certificates/{certificates}/snis/{snis}: []
  /upstreams/{upstreams}/targets/{targets}:
    delete:
      summary: Delete Target
      description: This method is not available when using DB-less mode.
    patch:
      summary: Update Target
      description: This method is not available when using DB-less mode.
    get: []
    put:
      description: This method is not available when using DB-less mode.
  /upstreams/{upstreams}/targets/{targets}/unhealthy:
    put:
      description: This method is not available when using DB-less mode.
  /consumers:
    get: []
  /services/{services}/plugins:
    post:
      description: This method is not available when using DB-less mode.
  /services/{services}/plugins/{plugins}:
    patch:
      description: This method is not available when using DB-less mode.
  /upstreams/{upstreams}/targets/{targets}/{address}/healthy:
    put:
      description: This method is not available when using DB-less mode.
  /targets/{targets}: []
  /consumers/{consumers}/plugins:
    post:
      description: This method is not available when using DB-less mode.
  /consumers/{consumers}/plugins/{plugins}:
>>>>>>> b0e21bec
    patch:
      description: This method is not available when using DB-less mode.
  /schemas/{db_entity_name}/validate:
    post:
      summary: Validate a configuration against a schema
      description: This method is not available when using DB-less mode.
  /targets/{targets}/upstream: []
  /schemas/{name}:
    get:
      summary: Retrieve Entity Schema
<<<<<<< HEAD
  /schemas/{db_entity_name}/validate:
    post:
      description: This method is not available when using DB-less mode.
      summary: Validate a configuration against a schema
  /plugins/enabled:
    get:
      summary: Retrieve Enabled Plugins
  /snis/{snis}/certificate: []
  /clustering/status: []
  /targets: []
  /services/{services}/plugins:
    post:
      description: This method is not available when using DB-less mode.
  /schemas/plugins/validate:
    post:
      description: This method is not available when using DB-less mode.
      summary: Validate a plugin configuration against the schema
=======
  /tags/{tags}:
    get:
      summary: ' List entity IDs by tag '
  /schemas/plugins/validate:
    post:
      summary: Validate a plugin configuration against the schema
      description: This method is not available when using DB-less mode.
  /snis/{snis}/certificate: []
  /plugins/{plugins}:
    patch:
      description: This method is not available when using DB-less mode.
  /schemas/plugins/{name}:
    get:
      summary: Retrieve Plugin Schema
  /plugins/enabled:
    get:
      summary: Retrieve Enabled Plugins
  /plugins/schema/{name}:
    get: []
  /upstreams/{upstreams}/health:
    get:
      summary: Show Upstream health for node
  /plugins:
    post:
      description: This method is not available when using DB-less mode.
  /upstreams/{upstreams}/targets/{targets}/healthy:
    put:
      description: This method is not available when using DB-less mode.
  /status:
    get:
      summary: Retrieve node status
  /cache:
    delete:
      description: This method is not available when using DB-less mode.
  /certificates/{certificates}:
    patch:
      description: This method is not available when using DB-less mode.
    put:
      description: This method is not available when using DB-less mode.
    get: []
  /certificates/{certificates}/snis: []
  /targets: []
  /routes/{routes}/plugins:
    post:
      description: This method is not available when using DB-less mode.
  /clustering/data-planes: []
  /clustering/status: []
  /timers:
    get:
      summary: Retrieve runtime debugging info of Kong's timers
  /config:
    get:
      description: This method is only available when using DB-less mode.
    post:
      description: This method is only available when using DB-less mode.
  /endpoints:
    get:
      summary: List available endpoints
servers:
- url: http://localhost:8001
  description: 8001 is the default port on which the Admin API listens.
- url: https://localhost:8444
  description: 8444 is the default port for HTTPS traffic to the Admin API.
>>>>>>> b0e21bec
<|MERGE_RESOLUTION|>--- conflicted
+++ resolved
@@ -1,4 +1,3 @@
-<<<<<<< HEAD
 servers:
 - description: 8001 is the default port on which the Admin API listens.
   url: http://localhost:8001
@@ -81,45 +80,6 @@
       - name
       type: object
       properties:
-=======
-openapi: 3.1.0
-components:
-  schemas:
-    upstreams:
-      type: object
-      properties:
-        slots:
-          type: integer
-          default: 10000
-        algorithm:
-          type: string
-          default: round-robin
-        hash_on:
-          type: string
-          default: none
-        hash_fallback:
-          type: string
-          default: none
-        hash_on_header:
-          type: string
-        hash_fallback_header:
-          type: string
-        hash_on_cookie:
-          type: string
-        hash_on_cookie_path:
-          type: string
-          default: /
-        hash_on_query_arg:
-          type: string
-        name:
-          type: string
-        hash_on_uri_capture:
-          type: string
-        client_certificate:
-          $ref: '#/components/schemas/certificates'
-        hash_fallback_uri_capture:
-          type: string
->>>>>>> b0e21bec
         tags:
           type: array
         host_header:
@@ -193,7 +153,6 @@
           format: int32
         hash_fallback_query_arg:
           type: string
-<<<<<<< HEAD
           default: none
     ca_certificates:
       required:
@@ -235,29 +194,6 @@
         key_alt:
           type: string
     clustering_data_planes:
-=======
-      required:
-      - name
-    clustering_data_planes:
-      type: object
-      properties:
-        ip:
-          type: string
-        sync_status:
-          type: string
-          default: unknown
-        hostname:
-          type: string
-        version:
-          type: string
-        last_seen:
-          type: integer
-          format: int32
-        config_hash:
-          type: string
-        id:
-          type: string
->>>>>>> b0e21bec
       required:
       - id
       - ip
@@ -266,7 +202,6 @@
     parameters:
       type: object
       properties:
-<<<<<<< HEAD
         id:
           type: string
         ip:
@@ -289,32 +224,6 @@
       - host
       - port
       - enabled
-=======
-        key:
-          type: string
-        created_at:
-          type: integer
-          format: int32
-        value:
-          type: string
-      required:
-      - key
-      - value
-    tags:
-      type: object
-      properties:
-        entity_name:
-          type: string
-        tag:
-          type: string
-        entity_id:
-          type: string
-      required:
-      - tag
-      - entity_name
-      - entity_id
-    vaults:
->>>>>>> b0e21bec
       type: object
       properties:
         config:
@@ -331,7 +240,6 @@
           format: int32
         name:
           type: string
-<<<<<<< HEAD
         tags:
           type: array
         retries:
@@ -348,13 +256,8 @@
           type: integer
         client_certificate:
           $ref: '#/components/schemas/certificates'
-=======
-        prefix:
-          type: string
->>>>>>> b0e21bec
-        id:
-          format: uuid
-<<<<<<< HEAD
+        id:
+          format: uuid
           type: string
         tls_verify:
           type: boolean
@@ -369,49 +272,12 @@
           default: true
           type: boolean
         path:
-=======
-      required:
-      - prefix
-      - name
-    targets:
-      type: object
-      properties:
-        upstream:
-          $ref: '#/components/schemas/upstreams'
-        target:
-          type: string
-        tags:
-          type: array
-        weight:
-          type: integer
-          default: 100
-        created_at:
-          type: number
-          format: float
-        id:
-          type: string
-          format: uuid
-      required:
-      - upstream
-      - target
-    workspaces:
-      type: object
-      properties:
-        config:
-          type: array
-        meta:
-          type: array
-        comment:
-          type: string
-        name:
->>>>>>> b0e21bec
           type: string
         created_at:
           format: int32
           type: integer
         updated_at:
           format: int32
-<<<<<<< HEAD
           type: integer
         protocol:
           default: http
@@ -421,64 +287,6 @@
         ca_certificates:
           type: array
     routes:
-=======
-        id:
-          type: string
-          format: uuid
-      required:
-      - name
-    services:
-      type: object
-      properties:
-        protocol:
-          type: string
-          default: http
-        tags:
-          type: array
-        path:
-          type: string
-        id:
-          type: string
-          format: uuid
-        retries:
-          type: integer
-          default: 5
-        connect_timeout:
-          type: integer
-          default: 60000
-        host:
-          type: string
-        write_timeout:
-          type: integer
-          default: 60000
-        port:
-          type: integer
-          default: 80
-        client_certificate:
-          $ref: '#/components/schemas/certificates'
-        tls_verify:
-          type: boolean
-        tls_verify_depth:
-          type: integer
-          nullable: true
-          default: ~
-        enabled:
-          type: boolean
-          default: true
-        ca_certificates:
-          type: array
-        name:
-          type: string
-        read_timeout:
-          type: integer
-          default: 60000
-        created_at:
-          type: integer
-          format: int32
-        updated_at:
-          type: integer
-          format: int32
->>>>>>> b0e21bec
       required:
       - protocol
       - host
@@ -487,7 +295,6 @@
     routes:
       type: object
       properties:
-<<<<<<< HEAD
         protocols:
           default:
           - http
@@ -501,10 +308,6 @@
         request_buffering:
           default: true
           type: boolean
-=======
-        sources:
-          type: array
->>>>>>> b0e21bec
         tags:
           type: array
         id:
@@ -532,7 +335,6 @@
           $ref: '#/components/schemas/services'
         https_redirect_status_code:
           default: 426
-<<<<<<< HEAD
           type: integer
         id:
           format: uuid
@@ -542,81 +344,10 @@
         destinations:
           type: array
         sources:
-=======
-        name:
-          type: string
-        protocols:
-          type: array
-          default:
-          - http
-          - https
-        snis:
-          type: array
-        destinations:
-          type: array
-        paths: []
-        hosts:
->>>>>>> b0e21bec
           type: array
         headers:
           type: array
-<<<<<<< HEAD
         paths:
-=======
-        methods:
-          type: array
-        created_at:
-          type: integer
-          format: int32
-        updated_at:
-          type: integer
-          format: int32
-      required:
-      - protocols
-      - https_redirect_status_code
-      - strip_path
-      - preserve_host
-      - request_buffering
-      - response_buffering
-    consumers:
-      type: object
-      properties:
-        username:
-          type: string
-        custom_id:
-          type: string
-        tags:
-          type: array
-        created_at:
-          type: integer
-          format: int32
-        id:
-          type: string
-          format: uuid
-      required: []
-    plugins:
-      type: object
-      properties:
-        service:
-          default: ~
-          nullable: true
-          $ref: '#/components/schemas/services'
-        tags:
-          type: array
-        name:
-          type: string
-        id:
-          type: string
-          format: uuid
-        consumer:
-          default: ~
-          nullable: true
-          $ref: '#/components/schemas/consumers'
-        enabled:
-          type: boolean
-          default: true
-        config:
->>>>>>> b0e21bec
           type: array
         route:
           default: ~
@@ -624,7 +355,6 @@
           $ref: '#/components/schemas/routes'
         created_at:
           format: int32
-<<<<<<< HEAD
           type: integer
         updated_at:
           format: int32
@@ -656,23 +386,6 @@
         custom_id:
           type: string
     plugins:
-=======
-        protocols:
-          type: array
-          enum:
-          - http
-          - https
-          - tcp
-          - tls
-          - udp
-          - grpc
-          - grpcs
-          default:
-          - grpc
-          - grpcs
-          - http
-          - https
->>>>>>> b0e21bec
       required:
       - name
       - protocols
@@ -680,7 +393,6 @@
     certificates:
       type: object
       properties:
-<<<<<<< HEAD
         id:
           format: uuid
           type: string
@@ -749,58 +461,11 @@
       - name
       type: object
       properties:
-=======
-        key_alt:
-          type: string
-        cert_alt:
-          type: string
-        tags:
-          type: array
-        key:
-          type: string
-        cert:
-          type: string
-        created_at:
-          type: integer
-          format: int32
-        id:
-          type: string
-          format: uuid
-      required:
-      - cert
-      - key
-    ca_certificates:
-      type: object
-      properties:
-        tags:
-          type: array
->>>>>>> b0e21bec
-        id:
-          format: uuid
-<<<<<<< HEAD
-=======
-        cert:
-          type: string
-        created_at:
-          type: integer
-          format: int32
-        cert_digest:
-          type: string
-      required:
-      - cert
-    snis:
-      type: object
-      properties:
-        tags:
-          type: array
-        certificate:
-          $ref: '#/components/schemas/certificates'
-        name:
->>>>>>> b0e21bec
-          type: string
-        created_at:
-          format: int32
-<<<<<<< HEAD
+        id:
+          format: uuid
+          type: string
+        created_at:
+          format: int32
           type: integer
         comment:
           type: string
@@ -812,15 +477,6 @@
           type: string
 info:
   summary: Kong RESTful Admin API for administration purposes.
-=======
-        id:
-          type: string
-          format: uuid
-      required:
-      - name
-      - certificate
-info:
->>>>>>> b0e21bec
   description: "       {{site.base_gateway}} comes with an **internal** RESTful Admin
     API for administration purposes.\n        Requests to the Admin API can be sent
     to any node in the cluster, and Kong will\n        keep the configuration consistent
@@ -830,21 +486,13 @@
     over Kong, so\n        care should be taken when setting up Kong environments
     to avoid undue public\n        exposure of this API. See [this document][secure-admin-api]
     for a discussion\n        of methods to secure the Admin API.\n      "
-<<<<<<< HEAD
-  version: 2.8.0
-  contact:
-    name: Kong
-    url: https://github.com/Kong/kong
-=======
   contact:
     url: https://github.com/Kong/kong
     name: Kong
   version: 3.0.0
->>>>>>> b0e21bec
   title: Kong Admin API
   license:
     name: Apache 2.0
-<<<<<<< HEAD
     url: https://github.com/Kong/kong/blob/master/LICENSE
 paths:
   /status:
@@ -944,60 +592,6 @@
       description: This method is not available when using DB-less mode.
       summary: Set target address as unhealthy
   /routes/{routes}/plugins/{plugins}:
-=======
-  summary: Kong RESTful Admin API for administration purposes.
-paths:
-  /cache/{key}:
-    get: []
-    delete:
-      description: This method is not available when using DB-less mode.
-  /upstreams/{upstreams}/targets/all:
-    get:
-      summary: List all Targets
-  /:
-    get:
-      summary: Retrieve node information
-  /upstreams/{upstreams}/targets/{targets}/{address}/unhealthy:
-    put:
-      description: This method is not available when using DB-less mode.
-  /upstreams/{upstreams}/targets:
-    get: []
-    post:
-      description: This method is not available when using DB-less mode.
-  /routes/{routes}/plugins/{plugins}:
-    patch:
-      description: This method is not available when using DB-less mode.
-  /certificates/{certificates}/snis/{snis}: []
-  /upstreams/{upstreams}/targets/{targets}:
-    delete:
-      summary: Delete Target
-      description: This method is not available when using DB-less mode.
-    patch:
-      summary: Update Target
-      description: This method is not available when using DB-less mode.
-    get: []
-    put:
-      description: This method is not available when using DB-less mode.
-  /upstreams/{upstreams}/targets/{targets}/unhealthy:
-    put:
-      description: This method is not available when using DB-less mode.
-  /consumers:
-    get: []
-  /services/{services}/plugins:
-    post:
-      description: This method is not available when using DB-less mode.
-  /services/{services}/plugins/{plugins}:
-    patch:
-      description: This method is not available when using DB-less mode.
-  /upstreams/{upstreams}/targets/{targets}/{address}/healthy:
-    put:
-      description: This method is not available when using DB-less mode.
-  /targets/{targets}: []
-  /consumers/{consumers}/plugins:
-    post:
-      description: This method is not available when using DB-less mode.
-  /consumers/{consumers}/plugins/{plugins}:
->>>>>>> b0e21bec
     patch:
       description: This method is not available when using DB-less mode.
   /schemas/{db_entity_name}/validate:
@@ -1008,7 +602,6 @@
   /schemas/{name}:
     get:
       summary: Retrieve Entity Schema
-<<<<<<< HEAD
   /schemas/{db_entity_name}/validate:
     post:
       description: This method is not available when using DB-less mode.
@@ -1025,69 +618,4 @@
   /schemas/plugins/validate:
     post:
       description: This method is not available when using DB-less mode.
-      summary: Validate a plugin configuration against the schema
-=======
-  /tags/{tags}:
-    get:
-      summary: ' List entity IDs by tag '
-  /schemas/plugins/validate:
-    post:
-      summary: Validate a plugin configuration against the schema
-      description: This method is not available when using DB-less mode.
-  /snis/{snis}/certificate: []
-  /plugins/{plugins}:
-    patch:
-      description: This method is not available when using DB-less mode.
-  /schemas/plugins/{name}:
-    get:
-      summary: Retrieve Plugin Schema
-  /plugins/enabled:
-    get:
-      summary: Retrieve Enabled Plugins
-  /plugins/schema/{name}:
-    get: []
-  /upstreams/{upstreams}/health:
-    get:
-      summary: Show Upstream health for node
-  /plugins:
-    post:
-      description: This method is not available when using DB-less mode.
-  /upstreams/{upstreams}/targets/{targets}/healthy:
-    put:
-      description: This method is not available when using DB-less mode.
-  /status:
-    get:
-      summary: Retrieve node status
-  /cache:
-    delete:
-      description: This method is not available when using DB-less mode.
-  /certificates/{certificates}:
-    patch:
-      description: This method is not available when using DB-less mode.
-    put:
-      description: This method is not available when using DB-less mode.
-    get: []
-  /certificates/{certificates}/snis: []
-  /targets: []
-  /routes/{routes}/plugins:
-    post:
-      description: This method is not available when using DB-less mode.
-  /clustering/data-planes: []
-  /clustering/status: []
-  /timers:
-    get:
-      summary: Retrieve runtime debugging info of Kong's timers
-  /config:
-    get:
-      description: This method is only available when using DB-less mode.
-    post:
-      description: This method is only available when using DB-less mode.
-  /endpoints:
-    get:
-      summary: List available endpoints
-servers:
-- url: http://localhost:8001
-  description: 8001 is the default port on which the Admin API listens.
-- url: https://localhost:8444
-  description: 8444 is the default port for HTTPS traffic to the Admin API.
->>>>>>> b0e21bec
+      summary: Validate a plugin configuration against the schema