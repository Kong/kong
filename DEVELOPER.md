
## Development

We encourage community contributions to Kong. To make sure it is a smooth
experience (both for you and for the Kong team), please read
[CONTRIBUTING.md](CONTRIBUTING.md), [CODE_OF_CONDUCT.md](CODE_OF_CONDUCT.md),
and [COPYRIGHT](COPYRIGHT) before you start.

If you are planning on developing on Kong, you'll need a development
installation. The `master` branch holds the latest unreleased source code.

You can read more about writing your own plugins in the [Plugin Development
Guide](https://docs.konghq.com/latest/plugin-development/), or browse an
online version of Kong's source code documentation in the [Plugin Development
Kit (PDK) Reference](https://docs.konghq.com/latest/pdk/).

For a quick start with custom plugin development, check out [Pongo](https://github.com/Kong/kong-pongo)
and the [plugin template](https://github.com/Kong/kong-plugin) explained in detail below.


## Distributions

Kong comes in many shapes. While this repository contains its core's source
code, other repos are also under active development:

- [Kubernetes Ingress Controller for Kong](https://github.com/Kong/kubernetes-ingress-controller):
  Use Kong for Kubernetes Ingress.
- [Binary packages](https://docs.konghq.com/gateway/latest/install/)
- [Kong Docker](https://github.com/Kong/docker-kong): A Dockerfile for
  running Kong in Docker.
- [Kong Packages](https://github.com/Kong/kong/releases): Pre-built packages
  for Debian, Red Hat, and OS X distributions (shipped with each release).
- [Kong Homebrew](https://github.com/Kong/homebrew-kong): Homebrew Formula
  for Kong.
- [Kong AWS AMI](https://aws.amazon.com/marketplace/pp/B06WP4TNKL): Kong AMI on
  the AWS Marketplace.
- [Kong on Microsoft Azure](https://github.com/Kong/kong-dist-azure): Run Kong
  using Azure Resource Manager.
- [Kong on Heroku](https://github.com/heroku/heroku-kong): Deploy Kong on
  Heroku in one click.
- [Kong on IBM Cloud](https://github.com/andrew40404/installing-kong-IBM-cloud) - How to deploy Kong on IBM Cloud
- [Kong and Instaclustr](https://www.instaclustr.com/solutions/managed-cassandra-for-kong/): Let
  Instaclustr manage your Cassandra cluster.
- [Master Builds](https://hub.docker.com/r/kong/kong): Docker images for each commit in the `master` branch.

You can find every supported distribution on the [official installation page](https://konghq.com/install/#kong-community).

#### Kong Pongo

[Pongo](https://github.com/Kong/kong-pongo) is a CLI tool that are
specific for plugin development. It is docker-compose based and will
create local test environments including all dependencies. Core features
are running tests, integrated linter, config initialization, CI support,
and custom dependencies.

#### Kong Plugin Template

The [plugin template](https://github.com/Kong/kong-plugin) provides a basic
plugin and is considered a best-practices plugin repository. When writing
custom plugins, we strongly suggest you start by using this repository as a
starting point. It contains the proper file structures, configuration files,
and CI setup to get up and running quickly. This repository seamlessly
integrates with [Pongo](https://github.com/Kong/kong-pongo).

## Build and Install from source

This is the hard way to build a development environment, and also a good start
for beginners to understand how everything fits together.

Kong is mostly an OpenResty application made of Lua source files, but also
requires some additional third-party dependencies, some of which are compiled
with tweaked options, and kong runs on a modified version of OpenResty with
patches.

To install from the source, first, we clone the repository:

```shell
git clone https://github.com/Kong/kong

cd kong
# You might want to switch to the development branch. See CONTRIBUTING.md
git checkout master

<<<<<<< HEAD
```

Then we will install the dependencies:

Ubuntu/Debian:

```shell
sudo apt update \
&& sudo apt install -y \
    automake \
    build-essential \
    curl \
    cmake \
    file \
    git \
    libyaml-dev \
    libprotobuf-dev \
    m4 \
    perl \
    pkg-config \
    procps \
    unzip \
    valgrind \
    zlib1g-dev

```

Fedora/CentOS/RHEL:

```shell
dnf install \
    automake \
    cmake \
    gcc \
    gcc-c++ \
    git \
    libyaml-devel \
    make \
    patch \
    perl \
    protobuf-devel \
    unzip \
    valgrind \
    valgrind-devel \
    zlib-devel
```

macOS

```shell
# Install XCode instead of Command Line Tools is recommended
xcode-select --install
# Install HomeBrew
/bin/bash -c "$(curl -fsSL https://raw.githubusercontent.com/Homebrew/install/HEAD/install.sh)"
# Build dependencies
brew install libyaml cmake
```

`cmake` 3 is needed to build some targets, some distributions ship version 2 only. An updated cmake
can be downloaded [here](https://cmake.org/download/).

Finally, we start the build process:

```
# Build the virutual environment for developing Kong
make build-venv
```

=======
```

Then we will install the dependencies:

Ubuntu/Debian:

```shell
sudo apt update \
&& sudo apt install -y \
    automake \
    build-essential \
    curl \
    file \
    git \
    libyaml-dev \
    libprotobuf-dev \
    m4 \
    perl \
    pkg-config \
    procps \
    unzip \
    valgrind \
    zlib1g-dev

```

Fedora/CentOS/RHEL:

```shell
dnf install \
    automake \
    gcc \
    gcc-c++ \
    git \
    libyaml-devel \
    make \
    patch \
    perl \
    protobuf-devel \
    unzip \
    valgrind \
    valgrind-devel \
    zlib-devel
```

macOS

```shell
# Install XCode instead of Command Line Tools is recommended
xcode-select --install
# Install HomeBrew
/bin/bash -c "$(curl -fsSL https://raw.githubusercontent.com/Homebrew/install/HEAD/install.sh)"
# Build dependencies
brew install libyaml
```

Finally, we start the build process:

```
# Build the virutual environment for developing Kong
make build-venv
```

>>>>>>> 3794d112
[The build guide](https://github.com/Kong/kong/blob/master/build/README.md) contains a troubleshooting section if
you face any problems. It also describes the build process in detail, if you want to development on the build
system itself.

### Databases

The easiest way to handle these as a single group is via docker-compose. It's also recommended to set your user as a [docker manager](https://docs.docker.com/install/linux/linux-postinstall/#manage-docker-as-a-non-root-user) to simplify the next steps.

Make sure the docker daemon is enabled and running: `sudo systemctl enable docker` and `sudo systemctl start docker`. Verify that `docker ps` shows no errors.

On a Fedora VM, you might have to disable SELinux:

```
sudo vim /etc/selinux/config        # change the line to SELINUX=disabled
sudo setenforce 0
```

Now pull the compose script from the repository and fire it up:

```
git clone https://github.com/thibaultcha/kong-tests-compose.git
cd kong-tests-compose
docker-compose up
```

Verify the three new containers are up and running with `docker ps` on a separate terminal.

### Start Kong

Now you can start Kong:

```shell
<<<<<<< HEAD
# active the venv into your shell envirnoment
=======
# Activate the venv by adding some environment variables and populate helper functions
# into your current shell session, following functions are exported:
# `start_services`, `stop_services` and `deactivate`
>>>>>>> 3794d112
# For Zsh/Bash:
. bazel-bin/build/kong-dev-venv.sh
# For Fish Shell:
. bazel-bin/build/kong-dev-venv.fish
<<<<<<< HEAD
# Start Kong!
kong start
=======

# Use the pre-defined docker-compose file to bring up databases etc
start_services

# Start Kong!
kong start

# Stop Kong
kong stop

# Cleanup
deactivate
>>>>>>> 3794d112
```

### Install Development Dependencies

#### Running for development

By default, the development environment adds current directory to Lua files search path.

Modifying the [`lua_package_path`](https://github.com/openresty/lua-nginx-module#lua_package_path)
and [`lua_package_cpath`](https://github.com/openresty/lua-nginx-module#lua_package_cpath)
directives will allow Kong to find your custom plugin's source code wherever it
might be in your system.

#### Tests

Install the development dependencies ([busted], [luacheck]) with:

```shell
make setup-dev-env
```

Kong relies on three test suites using the [busted] testing library:

* Unit tests
* Integration tests, which require Postgres and Cassandra to be up and running
* Plugins tests, which require Postgres to be running

The first can simply be run after installing busted and running:

```
make test
```

However, the integration and plugins tests will spawn a Kong instance and
perform their tests against it. Because these test suites perform their tests
against the Kong instance, you may need to edit the `spec/kong_tests.conf`
configuration file to make your test instance point to your Postgres/Cassandra
servers, depending on your needs.

You can run the integration tests (assuming **both** Postgres and Cassandra are
running and configured according to `spec/kong_tests.conf`) with:

```
make test-integration
```

And the plugins tests with:

```
make test-plugins
```

Finally, all suites can be run at once by simply using:

```
make test-all
```

Consult the [run_tests.sh](.ci/run_tests.sh) script for more advanced example
usage of the test suites and the Makefile.

Finally, a very useful tool in Lua development (as with many other dynamic
languages) is performing static linting of your code. You can use [luacheck]
\(installed with `make dev`\) for this:

```
make lint
```

#### Upgrade tests

Kong Gateway supports no-downtime upgrades through its database schema
migration mechanism (see [UPGRADE.md](./UPGRADE.md)).  Each schema
migration needs to be written in a way that allows the previous and
the current version of Kong Gateway run against the same database
during upgrades.  Once all nodes have been upgraded to the current
version of Kong Gateway, additional changes to the database can be
made that are incompatible with the previous version.  To support
that, each migration is split into two parts, an `up` part that can
only make backwards-compatible changes, and a `teardown` part that
runs after all nodes have been upgraded to the current version.

Each migration that is contained in Kong Gateway needs to be
accompanied with a test that verifies the correct operation of both
the previous and the current version during an upgrade.  These tests
are located in the [spec/05-migration/](spec/05-migration/) directory
and must be named after the migration they test such that the
migration `kong/**/*.lua` has a test in
`spec/05-migration/**/*_spec.lua`.  The presence of a test is enforced
by the [upgrade testing](scripts/test-upgrade-path.sh) shell script
which is [automatically run](.github/workflows/upgrade-tests.yml)
through a GitHub Action.

The [upgrade testing](scripts/test-upgrade-path.sh) shell script works
as follows:

 * A new Kong Gateway installation is brought up using
   [Gojira](https://github.com/Kong/gojira), consisting of one node
   containing the previous version of Kong Gateway ("OLD"), one node
   containing the current version of Kong Gateway ("NEW") and a shared
   database server (PostgreSQL or Cassandra).
 * NEW: The database is initialized using `kong migrations bootstrap`.
 * OLD: The `setup` phase of all applicable migration tests is run.
 * NEW: `kong migrations up` is run to run the `up` part of all
   applicable migrations.
 * OLD: The `old_after_up` phase of all applicable migration tests is
   run.
 * NEW: The `new_after_up` phase of all applicable migration tests is
   run.
 * NEW: `kong migrations finish` is run to invoke the `teardown` part
   of all applicable migrations.
 * NEW: The `new_after_finish` phase of all applicable migration tests
   is run.

Upgrade tests are run using [busted].  To support the specific testing
method of upgrade testing, a number of helper functions are defined in
the [spec/upgrade_helpers.lua](spec/upgrade_helpers.lua) module.
Migration tests use functions from this module to define test cases
and associate them with phases of the upgrade testing process.
Consequently, they are named `setup`, `old_after_up`, `new_after_up`
and `new_after_finish`.  Additonally, the function `all_phases` can be
used to run a certain test in the three phases `old_after_up`,
`new_after_up` and `new_after_finish`.  These functions replace the
use of busted's `it` function and accept a descriptive string and a
function as argument.

It is important to note that upgrade tests need to run on both the old
and the new version of Kong.  Thus, they can only use features that
are available in both versions (i.e. from helpers.lua).  The module
[spec/upgrade_helpers.lua](spec/upgrade_helpers.lua) is copied from
the new version into the container of the old version and it can be
used to make new library functionality available to migration tests.

#### Makefile

When developing, you can use the `Makefile` for doing the following operations:

| Name               | Description                                            |
| ------------------:| -------------------------------------------------------|
| `install`          | Install the Kong luarock globally                      |
| `dev`              | Install development dependencies                       |
| `lint`             | Lint Lua files in `kong/` and `spec/`                  |
| `test`             | Run the unit tests suite                               |
| `test-integration` | Run the integration tests suite                        |
| `test-plugins`     | Run the plugins test suite                             |
| `test-all`         | Run all unit + integration + plugins tests at once     |


## Dev on Linux (Host/VM)

If you have a Linux development environment (either virtual or bare metal), the build is done in four separate steps:

1. Development dependencies and runtime libraries, including:
   1. Prerequisite packages.  Mostly compilers, tools, and libraries required to compile everything else.
   2. OpenResty system, including Nginx, LuaJIT, PCRE, etc.
2. Databases. Kong uses Postgres, Cassandra, and Redis.  We have a handy setup with docker-compose to keep each on its container.
3. Kong itself.

### Virtual Machine (Optional)

Final deployments are typically on a Linux machine or container, so even if all components are multiplatform,
it's easier to use it for development too. If you use macOS or Windows machines, setting up a virtual machine
is easy enough now. Most of us use the freely available VirtualBox without any trouble.

If you use Linux for your desktop, you can skip this section.

There are no "hard" requirements on any Linux distro, but RHEL and CentOS can be more of a challenge
to get recent versions of many packages; Fedora, Debian, or Ubuntu are easier for this.

To avoid long compilation times, give the VM plenty of RAM (8GB recommended) and all the CPU cores you can.

#### Virtual Box setup

You will need to setup port forwarding on VirtualBox to be able to ssh into the box which can be done as follows:

1. Select the virtual machine you want to use and click "Settings"
1. Click the "Network" tab
1. Click the "Advanced" dropdown
1. Click "Port Forwarding"
1. Add a new rule in the popup. The only thing you will need is "Host Port" to be 22222 and "Guest Port" to be 22. Everything else can be left default (see screenshot below)
1. Click "Ok"

Now you should be able to `ssh <your_name>@127.1 -p 22222` to get SSH prompt. However, this requires us to type a long command and password every time we sign in. It is recommended you set up a public key and SSH alias to make this process simpler:

1. On your host machine, generate a keypair for SSH into the guest: `ssh-keygen -t ed25519`.
Just keep hitting Enter until the key is generated. You do not need a password for this key file since it is only used for SSH into your guest
1. Type `cat .ssh/id_ed25519.pub` and copy the public key
1. SSH into the guest using the command above
1. Create the ssh config directory (if it doesn't exist) `$ mkdir -p .ssh`
1. Edit the authorized keys list: `vim .ssh/authorized_keys`
1. Paste in the content of .ssh/id_ed25519.pub
1. Adjust the required privileges: `chmod 700 .ssh/`  and `chmod 400 .ssh/authorized_keys`
1. Logout of guest and make sure you are not promoted password when SSH again
1. Edit the .ssh/config file on your host and put in the following content:

```
    Host dev
        HostName 127.1
        Port 22222
        User <your_user_name>
```

Now try `ssh dev` on your host, you should be able to get into the guest directly.

## Dev on VSCode Container / GitHub Codespaces

The `devcontainer.json` file in Kong's project tells VS Code 
how to access (or create) a development container with a well-defined tool and runtime stack.

- See [How to create a GitHub codespace](https://docs.github.com/en/codespaces/developing-in-codespaces/creating-a-codespace#creating-a-codespace).
- See [How to create a VSCode development container](https://code.visualstudio.com/docs/remote/containers#_quick-start-try-a-development-container).

## What's next

- Refer to the [Kong Gateway Docs](https://docs.konghq.com/gateway/) for more information.
- Learn about [lua-nginx-module](https://github.com/openresty/lua-nginx-module).
- Learn about [lua-resty-core](https://github.com/openresty/lua-resty-core).
- Learn about the fork [luajit2](https://github.com/openresty/luajit2) of OpenResty.
- For profiling, see [stapxx](https://github.com/openresty/stapxx), the SystemTap framework for OpenResty.<|MERGE_RESOLUTION|>--- conflicted
+++ resolved
@@ -81,76 +81,6 @@
 # You might want to switch to the development branch. See CONTRIBUTING.md
 git checkout master
 
-<<<<<<< HEAD
-```
-
-Then we will install the dependencies:
-
-Ubuntu/Debian:
-
-```shell
-sudo apt update \
-&& sudo apt install -y \
-    automake \
-    build-essential \
-    curl \
-    cmake \
-    file \
-    git \
-    libyaml-dev \
-    libprotobuf-dev \
-    m4 \
-    perl \
-    pkg-config \
-    procps \
-    unzip \
-    valgrind \
-    zlib1g-dev
-
-```
-
-Fedora/CentOS/RHEL:
-
-```shell
-dnf install \
-    automake \
-    cmake \
-    gcc \
-    gcc-c++ \
-    git \
-    libyaml-devel \
-    make \
-    patch \
-    perl \
-    protobuf-devel \
-    unzip \
-    valgrind \
-    valgrind-devel \
-    zlib-devel
-```
-
-macOS
-
-```shell
-# Install XCode instead of Command Line Tools is recommended
-xcode-select --install
-# Install HomeBrew
-/bin/bash -c "$(curl -fsSL https://raw.githubusercontent.com/Homebrew/install/HEAD/install.sh)"
-# Build dependencies
-brew install libyaml cmake
-```
-
-`cmake` 3 is needed to build some targets, some distributions ship version 2 only. An updated cmake
-can be downloaded [here](https://cmake.org/download/).
-
-Finally, we start the build process:
-
-```
-# Build the virutual environment for developing Kong
-make build-venv
-```
-
-=======
 ```
 
 Then we will install the dependencies:
@@ -214,7 +144,6 @@
 make build-venv
 ```
 
->>>>>>> 3794d112
 [The build guide](https://github.com/Kong/kong/blob/master/build/README.md) contains a troubleshooting section if
 you face any problems. It also describes the build process in detail, if you want to development on the build
 system itself.
@@ -247,34 +176,25 @@
 Now you can start Kong:
 
 ```shell
-<<<<<<< HEAD
-# active the venv into your shell envirnoment
-=======
 # Activate the venv by adding some environment variables and populate helper functions
 # into your current shell session, following functions are exported:
 # `start_services`, `stop_services` and `deactivate`
->>>>>>> 3794d112
 # For Zsh/Bash:
 . bazel-bin/build/kong-dev-venv.sh
 # For Fish Shell:
 . bazel-bin/build/kong-dev-venv.fish
-<<<<<<< HEAD
+
+# Use the pre-defined docker-compose file to bring up databases etc
+start_services
+
 # Start Kong!
 kong start
-=======
-
-# Use the pre-defined docker-compose file to bring up databases etc
-start_services
-
-# Start Kong!
-kong start
 
 # Stop Kong
 kong stop
 
 # Cleanup
 deactivate
->>>>>>> 3794d112
 ```
 
 ### Install Development Dependencies
@@ -293,7 +213,7 @@
 Install the development dependencies ([busted], [luacheck]) with:
 
 ```shell
-make setup-dev-env
+make dev
 ```
 
 Kong relies on three test suites using the [busted] testing library:
