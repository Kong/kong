#!/bin/bash

# Create "pkg": wget https://raw.githubusercontent.com/Mashape/kong/master/versions.sh --no-check-certificate && wget -O - https://raw.githubusercontent.com/Mashape/kong/master/package-build.sh --no-check-certificate | /bin/bash
# Create "rpm": docker run centos:5 /bin/bash -c "yum -y install wget && wget https://raw.githubusercontent.com/Mashape/kong/master/versions.sh --no-check-certificate && wget -O - https://raw.githubusercontent.com/Mashape/kong/master/package-build.sh --no-check-certificate | /bin/bash"
# Create "deb": docker run debian:6 /bin/bash -c "apt-get update && apt-get -y install wget && wget https://raw.githubusercontent.com/Mashape/kong/master/versions.sh --no-check-certificate && wget -O - https://raw.githubusercontent.com/Mashape/kong/master/package-build.sh --no-check-certificate | /bin/bash"

set -o errexit

DIR=$( cd "$( dirname "${BASH_SOURCE[0]}" )" && pwd )

echo "Current directory is: "$DIR

if [ "$DIR" == "/" ]; then
  DIR=""
fi

OUT=$DIR/build/out
TMP=$DIR/build/tmp

echo "Cleaning directories"
rm -rf $OUT
rm -rf $TMP

echo "Preparing environment"
mkdir -p $OUT
mkdir -p $TMP

# Load dependencies versions
source ./versions.sh

PACKAGE_TYPE=""
MKTEMP_LUAROCKS_CONF=""
MKTEMP_POSTSCRIPT_CONF=""
LUA_MAKE=""
OPENRESTY_CONFIGURE=""
<<<<<<< HEAD
=======
LUAROCKS_CONFIGURE=""
>>>>>>> e1ae0ed8
FPM_PARAMS=""
RUBY_CONFIGURE=""

if [ "$(uname)" = "Darwin" ]; then
  PACKAGE_TYPE="osxpkg"
  LUA_MAKE="macosx"

  # Install OpenSSL
  cd $TMP
  wget https://www.openssl.org/source/openssl-$OPENSSL_VERSION.tar.gz
  tar xzf openssl-$OPENSSL_VERSION.tar.gz
  cd openssl-$OPENSSL_VERSION
  ./Configure darwin64-x86_64-cc
  make
  sudo make install
  cd $OUT

  # Install PCRE (included in the package)
  cd $TMP
  wget ftp://ftp.csx.cam.ac.uk/pub/software/programming/pcre/pcre-$PCRE_VERSION.tar.gz
  tar xzf pcre-$PCRE_VERSION.tar.gz
  cd pcre-$PCRE_VERSION
  ./configure
  make
  make install DESTDIR=$OUT
  cd $OUT

  # Install Lua (included in the package)
  cd $TMP
  wget http://www.lua.org/ftp/lua-$LUA_VERSION.tar.gz
  tar xzf lua-$LUA_VERSION.tar.gz
  cd lua-$LUA_VERSION
  make $LUA_MAKE
  make install INSTALL_TOP=$OUT/usr/local
  cd $OUT

  export PATH=$PATH:${OUT}/usr/local/bin

  RUBY_CONFIGURE="--with-openssl-dir=/usr/local/ssl"
  OPENRESTY_CONFIGURE="--with-cc-opt=-I$OUT/usr/local/include --with-ld-opt=-L$OUT/usr/local/lib"
  MKTEMP_LUAROCKS_CONF="-t rocks_config.lua"
  MKTEMP_POSTSCRIPT_CONF="-t post_install_script.XXX.sh"
  FPM_PARAMS="--osxpkg-identifier-prefix org.kong"
elif hash yum 2>/dev/null; then
  if [[ $EUID -eq 0 ]]; then
    # If already root, install sudo just in case (Docker)
    yum -y install sudo
    sed -i "s/^.*requiretty/#Defaults requiretty/" /etc/sudoers
  fi
  sudo yum -y install epel-release
  sudo yum -y install wget tar make ldconfig gcc perl pcre-devel openssl-devel ldconfig unzip git rpm-build ncurses-devel which

  PACKAGE_TYPE="rpm"
  LUA_MAKE="linux"
<<<<<<< HEAD
  FPM_PARAMS="-d nc -d lua-5.1.4"
=======
  FPM_PARAMS="-d epel-release -d nc -d 'lua = $LUA_VERSION'"
>>>>>>> e1ae0ed8
elif hash apt-get 2>/dev/null; then
  if [[ $EUID -eq 0 ]]; then
    # If already root, install sudo just in case (Docker)
    apt-get update && apt-get install sudo
  fi
<<<<<<< HEAD
  sudo apt-get update && sudo apt-get -y install wget tar make gcc libreadline-dev libncurses5-dev libpcre3-dev libssl-dev perl unzip git

  PACKAGE_TYPE="deb"
  LUA_MAKE="linux"
  FPM_PARAMS="-d netcat -d lua5.1=5.1.4*"
=======
  sudo apt-get update && sudo apt-get -y install wget tar make gcc libreadline-dev libncurses5-dev libpcre3-dev libssl-dev perl unzip git lua${LUA_VERSION%.*}=$LUA_VERSION* liblua${LUA_VERSION%.*}-0-dev=$LUA_VERSION*

  PACKAGE_TYPE="deb"
  LUA_MAKE="linux"
  FPM_PARAMS="-d netcat -d lua5.1"
>>>>>>> e1ae0ed8
else
  echo "Unsupported platform"
  exit 1
fi

# This is required on the building machine
MATCH_STR="ruby $RUBY_VERSION"
if ! [[ `ruby -v` == $MATCH_STR* ]]; then
  cd $TMP
  wget http://cache.ruby-lang.org/pub/ruby/${RUBY_VERSION%.*}/ruby-$RUBY_VERSION.tar.gz
  tar xvfvz ruby-$RUBY_VERSION.tar.gz
  cd ruby-$RUBY_VERSION
  ./configure $RUBY_CONFIGURE
  make
  sudo make install

  sudo gem update --system
  sudo gem install fpm
fi

# Starting building software (included in the package)
cd $TMP
<<<<<<< HEAD
wget http://luarocks.org/releases/luarocks-$LUAROCKS_VERSION.tar.gz
tar xzf luarocks-$LUAROCKS_VERSION.tar.gz
cd luarocks-$LUAROCKS_VERSION
./configure --with-lua-include=$OUT/usr/local/include
make build
make install DESTDIR=$OUT
cd $OUT

cd $TMP
=======
>>>>>>> e1ae0ed8
wget http://openresty.org/download/ngx_openresty-$OPENRESTY_VERSION.tar.gz
tar xzf ngx_openresty-$OPENRESTY_VERSION.tar.gz
cd ngx_openresty-$OPENRESTY_VERSION
./configure --with-pcre-jit --with-ipv6 --with-http_realip_module --with-http_ssl_module --with-http_stub_status_module ${OPENRESTY_CONFIGURE}
make
make install DESTDIR=$OUT
cd $OUT

cd $TMP
wget http://luarocks.org/releases/luarocks-$LUAROCKS_VERSION.tar.gz
tar xzf luarocks-$LUAROCKS_VERSION.tar.gz
cd luarocks-$LUAROCKS_VERSION
./configure $LUAROCKS_CONFIGURE
make build
make install DESTDIR=$OUT
cd $OUT

rocks_config=$(mktemp $MKTEMP_LUAROCKS_CONF)
echo "
rocks_trees = {
   { name = [[system]], root = [[${OUT}/usr/local]] }
}
" > $rocks_config

export LUAROCKS_CONFIG=$rocks_config
export LUA_PATH=${OUT}/usr/local/share/lua/5.1/?.lua

# Install Kong
$OUT/usr/local/bin/luarocks install kong $KONG_VERSION

# Fix the Kong bin file
sed -i.bak s@${OUT}@@g $OUT/usr/local/bin/kong
rm $OUT/usr/local/bin/kong.bak

# Copy the conf to /etc/kong
mkdir -p $OUT/etc/kong
cp $OUT/usr/local/lib/luarocks/rocks/kong/$KONG_VERSION/conf/kong.yml $OUT/etc/kong/kong.yml

cd $OUT

eval "fpm -a all -f -s dir -t $PACKAGE_TYPE -n 'kong' -v $KONG_VERSION $FPM_PARAMS \
--iteration 1 \
--description 'Kong is an open distributed platform for your APIs, focused on high performance and reliability.' \
--vendor Mashape \
--license MIT \
--url http://getkong.org/ \
usr"

echo "DONE"<|MERGE_RESOLUTION|>--- conflicted
+++ resolved
@@ -33,10 +33,7 @@
 MKTEMP_POSTSCRIPT_CONF=""
 LUA_MAKE=""
 OPENRESTY_CONFIGURE=""
-<<<<<<< HEAD
-=======
 LUAROCKS_CONFIGURE=""
->>>>>>> e1ae0ed8
 FPM_PARAMS=""
 RUBY_CONFIGURE=""
 
@@ -75,6 +72,7 @@
 
   export PATH=$PATH:${OUT}/usr/local/bin
 
+  LUAROCKS_CONFIGURE="--with-lua-include=$OUT/usr/local/include"
   RUBY_CONFIGURE="--with-openssl-dir=/usr/local/ssl"
   OPENRESTY_CONFIGURE="--with-cc-opt=-I$OUT/usr/local/include --with-ld-opt=-L$OUT/usr/local/lib"
   MKTEMP_LUAROCKS_CONF="-t rocks_config.lua"
@@ -87,33 +85,21 @@
     sed -i "s/^.*requiretty/#Defaults requiretty/" /etc/sudoers
   fi
   sudo yum -y install epel-release
-  sudo yum -y install wget tar make ldconfig gcc perl pcre-devel openssl-devel ldconfig unzip git rpm-build ncurses-devel which
+  sudo yum -y install wget tar make ldconfig gcc perl pcre-devel openssl-devel ldconfig unzip git rpm-build ncurses-devel which lua-$LUA_VERSION lua-devel-$LUA_VERSION
 
   PACKAGE_TYPE="rpm"
   LUA_MAKE="linux"
-<<<<<<< HEAD
-  FPM_PARAMS="-d nc -d lua-5.1.4"
-=======
   FPM_PARAMS="-d epel-release -d nc -d 'lua = $LUA_VERSION'"
->>>>>>> e1ae0ed8
 elif hash apt-get 2>/dev/null; then
   if [[ $EUID -eq 0 ]]; then
     # If already root, install sudo just in case (Docker)
     apt-get update && apt-get install sudo
   fi
-<<<<<<< HEAD
-  sudo apt-get update && sudo apt-get -y install wget tar make gcc libreadline-dev libncurses5-dev libpcre3-dev libssl-dev perl unzip git
-
-  PACKAGE_TYPE="deb"
-  LUA_MAKE="linux"
-  FPM_PARAMS="-d netcat -d lua5.1=5.1.4*"
-=======
   sudo apt-get update && sudo apt-get -y install wget tar make gcc libreadline-dev libncurses5-dev libpcre3-dev libssl-dev perl unzip git lua${LUA_VERSION%.*}=$LUA_VERSION* liblua${LUA_VERSION%.*}-0-dev=$LUA_VERSION*
 
   PACKAGE_TYPE="deb"
   LUA_MAKE="linux"
   FPM_PARAMS="-d netcat -d lua5.1"
->>>>>>> e1ae0ed8
 else
   echo "Unsupported platform"
   exit 1
@@ -136,18 +122,6 @@
 
 # Starting building software (included in the package)
 cd $TMP
-<<<<<<< HEAD
-wget http://luarocks.org/releases/luarocks-$LUAROCKS_VERSION.tar.gz
-tar xzf luarocks-$LUAROCKS_VERSION.tar.gz
-cd luarocks-$LUAROCKS_VERSION
-./configure --with-lua-include=$OUT/usr/local/include
-make build
-make install DESTDIR=$OUT
-cd $OUT
-
-cd $TMP
-=======
->>>>>>> e1ae0ed8
 wget http://openresty.org/download/ngx_openresty-$OPENRESTY_VERSION.tar.gz
 tar xzf ngx_openresty-$OPENRESTY_VERSION.tar.gz
 cd ngx_openresty-$OPENRESTY_VERSION
