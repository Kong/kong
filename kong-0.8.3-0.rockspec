--- conflicted
+++ resolved
@@ -256,19 +256,6 @@
 
     ["kong.plugins.statsd.handler"] = "kong/plugins/statsd/handler.lua",
     ["kong.plugins.statsd.schema"] = "kong/plugins/statsd/schema.lua",
-<<<<<<< HEAD
-    ["kong.plugins.statsd.statsd_logger"] = "kong/plugins/statsd/statsd_logger.lua",
-
-    ["kong.plugins.bot-detection.handler"] = "kong/plugins/bot-detection/handler.lua",
-    ["kong.plugins.bot-detection.schema"] = "kong/plugins/bot-detection/schema.lua",
-    ["kong.plugins.bot-detection.rules"] = "kong/plugins/bot-detection/rules.lua",
-    ["kong.plugins.bot-detection.cache"] = "kong/plugins/bot-detection/cache.lua",
-    ["kong.plugins.bot-detection.hooks"] = "kong/plugins/bot-detection/hooks.lua"
-  },
-  install = {
-    bin = { "bin/kong" }
-=======
     ["kong.plugins.statsd.statsd_logger"] = "kong/plugins/statsd/statsd_logger.lua"
->>>>>>> 05db709b
   }
 }