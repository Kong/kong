build-packages:
# label: used to distinguish artifacts for later use
# image: docker image name if the build is running in side a container
# package: package type
# package-type: the nfpm packaging target, //:kong_{package} target; only used when package is rpm
# bazel-args: additional bazel build flags
# check-manifest-suite: the check manifest suite as defined in scripts/explain_manifest/config.py

# Ubuntu
- label: ubuntu-20.04
  image: ubuntu:20.04
  package: deb
  check-manifest-suite: ubuntu-20.04-amd64
- label: ubuntu-22.04
  package: deb
  check-manifest-suite: ubuntu-22.04-amd64
- label: ubuntu-22.04-arm64
  package: deb
  bazel-args: --platforms=//:generic-crossbuild-aarch64
  check-manifest-suite: ubuntu-22.04-arm64

# Debian
- label: debian-10
  image: debian:10
  package: deb
  check-manifest-suite: debian-10-amd64
- label: debian-11
  image: debian:11
  package: deb
  check-manifest-suite: debian-11-amd64

<<<<<<< HEAD
=======
# CentOS
- label: centos-7
  image: centos:7
  package: rpm
  package-type: el7
  bazel-args: --//:wasmx_el7_workaround=true
  check-manifest-suite: el7-amd64

>>>>>>> 4c1d1c22
# RHEL
- label: rhel-7
  image: centos:7
  package: rpm
  package-type: el7
  bazel-args: --//:wasmx_el7_workaround=true
  check-manifest-suite: el7-amd64
- label: rhel-8
  image: rockylinux:8
  package: rpm
  package-type: el8
  check-manifest-suite: el8-amd64
- label: rhel-9
  image: rockylinux:9
  package: rpm
  package-type: el9
  check-manifest-suite: el9-amd64
- label: rhel-9-arm64
  package: rpm
  package-type: el9
  bazel-args: --platforms=//:rhel9-crossbuild-aarch64
  check-manifest-suite: el9-arm64

  # Amazon Linux
- label: amazonlinux-2
  image: amazonlinux:2
  package: rpm
  package-type: aws2
  check-manifest-suite: amazonlinux-2-amd64
- label: amazonlinux-2023
  image: amazonlinux:2023
  package: rpm
  package-type: aws2023
  check-manifest-suite: amazonlinux-2023-amd64
- label: amazonlinux-2023-arm64
  package: rpm
  package-type: aws2023
  bazel-args: --platforms=//:aws2023-crossbuild-aarch64
  check-manifest-suite: amazonlinux-2023-arm64

build-images:
# Only build images for the latest version of each major release.

# label: used as compose docker image label ${github.sha}-${label}
# base-image: docker image to use as base
# package: package type
# artifact-from: label of build-packages to use
# artifact-from-alt: another label of build-packages to use for downloading package (to build multi-arch image)
# docker-platforms: comma separated list of docker buildx platforms to build for

# Ubuntu
- label: ubuntu
  base-image: ubuntu:22.04
  package: deb
  artifact-from: ubuntu-22.04
  artifact-from-alt: ubuntu-22.04-arm64
  docker-platforms: linux/amd64, linux/arm64

# Debian
- label: debian
  base-image: debian:11-slim
  package: deb
  artifact-from: debian-11

# RHEL
- label: rhel
  base-image: registry.access.redhat.com/ubi9
  package: rpm
  rpm_platform: el9
  artifact-from: rhel-9
  artifact-from-alt: rhel-9-arm64
  docker-platforms: linux/amd64, linux/arm64

smoke-tests:
- label: ubuntu
- label: debian
- label: rhel

scan-vulnerabilities:
- label: ubuntu
- label: debian
- label: rhel

release-packages:
# Ubuntu
- label: ubuntu-20.04
  package: deb
  artifact-from: ubuntu-20.04
  artifact-version: 20.04
  artifact-type: ubuntu
  artifact: kong.amd64.deb
- label: ubuntu-22.04
  package: deb
  artifact-from: ubuntu-22.04
  artifact-version: 22.04
  artifact-type: ubuntu
  artifact: kong.amd64.deb
- label: ubuntu-22.04-arm64
  package: deb
  artifact-from: ubuntu-22.04-arm64
  artifact-version: 22.04
  artifact-type: ubuntu
  artifact: kong.arm64.deb

# Debian
- label: debian-10
  package: deb
  artifact-from: debian-10
  artifact-version: 10
  artifact-type: debian
  artifact: kong.amd64.deb
- label: debian-11
  package: deb
  artifact-from: debian-11
  artifact-version: 11
  artifact-type: debian
  artifact: kong.amd64.deb

# RHEL
- label: rhel-7
  package: rpm
  artifact-from: rhel-7
  artifact-version: 7
  artifact-type: rhel
  artifact: kong.el7.amd64.rpm
- label: rhel-8
  package: rpm
  artifact-from: rhel-8
  artifact-version: 8
  artifact-type: rhel
  artifact: kong.el8.amd64.rpm
- label: rhel-9
  package: rpm
  artifact-from: rhel-9
  artifact-version: 9
  artifact-type: rhel
  artifact: kong.el9.amd64.rpm
- label: rhel-9-arm64
  package: rpm
  artifact-from: rhel-9-arm64
  artifact-version: 9
  artifact-type: rhel
  artifact: kong.el9.arm64.rpm

# Amazon Linux
- label: amazonlinux-2
  package: rpm
  artifact-from: amazonlinux-2
  artifact-version: 2
  artifact-type: amazonlinux
  artifact: kong.aws2.amd64.rpm
- label: amazonlinux-2023
  package: rpm
  artifact-from: amazonlinux-2023
  artifact-version: 2023
  artifact-type: amazonlinux
  artifact: kong.aws2023.amd64.rpm
- label: amazonlinux-2023-arm64
  package: rpm
  artifact-from: amazonlinux-2023-arm64
  artifact-version: 2023
  artifact-type: amazonlinux
  artifact: kong.aws2023.arm64.rpm

release-images:
- label: ubuntu
- label: debian
- label: rhel<|MERGE_RESOLUTION|>--- conflicted
+++ resolved
@@ -29,17 +29,6 @@
   package: deb
   check-manifest-suite: debian-11-amd64
 
-<<<<<<< HEAD
-=======
-# CentOS
-- label: centos-7
-  image: centos:7
-  package: rpm
-  package-type: el7
-  bazel-args: --//:wasmx_el7_workaround=true
-  check-manifest-suite: el7-amd64
-
->>>>>>> 4c1d1c22
 # RHEL
 - label: rhel-7
   image: centos:7
