--- conflicted
+++ resolved
@@ -12,10 +12,7 @@
   package: deb
   check-manifest-suite: ubuntu-20.04-amd64
 - label: ubuntu-22.04
-<<<<<<< HEAD
-=======
   image: ubuntu:22.04
->>>>>>> a9b7647f
   package: deb
   check-manifest-suite: ubuntu-22.04-amd64
 - label: ubuntu-22.04-arm64
