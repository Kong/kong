--- conflicted
+++ resolved
@@ -46,11 +46,8 @@
     - name: Generate cache key
       id: cache-key
       uses: ./.github/actions/build-cache-key
-<<<<<<< HEAD
-=======
       with:
         prefix: ci-build-${{ inputs.label }}
->>>>>>> a5b4d399
 
     - name: Lookup build cache
       id: cache-deps
