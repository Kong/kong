--- conflicted
+++ resolved
@@ -87,13 +87,10 @@
 
         echo "release-desc=$release_desc" >> $GITHUB_OUTPUT
 
-<<<<<<< HEAD
         if [ "${{ env.FULL_RELEASE }}" == "true" ]; then
           echo "deploy-environment=release" >> $GITHUB_OUTPUT
         fi
 
-=======
->>>>>>> 3794d112
         echo "matrix=$(yq -I=0 -o=json $matrix_file)" >> $GITHUB_OUTPUT
 
         cat $GITHUB_OUTPUT
@@ -157,7 +154,7 @@
         ./configure --prefix=/usr/local/git
         make -j$(nproc)
         make install
-    
+
     - name: Add Git to PATH
       if: matrix.package == 'rpm' || matrix.image == 'ubuntu:18.04'
       run: |
@@ -184,26 +181,17 @@
       if: env.GHA_CACHE == 'true'
       uses: actions/cache@v3
       with:
-<<<<<<< HEAD
-        path: bazel-bin/pkg
-        key: ${{ matrix.label }}-build-${{ hashFiles('.requirements', 'plugins-ee/**/*.lua', 'kong/**/*.lua', 'distribution/*.sh', 'distribution/*.lua', '**/*.rockspec', '**/*.bzl', '**/*.bazel') }}
-=======
         path: |
           bazel-bin/pkg
-        key: ${{ matrix.label }}-build-${{ hashFiles('.requirements', 'kong-*.rockspec', 'kong/**/*.lua', '**/*.bzl', '**/*.bazel') }}
->>>>>>> 3794d112
+        key: ${{ matrix.label }}-build-${{ hashFiles('.requirements', 'plugins-ee/**/*.lua', 'kong/**/*.lua', 'distribution/*.sh', 'distribution/*.lua', '**/*.rockspec', '**/*.bzl', '**/*.bazel') }}
 
     - name: Set .requirements into environment variables
       run: |
         grep -v '^#' .requirements >> $GITHUB_ENV
 
     - name: Setup Bazel
-<<<<<<< HEAD
       if: steps.cache-deps.outputs.cache-hit != 'true'
       uses: bazelbuild/setup-bazelisk@987a6fb73f6be98289d7e48654b519e9f3b8d0cb # v2.0.0
-=======
-      uses: bazelbuild/setup-bazelisk@95c9bf48d0c570bb3e28e57108f3450cd67c1a44 # v2.0.0
->>>>>>> 3794d112
 
     - name: Install Deb Build Dependencies
       if: matrix.package == 'deb' && steps.cache-deps.outputs.cache-hit != 'true'
@@ -220,30 +208,17 @@
                 unzip \
                 zlib1g-dev
 
-<<<<<<< HEAD
     - name: Install Deb Cross Build Dependencies (arm64)
-=======
-    - name: Install Ubuntu Cross Build Dependencies (arm64)
->>>>>>> 3794d112
       if: matrix.package == 'deb' && steps.cache-deps.outputs.cache-hit != 'true' && endsWith(matrix.label, 'arm64')
       run: |
         sudo apt-get install crossbuild-essential-arm64 -y
 
-<<<<<<< HEAD
     - name: Install Rpm Build Dependencies
       if: matrix.package == 'rpm' && steps.cache-deps.outputs.cache-hit != 'true'
       run: |
         yum groupinstall -y 'Development Tools'
         dnf config-manager --set-enabled powertools || true # enable devel packages on rockylinux:8
         yum install -y libyaml-devel zlib-devel
-=======
-    - name: Install Rpm Dependencies
-      if: matrix.package == 'rpm'
-      run: |
-        yum groupinstall -y 'Development Tools'
-        dnf config-manager --set-enabled powertools || true # enable devel packages on rockylinux:8
-        yum install -y libyaml-devel
->>>>>>> 3794d112
 
     - name: Setup CMake
       if: (matrix.package == 'rpm' || matrix.image == 'ubuntu:18.04') && steps.cache-deps.outputs.cache-hit != 'true'
@@ -282,8 +257,8 @@
         # TODO: only build the specific type matching it's own label
         bazel build --config release :kong_el8 --action_env=RPM_SIGNING_KEY_FILE --action_env=NFPM_RPM_PASSPHRASE ${{ matrix.bazel_args }}
         bazel build --config release :kong_el7 --action_env=RPM_SIGNING_KEY_FILE --action_env=NFPM_RPM_PASSPHRASE ${{ matrix.bazel_args }}
-<<<<<<< HEAD
-=======
+        bazel build --config release :kong_aws2022 --action_env=RPM_SIGNING_KEY_FILE --action_env=NFPM_RPM_PASSPHRASE ${{ matrix.bazel_args }}
+        bazel build --config release :kong_aws2 --action_env=RPM_SIGNING_KEY_FILE --action_env=NFPM_RPM_PASSPHRASE ${{ matrix.bazel_args }}
 
     - name: Package Amazon Linux
       if: |
@@ -301,10 +276,8 @@
           export RPM_SIGNING_KEY_FILE=$RPM_SIGNING_KEY_FILE
         fi
 
-        bazel build --config release :kong_aws2    --action_env=RPM_SIGNING_KEY_FILE --action_env=NFPM_RPM_PASSPHRASE ${{ matrix.bazel_args }}
->>>>>>> 3794d112
+        bazel build --config release :kong_aws2 --action_env=RPM_SIGNING_KEY_FILE --action_env=NFPM_RPM_PASSPHRASE ${{ matrix.bazel_args }}
         bazel build --config release :kong_aws2022 --action_env=RPM_SIGNING_KEY_FILE --action_env=NFPM_RPM_PASSPHRASE ${{ matrix.bazel_args }}
-        bazel build --config release :kong_aws2 --action_env=RPM_SIGNING_KEY_FILE --action_env=NFPM_RPM_PASSPHRASE ${{ matrix.bazel_args }}
 
     - name: Bazel Debug Outputs
       if: failure()
@@ -383,13 +356,8 @@
         path: bazel-bin/pkg
 
     - name: Login to Docker Hub
-<<<<<<< HEAD
-      if: ${{ env.HAS_ACCESS_TO_GITHUB_TOKEN }}
+      if: ${{ env.HAS_ACCESS_TO_GITHUB_TOKEN == 'true' }}
       uses: docker/login-action@bc135a1993a1d0db3e9debefa0cfcb70443cc94c # v2.1.0
-=======
-      if: ${{ env.HAS_ACCESS_TO_GITHUB_TOKEN == 'true' }}
-      uses: docker/login-action@219c305e1ce92a755f3aa4ba17387c95df31e987 # v2.1.0
->>>>>>> 3794d112
       with:
         username: ${{ secrets.GHA_DOCKERHUB_PUSH_USER }}
         password: ${{ secrets.GHA_KONG_ORG_DOCKERHUB_PUSH_TOKEN }}
@@ -455,11 +423,7 @@
         build-args: |
           KONG_BASE_IMAGE=${{ matrix.base-image }}
           KONG_ARTIFACT_PATH=bazel-bin/pkg/
-<<<<<<< HEAD
           RPM_PLATFORM=${{ steps.docker_build_args.outputs.rpm_platform }}
-=======
-          RPM_PLATFORM=${{ steps.docker_rpm_platform_arg.outputs.rpm_platform }}
->>>>>>> 3794d112
           EE_PORTS=8002 8445 8003 8446 8004 8447
 
     - name: Comment on commit
@@ -476,15 +440,7 @@
     name: Scan - ${{ matrix.label }}
     needs: [metadata, build-images]
     runs-on: ubuntu-22.04
-<<<<<<< HEAD
     if: always() && needs.build-images.result == 'success' && github.repository_owner == 'Kong' && fromJSON(needs.metadata.outputs.matrix)['scan-vulnerabilities'] != ''
-=======
-    if: |-
-      always()
-      && fromJSON(needs.metadata.outputs.matrix)['scan-vulnerabilities'] != ''
-      && needs.build-images.result == 'success'
-      && (github.event_name != 'pull_request' || (github.event.pull_request.head.repo.full_name == github.repository && github.actor != 'dependabot[bot]'))
->>>>>>> 3794d112
     strategy:
       fail-fast: false
       matrix:
@@ -497,11 +453,7 @@
 
     - name: Login to Docker Hub
       if: ${{ env.HAS_ACCESS_TO_GITHUB_TOKEN }}
-<<<<<<< HEAD
-      uses: docker/login-action@ec9cdf07d570632daeb912f5b2099cb9ec1d01e6 # v2.1.0
-=======
       uses: docker/login-action@219c305e1ce92a755f3aa4ba17387c95df31e987 # v2.1.0
->>>>>>> 3794d112
       with:
         username: ${{ secrets.GHA_DOCKERHUB_PUSH_USER }}
         password: ${{ secrets.GHA_KONG_ORG_DOCKERHUB_PUSH_TOKEN }}
@@ -520,10 +472,7 @@
         )"
         echo "manifest_list_exists=$manifest_list_exists"
         echo "manifest_list_exists=$manifest_list_exists" >> $GITHUB_OUTPUT
-<<<<<<< HEAD
-=======
-
->>>>>>> 3794d112
+
         amd64_sha="$(regctl image digest "${IMAGE}" --platform linux/amd64 || echo '')"
         arm64_sha="$(regctl image digest "${IMAGE}" --platform linux/arm64 || echo '')"
         echo "amd64_sha=$amd64_sha"
@@ -579,11 +528,7 @@
     - uses: actions/checkout@v3
 
     - name: Login to Docker Hub
-<<<<<<< HEAD
-      uses: docker/login-action@ec9cdf07d570632daeb912f5b2099cb9ec1d01e6 # v2.1.0
-=======
       uses: docker/login-action@219c305e1ce92a755f3aa4ba17387c95df31e987 # v2.1.0
->>>>>>> 3794d112
       with:
         username: ${{ secrets.GHA_DOCKERHUB_PUSH_USER }}
         password: ${{ secrets.GHA_KONG_ORG_DOCKERHUB_PUSH_TOKEN }}
@@ -605,7 +550,21 @@
         sleep 3
         docker logs kong
 
-<<<<<<< HEAD
+    - name: Smoke Tests - Version Test
+      run: |
+        workflow_version="$(
+          echo '${{ steps.metadata.outputs.kong-version }}' \
+            | sed -e 's@\.@\\\.@g'
+        )"
+
+        # confirm workflow's version and built container version match with
+        # dots escaped, and end-line delimited
+        if ! docker exec kong kong version | grep -E "${workflow_version}$"; then
+          echo "Built container's 'kong version' didn't match workflow's."
+          echo "Ensure that versions in the meta.lua files are as expected."
+          exit 1
+        fi
+
     - name: Smoke Tests - Base Tests
       env:
         VERBOSE: ${{ runner.debug == '1' && '1' || '' }}
@@ -637,37 +596,6 @@
     with:
       control_plane_image: ${{ needs.metadata.outputs.prerelease-docker-repository }}:${{ github.sha }}
     secrets: inherit
-=======
-    - name: Smoke Tests - Version Test
-      run: |
-        workflow_version="$(
-          echo '${{ steps.metadata.outputs.kong-version }}' \
-            | sed -e 's@\.@\\\.@g'
-        )"
-
-        # confirm workflow's version and built container version match with
-        # dots escaped, and end-line delimited
-        if ! docker exec kong kong version | grep -E "${workflow_version}$"; then
-          echo "Built container's 'kong version' didn't match workflow's."
-          echo "Ensure that versions in the meta.lua files are as expected."
-          exit 1
-        fi
-
-    - name: Smoke Tests - Base Tests
-      env:
-        VERBOSE: ${{ runner.debug == '1' && '1' || '' }}
-      run: build/tests/01-base.sh
-
-    - name: Smoke Tests - Admin API
-      env:
-        VERBOSE: ${{ runner.debug == '1' && '1' || '' }}
-      run: build/tests/02-admin-api.sh
-
-    - name: Smoke Tests - HTTP2 Admin API
-      env:
-        VERBOSE: ${{ runner.debug == '1' && '1' || '' }}
-      run: build/tests/03-http2-admin-api.sh
->>>>>>> 3794d112
 
   release-packages:
     name: Release Packages - ${{ matrix.label }} - ${{ needs.metadata.outputs.release-desc }}
@@ -700,35 +628,23 @@
         if [[ '${{ matrix.label }}' == *'arm64' ]]; then
           arch='arm64'
         fi
-<<<<<<< HEAD
-
-=======
->>>>>>> 3794d112
+
         echo "arch=$arch"
         echo "arch=$arch" >> $GITHUB_OUTPUT
 
     - name: Upload Packages to PULP
       env:
         ARCHITECTURE: ${{ steps.pkg-arch.outputs.arch }}
-<<<<<<< HEAD
-=======
         OFFICIAL_RELEASE: ${{ github.event.inputs.official }}
         PULP_HOST: https://api.download.konghq.com
         PULP_USERNAME: admin
         # PULP_PASSWORD: ${{ secrets.PULP_DEV_PASSWORD }}
         PULP_PASSWORD: ${{ secrets.PULP_PASSWORD }}
         ARTIFACT_VERSION: ${{ matrix.artifact-version }}
->>>>>>> 3794d112
         ARTIFACT_TYPE: ${{ matrix.artifact-type }}
-        ARTIFACT_VERSION: ${{ matrix.artifact-version }}
         ARTIFACT: ${{ matrix.artifact }}
         KONG_RELEASE_LABEL: ${{ needs.metadata.outputs.release-label }}
-        OFFICIAL_RELEASE: ${{ github.event.inputs.official }}
         PACKAGE_TYPE: ${{ matrix.package }}
-        PULP_HOST: https://api.download.konghq.com
-        PULP_PASSWORD: ${{ secrets.PULP_PASSWORD }}
-        # PULP_PASSWORD: ${{ secrets.PULP_DEV_PASSWORD }}
-        PULP_USERNAME: admin
         VERBOSE: ${{ runner.debug == '1' && '1' || '' }}
       run: |
         if [[ ${{ matrix.label }} == *-fips ]]; then
@@ -752,11 +668,7 @@
 
     steps:
     - name: Login to Docker Hub
-<<<<<<< HEAD
-      uses: docker/login-action@ec9cdf07d570632daeb912f5b2099cb9ec1d01e6 # v2.1.0
-=======
       uses: docker/login-action@219c305e1ce92a755f3aa4ba17387c95df31e987 # v2.1.0
->>>>>>> 3794d112
       with:
         username: ${{ secrets.GHA_DOCKERHUB_PUSH_USER }}
         password: ${{ secrets.GHA_KONG_ORG_DOCKERHUB_PUSH_TOKEN }}
@@ -798,11 +710,7 @@
           suffix=-${{ matrix.label }}
 
     - name: Install regctl
-<<<<<<< HEAD
       uses: regclient/actions/regctl-installer@main
-=======
-      uses: regclient/actions/regctl-installer@b6614f5f56245066b533343a85f4109bdc38c8cc
->>>>>>> 3794d112
 
     - name: Push Images
       env:
