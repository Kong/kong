--- conflicted
+++ resolved
@@ -130,11 +130,7 @@
       matrix:
         include: "${{ fromJSON(needs.metadata.outputs.matrix)['build-packages'] }}"
 
-<<<<<<< HEAD
     runs-on: ${{ vars.RELEASE_RUNS_ON }}
-=======
-    runs-on: ubuntu-22.04
->>>>>>> 62ee8fa5
     container:
       image: ${{ matrix.image }}
       options: --privileged
@@ -251,13 +247,8 @@
       run: |
         sudo apt-get install crossbuild-essential-arm64 -y
 
-<<<<<<< HEAD
     - name: Install Rpm Build Dependencies
       if: matrix.package == 'rpm' && matrix.image != '' && steps.cache-deps.outputs.cache-hit != 'true'
-=======
-    - name: Install Rpm Dependencies
-      if: matrix.package == 'rpm' && matrix.image != ''
->>>>>>> 62ee8fa5
       run: |
         yum groupinstall -y 'Development Tools'
         dnf config-manager --set-enabled powertools || true # enable devel packages on rockylinux:8
@@ -310,11 +301,7 @@
   verify-manifest-packages:
     needs: [metadata, build-packages]
     name: Verify Manifest - Package ${{ matrix.label }}
-<<<<<<< HEAD
     runs-on: ${{ vars.RELEASE_RUNS_ON }}
-=======
-    runs-on: ubuntu-22.04
->>>>>>> 62ee8fa5
 
     strategy:
       fail-fast: false
@@ -448,47 +435,10 @@
           Artifacts available https://github.com/${{ github.repository }}/actions/runs/${{ github.run_id }}
 
   verify-manifest-images:
-<<<<<<< HEAD
-=======
-    needs: [metadata, build-images]
-    name: Verify Manifest - Image ${{ matrix.label }}
-    runs-on: ubuntu-22.04
-    if: github.event_name != 'pull_request' || (github.event.pull_request.head.repo.full_name == github.repository && github.actor != 'dependabot[bot]')
-
-    strategy:
-      fail-fast: false
-      matrix:
-        include: "${{ fromJSON(needs.metadata.outputs.matrix)['build-images'] }}"
-
-    steps:
-    - uses: actions/checkout@v3
-
-    - name: Install Python
-      uses: actions/setup-python@v4
-      with:
-        python-version: '3.11'
-        cache: 'pip' # caching pip dependencies
-
-    - name: Verify
-      run: |
-        cd scripts/explain_manifest
-        # docker image verify requires sudo to set correct permissions, so we
-        # also install deps for root
-        sudo -E pip install -r requirements.txt
-        IMAGE=${{ env.PRERELEASE_DOCKER_REPOSITORY }}:${{ github.sha }}-${{ matrix.label }}
-
-        sudo -E python ./main.py --image $IMAGE -f docker_image_filelist.txt -s docker-image
-
-        if [[ ! -z "${{ matrix.docker-platforms }}" ]]; then
-          DOCKER_DEFAULT_PLATFORM=linux/arm64 sudo -E python ./main.py --image $IMAGE -f docker_image_filelist.txt -s docker-image
-        fi
-
-  scan-images:
-    name: Scan Images - ${{ matrix.label }}
->>>>>>> 62ee8fa5
     needs: [metadata, build-images]
     name: Verify Manifest - Image ${{ matrix.label }}
     runs-on: ${{ vars.RELEASE_RUNS_ON }}
+    if: github.event_name != 'pull_request' || (github.event.pull_request.head.repo.full_name == github.repository && github.actor != 'dependabot[bot]')
 
     strategy:
       fail-fast: false
@@ -561,11 +511,7 @@
       id: sbom_action_amd64
       uses: Kong/public-shared-actions/security-actions/scan-docker-image@v1.8.0
       with:
-<<<<<<< HEAD
         asset_prefix: kong-${{ needs.metadata.outputs.gh-release-tag-name }}-${{ matrix.label }}-linux-amd64
-=======
-        asset_prefix: kong-${{ github.sha }}-${{ matrix.label }}-linux-amd64
->>>>>>> 62ee8fa5
         image: ${{ needs.metadata.outputs.prerelease-docker-repository }}:${{ github.sha }}-${{ matrix.label }}
 
     - name: Scan ARM64 Image digest
@@ -573,7 +519,6 @@
       id: sbom_action_arm64
       uses: Kong/public-shared-actions/security-actions/scan-docker-image@v1.8.0
       with:
-<<<<<<< HEAD
         asset_prefix: kong-${{ needs.metadata.outputs.gh-release-tag-name }}-${{ matrix.label }}-linux-arm64
         image: ${{ needs.metadata.outputs.prerelease-docker-repository }}:${{ github.sha }}-${{ matrix.label }}
 
@@ -597,10 +542,6 @@
             kong-*-${{ matrix.label }}-linux-*-cve-report.sarif
             kong-*-${{ matrix.label }}-linux-*-sbom.cyclonedx.json
             kong-*-${{ matrix.label }}-linux-*-sbom.spdx.json
-=======
-        asset_prefix: kong-${{ github.sha }}-${{ matrix.label }}-linux-arm64
-        image: ${{ needs.metadata.outputs.prerelease-docker-repository }}:${{ github.sha }}-${{ matrix.label }}
->>>>>>> 62ee8fa5
 
   smoke-tests:
     name: Legacy Smoke Tests - ${{ matrix.label }}
