--- conflicted
+++ resolved
@@ -4,9 +4,6 @@
 
 on:  # yamllint disable-line rule:truthy
   schedule:
-<<<<<<< HEAD
-  - cron:  '0 0 * * *'
-=======
   - cron:  '0 0 * * *' # this cron runs on default branch (master) only
   pull_request:
     paths:
@@ -14,7 +11,6 @@
     - 'build/**'
     - 'BUILD.bazel'
     - '.requirements'
->>>>>>> bd0770f8
   push:
     tags:
     - '**'
