--- conflicted
+++ resolved
@@ -486,12 +486,8 @@
 
     - name: Upload Packages to PULP
       env:
-<<<<<<< HEAD
         ARCHITECTURE: ${{ steps.pkg-arch.outputs.arch }}
         OFFICIAL_RELEASE: ${{ github.event.inputs.official == true }}
-=======
-        OFFICIAL_RELEASE: ${{ github.event.inputs.official }}
->>>>>>> 999f5bea
         PULP_HOST: https://api.download.konghq.com
         PULP_USERNAME: admin
         # PULP_PASSWORD: ${{ secrets.PULP_DEV_PASSWORD }}
