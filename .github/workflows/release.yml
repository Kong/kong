name: Package & Release

# The workflow to build and release official Kong packages and images.

on:  # yamllint disable-line rule:truthy
  pull_request:
    paths:
    - '**/*.rockspec'
    - 'build/**'
    - 'BUILD.bazel'
    - '.requirements'
    - '.github/workflows/release.yml'
    - '.github/matrix-*.yml'
    - 'spec-ee/kong-api-tests/**'
    - 'kong/**'
    - 'plugins-ee/**'
  push:
    tags:
    - '**'
    branches:
    - master
    - next/*
    - release/*
  workflow_dispatch:
    inputs:
      official:
        description: 'Official release?'
        required: true
        type: boolean
        default: false
      version:
        description: 'Release version, e.g. `3.0.0.0-beta.2`'
        required: true
        type: string

# `commit-ly` is a flag that indicates whether the build should be run per commit.

env:
  # official release repo
  DOCKER_REPOSITORY: kong/kong-gateway
  PRERELEASE_DOCKER_REPOSITORY: kong/kong-gateway-internal
  DOCKER_NIGHTLY_REPOSITORY: kong/kong-gateway-dev
  FULL_RELEASE: ${{ github.event_name == 'schedule' || github.event_name == 'workflow_dispatch' }}

  # only for pr
  GHA_CACHE: ${{ github.event_name == 'pull_request' }}

  HAS_ACCESS_TO_GITHUB_TOKEN: ${{ github.repository_owner == 'Kong' }}

jobs:
  metadata:
    name: Metadata
    runs-on: ${{ vars.RELEASE_RUNS_ON }}
    outputs:
      kong-version: ${{ steps.build-info.outputs.kong-version }}
      prerelease-docker-repository: ${{ env.PRERELEASE_DOCKER_REPOSITORY }}
      docker-nightly-repository: ${{ env.DOCKER_NIGHTLY_REPOSITORY }}
      docker-repository: ${{ steps.build-info.outputs.docker-repository }}
      release-desc: ${{ steps.build-info.outputs.release-desc }}
      release-label: ${{ steps.build-info.outputs.release-label || '' }}
      deploy-environment: ${{ steps.build-info.outputs.deploy-environment }}
      matrix: ${{ steps.build-info.outputs.matrix }}
      gh-release-name: ${{ steps.build-info.outputs.gh-release-name }}
      gh-release-tag-name: ${{ steps.build-info.outputs.gh-release-tag-name }}

    steps:
    - uses: actions/checkout@v3
    - name: Build Info
      id: build-info
      run: |
        KONG_VERSION=$(bash scripts/grep-kong-version.sh)
        echo "kong-version=$KONG_VERSION" >> $GITHUB_OUTPUT

        if [ "${{ github.event_name == 'schedule' }}" == "true" ]; then
          echo "release-label=$(date -u +'%Y%m%d')" >> $GITHUB_OUTPUT
        fi

        matrix_file=".github/matrix-commitly.yml"
        if [ "$FULL_RELEASE" == "true" ]; then
          matrix_file=".github/matrix-full.yml"
        fi

        # for official releases, the GH release title is "Kong Gateway <version>
        # tag name is <version>
        echo "gh-release-name=Kong Enterprise ${{ github.ref_name }}" >> $GITHUB_OUTPUT
        echo "gh-release-tag-name=${{ github.ref_name }}" >> $GITHUB_OUTPUT

        # nightly releases also get a tag (single `nightly` tag is deleted and pushed daily)
        if [ "${{ github.event.inputs.version }}" == "nightly" ]; then
          echo "gh-release-name=Kong Enterprise Nightly" >> $GITHUB_OUTPUT
          echo "gh-release-tag-name=nightly" >> $GITHUB_OUTPUT
          echo "release-label=$(date -u +'%Y%m%d')" >> $GITHUB_OUTPUT
        fi

        if [ "${{ github.event.inputs.official }}" == "true" ]; then
          release_desc="$KONG_VERSION (official)"
          echo "docker-repository=$DOCKER_REPOSITORY" >> $GITHUB_OUTPUT
          echo "deploy-environment=release" >> $GITHUB_OUTPUT
        else
          release_desc="$KONG_VERSION (pre-release)"
          echo "docker-repository=$PRERELEASE_DOCKER_REPOSITORY" >> $GITHUB_OUTPUT
        fi

        echo "release-desc=$release_desc" >> $GITHUB_OUTPUT

        if [ "${{ env.FULL_RELEASE }}" == "true" ]; then
          echo "deploy-environment=release" >> $GITHUB_OUTPUT
        fi

        # replace vars.RELEASE_RUNS_ON to the actual vars value, and convert into json
        echo "matrix=$(yq e '(.build-packages[] | select(.os == "vars.RELEASE_RUNS_ON").os) |= "${{ vars.RELEASE_RUNS_ON }}"' $matrix_file | yq e -I=0 -o=json -)" >> $GITHUB_OUTPUT

        cat $GITHUB_OUTPUT

        echo "### :package: Building and packaging for $release_desc" >> $GITHUB_STEP_SUMMARY
        echo >> $GITHUB_STEP_SUMMARY
        echo '- event_name: ${{ github.event_name }}' >> $GITHUB_STEP_SUMMARY
        echo '- ref_name: ${{ github.ref_name }}' >> $GITHUB_STEP_SUMMARY
        echo '- inputs.version: ${{ github.event.inputs.version }}' >> $GITHUB_STEP_SUMMARY
        echo >> $GITHUB_STEP_SUMMARY
        echo '```' >> $GITHUB_STEP_SUMMARY
        cat $GITHUB_OUTPUT >> $GITHUB_STEP_SUMMARY
        echo '```' >> $GITHUB_STEP_SUMMARY

  build-packages:
    needs: metadata
    name: Build & Package - ${{ matrix.label }}
    environment: ${{ needs.metadata.outputs.deploy-environment }}

    strategy:
      fail-fast: false
      matrix:
        include: "${{ fromJSON(needs.metadata.outputs.matrix)['build-packages'] }}"

    runs-on: ${{ matrix.os }}
    container:
      image: ${{ matrix.image }}
      options: --privileged

    steps:
    - name: Early Rpm Setup
      if: matrix.package == 'rpm'
      run: |
        # tar/gzip is needed to restore git cache (if available)
        yum install -y tar gzip which file zlib-devel

    - name: Early Deb in Container Setup
      if: matrix.package == 'deb' && matrix.image != ''
      run: |
        # tar/gzip is needed to restore git cache (if available)
        apt-get update
        apt-get install -y git tar gzip file sudo

    - name: Cache Git
      id: cache-git
      if: matrix.package == 'rpm' || matrix.image == 'ubuntu:18.04' || matrix.image == 'debian:10'
      uses: actions/cache@v3
      with:
        path: /usr/local/git
        key: ${{ matrix.label }}-git-2.30.0

    # el-7,8, amazonlinux-2,2022, ubuntu-18.04, debian-10 doesn't have git 2.18+, so we need to install it manually
    - name: Install newer Git
      if: (matrix.package == 'rpm' || matrix.image == 'ubuntu:18.04' || matrix.image == 'debian:10') && steps.cache-git.outputs.cache-hit != 'true'
      run: |
        if which apt 2>/dev/null; then
          apt update
          apt install -y wget libz-dev libssl-dev libcurl4-gnutls-dev libexpat1-dev gettext make gcc autoconf sudo
        else
          yum update -y
          yum groupinstall -y 'Development Tools'
          yum install -y wget zlib-devel openssl-devel curl-devel expat-devel gettext-devel perl-CPAN perl-devel
        fi
        wget https://mirrors.edge.kernel.org/pub/software/scm/git/git-2.30.0.tar.gz
        tar xf git-2.30.0.tar.gz
        cd git-2.30.0
        make configure
        ./configure --prefix=/usr/local/git
        make -j$(nproc)
        make install

    - name: Add Git to PATH
      if: matrix.package == 'rpm' || matrix.image == 'ubuntu:18.04' || matrix.image == 'debian:10'
      run: |
        echo "/usr/local/git/bin" >> $GITHUB_PATH

    - name: Debian Git dependencies
      if: matrix.image == 'ubuntu:18.04' || matrix.image == 'debian:10'
      run: |
        apt update
        # dependencies for git
        apt install -y wget libz-dev libssl-dev libcurl4-gnutls-dev libexpat1-dev sudo

    - name: Checkout Kong source code
      uses: actions/checkout@v3
      with:
        submodules: recursive
        token: ${{ secrets.GHA_KONG_BOT_READ_TOKEN }}

    - name: Swap git with https
      run: git config --global url."https://github".insteadOf git://github

    - name: Cache Packages
      id: cache-deps
      if: env.GHA_CACHE == 'true'
      uses: actions/cache@v3
      with:
        path: |
          bazel-bin/pkg
        key: ${{ matrix.label }}-build-${{ hashFiles('.requirements', 'plugins-ee/**/*.lua', 'kong/**/*.lua', 'distribution/*.sh', 'distribution/*.lua', '**/*.rockspec', '**/*.bzl', '**/*.bazel') }}

    - name: Set .requirements into environment variables
      run: |
        grep -v '^#' .requirements >> $GITHUB_ENV

    - name: Setup Bazel
      if: steps.cache-deps.outputs.cache-hit != 'true'
      uses: bazelbuild/setup-bazelisk@987a6fb73f6be98289d7e48654b519e9f3b8d0cb # v2.0.0

    - name: Install Deb Build Dependencies
      if: matrix.package == 'deb' && steps.cache-deps.outputs.cache-hit != 'true'
      run: |
        sudo apt-get update && sudo apt-get install -y \
                automake \
                build-essential \
                curl \
                file \
                libyaml-dev \
                m4 \
                perl \
                pkg-config \
                unzip \
                zlib1g-dev

    - name: Install Deb Cross Build Dependencies (arm64)
      if: matrix.package == 'deb' && steps.cache-deps.outputs.cache-hit != 'true' && endsWith(matrix.label, 'arm64')
      run: |
        sudo apt-get install crossbuild-essential-arm64 -y

    - name: Install Rpm Build Dependencies
      if: matrix.package == 'rpm' && steps.cache-deps.outputs.cache-hit != 'true'
      run: |
        yum groupinstall -y 'Development Tools'
        dnf config-manager --set-enabled powertools || true # enable devel packages on rockylinux:8
<<<<<<< HEAD
        yum install -y libyaml-devel zlib-devel cpanminus
        # required for openssl 3.x config
        cpanm IPC/Cmd.pm

    # TODO: remove this after @boringssl_fips//:build is able to use cmake managed by bazel
    - name: Setup CMake
      if: (matrix.package == 'rpm' || matrix.image == 'ubuntu:18.04') && steps.cache-deps.outputs.cache-hit != 'true'
      # the version of the actions is same as the cmake version to be installed
      uses: lukka/get-cmake@1a178d42f9f4f47310373da4f5ef02297ed5a6e8 # v3.25
=======
        yum install -y libyaml-devel
        yum install -y cpanminus || (yum install -y perl && curl -L https://raw.githubusercontent.com/miyagawa/cpanminus/master/cpanm | perl - App::cpanminus) # amazonlinux2022 removed cpanminus
        # required for openssl 3.x config
        cpanm IPC/Cmd.pm
>>>>>>> f74342db

    - name: Build Kong
      if: steps.cache-deps.outputs.cache-hit != 'true'
      env:
        GITHUB_TOKEN: ${{ secrets.GHA_KONG_BOT_READ_TOKEN }}
      run: |
        bazel build --config release //build:kong --verbose_failures ${{ matrix.bazel_args }}

    - name: Package Kong - ${{ matrix.package }}
      if: matrix.package != 'rpm' && steps.cache-deps.outputs.cache-hit != 'true'
      run: |
        bazel build --config release :kong_${{ matrix.package }} --verbose_failures ${{ matrix.bazel_args }}

    - name: Package Kong - rpm
      if: matrix.package == 'rpm' && steps.cache-deps.outputs.cache-hit != 'true'
      env:
        RELEASE_SIGNING_GPG_KEY: ${{ secrets.RELEASE_SIGNING_GPG_KEY }}
        NFPM_RPM_PASSPHRASE: ${{ secrets.RELEASE_SIGNING_GPG_KEY_PASSPHRASE }}
      # TODO: use separate build targets for each OS (and use matrix.package-distro to define target)
      run: |
        if [ -n "${RELEASE_SIGNING_GPG_KEY:-}" ]; then
          RPM_SIGNING_KEY_FILE=$(mktemp)
          echo "$RELEASE_SIGNING_GPG_KEY" > $RPM_SIGNING_KEY_FILE
          export RPM_SIGNING_KEY_FILE=$RPM_SIGNING_KEY_FILE
        fi

        # TODO: only build the specific type matching it's own label
        bazel build --config release :kong_el8 --action_env=RPM_SIGNING_KEY_FILE --action_env=NFPM_RPM_PASSPHRASE ${{ matrix.bazel_args }}
        bazel build --config release :kong_el7 --action_env=RPM_SIGNING_KEY_FILE --action_env=NFPM_RPM_PASSPHRASE ${{ matrix.bazel_args }}
        bazel build --config release :kong_aws2022 --action_env=RPM_SIGNING_KEY_FILE --action_env=NFPM_RPM_PASSPHRASE ${{ matrix.bazel_args }}
        bazel build --config release :kong_aws2 --action_env=RPM_SIGNING_KEY_FILE --action_env=NFPM_RPM_PASSPHRASE ${{ matrix.bazel_args }}

    - name: Bazel Debug Outputs
      if: failure()
      run: |
        cat bazel-out/_tmp/actions/stderr-*
        sudo dmesg || true
        tail -n500 bazel-out/**/*/CMake.log || true

    - name: Upload artifacts
      uses: actions/upload-artifact@v3
      with:
        name: ${{ matrix.label }}-packages
        path: bazel-bin/pkg
        retention-days: 3

  build-packages-verify-manifest:
    needs: [metadata, build-packages]
    name: Verify Manifest - ${{ matrix.label }}
    runs-on: ${{ vars.RELEASE_RUNS_ON }}

    strategy:
      fail-fast: false
      matrix:
        include: "${{ fromJSON(needs.metadata.outputs.matrix)['build-packages'] }}"

    steps:
    - uses: actions/checkout@v3

    - name: Download artifact
      uses: actions/download-artifact@v3
      with:
        name: ${{ matrix.label }}-packages
        path: bazel-bin/pkg

    - name: Install Python
      uses: actions/setup-python@v4
      with:
        python-version: '3.11'
        cache: 'pip' # caching pip dependencies

    - name: Verify
      run: |
        cd scripts/explain_manifest
        pip install -r requirements.txt
        if [[ ! -z "${{ matrix.package-distro }}" ]]; then
          pkg=$(ls ../../bazel-bin/pkg/kong* | grep "kong.${{ matrix.package-distro }}." | head -n1)
        else
          pkg=$(ls ../../bazel-bin/pkg/kong* |head -n1)
        fi

        python ./main.py -f filelist.txt -p $pkg -o test.txt -s ${{ matrix.check-manifest-suite }}

  test-packages:
    name: API Test Packages - ${{ matrix.label }}
    needs: [metadata, build-packages]
    # cancel previous runs if new commits are pushed to the PR, but run for each commit on master
    concurrency:
      group: ${{ github.workflow }}-${{ github.head_ref || github.run_id }}-${{ matrix.label }}-test-packages
      cancel-in-progress: true
    uses: ./.github/workflows/gateway-api-tests-matrix.yml
    strategy:
      matrix:
        include: "${{ fromJSON(needs.metadata.outputs.matrix)['build-packages'] }}"
    with:
      gateway_version: ${{ needs.metadata.outputs.kong-version }}
      # if deploy-environment is release run all package tests else run only ubuntu-22.04 package tests
      target_package: ${{ matrix.label }}
      target_matrix: package
      target_test: smoke
      send_slack_results: 'false'
    secrets: inherit

  build-images:
    name: Build Images - ${{ matrix.label }}
    needs: [metadata, build-packages]
    runs-on: ${{ vars.RELEASE_RUNS_ON }} 
    strategy:
      fail-fast: false
      matrix:
        include: "${{ fromJSON(needs.metadata.outputs.matrix)['build-images'] }}"
    steps:
    - uses: actions/checkout@v3

    - name: Download artifact
      uses: actions/download-artifact@v3
      with:
        name: ${{ matrix.artifact-from }}-packages
        path: bazel-bin/pkg

    - name: Download artifact (alt)
      if: matrix.artifact-from-alt != ''
      uses: actions/download-artifact@v3
      with:
        name: ${{ matrix.artifact-from-alt }}-packages
        path: bazel-bin/pkg

    - name: Login to Docker Hub
      if: ${{ env.HAS_ACCESS_TO_GITHUB_TOKEN == 'true' }}
      uses: docker/login-action@465a07811f14bebb1938fbed4728c6a1ff8901fc # v2.1.0
      with:
        username: ${{ secrets.GHA_DOCKERHUB_PUSH_USER }}
        password: ${{ secrets.GHA_KONG_ORG_DOCKERHUB_PUSH_TOKEN }}

    - name: Docker meta
      id: meta
      uses: docker/metadata-action@v4
      with:
        images: ${{ needs.metadata.outputs.prerelease-docker-repository }}
        tags: |
          type=raw,${{ github.sha }}-${{ matrix.label }}
          type=raw,enable=${{ matrix.label == 'ubuntu' }},${{ github.sha }}

    - name: Set up QEMU
      if: matrix.docker_platforms != ''
      uses: docker/setup-qemu-action@v2

    - name: Set up Docker Buildx
      uses: docker/setup-buildx-action@v2

    - name: Set Docker build args
      id: docker_build_args
      run: |
        platforms="${{ matrix.docker_platforms }}"
        if [[ -z "$platforms" ]]; then
          platforms="linux/amd64"
        fi
        echo "platforms=$platforms" >> $GITHUB_OUTPUT

    - name: Build Docker Image
      uses: docker/build-push-action@v4
      with:
        file: build/dockerfiles/${{ matrix.package }}.Dockerfile
        context: .
        push: true
        pull: true
        tags: ${{ steps.meta.outputs.tags }}
        labels: ${{ steps.meta.outputs.labels }}
        platforms: ${{ steps.docker_build_args.outputs.platforms }}
        build-args: |
          KONG_BASE_IMAGE=${{ matrix.base-image }}
          KONG_ARTIFACT_PATH=bazel-bin/pkg/
          PACKAGE_DISTRO=${{ matrix.package-distro }}
          EE_PORTS=8002 8445 8003 8446 8004 8447

    - name: Comment on commit
      if: github.event_name == 'push' && matrix.label == 'ubuntu'
      uses: peter-evans/commit-comment@76d2ae14b83cd171cd38507097b9616bb9ca7cb6 # v2.0.1
      with:
        token: ${{ secrets.GHA_COMMENT_TOKEN }}
        body: |
          ### Bazel Build
          Docker image available `${{ needs.metadata.outputs.prerelease-docker-repository }}:${{ github.sha }}`
          Artifacts available https://github.com/${{ github.repository }}/actions/runs/${{ github.run_id }}

  scan-images:
    name: Scan Images - ${{ matrix.label }}
    needs: [metadata, build-images]
    runs-on: ${{ vars.RELEASE_RUNS_ON }}
    if: always() && needs.build-images.result == 'success' && github.repository_owner == 'Kong' && fromJSON(needs.metadata.outputs.matrix)['scan-vulnerabilities'] != ''
    strategy:
      fail-fast: false
      matrix:
        include: "${{ fromJSON(needs.metadata.outputs.matrix)['scan-vulnerabilities'] }}"
    env:
      IMAGE: ${{ needs.metadata.outputs.prerelease-docker-repository }}:${{ github.sha }}-${{ matrix.label }}
    steps:
    - name: Install regctl
      uses: regclient/actions/regctl-installer@main

    - name: Login to Docker Hub
      if: ${{ env.HAS_ACCESS_TO_GITHUB_TOKEN }}
      uses: docker/login-action@465a07811f14bebb1938fbed4728c6a1ff8901fc # v2.1.0
      with:
        username: ${{ secrets.GHA_DOCKERHUB_PUSH_USER }}
        password: ${{ secrets.GHA_KONG_ORG_DOCKERHUB_PUSH_TOKEN }}

    # TODO: Refactor matrix file to support and parse platforms specific to distro
    # Workaround: Look for specific amd64 and arm64  hardcooded architectures
    - name: Parse Architecture Specific Image Manifest Digests
      id: image_manifest_metadata
      run: |
        manifest_list_exists="$(
          if regctl manifest get "${IMAGE}" --format raw-body --require-list -v panic &> /dev/null; then
            echo true
          else
            echo false
          fi
        )"
        echo "manifest_list_exists=$manifest_list_exists"
        echo "manifest_list_exists=$manifest_list_exists" >> $GITHUB_OUTPUT

        amd64_sha="$(regctl image digest "${IMAGE}" --platform linux/amd64 || echo '')"
        arm64_sha="$(regctl image digest "${IMAGE}" --platform linux/arm64 || echo '')"
        echo "amd64_sha=$amd64_sha"
        echo "amd64_sha=$amd64_sha" >> $GITHUB_OUTPUT
        echo "arm64_sha=$arm64_sha"
        echo "arm64_sha=$arm64_sha" >> $GITHUB_OUTPUT

    - name: Scan AMD64 Image digest
      id: sbom_action_amd64
      if: steps.image_manifest_metadata.outputs.amd64_sha != ''
      uses: Kong/public-shared-actions/security-actions/scan-docker-image@v1.1.0
      with:
        asset_prefix: kong-${{ needs.metadata.outputs.gh-release-tag-name }}-${{ matrix.label }}-linux-amd64
        image: ${{env.IMAGE}}@${{ steps.image_manifest_metadata.outputs.amd64_sha }}

    - name: Scan ARM64 Image digest
      if: steps.image_manifest_metadata.outputs.manifest_list_exists == 'true' && steps.image_manifest_metadata.outputs.arm64_sha != ''
      id: sbom_action_arm64
      uses: Kong/public-shared-actions/security-actions/scan-docker-image@v1.1.0
      with:
        asset_prefix: kong-${{ needs.metadata.outputs.gh-release-tag-name }}-${{ matrix.label }}-linux-arm64
        image: ${{env.IMAGE}}@${{ steps.image_manifest_metadata.outputs.arm64_sha }}

    - name: Upload SBOM assets
      # ensure that this does not run twice (once for the scheduled job,
      # another for the `nightly` tag push)
      if: |
        (startsWith(github.ref, 'refs/tags/') && github.ref_name != 'nightly') ||
        github.event.inputs.version == 'nightly'
      env:
        GITHUB_TOKEN: ${{ secrets.PAT }}
      uses: softprops/action-gh-release@v1
      with:
        name: "${{ needs.metadata.outputs.gh-release-name }}"
        body: "${{ needs.metadata.outputs.gh-release-name }} ${{ needs.metadata.outputs.release-label }}"
        tag_name: "${{ needs.metadata.outputs.gh-release-tag-name }}"
        prerelease: true
        files: |
            kong-*-${{ matrix.label }}-linux-*-cis-report.json
            kong-*-${{ matrix.label }}-linux-*-cve-report.json
            kong-*-${{ matrix.label }}-linux-*-cve-report.sarif
            kong-*-${{ matrix.label }}-linux-*-sbom.cyclonedx.json
            kong-*-${{ matrix.label }}-linux-*-sbom.spdx.json

  smoke-tests:
    name: Legacy Smoke Tests - ${{ matrix.label }}
    needs: [metadata, build-images]
    runs-on: ${{ vars.RELEASE_RUNS_ON }}

    # TODO: test packages
    strategy:
      fail-fast: false
      matrix:
        include: "${{ fromJSON(needs.metadata.outputs.matrix)['smoke-tests'] }}"

    services:
      postgres:
        image: postgres:13
        env:
          POSTGRES_USER: kong
          POSTGRES_DB: kong
          POSTGRES_PASSWORD: kong
        ports:
        - "5432:5432"
        options: --health-cmd pg_isready --health-interval 5s --health-timeout 5s --health-retries 8

    env:
      KONG_ADMIN_URI: http://localhost:8001
      KONG_ADMIN_HTTP2_URI: https://localhost:8444
      KONG_PROXY_URI: http://localhost:8000

    steps:
    - uses: actions/checkout@v3

    - name: Login to Docker Hub
      uses: docker/login-action@465a07811f14bebb1938fbed4728c6a1ff8901fc # v2.1.0
      with:
        username: ${{ secrets.GHA_DOCKERHUB_PUSH_USER }}
        password: ${{ secrets.GHA_KONG_ORG_DOCKERHUB_PUSH_TOKEN }}

    - name: Setup Kong instance
      # always pull the latest image to ensure we're testing the latest version.
      run: |
        docker run \
          -p 8000:8000 -p 8001:8001 -p 8444:8444\
          -e KONG_PG_PASSWORD=kong \
          -e KONG_ADMIN_LISTEN="0.0.0.0:8001, 0.0.0.0:8444 ssl http2" \
          -e KONG_ANONYMOUS_REPORTS=off \
          --name kong \
          --restart always \
          --network=host -d \
          --pull always \
          ${{ env.PRERELEASE_DOCKER_REPOSITORY }}:${{ github.sha }}-${{ matrix.label }} \
          sh -c "kong migrations bootstrap && kong start"
        sleep 3
        docker logs kong

    - name: Smoke Tests - Version Test
      run: |
        workflow_version="$(
          echo '${{ steps.metadata.outputs.kong-version }}' \
            | sed -e 's@\.@\\\.@g'
        )"

        # confirm workflow's version and built container version match with
        # dots escaped, and end-line delimited
        if ! docker exec kong kong version | grep -E "${workflow_version}$"; then
          echo "Built container's 'kong version' didn't match workflow's."
          echo "Ensure that versions in the meta.lua files are as expected."
          exit 1
        fi

    - name: Smoke Tests - Base Tests
      env:
        VERBOSE: ${{ runner.debug == '1' && '1' || '' }}
      run: build/tests/01-base.sh

    - name: Smoke Tests - Admin API
      env:
        VERBOSE: ${{ runner.debug == '1' && '1' || '' }}
      run: build/tests/02-admin-api.sh

    - name: Smoke Tests - Enterprise
      env:
        PULP_USERNAME: admin
        PULP_PASSWORD: ${{ secrets.PULP_PASSWORD }}
      run: build/tests/03-enterprise.sh

    - name: Smoke Tests - HTTP2 Admin API
      env:
        VERBOSE: ${{ runner.debug == '1' && '1' || '' }}
      run: build/tests/03-http2-admin-api.sh

  test-images-smoke:
    name: Smoke Test Images - ${{ matrix.label }}
    needs: [metadata, build-images]
    # cancel previous runs if new commits are pushed to the PR, but run for each commit on master
    concurrency:
      group: ${{ github.workflow }}-${{ github.head_ref || github.run_id }}-${{ matrix.label }}-smoke-test-images
      cancel-in-progress: true
    strategy:
      fail-fast: false
      matrix:
        include: "${{ fromJSON(needs.metadata.outputs.matrix)['test-images'] }}"
    uses: ./.github/workflows/gateway-api-tests.yml
    with:
      control_plane_image: ${{ needs.metadata.outputs.prerelease-docker-repository }}:${{ github.sha }}-${{ matrix.label }}
      gateway_version: ${{ needs.metadata.outputs.kong-version }}
      multiarch: ${{ matrix.multiarch != '' && true || false }}
      target_test: smoke
    secrets: inherit

  test-images-e2e:
    name: E2E Test Images - ${{ matrix.label }}
    needs: [metadata, build-images]
    # cancel previous runs if new commits are pushed to the PR, but run for each commit on master
    concurrency:
      group: ${{ github.workflow }}-${{ github.head_ref || github.run_id }}-${{ matrix.label }}-e2e-test-images
      cancel-in-progress: true
    strategy:
      fail-fast: false
      matrix:
        include: "${{ fromJSON(needs.metadata.outputs.matrix)['test-images'] }}"
    uses: ./.github/workflows/gateway-api-tests.yml
    with:
      control_plane_image: ${{ needs.metadata.outputs.prerelease-docker-repository }}:${{ github.sha }}-${{ matrix.label }}
      gateway_version: ${{ needs.metadata.outputs.kong-version }}
      multiarch: ${{ matrix.multiarch != '' && true || false }}
      target_test: non-smoke
    secrets: inherit

  release-packages:
    name: Release Packages - ${{ matrix.label }} - ${{ needs.metadata.outputs.release-desc }}
    needs: [metadata, build-packages, build-images, smoke-tests, test-packages, test-images-smoke, test-images-e2e]
    runs-on: ${{ vars.RELEASE_RUNS_ON }}
    if: github.repository_owner == 'Kong' && fromJSON(needs.metadata.outputs.matrix)['release-packages'] != ''
    timeout-minutes: 5 # PULP takes a while to publish
    environment: release

    strategy:
      # limit to 3 jobs at a time
      max-parallel: 3
      fail-fast: false
      matrix:
        include: "${{ fromJSON(needs.metadata.outputs.matrix)['release-packages'] }}"

    steps:
    - uses: actions/checkout@v3

    - name: Download artifact
      uses: actions/download-artifact@v3
      with:
        name: ${{ matrix.artifact-from }}-packages
        path: bazel-bin/pkg

    - name: Set package architecture
      id: pkg-arch
      run: |
        arch='amd64'
        if [[ '${{ matrix.label }}' == *'arm64' ]]; then
          arch='arm64'
        fi
        echo "arch=$arch"
        echo "arch=$arch" >> $GITHUB_OUTPUT

    - name: Upload Packages to PULP
      env:
        ARCHITECTURE: ${{ steps.pkg-arch.outputs.arch }}
        OFFICIAL_RELEASE: ${{ github.event.inputs.official }}
        PULP_HOST: https://api.download.konghq.com
        PULP_USERNAME: admin
        # PULP_PASSWORD: ${{ secrets.PULP_DEV_PASSWORD }}
        PULP_PASSWORD: ${{ secrets.PULP_PASSWORD }}
        ARTIFACT_VERSION: ${{ matrix.artifact-version }}
        ARTIFACT_TYPE: ${{ matrix.artifact-type }}
        ARTIFACT: ${{ matrix.artifact }}
        KONG_RELEASE_LABEL: ${{ needs.metadata.outputs.release-label }}
        PACKAGE_TYPE: ${{ matrix.package }}
        VERBOSE: ${{ runner.debug == '1' && '1' || '' }}
      run: |
<<<<<<< HEAD
        # uploading package files with filenames that don't match the
        # architecture of their contents is a re-occuring problem for us
        #
        # this test fails the build if the architecture deduced from
        # matrix.label (in "Set package architecture" above) does not appear in
        # the matrix.aritfact field
        if echo "$ARTIFACT" | grep -v "$ARCHITECTURE"; then
          echo "::error:: mismatched matrix artifact and matrix label architrecures"
          echo 'failing to prevent upload of incorrectly named package file'
          exit 1
        fi

        sha256sum bazel-bin/pkg/*

        if [[ ${{ matrix.label }} == *-fips ]]; then
          # this is required for rpm and apk packages, but not for deb
          export KONG_PACKAGE_NAME_OVERRIDE=kong-enterprise-edition-fips
        fi

=======
        sha256sum bazel-bin/pkg/*

>>>>>>> f74342db
        scripts/release-kong.sh

  release-images:
    name: Release Images - ${{ matrix.label }} - ${{ needs.metadata.outputs.release-desc }}
    needs: [metadata, build-images, smoke-tests, test-packages, test-images-smoke, test-images-e2e]
    runs-on: ${{ vars.RELEASE_RUNS_ON }}
    if: github.repository_owner == 'Kong' && fromJSON(needs.metadata.outputs.matrix)['release-images'] != ''

    strategy:
      # limit to 3 jobs at a time
      max-parallel: 3
      fail-fast: false
      matrix:
        include: "${{ fromJSON(needs.metadata.outputs.matrix)['release-images'] }}"

    steps:
    - name: Login to Docker Hub
      uses: docker/login-action@465a07811f14bebb1938fbed4728c6a1ff8901fc # v2.1.0
      with:
        username: ${{ secrets.GHA_DOCKERHUB_PUSH_USER }}
        password: ${{ secrets.GHA_KONG_ORG_DOCKERHUB_PUSH_TOKEN }}

    - name: Docker meta
      id: meta
      uses: docker/metadata-action@v4
      with:
        images: |
          ${{ needs.metadata.outputs.docker-repository }}
          ${{ needs.metadata.outputs.docker-nightly-repository }}
        sep-tags: " "
        # Following tags are selected:
        # latest, latest-{distro} (master only)
        # 1.2, 1.2-{distro} (if input.version starts with two digits)
        # {version}, {version}-{distro} (input.version can be "1.2.3.4" or "nightly")
        # {branch}, {branch}-{distro} (per commit build only)
        # {tag}, {tag}-{distro} (tag only)
        # pr-1234, pr-1234-{distro} (PR only)
        # 20230228, 20230228-{distro}  (input.version is "nightly")
        # {version}-20230228, {version}-20230228-{distro}  (input.version is set and not on master)
        tags: |
          type=raw,value=latest,enable=${{ matrix.label == 'ubuntu' && github.ref_name == 'master' }}
          type=raw,value=latest,enable=${{ matrix.label == 'ubuntu' && github.ref_name == 'master' }},suffix=
          type=match,enable=${{ github.event_name == 'workflow_dispatch' }},pattern=\d.\d,value=${{ github.event.inputs.version }}
          type=match,enable=${{ github.event_name == 'workflow_dispatch' && matrix.label == 'ubuntu' }},pattern=\d.\d,value=${{ github.event.inputs.version }},suffix=
          type=raw,enable=${{ github.event_name == 'workflow_dispatch' }},${{ github.event.inputs.version }}
          type=raw,enable=${{ github.event_name == 'workflow_dispatch' && matrix.label == 'ubuntu' }},${{ github.event.inputs.version }},suffix=
          type=ref,enable=${{ github.event_name != 'workflow_dispatch' }},event=branch
          type=ref,enable=${{ github.event_name != 'workflow_dispatch' && matrix.label == 'ubuntu' }},event=branch,suffix=
          type=ref,event=tag
          type=ref,enable=${{ matrix.label == 'ubuntu' }},event=tag,suffix=
          type=ref,event=pr
          type=raw,enable=${{ github.event.inputs.version == 'nightly' }},value={{date 'YYYYMMDD'}}
          type=raw,enable=${{ matrix.label == 'ubuntu' && github.event.inputs.version == 'nightly' }},value={{date 'YYYYMMDD'}},suffix=
          type=raw,enable=${{ github.ref_name != 'master' && github.event.inputs.version != '' }},value=${{ github.event.inputs.version }}-{{date 'YYYYMMDD'}}
        flavor: |
          latest=false
          suffix=-${{ matrix.label }}

    - name: Install regctl
      uses: regclient/actions/regctl-installer@main

    - name: Push Images
      env:
        TAGS: "${{ steps.meta.outputs.tags }}"
      run: |
        PRERELEASE_IMAGE=${{ env.PRERELEASE_DOCKER_REPOSITORY }}:${{ github.sha }}-${{ matrix.label }}

        docker pull $PRERELEASE_IMAGE
        for tag in $TAGS; do
          regctl -v debug image copy $PRERELEASE_IMAGE $tag
        done<|MERGE_RESOLUTION|>--- conflicted
+++ resolved
@@ -242,7 +242,6 @@
       run: |
         yum groupinstall -y 'Development Tools'
         dnf config-manager --set-enabled powertools || true # enable devel packages on rockylinux:8
-<<<<<<< HEAD
         yum install -y libyaml-devel zlib-devel cpanminus
         # required for openssl 3.x config
         cpanm IPC/Cmd.pm
@@ -252,12 +251,6 @@
       if: (matrix.package == 'rpm' || matrix.image == 'ubuntu:18.04') && steps.cache-deps.outputs.cache-hit != 'true'
       # the version of the actions is same as the cmake version to be installed
       uses: lukka/get-cmake@1a178d42f9f4f47310373da4f5ef02297ed5a6e8 # v3.25
-=======
-        yum install -y libyaml-devel
-        yum install -y cpanminus || (yum install -y perl && curl -L https://raw.githubusercontent.com/miyagawa/cpanminus/master/cpanm | perl - App::cpanminus) # amazonlinux2022 removed cpanminus
-        # required for openssl 3.x config
-        cpanm IPC/Cmd.pm
->>>>>>> f74342db
 
     - name: Build Kong
       if: steps.cache-deps.outputs.cache-hit != 'true'
@@ -364,7 +357,7 @@
   build-images:
     name: Build Images - ${{ matrix.label }}
     needs: [metadata, build-packages]
-    runs-on: ${{ vars.RELEASE_RUNS_ON }} 
+    runs-on: ${{ vars.RELEASE_RUNS_ON }}
     strategy:
       fail-fast: false
       matrix:
@@ -700,7 +693,6 @@
         PACKAGE_TYPE: ${{ matrix.package }}
         VERBOSE: ${{ runner.debug == '1' && '1' || '' }}
       run: |
-<<<<<<< HEAD
         # uploading package files with filenames that don't match the
         # architecture of their contents is a re-occuring problem for us
         #
@@ -720,10 +712,6 @@
           export KONG_PACKAGE_NAME_OVERRIDE=kong-enterprise-edition-fips
         fi
 
-=======
-        sha256sum bazel-bin/pkg/*
-
->>>>>>> f74342db
         scripts/release-kong.sh
 
   release-images:
