name: Performance Test

on:
  pull_request:
  issue_comment:
  schedule:
  # don't know the timezone but it's daily at least
  - cron:  '0 7 * * *'

env:
  terraform_version: '1.1.2'

jobs:
  perf:
    name: RPS, latency and flamegraphs
    runs-on: ubuntu-20.04
    if: |
      github.event_name == 'schedule' ||
      (github.event_name == 'pull_request' && startsWith(github.event.pull_request.title, 'perf(')) ||
      (github.event_name == 'issue_comment' && github.event.action == 'created' &&
        github.event.issue.pull_request &&
        (startsWith(github.event.comment.body, '/perf') || startsWith(github.event.comment.body, '/flamegraph'))
      )

    steps:
    - name: Checkout Kong source code
      uses: actions/checkout@v3
      # Fetch all history for all tags and branches
      with:
        fetch-depth: 0

    - name: Fetch Kong OSS source code
      run: |
        # fetch the CE repo, so we can compare it against EE later if needed
        git remote add ce https://github.com/kong/kong.git

    - name: Install OpenResty
      run: |
        openresty_version=$(cat .requirements | grep RESTY_VERSION= | cut -d= -f2)

        sudo apt-get -y install --no-install-recommends wget gnupg ca-certificates
        wget -O - https://openresty.org/package/pubkey.gpg | sudo apt-key add -
        echo "deb http://openresty.org/package/ubuntu $(lsb_release -sc) main" | \
          sudo tee /etc/apt/sources.list.d/openresty.list
        sudo apt-get update
        sudo apt-get install "openresty=${openresty_version}*" "openresty-resty=${openresty_version}*" -y
        sudo apt-mark hold openresty

    - name: Install Dependencies
      run: |
        luarocks_version=$(cat .requirements | grep RESTY_LUAROCKS_VERSION= | cut -d= -f2)
        wget https://luarocks.org/releases/luarocks-${luarocks_version}.tar.gz -O - |tar zxvf -
        pushd luarocks-*/
        ./configure --with-lua=/usr/local/openresty/luajit/ \
          --lua-suffix=jit \
          --with-lua-include=/usr/local/openresty/luajit/include/luajit-2.1
        sudo make install
        popd

        # just need the lua files to let all imports happy
        # the CI won't actually run Kong locally
        git clone https://github.com/kong/lua-kong-nginx-module /tmp/lua-kong-nginx-module
        pushd /tmp/lua-kong-nginx-module
        sudo make LUA_LIB_DIR=/usr/local/share/lua/5.1/ install
        popd

        # in Kong repository
        sudo apt install libyaml-dev libpam-dev gnuplot-nox inkscape -y

<<<<<<< HEAD
        dep_version() {
            grep $1 .requirements | sed -e 's/.*=//' | tr -d '\n'
        }
        PASSWDQC=$(dep_version KONG_DEP_PASSWDQC_VERSION)

        mkdir -p /tmp/build
        pushd /tmp/build
          wget https://www.openwall.com/passwdqc/passwdqc-${PASSWDQC}.tar.gz \
            -O libpasswdqc.tar.gz

          mkdir -p libpasswdqc
          tar -zxf "libpasswdqc.tar.gz" -C libpasswdqc --strip-components=1
          pushd libpasswdqc
            make -j $(nproc)
            sudo make install
          popd
        popd

        # we are back in Kong repository
=======
>>>>>>> 5d721ac9
        sudo make dev

        # terraform!
        wget https://releases.hashicorp.com/terraform/${{ env.terraform_version }}/terraform_${{ env.terraform_version }}_linux_amd64.zip
        unzip terraform_${{ env.terraform_version }}_linux_amd64.zip
        sudo mv terraform /usr/bin/

    - name: Choose perf suites
      id: choose_perf
      run: |
        suites=$(echo "${{ github.event.comment.body }}" | awk '{print $1}')
        tags=$(echo "${{ github.event.comment.body }}" | awk '{print $2}')

        if [[ $suite == "/flamegraph" ]]; then
          suites="02-flamegraph"
          if [[ -z $tags ]]; then
            tags="simple"
          fi
        elif [[ $suite == "/perf" ]]; then
          suites="01-rps"
          if [[ -z $tags ]]; then
            tags="baseline,single_route"
          fi
        else
          # if not specified by comment, run both
          suites="01-rps 02-flamegraph"
          if [[ -z $tags ]]; then
            tags="baseline,single_route,simple"
          fi
        fi

        echo ::set-output name=suites::"$suites"
        echo ::set-output name=tags::"$tags"

    - name: Find compared versions
      id: compare_versions
      run: |
        vers=$(echo "${{ github.event.pull_request.base.ref }}")
        if [[ ! -z $vers ]]; then
          vers=",git:${vers}"
        fi

        custom_vers=$(echo "${{ github.event.comment.body }}" | awk '{print $3}')
        if [[ ! -z $custom_vers ]]; then
          vers="${vers},${custom_vers}"
        fi

        echo $vers

        echo ::set-output name=vers::"$vers"

<<<<<<< HEAD
    - name: Obtain License
      env:
        PULP_USERNAME: ${{ secrets.PULP_USERNAME }}
        PULP_PASSWORD: ${{ secrets.PULP_PASSWORD }}
      run: |
        KONG_LICENSE_URL="https://download.konghq.com/internal/kong-gateway/license.json"
        KONG_LICENSE_DATA=$(curl -s -L -u"$PULP_USERNAME:$PULP_PASSWORD" $KONG_LICENSE_URL)
        echo "KONG_LICENSE_DATA=$KONG_LICENSE_DATA" >> $GITHUB_ENV

        if [[ ! $KONG_LICENSE_DATA == *"signature"* || ! $KONG_LICENSE_DATA == *"payload"* ]]; then
          # the check above is a bit lame, but the best we can do without requiring
          # yet more additional dependenies like jq or similar.
          echo "failed to download the Kong Enterprise license file!
            $KONG_LICENSE_DATA"
          exit 1
        fi

=======
>>>>>>> 5d721ac9
    - name: Run Tests
      env:
        PERF_TEST_VERSIONS: git:${{ github.sha }}${{ steps.compare_versions.outputs.vers }}
        PERF_TEST_METAL_PROJECT_ID: ${{ secrets.PERF_TEST_METAL_PROJECT_ID }}
        PERF_TEST_METAL_AUTH_TOKEN: ${{ secrets.PERF_TEST_METAL_AUTH_TOKEN }}
        PERF_TEST_DRIVER: terraform
        PERF_TEST_USE_DAILY_IMAGE: true
<<<<<<< HEAD
        PERF_TEST_DISABLE_EXEC_OUTPUT: true
        # credentials accessible to kong/kong-gateway-internal is required
        DOCKER_USERNAME: ${{ secrets.GHA_DOCKERHUB_PULL_USER }}
        DOCKER_PASSWORD: ${{ secrets.GHA_KONG_ORG_DOCKERHUB_PULL_TOKEN }}
      timeout-minutes: 120
=======
      timeout-minutes: 60
>>>>>>> 5d721ac9
      run: |
        for suite in ${{ steps.choose_perf.outputs.suites }}; do
          # Run each test individually, ngx.pipe doesn't like to be imported twice
          # maybe bin/busted --no-auto-insulate
          for f in $(find "spec/04-perf/$suite/" "spec-ee/04-perf/$suite" -type f); do
            bin/busted -o gtest "$f" \
              -t "${{ steps.choose_perf.outputs.tags }}"
          done
        done

    - name: Teardown
      # Note: by default each job has if: ${{ success() }}
      if: always()
      env:
        PERF_TEST_VERSIONS: git:${{ github.sha }}
        PERF_TEST_METAL_PROJECT_ID: ${{ secrets.PERF_TEST_METAL_PROJECT_ID }}
        PERF_TEST_METAL_AUTH_TOKEN: ${{ secrets.PERF_TEST_METAL_AUTH_TOKEN }}
        PERF_TEST_DRIVER: terraform
        PERF_TEST_TEARDOWN_ALL: "true"
      run: |
        bin/busted -o gtest spec/04-perf/99-teardown/

    - name: Generate high DPI graphs
      run: |
        for i in $(ls output/*.svg); do
          inkscape --export-area-drawing --export-png="${i%.*}.png" --export-dpi=300 -b FFFFFF $i
        done

    - name: Save results
      uses: actions/upload-artifact@v3
      if: always()
      with:
        name: rps-and-latency
        path: |
          output/result.txt
          output/*.plot
        retention-days: 31

    - name: Save charts and flamegraphs
      uses: actions/upload-artifact@v3
      if: always()
      with:
        name: charts-and-flamegraphs
        path: |
          output/*.png
          output/*.svg
        retention-days: 31

    - name: Save error logs
      uses: actions/upload-artifact@v3
      if: always()
      with:
        name: error_logs
        path: |
          output/*.log
        retention-days: 31

    - name: Output
      id: output
      run: |
        if [[ "${{ steps.choose_perf.outputs.suites }}" =~ "02-flamegraph" ]]; then
          result="Please see Github Actions artifacts for flamegraphs.

          "
        fi

        result="${result}$(cat output/result.txt)" || true

        # https://github.community/t/set-output-truncates-multiline-strings/16852/2
        result="${result//'%'/'%25'}"
        result="${result//$'\n'/'%0A'}"
        result="${result//$'\r'/'%0D'}"

        echo ::set-output name=result::"$result"

    - name: Upload charts
      id: charts
<<<<<<< HEAD
      uses: devicons/public-upload-to-imgur@v2.2.1
=======
      uses: devicons/public-upload-to-imgur@v2.2.2
>>>>>>> 5d721ac9
      continue-on-error: true
      with:
        path: output/*.png
        client_id: ${{ secrets.PERF_TEST_IMGUR_CLIENT_ID }}
<<<<<<< HEAD

=======
    
>>>>>>> 5d721ac9
    - name: Comment
      if: |
        github.event_name == 'pull_request' ||
        (github.event_name == 'issue_comment' && github.event.issue.pull_request)
      uses: actions-ecosystem/action-create-comment@v1
      with:
        github_token: ${{ secrets.GITHUB_TOKEN }}
        body: |
          ## :rocket: Performance test result

          **Test Suite**: ${{ steps.choose_perf.outputs.suites }} (${{ steps.choose_perf.outputs.tags }})

          ${{ steps.charts.outputs.markdown_urls }}

          <details><summary>Click to expand</summary>

          ```
          ${{ steps.output.outputs.result }}

          Kong error logs are also available in Github Actions artifacts.
          ```

          </details>

          [Download Artifacts](https://github.com/${{ github.repository }}/actions/runs/${{ github.run_id }}#artifacts) for detailed results and interactive SVG flamegraphs.<|MERGE_RESOLUTION|>--- conflicted
+++ resolved
@@ -67,7 +67,6 @@
         # in Kong repository
         sudo apt install libyaml-dev libpam-dev gnuplot-nox inkscape -y
 
-<<<<<<< HEAD
         dep_version() {
             grep $1 .requirements | sed -e 's/.*=//' | tr -d '\n'
         }
@@ -87,8 +86,6 @@
         popd
 
         # we are back in Kong repository
-=======
->>>>>>> 5d721ac9
         sudo make dev
 
         # terraform!
@@ -140,7 +137,6 @@
 
         echo ::set-output name=vers::"$vers"
 
-<<<<<<< HEAD
     - name: Obtain License
       env:
         PULP_USERNAME: ${{ secrets.PULP_USERNAME }}
@@ -158,8 +154,6 @@
           exit 1
         fi
 
-=======
->>>>>>> 5d721ac9
     - name: Run Tests
       env:
         PERF_TEST_VERSIONS: git:${{ github.sha }}${{ steps.compare_versions.outputs.vers }}
@@ -167,15 +161,11 @@
         PERF_TEST_METAL_AUTH_TOKEN: ${{ secrets.PERF_TEST_METAL_AUTH_TOKEN }}
         PERF_TEST_DRIVER: terraform
         PERF_TEST_USE_DAILY_IMAGE: true
-<<<<<<< HEAD
         PERF_TEST_DISABLE_EXEC_OUTPUT: true
         # credentials accessible to kong/kong-gateway-internal is required
         DOCKER_USERNAME: ${{ secrets.GHA_DOCKERHUB_PULL_USER }}
         DOCKER_PASSWORD: ${{ secrets.GHA_KONG_ORG_DOCKERHUB_PULL_TOKEN }}
       timeout-minutes: 120
-=======
-      timeout-minutes: 60
->>>>>>> 5d721ac9
       run: |
         for suite in ${{ steps.choose_perf.outputs.suites }}; do
           # Run each test individually, ngx.pipe doesn't like to be imported twice
@@ -253,20 +243,12 @@
 
     - name: Upload charts
       id: charts
-<<<<<<< HEAD
-      uses: devicons/public-upload-to-imgur@v2.2.1
-=======
       uses: devicons/public-upload-to-imgur@v2.2.2
->>>>>>> 5d721ac9
       continue-on-error: true
       with:
         path: output/*.png
         client_id: ${{ secrets.PERF_TEST_IMGUR_CLIENT_ID }}
-<<<<<<< HEAD
-
-=======
     
->>>>>>> 5d721ac9
     - name: Comment
       if: |
         github.event_name == 'pull_request' ||
