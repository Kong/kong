name: Performance Test

on:
  pull_request:
  issue_comment:
    types: [created]
  schedule:
  # don't know the timezone but it's daily at least
  - cron:  '0 7 * * *'

env:
  terraform_version: '1.2.4'
  DOWNLOAD_ROOT: $HOME/download-root

jobs:
  build:
    name: Build dependencies
    runs-on: ubuntu-20.04
    if: |
      github.event_name == 'schedule' ||
      (github.event_name == 'pull_request' && startsWith(github.event.pull_request.title, 'perf(')) ||
      (github.event_name == 'issue_comment' && github.event.action == 'created' &&
        github.event.issue.pull_request &&
        (startsWith(github.event.comment.body, '/perf') || startsWith(github.event.comment.body, '/flamegraph'))
      )

    env:
      DOCKER_REPOSITORY: kong/kong-build-tools-private

    steps:
    - name: Login to Docker Hub
      uses: docker/login-action@v2
      with:
        username: ${{ secrets.GHA_DOCKERHUB_PUSH_USER }}
        password: ${{ secrets.GHA_KONG_ORG_DOCKERHUB_PUSH_TOKEN }}

    - name: Setup some environment variables
      run: |
        echo "KONG_SOURCE_LOCATION=$GITHUB_WORKSPACE/kong-src" >> $GITHUB_ENV
        echo "KONG_BUILD_TOOLS_LOCATION=$GITHUB_WORKSPACE/kong-build-tools" >> $GITHUB_ENV

    - name: Swap git with https
      run: git config --global url."https://github".insteadOf git://github

    - name: Checkout Kong source code
      uses: actions/checkout@v3
      with:
        path: ${{ env.KONG_SOURCE_LOCATION }}
        submodules: recursive
        token: ${{ secrets.GHA_KONG_BOT_READ_TOKEN }}

    - name: Set .requirements into environment variables
      run: |
          sed -i 's/ENABLE_KONG_LICENSING=true/ENABLE_KONG_LICENSING=false/g' ${{ env.KONG_SOURCE_LOCATION}}/.requirements
          grep -v '^#' ${{ env.KONG_SOURCE_LOCATION}}/.requirements >> $GITHUB_ENV

    - name: Checkout kong-build-tools
      uses: actions/checkout@v3
      with:
        repository: Kong/kong-build-tools
        path: ${{ env.KONG_BUILD_TOOLS_LOCATION }}
        ref: ${{ env.KONG_BUILD_TOOLS_VERSION }}
        submodules: recursive
        token: ${{ secrets.GHA_KONG_BOT_READ_TOKEN }}

    - name: Get the cache key
      run: |
          pushd ${{ env.KONG_BUILD_TOOLS_LOCATION }}
          make setup-kong-source

          # handles the intro added to the kong-build-tools/kong-ee makefiles
          make kong-ci-cache-key | grep -v 'starting make' >> $GITHUB_ENV

    - name: Lookup build cache
      uses: actions/cache@v3
      id: cache-deps
      with:
        path: /tmp/build.tar.gz
        key: ${{ env.CACHE_KEY }}-perf

    - name: Build Kong dependencies
      if: steps.cache-deps.outputs.cache-hit != 'true'
      env:
        GITHUB_TOKEN: ${{ secrets.GHA_KONG_BOT_READ_TOKEN }}
      run: |
          sed -i 's/c\.release = true/c\.release = false/g' ${{ env.KONG_SOURCE_LOCATION}}/distribution/distributions_constants.lua
          pushd ${{ env.KONG_BUILD_TOOLS_LOCATION }}
          make build-openresty
          make update-cache-images
          docker run -d --rm --name kong $DOCKER_REPOSITORY:openresty-deb tail -f /dev/null
          docker cp kong:/tmp/build /tmp/build
          tar -C /tmp/build -cvzf /tmp/build.tar.gz .
          popd

    - name: Upload artifact
      uses: actions/upload-artifact@v3
      with:
        name: build
        path: /tmp/build.tar.gz


  perf:
    name: RPS, latency and flamegraphs
    runs-on: ubuntu-20.04
    needs: build
    if: |
      github.event_name == 'schedule' ||
      (github.event_name == 'pull_request' && startsWith(github.event.pull_request.title, 'perf(')) ||
      (github.event_name == 'issue_comment' && github.event.action == 'created' &&
        github.event.issue.pull_request &&
        (startsWith(github.event.comment.body, '/perf') || startsWith(github.event.comment.body, '/flamegraph'))
      )

    steps:
    - name: Set the path
      run: |
        echo "/usr/local/openresty/bin/" >> $GITHUB_PATH
        echo "/usr/local/openresty/nginx/sbin/" >> $GITHUB_PATH

    - name: Download artifacts
      uses: actions/download-artifact@v2
      with:
        name: build
        path: /tmp/build

    - name: Extract the artifact contents
      run: sudo tar -C / -xzvf /tmp/build/build.tar.gz

    - name: Install packages
      run: sudo apt update && sudo apt install libyaml-dev valgrind libprotobuf-dev libpam-dev inkscape -y

    - name: Checkout Kong source code
      uses: actions/checkout@v3
      with:
        # Fetch all history for all tags and branches
        fetch-depth: 0

    - name: Fetch Kong OSS source code
      run: |
        # fetch the CE repo, so we can compare it against EE later if needed
        git remote add ce https://github.com/kong/kong.git

    - name: Install Dependencies
      run: |
<<<<<<< HEAD
        sudo make dev
=======
        # in Kong repository
        sudo apt update && sudo apt install inkscape -y
>>>>>>> bc411233

        # terraform!
        wget https://releases.hashicorp.com/terraform/${{ env.terraform_version }}/terraform_${{ env.terraform_version }}_linux_amd64.zip
        unzip terraform_${{ env.terraform_version }}_linux_amd64.zip
        sudo mv terraform /usr/bin/

    - name: Choose perf suites
      id: choose_perf
      run: |
        suites=$(echo "${{ github.event.comment.body }}" | awk '{print $1}')
        tags=$(echo "${{ github.event.comment.body }}" | awk '{print $2}')

        if [[ $suite == "/flamegraph" ]]; then
          suites="02-flamegraph"
          if [[ -z $tags ]]; then
            tags="simple"
          fi
        elif [[ $suite == "/perf" ]]; then
          suites="01-rps"
          if [[ -z $tags ]]; then
            tags="baseline,single_route"
          fi
        else
          # if not specified by comment, run both
          suites="01-rps 02-flamegraph"
          if [[ -z $tags ]]; then
            tags="baseline,single_route,simple"
          fi
        fi

        echo ::set-output name=suites::"$suites"
        echo ::set-output name=tags::"$tags"

    - uses: xt0rted/pull-request-comment-branch@v1
      id: comment-branch
      if: github.event_name == 'issue_comment' && github.event.action == 'created'

    - name: Find compared versions
      id: compare_versions
      run: |
        pr_ref=$(echo "${{ github.event.pull_request.base.ref }}")
        custom_vers=$(echo "${{ github.event.comment.body }}" | awk '{print $3}')

        if [[ ! -z "${pr_ref}" ]]; then
          vers="git:${{ github.head_ref }},git:${pr_ref}"
        elif [[ ! -z "${custom_vers}" ]]; then
          vers="${custom_vers}"
        elif [[ ! -z "${{ github.event.comment.body }}" ]]; then
          vers="git:${{ steps.comment-branch.outputs.head_ref}},git:${{ steps.comment-branch.outputs.base_ref}}"
        else # is cron job/on master
          vers="git:master,git:origin/master~10,git:origin/master~50"
        fi

        echo $vers

        echo ::set-output name=vers::"$vers"

    - name: Obtain License
      env:
        PULP_USERNAME: ${{ secrets.PULP_USERNAME }}
        PULP_PASSWORD: ${{ secrets.PULP_PASSWORD }}
      run: |
        KONG_LICENSE_URL="https://download.konghq.com/internal/kong-gateway/license.json"
        KONG_LICENSE_DATA=$(curl -s -L -u"$PULP_USERNAME:$PULP_PASSWORD" $KONG_LICENSE_URL)
        echo "KONG_LICENSE_DATA=$KONG_LICENSE_DATA" >> $GITHUB_ENV

        if [[ ! $KONG_LICENSE_DATA == *"signature"* || ! $KONG_LICENSE_DATA == *"payload"* ]]; then
          # the check above is a bit lame, but the best we can do without requiring
          # yet more additional dependenies like jq or similar.
          echo "failed to download the Kong Enterprise license file!
            $KONG_LICENSE_DATA"
          exit 1
        fi

    - name: Run Tests
      env:
        PERF_TEST_VERSIONS: ${{ steps.compare_versions.outputs.vers }}
        PERF_TEST_METAL_PROJECT_ID: ${{ secrets.PERF_TEST_METAL_PROJECT_ID }}
        PERF_TEST_METAL_AUTH_TOKEN: ${{ secrets.PERF_TEST_METAL_AUTH_TOKEN }}
        PERF_TEST_DRIVER: terraform
        PERF_TEST_USE_DAILY_IMAGE: true
        PERF_TEST_DISABLE_EXEC_OUTPUT: true
        # credentials accessible to kong/kong-gateway-internal is required
        DOCKER_USERNAME: ${{ secrets.GHA_DOCKERHUB_PULL_USER }}
        DOCKER_PASSWORD: ${{ secrets.GHA_KONG_ORG_DOCKERHUB_PULL_TOKEN }}
        # credentials accessible to pulp internal builds is required
        PULP_USERNAME: ${{ secrets.PULP_USERNAME }}
        PULP_PASSWORD: ${{ secrets.PULP_PASSWORD }}
      timeout-minutes: 300
      run: |
        eval `luarocks path`
        for suite in ${{ steps.choose_perf.outputs.suites }}; do
          # Run each test individually, ngx.pipe doesn't like to be imported twice
          # maybe bin/busted --no-auto-insulate
          for f in $(find "spec/04-perf/$suite/" "spec-ee/04-perf/$suite" -type f); do
            bin/busted -o gtest "$f" \
              -t "${{ steps.choose_perf.outputs.tags }}"
          done
        done

    - name: Teardown
      # Note: by default each job has if: ${{ success() }}
      if: always()
      env:
        PERF_TEST_VERSIONS: git:${{ github.sha }}
        PERF_TEST_METAL_PROJECT_ID: ${{ secrets.PERF_TEST_METAL_PROJECT_ID }}
        PERF_TEST_METAL_AUTH_TOKEN: ${{ secrets.PERF_TEST_METAL_AUTH_TOKEN }}
        PERF_TEST_DRIVER: terraform
        PERF_TEST_TEARDOWN_ALL: "true"
      run: |
        eval `luarocks path`
        bin/busted -o gtest spec/04-perf/99-teardown/

    - name: Generate high DPI graphs
      if: always()
      run: |
        for i in $(ls output/*.svg); do
          inkscape --export-area-drawing --export-png="${i%.*}.png" --export-dpi=300 -b FFFFFF $i
        done

    - uses: actions/setup-python@v4
      with:
        python-version: '3.10'
        cache: 'pip'

    - name: Generate plots
      if: always()
      run: |
        cwd=$(pwd)
        cd spec/helpers/perf/charts/
        pip install -r requirements.txt
        for i in $(ls ${cwd}/output/*.data.json); do
          python ./charts.py $i -o "${cwd}/output/"
        done

    - name: Save results
      uses: actions/upload-artifact@v3
      if: always()
      with:
        name: perf-results
        path: |
          output/
          !output/**/*.log
        retention-days: 31

    - name: Save error logs
      uses: actions/upload-artifact@v3
      if: always()
      with:
        name: error_logs
        path: |
          output/**/*.log
        retention-days: 31

    - name: Output
      if: always()
      id: output
      run: |
        if [[ "${{ steps.choose_perf.outputs.suites }}" =~ "02-flamegraph" ]]; then
          result="Please see Github Actions artifacts for flamegraphs.

          "
        fi

        result="${result}$(cat output/result.txt)" || true

        # https://github.community/t/set-output-truncates-multiline-strings/16852/2
        result="${result//'%'/'%25'}"
        result="${result//$'\n'/'%0A'}"
        result="${result//$'\r'/'%0D'}"

        echo ::set-output name=result::"$result"

    - name: Upload charts
      if: always()
      id: charts
      uses: devicons/public-upload-to-imgur@v2.2.2
      continue-on-error: true
      with:
        path: output/*.png
        client_id: ${{ secrets.PERF_TEST_IMGUR_CLIENT_ID }}

    - name: Comment
      if: |
        github.event_name == 'pull_request' ||
        (github.event_name == 'issue_comment' && github.event.issue.pull_request)
      uses: actions-ecosystem/action-create-comment@v1
      with:
        github_token: ${{ secrets.GITHUB_TOKEN }}
        body: |
          ## :rocket: Performance test result

          **Test Suite**: ${{ steps.choose_perf.outputs.suites }} (${{ steps.choose_perf.outputs.tags }})

          ${{ join(fromJSON(steps.charts.outputs.markdown_urls), '     ') }}

          <details><summary>Click to expand</summary>

          ```
          ${{ steps.output.outputs.result }}

          Kong error logs are also available in Github Actions artifacts.
          ```

          </details>

          [Download Artifacts](https://github.com/${{ github.repository }}/actions/runs/${{ github.run_id }}#artifacts) for detailed results and interactive SVG flamegraphs.<|MERGE_RESOLUTION|>--- conflicted
+++ resolved
@@ -142,12 +142,9 @@
 
     - name: Install Dependencies
       run: |
-<<<<<<< HEAD
         sudo make dev
-=======
         # in Kong repository
         sudo apt update && sudo apt install inkscape -y
->>>>>>> bc411233
 
         # terraform!
         wget https://releases.hashicorp.com/terraform/${{ env.terraform_version }}/terraform_${{ env.terraform_version }}_linux_amd64.zip
