name: Notify Slack user on “Package & Release” failure

on:
  workflow_run:
    workflows: ["Package & Release"]
    types:
      - completed
    branches:
      - master
      - next/*

jobs:
  notify_failure:
    runs-on: ubuntu-latest-kong
    if: ${{ github.event.workflow_run.conclusion == 'failure' }}
    steps:
    - name: Generate Slack Payload
      id: generate_payload
      uses: actions/github-script@v4
      with:
        script: |
          const repo_name = "${{ github.event.workflow_run.repository.full_name }}";
          const run_id = ${{ github.event.workflow_run.id }};
          const run_url = `https://github.com/${repo_name}/actions/runs/${run_id}`;
          const workflow_name = "${{ github.event.workflow_run.name }}"
          const branch_name = "${{ github.event.workflow_run.head_branch }}"
          const payload = {
<<<<<<< HEAD
            text: `Workflow “${workflow_name}” failed in repo: “${repo_name}”. Run URL: ${run_url}. Please check it.`
=======
            text: `Workflow “${workflow_name}” failed in repo: “${repo_name}”, branch: "${branch_name}". Run URL: ${run_url}. Please check it.`,
            icon_emoji: ":onfire:",
>>>>>>> e6cdd411
          };
          console.log(`::set-output name=payload::${JSON.stringify(payload)}`);

    - name: "Send Slack Message"
      uses: slackapi/slack-github-action@v1.23.0
      with:
        payload: ${{ steps.generate_payload.outputs.payload }}
      env:
        SLACK_WEBHOOK_URL: ${{ secrets.SLACK_GATEWAY_NOTIFICATIONS_WEBHOOK }}<|MERGE_RESOLUTION|>--- conflicted
+++ resolved
@@ -25,12 +25,8 @@
           const workflow_name = "${{ github.event.workflow_run.name }}"
           const branch_name = "${{ github.event.workflow_run.head_branch }}"
           const payload = {
-<<<<<<< HEAD
-            text: `Workflow “${workflow_name}” failed in repo: “${repo_name}”. Run URL: ${run_url}. Please check it.`
-=======
             text: `Workflow “${workflow_name}” failed in repo: “${repo_name}”, branch: "${branch_name}". Run URL: ${run_url}. Please check it.`,
             icon_emoji: ":onfire:",
->>>>>>> e6cdd411
           };
           console.log(`::set-output name=payload::${JSON.stringify(payload)}`);
 
