--- conflicted
+++ resolved
@@ -12,13 +12,8 @@
 
 jobs:
   notify_failure:
-<<<<<<< HEAD
     runs-on: ${{ vars.RUNS_ON }}
-    if: ${{ github.event.workflow_run.conclusion == 'failure' }}
-=======
-    runs-on: ubuntu-latest
     if: ${{ github.event.workflow_run.conclusion == 'failure' && github.event.workflow_run.event != 'schedule' }}
->>>>>>> 9b39c5bd
     steps:
     - name: Generate Slack Payload
       id: generate-payload
