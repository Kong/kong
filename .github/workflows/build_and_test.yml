name: Build & Test

on:  # yamllint disable-line rule:truthy
  pull_request:
    paths-ignore:
    # ignore markdown files (CHANGELOG.md, README.md, etc.)
    - '**/*.md'
    - '.github/workflows/release.yml'
  push:
    branches:
    - master
    - release/*
    - test-please/*
    paths-ignore:
    # ignore markdown files (CHANGELOG.md, README.md, etc.)
    - '**/*.md'
    # ignore PRs for the generated COPYRIGHT file
    - 'COPYRIGHT'

env:
  LIBRARY_PREFIX: /usr/local/kong
  PULP_USERNAME: admin

# cancel previous runs if new commits are pushed to the PR, but run for each commit on master
concurrency:
  group: ${{ github.workflow }}-${{ github.head_ref || github.run_id }}
  cancel-in-progress: true

jobs:
  build:
    name: Build dependencies
    runs-on: ubuntu-latest-4-cores

    steps:
    - name: Checkout Kong source code
      uses: actions/checkout@v3
      with:
        submodules: recursive
        token: ${{ secrets.GHA_KONG_BOT_READ_TOKEN }}

    - name: Swap git with https
      run: git config --global url."https://github".insteadOf git://github

    - name: Cache OpenResty
      id: cache-deps
      uses: actions/cache@v3
      with:
<<<<<<< HEAD
        path: |
          /tmp/build
        key: ci-build-${{ hashFiles('.requirements', 'kong-*.rockspec', '.bazelversion', '.bazelrc', 'build/**', 'BUILD.bazel', 'WORKSPACE', '.github/workflows/build_and_test.yml') }}
=======
        path: ${{ env.INSTALL_ROOT }}
        key: ${{ hashFiles('.requirements', 'kong-*.rockspec', '.bazelversion', '.bazelrc', 'build/**', 'BUILD.bazel', 'WORKSPACE', '.github/workflows/build_and_test.yml') }}
>>>>>>> 94a31c64

    - name: Set .requirements into environment variables
      run: |
        sed -i 's/ENABLE_KONG_LICENSING=true/ENABLE_KONG_LICENSING=false/g' .requirements
        sed -i 's/c\.release = true/c\.release = false/g' distribution/distributions_constants.lua
        grep -v '^#' .requirements >> $GITHUB_ENV

    - name: Install Build Dependencies
      if: steps.cache-deps.outputs.cache-hit != 'true'
      run: |
        curl -sSL https://github.com/rootless-containers/rootlesskit/releases/download/v1.0.1/rootlesskit-$(uname -m).tar.gz | sudo tar Cxzv /bin
        sudo sh -c "echo 1 > /proc/sys/kernel/unprivileged_userns_clone"
        sudo sed -i 's/azure\.archive\.ubuntu\.com/mirror\.arizona\.edu/' /etc/apt/sources.list
        sudo apt-get update
        sudo apt-get install libyaml-dev valgrind libprotobuf-dev -y

    - name: Build Kong dependencies
      if: steps.cache-deps.outputs.cache-hit != 'true'
      env:
        GITHUB_TOKEN: ${{ secrets.GHA_KONG_BOT_READ_TOKEN }}
      run: |
        bazel build //build:kong --verbose_failures --action_env=INSTALL_DESTDIR=/usr/local

    - name: Bazel Outputs
      uses: actions/upload-artifact@v3
      if: failure()
      with:
        name: bazel-outputs
        path: |
          bazel-out/_tmp/actions

    - run: |
        # bazel output directory without write access, we add it when creating archive
        tar -zcvf /tmp/build.tar.gz -C bazel-bin/build/kong-dev --mode="a+rw" .

    - name: Upload artifact
      uses: actions/upload-artifact@v3
      with:
        name: build
        path: /tmp/build.tar.gz

  cp-dp-compatibility-test:
    name: CP/DP compatibility
    runs-on: ubuntu-22.04
    timeout-minutes: 30
    needs: build
    if: false # FIXME(@flrgh): re-enable with FT-3478

    services:
      postgres:
        image: postgres:13
        env:
          POSTGRES_USER: kong
          POSTGRES_DB: kong
          POSTGRES_HOST_AUTH_METHOD: trust
        ports:
          - 5432:5432
        options: --health-cmd pg_isready --health-interval 5s --health-timeout 5s --health-retries 8

    steps:
    - name: Set the path
      run: |
        echo "/usr/local/openresty/bin/" >> $GITHUB_PATH
        echo "/usr/local/openresty/nginx/sbin/" >> $GITHUB_PATH
        echo "$GITHUB_WORKSPACE/bin" >> $GITHUB_PATH

    - name: Download artifacts
      uses: actions/download-artifact@v3
      with:
        name: build
        path: /tmp/build

    - name: Extract the artifact contents
      run: sudo tar -C /usr/local/ -xzvf /tmp/build/build.tar.gz

    - name: Install packages
      run: sudo sed -i 's/azure\.archive\.ubuntu\.com/mirror\.arizona\.edu/' /etc/apt/sources.list && sudo apt update && sudo apt install libyaml-dev valgrind libprotobuf-dev libpam-dev jq httpie

    - name: Checkout Kong source code
      uses: actions/checkout@v3

    - name: Install Kong dev
      run: make dev LIBRARY_PREFIX=/usr/local/kong

    - name: Generate hybrid cert
      run: |
        cd $GITHUB_WORKSPACE
        kong hybrid gen_cert

    - name: Check version compatibility
      env:
        GITHUB_TOKEN: ${{ secrets.GHA_KONG_BOT_READ_TOKEN }}
        PULP_PASSWORD: ${{ secrets.PULP_PASSWORD }}
      run: |
        KONG_LICENSE_URL="https://download.konghq.com/internal/kong-gateway/license.json"
        export KONG_LICENSE_DATA=$(curl \
          --silent \
          --location \
          --retry 3 \
          --retry-delay 3 \
          --user "$PULP_USERNAME:$PULP_PASSWORD" \
          --url "$KONG_LICENSE_URL"
        )

        if [[ -z $KONG_LICENSE_DATA ]]; then
          echo "failed downloading license from $KONG_LICENSE_URL"
          exit 1
        fi

        mkdir -p $GITHUB_WORKSPACE/servroot/dp

        docker run -d \
          --name kong-dp \
          --network host \
          --user root \
          -v "$GITHUB_WORKSPACE/servroot/dp:/usr/local/kong/servroot" \
          -v "$GITHUB_WORKSPACE/cluster.crt:/usr/local/kong/cluster.crt" \
          -v "$GITHUB_WORKSPACE/cluster.key:/usr/local/kong/cluster.key" \
          -e "KONG_LOG_LEVEL=error" \
          -e "KONG_NGINX_USER=root root" \
          -e "KONG_PREFIX=/usr/local/kong/servroot" \
          -e "KONG_LICENSE_DATA=$KONG_LICENSE_DATA" \
          -e "KONG_CLUSTER_CERT=/usr/local/kong/cluster.crt" \
          -e "KONG_CLUSTER_CERT_KEY=/usr/local/kong/cluster.key" \
          -e "KONG_DATABASE=off" \
          -e "KONG_ROLE=data_plane" \
          kong/kong-gateway:3.0 kong start

        kong migrations bootstrap

        export KONG_PREFIX=$GITHUB_WORKSPACE/servroot/cp
        export KONG_LOG_LEVEL=error
        export KONG_ROLE=control_plane
        export KONG_CLUSTER_CERT=$GITHUB_WORKSPACE/cluster.crt
        export KONG_CLUSTER_CERT_KEY=$GITHUB_WORKSPACE/cluster.key
        kong start --vv

        KONG_PATH=$GITHUB_WORKSPACE ./scripts/check-version-compatibility

        docker kill kong-dp
        kong stop

        CONFIG_ERRORS=$(cat $GITHUB_WORKSPACE/servroot/dp/logs/error.log | sed -n '/unable to update running config/,/context: ngx.timer$/p')

        unset KONG_LICENSE_DATA

        if [[ -n $CONFIG_ERRORS ]]; then
          echo -e "Version Compatibility Errors Occurred\n------------------------------\n\n"
          echo "$CONFIG_ERRORS"
          exit 1
        fi

  lint-doc-and-unit-tests:
    name: Lint, Doc and Unit tests
    runs-on: ubuntu-22.04
    needs: build

    env:
      KONG_TEST_PG_DATABASE: kong
      KONG_TEST_PG_USER: kong

    services:
      postgres:
        image: postgres:13
        env:
          POSTGRES_USER: kong
          POSTGRES_DB: kong
          POSTGRES_HOST_AUTH_METHOD: trust
        ports:
          - 5432:5432
        options: --health-cmd pg_isready --health-interval 5s --health-timeout 5s --health-retries 8

    steps:
    - name: Set the path
      run: |
        echo "/usr/local/openresty/bin/" >> $GITHUB_PATH
        echo "/usr/local/openresty/nginx/sbin/" >> $GITHUB_PATH

    - name: Download artifacts
      uses: actions/download-artifact@v3
      with:
        name: build
        path: /tmp/build

    - name: Extract the artifact contents
      run: sudo tar -C /usr/local/ -xzvf /tmp/build/build.tar.gz

    - name: Install packages
      run: sudo sed -i 's/azure\.archive\.ubuntu\.com/mirror\.arizona\.edu/' /etc/apt/sources.list && sudo apt update && sudo apt install libyaml-dev valgrind libprotobuf-dev libpam-dev

    - name: Checkout Kong source code
      uses: actions/checkout@v3

<<<<<<< HEAD
    - name: Install Kong dev
      run: make dev LIBRARY_PREFIX=/usr/local/kong
=======
    - name: Lookup build cache
      id: cache-deps
      uses: actions/cache@v3
      with:
        path: ${{ env.INSTALL_ROOT }}
        key: ${{ hashFiles('.requirements', 'kong-*.rockspec', '.bazelversion', '.bazelrc', 'build/**', 'BUILD.bazel', 'WORKSPACE', '.github/workflows/build_and_test.yml') }}

    - name: Add to Path
      run: echo "$INSTALL_ROOT/bin:$INSTALL_ROOT/openresty/nginx/sbin:$INSTALL_ROOT/openresty/bin" >> $GITHUB_PATH
>>>>>>> 94a31c64

    - name: Check autodoc generation
      run: |
          eval `luarocks path`
          scripts/autodoc

    - name: Check Admin API definition generation
      run: |
          eval `luarocks path`
          scripts/gen-admin-api-def.sh

    - name: Lint Lua code
      run: |
          eval `luarocks path`
          make lint

    - name: Validate rockspec file
      run: |
          eval `luarocks path`
          scripts/validate-rockspec

    - name: Check spec file misspelling
      run: |
          scripts/check_spec_files_spelling.sh

    - name: Check EE bundled plugin list coverage
      run: |
          scripts/check_ee_bundled_plugin_list_coverage.sh

    - name: Unit tests
      run: |
          eval `luarocks path`
          bin/busted -v -o htest spec/01-unit spec-ee/01-unit

  integration-tests-postgres:
    name: Postgres ${{ matrix.suite }} - ${{ matrix.split }} tests
    runs-on: ubuntu-22.04
    timeout-minutes: 30
    needs: build

    strategy:
      fail-fast: false
      matrix:
        suite: [integration, plugins]
        split: [first-CE, second-CE, first-EE, second-EE, third-EE]
        exclude:
          - suite: plugins
            split: second-EE
          - suite: plugins
            split: third-EE

    env:
      KONG_TEST_PG_DATABASE: kong
      KONG_TEST_PG_USER: kong
      KONG_TEST_DATABASE: postgres
      KONG_SPEC_TEST_GRPCBIN_PORT: "15002"
      KONG_SPEC_TEST_GRPCBIN_SSL_PORT: "15003"
      KONG_SPEC_TEST_OTELCOL_FILE_EXPORTER_PATH: ${{ github.workspace }}/tmp/otel/file_exporter.json
      TEST_SUITE: ${{ matrix.suite }}
      TEST_SPLIT: ${{ matrix.split }}

    services:
      postgres:
        image: postgres:13
        env:
          POSTGRES_USER: kong
          POSTGRES_DB: kong
          POSTGRES_HOST_AUTH_METHOD: trust
        ports:
          - 5432:5432
        options: --health-cmd pg_isready --health-interval 5s --health-timeout 5s --health-retries 8

      grpcbin:
        image: kong/grpcbin
        ports:
          - 15002:9000
          - 15003:9001

      redis:
        image: redis
        ports:
          - 6379:6379
          - 6380:6380
        options: >-
          --name kong_redis

      zipkin:
        image: openzipkin/zipkin:2.19
        ports:
          - 9411:9411

    steps:
    - name: Set the path
      run: |
        echo "/usr/local/openresty/bin/" >> $GITHUB_PATH
        echo "/usr/local/openresty/nginx/sbin/" >> $GITHUB_PATH

    - name: Download artifacts
      uses: actions/download-artifact@v3
      with:
        name: build
        path: /tmp/build

    - name: Extract the artifact contents
      run: sudo tar -C /usr/local/ -xzvf /tmp/build/build.tar.gz

    - name: Install packages
      run: sudo sed -i 's/azure\.archive\.ubuntu\.com/mirror\.arizona\.edu/' /etc/apt/sources.list && sudo apt update && sudo apt install libyaml-dev valgrind libprotobuf-dev libpam-dev

    - name: Checkout Kong source code
      uses: actions/checkout@v3

<<<<<<< HEAD
    - name: Install Kong dev
      run: make dev LIBRARY_PREFIX=/usr/local/kong
=======
    - name: Lookup build cache
      id: cache-deps
      uses: actions/cache@v3
      with:
        path: ${{ env.INSTALL_ROOT }}
        key: ${{ hashFiles('.requirements', 'kong-*.rockspec', '.bazelversion', '.bazelrc', 'build/**', 'BUILD.bazel', 'WORKSPACE', '.github/workflows/build_and_test.yml') }}

    - name: Add to Path
      run: echo "$INSTALL_ROOT/bin:$INSTALL_ROOT/openresty/nginx/sbin:$INSTALL_ROOT/openresty/bin" >> $GITHUB_PATH
>>>>>>> 94a31c64

    - name: Add gRPC test host names
      run: |
          echo "127.0.0.1 grpcs_1.test" | sudo tee -a /etc/hosts
          echo "127.0.0.1 grpcs_2.test" | sudo tee -a /etc/hosts

    - name: Enable SSL for Redis
      if: ${{ matrix.suite == 'plugins' }}
      run: |
          docker cp ${{ github.workspace }} kong_redis:/workspace
          docker cp ${{ github.workspace }}/spec/fixtures/redis/docker-entrypoint.sh kong_redis:/usr/local/bin/docker-entrypoint.sh
          docker restart kong_redis
          docker logs kong_redis

    - name: Run OpenTelemetry Collector
      if: ${{ matrix.suite == 'plugins' }}
      run: |
          mkdir -p ${{ github.workspace }}/tmp/otel
          touch ${{ github.workspace }}/tmp/otel/file_exporter.json
          sudo chmod 777 -R ${{ github.workspace }}/tmp/otel
          docker run -p 4317:4317 -p 4318:4318 -p 55679:55679 \
              -v ${{ github.workspace }}/spec/fixtures/opentelemetry/otelcol.yaml:/etc/otel-collector-config.yaml \
              -v ${{ github.workspace }}/tmp/otel:/etc/otel \
              --name opentelemetry-collector -d \
              otel/opentelemetry-collector-contrib:0.52.0 \
              --config=/etc/otel-collector-config.yaml
          sleep 2
          docker logs opentelemetry-collector

    - name: Tests
      env:
        PULP_PASSWORD: ${{ secrets.PULP_PASSWORD }}
      run: |
          eval `luarocks path`
          .ci/run_tests_github.sh

  integration-tests-dbless:
    name: DB-less integration tests
    runs-on: ubuntu-22.04
    timeout-minutes: 25
    needs: build

    env:
      KONG_TEST_PG_DATABASE: kong
      KONG_TEST_PG_USER: kong
      KONG_TEST_DATABASE: 'off'
      KONG_SPEC_TEST_GRPCBIN_PORT: "15002"
      KONG_SPEC_TEST_GRPCBIN_SSL_PORT: "15003"
      KONG_SPEC_TEST_OTELCOL_FILE_EXPORTER_PATH: ${{ github.workspace }}/tmp/otel/file_exporter.json
      TEST_SUITE: dbless

    services:
      grpcbin:
        image: moul/grpcbin
        ports:
          - 15002:9000
          - 15003:9001

    steps:
    - name: Set the path
      run: |
        echo "/usr/local/openresty/bin/" >> $GITHUB_PATH
        echo "/usr/local/openresty/nginx/sbin/" >> $GITHUB_PATH

    - name: Download artifacts
      uses: actions/download-artifact@v3
      with:
        name: build
        path: /tmp/build

    - name: Extract the artifact contents
      run: sudo tar -C /usr/local/ -xzvf /tmp/build/build.tar.gz

    - name: Install packages
      run: sudo sed -i 's/azure\.archive\.ubuntu\.com/mirror\.arizona\.edu/' /etc/apt/sources.list && sudo apt update && sudo apt install libyaml-dev valgrind libprotobuf-dev libpam-dev

    - name: Checkout Kong source code
      uses: actions/checkout@v3

<<<<<<< HEAD
    - name: Install Kong dev
      run: make dev LIBRARY_PREFIX=/usr/local/kong
=======
    - name: Lookup build cache
      id: cache-deps
      uses: actions/cache@v3
      with:
        path: ${{ env.INSTALL_ROOT }}
        key: ${{ hashFiles('.requirements', 'kong-*.rockspec', '.bazelversion', '.bazelrc', 'build/**', 'BUILD.bazel', 'WORKSPACE', '.github/workflows/build_and_test.yml') }}

    - name: Add to Path
      run: echo "$INSTALL_ROOT/bin:$INSTALL_ROOT/openresty/nginx/sbin:$INSTALL_ROOT/openresty/bin" >> $GITHUB_PATH
>>>>>>> 94a31c64

    - name: Add gRPC test host names
      run: |
          echo "127.0.0.1 grpcs_1.test" | sudo tee -a /etc/hosts
          echo "127.0.0.1 grpcs_2.test" | sudo tee -a /etc/hosts

    - name: Run OpenTelemetry Collector
      run: |
          mkdir -p ${{ github.workspace }}/tmp/otel
          touch ${{ github.workspace }}/tmp/otel/file_exporter.json
          sudo chmod 777 -R ${{ github.workspace }}/tmp/otel
          docker run -p 4317:4317 -p 4318:4318 -p 55679:55679 \
              -v ${{ github.workspace }}/spec/fixtures/opentelemetry/otelcol.yaml:/etc/otel-collector-config.yaml \
              -v ${{ github.workspace }}/tmp/otel:/etc/otel \
              --name opentelemetry-collector -d \
              otel/opentelemetry-collector-contrib:0.52.0 \
              --config=/etc/otel-collector-config.yaml
          sleep 2
          docker logs opentelemetry-collector

    - name: Tests
      env:
        PULP_PASSWORD: ${{ secrets.PULP_PASSWORD }}
      run: |
          eval `luarocks path`
          .ci/run_tests_github.sh

  integration-tests-cassandra:
    name: C* ${{ matrix.cassandra_version }} ${{ matrix.suite }} - ${{ matrix.split }} tests
    runs-on: ubuntu-22.04
    timeout-minutes: 30
    needs: build

    strategy:
      fail-fast: false
      matrix:
        suite: [integration, plugins]
        cassandra_version: [3]
        split: [first-CE, second-CE, first-EE, second-EE, third-EE]
        exclude:
          - suite: plugins
            split: second-EE
          - suite: plugins
            split: third-EE

    env:
      KONG_TEST_DATABASE: cassandra
      KONG_SPEC_TEST_GRPCBIN_PORT: "15002"
      KONG_SPEC_TEST_GRPCBIN_SSL_PORT: "15003"
      KONG_SPEC_TEST_OTELCOL_FILE_EXPORTER_PATH: ${{ github.workspace }}/tmp/otel/file_exporter.json
      TEST_SUITE: ${{ matrix.suite }}
      TEST_SPLIT: ${{ matrix.split }}

    services:
      cassandra:
        image: cassandra:${{ matrix.cassandra_version }}
        ports:
          - 7199:7199
          - 7000:7000
          - 9160:9160
          - 9042:9042
        options: --health-cmd "cqlsh -e 'describe cluster'" --health-interval 5s --health-timeout 5s --health-retries 8

      grpcbin:
        image: moul/grpcbin
        ports:
          - 15002:9000
          - 15003:9001

      redis:
        image: redis
        ports:
          - 6379:6379
          - 6380:6380
        options: >-
          --name kong_redis

      zipkin:
        image: openzipkin/zipkin:2.19
        ports:
          - 9411:9411

    steps:
    - name: Set the path
      run: |
        echo "/usr/local/openresty/bin/" >> $GITHUB_PATH
        echo "/usr/local/openresty/nginx/sbin/" >> $GITHUB_PATH

    - name: Download artifacts
      uses: actions/download-artifact@v3
      with:
        name: build
        path: /tmp/build

    - name: Extract the artifact contents
      run: sudo tar -C /usr/local/ -xzvf /tmp/build/build.tar.gz

    - name: Install packages
      run: sudo sed -i 's/azure\.archive\.ubuntu\.com/mirror\.arizona\.edu/' /etc/apt/sources.list && sudo apt update && sudo apt install libyaml-dev valgrind libprotobuf-dev libpam-dev

    - name: Checkout Kong source code
      uses: actions/checkout@v3

<<<<<<< HEAD
    - name: Install Kong dev
      run: make dev LIBRARY_PREFIX=/usr/local/kong
=======
    - name: Lookup build cache
      id: cache-deps
      uses: actions/cache@v3
      with:
        path: ${{ env.INSTALL_ROOT }}
        key: ${{ hashFiles('.requirements', 'kong-*.rockspec', '.bazelversion', '.bazelrc', 'build/**', 'BUILD.bazel', 'WORKSPACE', '.github/workflows/build_and_test.yml') }}

    - name: Add to Path
      run: echo "$INSTALL_ROOT/bin:$INSTALL_ROOT/openresty/nginx/sbin:$INSTALL_ROOT/openresty/bin" >> $GITHUB_PATH
>>>>>>> 94a31c64

    - name: Add gRPC test host names
      run: |
          echo "127.0.0.1 grpcs_1.test" | sudo tee -a /etc/hosts
          echo "127.0.0.1 grpcs_2.test" | sudo tee -a /etc/hosts

    - name: Enable SSL for Redis
      if: ${{ matrix.suite == 'plugins' }}
      run: |
          docker cp ${{ github.workspace }} kong_redis:/workspace
          docker cp ${{ github.workspace }}/spec/fixtures/redis/docker-entrypoint.sh kong_redis:/usr/local/bin/docker-entrypoint.sh
          docker restart kong_redis
          docker logs kong_redis

    - name: Run OpenTelemetry Collector
      if: ${{ matrix.suite == 'plugins' }}
      run: |
          mkdir -p ${{ github.workspace }}/tmp/otel
          touch ${{ github.workspace }}/tmp/otel/file_exporter.json
          sudo chmod 777 -R ${{ github.workspace }}/tmp/otel
          docker run -p 4317:4317 -p 4318:4318 -p 55679:55679 \
              -v ${{ github.workspace }}/spec/fixtures/opentelemetry/otelcol.yaml:/etc/otel-collector-config.yaml \
              -v ${{ github.workspace }}/tmp/otel:/etc/otel \
              --name opentelemetry-collector -d \
              otel/opentelemetry-collector-contrib:0.52.0 \
              --config=/etc/otel-collector-config.yaml
          sleep 2
          docker logs opentelemetry-collector

    - name: Tests
      env:
        PULP_PASSWORD: ${{ secrets.PULP_PASSWORD }}
      run: |
          eval `luarocks path`
          .ci/run_tests_github.sh

  pdk-tests:
    name: PDK tests
    runs-on: ubuntu-22.04
    timeout-minutes: 10
    needs: build

    env:
      TEST_SUITE: pdk

    steps:
    - name: Set the path
      run: |
        echo "/usr/local/openresty/bin/" >> $GITHUB_PATH
        echo "/usr/local/openresty/nginx/sbin/" >> $GITHUB_PATH

    - name: Download artifacts
      uses: actions/download-artifact@v3
      with:
        name: build
        path: /tmp/build

    - name: Extract the artifact contents
      run: sudo tar -C /usr/local/ -xzvf /tmp/build/build.tar.gz

    - name: Install packages
      run: sudo sed -i 's/azure\.archive\.ubuntu\.com/mirror\.arizona\.edu/' /etc/apt/sources.list && sudo apt update && sudo apt install libyaml-dev valgrind libprotobuf-dev libpam-dev

    - name: Checkout Kong source code
      uses: actions/checkout@v3

<<<<<<< HEAD
    - name: Install Kong dev
      run: make dev LIBRARY_PREFIX=/usr/local/kong
=======
    - name: Lookup build cache
      id: cache-deps
      uses: actions/cache@v3
      with:
        path: ${{ env.INSTALL_ROOT }}
        key: ${{ hashFiles('.requirements', 'kong-*.rockspec', '.bazelversion', '.bazelrc', 'build/**', 'BUILD.bazel', 'WORKSPACE', '.github/workflows/build_and_test.yml') }}

    - name: Add to Path
      run: echo "$INSTALL_ROOT/bin:$INSTALL_ROOT/openresty/nginx/sbin:$INSTALL_ROOT/openresty/bin" >> $GITHUB_PATH
>>>>>>> 94a31c64

    - name: Install Test::Nginx
      run: |
          CPAN_DOWNLOAD=$HOME/cpanm
          mkdir -p $CPAN_DOWNLOAD
          curl -o $CPAN_DOWNLOAD/cpanm https://cpanmin.us
          chmod +x $CPAN_DOWNLOAD/cpanm

          echo "Installing CPAN dependencies..."
          sudo apt install cpanminus -y
          $CPAN_DOWNLOAD/cpanm --notest --local-lib=$HOME/perl5 local::lib && eval $(perl -I $HOME/perl5/lib/perl5/ -Mlocal::lib)
          $CPAN_DOWNLOAD/cpanm --notest Test::Nginx

    - name: Tests
      env:
        PULP_PASSWORD: ${{ secrets.PULP_PASSWORD }}
      run: |
          eval `luarocks path`
          eval $(perl -I $HOME/perl5/lib/perl5/ -Mlocal::lib)
          TEST_NGINX_RANDOMIZE=1 prove -I. -r t/01-pdk/

  plugins-ee-tests:
    name: plugins EE - ${{ matrix.split }} tests
    runs-on: ubuntu-22.04
    timeout-minutes: 35
    needs: build

    strategy:
      fail-fast: false
      matrix:
        split:
        - first
        - second
        - third
        - fourth
        - fifth
        - sixth
        - seventh
        - eighth

    env:
      PONGO_EXTRA_ARG: -o htest
      KONG_VERSION: dev-ee
      TEST_SUITE: plugins-ee
      TEST_SPLIT: ${{ matrix.split }}

    steps:
    - name: Set the path
      run: |
        echo "/usr/local/openresty/bin/" >> $GITHUB_PATH
        echo "/usr/local/openresty/nginx/sbin/" >> $GITHUB_PATH
        echo "~/.local/bin" >> $GITHUB_PATH

    - name: Checkout Kong source code
      uses: actions/checkout@v3

    - name: Install packages
      run: sudo sed -i 's/azure\.archive\.ubuntu\.com/mirror\.arizona\.edu/' /etc/apt/sources.list && sudo apt update && sudo apt install libyaml-dev valgrind libprotobuf-dev libpam-dev

    - name: Checkout kong-pongo
      uses: actions/checkout@v3
      with:
        repository: Kong/kong-pongo
        path: kong-pongo
        ref: 2.4.0
        submodules: recursive
        token: ${{ secrets.GHA_KONG_BOT_READ_TOKEN }}

    - name: Install pongo
      run: |
        mkdir -p ~/.local/bin
        ln -s $(realpath kong-pongo/pongo.sh) ~/.local/bin/pongo

    - name: Download artifacts
      uses: actions/download-artifact@v3
      with:
        name: build
        path: /tmp/build

    - name: Extract the artifact contents
      run: sudo tar -C /usr/local/ -xzvf /tmp/build/build.tar.gz

    - name: Tests
      env:
        PULP_PASSWORD: ${{ secrets.PULP_PASSWORD }}
        DOCKER_USERNAME: ${{ secrets.GHA_DOCKERHUB_PULL_USER }}
        DOCKER_PASSWORD: ${{ secrets.GHA_KONG_ORG_DOCKERHUB_PULL_TOKEN }}
        GITHUB_TOKEN: ${{ secrets.GHA_KONG_BOT_READ_TOKEN }}
      run: |
          .ci/run_tests_github.sh<|MERGE_RESOLUTION|>--- conflicted
+++ resolved
@@ -45,14 +45,8 @@
       id: cache-deps
       uses: actions/cache@v3
       with:
-<<<<<<< HEAD
-        path: |
-          /tmp/build
-        key: ci-build-${{ hashFiles('.requirements', 'kong-*.rockspec', '.bazelversion', '.bazelrc', 'build/**', 'BUILD.bazel', 'WORKSPACE', '.github/workflows/build_and_test.yml') }}
-=======
         path: ${{ env.INSTALL_ROOT }}
         key: ${{ hashFiles('.requirements', 'kong-*.rockspec', '.bazelversion', '.bazelrc', 'build/**', 'BUILD.bazel', 'WORKSPACE', '.github/workflows/build_and_test.yml') }}
->>>>>>> 94a31c64
 
     - name: Set .requirements into environment variables
       run: |
@@ -246,10 +240,9 @@
     - name: Checkout Kong source code
       uses: actions/checkout@v3
 
-<<<<<<< HEAD
     - name: Install Kong dev
       run: make dev LIBRARY_PREFIX=/usr/local/kong
-=======
+
     - name: Lookup build cache
       id: cache-deps
       uses: actions/cache@v3
@@ -259,7 +252,6 @@
 
     - name: Add to Path
       run: echo "$INSTALL_ROOT/bin:$INSTALL_ROOT/openresty/nginx/sbin:$INSTALL_ROOT/openresty/bin" >> $GITHUB_PATH
->>>>>>> 94a31c64
 
     - name: Check autodoc generation
       run: |
@@ -372,10 +364,9 @@
     - name: Checkout Kong source code
       uses: actions/checkout@v3
 
-<<<<<<< HEAD
     - name: Install Kong dev
       run: make dev LIBRARY_PREFIX=/usr/local/kong
-=======
+
     - name: Lookup build cache
       id: cache-deps
       uses: actions/cache@v3
@@ -385,7 +376,6 @@
 
     - name: Add to Path
       run: echo "$INSTALL_ROOT/bin:$INSTALL_ROOT/openresty/nginx/sbin:$INSTALL_ROOT/openresty/bin" >> $GITHUB_PATH
->>>>>>> 94a31c64
 
     - name: Add gRPC test host names
       run: |
@@ -465,10 +455,9 @@
     - name: Checkout Kong source code
       uses: actions/checkout@v3
 
-<<<<<<< HEAD
     - name: Install Kong dev
       run: make dev LIBRARY_PREFIX=/usr/local/kong
-=======
+
     - name: Lookup build cache
       id: cache-deps
       uses: actions/cache@v3
@@ -478,7 +467,6 @@
 
     - name: Add to Path
       run: echo "$INSTALL_ROOT/bin:$INSTALL_ROOT/openresty/nginx/sbin:$INSTALL_ROOT/openresty/bin" >> $GITHUB_PATH
->>>>>>> 94a31c64
 
     - name: Add gRPC test host names
       run: |
@@ -582,10 +570,9 @@
     - name: Checkout Kong source code
       uses: actions/checkout@v3
 
-<<<<<<< HEAD
     - name: Install Kong dev
       run: make dev LIBRARY_PREFIX=/usr/local/kong
-=======
+
     - name: Lookup build cache
       id: cache-deps
       uses: actions/cache@v3
@@ -595,7 +582,6 @@
 
     - name: Add to Path
       run: echo "$INSTALL_ROOT/bin:$INSTALL_ROOT/openresty/nginx/sbin:$INSTALL_ROOT/openresty/bin" >> $GITHUB_PATH
->>>>>>> 94a31c64
 
     - name: Add gRPC test host names
       run: |
@@ -662,10 +648,9 @@
     - name: Checkout Kong source code
       uses: actions/checkout@v3
 
-<<<<<<< HEAD
     - name: Install Kong dev
       run: make dev LIBRARY_PREFIX=/usr/local/kong
-=======
+
     - name: Lookup build cache
       id: cache-deps
       uses: actions/cache@v3
@@ -675,7 +660,6 @@
 
     - name: Add to Path
       run: echo "$INSTALL_ROOT/bin:$INSTALL_ROOT/openresty/nginx/sbin:$INSTALL_ROOT/openresty/bin" >> $GITHUB_PATH
->>>>>>> 94a31c64
 
     - name: Install Test::Nginx
       run: |
