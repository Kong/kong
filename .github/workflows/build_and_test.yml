name: Build & Test

on:  # yamllint disable-line rule:truthy
  pull_request:
    paths-ignore:
    # ignore top-level markdown files (CHANGELOG.md, README.md, etc.)
    - '*.md'
  push:
    branches:
    - master
    - next/*
    - test-please/*
    paths-ignore:
    # ignore top-level markdown files (CHANGELOG.md, README.md, etc.)
    - '*.md'
    branches:
    - master
    - release/*
    - test-please/*

# cancel previous runs if new commits are pushed to the PR, but run for each commit on master
concurrency:
  group: ${{ github.workflow }}-${{ github.head_ref || github.run_id }}
  cancel-in-progress: true

env:
  LIBRARY_PREFIX: /usr/local/kong
  PULP_USERNAME: admin

# cancel previous runs if new commits are pushed to the PR, but run for each commit on master
concurrency:
  group: ${{ github.workflow }}-${{ github.head_ref || github.run_id }}
  cancel-in-progress: true

jobs:
  build:
    name: Build dependencies
    runs-on: ubuntu-22.04

    env:
      DOCKER_REPOSITORY: kong/kong-build-tools-private

    steps:
    - name: Login to Docker Hub
      uses: docker/login-action@v2
      with:
        username: ${{ secrets.GHA_DOCKERHUB_PUSH_USER }}
        password: ${{ secrets.GHA_KONG_ORG_DOCKERHUB_PUSH_TOKEN }}

    - name: Setup some environment variables
      run: |
        echo "KONG_SOURCE_LOCATION=$GITHUB_WORKSPACE/kong-src" >> $GITHUB_ENV
        echo "KONG_BUILD_TOOLS_LOCATION=$GITHUB_WORKSPACE/kong-build-tools" >> $GITHUB_ENV

    - name: Swap git with https
      run: git config --global url."https://github".insteadOf git://github

    - name: Checkout Kong source code
      uses: actions/checkout@v3
      with:
        path: ${{ env.KONG_SOURCE_LOCATION }}
        submodules: recursive
        token: ${{ secrets.GHA_KONG_BOT_READ_TOKEN }}

    - name: Set .requirements into environment variables
      run: |
          sed -i 's/ENABLE_KONG_LICENSING=true/ENABLE_KONG_LICENSING=false/g' ${{ env.KONG_SOURCE_LOCATION}}/.requirements
          grep -v '^#' ${{ env.KONG_SOURCE_LOCATION}}/.requirements >> $GITHUB_ENV

    - name: Checkout kong-build-tools
      uses: actions/checkout@v3
      with:
        repository: Kong/kong-build-tools
        path: ${{ env.KONG_BUILD_TOOLS_LOCATION }}
        ref: ${{ env.KONG_BUILD_TOOLS_VERSION }}
        submodules: recursive
        token: ${{ secrets.GHA_KONG_BOT_READ_TOKEN }}

    - name: Get the cache key
      run: |
          pushd ${{ env.KONG_BUILD_TOOLS_LOCATION }}
          make setup-kong-source

          # handles the intro added to the kong-build-tools/kong-ee makefiles
          make kong-ci-cache-key | grep -v 'starting make' >> $GITHUB_ENV

    - name: Lookup build cache
      uses: actions/cache@v3
      id: cache-deps
      with:
        path: /tmp/build.tar.gz
        key: ${{ env.CACHE_KEY }}

    - name: Build Kong dependencies
      if: steps.cache-deps.outputs.cache-hit != 'true'
      env:
        GITHUB_TOKEN: ${{ secrets.GHA_KONG_BOT_READ_TOKEN }}
      run: |
          sed -i 's/c\.release = true/c\.release = false/g' ${{ env.KONG_SOURCE_LOCATION}}/distribution/distributions_constants.lua
          pushd ${{ env.KONG_BUILD_TOOLS_LOCATION }}
          make build-openresty
          make update-cache-images
          docker run -d --rm --name kong $DOCKER_REPOSITORY:openresty-deb tail -f /dev/null
          docker cp kong:/tmp/build /tmp/build
          tar -C /tmp/build -cvzf /tmp/build.tar.gz .
          popd

    - name: Upload artifact
      uses: actions/upload-artifact@v3
      with:
        name: build
        path: /tmp/build.tar.gz

  cp-dp-compatibility-test:
    name: CP/DP compatibility
    runs-on: ubuntu-20.04
    timeout-minutes: 30
    needs: build
    if: false # FIXME(@flrgh): re-enable with FT-3478

    services:
      postgres:
        image: postgres:13
        env:
          POSTGRES_USER: kong
          POSTGRES_DB: kong
          POSTGRES_HOST_AUTH_METHOD: trust
        ports:
          - 5432:5432
        options: --health-cmd pg_isready --health-interval 5s --health-timeout 5s --health-retries 8

    steps:
    - name: Set the path
      run: |
        echo "/usr/local/openresty/bin/" >> $GITHUB_PATH
        echo "/usr/local/openresty/nginx/sbin/" >> $GITHUB_PATH
        echo "$GITHUB_WORKSPACE/bin" >> $GITHUB_PATH

    - name: Download artifacts
      uses: actions/download-artifact@v3
      with:
        name: build
        path: /tmp/build

    - name: Extract the artifact contents
      run: sudo tar -C / -xzvf /tmp/build/build.tar.gz

    - name: Install packages
      run: sudo apt update && sudo apt install libyaml-dev valgrind libprotobuf-dev libpam-dev jq httpie

    - name: Checkout Kong source code
      uses: actions/checkout@v3

    - name: Install Kong dev
      run: make dev

    - name: Install EE plugins
      run: make try-install-plugins-ee

    - name: Generate hybrid cert
      run: |
        cd $GITHUB_WORKSPACE
        kong hybrid gen_cert

    - name: Check version compatibility
      env:
        GITHUB_TOKEN: ${{ secrets.GHA_KONG_BOT_READ_TOKEN }}
        PULP_PASSWORD: ${{ secrets.PULP_PASSWORD }}
      run: |
        KONG_LICENSE_URL="https://download.konghq.com/internal/kong-gateway/license.json"
        export KONG_LICENSE_DATA=$(curl \
          --silent \
          --location \
          --retry 3 \
          --retry-delay 3 \
          --user "$PULP_USERNAME:$PULP_PASSWORD" \
          --url "$KONG_LICENSE_URL"
        )

        if [[ -z $KONG_LICENSE_DATA ]]; then
          echo "failed downloading license from $KONG_LICENSE_URL"
          exit 1
        fi

        mkdir -p $GITHUB_WORKSPACE/servroot/dp

        docker run -d \
          --name kong-dp \
          --network host \
          --user root \
          -v "$GITHUB_WORKSPACE/servroot/dp:/usr/local/kong/servroot" \
          -v "$GITHUB_WORKSPACE/cluster.crt:/usr/local/kong/cluster.crt" \
          -v "$GITHUB_WORKSPACE/cluster.key:/usr/local/kong/cluster.key" \
          -e "KONG_LOG_LEVEL=error" \
          -e "KONG_NGINX_USER=root root" \
          -e "KONG_PREFIX=/usr/local/kong/servroot" \
          -e "KONG_LICENSE_DATA=$KONG_LICENSE_DATA" \
          -e "KONG_CLUSTER_CERT=/usr/local/kong/cluster.crt" \
          -e "KONG_CLUSTER_CERT_KEY=/usr/local/kong/cluster.key" \
          -e "KONG_DATABASE=off" \
          -e "KONG_ROLE=data_plane" \
          kong/kong-gateway:3.0 kong start

        kong migrations bootstrap

        export KONG_PREFIX=$GITHUB_WORKSPACE/servroot/cp
        export KONG_LOG_LEVEL=error
        export KONG_ROLE=control_plane
        export KONG_CLUSTER_CERT=$GITHUB_WORKSPACE/cluster.crt
        export KONG_CLUSTER_CERT_KEY=$GITHUB_WORKSPACE/cluster.key
        kong start --vv

        KONG_PATH=$GITHUB_WORKSPACE ./scripts/check-version-compatibility

        docker kill kong-dp
        kong stop

        CONFIG_ERRORS=$(cat $GITHUB_WORKSPACE/servroot/dp/logs/error.log | sed -n '/unable to update running config/,/context: ngx.timer$/p')

        unset KONG_LICENSE_DATA

        if [[ -n $CONFIG_ERRORS ]]; then
          echo -e "Version Compatibility Errors Occurred\n------------------------------\n\n"
          echo "$CONFIG_ERRORS"
          exit 1
        fi



  lint-doc-and-unit-tests:
    name: Lint, Doc and Unit tests
<<<<<<< HEAD
    runs-on: ubuntu-20.04
    timeout-minutes: 10
=======
    runs-on: ubuntu-22.04
>>>>>>> 117191a2
    needs: build

    env:
      KONG_TEST_PG_DATABASE: kong
      KONG_TEST_PG_USER: kong

    services:
      postgres:
        image: postgres:13
        env:
          POSTGRES_USER: kong
          POSTGRES_DB: kong
          POSTGRES_HOST_AUTH_METHOD: trust
        ports:
          - 5432:5432
        options: --health-cmd pg_isready --health-interval 5s --health-timeout 5s --health-retries 8

    steps:
    - name: Set the path
      run: |
        echo "/usr/local/openresty/bin/" >> $GITHUB_PATH
        echo "/usr/local/openresty/nginx/sbin/" >> $GITHUB_PATH

    - name: Download artifacts
      uses: actions/download-artifact@v3
      with:
        name: build
        path: /tmp/build

    - name: Extract the artifact contents
      run: sudo tar -C / -xzvf /tmp/build/build.tar.gz

    - name: Install packages
      run: sudo apt update && sudo apt install libyaml-dev valgrind libprotobuf-dev libpam-dev

    - name: Checkout Kong source code
      uses: actions/checkout@v3

    - name: Install Kong dev
      run: make dev

    - name: Install EE plugins
      run: make try-install-plugins-ee

    - name: Check autodoc generation
      run: |
          eval `luarocks path`
          scripts/autodoc

    - name: Check Admin API definition generation
      run: |
          eval `luarocks path`
          scripts/gen-admin-api-def.sh

    - name: Lint Lua code
      run: |
          eval `luarocks path`
          make lint

    - name: Validate rockspec file
      run: |
          eval `luarocks path`
          scripts/validate-rockspec

    - name: Unit tests
      run: |
          eval `luarocks path`
          bin/busted -v -o htest spec/01-unit spec-ee/01-unit

  integration-tests-postgres:
    name: Postgres ${{ matrix.suite }} - ${{ matrix.split }} tests
<<<<<<< HEAD
    runs-on: ubuntu-20.04
    timeout-minutes: 30
    needs: [build, lint-doc-and-unit-tests, pdk-tests, integration-tests-dbless]
=======
    runs-on: ubuntu-22.04
    needs: build
>>>>>>> 117191a2

    strategy:
      fail-fast: false
      matrix:
        suite: [integration, plugins]
        split: [first-CE, second-CE, first-EE, second-EE, third-EE]
        exclude:
          - suite: plugins
            split: second-EE
          - suite: plugins
            split: third-EE

    env:
      KONG_TEST_PG_DATABASE: kong
      KONG_TEST_PG_USER: kong
      KONG_TEST_DATABASE: postgres
      KONG_SPEC_TEST_GRPCBIN_PORT: "15002"
      KONG_SPEC_TEST_GRPCBIN_SSL_PORT: "15003"
      KONG_SPEC_TEST_OTELCOL_FILE_EXPORTER_PATH: ${{ github.workspace }}/tmp/otel/file_exporter.json
      TEST_SUITE: ${{ matrix.suite }}
      TEST_SPLIT: ${{ matrix.split }}

    services:
      postgres:
        image: postgres:13
        env:
          POSTGRES_USER: kong
          POSTGRES_DB: kong
          POSTGRES_HOST_AUTH_METHOD: trust
        ports:
          - 5432:5432
        options: --health-cmd pg_isready --health-interval 5s --health-timeout 5s --health-retries 8

      grpcbin:
        image: kong/grpcbin
        ports:
          - 15002:9000
          - 15003:9001

      redis:
        image: redis
        ports:
          - 6379:6379
          - 6380:6380
        options: >-
          --name kong_redis
          --entrypoint redis-server

      zipkin:
        image: openzipkin/zipkin:2.19
        ports:
          - 9411:9411

    steps:
    - name: Set the path
      run: |
        echo "/usr/local/openresty/bin/" >> $GITHUB_PATH
        echo "/usr/local/openresty/nginx/sbin/" >> $GITHUB_PATH

    - name: Download artifacts
      uses: actions/download-artifact@v3
      with:
        name: build
        path: /tmp/build

    - name: Extract the artifact contents
      run: sudo tar -C / -xzvf /tmp/build/build.tar.gz

    - name: Install packages
      run: sudo apt update && sudo apt install libyaml-dev valgrind libprotobuf-dev libpam-dev

    - name: Checkout Kong source code
      uses: actions/checkout@v3

    - name: Install Kong dev
      run: make dev

    - name: Install EE plugins
      run: make try-install-plugins-ee

    - name: Add gRPC test host names
      run: |
          echo "127.0.0.1 grpcs_1.test" | sudo tee -a /etc/hosts
          echo "127.0.0.1 grpcs_2.test" | sudo tee -a /etc/hosts

    - name: Enable SSL for Redis
      if: ${{ matrix.suite == 'plugins' }}
      run: |
          docker cp ${{ github.workspace }} kong_redis:/workspace
          docker cp ${{ github.workspace }}/spec/fixtures/redis/docker-entrypoint.sh kong_redis:/usr/local/bin/docker-entrypoint.sh
          docker restart kong_redis
          docker logs kong_redis

    - name: Run OpenTelemetry Collector
      if: ${{ matrix.suite == 'plugins' }}
      run: |
          mkdir -p ${{ github.workspace }}/tmp/otel
          touch ${{ github.workspace }}/tmp/otel/file_exporter.json
          sudo chmod 777 -R ${{ github.workspace }}/tmp/otel
          docker run -p 4317:4317 -p 4318:4318 -p 55679:55679 \
              -v ${{ github.workspace }}/spec/fixtures/opentelemetry/otelcol.yaml:/etc/otel-collector-config.yaml \
              -v ${{ github.workspace }}/tmp/otel:/etc/otel \
              --name opentelemetry-collector -d \
              otel/opentelemetry-collector-contrib:0.52.0 \
              --config=/etc/otel-collector-config.yaml
          sleep 2
          docker logs opentelemetry-collector

    - name: Tests
      env:
        PULP_PASSWORD: ${{ secrets.PULP_PASSWORD }}
      run: |
          eval `luarocks path`
          .ci/run_tests_github.sh

  integration-tests-dbless:
    name: DB-less integration tests
<<<<<<< HEAD
    runs-on: ubuntu-20.04
    timeout-minutes: 20
=======
    runs-on: ubuntu-22.04
>>>>>>> 117191a2
    needs: build

    env:
      KONG_TEST_PG_DATABASE: kong
      KONG_TEST_PG_USER: kong
      KONG_TEST_DATABASE: 'off'
      KONG_SPEC_TEST_GRPCBIN_PORT: "15002"
      KONG_SPEC_TEST_GRPCBIN_SSL_PORT: "15003"
      KONG_SPEC_TEST_OTELCOL_FILE_EXPORTER_PATH: ${{ github.workspace }}/tmp/otel/file_exporter.json
      TEST_SUITE: dbless

    services:
      grpcbin:
        image: moul/grpcbin
        ports:
          - 15002:9000
          - 15003:9001

    steps:
    - name: Set the path
      run: |
        echo "/usr/local/openresty/bin/" >> $GITHUB_PATH
        echo "/usr/local/openresty/nginx/sbin/" >> $GITHUB_PATH

    - name: Download artifacts
      uses: actions/download-artifact@v3
      with:
        name: build
        path: /tmp/build

    - name: Extract the artifact contents
      run: sudo tar -C / -xzvf /tmp/build/build.tar.gz

    - name: Install packages
      run: sudo apt update && sudo apt install libyaml-dev valgrind libprotobuf-dev libpam-dev

    - name: Checkout Kong source code
      uses: actions/checkout@v3

    - name: Install Kong dev
      run: make dev

    - name: Install EE plugins
      run: make try-install-plugins-ee

    - name: Add gRPC test host names
      run: |
          echo "127.0.0.1 grpcs_1.test" | sudo tee -a /etc/hosts
          echo "127.0.0.1 grpcs_2.test" | sudo tee -a /etc/hosts

    - name: Run OpenTelemetry Collector
      run: |
          mkdir -p ${{ github.workspace }}/tmp/otel
          touch ${{ github.workspace }}/tmp/otel/file_exporter.json
          sudo chmod 777 -R ${{ github.workspace }}/tmp/otel
          docker run -p 4317:4317 -p 4318:4318 -p 55679:55679 \
              -v ${{ github.workspace }}/spec/fixtures/opentelemetry/otelcol.yaml:/etc/otel-collector-config.yaml \
              -v ${{ github.workspace }}/tmp/otel:/etc/otel \
              --name opentelemetry-collector -d \
              otel/opentelemetry-collector-contrib:0.52.0 \
              --config=/etc/otel-collector-config.yaml
          sleep 2
          docker logs opentelemetry-collector

    - name: Tests
      env:
        PULP_PASSWORD: ${{ secrets.PULP_PASSWORD }}
      run: |
          eval `luarocks path`
          .ci/run_tests_github.sh

  integration-tests-cassandra:
    name: C* ${{ matrix.cassandra_version }} ${{ matrix.suite }} - ${{ matrix.split }} tests
<<<<<<< HEAD
    runs-on: ubuntu-20.04
    timeout-minutes: 30
    needs: [build, lint-doc-and-unit-tests, pdk-tests, integration-tests-postgres]
=======
    runs-on: ubuntu-22.04
    needs: build
>>>>>>> 117191a2

    strategy:
      fail-fast: false
      matrix:
        suite: [integration, plugins]
        cassandra_version: [3]
        split: [first-CE, second-CE, first-EE, second-EE, third-EE]
        exclude:
          - suite: plugins
            split: second-EE
          - suite: plugins
            split: third-EE

    env:
      KONG_TEST_DATABASE: cassandra
      KONG_SPEC_TEST_GRPCBIN_PORT: "15002"
      KONG_SPEC_TEST_GRPCBIN_SSL_PORT: "15003"
      KONG_SPEC_TEST_OTELCOL_FILE_EXPORTER_PATH: ${{ github.workspace }}/tmp/otel/file_exporter.json
      TEST_SUITE: ${{ matrix.suite }}
      TEST_SPLIT: ${{ matrix.split }}

    services:
      cassandra:
        image: cassandra:${{ matrix.cassandra_version }}
        ports:
          - 7199:7199
          - 7000:7000
          - 9160:9160
          - 9042:9042
        options: --health-cmd "cqlsh -e 'describe cluster'" --health-interval 5s --health-timeout 5s --health-retries 8

      grpcbin:
        image: moul/grpcbin
        ports:
          - 15002:9000
          - 15003:9001

      redis:
        image: redis
        ports:
          - 6379:6379
          - 6380:6380
        options: >-
          --entrypoint redis-server --name kong_redis

      zipkin:
        image: openzipkin/zipkin:2.19
        ports:
          - 9411:9411

    steps:
    - name: Set the path
      run: |
        echo "/usr/local/openresty/bin/" >> $GITHUB_PATH
        echo "/usr/local/openresty/nginx/sbin/" >> $GITHUB_PATH

    - name: Download artifacts
      uses: actions/download-artifact@v3
      with:
        name: build
        path: /tmp/build

    - name: Extract the artifact contents
      run: sudo tar -C / -xzvf /tmp/build/build.tar.gz

    - name: Install packages
      run: sudo apt update && sudo apt install libyaml-dev valgrind libprotobuf-dev libpam-dev

    - name: Checkout Kong source code
      uses: actions/checkout@v3

    - name: Install Kong dev
      run: make dev

    - name: Install EE plugins
      run: make try-install-plugins-ee

    - name: Add gRPC test host names
      run: |
          echo "127.0.0.1 grpcs_1.test" | sudo tee -a /etc/hosts
          echo "127.0.0.1 grpcs_2.test" | sudo tee -a /etc/hosts

    - name: Enable SSL for Redis
      if: ${{ matrix.suite == 'plugins' }}
      run: |
          docker cp ${{ github.workspace }} kong_redis:/workspace
          docker cp ${{ github.workspace }}/spec/fixtures/redis/docker-entrypoint.sh kong_redis:/usr/local/bin/docker-entrypoint.sh
          docker restart kong_redis
          docker logs kong_redis

    - name: Run OpenTelemetry Collector
      if: ${{ matrix.suite == 'plugins' }}
      run: |
          mkdir -p ${{ github.workspace }}/tmp/otel
          touch ${{ github.workspace }}/tmp/otel/file_exporter.json
          sudo chmod 777 -R ${{ github.workspace }}/tmp/otel
          docker run -p 4317:4317 -p 4318:4318 -p 55679:55679 \
              -v ${{ github.workspace }}/spec/fixtures/opentelemetry/otelcol.yaml:/etc/otel-collector-config.yaml \
              -v ${{ github.workspace }}/tmp/otel:/etc/otel \
              --name opentelemetry-collector -d \
              otel/opentelemetry-collector-contrib:0.52.0 \
              --config=/etc/otel-collector-config.yaml
          sleep 2
          docker logs opentelemetry-collector

    - name: Tests
      env:
        PULP_PASSWORD: ${{ secrets.PULP_PASSWORD }}
      run: |
          eval `luarocks path`
          .ci/run_tests_github.sh

  pdk-tests:
    name: PDK tests
<<<<<<< HEAD
    runs-on: ubuntu-20.04
    timeout-minutes: 10
=======
    runs-on: ubuntu-22.04
>>>>>>> 117191a2
    needs: build

    env:
      TEST_SUITE: pdk

    steps:
    - name: Set the path
      run: |
        echo "/usr/local/openresty/bin/" >> $GITHUB_PATH
        echo "/usr/local/openresty/nginx/sbin/" >> $GITHUB_PATH

    - name: Download artifacts
      uses: actions/download-artifact@v3
      with:
        name: build
        path: /tmp/build

    - name: Extract the artifact contents
      run: sudo tar -C / -xzvf /tmp/build/build.tar.gz

    - name: Install packages
      run: sudo apt update && sudo apt install libyaml-dev valgrind libprotobuf-dev libpam-dev

    - name: Checkout Kong source code
      uses: actions/checkout@v3

    - name: Install Kong dev
      run: make dev

    - name: Install EE plugins
      run: make try-install-plugins-ee

    - name: Install Test::Nginx
      run: |
          CPAN_DOWNLOAD=$HOME/cpanm
          mkdir -p $CPAN_DOWNLOAD
          curl -o $CPAN_DOWNLOAD/cpanm https://cpanmin.us
          chmod +x $CPAN_DOWNLOAD/cpanm

          echo "Installing CPAN dependencies..."
          sudo apt install cpanminus -y
          cpanm --notest --local-lib=$HOME/perl5 local::lib && eval $(perl -I $HOME/perl5/lib/perl5/ -Mlocal::lib)
          cpanm --notest Test::Nginx

    - name: Tests
      env:
        PULP_PASSWORD: ${{ secrets.PULP_PASSWORD }}
      run: |
          eval `luarocks path`
          eval $(perl -I $HOME/perl5/lib/perl5/ -Mlocal::lib)
          TEST_NGINX_RANDOMIZE=1 prove -I. -r t/01-pdk/

  plugins-ee-tests:
    name: plugins EE - ${{ matrix.split }} tests
    runs-on: ubuntu-20.04
    timeout-minutes: 25
    needs: build

    strategy:
      fail-fast: false
      matrix:
        split:
        - first
        - second
        - third
        - fourth
        - fifth
        - sixth
        - seventh

    env:
      PONGO_EXTRA_ARG: -o htest
      KONG_VERSION: nightly-ee
      TEST_SUITE: plugins-ee
      TEST_SPLIT: ${{ matrix.split }}

    steps:
    - name: Set the path
      run: |
        echo "/usr/local/openresty/bin/" >> $GITHUB_PATH
        echo "/usr/local/openresty/nginx/sbin/" >> $GITHUB_PATH
        echo "~/.local/bin" >> $GITHUB_PATH

    - name: Checkout Kong source code
      uses: actions/checkout@v3

    - name: Install packages
      run: sudo apt update && sudo apt install libyaml-dev valgrind libprotobuf-dev libpam-dev

    - name: Checkout kong-pongo
      uses: actions/checkout@v3
      with:
        repository: Kong/kong-pongo
        path: kong-pongo
        ref: 1.3.0
        submodules: recursive
        token: ${{ secrets.GHA_KONG_BOT_READ_TOKEN }}

    - name: Install pongo
      run: |
        mkdir -p ~/.local/bin
        ln -s $(realpath kong-pongo/pongo.sh) ~/.local/bin/pongo

    - name: Download artifacts
      uses: actions/download-artifact@v3
      with:
        name: build
        path: /tmp/build

    - name: Extract the artifact contents
      run: sudo tar -C / -xzvf /tmp/build/build.tar.gz

    - name: Tests
      env:
        PULP_PASSWORD: ${{ secrets.PULP_PASSWORD }}
        DOCKER_USERNAME: ${{ secrets.GHA_DOCKERHUB_PULL_USER }}
        DOCKER_PASSWORD: ${{ secrets.GHA_KONG_ORG_DOCKERHUB_PULL_TOKEN }}
        GITHUB_TOKEN: ${{ secrets.GHA_KONG_BOT_READ_TOKEN }}
      run: |
          .ci/run_tests_github.sh<|MERGE_RESOLUTION|>--- conflicted
+++ resolved
@@ -6,10 +6,6 @@
     # ignore top-level markdown files (CHANGELOG.md, README.md, etc.)
     - '*.md'
   push:
-    branches:
-    - master
-    - next/*
-    - test-please/*
     paths-ignore:
     # ignore top-level markdown files (CHANGELOG.md, README.md, etc.)
     - '*.md'
@@ -17,11 +13,6 @@
     - master
     - release/*
     - test-please/*
-
-# cancel previous runs if new commits are pushed to the PR, but run for each commit on master
-concurrency:
-  group: ${{ github.workflow }}-${{ github.head_ref || github.run_id }}
-  cancel-in-progress: true
 
 env:
   LIBRARY_PREFIX: /usr/local/kong
@@ -229,12 +220,7 @@
 
   lint-doc-and-unit-tests:
     name: Lint, Doc and Unit tests
-<<<<<<< HEAD
-    runs-on: ubuntu-20.04
-    timeout-minutes: 10
-=======
     runs-on: ubuntu-22.04
->>>>>>> 117191a2
     needs: build
 
     env:
@@ -306,14 +292,9 @@
 
   integration-tests-postgres:
     name: Postgres ${{ matrix.suite }} - ${{ matrix.split }} tests
-<<<<<<< HEAD
-    runs-on: ubuntu-20.04
+    runs-on: ubuntu-22.04
     timeout-minutes: 30
     needs: [build, lint-doc-and-unit-tests, pdk-tests, integration-tests-dbless]
-=======
-    runs-on: ubuntu-22.04
-    needs: build
->>>>>>> 117191a2
 
     strategy:
       fail-fast: false
@@ -431,12 +412,8 @@
 
   integration-tests-dbless:
     name: DB-less integration tests
-<<<<<<< HEAD
-    runs-on: ubuntu-20.04
+    runs-on: ubuntu-22.04
     timeout-minutes: 20
-=======
-    runs-on: ubuntu-22.04
->>>>>>> 117191a2
     needs: build
 
     env:
@@ -510,14 +487,9 @@
 
   integration-tests-cassandra:
     name: C* ${{ matrix.cassandra_version }} ${{ matrix.suite }} - ${{ matrix.split }} tests
-<<<<<<< HEAD
-    runs-on: ubuntu-20.04
+    runs-on: ubuntu-22.04
     timeout-minutes: 30
     needs: [build, lint-doc-and-unit-tests, pdk-tests, integration-tests-postgres]
-=======
-    runs-on: ubuntu-22.04
-    needs: build
->>>>>>> 117191a2
 
     strategy:
       fail-fast: false
@@ -632,12 +604,8 @@
 
   pdk-tests:
     name: PDK tests
-<<<<<<< HEAD
-    runs-on: ubuntu-20.04
+    runs-on: ubuntu-22.04
     timeout-minutes: 10
-=======
-    runs-on: ubuntu-22.04
->>>>>>> 117191a2
     needs: build
 
     env:
