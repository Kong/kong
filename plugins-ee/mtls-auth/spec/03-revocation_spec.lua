-- This software is copyright Kong Inc. and its licensors.
-- Use of the software is subject to the agreement between your organization
-- and Kong Inc. If there is no such agreement, use is governed by and
-- subject to the terms of the Kong Master Software License Agreement found
-- at https://konghq.com/enterprisesoftwarelicense/.
-- [ END OF LICENSE 0867164ffc95e54f04670b5169c09574bdbd9bba ]

local helpers = require "spec.helpers"
local pl_file = require "pl.file"
local cjson   = require "cjson"

local strategies = helpers.all_strategies ~= nil and helpers.all_strategies or helpers.each_strategy

local UDP_PORT = 35001

local CA = pl_file.read("/kong-plugin/spec/fixtures/ocsp-responder-docker/certificates/ca.pem")

local mtls_fixtures = { http_mock = {
  mtls_server_block = [[
    server {
        server_name mtls_test_client;
        listen 10121;

        location = /valid_client {
          # Combined cert, contains client first and intermediate second
          proxy_ssl_certificate ../spec/fixtures/ocsp-responder-docker/certificates/valid.pem;
          proxy_ssl_certificate_key ../spec/fixtures/ocsp-responder-docker/certificates/valid.pem.key;
          proxy_ssl_name example.com;
          # enable send the SNI sent to server
          proxy_ssl_server_name on;
          proxy_set_header Host example.com;

          proxy_pass https://127.0.0.1:9443/get;
        }

        location = /valid_client_proxy {
          # Combined cert, contains client first and intermediate second
          proxy_ssl_certificate ../spec/fixtures/ocsp-responder-docker/certificates/validproxy.pem;
          proxy_ssl_certificate_key ../spec/fixtures/ocsp-responder-docker/certificates/validproxy.pem.key;
          proxy_ssl_name exampleproxy.com;
          # enable send the SNI sent to server
          proxy_ssl_server_name on;
          proxy_set_header Host exampleproxy.com;

          proxy_pass https://127.0.0.1:9443/get;
        }

        location = /valid_client_bad_proxy {
          # Combined cert, contains client first and intermediate second
          # We use a second valid certificate here to defeat the DN -> Consumer cache
          proxy_ssl_certificate ../spec/fixtures/ocsp-responder-docker/certificates/valid2.pem;
          proxy_ssl_certificate_key ../spec/fixtures/ocsp-responder-docker/certificates/valid2.pem.key;
          proxy_ssl_name examplebadproxy.com;
          # enable send the SNI sent to server
          proxy_ssl_server_name on;
          proxy_set_header Host examplebadproxy.com;

          proxy_pass https://127.0.0.1:9443/get;
        }

        location = /revoked_client {
          # Combined cert, contains client first and intermediate second
          proxy_ssl_certificate ../spec/fixtures/ocsp-responder-docker/certificates/revoked.pem;
          proxy_ssl_certificate_key ../spec/fixtures/ocsp-responder-docker/certificates/revoked.pem.key;
          proxy_ssl_name example.com;
          # enable send the SNI sent to server
          proxy_ssl_server_name on;
          proxy_set_header Host example.com;

          proxy_pass https://127.0.0.1:9443/get;
        }

        location = /revoked_client_proxy {
          # Combined cert, contains client first and intermediate second
          proxy_ssl_certificate ../spec/fixtures/ocsp-responder-docker/certificates/revoked.pem;
          proxy_ssl_certificate_key ../spec/fixtures/ocsp-responder-docker/certificates/revoked.pem.key;
          proxy_ssl_name exampleproxy.com;
          # enable send the SNI sent to server
          proxy_ssl_server_name on;
          proxy_set_header Host exampleproxy.com;

          proxy_pass https://127.0.0.1:9443/get;
        }

        location = /revoked_client_bad_proxy {
          # Combined cert, contains client first and intermediate second
          proxy_ssl_certificate ../spec/fixtures/ocsp-responder-docker/certificates/revoked.pem;
          proxy_ssl_certificate_key ../spec/fixtures/ocsp-responder-docker/certificates/revoked.pem.key;
          proxy_ssl_name examplebadproxy.com;
          # enable send the SNI sent to server
          proxy_ssl_server_name on;
          proxy_set_header Host examplebadproxy.com;

          proxy_pass https://127.0.0.1:9443/get;
        }
    }
  ]], }
}

for _, strategy in strategies() do
  describe("Plugin: mtls-auth (revocation) [#" .. strategy .. "]", function()
    local proxy_client, admin_client, proxy_ssl_client, mtls_client
    local bp, db
    local consumer, consumer_proxy, service, route
    local ca_cert
    local db_strategy = strategy ~= "off" and strategy or nil

    lazy_setup(function()
      bp, db = helpers.get_db_utils(db_strategy, {
        "routes",
        "services",
        "plugins",
        "consumers",
        "ca_certificates",
        "mtls_auth_credentials",
      }, { "mtls-auth", })

      consumer = bp.consumers:insert {
        username = "valid@konghq.com"
      }

      consumer_proxy = bp.consumers:insert {
        username = "validproxy@konghq.com"
      }

      bp.consumers:insert {
        username = "valid2@konghq.com"
      }

      service = bp.services:insert{
        protocol = "https",
        port     = 443,
        host     = "httpbin.org",
      }

      route = bp.routes:insert {
        hosts   = { "example.com" },
        service = { id = service.id, },
      }

      local route_proxy = bp.routes:insert {
        hosts   = { "exampleproxy.com" },
        service = { id = service.id, },
      }

      local route_bad_proxy = bp.routes:insert {
        hosts   = { "examplebadproxy.com" },
        service = { id = service.id, },
      }

      ca_cert = assert(db.ca_certificates:insert({
        cert = CA,
      }))

      assert(bp.plugins:insert {
        name = "mtls-auth",
        route = { id = route.id },
        config = {
          ca_certificates = { ca_cert.id, },
          revocation_check_mode = "STRICT",
          cert_cache_ttl = 0,
          cache_ttl = 0,
        },
      })

      assert(bp.plugins:insert {
        name = "mtls-auth",
        route = { id = route_proxy.id },
        config = {
          ca_certificates = { ca_cert.id, },
          revocation_check_mode = "STRICT",
          http_proxy_host = "squidcustom",
          http_proxy_port = 3128,
          cert_cache_ttl = 0,
          cache_ttl = 0,
        },
      })

      assert(bp.plugins:insert {
        name = "mtls-auth",
        route = { id = route_bad_proxy.id },
        config = {
          ca_certificates = { ca_cert.id, },
          revocation_check_mode = "STRICT",
          http_proxy_host = "squidcustom",
          http_proxy_port = 3129, -- this port is not open so HTTP CONNECT will fail
          cert_cache_ttl = 0,
          cache_ttl = 0,
        },
      })

      bp.plugins:insert {
        route = { id = route.id },
        name     = "udp-log",
        config   = {
          host   = "127.0.0.1",
          port   = UDP_PORT
        },
      }

      assert(helpers.start_kong({
        database   = db_strategy,
        plugins = "bundled,mtls-auth",
        nginx_conf = "spec/fixtures/custom_nginx.template",
      }, nil, nil, mtls_fixtures))

      proxy_client = helpers.proxy_client()
      proxy_ssl_client = helpers.proxy_ssl_client()
      mtls_client = helpers.http_client("127.0.0.1", 10121)
      admin_client = helpers.admin_client()
    end)

    lazy_teardown(function()
      if proxy_client then
        proxy_client:close()
      end

      if proxy_ssl_client then
        proxy_ssl_client:close()
      end

      if mtls_client then
        mtls_client:close()
      end

      if admin_client then
        admin_client:close()
      end

      helpers.stop_kong()
    end)

    describe("valid certificate", function()
      it("returns HTTP 200 on https request if valid certificate passed with no proxy", function()
        local res = assert(mtls_client:send {
          method  = "GET",
          path    = "/valid_client",
        })
        local body = assert.res_status(200, res)
        local json = cjson.decode(body)
        assert.equal("valid@konghq.com", json.headers["X-Consumer-Username"])
        assert.equal(consumer.id, json.headers["X-Consumer-Id"])
      end)

      it("returns HTTP 200 on https request if valid certificate passed with proxy", function()
        local res = assert(mtls_client:send {
          method  = "GET",
          path    = "/valid_client_proxy",
        })
        local body = assert.res_status(200, res)
        local json = cjson.decode(body)
        assert.equal("validproxy@konghq.com", json.headers["X-Consumer-Username"])
        assert.equal(consumer_proxy.id, json.headers["X-Consumer-Id"])
      end)

      it("returns HTTP 401 on https request if valid certificate passed with bad proxy configuration", function()
        local res = assert(mtls_client:send {
          method  = "GET",
          path    = "/valid_client_bad_proxy",
        })
<<<<<<< HEAD
        assert.response(res).has.status(401)
        assert.response(res).has.jsonbody()
=======
        local body = assert.res_status(401, res)
        local json = cjson.decode(body)
        assert.equal("TLS certificate failed verification", json.message)
>>>>>>> 7e9487c1
      end)
    end)

    describe("revoked certificate", function()
      it("returns HTTP 401 on https request if revoked certificate passed with no proxy", function()
        local res = assert(mtls_client:send {
          method  = "GET",
          path    = "/revoked_client",
        })
<<<<<<< HEAD
        assert.response(res).has.status(401)
        assert.response(res).has.jsonbody()
=======
        local body = assert.res_status(401, res)
        local json = cjson.decode(body)
        assert.equal("TLS certificate failed verification", json.message)
>>>>>>> 7e9487c1
      end)

      it("returns HTTP 401 on https request if revoked certificate passed with proxy", function()
        local res = assert(mtls_client:send {
          method  = "GET",
          path    = "/revoked_client_proxy",
        })
<<<<<<< HEAD
        assert.response(res).has.status(401)
        assert.response(res).has.jsonbody()
=======
        local body = assert.res_status(401, res)
        local json = cjson.decode(body)
        assert.equal("TLS certificate failed verification", json.message)
>>>>>>> 7e9487c1
      end)

      it("returns HTTP 401 on https request if revoked certificate passed with bad proxy configuration", function()
        local res = assert(mtls_client:send {
          method  = "GET",
          path    = "/revoked_client_bad_proxy",
        })
<<<<<<< HEAD
        assert.response(res).has.status(401)
        assert.response(res).has.jsonbody()
=======
        local body = assert.res_status(401, res)
        local json = cjson.decode(body)
        assert.equal("TLS certificate failed verification", json.message)
>>>>>>> 7e9487c1
      end)
    end)
  end)
end<|MERGE_RESOLUTION|>--- conflicted
+++ resolved
@@ -258,14 +258,10 @@
           method  = "GET",
           path    = "/valid_client_bad_proxy",
         })
-<<<<<<< HEAD
-        assert.response(res).has.status(401)
-        assert.response(res).has.jsonbody()
-=======
+
         local body = assert.res_status(401, res)
         local json = cjson.decode(body)
         assert.equal("TLS certificate failed verification", json.message)
->>>>>>> 7e9487c1
       end)
     end)
 
@@ -275,14 +271,10 @@
           method  = "GET",
           path    = "/revoked_client",
         })
-<<<<<<< HEAD
-        assert.response(res).has.status(401)
-        assert.response(res).has.jsonbody()
-=======
+
         local body = assert.res_status(401, res)
         local json = cjson.decode(body)
         assert.equal("TLS certificate failed verification", json.message)
->>>>>>> 7e9487c1
       end)
 
       it("returns HTTP 401 on https request if revoked certificate passed with proxy", function()
@@ -290,14 +282,10 @@
           method  = "GET",
           path    = "/revoked_client_proxy",
         })
-<<<<<<< HEAD
-        assert.response(res).has.status(401)
-        assert.response(res).has.jsonbody()
-=======
+
         local body = assert.res_status(401, res)
         local json = cjson.decode(body)
         assert.equal("TLS certificate failed verification", json.message)
->>>>>>> 7e9487c1
       end)
 
       it("returns HTTP 401 on https request if revoked certificate passed with bad proxy configuration", function()
@@ -305,14 +293,10 @@
           method  = "GET",
           path    = "/revoked_client_bad_proxy",
         })
-<<<<<<< HEAD
-        assert.response(res).has.status(401)
-        assert.response(res).has.jsonbody()
-=======
+
         local body = assert.res_status(401, res)
         local json = cjson.decode(body)
         assert.equal("TLS certificate failed verification", json.message)
->>>>>>> 7e9487c1
       end)
     end)
   end)
