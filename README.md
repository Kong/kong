--- conflicted
+++ resolved
@@ -217,11 +217,7 @@
 
 Let’s test drive Kong by adding authentication to an API in under 5 minutes.
 
-<<<<<<< HEAD
 We suggest using the docker-compose distribution via the instructions below, but there is also a [docker installation](https://docs.konghq.com/gateway/latest/install/docker/#install-kong-gateway-in-db-less-mode) procedure if you’d prefer to run the Kong API Gateway in DB-less mode.
-=======
-We suggest using the docker-compose distribution via the instructions below, but there is also a [docker installation](https://docs.konghq.com/gateway/latest/install/docker/#install-kong-gateway-in-db-less-mode) procedure if you’d prefer to run the Kong API Gateway in DB-less mode. 
->>>>>>> 3794d112
 
 Whether you’re running in the cloud, on bare metal, or using containers, you can find every supported distribution on our [official installation](https://konghq.com/install/#kong-community) page.
 
