--- conflicted
+++ resolved
@@ -47,17 +47,10 @@
 By centralizing common API functionality across all your organization's services, the Kong API Gateway creates more freedom for engineering teams to focus on the challenges that matter most. 
 
 The top Kong features include:
-<<<<<<< HEAD
 - Advanced routing, load balancing, health checking - all configurable via a RESTful admin API or declarative configuration.
 - Authentication and authorization for APIs using methods like JWT, basic auth, OAuth, ACLs and more.
 - Proxy, SSL/TLS termination, and connectivity support for L4 or L7 traffic.
 - Plugins for enforcing traffic controls, rate limiting, req/res transformations, logging, monitoring and including a plugin developer hub.
-=======
-- Advanced routing, load balancing, health checking - all configurable via an admin API or declarative configuration.
-- Authentication and Authorization for APIs using methods like JWT, basic auth, ACLs, and more.
-- Proxy, SSL/TLS termination, and connectivity support for L4 or L7 traffic.
-- Plugins for enforcing traffic controls, req/res transformations, logging, monitoring, and including a plugin developer hub.
->>>>>>> fba1993a
 - Sophisticated deployment models like Declarative Databaseless Deployment and Hybrid Deployment (control plane/data plane separation) without any vendor lock-in.
 - Native [ingress controller](https://github.com/Kong/kubernetes-ingress-controller) support for serving Kubernetes.
 
