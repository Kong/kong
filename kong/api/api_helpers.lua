local pl_string = require "pl.stringx"
local utils = require "kong.tools.utils"
<<<<<<< HEAD
local url = require "socket.url"
local tablex      = require "pl.tablex"
=======
local cjson = require "cjson"
>>>>>>> 5e9a43a3

local type = type
local pairs = pairs
local remove = table.remove


local _M = {}

-- Parses a form value, handling multipart/data values
-- @param `v` The value object
-- @return The parsed value
local function parse_value(v)
  return type(v) == "table" and v.content or v -- Handle multipart
end

-- Put nested keys in objects:
-- Normalize dotted keys in objects.
-- Example: {["key.value.sub"]=1234} becomes {key = {value = {sub=1234}}
-- @param `obj` Object to normalize
-- @return `normalized_object`
function _M.normalize_nested_params(obj)
  local new_obj = {}

  local function attach_dotted_key(keys, attach_to, value)
    local current_key = keys[1]

    if #keys > 1 then
      if not attach_to[current_key] then
        attach_to[current_key] = {}
      end
      remove(keys, 1)
      attach_dotted_key(keys, attach_to[current_key], value)
    else
      attach_to[current_key] = value
    end
  end

  for k, v in pairs(obj) do
    if type(v) == "table" then
      -- normalize arrays since Lapis parses ?key[1]=foo as {["1"]="foo"} instead of {"foo"}
      if utils.is_array(v) then
        local arr = {}
        for _, arr_v in pairs(v) do arr[#arr+1] = arr_v end
        v = arr
      else
        v = _M.normalize_nested_params(v) -- recursive call on other table values
      end
    end

    -- normalize sub-keys with dot notation
    if type(k) == "string" then
      local keys = pl_string.split(k, ".")
      if #keys > 1 then -- we have a key containing a dot
        attach_dotted_key(keys, new_obj, parse_value(v))

      else
        new_obj[k] = parse_value(v) -- nothing special with that key, simply attaching the value
      end

    else
      new_obj[k] = parse_value(v) -- nothing special with that key, simply attaching the value
    end
  end

  return new_obj
end


-- Remove functions from a schema definition so that
-- cjson can encode the schema.
local schema_to_jsonable
do
  local insert = table.insert
  local ipairs = ipairs
  local next = next

  local fdata_to_jsonable


  local function fields_to_jsonable(fields)
    local out = {}
    for _, field in ipairs(fields) do
      local fname = next(field)
      local fdata = field[fname]
      insert(out, { [fname] = fdata_to_jsonable(fdata, "no") })
    end
    setmetatable(out, cjson.array_mt)
    return out
  end


  -- Convert field data from schemas into something that can be
  -- passed to a JSON encoder.
  -- @tparam table fdata A Lua table with field data
  -- @tparam string is_array A three-state enum: "yes", "no" or "maybe"
  -- @treturn table A JSON-convertible Lua table
  fdata_to_jsonable = function(fdata, is_array)
    local out = {}
    local iter = is_array == "yes" and ipairs or pairs

    for k, v in iter(fdata) do
      if is_array == "maybe" and type(k) ~= "number" then
        is_array = "no"
      end

      if k == "schema" then
        out[k] = schema_to_jsonable(v)

      elseif type(v) == "table" then
        if k == "fields" and fdata.type == "record" then
          out[k] = fields_to_jsonable(v)

        elseif k == "default" and fdata.type == "array" then
          out[k] = fdata_to_jsonable(v, "yes")

        else
          out[k] = fdata_to_jsonable(v, "maybe")
        end

      elseif type(v) == "number" then
        if v ~= v then
          out[k] = "nan"
        elseif v == math.huge then
          out[k] = "inf"
        elseif v == -math.huge then
          out[k] = "-inf"
        else
          out[k] = v
        end

      elseif type(v) ~= "function" then
        out[k] = v
      end
    end
    if is_array == "yes" or is_array == "maybe" then
      setmetatable(out, cjson.array_mt)
    end
    return out
  end


  schema_to_jsonable = function(schema)
    local fields = fields_to_jsonable(schema.fields)
    return { fields = fields }
  end
  _M.schema_to_jsonable = schema_to_jsonable
end


function _M.NEEDS_BODY(method)
  return tablex.readonly({ PUT = 1, POST = 2, PATCH = 3 })[method]
end


return _M<|MERGE_RESOLUTION|>--- conflicted
+++ resolved
@@ -1,11 +1,8 @@
 local pl_string = require "pl.stringx"
 local utils = require "kong.tools.utils"
-<<<<<<< HEAD
 local url = require "socket.url"
 local tablex      = require "pl.tablex"
-=======
 local cjson = require "cjson"
->>>>>>> 5e9a43a3
 
 local type = type
 local pairs = pairs
@@ -123,7 +120,7 @@
 
         else
           out[k] = fdata_to_jsonable(v, "maybe")
-        end
+  end
 
       elseif type(v) == "number" then
         if v ~= v then
@@ -134,7 +131,7 @@
           out[k] = "-inf"
         else
           out[k] = v
-        end
+  end
 
       elseif type(v) ~= "function" then
         out[k] = v
