--- conflicted
+++ resolved
@@ -7,10 +7,6 @@
 local Errors = require "kong.db.errors"
 local singletons = require "kong.singletons"
 local hooks = require "kong.hooks"
-<<<<<<< HEAD
-
-=======
->>>>>>> 5e7a9b47
 
 local ngx      = ngx
 local sub      = string.sub
