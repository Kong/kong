--- conflicted
+++ resolved
@@ -381,14 +381,12 @@
       methods[method_name] = parse_params(wrapped_handler)
     end
 
-<<<<<<< HEAD
+    if not methods["HEAD"] and methods["GET"] then
+      methods["HEAD"] = methods["GET"]
+    end
+
     assert(hooks.run_hook("api:helpers:attach_routes:before",
       app, route_path, methods))
-=======
-    if not methods["HEAD"] and methods["GET"] then
-      methods["HEAD"] = methods["GET"]
-    end
->>>>>>> 8e4c0033
 
     app:match(route_path, route_path, app_helpers.respond_to(methods))
 
