local lapis       = require "lapis"
local utils       = require "kong.tools.utils"
local singletons  = require "kong.singletons"
local app_helpers = require "lapis.application"
local api_helpers = require "kong.api.api_helpers"

local Endpoints   = require "kong.api.endpoints"

local ee_api      = require "kong.enterprise_edition.api_helpers"

local ngx      = ngx
local type     = type
local pairs    = pairs
local ipairs   = ipairs


local app = lapis.Application()


app.default_route = api_helpers.default_route
app.handle_404 = api_helpers.handle_404
app.handle_error = api_helpers.handle_error
app:before_filter(api_helpers.before_filter)


ngx.log(ngx.DEBUG, "Loading Admin API endpoints")


-- Load core routes
for _, v in ipairs({"kong", "health", "cache", "config"}) do
  local routes = require("kong.api.routes." .. v)
  api_helpers.attach_routes(app, routes)
end

-- XXX EE, move elsewhere
for _, v in ipairs({"vitals", "oas_config", "license", "entities", "keyring"}) do
  local routes = require("kong.api.routes." .. v)
  api_helpers.attach_routes(app, routes)
end


-- attach `/:workspace/kong`, which replicates `/`
local slash_handler = require "kong.api.routes.kong"["/"]
app:match("ws_root" .. "/", "/:workspace_name/kong",
  app_helpers.respond_to(slash_handler))


do
  -- This function takes the auto-generated routes and then customizes them
  -- based on custom_endpoints. It will add one argument to actual function
  -- call `parent` that the customized function can use to call the original
  -- auto-generated function.
  --
  -- E.g. the `/routes/:routes` API gets autogenerated from `routes` DAO.
  -- Now if your plugin adds `api.lua` that also defines the same endpoint:
  -- `/routes/:routes`, it means that the plugin one overrides the original
  -- function. Original is kept and passed to the customized function as an
  -- function argument (of course usually plugins want to only customize
  -- the autogenerated endpoints the plugin's own DAOs introduced).
  local function customize_routes(routes, custom_endpoints, schema)
    for route_pattern, verbs in pairs(custom_endpoints) do
      if type(verbs) == "table" then
        local methods = verbs.methods or verbs

        if routes[route_pattern] == nil then
          routes[route_pattern] = {
            schema  = verbs.schema or schema,
            methods = methods
          }

        else
          for method, handler in pairs(methods) do
            local parent = routes[route_pattern]["methods"][method]
            if parent ~= nil and type(handler) == "function" then
              routes[route_pattern]["methods"][method] = function(self, db, helpers)
                return handler(self, db, helpers, function(post_process)
                  return parent(self, db, helpers, post_process)
                end)
              end

            else
              routes[route_pattern]["methods"][method] = handler
            end
          end
        end
      end
    end
  end

<<<<<<< HEAD
  ee_api.splatify_entity_route("files", routes)
  api_helpers.attach_new_db_routes(app, routes)
end
=======
  local function is_new_db_routes(routes)
    for _, verbs in pairs(routes) do
      if type(verbs) == "table" then -- ignore "before" functions
        return verbs.schema
      end
    end
  end
>>>>>>> ce3c3864

  local routes = {}

  -- DAO Routes
  for _, dao in pairs(singletons.db.daos) do
    if dao.schema.generate_admin_api ~= false and not dao.schema.legacy then
      routes = Endpoints.new(dao.schema, routes)
    end
  end

  -- Custom Routes
  for _, dao in pairs(singletons.db.daos) do
    local schema = dao.schema
    local ok, custom_endpoints = utils.load_module_if_exists("kong.api.routes." .. schema.name)
    if ok then
      customize_routes(routes, custom_endpoints, schema)
    end
  end

  -- Plugin Routes
  if singletons.configuration and singletons.configuration.loaded_plugins then
    for k in pairs(singletons.configuration.loaded_plugins) do
      local loaded, custom_endpoints = utils.load_module_if_exists("kong.plugins." .. k .. ".api")
      if loaded then
        ngx.log(ngx.DEBUG, "Loading API endpoints for plugin: ", k)
        if is_new_db_routes(custom_endpoints) then
          customize_routes(routes, custom_endpoints, custom_endpoints.schema)

        else
          api_helpers.attach_routes(app, custom_endpoints)
        end

      else
        ngx.log(ngx.DEBUG, "No API endpoints loaded for plugin: ", k)
      end
    end
  end

<<<<<<< HEAD
-- Loading plugins routes
for _, k in ipairs({"rbac", "audit"}) do
  local loaded, mod = utils.load_module_if_exists("kong.api.routes.".. k)
  if loaded then
    ngx.log(ngx.DEBUG, "Loading API endpoints for module: ", k)
    if is_new_db_routes(mod) then
      api_helpers.attach_new_db_routes(app, mod)
    else
      api_helpers.attach_routes(app, mod)
    end

  else
    ngx.log(ngx.DEBUG, "No API endpoints loaded for module: ", k)
  end
end


=======
  api_helpers.attach_new_db_routes(app, routes)
end
>>>>>>> ce3c3864

return app<|MERGE_RESOLUTION|>--- conflicted
+++ resolved
@@ -87,11 +87,6 @@
     end
   end
 
-<<<<<<< HEAD
-  ee_api.splatify_entity_route("files", routes)
-  api_helpers.attach_new_db_routes(app, routes)
-end
-=======
   local function is_new_db_routes(routes)
     for _, verbs in pairs(routes) do
       if type(verbs) == "table" then -- ignore "before" functions
@@ -99,7 +94,6 @@
       end
     end
   end
->>>>>>> ce3c3864
 
   local routes = {}
 
@@ -138,27 +132,24 @@
     end
   end
 
-<<<<<<< HEAD
--- Loading plugins routes
-for _, k in ipairs({"rbac", "audit"}) do
-  local loaded, mod = utils.load_module_if_exists("kong.api.routes.".. k)
-  if loaded then
-    ngx.log(ngx.DEBUG, "Loading API endpoints for module: ", k)
-    if is_new_db_routes(mod) then
-      api_helpers.attach_new_db_routes(app, mod)
+  -- Loading plugins routes
+  for _, k in ipairs({"rbac", "audit"}) do
+    local loaded, mod = utils.load_module_if_exists("kong.api.routes.".. k)
+    if loaded then
+      ngx.log(ngx.DEBUG, "Loading API endpoints for module: ", k)
+      if is_new_db_routes(mod) then
+        api_helpers.attach_new_db_routes(app, mod)
+      else
+        api_helpers.attach_routes(app, mod)
+      end
+
     else
-      api_helpers.attach_routes(app, mod)
+      ngx.log(ngx.DEBUG, "No API endpoints loaded for module: ", k)
     end
+  end
 
-  else
-    ngx.log(ngx.DEBUG, "No API endpoints loaded for module: ", k)
-  end
+  ee_api.splatify_entity_route("files", routes)
+  api_helpers.attach_new_db_routes(app, routes)
 end
 
-
-=======
-  api_helpers.attach_new_db_routes(app, routes)
-end
->>>>>>> ce3c3864
-
 return app