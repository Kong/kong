local lapis       = require "lapis"
local utils       = require "kong.tools.utils"
local tablex      = require "pl.tablex"
local pl_pretty   = require "pl.pretty"
local responses   = require "kong.tools.responses"
local singletons  = require "kong.singletons"
local app_helpers = require "lapis.application"
local api_helpers = require "kong.api.api_helpers"
<<<<<<< HEAD
=======
local Endpoints   = require "kong.api.endpoints"
local arguments   = require "kong.api.arguments"
local Errors      = require "kong.db.errors"

>>>>>>> 9ec7e5cf
local rbac = require "kong.rbac"
local workspaces = require "kong.workspaces"


local sub      = string.sub
local find     = string.find
local type     = type
local pairs    = pairs
local ipairs   = ipairs
local tostring = tostring


local app = lapis.Application()


local NEEDS_BODY = tablex.readonly({ PUT = 1, POST = 2, PATCH = 3 })


local function parse_params(fn)
  return app_helpers.json_params(function(self, ...)
    if NEEDS_BODY[ngx.req.get_method()] then
      local content_type = self.req.headers["content-type"]
      if content_type then
        content_type = content_type:lower()

        if find(content_type, "application/json", 1, true) and not self.json then
          return responses.send_HTTP_BAD_REQUEST("Cannot parse JSON body")

        elseif find(content_type, "application/x-www-form-urlencode", 1, true) then
          self.params = utils.decode_args(self.params)
        end
      end
    end

    self.params = api_helpers.normalize_nested_params(self.params)

    return fn(self, ...)
  end)
end


-- old DAO
local function on_error(self)
  local err = self.errors[1]

<<<<<<< HEAD
  -- XXX create standard error codes in the rbac module?
  if err == "cascading error" then
    return responses.send_HTTP_FORBIDDEN("entity cannot be deleted due to your rbac permissions")
  end

  if type(err) == "table" then
    if err.db then
      return responses.send_HTTP_INTERNAL_SERVER_ERROR(err.message)
=======
  if type(err) ~= "table" then
    return responses.send_HTTP_INTERNAL_SERVER_ERROR(tostring(err))
  end
>>>>>>> 9ec7e5cf

  if err.db then
    return responses.send_HTTP_INTERNAL_SERVER_ERROR(err.message)
  end

  if err.unique then
    return responses.send_HTTP_CONFLICT(err.tbl)
  end

  if err.foreign then
    return responses.send_HTTP_NOT_FOUND(err.tbl)
  end

  return responses.send_HTTP_BAD_REQUEST(err.tbl or err.message)
end

-- new DB
local function new_db_on_error(self)
  local err = self.errors[1]

  if type(err) ~= "table" then
    return responses.send_HTTP_INTERNAL_SERVER_ERROR(tostring(err))
  end

  if err.code == Errors.codes.SCHEMA_VIOLATION
  or err.code == Errors.codes.INVALID_PRIMARY_KEY
  or err.code == Errors.codes.FOREIGN_KEY_VIOLATION
  or err.code == Errors.codes.INVALID_OFFSET
  then
    return responses.send_HTTP_BAD_REQUEST(err)
  end

  if err.code == Errors.codes.NOT_FOUND then
    return responses.send_HTTP_NOT_FOUND(err)
  end

  if err.code == Errors.codes.PRIMARY_KEY_VIOLATION
 -- or err.code == Errors.codes.UNIQUE_VIOLATION
  then
    return responses.send_HTTP_CONFLICT(err)
  end

  return responses.send_HTTP_INTERNAL_SERVER_ERROR(err)
end


app.default_route = function(self)
  local path = self.req.parsed_url.path:match("^(.*)/$")

  if path and self.app.router:resolve(path, self) then
    return

  elseif self.app.router:resolve(self.req.parsed_url.path .. "/", self) then
    return
  end

  return self.app.handle_404(self)
end


app.handle_404 = function(self)
  return responses.send_HTTP_NOT_FOUND()
end


app.handle_error = function(self, err, trace)
  if err then
    if type(err) ~= "string" then
      err = pl_pretty.write(err)
    end
    if find(err, "don't know how to respond to", nil, true) then
      return responses.send_HTTP_METHOD_NOT_ALLOWED()
    end
  end

  ngx.log(ngx.ERR, err, "\n", trace)

  -- We just logged the error so no need to give it to responses and log it
  -- twice
  return responses.send_HTTP_INTERNAL_SERVER_ERROR()
end


app:before_filter(function(self)
  do
    -- in case of endpoint with missing `/`, this block is executed twice.
    -- So previous workspace should be dropped
    ngx.ctx.workspaces = nil
    local workspaces = workspaces.get_req_workspace(self.params)
    if not workspaces then
      responses.send_HTTP_NOT_FOUND()
    end

    -- save workspace name in the context; if not passed, default workspace is
    -- 'default'
    ngx.ctx.workspaces = workspaces
    self.params.workspace_name = nil

   -- ngx.var.uri is used to look for exact matches
   -- self.route_name is used to look for wildcard matches,
   -- by replacing named parameters with *
   rbac.validate_endpoint(self.route_name, ngx.var.uri)
  end

  if not NEEDS_BODY[ngx.req.get_method()] then
    return
  end

  local content_type = self.req.headers["content-type"]
  if not content_type then
    local content_length = self.req.headers["content-length"]
    if content_length == "0" then
      return
    end

    if not content_length then
      local _, err = ngx.req.socket()
      if err == "no body" then
        return
      end
    end

  elseif sub(content_type, 1, 16) == "application/json"                  or
         sub(content_type, 1, 19) == "multipart/form-data"               or
         sub(content_type, 1, 33) == "application/x-www-form-urlencoded" then
    return
  end

  return responses.send_HTTP_UNSUPPORTED_MEDIA_TYPE()
end)


local handler_helpers = {
  responses = responses,
  yield_error = app_helpers.yield_error
}

local function attach_routes(routes)
  for route_path, methods in pairs(routes) do
    methods.on_error = methods.on_error or on_error

    for method_name, method_handler in pairs(methods) do
      local wrapped_handler = function(self)
        return method_handler(self, singletons.dao, handler_helpers)
      end

      methods[method_name] = parse_params(wrapped_handler)
    end

    app:match(route_path, route_path, app_helpers.respond_to(methods))
    app:match("workspace_" .. route_path, "/:workspace_name" .. route_path,
              app_helpers.respond_to(methods))
  end
end


local function attach_new_db_routes(routes)
  for route_path, methods in pairs(routes) do
    methods.on_error = methods.on_error or new_db_on_error

    for method_name, method_handler in pairs(methods) do
      local wrapped_handler = function(self)
        self.args = arguments.load()
        return method_handler(self, singletons.db, handler_helpers)
      end

      methods[method_name] = parse_params(wrapped_handler)
    end

    app:match(route_path, route_path, app_helpers.respond_to(methods))
  end
end


ngx.log(ngx.DEBUG, "Loading Admin API endpoints")


-- Load core routes
for _, v in ipairs({"kong", "apis", "consumers", "plugins", "cache",
<<<<<<< HEAD
                    "certificates", "snis", "upstreams", "rbac", "vitals", "workspaces"}) do
=======
                    "certificates", "snis", "upstreams", "rbac", "vitals", "portal"}) do
>>>>>>> 9ec7e5cf
  local routes = require("kong.api.routes." .. v)
  attach_routes(routes)
end


do
  local routes = {}

  -- Auto Generated Routes
  for _, dao in pairs(singletons.db.daos) do
    routes = Endpoints.new(dao.schema, routes)
  end

  -- Custom Routes
  for _, dao in pairs(singletons.db.daos) do
    local schema = dao.schema
    local ok, custom_endpoints = utils.load_module_if_exists("kong.api.routes." .. schema.name)
    if ok then
      for route_pattern, verbs in pairs(custom_endpoints) do
        if routes[route_pattern] ~= nil and type(verbs) == "table" then
          for verb, handler in pairs(verbs) do
            local parent = routes[route_pattern][verb]
            if parent ~= nil and type(handler) == "function" then
              routes[route_pattern][verb] = function(self, db, helpers)
                return handler(self, db, helpers, function()
                  return parent(self, db, helpers)
                end)
              end

            else
              routes[route_pattern][verb] = handler
            end
          end

        else
          routes[route_pattern] = verbs
        end
      end
    end

  end
  attach_new_db_routes(routes)
end


-- Loading plugins routes
if singletons.configuration and singletons.configuration.plugins then
  for k in pairs(singletons.configuration.plugins) do
    local loaded, mod = utils.load_module_if_exists("kong.plugins." .. k .. ".api")

    if loaded then
      ngx.log(ngx.DEBUG, "Loading API endpoints for plugin: ", k)
      attach_routes(mod)

    else
      ngx.log(ngx.DEBUG, "No API endpoints loaded for plugin: ", k)
    end
  end
end


return app<|MERGE_RESOLUTION|>--- conflicted
+++ resolved
@@ -6,13 +6,11 @@
 local singletons  = require "kong.singletons"
 local app_helpers = require "lapis.application"
 local api_helpers = require "kong.api.api_helpers"
-<<<<<<< HEAD
-=======
+
 local Endpoints   = require "kong.api.endpoints"
 local arguments   = require "kong.api.arguments"
 local Errors      = require "kong.db.errors"
 
->>>>>>> 9ec7e5cf
 local rbac = require "kong.rbac"
 local workspaces = require "kong.workspaces"
 
@@ -58,7 +56,6 @@
 local function on_error(self)
   local err = self.errors[1]
 
-<<<<<<< HEAD
   -- XXX create standard error codes in the rbac module?
   if err == "cascading error" then
     return responses.send_HTTP_FORBIDDEN("entity cannot be deleted due to your rbac permissions")
@@ -67,11 +64,9 @@
   if type(err) == "table" then
     if err.db then
       return responses.send_HTTP_INTERNAL_SERVER_ERROR(err.message)
-=======
   if type(err) ~= "table" then
     return responses.send_HTTP_INTERNAL_SERVER_ERROR(tostring(err))
   end
->>>>>>> 9ec7e5cf
 
   if err.db then
     return responses.send_HTTP_INTERNAL_SERVER_ERROR(err.message)
@@ -251,11 +246,7 @@
 
 -- Load core routes
 for _, v in ipairs({"kong", "apis", "consumers", "plugins", "cache",
-<<<<<<< HEAD
-                    "certificates", "snis", "upstreams", "rbac", "vitals", "workspaces"}) do
-=======
-                    "certificates", "snis", "upstreams", "rbac", "vitals", "portal"}) do
->>>>>>> 9ec7e5cf
+                    "certificates", "snis", "upstreams", "rbac", "vitals", "portal", "workspaces"}) do
   local routes = require("kong.api.routes." .. v)
   attach_routes(routes)
 end
