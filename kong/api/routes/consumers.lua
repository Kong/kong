--- conflicted
+++ resolved
@@ -87,7 +87,6 @@
       ee_api.routes_consumers_before(self, self.args.post)
     end,
   },
-<<<<<<< HEAD
   --]] EE
 
   ["/consumers/:consumers/plugins"] = {
@@ -96,18 +95,5 @@
       ee_api.routes_consumers_before(self, self.args.post)
     end,
     --]] EE
-
-    POST = function(_, _, _, parent)
-      local post_process = function(data)
-        local r_data = utils.deep_copy(data)
-        r_data.config = nil
-        r_data.e = "c"
-        reports.send("api", r_data)
-        return data
-      end
-      return parent(post_process)
-    end,
   },
-=======
->>>>>>> 28e4baf3
 }