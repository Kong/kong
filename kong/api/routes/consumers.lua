--- conflicted
+++ resolved
@@ -33,17 +33,13 @@
           return endpoints.handle_error(err_t)
         end
 
-<<<<<<< HEAD
         ---EE [[
         if consumer and consumer.type ~= enums.CONSUMERS.TYPE.PROXY then
           kong.response.exit(404, { message = "Not Found" })
         end
         --]] EE
 
-        return helpers.responses.send_HTTP_OK {
-=======
         return kong.response.exit(200, {
->>>>>>> e7e2fa3a
           data = { consumer },
           next = null,
         })
