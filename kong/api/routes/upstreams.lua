local endpoints = require "kong.api.endpoints"
local utils = require "kong.tools.utils"


local kong = kong
local escape_uri = ngx.escape_uri
local unescape_uri = ngx.unescape_uri
local null = ngx.null
local fmt = string.format


<<<<<<< HEAD
local function select_upstream(db, upstream_id, opts)
  local id = unescape_uri(upstream_id)
  if utils.is_valid_uuid(id) then
    return db.upstreams:select({ id = id }, opts)
  end

  return db.upstreams:select_by_name(id, opts)
end


local function select_target(db, upstream, target_id, opts)
  local id = unescape_uri(target_id)
  local filter = utils.is_valid_uuid(id) and { id = id } or { target = id }

  return db.targets:select_by_upstream_filter({ id = upstream.id }, filter, opts)
end


-- XXX merge: previous post_health implementation added an `id` field in the
-- broadcast packet, so routes with the same name in different workspaces would
-- not interfere with each other
=======
>>>>>>> e7e2fa3a
local function post_health(self, db, is_healthy)
  local upstream, _, err_t = endpoints.select_entity(self, db, db.upstreams.schema)
  if err_t then
    return endpoints.handle_error(err_t)
  end

  if not upstream then
    return kong.response.exit(404, { message = "Not found" })
  end

  local target
  if utils.is_valid_uuid(unescape_uri(self.params.targets)) then
    target, _, err_t = endpoints.select_entity(self, db, db.targets.schema)

  else
    local opts = endpoints.extract_options(self.args.uri, db.targets.schema, "select")
    local upstream_pk = db.upstreams.schema:extract_pk_values(upstream)
    local filter = { target = unescape_uri(self.params.targets) }
    target, _, err_t = db.targets:select_by_upstream_filter(upstream_pk, filter, opts)
  end

  if err_t then
    return endpoints.handle_error(err_t)
  end

  if not target or target.upstream.id ~= upstream.id then
    return kong.response.exit(404, { message = "Not found" })
  end

  local ok, err = db.targets:post_health(upstream, target, is_healthy)
  if not ok then
    return kong.response.exit(400, { message = err })
  end

  return kong.response.exit(204)
end


return {
  ["/upstreams/:upstreams/health"] = {
    GET = function(self, db)
      local upstream, _, err_t = endpoints.select_entity(self, db, db.upstreams.schema)
      if err_t then
        return endpoints.handle_error(err_t)
      end

      if not upstream then
        return kong.response.exit(404, { message = "Not found" })
      end

      self.params.targets = db.upstreams.schema:extract_pk_values(upstream)
      local targets_with_health, _, err_t, offset =
        endpoints.page_collection(self, db, db.targets.schema, "page_for_upstream_with_health")

      if err_t then
        return endpoints.handle_error(err_t)
      end

      local next_page = offset and fmt("/upstreams/%s/health?offset=%s",
                                       self.params.upstreams,
                                       escape_uri(offset)) or null

      local node_id, err = kong.node.get_id()
      if err then
        kong.log.err("failed getting node id: ", err)
      end

      return kong.response.exit(200, {
        data    = targets_with_health,
        offset  = offset,
        next    = next_page,
        node_id = node_id,
      })
    end
  },

  ["/upstreams/:upstreams/targets"] = {
    GET = endpoints.get_collection_endpoint(kong.db.targets.schema,
                                            kong.db.upstreams.schema,
                                            "upstream",
                                            "page_for_upstream"),
  },

  ["/upstreams/:upstreams/targets/all"] = {
    GET = endpoints.get_collection_endpoint(kong.db.targets.schema,
                                            kong.db.upstreams.schema,
                                            "upstream",
                                            "page_for_upstream_raw")
  },

  ["/upstreams/:upstreams/targets/:targets/healthy"] = {
    POST = function(self, db)
      return post_health(self, db, true)
    end,
  },

  ["/upstreams/:upstreams/targets/:targets/unhealthy"] = {
    POST = function(self, db)
      return post_health(self, db, false)
    end,
  },

  ["/upstreams/:upstreams/targets/:targets"] = {
    DELETE = function(self, db)
      local upstream, _, err_t = endpoints.select_entity(self, db, db.upstreams.schema)
      if err_t then
        return endpoints.handle_error(err_t)
      end

      if not upstream then
        return kong.response.exit(404, { message = "Not found" })
      end

      local target
      if utils.is_valid_uuid(unescape_uri(self.params.targets)) then
        target, _, err_t = endpoints.select_entity(self, db, db.targets.schema)

      else
        local opts = endpoints.extract_options(self.args.uri, db.targets.schema, "select")
        local upstream_pk = db.upstreams.schema:extract_pk_values(upstream)
        local filter = { target = unescape_uri(self.params.targets) }
        target, _, err_t = db.targets:select_by_upstream_filter(upstream_pk, filter, opts)
      end

      if err_t then
        return endpoints.handle_error(err_t)
      end

      if not target or target.upstream.id ~= upstream.id then
        return kong.response.exit(404, { message = "Not found" })
      end

      self.params.targets = db.upstreams.schema:extract_pk_values(target)
      _, _, err_t = endpoints.delete_entity(self, db, db.targets.schema)
      if err_t then
        return endpoints.handle_error(err_t)
      end

      return kong.response.exit(204) -- no content
    end
  },
}
<|MERGE_RESOLUTION|>--- conflicted
+++ resolved
@@ -9,30 +9,29 @@
 local fmt = string.format
 
 
-<<<<<<< HEAD
-local function select_upstream(db, upstream_id, opts)
-  local id = unescape_uri(upstream_id)
-  if utils.is_valid_uuid(id) then
-    return db.upstreams:select({ id = id }, opts)
-  end
+-- XXX EE check usage of those functions in old versions in EE. Many
+-- changes went through this file.
+-- local function select_upstream(db, upstream_id, opts)
+--   local id = unescape_uri(upstream_id)
+--   if utils.is_valid_uuid(id) then
+--     return db.upstreams:select({ id = id }, opts)
+--   end
 
-  return db.upstreams:select_by_name(id, opts)
-end
+--   return db.upstreams:select_by_name(id, opts)
+-- end
 
 
-local function select_target(db, upstream, target_id, opts)
-  local id = unescape_uri(target_id)
-  local filter = utils.is_valid_uuid(id) and { id = id } or { target = id }
+-- local function select_target(db, upstream, target_id, opts)
+--   local id = unescape_uri(target_id)
+--   local filter = utils.is_valid_uuid(id) and { id = id } or { target = id }
 
-  return db.targets:select_by_upstream_filter({ id = upstream.id }, filter, opts)
-end
+--   return db.targets:select_by_upstream_filter({ id = upstream.id }, filter, opts)
+-- end
 
 
 -- XXX merge: previous post_health implementation added an `id` field in the
 -- broadcast packet, so routes with the same name in different workspaces would
 -- not interfere with each other
-=======
->>>>>>> e7e2fa3a
 local function post_health(self, db, is_healthy)
   local upstream, _, err_t = endpoints.select_entity(self, db, db.upstreams.schema)
   if err_t then
@@ -174,4 +173,4 @@
       return kong.response.exit(204) -- no content
     end
   },
-}
+}