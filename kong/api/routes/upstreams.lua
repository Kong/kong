local endpoints = require "kong.api.endpoints"
local responses = require "kong.tools.responses"
local utils = require "kong.tools.utils"
local public = require "kong.tools.public"


local unescape_uri = ngx.unescape_uri
local escape_uri = ngx.escape_uri
local null = ngx.null
local fmt = string.format


local function select_upstream(db, upstream_id, opts)
  local id = unescape_uri(upstream_id)
  if utils.is_valid_uuid(id) then
    return db.upstreams:select({ id = id }, opts)
  end

  return db.upstreams:select_by_name(id, opts)
end


<<<<<<< HEAD
    local health = is_healthy and 1 or 0
    local packet = ("%s|%d|%d|%s|%s"):format(ip, port, health, self.upstream.name, self.upstream.id)
    cluster_events:broadcast("balancer:post_health", packet)
=======
local function select_target(db, upstream, target_id, opts)
  local id = unescape_uri(target_id)
  local filter = utils.is_valid_uuid(id) and { id = id } or { target = id }
>>>>>>> cc97d5bb

  return db.targets:select_by_upstream_filter({ id = upstream.id }, filter, opts)
end


local function post_health(self, db, is_healthy)
  local args = self.args.post
  local opts = endpoints.extract_options(args, db.upstreams.schema, "select")

  local upstream, _, err_t = select_upstream(db, self.params.upstreams, opts)
  if err_t then
    return endpoints.handle_error(err_t)
  end

  if not upstream then
    return responses.send_HTTP_NOT_FOUND()
  end

  opts = endpoints.extract_options(args, db.targets.schema, "select", opts)

  local target, _, err_t = select_target(db, upstream, self.params.targets, opts)
  if err_t then
    return endpoints.handle_error(err_t)
  end

  if target then
    local ok, err = db.targets:post_health(upstream, target, is_healthy)
    if not ok then
      responses.send_HTTP_BAD_REQUEST(err)
    end
  end

  return responses.send_HTTP_NO_CONTENT()
end


return {
  ["/upstreams/:upstreams/health"] = {
    GET = function(self, db)
      local args = self.args.uri
      local opts = endpoints.extract_options(args, db.upstreams.schema, "select")

      local upstream, _, err_t = select_upstream(db, self.params.upstreams, opts)
      if err_t then
        return endpoints.handle_error(err_t)
      end

      if not upstream then
        return responses.send_HTTP_NOT_FOUND()
      end

      local upstream_pk = { id = upstream.id }
      local size, err = endpoints.get_page_size(args)
      if err then
        return endpoints.handle_error(db.targets.errors:invalid_size(err))
      end

      opts = endpoints.extract_options(args, db.targets.schema, "select")

      local targets_with_health, _, err_t, offset =
        db.targets:page_for_upstream_with_health(upstream_pk, size, args.offset, opts)
      if err_t then
        return endpoints.handle_error(err_t)
      end

      local next_page = offset and fmt("/upstreams/%s/health?offset=%s",
                                       escape_uri(upstream.id),
                                       escape_uri(offset)) or null

      local node_id, err = public.get_node_id()
      if err then
        ngx.log(ngx.ERR, "failed getting node id: ", err)
      end

      return responses.send_HTTP_OK({
        data    = targets_with_health,
        offset  = offset,
        next    = next_page,
        node_id = node_id,
      })
    end
  },

  ["/upstreams/:upstreams/targets/all"] = {
    GET = function(self, db)
      local args = self.args.uri
      local opts = endpoints.extract_options(args, db.upstreams.schema, "select")

      local upstream, _, err_t = select_upstream(db, self.params.upstreams, opts)
      if err_t then
        return endpoints.handle_error(err_t)
      end

      if not upstream then
        return responses.send_HTTP_NOT_FOUND()
      end

      local upstream_pk = { id = upstream.id }
      local opts = endpoints.extract_options(args, db.targets.schema, "select")
      local size, err = endpoints.get_page_size(args)
      if err then
        return endpoints.handle_error(db.targets.errors:invalid_size(err))
      end

      local targets, _, err_t, offset = db.targets:page_for_upstream_raw(upstream_pk,
                                                                         size,
                                                                         args.offset,
                                                                         opts)
      if err_t then
        return endpoints.handle_error(err_t)
      end

      local next_page = offset and fmt("/upstreams/%s/targets/all?offset=%s",
                                       escape_uri(upstream.id),
                                       escape_uri(offset)) or null

      return responses.send_HTTP_OK({
        data   = targets,
        offset = offset,
        next   = next_page,
      })
    end
  },

  ["/upstreams/:upstreams/targets/:targets/healthy"] = {
    POST = function(self, db)
      return post_health(self, db, true)
    end,
  },

  ["/upstreams/:upstreams/targets/:targets/unhealthy"] = {
    POST = function(self, db)
      return post_health(self, db, false)
    end,
  },

  ["/upstreams/:upstreams/targets/:targets"] = {
    DELETE = function(self, db)
      local args = self.args.uri
      local opts = endpoints.extract_options(args, db.upstreams.schema, "select")

      local upstream, _, err_t = select_upstream(db, self.params.upstreams, opts)
      if err_t then
        return endpoints.handle_error(err_t)
      end

      if not upstream then
        return responses.send_HTTP_NOT_FOUND()
      end

      opts = endpoints.extract_options(args, db.targets.schema, "select")

      local target, _, err_t = select_target(db, upstream, self.params.targets, opts)
      if err_t then
        return endpoints.handle_error(err_t)
      end

      if target then
        opts = endpoints.extract_options(args, db.targets.schema, "delete")

        local _, _, err_t = db.targets:delete({ id = target.id }, opts)
        if err_t then
          return endpoints.handle_error(err_t)
        end
      end

      return responses.send_HTTP_NO_CONTENT()
    end
  },
}
<|MERGE_RESOLUTION|>--- conflicted
+++ resolved
@@ -20,20 +20,17 @@
 end
 
 
-<<<<<<< HEAD
-    local health = is_healthy and 1 or 0
-    local packet = ("%s|%d|%d|%s|%s"):format(ip, port, health, self.upstream.name, self.upstream.id)
-    cluster_events:broadcast("balancer:post_health", packet)
-=======
 local function select_target(db, upstream, target_id, opts)
   local id = unescape_uri(target_id)
   local filter = utils.is_valid_uuid(id) and { id = id } or { target = id }
->>>>>>> cc97d5bb
 
   return db.targets:select_by_upstream_filter({ id = upstream.id }, filter, opts)
 end
 
 
+-- XXX merge: previous post_health implementation added an `id` field in the
+-- broadcast packet, so routes with the same name in different workspaces would
+-- not interfere with each other
 local function post_health(self, db, is_healthy)
   local args = self.args.post
   local opts = endpoints.extract_options(args, db.upstreams.schema, "select")
