local crud = require "kong.api.crud_helpers"
local app_helpers = require "lapis.application"
local responses = require "kong.tools.responses"


-- clean the target history for a given upstream
local function clean_history(upstream_id, dao_factory)
  -- when to cleanup: invalid-entries > (valid-ones * cleanup_factor)
  local cleanup_factor = 10

  --cleaning up history, check if it's necessary...
  local target_history = dao_factory.targets:find_all({
    upstream_id = upstream_id
  })

  if target_history then
    -- sort the targets
    for _,target in ipairs(target_history) do
      target.order = target.created_at..":"..target.id
    end

    -- sort table in reverse order
    table.sort(target_history, function(a,b) return a.order>b.order end)
    -- do clean up
    local cleaned = {}
    local delete = {}

    for _, entry in ipairs(target_history) do
      if cleaned[entry.target] then
        -- we got a newer entry for this target than this, so this one can go
        delete[#delete+1] = entry

      else
        -- haven't got this one, so this is the last one for this target
        cleaned[entry.target] = true
        cleaned[#cleaned+1] = entry
        if entry.weight == 0 then
          delete[#delete+1] = entry
        end
      end
    end

    -- do we need to cleanup?
    -- either nothing left, or when 10x more outdated than active entries
    if (#cleaned == 0 and #delete > 0) or
       (#delete >= (math.max(#cleaned,1)*cleanup_factor)) then

      ngx.log(ngx.INFO, "[admin api] Starting cleanup of target table for upstream ",
                        tostring(upstream_id))
      local cnt = 0
      for _, entry in ipairs(delete) do
        -- not sending update events, one event at the end, based on the
        -- post of the new entry should suffice to reload only once
        dao_factory.targets:delete(
          { id = entry.id },
          { quiet = true }
        )
        -- ignoring errors here, deleted by id, so should not matter
        -- in case another kong-node does the same cleanup simultaneously
        cnt = cnt + 1
      end

      ngx.log(ngx.INFO, "[admin api] Finished cleanup of target table",
        " for upstream ", tostring(upstream_id),
        " removed ", tostring(cnt), " target entries")
    end
  end
end

return {
  ["/upstreams/"] = {
    GET = function(self, dao_factory)
      crud.paginated_set(self, dao_factory.upstreams)
    end,

    PUT = function(self, dao_factory)
      crud.put(self.params, dao_factory.upstreams)
    end,

    POST = function(self, dao_factory, helpers)
      crud.post(self.params, dao_factory.upstreams)
    end
  },

  ["/upstreams/:upstream_name_or_id"] = {
    before = function(self, dao_factory, helpers)
      crud.find_upstream_by_name_or_id(self, dao_factory, helpers)
    end,

    GET = function(self, dao_factory, helpers)
      return helpers.responses.send_HTTP_OK(self.upstream)
    end,

    PATCH = function(self, dao_factory)
      crud.patch(self.params, dao_factory.upstreams, self.upstream)
    end,

    DELETE = function(self, dao_factory)
      crud.delete(self.upstream, dao_factory.upstreams)
    end
  },

  ["/upstreams/:upstream_name_or_id/targets/"] = {
    before = function(self, dao_factory, helpers)
      crud.find_upstream_by_name_or_id(self, dao_factory, helpers)
      self.params.upstream_id = self.upstream.id
    end,

    GET = function(self, dao_factory)
      crud.paginated_set(self, dao_factory.targets)
    end,

    POST = function(self, dao_factory, helpers)
      clean_history(self.params.upstream_id, dao_factory)

      crud.post(self.params, dao_factory.targets)
    end,
  },

<<<<<<< HEAD
  ["/upstreams/:upstream_name_or_id/targets/active/"] = {
=======
  ["/upstreams/:name_or_id/targets/active"] = {
>>>>>>> ef883b17
    before = function(self, dao_factory, helpers)
      crud.find_upstream_by_name_or_id(self, dao_factory, helpers)
      self.params.upstream_id = self.upstream.id
    end,

    GET = function(self, dao_factory)
      self.params.active = nil

      local target_history, err = dao_factory.targets:find_all({
        upstream_id = self.params.upstream_id,
      })
      if not target_history then
        return app_helpers.yield_error(err)
      end

      --sort and walk based on target and creation time
      for _, target in ipairs(target_history) do
        target.order = target.target .. ":" ..
          target.created_at .. ":" ..target.id
      end
      table.sort(target_history, function(a, b) return a.order > b.order end)

      local seen     = {}
      local active   = {}
      local active_n = 0

      for _, entry in ipairs(target_history) do
        if not seen[entry.target] then
          if entry.weight == 0 then
            seen[entry.target] = true

          else
            entry.order = nil -- dont show our order key to the client

            -- add what we want to send to the client in our array
            active_n = active_n + 1
            active[active_n] = entry

            -- track that we found this host:port so we only show
            -- the most recent one (kinda)
            seen[entry.target] = true
          end
        end
      end

      -- for now lets not worry about rolling our own pagination
      -- we also end up returning a "backwards" list of targets because
      -- of how we sorted- do we care?
      return responses.send_HTTP_OK {
        total = active_n,
        data  = active,
      }
    end
  },

  ["/upstreams/:name_or_id/targets/:target_or_id"] = {
    before = function(self, dao_factory, helpers)
      crud.find_upstream_by_name_or_id(self, dao_factory, helpers)
      crud.find_target_by_target_or_id(self, dao_factory, helpers)
    end,

    DELETE = function(self, dao_factory)
      clean_history(self.upstream.id, dao_factory)

      -- this is just a wrapper around POSTing a new target with weight=0
      local data, err = dao_factory.targets:insert({
        target      = self.target.target,
        upstream_id = self.upstream.id,
        weight      = 0,
      })
      if err then
        return app_helpers.yield_error(err)
      end

      return responses.send_HTTP_NO_CONTENT()
    end
  }
}<|MERGE_RESOLUTION|>--- conflicted
+++ resolved
@@ -117,11 +117,7 @@
     end,
   },
 
-<<<<<<< HEAD
   ["/upstreams/:upstream_name_or_id/targets/active/"] = {
-=======
-  ["/upstreams/:name_or_id/targets/active"] = {
->>>>>>> ef883b17
     before = function(self, dao_factory, helpers)
       crud.find_upstream_by_name_or_id(self, dao_factory, helpers)
       self.params.upstream_id = self.upstream.id
