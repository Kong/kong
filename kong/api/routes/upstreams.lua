local endpoints = require "kong.api.endpoints"
local utils = require "kong.tools.utils"


local kong = kong
local escape_uri = ngx.escape_uri
local unescape_uri = ngx.unescape_uri
local null = ngx.null
local tostring = tostring
local fmt = string.format


-- XXX merge: previous post_health implementation added an `id` field in the
-- broadcast packet, so routes with the same name in different workspaces would
-- not interfere with each other
local function post_health(self, db, is_healthy)
  local upstream, _, err_t = endpoints.select_entity(self, db, db.upstreams.schema)
  if err_t then
    return endpoints.handle_error(err_t)
  end

  if not upstream then
    return kong.response.exit(404, { message = "Not found" })
  end

  local target
  if utils.is_valid_uuid(unescape_uri(self.params.targets)) then
    target, _, err_t = endpoints.select_entity(self, db, db.targets.schema)

  else
    local opts = endpoints.extract_options(self.args.uri, db.targets.schema, "select")
    local upstream_pk = db.upstreams.schema:extract_pk_values(upstream)
    local filter = { target = unescape_uri(self.params.targets) }
    target, _, err_t = db.targets:select_by_upstream_filter(upstream_pk, filter, opts)
  end

  if err_t then
    return endpoints.handle_error(err_t)
  end

  if not target or target.upstream.id ~= upstream.id then
    return kong.response.exit(404, { message = "Not found" })
  end

  local ok, err = db.targets:post_health(upstream, target, self.params.address, is_healthy)
  if not ok then
    return kong.response.exit(400, { message = err })
  end

  return kong.response.exit(204)
end


local function select_target_cb(self, db, upstream, target)
  if target and target.weight ~= 0 then
    return kong.response.exit(200, target)
  end

  return kong.response.exit(404, { message = "Not found" })
end


local function update_target_cb(self, db, upstream, target)
  self.params.targets = db.targets.schema:extract_pk_values(target)
  local entity, _, err_t = endpoints.update_entity(self, db, db.targets.schema)
  if err_t then
    return endpoints.handle_error(err_t)
  end

  return kong.response.exit(200, entity)
end


local function delete_target_cb(self, db, upstream, target)
  self.params.targets = db.targets.schema:extract_pk_values(target)
  local _, _, err_t = endpoints.delete_entity(self, db, db.targets.schema)
  if err_t then
    return endpoints.handle_error(err_t)
  end

  return kong.response.exit(204) -- no content
end


local function target_endpoint(self, db, callback)
  local upstream, _, err_t = endpoints.select_entity(self, db, db.upstreams.schema)
  if err_t then
    return endpoints.handle_error(err_t)
  end

  if not upstream then
    return kong.response.exit(404, { message = "Not found" })
  end

  local target
  if utils.is_valid_uuid(unescape_uri(self.params.targets)) then
    target, _, err_t = endpoints.select_entity(self, db, db.targets.schema)

  else
    local opts = endpoints.extract_options(self.args.uri, db.targets.schema, "select")
    local upstream_pk = db.upstreams.schema:extract_pk_values(upstream)
    local filter = { target = unescape_uri(self.params.targets) }
    target, _, err_t = db.targets:select_by_upstream_filter(upstream_pk, filter, opts)
  end

  if err_t then
    return endpoints.handle_error(err_t)
  end

  if not target or target.upstream.id ~= upstream.id then
    return kong.response.exit(404, { message = "Not found" })
  end

  return callback(self, db, upstream, target)
end


local function update_existent_target(self, db)
  local upstream = endpoints.select_entity(self, db, db.upstreams.schema)
  local filter = { target = unescape_uri(self.params.target) }
  local opts = endpoints.extract_options(self.args.uri, db.targets.schema, "select")
  local target = db.targets:select_by_upstream_filter(upstream, filter, opts)

  if target then
    self.params.targets = db.targets.schema:extract_pk_values(target)
    return endpoints.update_entity(self, db, db.targets.schema)
  end

  return nil
end


return {
  ["/upstreams/:upstreams/health"] = {
    GET = function(self, db)
      local upstream, _, err_t = endpoints.select_entity(self, db, db.upstreams.schema)
      if err_t then
        return endpoints.handle_error(err_t)
      end

      if not upstream then
        return kong.response.exit(404, { message = "Not found" })
      end

      local node_id, err = kong.node.get_id()
      if err then
        kong.log.err("failed to get node id: ", err)
      end

      if tostring(self.params.balancer_health) == "1" then
        local upstream_pk = db.upstreams.schema:extract_pk_values(upstream)
        local balancer_health  = db.targets:get_balancer_health(upstream_pk)
        return kong.response.exit(200, {
          data = balancer_health,
          next = null,
          node_id = node_id,
        })
      end

      self.params.targets = db.upstreams.schema:extract_pk_values(upstream)
      local targets_with_health, _, err_t, offset =
        endpoints.page_collection(self, db, db.targets.schema, "page_for_upstream_with_health")

      if err_t then
        return endpoints.handle_error(err_t)
      end

      local next_page = offset and fmt("/upstreams/%s/health?offset=%s",
                                       self.params.upstreams,
                                       escape_uri(offset)) or null

      return kong.response.exit(200, {
        data    = targets_with_health,
        offset  = offset,
        next    = next_page,
        node_id = node_id,
      })
    end
  },

  ["/upstreams/:upstreams/targets"] = {
    GET = endpoints.get_collection_endpoint(kong.db.targets.schema,
                                            kong.db.upstreams.schema,
                                            "upstream",
                                            "page_for_upstream"),
    POST = function(self, db)
<<<<<<< HEAD
=======
      -- updating a target using POST is a compatibility with existent API and
      -- should be deprecated in next major version
      local entity, _, err_t = update_existent_target(self, db)
      if err_t then
        return endpoints.handle_error(err_t)
      end
      if entity then
        return kong.response.exit(200, entity, { ["Deprecation"] = "true" })
      end

>>>>>>> 7871cd28
      local create = endpoints.post_collection_endpoint(kong.db.targets.schema,
                        kong.db.upstreams.schema, "upstream")
      return create(self, db)
    end
  },

  ["/upstreams/:upstreams/targets/all"] = {
    GET = endpoints.get_collection_endpoint(kong.db.targets.schema,
                                            kong.db.upstreams.schema,
                                            "upstream",
                                            "page_for_upstream_raw")
  },

  ["/upstreams/:upstreams/targets/:targets/healthy"] = {
    POST = function(self, db)
      return post_health(self, db, true)
    end,
  },

  ["/upstreams/:upstreams/targets/:targets/unhealthy"] = {
    POST = function(self, db)
      return post_health(self, db, false)
    end,
  },

  ["/upstreams/:upstreams/targets/:targets/:address/healthy"] = {
    POST = function(self, db)
      return post_health(self, db, true)
    end,
  },

  ["/upstreams/:upstreams/targets/:targets/:address/unhealthy"] = {
    POST = function(self, db)
      return post_health(self, db, false)
    end,
  },

  ["/upstreams/:upstreams/targets/:targets"] = {
    DELETE = function(self, db)
      return target_endpoint(self, db, delete_target_cb)
    end,
    GET = function(self, db)
      return target_endpoint(self, db, select_target_cb)
    end,
    PATCH = function(self, db)
      return target_endpoint(self, db, update_target_cb)
    end,
    PUT = function(self, db)
      return target_endpoint(self, db, update_target_cb)
    end,
  },
}<|MERGE_RESOLUTION|>--- conflicted
+++ resolved
@@ -184,8 +184,6 @@
                                             "upstream",
                                             "page_for_upstream"),
     POST = function(self, db)
-<<<<<<< HEAD
-=======
       -- updating a target using POST is a compatibility with existent API and
       -- should be deprecated in next major version
       local entity, _, err_t = update_existent_target(self, db)
@@ -196,7 +194,6 @@
         return kong.response.exit(200, entity, { ["Deprecation"] = "true" })
       end
 
->>>>>>> 7871cd28
       local create = endpoints.post_collection_endpoint(kong.db.targets.schema,
                         kong.db.upstreams.schema, "upstream")
       return create(self, db)
