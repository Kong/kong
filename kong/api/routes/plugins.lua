local cjson = require "cjson"
local utils = require "kong.tools.utils"
local reports = require "kong.reports"
local endpoints = require "kong.api.endpoints"
local arguments = require "kong.api.arguments"
local singletons = require "kong.singletons"


local kong = kong
local type = type
local pairs = pairs
local setmetatable = setmetatable


local get_plugin = endpoints.get_entity_endpoint(kong.db.plugins.schema)
local put_plugin = endpoints.put_entity_endpoint(kong.db.plugins.schema)
local delete_plugin = endpoints.delete_entity_endpoint(kong.db.plugins.schema)


local function before_plugin_for_entity(entity_name, plugin_field)
  return function(self, db, helpers)
    local entity, _, err_t = endpoints.select_entity(self, db, kong.db[entity_name].schema)
    if err_t then
      return endpoints.handle_error(err_t)
    end

    if not entity then
      return kong.response.exit(404, { message = "Not found" })
    end

    local plugin, _, err_t = endpoints.select_entity(self, db, db.plugins.schema)
    if err_t then
      return endpoints.handle_error(err_t)
    end

    if not plugin
       or type(plugin[plugin_field]) ~= "table"
       or plugin[plugin_field].id ~= entity.id then
      return kong.response.exit(404, { message = "Not found" })
    end

    self.plugin = plugin
  end
end


local function fill_plugin_data(args, plugin)
  local post = args.post

  post.name = post.name or plugin.name

  -- Only now we can decode the 'config' table for form-encoded values
  post = arguments.decode(post, kong.db.plugins.schema)

  -- While we're at it, get values for composite uniqueness check
  post.route = post.route or plugin.route
  post.service = post.service or plugin.service
  post.consumer = post.consumer or plugin.consumer

  args.post = post
end


local patch_plugin
do
  local patch_plugin_endpoint = endpoints.patch_entity_endpoint(kong.db.plugins.schema)

  patch_plugin = function(self, db, helpers)
    local plugin = self.plugin
    fill_plugin_data(self.args, plugin)
    return patch_plugin_endpoint(self, db, helpers)
  end
end


-- Remove functions from a schema definition so that
-- cjson can encode the schema.
local schema_to_jsonable
do
  local insert = table.insert
  local ipairs = ipairs
  local next = next

  local fdata_to_jsonable


  local function fields_to_jsonable(fields)
<<<<<<< HEAD
    local out = {}
    for _, field in ipairs(fields) do
      local fname = next(field)
      local fdata = field[fname]
      insert(out, { [fname] = fdata_to_jsonable(fdata, "no") })
    end
    setmetatable(out, cjson.array_mt)
    return out
  end


  -- Convert field data from schemas into something that can be
  -- passed to a JSON encoder.
  -- @tparam table fdata A Lua table with field data
  -- @tparam string is_array A three-state enum: "yes", "no" or "maybe"
  -- @treturn table A JSON-convertible Lua table
  fdata_to_jsonable = function(fdata, is_array)
    local out = {}
=======
    local out = {}
    for _, field in ipairs(fields) do
      local fname = next(field)
      local fdata = field[fname]
      insert(out, { [fname] = fdata_to_jsonable(fdata, "no") })
    end
    setmetatable(out, cjson.array_mt)
    return out
  end


  -- Convert field data from schemas into something that can be
  -- passed to a JSON encoder.
  -- @tparam table fdata A Lua table with field data
  -- @tparam string is_array A three-state enum: "yes", "no" or "maybe"
  -- @treturn table A JSON-convertible Lua table
  fdata_to_jsonable = function(fdata, is_array)
    local out = {}
>>>>>>> e7e2fa3a
    local iter = is_array == "yes" and ipairs or pairs

    for k, v in iter(fdata) do
      if is_array == "maybe" and type(k) ~= "number" then
        is_array = "no"
      end

      if k == "schema" then
        out[k] = schema_to_jsonable(v)

      elseif type(v) == "table" then
        if k == "fields" and fdata.type == "record" then
          out[k] = fields_to_jsonable(v)

        elseif k == "default" and fdata.type == "array" then
          out[k] = fdata_to_jsonable(v, "yes")

        else
          out[k] = fdata_to_jsonable(v, "maybe")
        end
<<<<<<< HEAD
=======

      elseif type(v) == "number" then
        if v ~= v then
          out[k] = "nan"
        elseif v == math.huge then
          out[k] = "inf"
        elseif v == -math.huge then
          out[k] = "-inf"
        else
          out[k] = v
        end
>>>>>>> e7e2fa3a

      elseif type(v) ~= "function" then
        out[k] = v
      end
    end
    if is_array == "yes" or is_array == "maybe" then
      setmetatable(out, cjson.array_mt)
    end
    return out
  end


  schema_to_jsonable = function(schema)
    local fields = fields_to_jsonable(schema.fields)
    return { fields = fields }
  end
end


local function post_process(data)
  local r_data = utils.deep_copy(data)

  r_data.config = nil
  r_data.route = nil
  r_data.service = nil
  r_data.consumer = nil
  r_data.enabled = nil

  if type(data.service) == "table" and data.service.id then
    r_data.e = "s"

  elseif type(data.route) == "table" and data.route.id then
    r_data.e = "r"

  elseif type(data.consumer) == "table" and data.consumer.id then
    r_data.e = "c"
  end

  reports.send("api", r_data)

  return data
end


return {
  ["/plugins"] = {
    POST = function(_, _, _, parent)
      return parent(post_process)
    end,
  },

  ["/plugins/:plugins"] = {
    PATCH = function(self, db, helpers, parent)
      local post = self.args and self.args.post

      -- Read-before-write only if necessary
      if post and (post.name     == nil or
                   post.route    == nil or
                   post.service  == nil or
                   post.consumer == nil) then

        -- We need the name, otherwise we don't know what type of
        -- plugin this is and we can't perform *any* validations.
        local plugin, _, err_t = endpoints.select_entity(self, db, db.plugins.schema)
        if err_t then
          return endpoints.handle_error(err_t)
        end

        if not plugin then
          return kong.response.exit(404, { message = "Not found" })
        end

        fill_plugin_data(self.args, plugin)
      end
      return parent()
    end,
  },

  ["/plugins/schema/:name"] = {
    GET = function(self, db, helpers)
      local subschema = db.plugins.schema.subschemas[self.params.name]
      if not subschema then
        return kong.response.exit(404, { message = "No plugin named '" .. self.params.name .. "'" })
      end

      local copy = schema_to_jsonable(subschema.fields.config)
      return kong.response.exit(200, copy)
    end
  },

  ["/plugins/enabled"] = {
    GET = function(_, _, helpers)
      local enabled_plugins = setmetatable({}, cjson.array_mt)
      for k in pairs(singletons.configuration.loaded_plugins) do
        enabled_plugins[#enabled_plugins+1] = k
      end
      return kong.response.exit(200, {
        enabled_plugins = enabled_plugins
      })
    end
  },

  -- Available for backward compatibility
  ["/consumers/:consumers/plugins/:plugins"] = {
    before = before_plugin_for_entity("consumers", "consumer"),
    PATCH = patch_plugin,
    GET = get_plugin,
    PUT = put_plugin,
    DELETE = delete_plugin,
  },

  -- Available for backward compatibility
  ["/routes/:routes/plugins/:plugins"] = {
    before = before_plugin_for_entity("routes", "route"),
    PATCH = patch_plugin,
    GET = get_plugin,
    PUT = put_plugin,
    DELETE = delete_plugin,
  },

  -- Available for backward compatibility
  ["/services/:services/plugins/:plugins"] = {
    before = before_plugin_for_entity("services", "service"),
    PATCH = patch_plugin,
    GET = get_plugin,
    PUT = put_plugin,
    DELETE = delete_plugin,
  },
}<|MERGE_RESOLUTION|>--- conflicted
+++ resolved
@@ -85,7 +85,6 @@
 
 
   local function fields_to_jsonable(fields)
-<<<<<<< HEAD
     local out = {}
     for _, field in ipairs(fields) do
       local fname = next(field)
@@ -104,26 +103,6 @@
   -- @treturn table A JSON-convertible Lua table
   fdata_to_jsonable = function(fdata, is_array)
     local out = {}
-=======
-    local out = {}
-    for _, field in ipairs(fields) do
-      local fname = next(field)
-      local fdata = field[fname]
-      insert(out, { [fname] = fdata_to_jsonable(fdata, "no") })
-    end
-    setmetatable(out, cjson.array_mt)
-    return out
-  end
-
-
-  -- Convert field data from schemas into something that can be
-  -- passed to a JSON encoder.
-  -- @tparam table fdata A Lua table with field data
-  -- @tparam string is_array A three-state enum: "yes", "no" or "maybe"
-  -- @treturn table A JSON-convertible Lua table
-  fdata_to_jsonable = function(fdata, is_array)
-    local out = {}
->>>>>>> e7e2fa3a
     local iter = is_array == "yes" and ipairs or pairs
 
     for k, v in iter(fdata) do
@@ -144,8 +123,6 @@
         else
           out[k] = fdata_to_jsonable(v, "maybe")
         end
-<<<<<<< HEAD
-=======
 
       elseif type(v) == "number" then
         if v ~= v then
@@ -157,7 +134,6 @@
         else
           out[k] = v
         end
->>>>>>> e7e2fa3a
 
       elseif type(v) ~= "function" then
         out[k] = v
