local utils     = require "kong.tools.utils"
local rbac      = require "kong.rbac"
local bit       = require "bit"
local cjson     = require "cjson"
local singletons = require "kong.singletons"
local tablex     = require "pl.tablex"
local api_helpers = require "kong.enterprise_edition.api_helpers"
local workspaces = require "kong.workspaces"


local band  = bit.band
local bxor  = bit.bxor
local fmt   = string.format


local rbac_users = kong.db.rbac_users
local rbac_roles = kong.db.rbac_roles
local endpoints   = require "kong.api.endpoints"

local function rbac_operation_allowed(kong_conf, rbac_ctx, current_ws, dest_ws)
  if kong_conf.rbac == "off" then
    return true
  end

  if current_ws == dest_ws then
    return true
  end

  -- dest is different from current
  if rbac.user_can_manage_endpoints_from(rbac_ctx, dest_ws) then
    return true
  end

  return false
end


local function action_bitfield(self)
  local action_bitfield = 0x0

  if type(self.params.actions) == "string" then
    local action_names = utils.split(self.params.actions, ",")

    for i = 1, #action_names do
      local action = action_names[i]

      -- keyword all sets everything
      if action == "*" then
        for k in pairs(rbac.actions_bitfields) do
          action_bitfield = bxor(action_bitfield, rbac.actions_bitfields[k])
        end

        break
      end

      if not rbac.actions_bitfields[action] then
        return kong.response.exit(400, "Undefined RBAC action " ..
                                               action_names[i])
      end

      action_bitfield = bxor(action_bitfield, rbac.actions_bitfields[action])
    end
  end

  self.params.actions = action_bitfield
end


local function post_process_actions(row)
  local actions_t = setmetatable({}, cjson.empty_array_mt)
  local actions_t_idx = 0


  for k, n in pairs(rbac.actions_bitfields) do
    if band(n, row.actions) == n then
      actions_t_idx = actions_t_idx + 1
      actions_t[actions_t_idx] = k
    end
  end


  row.actions = actions_t
  return row
end


local function post_process_role(role)
  -- don't expose column that is for internal use only
  role.is_default = nil
  return role
end


local function remove_default_roles(roles)
  return tablex.map(post_process_role,
    tablex.filter(roles,
      function(role)
        return not role.is_default
  end))
end


local function find_current_user(self, db, helpers)
  -- PUT creates if rbac_user doesn't exist, so exit early
  if kong.request.get_method() == "PUT" then
    return
  end

  local rbac_user, _, err_t = endpoints.select_entity(self, db, rbac_users.schema)
  if err_t then
    return endpoints.handle_error(err_t)
  end
  if not rbac_user then
    return kong.response.exit(404, { message = "No RBAC user by name or id " ..
                              self.params.rbac_users})
  end

  local admin, err = db.admins:select_by_rbac_user(rbac_user)

  if err then
    return kong.response.exit(500, err)
  end

  if admin then
    return kong.response.exit(404, { message = "Not Found" })
  end

  self.rbac_user = rbac_user
end

local function find_current_role(self, db, helpers)
  local rbac_role, _, err_t = endpoints.select_entity(self, db, rbac_roles.schema)
  if err_t then
    return endpoints.handle_error(err_t)
  end
  if not rbac_role then
    return kong.response.exit(404, { message = "Not found" })
  end

  self.rbac_role = rbac_role
  self.params.role = self.rbac_role
end


return {
  ["/rbac/users"] = {
    schema = rbac_users.schema,
    methods = {
      GET  =  function(self, db, helpers)
        local args = self.args.uri
        local opts = endpoints.extract_options(args, "rbac_users", "select")
        local size, err = endpoints.get_page_size(args)
        if err then
          return endpoints.handle_error(db.rbac_users.errors:invalid_size(err))
        end

        local data, _, err_t, offset = db.rbac_users:page(size, args.offset, opts)
        if err_t then
          return endpoints.handle_error(err_t)
        end

        local next_page = offset and fmt("/%s?offset=%s",
          "rbac_users",
          endpoints.escape_uri(offset)) or ngx.null

        -- filter non-proxy rbac_users (consumers)
        local res = {}
        for _, v in ipairs(data) do
          -- XXX EE: Workaround for not showing admin rbac users
          local admin, err = db.admins:select_by_rbac_user(v)
          if err then
            return endpoints.handle_error(err_t)
          end

          if not admin then
            table.insert(res, v)
          end
        end

        return kong.response.exit(200, {
          data   = res,
          offset = offset,
          next   = next_page,
        })
      end,

      -- post_process_user should be called after GET , but no
      -- post_processing for GETS in endpoints framework
      POST = function(self, db, helpers, post_process)
        return endpoints.post_collection_endpoint(rbac_users.schema)(self, db, helpers)
      end
    }
  },

  ["/rbac/users/:rbac_users"] = {
    schema = rbac_users.schema,
    methods = {
      before = function(self, db, helpers)
        find_current_user(self, db, helpers)
      end,

      GET = function(self, db, helpers)
          return kong.response.exit(200, self.rbac_user)
        end,

      PATCH = endpoints.patch_entity_endpoint(rbac_users.schema),
      DELETE  = function(self, db, helpers)
        -- endpoints.delete_entity_endpoint(rbac_users.schema)(self, db, helpers)

        db.rbac_users:delete({id = self.rbac_user.id })

        local default_role = db.rbac_roles:select_by_name(self.rbac_user.name)
        if default_role then
          local _, err = rbac.remove_user_from_default_role(self.rbac_user,
            default_role)
          if err then
            helpers.yield_error(err)
          end
        end

        return kong.response.exit(204)
      end
    }
  },
  ["/rbac/users/:rbac_users/permissions"] = {
    schema = rbac_users.schema,
    methods = {
      GET = function(self, db, helpers)
        find_current_user(self, db, helpers)
        local roles, err = rbac.get_user_roles(db, self.rbac_user)
        if err then
          ngx.log(ngx.ERR, "[rbac] ", err)
          return kong.response.exit(500)
        end

        local map = {}
        local entities_perms = rbac.readable_entities_permissions(roles)
        local endpoints_perms = rbac.readable_endpoints_permissions(roles)

        map.entities = entities_perms
        map.endpoints = endpoints_perms

        return kong.response.exit(200, map)
      end
    }
  },
  ["/rbac/users/:rbac_users/roles"] = {
    schema = rbac_users.schema,
    methods = {
      GET = function(self, db, helpers)
        find_current_user(self, db, helpers)
        local rbac_roles = rbac.get_user_roles(db, self.rbac_user)
        rbac_roles = remove_default_roles(rbac_roles)

        setmetatable(rbac_roles, cjson.empty_array_mt)
        return kong.response.exit(200, {
          user = self.rbac_user,
          roles = rbac_roles
        })
      end,
      POST = function(self, db, helpers)
        find_current_user(self, db, helpers)
        -- we have the user, now verify our roles
        if not self.params.roles then
          return kong.response.exit(400, "must provide >= 1 role")
        end

        local roles, err = rbac.objects_from_names(db, self.params.roles, "role")
        if err then
          if err:find("not found with name", nil, true) then
            return kong.response.exit(400, {message = err})
          else
            return helpers.yield_error(err)
          end
        end

        -- we've now validated that all our roles exist, and this user exists,
        -- so time to create the assignment
        for i = 1, #roles do
          local _, _, err_t = db.rbac_user_roles:insert({
            user = self.rbac_user,
            role = roles[i]
          })

          if err_t then
            return endpoints.handle_error(err_t) -- XXX EE: 400 vs
                                                 -- 409. primary key
                                                 -- validation failed
          end
        end

        -- invalidate rbac user so we don't fetch the old roles
        local cache_key = db["rbac_user_roles"]:cache_key(self.rbac_user.id)
        singletons.cache:invalidate(cache_key)

        -- re-fetch the users roles so we show all the role objects, not just our
        -- newly assigned mappings

        -- roles, err = db.rbac_users:get_roles(db, self.rbac_user)
        roles, err = rbac.get_user_roles(db, self.rbac_user)

        if err then
          return helpers.yield_error(err)
        end

        roles = remove_default_roles(roles)

        -- show the user and all of the roles they are in
        return kong.response.exit(201, {
          user  = self.rbac_user,
          roles = roles,
        })
      end,

      DELETE = function(self, db, helpers)
        if not self.params.roles then
          return kong.response.exit(400, {message = "must provide >= 1 role"})
        end
        find_current_user(self, db, helpers)

        local roles, err = rbac.objects_from_names(db, self.params.roles, "role")
        if err then
          if err:find("not found with name", nil, true) then
            return kong.response.exit(400, {message = err})

          else
            return helpers.yield_error(err)
          end
        end

        for i = 1, #roles do
          db.rbac_user_roles:delete({
            user = { id = self.rbac_user.id } ,
            role = { id = roles[i].id },
          })
        end

        local cache_key = db.rbac_user_roles:cache_key(self.rbac_user.id)
        singletons.cache:invalidate(cache_key)

        return kong.response.exit(204)
      end
    },
  },
  ["/rbac/roles"] = {
    schema = rbac_roles.schema,
    methods = {
      GET  = function(self, db, helpers, parent)
        local args = self.args.uri
        local opts = endpoints.extract_options(args, "rbac_roles", "select")
        local size, err = endpoints.get_page_size(args)
        if err then
          return endpoints.handle_error(db.rbac_roles.errors:invalid_size(err))
        end

        local data, _, err_t, offset = db.rbac_roles:page(size, args.offset, opts)
        if err_t then
          return endpoints.handle_error(err_t)
        end

        data = remove_default_roles(data)

        local next_page = offset and fmt("/%s?offset=%s",
          "rbac_roles",
          endpoints.escape_uri(offset)) or ngx.null


        return kong.response.exit(200, {
          data   = data,
          offset = offset,
          next   = next_page,
        })
      end,
      POST = endpoints.post_collection_endpoint(rbac_roles.schema),
    }
  },
  ["/rbac/roles/:rbac_roles/permissions"] = {
    schema = rbac_roles.schema,
    methods = {
      GET = function(self, db, helpers)
        find_current_role(self, db, helpers)

        local map = {}
        local entities_perms = rbac.readable_entities_permissions({self.rbac_role})
        local endpoints_perms = rbac.readable_endpoints_permissions({self.rbac_role})

        map.entities = entities_perms
        map.endpoints = endpoints_perms

        return kong.response.exit(200, map)
      end
    }
  },

  ["/rbac/roles/:rbac_roles"] = {
    schema = rbac_roles.schema ,
    methods = {
      GET  = endpoints.get_entity_endpoint(rbac_roles.schema),
      PUT     = endpoints.put_entity_endpoint(rbac_roles.schema),
      PATCH   = endpoints.patch_entity_endpoint(rbac_roles.schema),

      DELETE = function(self, db, helpers)
        local rbac_role, _, err_t = endpoints.select_entity(self, db, rbac_roles.schema)
        if err_t then
          return endpoints.handle_error(err_t)
        end
<<<<<<< HEAD
        if not rbac_role then
          return kong.response.exit(404, { message = "Not found" })
        end

        self.rbac_role = rbac_role

        db.rbac_roles:delete({ id = rbac_role.id })
=======
        self.rbac_role = rbac_role

        if rbac_role then
          db.rbac_roles:delete({ id = rbac_role.id })
        end
>>>>>>> 599130ec

        return kong.response.exit(204)
      end,
    },
  },

  ["/rbac/roles/:rbac_roles/entities"] = {
    schema = rbac_roles.schema,
    methods = {
    before = function(self, db, helpers)
      find_current_role(self, db, helpers)
    end,
    GET = function(self, db, helpers)
      -- XXX: EE. do proper pagination.  Investigate if we can page through it
      local entities = rbac.get_role_entities(db, self.rbac_role)

      entities = tablex.map(post_process_actions, entities)

      return kong.response.exit(200, {
        data = entities
      })
    end,

    POST = function(self, db, helpers)
      action_bitfield(self)

      if not self.params.entity_id then
        return kong.response.exit(400, "Missing required parameter: 'entity_id'")
      end

      local entity_type = "wildcard"
      if self.params.entity_id ~= "*" then
        local _, err
        entity_type, _, err = api_helpers.resolve_entity_type(singletons.db,
                                                              singletons.dao,
                                                              self.params.entity_id)
        -- database error
        if entity_type == nil then
          return kong.response.exit(500, err)
        end
        -- entity doesn't exist
        if entity_type == false then
          return kong.response.exit(400, err)
        end
      end

      self.params.entity_type = entity_type

      local role_entity, _, err_t = db.rbac_role_entities:insert({
        entity_id = self.params.entity_id,
        role = self.rbac_role,
        entity_type = entity_type,
        actions = self.params.actions,
        negative = self.params.negative,
        comment = self.params.comment,
      })
      if err_t then
        return error(err_t)
      end

      return kong.response.exit(201, post_process_actions(role_entity))
    end,
    }
  },

  ["/rbac/roles/:rbac_roles/entities/:entity_id"] = {
    schema = rbac_roles.schema,
    methods = {
      before = function(self, db, helpers)
        local rbac_role, _, err_t = endpoints.select_entity(self, db, rbac_roles.schema)
        if err_t then
          return endpoints.handle_error(err_t)
        end
        if not rbac_role then
          return kong.response.exit(404, { message = "Not found" })
        end
        self.rbac_role = rbac_role
        self.rbac_role_id = rbac_role.id

        if self.params.entity_id ~= "*" and not utils.is_valid_uuid(self.params.entity_id) then
          return kong.response.exit(400,
            self.params.entity_id .. " is not a valid uuid")
        end
        self.entity_id = self.params.entity_id
      end,

      GET = function(self, db, helpers)
        local entity, _, err_t = db.rbac_role_entities:select({
          entity_id = self.entity_id,
          role = { id = self.rbac_role_id },
        })
        if err_t then
          return endpoints.handle_error(err_t)
        end

        if entity then
          return kong.response.exit(200, post_process_actions(entity))
        end

        return kong.response.exit(404, { message = "Not Found" })
      end,
      DELETE = function(self, db, helpers)
        local _, _, err_t = db.rbac_role_entities:delete({
          entity_id = self.entity_id,
          role = { id = self.rbac_role_id },
        })
        if err_t then
          return endpoints.handle_error(err_t)
        end

        return kong.response.exit(204)
      end,

      PATCH = function(self, db, helpers)
        if self.params.actions then
          action_bitfield(self)
        end

        self.params.entity_id = nil
        self.params.role_id = nil
        self.params.rbac_role_id = nil
        self.params.rbac_roles = nil


        local entity = db.rbac_role_entities:update({
          entity_id = self.entity_id,
          role = { id = self.rbac_role_id }
          }, self.params)
        if not entity then
          kong.response.exit(404)
        end

        return kong.response.exit(200, post_process_actions(entity))
      end,
    },

  --   GET = function(self, dao_factory, helpers)
  --     crud.get(self.params, dao_factory.rbac_role_entities,
  --              post_process_actions)
  --   end,

  --   PATCH = function(self, dao_factory, helpers)
  --     if self.params.actions then
  --       action_bitfield(self)
  --     end

  --     local filter = {
  --       role_id = self.params.role_id,
  --       entity_id = self.params.entity_id,
  --     }

  --     self.params.role_id = nil
  --     self.params.entity_id = nil

  --     crud.patch(self.params, dao_factory.rbac_role_entities, filter,
  --                post_process_actions)
  --   end,

  --   DELETE = function(self, dao_factory, helpers)
  --     crud.delete(self.params, dao_factory.rbac_role_entities)
      --   end,
  },

  ["/rbac/roles/:rbac_roles/entities/permissions"] = {
    schema = rbac_roles.schema,
    methods = {
      GET = function(self, db, helpers)
        find_current_role(self, db, helpers)
        local map = rbac.readable_entities_permissions({self.rbac_role})
        return kong.response.exit(200, map)
      end,
    }
  },

  ["/rbac/roles/:rbac_roles/endpoints"] = {
    schema = rbac_roles.schema,
    methods = {
      before = function(self, db, helpers)
        find_current_role(self, db, helpers)
      end,

      GET = function(self, db, helpers)
        local endpoints = rbac.get_role_endpoints(db, self.rbac_role)

        tablex.map(post_process_actions, endpoints) -- post_process_actions
        return kong.response.exit(200, { -- XXX EE. Should we keep old
                                         -- structure? or should we
                                         -- just return endoints and
                                         -- that's it? also, pagination?
          data = endpoints
        })
      end,

      POST = function(self, dao_factory, helpers)
        action_bitfield(self)
        if not self.params.endpoint then
          kong.response.exit(400, {message = "'endpoint' is a required field"})
        end

        local ctx = ngx.ctx
        local request_ws = ctx.workspaces[1]

        -- if the `workspace` parameter wasn't passed, fallback to the current
        -- request's workspace
        self.params.workspace = self.params.workspace or request_ws.name

        local ws_name = self.params.workspace

        if ws_name ~= "*" then
          local w, err = workspaces.run_with_ws_scope({}, singletons.dao.workspaces.find_all, singletons.dao.workspaces, {
            name = ws_name
          })
          if err then
            helpers.yield_error(err)
          end
          if #w == 0 then
            local err = fmt("Workspace %s does not exist", self.params.workspace)
            kong.response.exit(404, { message = err})
          end
        end

        if not rbac_operation_allowed(singletons.configuration,
          ctx.rbac, request_ws, ws_name) then
          local err_str = fmt(
            "%s is not allowed to create cross workspace permissions",
            ctx.rbac.user.name)
          kong.response.exit(403, {message = err_str})
        end

        local cache_key = dao_factory["rbac_roles"]:cache_key(self.rbac_role.id)
        singletons.cache:invalidate(cache_key)

        -- strip any whitespaces from both ends
        self.params.endpoint = utils.strip(self.params.endpoint)

        if self.params.endpoint ~= "*" then
          -- normalize endpoint: remove trailing /
          self.params.endpoint = ngx.re.gsub(self.params.endpoint, "/$", "")

          -- make sure the endpoint starts with /, unless it's '*'
          self.params.endpoint = ngx.re.gsub(self.params.endpoint, "^/?", "/")
        end

        self.params.rbac_roles = nil
        local row, err = singletons.db.rbac_role_endpoints:insert(self.params)
        if err then
          return kong.response.exit(409, {message = err})
        end

        return kong.response.exit(201, post_process_actions(row))
      end,
    },
  },
  ["/rbac/roles/:rbac_roles/endpoints/:workspace/*"] = {
    schema = kong.db.rbac_role_endpoints.schema,
    methods = {
      before = function(self, db, helpers)
        local rbac_role, _, err_t = endpoints.select_entity(self, db, rbac_roles.schema)
        if err_t then
          return endpoints.handle_error(err_t)
        end
        if not rbac_role then
          return kong.response.exit(404, { message = "Not found" })
        end
        self.rbac_role = rbac_role
        self.params.role_id = self.rbac_role.id
        self.params.role =  self.rbac_role

        -- Note: /rbac/roles/:name_or_id/endpoints/:workspace// will be treated same as
        -- /rbac/roles/:name_or_id/endpoints/:workspace/
        -- this is the limitation of lapis implementation
        -- it's not possible to distinguish // from /
        -- since the self.params.splat will always be "/"
        if self.params.splat ~= "*" and self.params.splat ~= "/" then
          self.params.endpoint = "/" .. self.params.splat
        else
          self.params.endpoint = self.params.splat
        end
        self.params.splat = nil
      end,

      GET = function(self, db, helpers)
        local endpoints = rbac.get_role_endpoints(db, self.rbac_role)
        for _, e in ipairs(endpoints) do
          if e.endpoint == self.params.endpoint  then
            kong.response.exit(200, post_process_actions(e))
          end
        end
        kong.response.exit(404)
      end,

      PATCH = function(self, db, helpers)
        if self.params.actions then
          action_bitfield(self)
        end

        local filter = {
          role = { id = self.params.role.id, },
          workspace = self.params.workspace,
          endpoint = self.params.endpoint,
        }

        self.params.role_id = nil
        self.params.workspace = nil
        self.params.endpoint = nil
        self.params.rbac_roles = nil

        local endpoint = db.rbac_role_endpoints:update(filter, self.params)
        if not endpoint then
          return kong.response.exit(404)
        end

        return kong.response.exit(200, post_process_actions(endpoint))
      end,

      DELETE = function(self, db, helpers)
        local filter = {
          role = { id = self.params.role_id, },
          workspace = self.params.workspace,
          endpoint = self.params.endpoint,
        }
        db.rbac_role_endpoints:delete(filter)
        return kong.response.exit(204)
      end,
    }
  },

  ["/rbac/roles/:rbac_roles/endpoints/permissions"] = {
    schema = rbac_roles.schema,
    methods = {
      before = function(self, db, helpers)
        find_current_role(self, db, helpers)
      end,

      GET = function(self, dao_factory, helpers)
        local map = rbac.readable_endpoints_permissions({self.rbac_role})
        return kong.response.exit(200, map)
      end,
    }
  },

}<|MERGE_RESOLUTION|>--- conflicted
+++ resolved
@@ -404,21 +404,11 @@
         if err_t then
           return endpoints.handle_error(err_t)
         end
-<<<<<<< HEAD
-        if not rbac_role then
-          return kong.response.exit(404, { message = "Not found" })
-        end
-
-        self.rbac_role = rbac_role
-
-        db.rbac_roles:delete({ id = rbac_role.id })
-=======
         self.rbac_role = rbac_role
 
         if rbac_role then
           db.rbac_roles:delete({ id = rbac_role.id })
         end
->>>>>>> 599130ec
 
         return kong.response.exit(204)
       end,
