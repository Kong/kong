local endpoints   = require "kong.api.endpoints"
local arguments   = require "kong.api.arguments"
local utils       = require "kong.tools.utils"


local ngx = ngx
local kong = kong
local type = type
local find = string.find
local lower = string.lower
local unescape_uri = ngx.unescape_uri


local function prepare_params(self)
  local id = unescape_uri(self.params.certificates)
  local method = self.req.method
  local name
  if not utils.is_valid_uuid(id) then
    name = id

    local sni, _, err_t = kong.db.snis:select_by_name(name)
    if err_t then
      return endpoints.handle_error(err_t)
    end

    if sni then
      id = sni.certificate.id

    else
      if method ~= "PUT" then
        return kong.response.exit(404, { message = "SNI not found" })
      end

      id = utils.uuid()
    end
  end

  self.params.certificates = id
  self.params.name = name
end


local function prepare_args(self)
  local name_field
  do
    local content_type = ngx.var.content_type
    if content_type then
      content_type = lower(content_type)
      if find(content_type, "application/x-www-form-urlencoded", 1, true) == 1 or
         find(content_type, "multipart/form-data",               1, true) == 1 then
        name_field = kong.db.snis.schema.fields.name
      end
    end
  end

  local method = self.req.method
  local snis = self.args.post.snis
  local name = self.params.name

  if type(snis) == "table" then
    local count = #snis

    if name and method == "PUT" then
      count = count + 1
      snis[count] = name
    end

    if name_field then
      for i=1, count do
        snis[i] = arguments.infer_value(snis[i], name_field)
      end
    end

  elseif type(snis) == "string" then
    if name_field then
      snis = arguments.infer_value(snis, name_field)
    end

    if name and method == "PUT" and name ~= snis then
      snis = { snis, name }
    else
      snis = { snis }
    end
  end

  if not snis and method == "PUT" then
    snis = ngx.null
  end

  self.params.name = nil
  self.args.post.snis = snis
end


return {
  ["/certificates/:certificates"] = {
    before = prepare_params,

    -- override to include the snis list when getting an individual certificate
<<<<<<< HEAD
    GET = function(self, db, helpers)
      return endpoints.get_entity_endpoint(kong.db.certificates.schema,
        nil, nil, "select_with_name_list")(self, db, helpers)
    end,
    -- override to create a new SNI in the PUT /certificates/foo.com (create) case
    PUT = function(self, db, helpers)
      local cert, err_t, _
      local id = unescape_uri(self.params.certificates)

      -- cert was found via id or sni inside `before` section
      if utils.is_valid_uuid(id) then
        cert, _, err_t = endpoints.upsert_entity(self, db, db.certificates.schema)

      else -- create a new cert. Add extra sni if provided on url
        self.args.post.snis = Set.values(Set(self.args.post.snis or {}) + id)
        cert, _, err_t = endpoints.insert_entity(self, db, db.certificates.schema)
      end

      if err_t then
        return endpoints.handle_error(err_t)
      end

      if not cert then
        return kong.response.exit(404, { message = "Not found" })
      end

      return kong.response.exit(200, cert)
=======
    GET = endpoints.get_entity_endpoint(kong.db.certificates.schema,
                                        nil, nil, "select_with_name_list"),

    PUT = function(self, _, _, parent)
      prepare_args(self)
      return parent()
>>>>>>> ce3c3864
    end,

    PATCH = function(self, _, _, parent)
      prepare_args(self)
      return parent()
    end
  },

  ["/certificates/:certificates/snis"] = {
    before = prepare_params,
  },

  ["/certificates/:certificates/snis/:snis"] = {
    before = prepare_params,
  },
}<|MERGE_RESOLUTION|>--- conflicted
+++ resolved
@@ -97,42 +97,12 @@
     before = prepare_params,
 
     -- override to include the snis list when getting an individual certificate
-<<<<<<< HEAD
-    GET = function(self, db, helpers)
-      return endpoints.get_entity_endpoint(kong.db.certificates.schema,
-        nil, nil, "select_with_name_list")(self, db, helpers)
-    end,
-    -- override to create a new SNI in the PUT /certificates/foo.com (create) case
-    PUT = function(self, db, helpers)
-      local cert, err_t, _
-      local id = unescape_uri(self.params.certificates)
-
-      -- cert was found via id or sni inside `before` section
-      if utils.is_valid_uuid(id) then
-        cert, _, err_t = endpoints.upsert_entity(self, db, db.certificates.schema)
-
-      else -- create a new cert. Add extra sni if provided on url
-        self.args.post.snis = Set.values(Set(self.args.post.snis or {}) + id)
-        cert, _, err_t = endpoints.insert_entity(self, db, db.certificates.schema)
-      end
-
-      if err_t then
-        return endpoints.handle_error(err_t)
-      end
-
-      if not cert then
-        return kong.response.exit(404, { message = "Not found" })
-      end
-
-      return kong.response.exit(200, cert)
-=======
     GET = endpoints.get_entity_endpoint(kong.db.certificates.schema,
                                         nil, nil, "select_with_name_list"),
 
     PUT = function(self, _, _, parent)
       prepare_args(self)
       return parent()
->>>>>>> ce3c3864
     end,
 
     PATCH = function(self, _, _, parent)
