--- conflicted
+++ resolved
@@ -3,74 +3,7 @@
 local Set         = require "pl.Set"
 
 
-<<<<<<< HEAD
-local function create_certificate(self, dao_factory, helpers)
-  local snis
-  if type(self.params.snis) == "string" then
-    snis = utils.split(self.params.snis, ",")
-  end
-
-  self.params.snis = nil
-
-  if snis then
-    -- dont add the certificate or any snis if we have an SNI conflict
-    -- its fairly inefficient that we have to loop twice over the datastore
-    -- but no support for OR queries means we gotsta!
-    local snis_in_request = {}
-
-    for _, sni in ipairs(snis) do
-      if snis_in_request[sni] then
-        return helpers.responses.send_HTTP_CONFLICT("duplicate SNI in " ..
-                                                    "request: " .. sni)
-      end
-      local cnt, err = dao_factory.ssl_servers_names:run_with_ws_scope({},
-        dao_factory.ssl_servers_names.count, {
-        name = sni,
-      })
-
-      if err then
-        return helpers.yield_error(err)
-      end
-
-      if cnt > 0 then
-        -- Note: it could be that the SNI is not associated with any
-        -- certificate, but we don't handle this case. (for PostgreSQL
-        -- only, as C* requires a cert_id for its partition key).
-        return helpers.responses.send_HTTP_CONFLICT("SNI already exists: " ..
-                                                    sni)
-      end
-
-      snis_in_request[sni] = true
-    end
-  end
-
-  local ssl_cert, err = dao_factory.ssl_certificates:insert(self.params)
-  if err then
-    return helpers.yield_error(err)
-  end
-
-  ssl_cert.snis = setmetatable({}, cjson.empty_array_mt)
-
-  -- insert SNIs if given
-
-  if snis then
-    for i, sni in ipairs(snis) do
-      local ssl_server_name = {
-        name                = sni,
-        ssl_certificate_id  = ssl_cert.id,
-      }
-
-      local row, err = dao_factory.ssl_servers_names:insert(ssl_server_name)
-      if err then
-        return helpers.yield_error(err)
-      end
-
-      ssl_cert.snis[i] = row.name
-    end
-  end
-=======
 local unescape_uri = ngx.unescape_uri
->>>>>>> cc97d5bb
 
 
 local function get_cert_id_from_sni(self, db, helpers)
@@ -133,15 +66,10 @@
       if utils.is_valid_uuid(id) then
         cert, _, err_t = db.certificates:upsert({ id = id }, args, opts)
 
-<<<<<<< HEAD
-        if not row or not row.ssl_certificate_id then
-          return helpers.responses.send_HTTP_NOT_FOUND()
-=======
       else -- create a new cert. Add extra sni if provided on url
         if self.new_put_sni then
           args.snis = Set.values(Set(args.snis or {}) + self.new_put_sni)
           self.new_put_sni = nil
->>>>>>> cc97d5bb
         end
 
         cert, _, err_t = db.certificates:insert(args, opts)
