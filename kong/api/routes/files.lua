local endpoints    = require "kong.api.endpoints"
local crud_helpers = require "kong.portal.crud_helpers"
local renderer     = require "kong.portal.renderer"
local utils        = require "kong.tools.utils"


local kong = kong


local unescape_uri = ngx.unescape_uri


local function find_file(db, file_pk)
  local id = unescape_uri(file_pk)
  if utils.is_valid_uuid(id) then
    return db.files:select({ id = file_pk })
  end

  return db.files:select_by_name(file_pk)
end


return {
  ["/files"] = {
    before = function(self, db, helpers)
      crud_helpers.exit_if_portal_disabled()
    end,

    -- List all files stored in the portal file system
    GET = function(self, db, helpers, parent)
      local size = self.params.size or 100
      local offset = self.params.offset

      self.params.size = nil
      self.params.offset = nil

      local files, _, err_t = db.files:select_all(self.params)
      if not files then
        return endpoints.handle_error(err_t)
      end

      local paginated_results, _, err_t = crud_helpers.paginate(
        self, '/files', files, size, offset
      )

      if not paginated_results then
        return endpoints.handle_error(err_t)
      end

      return kong.response.exit(200, paginated_results)
    end,
  },

  ["/files/partials/*"] = {
    before = function(self, db, helpers)
      crud_helpers.exit_if_portal_disabled()

      local file_pk = self.params.splat

      -- Find a file by id or field "name"
      local file, _, err_t = find_file(db, file_pk)
      if not file then
        return endpoints.handle_error(err_t)
      end

      -- Since we know both the name and id of files are unique
      self.file = file
    end,

    GET = function(self, db, helpers)
      local partials_dict = renderer.find_partials_in_page(self.file.contents, {}, true)
      local partials = {}

      for idx, partial in pairs(partials_dict) do
        table.insert(partials, partial)
      end
<<<<<<< HEAD

      return kong.response.exit(200, {data = partials})
=======
      return kong.response.exit(200, {
        data = partials
      })
>>>>>>> 43ae2156
    end
  },

  ["/files/:files"] = {
    before = function(self, db, helpers)
      crud_helpers.exit_if_portal_disabled()
    end
  },
}<|MERGE_RESOLUTION|>--- conflicted
+++ resolved
@@ -74,14 +74,9 @@
       for idx, partial in pairs(partials_dict) do
         table.insert(partials, partial)
       end
-<<<<<<< HEAD
-
-      return kong.response.exit(200, {data = partials})
-=======
       return kong.response.exit(200, {
         data = partials
       })
->>>>>>> 43ae2156
     end
   },
 
