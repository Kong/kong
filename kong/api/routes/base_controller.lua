--- conflicted
+++ resolved
@@ -7,42 +7,6 @@
 
 local BaseController = Object:extend()
 
-<<<<<<< HEAD
-local CONTENT_TYPE = "content-type"
-local APPLICATION_JSON_TYPE = "application/json"
-local FORM_URLENCODED_TYPE = "application/x-www-form-urlencoded"
-local MULTIPART_DATA_TYPE = "multipart/form-data"
-
-local function check_content_type(req, type)
-  if req.headers[CONTENT_TYPE] then
-    -- Splitting on ";" just in case is a multipart/data, to separate it from the boundary
-    local sanitized_type = stringy.split(req.headers[CONTENT_TYPE], ";")[1]
-    return sanitized_type == stringy.strip(type)
-  end
-  return false
-end
-
-local function render_list_response(req, data, size)
-  local next_url
-
-  if data.next_page then
-    local url = req.parsed_url.scheme.."://"..req.parsed_url.host..":"..req.parsed_url.port..req.parsed_url.path
-    next_url = url.."?"..ngx.encode_args({offset = ngx.encode_base64(data.next_page), size = size})
-    data.next_page = nil
-  end
-
-  -- This check is required otherwise the response is going to be a
-  -- JSON Object and not a JSON array. The reason is because an empty Lua array `{}`
-  -- will not be translated as an empty array by cjson, but as an empty object.
-  if #data == 0 then
-    return "{\"data\":[]}"
-  else
-    return { data = data, ["next"] = next_url }
-  end
-end
-
-=======
->>>>>>> 5dc1aef9
 local function send_dao_error_response(err)
   if err.database then
     return responses.send_HTTP_INTERNAL_SERVER_ERROR(err.message)
@@ -57,47 +21,13 @@
   end
 end
 
-<<<<<<< HEAD
-function BaseController.parse_params(schema, params)
-  local result = {}
-  if schema and params and utils.table_size(params) > 0 then
+-- Parses a form value, handling multipart/data values
+-- @param `v` The value object
+-- @return The parsed value
+local function parse_value(v)
+  return type(v) == "table" and v.content or v -- Handle multipart
+end
 
-    local subschemas = {} -- To process later
-
-    for k, v in pairs(schema) do
-      if v.type == "table" then
-        if v.schema then
-          local subschema_params = {}
-          for param_key, param_value in pairs(params) do
-            if stringy.startswith(param_key, k..".") then
-              param_value = type(param_value) == "table" and param_value.content or param_value -- Handle multipart
-              subschema_params[string.sub(param_key, string.len(k..".") + 1)] = param_value
-            end
-          end
-          subschemas[k] = {
-            schema = v.schema,
-            params = subschema_params
-          }
-        elseif params[k] then
-          local parts = stringy.split(params[k], ",")
-          local sanitized_parts = {}
-          for _,v in ipairs(parts) do
-            table.insert(sanitized_parts, stringy.strip(v))
-          end
-          result[k] = sanitized_parts
-        end
-      elseif v.type == "number" then
-        result[k] = tonumber(params[k])
-      elseif v.type == "boolean" then
-        local str = string.lower(params[k] and params[k] or "")
-        if str == "true" then
-          result[k] = true
-        elseif str == "false" then
-          result[k] = false
-        else
-          result[k] = params[k]
-        end
-=======
 -- Put nested keys in objects:
 -- Normalize dotted keys in objects.
 -- Example: {["key.value.sub"]=1234} becomes {key = {value = {sub=1234}}
@@ -113,7 +43,6 @@
         local arr = {}
         for _, arr_v in pairs(v) do table.insert(arr, arr_v) end
         v = arr
->>>>>>> 5dc1aef9
       else
         v = normalize_nested_params(v) -- recursive call on other table values
       end
@@ -129,26 +58,19 @@
       table.remove(keys, 1) -- remove the first level
       normalized_obj[k] = nil -- remove it from the object
       if #keys > 0 then -- if we still have some keys, then there are more levels of nestinf
-        normalized_obj[current_level][table.concat(keys, ".")] = v
+        normalized_obj[current_level][table.concat(keys, ".")] = parse_value(v)
         normalized_obj[current_level] = normalize_nested_params(normalized_obj[current_level])
       else
-        normalized_obj[current_level] = v -- latest level of nesting, attaching the value
+        normalized_obj[current_level] = parse_value(v) -- latest level of nesting, attaching the value
       end
     else
-      normalized_obj[k] = v -- nothing special with that key, simply attaching the value
+      normalized_obj[k] = parse_value(v) -- nothing special with that key, simply attaching the value
     end
   end
 
   return normalized_obj
 end
 
-<<<<<<< HEAD
-function BaseController:new(dao_collection, collection)
-  app:post("/"..collection, function(self)
-    if not (check_content_type(self.req, FORM_URLENCODED_TYPE)
-      or check_content_type(self.req, MULTIPART_DATA_TYPE)) then
-      return responses.send_HTTP_UNSUPPORTED_MEDIA_TYPE("Unsupported Content-Type. Use \""..FORM_URLENCODED_TYPE.."\" or \""..MULTIPART_DATA_TYPE.."\".")
-=======
 local function parse_params(fn)
   return json_params(function(self, ...)
     local content_type = self.req.headers["content-type"]
@@ -156,7 +78,6 @@
       if not self.json then
         return responses.send_HTTP_BAD_REQUEST("Cannot parse JSON body")
       end
->>>>>>> 5dc1aef9
     end
     self.params = normalize_nested_params(self.params)
     return fn(self, ...)
