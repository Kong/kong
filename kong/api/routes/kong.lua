local utils = require "kong.tools.utils"
local singletons = require "kong.singletons"
local conf_loader = require "kong.conf_loader"
local ee_api = require "kong.enterprise_edition.api_helpers"
local admins = require "kong.enterprise_edition.admins_helpers"
local auth_helpers = require "kong.enterprise_edition.auth_helpers"
local cjson = require "cjson"
local rbac = require "kong.rbac"
local api_helpers = require "kong.api.api_helpers"
local Schema = require "kong.db.schema"
local Errors = require "kong.db.errors"
local workspaces = require "kong.workspaces"


local sub = string.sub
local kong = kong
local knode  = (kong and kong.node) and kong.node or
               require "kong.pdk.node".new()
local log = ngx.log
local DEBUG = ngx.DEBUG
local ERR = ngx.ERR
local errors = Errors.new()


local tagline = "Welcome to " .. _KONG._NAME
local version = _KONG._VERSION
local lua_version = jit and jit.version or _VERSION


local strip_foreign_schemas = function(fields)
  for _, field in ipairs(fields) do
    local fname = next(field)
    local fdata = field[fname]
    if fdata["type"] == "foreign" then
      fdata.schema = nil
    end
  end
end

local function ws_and_rbac_helper(self, dao_factory, helpers)
  local admin_auth = singletons.configuration.admin_gui_auth

  if not admin_auth and not ngx.ctx.rbac then
    return kong.response.exit(404, { message = "Not found" })
  end

  -- For when only RBAC token comes in
  if not self.admin then
    local admins, err = kong.db.admins:page_for_rbac_user({
      id = ngx.ctx.rbac.user.id
    })

    if err then
      return kong.response.exit(500, err)
    end

    if not admins[1] then
      -- no admin associated with this rbac_user
      return kong.response.exit(404, { message = "Not found" })
    end

    ee_api.attach_consumer_and_workspaces(self, admins[1].consumer.id)
    self.admin = admins[1]
  end

  -- now to get the right permission set
  self.permissions = {
    endpoints = {
      ["*"] = {
        ["*"] = {
          actions = { "delete", "create", "update", "read", },
          negative = false,
        }
      }
    },
    entities = {
      ["*"] = {
        actions = { "delete", "create", "update", "read", },
        negative = false,
      }
    },
  }

  -- get roles across all workspaces
  local roles, err = workspaces.run_with_ws_scope({}, rbac.get_user_roles,
    kong.db,
    ngx.ctx.rbac.user)
  local group_roles = workspaces.run_with_ws_scope({}, rbac.get_groups_roles,
    kong.db,
    ngx.ctx.authenticated_groups)
  roles = rbac.merge_roles(roles, group_roles)
  ee_api.attach_workspaces_roles(self, roles)

  if err then
    log(ERR, "[userinfo] ", err)
    return kong.response.exit(500, err)
  end

  local rbac_enabled = singletons.configuration.rbac
  if rbac_enabled == "on" or rbac_enabled == "both" then
    self.permissions.endpoints = rbac.readable_endpoints_permissions(roles)
  end

  if rbac_enabled == "entity" or rbac_enabled == "both" then
    self.permissions.entities = rbac.readable_entities_permissions(roles)
  end

  -- fetch workspace resources from workspace entities
  self.workspaces = {}

  local ws_dict = {} -- dict to keep track of which workspaces we have added
  local ws, err
  for k, v in ipairs(self.workspace_entities) do
    if not ws_dict[v.workspace_id] then
      ws, err = kong.db.workspaces:select({id = v.workspace_id})
      if err then
        return helpers.yield_error(err)
      end
      ws_dict[v.workspace_id] = true
      if ws then
        self.workspaces[#self.workspaces + 1] = ws
      end
    end
  end
end


return {
  ["/"] = {
    GET = function(self, dao, helpers)
      local distinct_plugins = setmetatable({}, cjson.array_mt)
      local prng_seeds = {}

      do
        local set = {}
        for row, err in kong.db.plugins:each() do
          if err then
            kong.log.err(err)
            return kong.response.exit(500, { message = "An unexpected error happened" })
          end

          if not set[row.name] then
            distinct_plugins[#distinct_plugins+1] = row.name
            set[row.name] = true
          end
        end

        singletons.internal_proxies:add_internal_plugins(distinct_plugins, set)
      end

      do
        local kong_shm = ngx.shared.kong
        local shm_prefix = "pid: "
        local keys, err = kong_shm:get_keys()
        if not keys then
          ngx.log(ngx.ERR, "could not get kong shm keys: ", err)
        else
          for i = 1, #keys do
            if sub(keys[i], 1, #shm_prefix) == shm_prefix then
              prng_seeds[keys[i]], err = kong_shm:get(keys[i])
              if err then
                ngx.log(ngx.ERR, "could not get PRNG seed from kong shm")
              end
            end
          end
        end
      end

      local license
      if kong.license then
        license = utils.deep_copy(kong.license).license.payload
        license.license_key = nil
      end

      local node_id, err = knode.get_id()
      if node_id == nil then
        ngx.log(ngx.ERR, "could not get node id: ", err)
      end

      return kong.response.exit(200, {
        tagline = tagline,
        version = version,
        hostname = utils.get_hostname(),
        node_id = node_id,
        timers = {
          running = ngx.timer.running_count(),
          pending = ngx.timer.pending_count()
        },
        plugins = {
          available_on_server = singletons.configuration.loaded_plugins,
          enabled_in_cluster = distinct_plugins
        },
        lua_version = lua_version,
        configuration = conf_loader.remove_sensitive(singletons.configuration),
        prng_seeds = prng_seeds,
        license = license,
      })
    end
  },
<<<<<<< HEAD
  --- Retrieves current user info, either an admin or an rbac user
  -- This route is whitelisted from RBAC validation. It requires that an admin
  -- is set on the headers, but should only work for a consumer that is set when
  -- an authentication plugin has set the admin_gui_auth_header.
  -- See for reference: kong.rbac.authorize_request_endpoint()
  ["/userinfo"] = {
    GET = function(self, dao, helpers)
      ws_and_rbac_helper(self, dao, helpers)
      return kong.response.exit(200, {
        admin = admins.transmogrify(self.admin),
        groups = self.groups,
        permissions = self.permissions,
        workspaces = self.workspaces,
      })
    end,
=======
  ["/endpoints"] = {
    GET = function(self, dao, helpers)
      local endpoints = setmetatable({}, cjson.array_mt)
      local lapis_endpoints = require("kong.api").ordered_routes

      for k, v in pairs(lapis_endpoints) do
        if type(k) == "string" then -- skip numeric indices
          endpoints[#endpoints + 1] = k:gsub(":([^/:]+)", function(m)
              return "{" .. m .. "}"
            end)
        end
      end
      table.sort(endpoints, function(a, b)
        -- when sorting use lower-ascii char for "/" to enable segment based
        -- sorting, so not this:
        --   /a
        --   /ab
        --   /ab/a
        --   /a/z
        -- But this:
        --   /a
        --   /a/z
        --   /ab
        --   /ab/a
        return a:gsub("/", "\x00") < b:gsub("/", "\x00")
      end)

      return kong.response.exit(200, { data = endpoints })
    end
>>>>>>> ce3c3864
  },
  ["/schemas/:name"] = {
    GET = function(self, db, helpers)
      local entity = kong.db[self.params.name]
      local schema = entity and entity.schema or nil
      if not schema then
        return kong.response.exit(404, { message = "No entity named '"
                                      .. self.params.name .. "'" })
      end
      local copy = api_helpers.schema_to_jsonable(schema)
      strip_foreign_schemas(copy.fields)
      return kong.response.exit(200, copy)
    end
  },
  ["/schemas/:db_entity_name/validate"] = {
    POST = function(self, db, helpers)
      local db_entity_name = self.params.db_entity_name
      -- What happens when db_entity_name is a field name in the schema?
      self.params.db_entity_name = nil
      local entity = kong.db[db_entity_name]
      local schema = entity and entity.schema or nil
      if not schema then
        return kong.response.exit(404, { message = "No entity named '"
                                  .. db_entity_name .. "'" })
      end
      local schema = assert(Schema.new(schema))
      local _, err_t = schema:validate(schema:process_auto_fields(
                                        self.params, "insert"))
      if err_t then
        return kong.response.exit(400, errors:schema_violation(err_t))
      end
      return kong.response.exit(200, { message = "schema validation successful" })
    end
  },
  ["/schemas/plugins/:name"] = {
    GET = function(self, db, helpers)
      local subschema = kong.db.plugins.schema.subschemas[self.params.name]
      if not subschema then
        return kong.response.exit(404, { message = "No plugin named '"
                                  .. self.params.name .. "'" })
      end

      local copy = api_helpers.schema_to_jsonable(subschema)
      strip_foreign_schemas(copy.fields)
      return kong.response.exit(200, copy)
    end
  },
  ["/auth"] = {
    before = function(self, dao_factory, helpers)
      local gui_auth = singletons.configuration.admin_gui_auth
      local gui_auth_conf = singletons.configuration.admin_gui_auth_conf
      local invoke_plugin = singletons.invoke_plugin

      local _log_prefix = "kong[auth]"

      if not gui_auth and not ngx.ctx.rbac then
        return kong.response.exit(404, { message = "Not found" })
      end

      local admin, err = ee_api.validate_admin()
      if not admin then
        log(DEBUG, _log_prefix, "Admin not found")
        return kong.response.exit(401, { message = "Unauthorized" })
      end

      if err then
        log(ERR, _log_prefix, err)
        return kong.response.exit(500, err)
      end

      -- Check if an admin exists before going through auth plugin flow
      if self.params.validate_user then
        return admin and true
      end

      local consumer_id = admin.consumer.id

      ee_api.attach_consumer_and_workspaces(self, consumer_id)

      local session_conf = singletons.configuration.admin_gui_session_conf

      -- run the session plugin access to see if we have a current session
      -- with a valid authenticated consumer.
      local ok, err = invoke_plugin({
        name = "session",
        config = session_conf,
        phases = { "access" },
        api_type = ee_api.apis.ADMIN,
        db = kong.db,
      })

      if err or not ok then
        log(ERR, _log_prefix, err)
        return kong.response.exit(500, { message = "An unexpected error occurred" })
      end

      -- logging out
      if kong.request.get_method() == 'DELETE' then
        return
      end

      -- apply auth plugin
      local plugin_auth_response
      if not ngx.ctx.authenticated_consumer then
        plugin_auth_response, err = invoke_plugin({
          name = gui_auth,
          config = gui_auth_conf,
          phases = { "access" },
          api_type = ee_api.apis.ADMIN,
          db = kong.db,
          exit_handler = function (res) return res end,
        })

        if err or not plugin_auth_response then
          log(ERR, _log_prefix, err)
          return kong.response.exit(500, err)
        end
      end

      -- Plugin ran but consumer was not created on context
      if not ngx.ctx.authenticated_consumer and not plugin_auth_response then
        log(DEBUG, _log_prefix, "no consumer mapped from plugin ", gui_auth)

        return kong.response.exit(401, { message = "Unauthorized" })
      end

      local max_attempts = singletons.configuration.admin_gui_auth_login_attempts
      auth_helpers.plugin_res_handler(plugin_auth_response, admin, max_attempts)

      if self.consumer
         and ngx.ctx.authenticated_consumer.id ~= self.consumer.id
      then
        log(DEBUG, _log_prefix, "authenticated consumer is not an admin")
        return kong.response.exit(401, { message = "Unauthorized" })
      end

      local ok, err = invoke_plugin({
        name = "session",
        config = session_conf,
        phases = { "header_filter" },
        api_type = ee_api.apis.ADMIN,
        db = kong.db,
      })

      if err or not ok then
        log(ERR, _log_prefix, err)
        return kong.response.exit(500, err)
      end
    end,

    GET = function(self, dao_factory, helpers)
      return kong.response.exit(200)
    end,

    DELETE = function(self, dao_factory, helpers)
      -- stub for logging out
      return kong.response.exit(200)
    end,
  },

}<|MERGE_RESOLUTION|>--- conflicted
+++ resolved
@@ -197,7 +197,6 @@
       })
     end
   },
-<<<<<<< HEAD
   --- Retrieves current user info, either an admin or an rbac user
   -- This route is whitelisted from RBAC validation. It requires that an admin
   -- is set on the headers, but should only work for a consumer that is set when
@@ -213,7 +212,7 @@
         workspaces = self.workspaces,
       })
     end,
-=======
+  },
   ["/endpoints"] = {
     GET = function(self, dao, helpers)
       local endpoints = setmetatable({}, cjson.array_mt)
@@ -243,7 +242,6 @@
 
       return kong.response.exit(200, { data = endpoints })
     end
->>>>>>> ce3c3864
   },
   ["/schemas/:name"] = {
     GET = function(self, db, helpers)
@@ -403,5 +401,4 @@
       return kong.response.exit(200)
     end,
   },
-
 }