--- conflicted
+++ resolved
@@ -1,10 +1,6 @@
 local utils = require "kong.tools.utils"
 local singletons = require "kong.singletons"
-<<<<<<< HEAD
-local public = require "kong.tools.public"
 local workspaces = require "kong.workspaces"
-=======
->>>>>>> e7e2fa3a
 local conf_loader = require "kong.conf_loader"
 local ee_api = require "kong.enterprise_edition.api_helpers"
 local admins = require "kong.enterprise_edition.admins_helpers"
@@ -65,17 +61,13 @@
         end
       end
 
-<<<<<<< HEAD
       local license
       if kong.license then
         license = utils.deep_copy(kong.license).license.payload
         license.license_key = nil
       end
 
-      local node_id, err = public.get_node_id()
-=======
       local node_id, err = knode.get_id()
->>>>>>> e7e2fa3a
       if node_id == nil then
         ngx.log(ngx.ERR, "could not get node id: ", err)
       end
@@ -96,12 +88,8 @@
         lua_version = lua_version,
         configuration = conf_loader.remove_sensitive(singletons.configuration),
         prng_seeds = prng_seeds,
-<<<<<<< HEAD
         license = license,
-      }
-=======
       })
->>>>>>> e7e2fa3a
     end
   },
   ["/status"] = {
