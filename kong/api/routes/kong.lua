<<<<<<< HEAD
-- This software is copyright Kong Inc. and its licensors.
-- Use of the software is subject to the agreement between your organization
-- and Kong Inc. If there is no such agreement, use is governed by and
-- subject to the terms of the Kong Master Software License Agreement found
-- at https://konghq.com/enterprisesoftwarelicense/.
-- [ END OF LICENSE 0867164ffc95e54f04670b5169c09574bdbd9bba ]

local utils = require "kong.tools.utils"
=======
>>>>>>> 61c87688
local singletons = require "kong.singletons"
local conf_loader = require "kong.conf_loader"
local ee_api = require "kong.enterprise_edition.api_helpers"
local admins = require "kong.enterprise_edition.admins_helpers"
local auth_helpers = require "kong.enterprise_edition.auth_helpers"
local cjson = require "cjson"
local rbac = require "kong.rbac"
local api_helpers = require "kong.api.api_helpers"
local Schema = require "kong.db.schema"
local Errors = require "kong.db.errors"
local endpoints  = require "kong.api.endpoints"

local kong = kong
local knode  = (kong and kong.node) and kong.node or
               require "kong.pdk.node".new()
local log = ngx.log
local DEBUG = ngx.DEBUG
local ERR = ngx.ERR
local errors = Errors.new()


local tagline = "Welcome to " .. _KONG._NAME
local version = _KONG._VERSION
local lua_version = jit and jit.version or _VERSION


local strip_foreign_schemas = function(fields)
  for _, field in ipairs(fields) do
    local fname = next(field)
    local fdata = field[fname]
    if fdata["type"] == "foreign" then
      fdata.schema = nil
    end
  end
end

local function ws_and_rbac_helper(self)
  local admin_auth = singletons.configuration.admin_gui_auth

  if not admin_auth and not ngx.ctx.rbac then
    return kong.response.exit(404, { message = "Not found" })
  end

  -- For when only RBAC token comes in
  if not self.admin then
    local admins, err = kong.db.admins:page_for_rbac_user({
      id = ngx.ctx.rbac.user.id
    })

    if err then
      return kong.response.exit(500, err)
    end

    if not admins[1] then
      -- no admin associated with this rbac_user
      return kong.response.exit(404, { message = "Not found" })
    end

    ee_api.attach_consumer_and_workspaces(self, admins[1].consumer.id)
    self.admin = admins[1]
  end

  -- now to get the right permission set
  self.permissions = {
    endpoints = {
      ["*"] = {
        ["*"] = {
          actions = { "delete", "create", "update", "read", },
          negative = false,
        }
      }
    },
    entities = {
      ["*"] = {
        actions = { "delete", "create", "update", "read", },
        negative = false,
      }
    },
  }

  -- get roles across all workspaces
  local roles, err = rbac.get_user_roles(kong.db, ngx.ctx.rbac.user, ngx.null)
  local group_roles = rbac.get_groups_roles(kong.db, ngx.ctx.authenticated_groups)
  roles = rbac.merge_roles(roles, group_roles)
  ee_api.attach_workspaces_roles(self, roles)

  if err then
    log(ERR, "[userinfo] ", err)
    return kong.response.exit(500, err)
  end

  local rbac_enabled = singletons.configuration.rbac
  if rbac_enabled == "on" or rbac_enabled == "both" then
    self.permissions.endpoints = rbac.readable_endpoints_permissions(roles)
  end

  if rbac_enabled == "entity" or rbac_enabled == "both" then
    self.permissions.entities = rbac.readable_entities_permissions(roles)
  end
end


return {
  ["/"] = {
    GET = function(self, dao, helpers)
      local distinct_plugins = setmetatable({}, cjson.array_mt)
      local prng_seeds = {}

      do
        local set = {}
        for row, err in kong.db.plugins:each() do
          if err then
            kong.log.err(err)
            return kong.response.exit(500, { message = "An unexpected error happened" })
          end

          if not set[row.name] then
            distinct_plugins[#distinct_plugins+1] = row.name
            set[row.name] = true
          end
        end

        kong.internal_proxies:add_internal_plugins(distinct_plugins, set)
      end

      do
        local kong_shm = ngx.shared.kong

        local master_pid, err = kong_shm:get("pids:master")
        if not master_pid then
          err = err or "not found"
          ngx.log(ngx.ERR, "could not get master process id: ", err)

        else
          local master_seed, err = kong_shm:get("seeds:" .. master_pid)
          if not master_seed then
            err = err or "not found"
            ngx.log(ngx.ERR, "could not get process id for master process: ", err)

          else
            prng_seeds["pid: " .. master_pid] = master_seed
          end
        end

        local worker_count = ngx.worker.count() - 1
        for i = 0, worker_count do
          local worker_pid, err = kong_shm:get("pids:" .. i)
          if not worker_pid then
            err = err or "not found"
            ngx.log(ngx.ERR, "could not get worker process id for worker #", i , ": ", err)

          else
            local worker_seed, err = kong_shm:get("seeds:" .. worker_pid)
            if not worker_seed then
              err = err or "not found"
              ngx.log(ngx.ERR, "could not get PRNG seed for worker #", i, ":", err)

            else
              prng_seeds["pid: " .. worker_pid] = worker_seed
            end
          end
        end
      end

      local license
      if kong.license then
        license = utils.deep_copy(kong.license).license.payload
        license.license_key = nil
      end

      local node_id, err = knode.get_id()
      if node_id == nil then
        ngx.log(ngx.ERR, "could not get node id: ", err)
      end

      return kong.response.exit(200, {
        tagline = tagline,
        version = version,
        hostname = knode.get_hostname(),
        node_id = node_id,
        timers = {
          running = ngx.timer.running_count(),
          pending = ngx.timer.pending_count()
        },
        plugins = {
          available_on_server = singletons.configuration.loaded_plugins,
          enabled_in_cluster = distinct_plugins
        },
        lua_version = lua_version,
        configuration = conf_loader.remove_sensitive(singletons.configuration),
        prng_seeds = prng_seeds,
        license = license,
      })
    end
  },
  --- Retrieves current user info, either an admin or an rbac user
  -- This route is whitelisted from RBAC validation. It requires that an admin
  -- is set on the headers, but should only work for a consumer that is set when
  -- an authentication plugin has set the admin_gui_auth_header.
  -- See for reference: kong.rbac.authorize_request_endpoint()
  ["/userinfo"] = {
    GET = function(self, dao, helpers)
      ws_and_rbac_helper(self)

      local user_session = kong.ctx.shared.authenticated_session
      local cookie = user_session and user_session.cookie

      if not user_session or (user_session and not user_session.expires) then
        return endpoints.handle_error('could not find session')
      end

      if cookie then
        if not cookie.renew or not cookie.lifetime then
          return endpoints.handle_error('could not find session cookie data')
        end
      end

      return kong.response.exit(200, {
        admin = admins.transmogrify(self.admin),
        groups = self.groups,
        permissions = self.permissions,
        workspaces = self.workspaces,
        session = {
          expires = user_session.expires, -- unix timestamp seconds
          cookie = {
            discard = user_session.cookie.discard,
            renew = user_session.cookie.renew,
            idletime = user_session.cookie.idletime,
            lifetime = user_session.cookie.lifetime,
          },
        }
      })
    end,
  },
  ["/endpoints"] = {
    GET = function(self, dao, helpers)
      local endpoints = setmetatable({}, cjson.array_mt)
      local lapis_endpoints = require("kong.api").ordered_routes

      for k, v in pairs(lapis_endpoints) do
        if type(k) == "string" then -- skip numeric indices
          endpoints[#endpoints + 1] = k:gsub(":([^/:]+)", function(m)
              return "{" .. m .. "}"
            end)
        end
      end
      table.sort(endpoints, function(a, b)
        -- when sorting use lower-ascii char for "/" to enable segment based
        -- sorting, so not this:
        --   /a
        --   /ab
        --   /ab/a
        --   /a/z
        -- But this:
        --   /a
        --   /a/z
        --   /ab
        --   /ab/a
        return a:gsub("/", "\x00") < b:gsub("/", "\x00")
      end)

      return kong.response.exit(200, { data = endpoints })
    end
  },
  ["/schemas/:name"] = {
    GET = function(self, db, helpers)
      local entity = kong.db[self.params.name]
      local schema = entity and entity.schema or nil
      if not schema then
        return kong.response.exit(404, { message = "No entity named '"
                                      .. self.params.name .. "'" })
      end
      local copy = api_helpers.schema_to_jsonable(schema)
      strip_foreign_schemas(copy.fields)
      return kong.response.exit(200, copy)
    end
  },
  ["/schemas/:db_entity_name/validate"] = {
    POST = function(self, db, helpers)
      local db_entity_name = self.params.db_entity_name
      -- What happens when db_entity_name is a field name in the schema?
      self.params.db_entity_name = nil
      local entity = kong.db[db_entity_name]
      local schema = entity and entity.schema or nil
      if not schema then
        return kong.response.exit(404, { message = "No entity named '"
                                  .. db_entity_name .. "'" })
      end
      local schema = assert(Schema.new(schema))
      local _, err_t = schema:validate(schema:process_auto_fields(
                                        self.params, "insert"))
      if err_t then
        return kong.response.exit(400, errors:schema_violation(err_t))
      end
      return kong.response.exit(200, { message = "schema validation successful" })
    end
  },
  ["/schemas/plugins/:name"] = {
    GET = function(self, db, helpers)
      local subschema = kong.db.plugins.schema.subschemas[self.params.name]
      if not subschema then
        return kong.response.exit(404, { message = "No plugin named '"
                                  .. self.params.name .. "'" })
      end

      local copy = api_helpers.schema_to_jsonable(subschema)
      strip_foreign_schemas(copy.fields)
      return kong.response.exit(200, copy)
    end
  },
  ["/auth"] = {
    before = function(self, dao_factory, helpers)
      local gui_auth = singletons.configuration.admin_gui_auth
      local gui_auth_conf = singletons.configuration.admin_gui_auth_conf
      local invoke_plugin = singletons.invoke_plugin

      local _log_prefix = "kong[auth]"

      if not gui_auth and not ngx.ctx.rbac then
        return kong.response.exit(404, { message = "Not found" })
      end

      local admin, err = ee_api.validate_admin()
      if not admin then
        log(DEBUG, _log_prefix, "Admin not found")
        return kong.response.exit(401, { message = "Unauthorized" })
      end

      if err then
        log(ERR, _log_prefix, err)
        return kong.response.exit(500, err)
      end

      -- Check if an admin exists before going through auth plugin flow
      if self.params.validate_user then
        return admin and true
      end

      local consumer_id = admin.consumer.id

      ee_api.attach_consumer_and_workspaces(self, consumer_id)

      local session_conf = singletons.configuration.admin_gui_session_conf

      -- run the session plugin access to see if we have a current session
      -- with a valid authenticated consumer.
      local ok, err = invoke_plugin({
        name = "session",
        config = session_conf,
        phases = { "access" },
        api_type = ee_api.apis.ADMIN,
        db = kong.db,
      })

      if err or not ok then
        log(ERR, _log_prefix, err)
        return kong.response.exit(500, { message = "An unexpected error occurred" })
      end

      -- logging out
      if kong.request.get_method() == 'DELETE' then
        return
      end

      -- apply auth plugin
      local plugin_auth_response
      if not ngx.ctx.authenticated_consumer then
        plugin_auth_response, err = invoke_plugin({
          name = gui_auth,
          config = gui_auth_conf,
          phases = { "access" },
          api_type = ee_api.apis.ADMIN,
          db = kong.db,
          exit_handler = function (res) return res end,
        })

        if err or not plugin_auth_response then
          log(ERR, _log_prefix, err)
          return kong.response.exit(500, err)
        end
      end

      -- Plugin ran but consumer was not created on context
      if not ngx.ctx.authenticated_consumer and not plugin_auth_response then
        log(DEBUG, _log_prefix, "no consumer mapped from plugin ", gui_auth)

        return kong.response.exit(401, { message = "Unauthorized" })
      end

      local max_attempts = singletons.configuration.admin_gui_auth_login_attempts
      auth_helpers.plugin_res_handler(plugin_auth_response, admin, max_attempts)

      if self.consumer
         and ngx.ctx.authenticated_consumer.id ~= self.consumer.id
      then
        log(DEBUG, _log_prefix, "authenticated consumer is not an admin")
        return kong.response.exit(401, { message = "Unauthorized" })
      end

      local ok, err = invoke_plugin({
        name = "session",
        config = session_conf,
        phases = { "header_filter" },
        api_type = ee_api.apis.ADMIN,
        db = kong.db,
      })

      if err or not ok then
        log(ERR, _log_prefix, err)
        return kong.response.exit(500, err)
      end
    end,

    GET = function(self, dao_factory, helpers)
      return kong.response.exit(200)
    end,

    DELETE = function(self, dao_factory, helpers)
      -- stub for logging out
      return kong.response.exit(200)
    end,
  },
}<|MERGE_RESOLUTION|>--- conflicted
+++ resolved
@@ -1,4 +1,3 @@
-<<<<<<< HEAD
 -- This software is copyright Kong Inc. and its licensors.
 -- Use of the software is subject to the agreement between your organization
 -- and Kong Inc. If there is no such agreement, use is governed by and
@@ -7,8 +6,6 @@
 -- [ END OF LICENSE 0867164ffc95e54f04670b5169c09574bdbd9bba ]
 
 local utils = require "kong.tools.utils"
-=======
->>>>>>> 61c87688
 local singletons = require "kong.singletons"
 local conf_loader = require "kong.conf_loader"
 local ee_api = require "kong.enterprise_edition.api_helpers"
