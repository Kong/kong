-- Copyright (C) Mashape, Inc.

local stringy = require "stringy"
local Object = require "classic"
local utils = require "kong.tools.utils"
local json_params = require("lapis.application").json_params

local BaseController = Object:extend()

local APPLICATION_JSON_TYPE = "application/json"
local FORM_URLENCODED_TYPE = "application/x-www-form-urlencoded"

local function check_content_type(req, type)
  return req.headers["content-type"] and string.lower(stringy.strip(req.headers["content-type"])) == type
end

local function render_list_response(req, data, size)
  local next_url

  if data.next_page then
    local url = req.parsed_url.scheme.."://"..req.parsed_url.host..":"..req.parsed_url.port..req.parsed_url.path
    next_url = url.."?"..ngx.encode_args({offset = ngx.encode_base64(data.next_page), size = size})
    data.next_page = nil
  end

  -- This check is required otherwise the response is going to be a
  -- JSON Object and not a JSON array.
  if #data == 0 then
    return "{\"data\":[]}"
  else
    return { data = data, ["next"] = next_url }
  end
end

local function parse_dao_error(err)
  local status
  if err.database then
    status = 500
    ngx.log(ngx.ERR, tostring(err))
  elseif err.unique then
    status = 409
  elseif err.foreign then
    status = 404
  elseif err.invalid_type and err.message.id then
    status = 404
  else
    status = 400
  end
  return utils.show_error(status, err.message)
end

function BaseController.parse_params(schema, params)
  local result = {}
  if schema and params and utils.table_size(params) > 0 then

    local subschemas = {} -- To process later

    for k, v in pairs(schema) do
      if v.type == "table" then
        if v.schema then
          local subschema_params = {}
          for param_key, param_value in pairs(params) do
            if stringy.startswith(param_key, k..".") then
              subschema_params[string.sub(param_key, string.len(k..".") + 1)] = param_value
            end
          end
          subschemas[k] = {
            schema = v.schema,
            params = subschema_params
          }
        elseif params[k] then
          result[k] = stringy.split(params[k], ",")
        end
      elseif v.type == "number" then
        result[k] = tonumber(params[k])
      elseif v.type == "boolean" then
        local str = string.lower(params[k] and params[k] or "")
        if str == "true" then
          result[k] = true
        elseif str == "false" then
          result[k] = false
        else
          result[k] = params[k]
        end
      else
        result[k] = params[k]
      end
    end

    -- Process subschemas
    for k, v in pairs(subschemas) do
      local subschema_value = BaseController.parse_params(type(v.schema) == "table" and v.schema or v.schema(result), v.params)
      if utils.table_size(subschema_value) > 0 then -- Set subschemas to nil if nothing exists
        result[k] = subschema_value
      else
        result[k] = {}
      end
    end
  end

  return result
end

<<<<<<< HEAD
local function create(dao_collection, self)
  if not check_content_type(self.req, FORM_URLENCODED_TYPE) then
    return utils.unsupported_media_type(FORM_URLENCODED_TYPE)
  end

  local params = BaseController.parse_params(dao_collection._schema, self.params)
  local data, err = dao_collection:insert(params)
  if err then
    return parse_dao_error(err)
  else
    return utils.created(data)
  end
end

local function get_all(dao_collection, self)
  local size = self.params.size
  if size then
    size = tonumber(size)
  else
    size = 100
  end

  local offset = self.params.offset
  if offset then
    offset = ngx.decode_base64(offset)
  end

  local params = BaseController.parse_params(dao_collection._schema, self.params)
  local data, err = dao_collection:find_by_keys(params, size, offset)
  if err then
    return parse_dao_error(err)
  end

  local result = render_list_response(self.req, data, size)
  return utils.show_response(200, result, type(result) ~= "table")
end

local function get(dao_collection, self)
  local data, err = dao_collection:find_one(self.params.id)
  if err then
    return parse_dao_error(err)
  end
  if data then
    return utils.success(data)
  else
    return utils.not_found()
  end
end
=======
function BaseController:new(dao_collection, collection)
  app:post("/"..collection, function(self)
    if not check_content_type(self.req, FORM_URLENCODED_TYPE) then
      return utils.unsupported_media_type(FORM_URLENCODED_TYPE)
    end
>>>>>>> 0ae7810b

local function delete(dao_collection, self)
  local ok, err = dao_collection:delete(self.params.id)
  if not ok then
    if err then
      return parse_dao_error(err)
    else
      return utils.not_found()
    end
  else
    return utils.no_content()
  end
end

<<<<<<< HEAD
local function update(dao_collection, self)
  if not check_content_type(self.req, APPLICATION_JSON_TYPE) then
    return utils.unsupported_media_type(APPLICATION_JSON_TYPE)
  end
=======
  app:get("/"..collection, function(self)
    local size = self.params.size
    if size then
      size = tonumber(size)
    else
      size = 100
    end
>>>>>>> 0ae7810b

  local params = self.params
  if self.params.id then
    params.id = self.params.id
  else
    return utils.not_found()
  end

  local data, err = dao_collection:update(params)
  if err then
    return parse_dao_error(err)
  elseif not data then
    return utils.not_found()
  else
    return utils.success(data)
  end
end

function BaseController:new(dao_collection, collection)
  app:post("/"..collection, function(self)
    return create(dao_collection, self)
  end)
  app:post("/"..collection.."/", function(self)
    return create(dao_collection, self)
  end)

  app:get("/"..collection, function(self)
    return get_all(dao_collection, self)
  end)
  app:get("/"..collection.."/", function(self)
    return get_all(dao_collection, self)
  end)

  app:get("/"..collection.."/:id", function(self)
    return get(dao_collection, self)
  end)
  app:get("/"..collection.."/:id/", function(self)
    return get(dao_collection, self)
  end)

  app:delete("/"..collection.."/:id", function(self)
    return delete(dao_collection, self)
  end)
  app:delete("/"..collection.."/:id/", function(self)
    return delete(dao_collection, self)
  end)

  app:put("/"..collection.."/:id", json_params(function(self)
    return update(dao_collection, self)
  end))
  app:put("/"..collection.."/:id/", json_params(function(self)
    return update(dao_collection, self)
  end))

end

return BaseController<|MERGE_RESOLUTION|>--- conflicted
+++ resolved
@@ -101,82 +101,21 @@
   return result
 end
 
-<<<<<<< HEAD
-local function create(dao_collection, self)
-  if not check_content_type(self.req, FORM_URLENCODED_TYPE) then
-    return utils.unsupported_media_type(FORM_URLENCODED_TYPE)
-  end
-
-  local params = BaseController.parse_params(dao_collection._schema, self.params)
-  local data, err = dao_collection:insert(params)
-  if err then
-    return parse_dao_error(err)
-  else
-    return utils.created(data)
-  end
-end
-
-local function get_all(dao_collection, self)
-  local size = self.params.size
-  if size then
-    size = tonumber(size)
-  else
-    size = 100
-  end
-
-  local offset = self.params.offset
-  if offset then
-    offset = ngx.decode_base64(offset)
-  end
-
-  local params = BaseController.parse_params(dao_collection._schema, self.params)
-  local data, err = dao_collection:find_by_keys(params, size, offset)
-  if err then
-    return parse_dao_error(err)
-  end
-
-  local result = render_list_response(self.req, data, size)
-  return utils.show_response(200, result, type(result) ~= "table")
-end
-
-local function get(dao_collection, self)
-  local data, err = dao_collection:find_one(self.params.id)
-  if err then
-    return parse_dao_error(err)
-  end
-  if data then
-    return utils.success(data)
-  else
-    return utils.not_found()
-  end
-end
-=======
 function BaseController:new(dao_collection, collection)
   app:post("/"..collection, function(self)
     if not check_content_type(self.req, FORM_URLENCODED_TYPE) then
       return utils.unsupported_media_type(FORM_URLENCODED_TYPE)
     end
->>>>>>> 0ae7810b
 
-local function delete(dao_collection, self)
-  local ok, err = dao_collection:delete(self.params.id)
-  if not ok then
+    local params = BaseController.parse_params(dao_collection._schema, self.params)
+    local data, err = dao_collection:insert(params)
     if err then
       return parse_dao_error(err)
     else
-      return utils.not_found()
+      return utils.created(data)
     end
-  else
-    return utils.no_content()
-  end
-end
+  end)
 
-<<<<<<< HEAD
-local function update(dao_collection, self)
-  if not check_content_type(self.req, APPLICATION_JSON_TYPE) then
-    return utils.unsupported_media_type(APPLICATION_JSON_TYPE)
-  end
-=======
   app:get("/"..collection, function(self)
     local size = self.params.size
     if size then
@@ -184,59 +123,67 @@
     else
       size = 100
     end
->>>>>>> 0ae7810b
 
-  local params = self.params
-  if self.params.id then
-    params.id = self.params.id
-  else
-    return utils.not_found()
-  end
+    local offset = self.params.offset
+    if offset then
+      offset = ngx.decode_base64(offset)
+    end
 
-  local data, err = dao_collection:update(params)
-  if err then
-    return parse_dao_error(err)
-  elseif not data then
-    return utils.not_found()
-  else
-    return utils.success(data)
-  end
-end
+    local params = BaseController.parse_params(dao_collection._schema, self.params)
+    local data, err = dao_collection:find_by_keys(params, size, offset)
+    if err then
+      return parse_dao_error(err)
+    end
 
-function BaseController:new(dao_collection, collection)
-  app:post("/"..collection, function(self)
-    return create(dao_collection, self)
-  end)
-  app:post("/"..collection.."/", function(self)
-    return create(dao_collection, self)
-  end)
-
-  app:get("/"..collection, function(self)
-    return get_all(dao_collection, self)
-  end)
-  app:get("/"..collection.."/", function(self)
-    return get_all(dao_collection, self)
+    local result = render_list_response(self.req, data, size)
+    return utils.show_response(200, result, type(result) ~= "table")
   end)
 
   app:get("/"..collection.."/:id", function(self)
-    return get(dao_collection, self)
-  end)
-  app:get("/"..collection.."/:id/", function(self)
-    return get(dao_collection, self)
+    local data, err = dao_collection:find_one(self.params.id)
+    if err then
+      return parse_dao_error(err)
+    end
+    if data then
+      return utils.success(data)
+    else
+      return utils.not_found()
+    end
   end)
 
   app:delete("/"..collection.."/:id", function(self)
-    return delete(dao_collection, self)
-  end)
-  app:delete("/"..collection.."/:id/", function(self)
-    return delete(dao_collection, self)
+    local ok, err = dao_collection:delete(self.params.id)
+    if not ok then
+      if err then
+        return parse_dao_error(err)
+      else
+        return utils.not_found()
+      end
+    else
+      return utils.no_content()
+    end
   end)
 
   app:put("/"..collection.."/:id", json_params(function(self)
-    return update(dao_collection, self)
-  end))
-  app:put("/"..collection.."/:id/", json_params(function(self)
-    return update(dao_collection, self)
+    if not check_content_type(self.req, APPLICATION_JSON_TYPE) then
+      return utils.unsupported_media_type(APPLICATION_JSON_TYPE)
+    end
+
+    local params = self.params
+    if self.params.id then
+      params.id = self.params.id
+    else
+      return utils.not_found()
+    end
+
+    local data, err = dao_collection:update(params)
+    if err then
+      return parse_dao_error(err)
+    elseif not data then
+      return utils.not_found()
+    else
+      return utils.success(data)
+    end
   end))
 
 end
