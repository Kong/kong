--- conflicted
+++ resolved
@@ -129,26 +129,16 @@
                                          route_id,
                                          service_id,
                                          consumer_id,
-<<<<<<< HEAD
-                                         plugin_name,
-                                         api_id)
+                                         plugin_name)
   local trace = tracing.trace("load_plugin_config", { plugin_name = plugin_name })
 
   local key = kong.db.plugins:cache_key(plugin_name,
                                         route_id,
                                         service_id,
                                         consumer_id,
-                                        api_id,
                                         true)
   local plugin, err = load_plugin_into_memory_ws(ctx, key)
   trace:finish()
-=======
-                                         plugin_name)
-  local key = kong.db.plugins:cache_key(plugin_name,
-                                        route_id,
-                                        service_id,
-                                        consumer_id)
->>>>>>> e7e2fa3a
 
   if err then
     ctx.delay_response = false
