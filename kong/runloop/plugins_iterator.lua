-- This software is copyright Kong Inc. and its licensors.
-- Use of the software is subject to the agreement between your organization
-- and Kong Inc. If there is no such agreement, use is governed by and
-- subject to the terms of the Kong Master Software License Agreement found
-- at https://konghq.com/enterprisesoftwarelicense/.
-- [ END OF LICENSE 0867164ffc95e54f04670b5169c09574bdbd9bba ]

local BasePlugin   = require "kong.plugins.base_plugin"
local workspaces   = require "kong.workspaces"
local constants    = require "kong.constants"
local warmup       = require "kong.cache.warmup"
local utils        = require "kong.tools.utils"


local tracing = require "kong.tracing"


local kong         = kong
local null         = ngx.null
local error        = error
local pairs        = pairs
local ipairs       = ipairs
local assert       = assert
local tostring     = tostring


local TTL_ZERO     = { ttl = 0 }
local GLOBAL_QUERY_OPTS = { workspace = null, show_ws_id = true }


local COMBO_R      = 1
local COMBO_S      = 2
local COMBO_RS     = 3
local COMBO_C      = 4
local COMBO_RC     = 5
local COMBO_SC     = 6
local COMBO_RSC    = 7
local COMBO_GLOBAL = 0


local subsystem = ngx.config.subsystem


local enabled_plugins
local loaded_plugins


local function get_loaded_plugins()
  return assert(kong.db.plugins:get_handlers())
end


local function should_process_plugin(plugin)
  local c = constants.PROTOCOLS_WITH_SUBSYSTEM
  for _, protocol in ipairs(plugin.protocols) do
    if c[protocol] == subsystem then
      return true
    end
  end
end


local next_seq = 0

-- Loads a plugin config from the datastore.
-- @return plugin config table or an empty sentinel table in case of a db-miss
local function load_plugin_from_db(key)
  local row, err = kong.db.plugins:select_by_cache_key(key)
  if err then
    return nil, tostring(err)
  end

  return row
end


--- Load the configuration for a plugin entry.
-- Given a Route, Service, Consumer and a plugin name, retrieve the plugin's
-- configuration if it exists. Results are cached in ngx.dict
-- @param[type=string] name Name of the plugin being tested for configuration.
-- @param[type=string] route_id Id of the route being proxied.
-- @param[type=string] service_id Id of the service being proxied.
-- @param[type=string] consumer_id Id of the donsumer making the request (if any).
-- @treturn table Plugin configuration, if retrieved.
local function load_configuration(ctx,
                                  name,
                                  route_id,
                                  service_id,
                                  consumer_id)

  local trace = tracing.trace("load_plugin_config", { plugin_name = name })

  local ws_id = workspaces.get_workspace_id(ctx) or kong.default_workspace
  local key = kong.db.plugins:cache_key(name,
                                        route_id,
                                        service_id,
                                        consumer_id,
                                        nil,
                                        ws_id)
  local plugin, err = kong.core_cache:get(key,
                                          nil,
                                          load_plugin_from_db,
                                          key)

  trace:finish()

  if err then
    ctx.delay_response = nil
    ctx.buffered_proxying = nil
    ngx.log(ngx.ERR, tostring(err))
    return ngx.exit(ngx.ERROR)
  end

  if not plugin or not plugin.enabled then
    return
  end

  local cfg = plugin.config or {}

  if not cfg.__key__ then
    cfg.__key__ = key
    cfg.__seq__ = next_seq
    next_seq = next_seq + 1
  end

  cfg.route_id    = plugin.route and plugin.route.id
  cfg.service_id  = plugin.service and plugin.service.id
  cfg.consumer_id = plugin.consumer and plugin.consumer.id

  return cfg
end


local function load_configuration_through_combos(ctx, combos, plugin)
  local plugin_configuration
  local name = plugin.name

  local route    = ctx.route
  local service  = ctx.service
  local consumer = ctx.authenticated_consumer

  if route and plugin.handler.no_route then
    route = nil
  end
  if service and plugin.handler.no_service then
    service = nil
  end
  if consumer and plugin.handler.no_consumer then
    consumer = nil
  end

  local    route_id = route    and    route.id or nil
  local  service_id = service  and  service.id or nil
  local consumer_id = consumer and consumer.id or nil

  if kong.db.strategy == "off" then
    if route_id and service_id and consumer_id and combos[COMBO_RSC]
      and combos.rsc[route_id] and combos.rsc[route_id][service_id]
      and combos.rsc[route_id][service_id][consumer_id]
    then
      return combos.rsc[route_id][service_id][consumer_id]
    end

    if route_id and consumer_id and combos[COMBO_RC]
      and combos.rc[route_id] and combos.rc[route_id][consumer_id]
    then
      return combos.rc[route_id][consumer_id]
    end

    if service_id and consumer_id and combos[COMBO_SC]
      and combos.sc[service_id] and combos.sc[service_id][consumer_id]
    then
      return combos.sc[service_id][consumer_id]
    end

    if route_id and service_id and combos[COMBO_RS]
      and combos.rs[route_id] and combos.rs[route_id][service_id]
    then
      return combos.rs[route_id][service_id]
    end

    if consumer_id and combos[COMBO_C] and combos.c[consumer_id] then
      return combos.c[consumer_id]
    end

    if route_id and combos[COMBO_R] and combos.r[route_id] then
      return combos.r[route_id]
    end

    if service_id and combos[COMBO_S] and combos.s[service_id] then
      return combos.s[service_id]
    end

    if combos[COMBO_GLOBAL] then
      return combos[COMBO_GLOBAL]
    end

  else
    if route_id and service_id and consumer_id and combos[COMBO_RSC]
      and combos.both[route_id] == service_id
    then
      plugin_configuration = load_configuration(ctx, name, route_id, service_id,
                                                consumer_id)
      if plugin_configuration then
        return plugin_configuration
      end
    end

    if route_id and consumer_id and combos[COMBO_RC]
      and combos.routes[route_id]
    then
      plugin_configuration = load_configuration(ctx, name, route_id, nil,
                                                consumer_id)
      if plugin_configuration then
        return plugin_configuration
      end
    end

    if service_id and consumer_id and combos[COMBO_SC]
      and combos.services[service_id]
    then
      plugin_configuration = load_configuration(ctx, name, nil, service_id,
                                                consumer_id)
      if plugin_configuration then
        return plugin_configuration
      end
    end

    if route_id and service_id and combos[COMBO_RS]
      and combos.both[route_id] == service_id
    then
      plugin_configuration = load_configuration(ctx, name, route_id, service_id)
      if plugin_configuration then
        return plugin_configuration
      end
    end

    if consumer_id and combos[COMBO_C] then
      plugin_configuration = load_configuration(ctx, name, nil, nil, consumer_id)
      if plugin_configuration then
        return plugin_configuration
      end
    end

    if route_id and combos[COMBO_R] and combos.routes[route_id] then
      plugin_configuration = load_configuration(ctx, name, route_id)
      if plugin_configuration then
        return plugin_configuration
      end
    end

    if service_id and combos[COMBO_S] and combos.services[service_id] then
      plugin_configuration = load_configuration(ctx, name, nil, service_id)
      if plugin_configuration then
        return plugin_configuration
      end
    end

    if combos[COMBO_GLOBAL] then
      return load_configuration(ctx, name)
    end
  end
end


local function get_workspace(self, ctx)
  if not ctx then
    return self.ws[kong.default_workspace]
  end

  return self.ws[workspaces.get_workspace_id(ctx) or kong.default_workspace]
end


local function zero_iter()
  return nil
end


local function get_next_init_worker(self)
  local i = self.i + 1
  local plugin = self.loaded[i]
  if not plugin then
    return nil
  end

  self.i = i

  local phase_handler = plugin.handler.init_worker
  if phase_handler and phase_handler ~= BasePlugin.init_worker then
    return plugin
  end

  return get_next_init_worker(self)
end


local function get_next(self)
  local i = self.i + 1
  local plugin = self.plugins[i]
  if not plugin then
    return nil
  end

  self.i = i

  local name = plugin.name
  local ctx = self.ctx
  local plugins = ctx.plugins

  local n
  local combos = self.combos[name]
  if combos then
    local cfg = load_configuration_through_combos(ctx, combos, plugin)
    if cfg then
      n = plugins[0] + 2
      plugins[0] = n
      plugins[n] = cfg
      plugins[n-1] = plugin
      if not ctx.buffered_proxying and plugin.handler.response and
                                       plugin.handler.response ~= BasePlugin.response then
        ctx.buffered_proxying = true
      end
    end
  end

  if n and self.phases[name] then
    return plugin, plugins[n]
  end

  return get_next(self)
end


local function get_next_configured_plugin(self)
  local i = self.i + 2
  local plugin = self.plugins[i-1]
  if not plugin then
    return nil
  end

  self.i = i

  local phase = self.phase
  local phase_handler = plugin.handler[phase]

  if phase_handler and phase_handler ~= BasePlugin[phase] then
    return plugin, self.plugins[i]
  end

  return get_next_configured_plugin(self)
end


local PluginsIterator = {}


--- Plugins Iterator
--
-- Iterate over the configured plugins that implement `phase`,
-- and collect the configurations for post-proxy phases.
--
-- @param[type=string] phase Plugins iterator execution phase
-- @param[type=table] ctx Nginx context table
-- @treturn function iterator
local function iterate(self, phase, ctx)
  local ws = get_workspace(self, ctx)
  if not ws then
    return zero_iter
  end

<<<<<<< HEAD
  ctx.plugins = { n = 0 }
=======
  local plugins = ws.plugins

  ctx.plugins = kong.table.new(plugins[0] * 2, 1)
  ctx.plugins[0] = 0

  if plugins[0] == 0 then
    return zero_iter
  end
>>>>>>> 0f159c8c

  return get_next, {
    phases = ws.phases[phase] or {},
    combos = ws.combos,
    plugins = plugins,
    ctx = ctx,
    i = 0,
  }
end


-- Iterate over the loaded plugins that implement `init_worker`.
-- @treturn function iterator
local function iterate_init_worker(self)
  return get_next_init_worker, {
    loaded = self.loaded,
    i = 0,
  }
end


-- Iterate over collected plugins that implement `phase`.
-- @param[type=string] phase Plugins iterator execution phase
-- @treturn function iterator
local function iterate_collected_plugins(phase, ctx)
  local plugins = ctx.plugins
  if not plugins or plugins[0] == 0 then
    return zero_iter
  end

  return get_next_configured_plugin, {
    plugins = plugins,
    phase = phase,
    i = 0,
  }
end


local function new_ws_data()
  local phases
  if subsystem == "stream" then
    phases = {
      certificate = {},
      preread     = {},
    }
  else
    phases = {
      certificate = {},
      rewrite     = {},
      access      = {},
    }
  end

  local plugins = {}
  plugins[0] = 0

  return {
    plugins = plugins,
    combos = {},
    phases = phases,
  }
end


function PluginsIterator.new(version)
  if not version then
    error("version must be given", 2)
  end

  loaded_plugins = loaded_plugins or get_loaded_plugins()
  enabled_plugins = enabled_plugins or kong.configuration.loaded_plugins

  local ws_id = workspaces.get_workspace_id() or kong.default_workspace
  local ws = {
    [ws_id] = new_ws_data()
  }

  local cache_full
  local counter = 0
  local page_size = kong.db.plugins.pagination.max_page_size
  for plugin, err in kong.db.plugins:each(page_size, GLOBAL_QUERY_OPTS) do
    if err then
      return nil, err
    end

    local name = plugin.name
    if not enabled_plugins[name] then
      return nil, name .. " plugin is in use but not enabled"
    end

    local data = ws[plugin.ws_id]
    if not data then
      data = new_ws_data()
      ws[plugin.ws_id] = data
    end
    local plugins = data.plugins
    local combos = data.combos

    if kong.core_cache and counter > 0 and counter % page_size == 0 and kong.db.strategy ~= "off" then
      local new_version, err = kong.core_cache:get("plugins_iterator:version", TTL_ZERO, utils.uuid)
      if err then
        return nil, "failed to retrieve plugins iterator version: " .. err
      end

      if new_version ~= version then
        return nil, "plugins iterator was changed while rebuilding it"
      end
    end

    if should_process_plugin(plugin) then
      plugins[name] = true

      local combo_key = (plugin.route    and 1 or 0)
                      + (plugin.service  and 2 or 0)
                      + (plugin.consumer and 4 or 0)

      if kong.db.strategy == "off" then
        if plugin.enabled then
          local cfg = plugin.config or {}

          cfg.route_id    = plugin.route    and plugin.route.id
          cfg.service_id  = plugin.service  and plugin.service.id
          cfg.consumer_id = plugin.consumer and plugin.consumer.id

          local key = kong.db.plugins:cache_key(name,
                                               cfg.route_id,
                                               cfg.service_id,
                                               cfg.consumer_id,
                                               nil,
                                               ws_id)

          if not cfg.__key__ then
            cfg.__key__ = key
            cfg.__seq__ = next_seq
            next_seq = next_seq + 1
          end

          combos[name]     = combos[name]     or {}
          combos[name].rsc = combos[name].rsc or {}
          combos[name].rc  = combos[name].rc  or {}
          combos[name].sc  = combos[name].sc  or {}
          combos[name].rs  = combos[name].rs  or {}
          combos[name].c   = combos[name].c   or {}
          combos[name].r   = combos[name].r   or {}
          combos[name].s   = combos[name].s   or {}

          combos[name][combo_key] = cfg

          if cfg.route_id and cfg.service_id and cfg.consumer_id then
            combos[name].rsc[cfg.route_id] =
            combos[name].rsc[cfg.route_id] or {}
            combos[name].rsc[cfg.route_id][cfg.service_id] =
            combos[name].rsc[cfg.route_id][cfg.service_id] or {}
            combos[name].rsc[cfg.route_id][cfg.service_id][cfg.consumer_id] = cfg

          elseif cfg.route_id and cfg.consumer_id then
            combos[name].rc[cfg.route_id] =
            combos[name].rc[cfg.route_id] or {}
            combos[name].rc[cfg.route_id][cfg.consumer_id] = cfg

          elseif cfg.service_id and cfg.consumer_id then
            combos[name].sc[cfg.service_id] =
            combos[name].sc[cfg.service_id] or {}
            combos[name].sc[cfg.service_id][cfg.consumer_id] = cfg

          elseif cfg.route_id and cfg.service_id then
            combos[name].rs[cfg.route_id] =
            combos[name].rs[cfg.route_id] or {}
            combos[name].rs[cfg.route_id][cfg.service_id] = cfg

          elseif cfg.consumer_id then
            combos[name].c[cfg.consumer_id] = cfg

          elseif cfg.route_id then
            combos[name].r[cfg.route_id] = cfg

          elseif cfg.service_id then
            combos[name].s[cfg.service_id] = cfg
          end
        end

      else
        if version == "init" and not cache_full then
          local ok, err = warmup.single_entity(kong.db.plugins, plugin)
          if not ok then
            if err ~= "no memory" then
              return nil, err
            end

            kong.log.warn("cache warmup of plugins has been stopped because ",
                          "cache memory is exhausted, please consider increasing ",
                          "the value of 'mem_cache_size' (currently at ",
                           kong.configuration.mem_cache_size, ")")

            cache_full = true
          end
        end

        combos[name]          = combos[name]          or {}
        combos[name].both     = combos[name].both     or {}
        combos[name].routes   = combos[name].routes   or {}
        combos[name].services = combos[name].services or {}

        combos[name][combo_key] = true

        if plugin.route and plugin.service then
          combos[name].both[plugin.route.id] = plugin.service.id

        elseif plugin.route then
          combos[name].routes[plugin.route.id] = true

        elseif plugin.service then
          combos[name].services[plugin.service.id] = true
        end
      end
    end

    counter = counter + 1
  end

  for _, plugin in ipairs(loaded_plugins) do
    local name = plugin.name
    for _, data in pairs(ws) do
      for phase_name, phase in pairs(data.phases) do
        if data.combos[name] then
          local phase_handler = plugin.handler[phase_name]
          if phase_handler and phase_handler ~= BasePlugin[phase_name] then
            phase[name] = true
          end
        end
      end

      local plugins = data.plugins
      if plugins[name] then
        local n = plugins[0] + 1
        plugins[n] = plugin
        plugins[0] = n
        plugins[name] = nil
      end
    end
  end

  return {
    version = version,
    ws = ws,
    loaded = loaded_plugins,
    iterate = iterate,
    iterate_collected_plugins = iterate_collected_plugins,
    iterate_init_worker = iterate_init_worker,
  }
end


return PluginsIterator<|MERGE_RESOLUTION|>--- conflicted
+++ resolved
@@ -369,9 +369,6 @@
     return zero_iter
   end
 
-<<<<<<< HEAD
-  ctx.plugins = { n = 0 }
-=======
   local plugins = ws.plugins
 
   ctx.plugins = kong.table.new(plugins[0] * 2, 1)
@@ -380,7 +377,6 @@
   if plugins[0] == 0 then
     return zero_iter
   end
->>>>>>> 0f159c8c
 
   return get_next, {
     phases = ws.phases[phase] or {},
