-- This software is copyright Kong Inc. and its licensors.
-- Use of the software is subject to the agreement between your organization
-- and Kong Inc. If there is no such agreement, use is governed by and
-- subject to the terms of the Kong Master Software License Agreement found
-- at https://konghq.com/enterprisesoftwarelicense/.
-- [ END OF LICENSE 0867164ffc95e54f04670b5169c09574bdbd9bba ]

-- Kong runloop

local ee           = require "kong.enterprise_edition.runloop.handler"
local meta         = require "kong.meta"
local utils        = require "kong.tools.utils"
local Router       = require "kong.router"
local balancer     = require "kong.runloop.balancer"
local reports      = require "kong.reports"
local constants    = require "kong.constants"
local singletons   = require "kong.singletons"
local certificate  = require "kong.runloop.certificate"
local concurrency  = require "kong.concurrency"
local declarative  = require "kong.db.declarative"
local workspaces   = require "kong.workspaces"
local lrucache     = require "resty.lrucache"


local PluginsIterator = require "kong.runloop.plugins_iterator"


local kong         = kong
local type         = type
local ipairs       = ipairs
local tostring     = tostring
local tonumber     = tonumber
local setmetatable = setmetatable
local sub          = string.sub
local byte         = string.byte
local gsub         = string.gsub
local find         = string.find
local lower        = string.lower
local fmt          = string.format
local ngx          = ngx
local var          = ngx.var
local log          = ngx.log
local exit         = ngx.exit
local exec         = ngx.exec
local header       = ngx.header
local timer_at     = ngx.timer.at
local subsystem    = ngx.config.subsystem
local clear_header = ngx.req.clear_header
local http_version = ngx.req.http_version
local unpack       = unpack
local escape       = require("kong.tools.uri").escape


local is_http_module   = subsystem == "http"
local is_stream_module = subsystem == "stream"


local NOOP = function() end


local ERR   = ngx.ERR
local CRIT  = ngx.CRIT
local NOTICE = ngx.NOTICE
local WARN  = ngx.WARN
local DEBUG = ngx.DEBUG
local COMMA = byte(",")
local SPACE = byte(" ")
local QUESTION_MARK = byte("?")
local ARRAY_MT = require("cjson.safe").array_mt


local HOST_PORTS = {}


local SUBSYSTEMS = constants.PROTOCOLS_WITH_SUBSYSTEM
local CLEAR_HEALTH_STATUS_DELAY = constants.CLEAR_HEALTH_STATUS_DELAY
local TTL_ZERO = { ttl = 0 }


local ROUTER_SYNC_OPTS
local PLUGINS_ITERATOR_SYNC_OPTS
local FLIP_CONFIG_OPTS
local GLOBAL_QUERY_OPTS = { workspace = ngx.null, show_ws_id = true }


local get_plugins_iterator, get_updated_plugins_iterator
local build_plugins_iterator, update_plugins_iterator
local rebuild_plugins_iterator

local get_updated_router, build_router, update_router
local server_header = meta._SERVER_TOKENS
local rebuild_router

local stream_tls_terminate_sock = "unix:" .. ngx.config.prefix() .. "/stream_tls_terminate.sock"
local stream_tls_passthrough_sock = "unix:" .. ngx.config.prefix() .. "/stream_tls_passthrough.sock"

-- for tests
local _set_update_plugins_iterator
local _set_update_router
local _set_build_router
local _set_router
local _set_router_version
local _register_balancer_events


local set_upstream_cert_and_key
local set_upstream_ssl_verify
local set_upstream_ssl_verify_depth
local set_upstream_ssl_trusted_store
local set_authority
if is_http_module then
  local tls = require("resty.kong.tls")
  set_upstream_cert_and_key = tls.set_upstream_cert_and_key
  set_upstream_ssl_verify = tls.set_upstream_ssl_verify
  set_upstream_ssl_verify_depth = tls.set_upstream_ssl_verify_depth
  set_upstream_ssl_trusted_store = tls.set_upstream_ssl_trusted_store
  set_authority = require("resty.kong.grpc").set_authority
end


local disable_proxy_ssl
if is_stream_module then
  disable_proxy_ssl = require("resty.kong.tls").disable_proxy_ssl
end


local update_lua_mem
do
  local pid = ngx.worker.pid
  local ngx_time = ngx.time
  local kong_shm = ngx.shared.kong

  local LUA_MEM_SAMPLE_RATE = 10 -- seconds
  local last = ngx_time()

  local collectgarbage = collectgarbage

  update_lua_mem = function(force)
    local time = ngx_time()

    if force or time - last >= LUA_MEM_SAMPLE_RATE then
      local count = collectgarbage("count")

      local ok, err = kong_shm:safe_set("kong:mem:" .. pid(), count)
      if not ok then
        log(ERR, "could not record Lua VM allocated memory: ", err)
      end

      last = time
    end
  end
end


local function csv_iterator(s, b)
  if b == -1 then
    return
  end

  local e = find(s, ",", b, true)
  local v
  local l
  if e then
    if e == b then
      return csv_iterator(s, b + 1) -- empty string
    end
    v = sub(s, b, e - 1)
    l = e - b
    b = e + 1

  else
    if b > 1 then
      v = sub(s, b)
    else
      v = s
    end

    l = #v
    b = -1 -- end iteration
  end

  if l == 1 and (byte(v) == SPACE or byte(v) == COMMA) then
    return csv_iterator(s, b)
  end

  if byte(v, 1, 1) == SPACE then
    v = gsub(v, "^%s+", "")
  end

  if byte(v, -1) == SPACE then
    v = gsub(v, "%s+$", "")
  end

  if v == "" then
    return csv_iterator(s, b)
  end

  return b, v
end


local function csv(s)
  if type(s) ~= "string" or s == "" then
    return csv_iterator, s, -1
  end

  s = lower(s)
  if s == "close" or s == "upgrade" or s == "keep-alive" then
    return csv_iterator, s, -1
  end

  return csv_iterator, s, 1
end


local function register_balancer_events(core_cache, worker_events, cluster_events)
  -- target updates


  -- worker_events local handler: event received from DAO
  worker_events.register(function(data)
    local operation = data.operation
    local target = data.entity
    -- => to worker_events node handler
    local ok, err = worker_events.post("balancer", "targets", {
        operation = operation,
        entity = target,
      })
    if not ok then
      log(ERR, "failed broadcasting target ",
        operation, " to workers: ", err)
    end
    -- => to cluster_events handler
    local key = fmt("%s:%s", operation, target.upstream.id)
    ok, err = cluster_events:broadcast("balancer:targets", key)
    if not ok then
      log(ERR, "failed broadcasting target ", operation, " to cluster: ", err)
    end
  end, "crud", "targets")


  -- worker_events node handler
  worker_events.register(function(data)
    local operation = data.operation
    local target = data.entity

    -- => to balancer update
    balancer.on_target_event(operation, target)
  end, "balancer", "targets")


  -- cluster_events handler
  cluster_events:subscribe("balancer:targets", function(data)
    local operation, key = unpack(utils.split(data, ":"))
    local entity
    if key ~= "all" then
      entity = {
        upstream = { id = key },
      }
    else
      entity = "all"
    end
    -- => to worker_events node handler
    local ok, err = worker_events.post("balancer", "targets", {
        operation = operation,
        entity = entity
      })
    if not ok then
      log(ERR, "failed broadcasting target ", operation, " to workers: ", err)
    end
  end)


  -- manual health updates
  cluster_events:subscribe("balancer:post_health", function(data)
    local pattern = "([^|]+)|([^|]*)|([^|]+)|([^|]+)|([^|]+)|(.*)"
    local hostname, ip, port, health, id, name = data:match(pattern)
    port = tonumber(port)
    local upstream = { id = id, name = name }
    if ip == "" then
      ip = nil
    end
    local _, err = balancer.post_health(upstream, hostname, ip, port, health == "1")
    if err then
      log(ERR, "failed posting health of ", name, " to workers: ", err)
    end
  end)


  -- upstream updates


  -- worker_events local handler: event received from DAO
  worker_events.register(function(data)
    local operation = data.operation
    local upstream = data.entity
    local ws_id = workspaces.get_workspace_id()
    if not upstream.ws_id then
      log(DEBUG, "Event crud ", operation, " for upstream ", upstream.id,
          " received without ws_id, adding.")
      upstream.ws_id = ws_id
    end
    -- => to worker_events node handler
    local ok, err = worker_events.post("balancer", "upstreams", {
        operation = operation,
        entity = upstream,
      })
    if not ok then
      log(ERR, "failed broadcasting upstream ",
        operation, " to workers: ", err)
    end
    -- => to cluster_events handler
    local key = fmt("%s:%s:%s:%s", operation, data.entity.ws_id, upstream.id, upstream.name)
    local ok, err = cluster_events:broadcast("balancer:upstreams", key)
    if not ok then
      log(ERR, "failed broadcasting upstream ", operation, " to cluster: ", err)
    end
  end, "crud", "upstreams")


  -- worker_events node handler
  worker_events.register(function(data)
    local operation = data.operation
    local upstream = data.entity

    if not upstream.ws_id then
      log(CRIT, "Operation ", operation, " for upstream ", upstream.id,
          " received without workspace, discarding.")
      return
    end

    core_cache:invalidate_local("balancer:upstreams")
    core_cache:invalidate_local("balancer:upstreams:" .. upstream.id)

    -- => to balancer update
    balancer.on_upstream_event(operation, upstream)
  end, "balancer", "upstreams")


  cluster_events:subscribe("balancer:upstreams", function(data)
    local operation, ws_id, id, name = unpack(utils.split(data, ":"))
    local entity = {
      id = id,
      name = name,
      ws_id = ws_id,
    }
    -- => to worker_events node handler
    local ok, err = worker_events.post("balancer", "upstreams", {
        operation = operation,
        entity = entity
      })
    if not ok then
      log(ERR, "failed broadcasting upstream ", operation, " to workers: ", err)
    end
  end)
end


local function register_events()
  -- initialize local local_events hooks
  local db             = kong.db
  local core_cache     = kong.core_cache
  local worker_events  = kong.worker_events
  local cluster_events = kong.cluster_events

  if db.strategy == "off" then

    -- declarative config updates

    local current_router_hash
    local current_plugins_hash
    local current_balancer_hash

    worker_events.register(function(data)
      if ngx.worker.exiting() then
        log(NOTICE, "declarative flip config canceled: process exiting")
        return true
      end

      local default_ws
      local router_hash
      local plugins_hash
      local balancer_hash

      if type(data) == "table" then
        default_ws = data[1]
        router_hash = data[2]
        plugins_hash = data[3]
        balancer_hash = data[4]
      end

      local ok, err = concurrency.with_coroutine_mutex(FLIP_CONFIG_OPTS, function()
        local rebuild_balancer = balancer_hash == nil or balancer_hash ~= current_balancer_hash
        if rebuild_balancer then
          balancer.stop_healthcheckers(CLEAR_HEALTH_STATUS_DELAY)
        end

        kong.cache:flip()
        core_cache:flip()

        kong.default_workspace = default_ws
        ngx.ctx.workspace = kong.default_workspace

        if plugins_hash == nil or plugins_hash ~= current_plugins_hash then
          rebuild_plugins_iterator(PLUGINS_ITERATOR_SYNC_OPTS)
          current_plugins_hash = plugins_hash
        end

        if router_hash == nil or router_hash ~= current_router_hash then
          rebuild_router(ROUTER_SYNC_OPTS)
          current_router_hash = router_hash
        end

        if rebuild_balancer then
          balancer.init()
          current_balancer_hash = balancer_hash
        end

        declarative.lock()

        return true
      end)

      if not ok then
        log(ERR, "config flip failed: ", err)
      end
    end, "declarative", "flip_config")

    return
  end


  -- events dispatcher


  worker_events.register(function(data)
    if not data.schema then
      log(ERR, "[events] missing schema in crud subscriber")
      return
    end

    if not data.entity then
      log(ERR, "[events] missing entity in crud subscriber")
      return
    end

    -- invalidate this entity anywhere it is cached if it has a
    -- caching key

    local cache_key = db[data.schema.name]:cache_key(data.entity)
    local cache_obj = kong[constants.ENTITY_CACHE_STORE[data.schema.name]]

    if cache_key then
      cache_obj:invalidate(cache_key)
    end

    -- if we had an update, but the cache key was part of what was updated,
    -- we need to invalidate the previous entity as well

    if data.old_entity then
      local old_cache_key = db[data.schema.name]:cache_key(data.old_entity)
      if old_cache_key and cache_key ~= old_cache_key then
        cache_obj:invalidate(old_cache_key)
      end
    end

    if not data.operation then
      log(ERR, "[events] missing operation in crud subscriber")
      return
    end

    -- public worker events propagation

    local entity_channel           = data.schema.table or data.schema.name
    local entity_operation_channel = fmt("%s:%s", entity_channel,
      data.operation)

    -- crud:routes
    local ok, err = worker_events.post_local("crud", entity_channel, data)
    if not ok then
      log(ERR, "[events] could not broadcast crud event: ", err)
      return
    end

    -- crud:routes:create
    ok, err = worker_events.post_local("crud", entity_operation_channel, data)
    if not ok then
      log(ERR, "[events] could not broadcast crud event: ", err)
      return
    end
  end, "dao:crud")


  -- local events (same worker)


  worker_events.register(function()
    log(DEBUG, "[events] Route updated, invalidating router")
    core_cache:invalidate("router:version")
  end, "crud", "routes")


  worker_events.register(function(data)
    if data.operation ~= "create" and
      data.operation ~= "delete"
      then
      -- no need to rebuild the router if we just added a Service
      -- since no Route is pointing to that Service yet.
      -- ditto for deletion: if a Service if being deleted, it is
      -- only allowed because no Route is pointing to it anymore.
      log(DEBUG, "[events] Service updated, invalidating router")
      core_cache:invalidate("router:version")
    end
  end, "crud", "services")


  worker_events.register(function(data)
    log(DEBUG, "[events] Plugin updated, invalidating plugins iterator")
    core_cache:invalidate("plugins_iterator:version")
  end, "crud", "plugins")


  -- SSL certs / SNIs invalidations


  worker_events.register(function(data)
    log(DEBUG, "[events] SNI updated, invalidating cached certificates")
    local sni = data.old_entity or data.entity
    local sni_wild_pref, sni_wild_suf = certificate.produce_wild_snis(sni.name)
    core_cache:invalidate("snis:" .. sni.name)

    if sni_wild_pref then
      core_cache:invalidate("snis:" .. sni_wild_pref)
    end

    if sni_wild_suf then
      core_cache:invalidate("snis:" .. sni_wild_suf)
    end
  end, "crud", "snis")


  worker_events.register(function(data)
    log(DEBUG, "[events] SSL cert updated, invalidating cached certificates")
    local certificate = data.entity

    for sni, err in db.snis:each_for_certificate({ id = certificate.id }, nil, GLOBAL_QUERY_OPTS) do
      if err then
        log(ERR, "[events] could not find associated snis for certificate: ",
          err)
        break
      end

      local cache_key = "certificates:" .. sni.certificate.id
      core_cache:invalidate(cache_key)
    end
  end, "crud", "certificates")

<<<<<<< HEAD

  if kong.configuration.role ~= "control_plane" then
    register_balancer_events(core_cache, worker_events, cluster_events)
  end


  ee.register_events()


  -- declarative config updates


  if db.strategy == "off" then
    worker_events.register(function(default_ws)
      if ngx.worker.exiting() then
        log(NOTICE, "declarative flip config canceled: process exiting")
        return true
      end

      local ok, err = concurrency.with_coroutine_mutex(FLIP_CONFIG_OPTS, function()
        balancer.stop_healthcheckers()

        kong.cache:flip()
        core_cache:flip()

        kong.default_workspace = default_ws
        ngx.ctx.workspace = kong.default_workspace

        rebuild_plugins_iterator(PLUGINS_ITERATOR_SYNC_OPTS)
        rebuild_router(ROUTER_SYNC_OPTS)

        balancer.init()

        ngx.shared.kong:incr(constants.DECLARATIVE_FLIPS.name, 1, 0, constants.DECLARATIVE_FLIPS.ttl)

        return true
      end)

      if not ok then
        log(ERR, "config flip failed: ", err)
      end
    end, "declarative", "flip_config")
  end
=======
  register_balancer_events(core_cache, worker_events, cluster_events)
>>>>>>> 7975c903
end


-- @param name "router" or "plugins_iterator"
-- @param callback A function that will update the router or plugins_iterator
-- @param version target version
-- @param opts concurrency options, including lock name and timeout.
-- @returns true if callback was either successfully executed synchronously,
-- enqueued via async timer, or not needed (because current_version == target).
-- nil otherwise (callback was neither called successfully nor enqueued,
-- or an error happened).
-- @returns error message as a second return value in case of failure/error
local function rebuild(name, callback, version, opts)
  local current_version, err = kong.core_cache:get(name .. ":version", TTL_ZERO,
                                                   utils.uuid)
  if err then
    return nil, "failed to retrieve " .. name .. " version: " .. err
  end

  if current_version == version then
    return true
  end

  return concurrency.with_coroutine_mutex(opts, callback)
end


do
  local plugins_iterator


  build_plugins_iterator = function(version)
    local new_iterator, err = PluginsIterator.new(version)
    if not new_iterator then
      return nil, err
    end
    plugins_iterator = new_iterator
    return true
  end


  update_plugins_iterator = function()
    local version, err = kong.core_cache:get("plugins_iterator:version", TTL_ZERO,
                                             utils.uuid)
    if err then
      return nil, "failed to retrieve plugins iterator version: " .. err
    end

    if plugins_iterator and plugins_iterator.version == version then
      return true
    end

    local ok, err = build_plugins_iterator(version)
    if not ok then
      return nil, --[[ 'err' fully formatted ]] err
    end

    return true
  end


  rebuild_plugins_iterator = function(timeout)
    local plugins_iterator_version = plugins_iterator and plugins_iterator.version
    return rebuild("plugins_iterator", update_plugins_iterator,
                   plugins_iterator_version, timeout)
  end


  get_updated_plugins_iterator = function()
    if kong.db.strategy ~= "off" and kong.configuration.worker_consistency == "strict" then
      local ok, err = rebuild_plugins_iterator(PLUGINS_ITERATOR_SYNC_OPTS)
      if not ok then
        -- If an error happens while updating, log it and return non-updated
        -- version
        log(ERR, "could not rebuild plugins iterator: ", err,
                 " (stale plugins iterator will be used)")
      end
    end
    return plugins_iterator
  end


  get_plugins_iterator = function()
    return plugins_iterator
  end


  -- for tests only
  _set_update_plugins_iterator = function(f)
    update_plugins_iterator = f
  end
end


do
  local router
  local router_version
  local router_cache = lrucache.new(Router.MATCH_LRUCACHE_SIZE)
  local router_cache_neg = lrucache.new(Router.MATCH_LRUCACHE_SIZE)


  -- Given a protocol, return the subsystem that handles it
  local function should_process_route(route)
    for _, protocol in ipairs(route.protocols) do
      if SUBSYSTEMS[protocol] == subsystem then
        return true
      end
    end

    return false
  end


  local function load_service_from_db(service_pk)
    local service, err = kong.db.services:select(service_pk, GLOBAL_QUERY_OPTS)
    if service == nil then
      -- the third value means "do not cache"
      return nil, err, -1
    end
    return service
  end


  local function build_services_init_cache(db)
    local services_init_cache = {}
    local services = db.services
    local page_size
    if services.pagination then
      page_size = services.pagination.max_page_size
    end

    for service, err in services:each(page_size, GLOBAL_QUERY_OPTS) do
      if err then
        return nil, err
      end

      services_init_cache[service.id] = service
    end

    return services_init_cache
  end


  local function get_service_for_route(db, route, services_init_cache)
    local service_pk = route.service
    if not service_pk then
      return nil
    end

    local id = service_pk.id
    local service = services_init_cache[id]
    if service then
      return service
    end

    local err

    -- kong.core_cache is available, not in init phase
    if kong.core_cache then
      local cache_key = db.services:cache_key(service_pk.id, nil, nil, nil, nil,
                                              route.ws_id)
      service, err = kong.core_cache:get(cache_key, TTL_ZERO,
                                    load_service_from_db, service_pk)

    else -- init phase, kong.core_cache not available

      -- A new service/route has been inserted while the initial route
      -- was being created, on init (perhaps by a different Kong node).
      -- Load the service individually and update services_init_cache with it
      service, err = load_service_from_db(service_pk)
      services_init_cache[id] = service
    end

    if err then
      return nil, "error raised while finding service for route (" .. route.id .. "): " ..
                  err

    elseif not service then
      return nil, "could not find service for route (" .. route.id .. ")"
    end


    -- TODO: this should not be needed as the schema should check it already
    if SUBSYSTEMS[service.protocol] ~= subsystem then
      log(WARN, "service with protocol '", service.protocol,
                "' cannot be used with '", subsystem, "' subsystem")

      return nil
    end

    return service
  end


  local function get_router_version()
    return kong.core_cache:get("router:version", TTL_ZERO, utils.uuid)
  end


  build_router = function(version)
    local db = kong.db
    local routes, i = {}, 0

    local err
    -- The router is initially created on init phase, where kong.core_cache is
    -- still not ready. For those cases, use a plain Lua table as a cache
    -- instead
    local services_init_cache = {}
    if not kong.core_cache and db.strategy ~= "off" then
      services_init_cache, err = build_services_init_cache(db)
      if err then
        services_init_cache = {}
        log(WARN, "could not build services init cache: ", err)
      end
    end

    local counter = 0
    local page_size = db.routes.pagination.max_page_size
    for route, err in db.routes:each(page_size, GLOBAL_QUERY_OPTS) do
      if err then
        return nil, "could not load routes: " .. err
      end

      if db.strategy ~= "off" then
        if kong.core_cache and counter > 0 and counter % page_size == 0 then
          local new_version, err = get_router_version()
          if err then
            return nil, "failed to retrieve router version: " .. err
          end

          if new_version ~= version then
            return nil, "router was changed while rebuilding it"
          end
        end
      end

      if should_process_route(route) then
        local service, err = get_service_for_route(db, route, services_init_cache)
        if err then
          return nil, err
        end

        -- routes with no services are added to router
        -- but routes where the services.enabled == false are not put in router
        if service == nil or service.enabled ~= false then
          local r = {
            route   = route,
            service = service,
          }

          i = i + 1
          routes[i] = r
        end
      end

      counter = counter + 1
    end

    local new_router, err = Router.new(routes, router_cache, router_cache_neg)

    -- XXXCORE replace with a hook
    new_router = ee.new_router(new_router)

    if not new_router then
      return nil, "could not create router: " .. err
    end

    router = new_router

    if version then
      router_version = version
    end

    router_cache:flush_all()
    router_cache_neg:flush_all()

    -- LEGACY - singletons module is deprecated
    singletons.router = router
    -- /LEGACY

    return true
  end


  update_router = function()
    -- we might not need to rebuild the router (if we were not
    -- the first request in this process to enter this code path)
    -- check again and rebuild only if necessary
    local version, err = get_router_version()
    if err then
      return nil, "failed to retrieve router version: " .. err
    end

    if version == router_version then
      return true
    end

    local ok, err = build_router(version)
    if not ok then
      return nil, --[[ 'err' fully formatted ]] err
    end

    return true
  end


  rebuild_router = function(opts)
    return rebuild("router", update_router, router_version, opts)
  end


  get_updated_router = function()
    if kong.db.strategy ~= "off" and kong.configuration.worker_consistency == "strict" then
      local ok, err = rebuild_router(ROUTER_SYNC_OPTS)
      if not ok then
        -- If an error happens while updating, log it and return non-updated
        -- version.
        log(ERR, "could not rebuild router: ", err,
                 " (stale router will be used)")
      end
    end
    return router
  end


  -- for tests only
  _set_update_router = function(f)
    update_router = f
  end


  -- for tests only
  _set_build_router = function(f)
    build_router = f
  end


  -- for tests only
  _set_router = function(r)
    router = r
  end


  -- for tests only
  _set_router_version = function(v)
    router_version = v
  end

  -- for tests only
  _register_balancer_events = function(f)
    register_balancer_events = f
  end
end


local balancer_prepare
do
  local get_certificate = certificate.get_certificate
  local get_ca_certificate_store = certificate.get_ca_certificate_store

  local function sleep_once_for_balancer_init()
    ngx.sleep(0)
    sleep_once_for_balancer_init = NOOP
  end

  function balancer_prepare(ctx, scheme, host_type, host, port,
                            service, route)

    sleep_once_for_balancer_init()

    local retries
    local connect_timeout
    local send_timeout
    local read_timeout

    if service then
      retries         = service.retries
      connect_timeout = service.connect_timeout
      send_timeout    = service.write_timeout
      read_timeout    = service.read_timeout
    end

    local balancer_data = {
      scheme             = scheme,    -- scheme for balancer: http, https
      type               = host_type, -- type of 'host': ipv4, ipv6, name
      host               = host,      -- target host per `service` entity
      port               = port,      -- final target port
      try_count          = 0,         -- retry counter

      retries            = retries         or 5,
      connect_timeout    = connect_timeout or 60000,
      send_timeout       = send_timeout    or 60000,
      read_timeout       = read_timeout    or 60000,

      -- stores info per try, metatable is needed for basic log serializer
      -- see #6390
      tries              = setmetatable({}, ARRAY_MT),
      -- ip              = nil,       -- final target IP address
      -- balancer        = nil,       -- the balancer object, if any
      -- hostname        = nil,       -- hostname of the final target IP
      -- hash_cookie     = nil,       -- if Upstream sets hash_on_cookie
      -- balancer_handle = nil,       -- balancer handle for the current connection
    }

    ctx.service          = service
    ctx.route            = route
    ctx.balancer_data    = balancer_data
    ctx.balancer_address = balancer_data -- for plugin backward compatibility

    if is_http_module and service then
      local res, err
      local client_certificate = service.client_certificate

      if client_certificate then
        local cert, err = get_certificate(client_certificate)
        if not cert then
          log(ERR, "unable to fetch upstream client TLS certificate ",
                   client_certificate.id, ": ", err)
          return
        end

        res, err = set_upstream_cert_and_key(cert.cert, cert.key)
        if not res then
          log(ERR, "unable to apply upstream client TLS certificate ",
                   client_certificate.id, ": ", err)
        end
      end

      local tls_verify = service.tls_verify
      if tls_verify then
        res, err = set_upstream_ssl_verify(tls_verify)
        if not res then
          log(CRIT, "unable to set upstream TLS verification to: ",
                   tls_verify, ", err: ", err)
        end
      end

      local tls_verify_depth = service.tls_verify_depth
      if tls_verify_depth then
        res, err = set_upstream_ssl_verify_depth(tls_verify_depth)
        if not res then
          log(CRIT, "unable to set upstream TLS verification to: ",
                   tls_verify, ", err: ", err)
          -- in case verify can not be enabled, request can no longer be
          -- processed without potentially compromising security
          return kong.response.exit(500)
        end
      end

      local ca_certificates = service.ca_certificates
      if ca_certificates then
        res, err = get_ca_certificate_store(ca_certificates)
        if not res then
          log(CRIT, "unable to get upstream TLS CA store, err: ", err)

        else
          res, err = set_upstream_ssl_trusted_store(res)
          if not res then
            log(CRIT, "unable to set upstream TLS CA store, err: ", err)
          end
        end
      end
    end

    if is_stream_module and scheme == "tcp" then
      local res, err = disable_proxy_ssl()
      if not res then
        log(ERR, "unable to disable upstream TLS handshake: ", err)
      end
    end
  end
end


local function balancer_execute(ctx)
  local balancer_data = ctx.balancer_data
  local ok, err, errcode = balancer.execute(balancer_data, ctx)
  if not ok and errcode == 500 then
    err = "failed the initial dns/balancer resolve for '" ..
          balancer_data.host .. "' with: " .. tostring(err)
  end
  return ok, err, errcode
end


local function set_init_versions_in_cache()
  if kong.configuration.role ~= "control_pane" then
    local ok, err = kong.core_cache:safe_set("router:version", "init")
    if not ok then
      return nil, "failed to set router version in cache: " .. tostring(err)
    end
  end

  local ok, err = kong.core_cache:safe_set("plugins_iterator:version", "init")
  if not ok then
    return nil, "failed to set plugins iterator version in cache: " ..
                tostring(err)
  end

  return true
end


-- in the table below the `before` and `after` is to indicate when they run:
-- before or after the plugins
return {
  build_router = build_router,

  build_plugins_iterator = build_plugins_iterator,
  update_plugins_iterator = update_plugins_iterator,
  get_plugins_iterator = get_plugins_iterator,
  get_updated_plugins_iterator = get_updated_plugins_iterator,
  set_init_versions_in_cache = set_init_versions_in_cache,

  -- exposed only for tests
  _set_router = _set_router,
  _set_update_router = _set_update_router,
  _set_build_router = _set_build_router,
  _set_router_version = _set_router_version,
  _set_update_plugins_iterator = _set_update_plugins_iterator,
  _get_updated_router = get_updated_router,
  _update_lua_mem = update_lua_mem,
  _register_balancer_events = _register_balancer_events,

  init_worker = {
    before = function()
      if kong.configuration.host_ports then
        HOST_PORTS = kong.configuration.host_ports
      end

      reports.configure_ping(kong.configuration)
      reports.add_ping_value("database_version", kong.db.infos.db_ver)
      reports.toggle(true)
      reports.init_worker()

      update_lua_mem(true)

      if kong.configuration.role == "control_plane" then
        return
      end

      register_events()

      -- initialize balancers for active healthchecks
      timer_at(0, function()
        balancer.init()
      end)

      local strategy = kong.db.strategy

      do
        local rebuild_timeout = 60

        if strategy == "cassandra" then
          rebuild_timeout = kong.configuration.cassandra_timeout / 1000
        end

        if strategy == "postgres" then
          rebuild_timeout = kong.configuration.pg_timeout / 1000
        end

        if strategy == "off" then
          FLIP_CONFIG_OPTS = {
            name = "flip-config",
            timeout = rebuild_timeout,
          }
        end

        if strategy == "off" or kong.configuration.worker_consistency == "strict" then
          ROUTER_SYNC_OPTS = {
            name = "router",
            timeout = rebuild_timeout,
            on_timeout = "run_unlocked",
          }

          PLUGINS_ITERATOR_SYNC_OPTS = {
            name = "plugins_iterator",
            timeout = rebuild_timeout,
            on_timeout = "run_unlocked",
          }
        end
      end

      if strategy ~= "off" then
        local worker_state_update_frequency = kong.configuration.worker_state_update_frequency or 1

        local router_async_opts = {
          name = "router",
          timeout = 0,
          on_timeout = "return_true",
        }

        local function rebuild_router_timer(premature)
          if premature then
            return
          end

          -- Don't wait for the semaphore (timeout = 0) when updating via the
          -- timer.
          -- If the semaphore is locked, that means that the rebuild is
          -- already ongoing.
          local ok, err = rebuild_router(router_async_opts)
          if not ok then
            log(ERR, "could not rebuild router via timer: ", err)
          end

          local _, err = timer_at(worker_state_update_frequency, rebuild_router_timer)
          if err then
            log(ERR, "could not schedule timer to rebuild router: ", err)
          end
        end

        local _, err = timer_at(worker_state_update_frequency, rebuild_router_timer)
        if err then
          log(ERR, "could not schedule timer to rebuild router: ", err)
        end

        local plugins_iterator_async_opts = {
          name = "plugins_iterator",
          timeout = 0,
          on_timeout = "return_true",
        }

        local function rebuild_plugins_iterator_timer(premature)
          if premature then
            return
          end

          local _, err = rebuild_plugins_iterator(plugins_iterator_async_opts)
          if err then
            log(ERR, "could not rebuild plugins iterator via timer: ", err)
          end

          local _, err = timer_at(worker_state_update_frequency, rebuild_plugins_iterator_timer)
          if err then
            log(ERR, "could not schedule timer to rebuild plugins iterator: ", err)
          end
        end

        local _, err = timer_at(worker_state_update_frequency, rebuild_plugins_iterator_timer)
        if err then
          log(ERR, "could not schedule timer to rebuild plugins iterator: ", err)
        end

      end
    end,
    after = NOOP,
  },
  certificate = {
    before = function(ctx) -- Note: ctx here is for a connection (not for a single request)
      certificate.execute()
    end,
    after = NOOP,
  },
  preread = {
    before = function(ctx)
      local server_port = var.server_port
      ctx.host_port = HOST_PORTS[server_port] or server_port

      local router = get_updated_router()

      local match_t = router.exec(ctx)
      if not match_t then
        log(ERR, "no Route found with those values")
        return exit(500)
      end

      local route = match_t.route
      -- if matched route doesn't do tls_passthrough and we are in the preread server block
      -- this request should be TLS terminated; return immediately and not run further steps
      -- (even bypassing the balancer)
      if var.kong_tls_preread_block == "1" then
        local protocols = route.protocols
        if protocols and protocols.tls then
          log(DEBUG, "TLS termination required, return to second layer proxying")
          var.kong_tls_preread_block_upstream = stream_tls_terminate_sock

        elseif protocols and protocols.tls_passthrough then
          var.kong_tls_preread_block_upstream = stream_tls_passthrough_sock

        else
          log(ERR, "unexpected protocols in matched Route")
          return exit(500)
        end

        return true
      end


      ctx.workspace = match_t.route and match_t.route.ws_id

      local service = match_t.service
      local upstream_url_t = match_t.upstream_url_t

      balancer_prepare(ctx, match_t.upstream_scheme,
                       upstream_url_t.type,
                       upstream_url_t.host,
                       upstream_url_t.port,
                       service, route)
    end,
    after = function(ctx)
      local ok, err, errcode = balancer_execute(ctx)
      if not ok then
        local body = utils.get_default_exit_body(errcode, err)
        return kong.response.exit(errcode, body)
      end
    end
  },
  rewrite = {
    before = function(ctx)
      local server_port = var.server_port
      ctx.host_port = HOST_PORTS[server_port] or server_port
    end,
    after = NOOP,
  },
  access = {
    before = function(ctx)
      -- if there is a gRPC service in the context, don't re-execute the pre-access
      -- phase handler - it has been executed before the internal redirect
      if ctx.service and (ctx.service.protocol == "grpc" or
                          ctx.service.protocol == "grpcs")
      then
        return
      end

      ctx.scheme = var.scheme
      ctx.request_uri = var.request_uri

      -- routing request
      local router = get_updated_router()
      local match_t = router.exec(ctx)
      if not match_t then
        return kong.response.exit(404, { message = "no Route matched with those values" })
      end

      ctx.workspace = match_t.route and match_t.route.ws_id

      local host           = var.host
      local port           = tonumber(ctx.host_port, 10)
                          or tonumber(var.server_port, 10)

      local route          = match_t.route
      local service        = match_t.service
      local upstream_url_t = match_t.upstream_url_t

      local realip_remote_addr = var.realip_remote_addr
      local forwarded_proto
      local forwarded_host
      local forwarded_port
      local forwarded_path
      local forwarded_prefix

      -- X-Forwarded-* Headers Parsing
      --
      -- We could use $proxy_add_x_forwarded_for, but it does not work properly
      -- with the realip module. The realip module overrides $remote_addr and it
      -- is okay for us to use it in case no X-Forwarded-For header was present.
      -- But in case it was given, we will append the $realip_remote_addr that
      -- contains the IP that was originally in $remote_addr before realip
      -- module overrode that (aka the client that connected us).

      local trusted_ip = kong.ip.is_trusted(realip_remote_addr)
      if trusted_ip then
        forwarded_proto  = var.http_x_forwarded_proto  or ctx.scheme
        forwarded_host   = var.http_x_forwarded_host   or host
        forwarded_port   = var.http_x_forwarded_port   or port
        forwarded_path   = var.http_x_forwarded_path
        forwarded_prefix = var.http_x_forwarded_prefix

      else
        forwarded_proto  = ctx.scheme
        forwarded_host   = host
        forwarded_port   = port
      end

      if not forwarded_path then
        forwarded_path = ctx.request_uri
        local p = find(forwarded_path, "?", 2, true)
        if p then
          forwarded_path = sub(forwarded_path, 1, p - 1)
        end
      end

      if not forwarded_prefix and match_t.prefix ~= "/" then
        forwarded_prefix = match_t.prefix
      end

      local protocols = route.protocols
      if (protocols and protocols.https and not protocols.http and
          forwarded_proto ~= "https")
      then
        local redirect_status_code = route.https_redirect_status_code or 426

        if redirect_status_code == 426 then
          return kong.response.exit(426, { message = "Please use HTTPS protocol" }, {
            ["Connection"] = "Upgrade",
            ["Upgrade"]    = "TLS/1.2, HTTP/1.1",
          })
        end

        if redirect_status_code == 301
        or redirect_status_code == 302
        or redirect_status_code == 307
        or redirect_status_code == 308
        then
          header["Location"] = "https://" .. forwarded_host .. ctx.request_uri
          return kong.response.exit(redirect_status_code)
        end
      end

      local protocol_version = http_version()
      if protocols.grpc or protocols.grpcs then
        -- perf: branch usually not taken, don't cache var outside
        local content_type = var.content_type

        if content_type and sub(content_type, 1, #"application/grpc") == "application/grpc" then
          if protocol_version ~= 2 then
            -- mismatch: non-http/2 request matched grpc route
            return kong.response.exit(426, { message = "Please use HTTP2 protocol" }, {
              ["connection"] = "Upgrade",
              ["upgrade"]    = "HTTP/2",
            })
          end

        else
          -- mismatch: non-grpc request matched grpc route
          return kong.response.exit(415, { message = "Non-gRPC request matched gRPC route" })
        end

        if not protocols.grpc and forwarded_proto ~= "https" then
          -- mismatch: grpc request matched grpcs route
          return kong.response.exit(200, nil, {
            ["content-type"] = "application/grpc",
            ["grpc-status"] = 1,
            ["grpc-message"] = "gRPC request matched gRPCs route",
          })
        end
      end

      balancer_prepare(ctx, match_t.upstream_scheme,
                       upstream_url_t.type,
                       upstream_url_t.host,
                       upstream_url_t.port,
                       service, route)

      ctx.router_matches = match_t.matches

      -- `uri` is the URI with which to call upstream, as returned by the
      --       router, which might have truncated it (`strip_uri`).
      -- `host` is the original header to be preserved if set.
      var.upstream_scheme = match_t.upstream_scheme -- COMPAT: pdk
      var.upstream_uri    = escape(match_t.upstream_uri)
      if match_t.upstream_host then
        var.upstream_host = match_t.upstream_host
      end

      -- Keep-Alive and WebSocket Protocol Upgrade Headers
      local upgrade = var.http_upgrade
      if upgrade and lower(upgrade) == "websocket" then
        var.upstream_connection = "keep-alive, Upgrade"
        var.upstream_upgrade    = "websocket"

      else
        var.upstream_connection = "keep-alive"
      end

      -- X-Forwarded-* Headers
      local http_x_forwarded_for = var.http_x_forwarded_for
      if http_x_forwarded_for then
        var.upstream_x_forwarded_for = http_x_forwarded_for .. ", " ..
                                       realip_remote_addr

      else
        var.upstream_x_forwarded_for = var.remote_addr
      end

      var.upstream_x_forwarded_proto  = forwarded_proto
      var.upstream_x_forwarded_host   = forwarded_host
      var.upstream_x_forwarded_port   = forwarded_port
      var.upstream_x_forwarded_path   = forwarded_path
      var.upstream_x_forwarded_prefix = forwarded_prefix

      -- At this point, the router and `balancer_setup_stage1` have been
      -- executed; detect requests that need to be redirected from `proxy_pass`
      -- to `grpc_pass`. After redirection, this function will return early
      if service and var.kong_proxy_mode == "http" then
        if service.protocol == "grpc" or service.protocol == "grpcs" then
          return exec("@grpc")
        end

        if protocol_version == 1.1 then
          if route.request_buffering == false then
            if route.response_buffering == false then
              return exec("@unbuffered")
            end

            return exec("@unbuffered_request")
          end

          if route.response_buffering == false then
            return exec("@unbuffered_response")
          end
        end
      end
    end,
    -- Only executed if the `router` module found a route and allows nginx to proxy it.
    after = function(ctx)
      -- Nginx's behavior when proxying a request with an empty querystring
      -- `/foo?` is to keep `$is_args` an empty string, hence effectively
      -- stripping the empty querystring.
      -- We overcome this behavior with our own logic, to preserve user
      -- desired semantics.
      -- perf: branch usually not taken, don't cache var outside
      if byte(ctx.request_uri or var.request_uri, -1) == QUESTION_MARK then
        var.upstream_uri = var.upstream_uri .. "?"
      elseif var.is_args == "?" then
        var.upstream_uri = var.upstream_uri .. "?" .. var.args or ""
      end

      local upstream_scheme = var.upstream_scheme

      local balancer_data = ctx.balancer_data
      balancer_data.scheme = upstream_scheme -- COMPAT: pdk

      -- The content of var.upstream_host is only set by the router if
      -- preserve_host is true
      --
      -- We can't rely on var.upstream_host for balancer retries inside
      -- `set_host_header` because it would never be empty after the first -- balancer try
      local upstream_host = var.upstream_host
      if upstream_host ~= nil and upstream_host ~= "" then
        balancer_data.preserve_host = true

        -- the nginx grpc module does not offer a way to override the
        -- :authority pseudo-header; use our internal API to do so
        -- this call applies to routes with preserve_host=true; for
        -- preserve_host=false, the header is set in `set_host_header`,
        -- so that it also applies to balancer retries
        if upstream_scheme == "grpc" or upstream_scheme == "grpcs" then
          local ok, err = set_authority(upstream_host)
          if not ok then
            log(ERR, "failed to set :authority header: ", err)
          end
        end
      end

      local ok, err, errcode = balancer_execute(ctx)
      if not ok then
        local body = utils.get_default_exit_body(errcode, err)
        return kong.response.exit(errcode, body)
      end

      local ok, err = balancer.set_host_header(balancer_data, upstream_scheme, upstream_host)
      if not ok then
        log(ERR, "failed to set balancer Host header: ", err)
        return exit(500)
      end

      -- clear hop-by-hop request headers:
      local http_connection = var.http_connection
      if http_connection ~= "keep-alive" and
         http_connection ~= "close"      and
         http_connection ~= "upgrade"
      then
        for _, header_name in csv(http_connection) do
          -- some of these are already handled by the proxy module,
          -- upgrade being an exception that is handled below with
          -- special semantics.
          if header_name == "upgrade" then
            if var.upstream_connection == "keep-alive" then
              clear_header(header_name)
            end

          else
            clear_header(header_name)
          end
        end
      end

      -- add te header only when client requests trailers (proxy removes it)
      local http_te = var.http_te
      if http_te then
        if http_te == "trailers" then
          var.upstream_te = "trailers"

        else
          for _, header_name in csv(http_te) do
            if header_name == "trailers" then
              var.upstream_te = "trailers"
              break
            end
          end
        end
      end

      if var.http_proxy then
        clear_header("Proxy")
      end

      if var.http_proxy_connection then
        clear_header("Proxy-Connection")
      end
    end
  },
  response = {
    before = NOOP,
    after = NOOP,
  },
  header_filter = {
    before = function(ctx)
      if not ctx.KONG_PROXIED then
        return
      end

      -- clear hop-by-hop response headers:
      local upstream_http_connection = var.upstream_http_connection
      if upstream_http_connection ~= "keep-alive" and
         upstream_http_connection ~= "close"      and
         upstream_http_connection ~= "upgrade"
      then
        for _, header_name in csv(upstream_http_connection) do
          if header_name ~= "close" and header_name ~= "upgrade" and header_name ~= "keep-alive" then
            header[header_name] = nil
          end
        end
      end

      local upgrade = var.upstream_http_upgrade
      if upgrade and lower(upgrade) ~= lower(var.upstream_upgrade) then
        header["Upgrade"] = nil
      end

      -- remove trailer response header when client didn't ask for them
      if var.upstream_te == "" and var.upstream_http_trailer then
        header["Trailer"] = nil
      end

      local upstream_status_header = constants.HEADERS.UPSTREAM_STATUS
      if singletons.configuration.enabled_headers[upstream_status_header] then
        header[upstream_status_header] = tonumber(sub(var.upstream_status or "", -3))
        if not header[upstream_status_header] then
          log(ERR, "failed to set ", upstream_status_header, " header")
        end
      end

      -- if this is the last try and it failed, save its state to correctly log it
      local status = ngx.status
      if status > 499 and ctx.balancer_data then
        local balancer_data = ctx.balancer_data
        local try_count = balancer_data.try_count
        local retries = balancer_data.retries
        if try_count > retries then
          local current_try = balancer_data.tries[try_count]
          current_try.state = "failed"
          current_try.code = status
        end
      end

      local hash_cookie = ctx.balancer_data.hash_cookie
      if hash_cookie then
        balancer.set_cookie(hash_cookie)
      end
    end,
    after = function(ctx)
      local enabled_headers = kong.configuration.enabled_headers
      local headers = constants.HEADERS
      if ctx.KONG_PROXIED then
        if enabled_headers[headers.UPSTREAM_LATENCY] then
          header[headers.UPSTREAM_LATENCY] = ctx.KONG_WAITING_TIME
        end

        if enabled_headers[headers.PROXY_LATENCY] then
          header[headers.PROXY_LATENCY] = ctx.KONG_PROXY_LATENCY
        end

        if enabled_headers[headers.VIA] then
          header[headers.VIA] = server_header
        end

      else
        if enabled_headers[headers.RESPONSE_LATENCY] then
          header[headers.RESPONSE_LATENCY] = ctx.KONG_RESPONSE_LATENCY
        end

        -- Some plugins short-circuit the request with Via-header, and in those cases
        -- we don't want to set the Server-header, if the Via-header matches with
        -- the Kong server header.
        if not (enabled_headers[headers.VIA] and header[headers.VIA] == server_header) then
          if enabled_headers[headers.SERVER] then
            header[headers.SERVER] = server_header

          else
            header[headers.SERVER] = nil
          end
        end
      end
    end
  },
  log = {
    before = NOOP,
    after = function(ctx)
      update_lua_mem()

      if kong.configuration.anonymous_reports then
        reports.log(ctx)
      end

      if not ctx.KONG_PROXIED then
        return
      end

      -- If response was produced by an upstream (ie, not by a Kong plugin)
      -- Report HTTP status for health checks
      local balancer_data = ctx.balancer_data
      if balancer_data and balancer_data.balancer_handle then
        local status = ngx.status
        if status == 504 then
          balancer_data.balancer.report_timeout(balancer_data.balancer_handle)
        else
          balancer_data.balancer.report_http_status(
            balancer_data.balancer_handle, status)
        end
        -- release the handle, so the balancer can update its statistics
        if balancer_data.balancer_handle.release then
          balancer_data.balancer_handle:release()
        end
      end
    end
  }
}<|MERGE_RESOLUTION|>--- conflicted
+++ resolved
@@ -555,7 +555,6 @@
     end
   end, "crud", "certificates")
 
-<<<<<<< HEAD
 
   if kong.configuration.role ~= "control_plane" then
     register_balancer_events(core_cache, worker_events, cluster_events)
@@ -599,9 +598,6 @@
       end
     end, "declarative", "flip_config")
   end
-=======
-  register_balancer_events(core_cache, worker_events, cluster_events)
->>>>>>> 7975c903
 end
 
 
