--- conflicted
+++ resolved
@@ -1,26 +1,10 @@
 -- Kong runloop
-<<<<<<< HEAD
---
--- This consists of local_events that need to
--- be ran at the very beginning and very end of the lua-nginx-module contexts.
--- It mainly carries information related to a request from one context to the next one,
--- through the `ngx.ctx` table.
---
--- In the `access_by_lua` phase, it is responsible for retrieving the route being proxied by
--- a consumer. Then it is responsible for loading the plugins to execute on this request.
-local ck          = require "resty.cookie"
-local meta        = require "kong.meta"
-local utils       = require "kong.tools.utils"
-local Router      = require "kong.router"
-local balancer    = require "kong.runloop.balancer"
-=======
 
 local ck           = require "resty.cookie"
 local meta         = require "kong.meta"
 local utils        = require "kong.tools.utils"
 local Router       = require "kong.router"
 local balancer     = require "kong.runloop.balancer"
->>>>>>> 8ee57d88
 local reports      = require "kong.reports"
 local constants   = require "kong.constants"
 local singletons  = require "kong.singletons"
@@ -31,13 +15,6 @@
 local PluginsIterator = require "kong.runloop.plugins_iterator"
 local file_helpers = require "kong.portal.file_helpers"
 
-<<<<<<< HEAD
-local kong        = kong
-local ipairs       = ipairs
-local tostring    = tostring
-local tonumber    = tonumber
-local sub         = string.sub
-=======
 
 local kong         = kong
 local type         = type
@@ -47,7 +24,6 @@
 local sub          = string.sub
 local byte         = string.byte
 local gsub         = string.gsub
->>>>>>> 8ee57d88
 local find         = string.find
 local lower        = string.lower
 local fmt          = string.format
@@ -56,34 +32,20 @@
 local log         = ngx.log
 local exit         = ngx.exit
 local header       = ngx.header
-<<<<<<< HEAD
-local ngx_now     = ngx.now
-=======
->>>>>>> 8ee57d88
 local timer_at     = ngx.timer.at
 local timer_every  = ngx.timer.every
 local re_match     = ngx.re.match
 local re_find      = ngx.re.find
-<<<<<<< HEAD
 local re_split     = ngx_re.split
 local update_time = ngx.update_time
 local subsystem   = ngx.config.subsystem
 local start_time   = ngx.req.start_time
-=======
 local subsystem    = ngx.config.subsystem
->>>>>>> 8ee57d88
 local clear_header = ngx.req.clear_header
 local starttls     = ngx.req.starttls -- luacheck: ignore
 local unpack      = unpack
 
 
-<<<<<<< HEAD
-local ERR         = ngx.ERR
-local INFO         = ngx.INFO
-local WARN        = ngx.WARN
-local DEBUG       = ngx.DEBUG
-local ERROR        = ngx.ERROR
-=======
 local ERR   = ngx.ERR
 local INFO  = ngx.INFO
 local WARN  = ngx.WARN
@@ -91,7 +53,6 @@
 local ERROR = ngx.ERROR
 local COMMA = byte(",")
 local SPACE = byte(" ")
->>>>>>> 8ee57d88
 
 
 local SUBSYSTEMS = constants.PROTOCOLS_WITH_SUBSYSTEM
@@ -520,7 +481,6 @@
       cache:flip()
     end, "declarative", "flip_config")
   end
-<<<<<<< HEAD
 
 
   -- portal router events
@@ -532,7 +492,7 @@
       local workspace = workspaces.get_workspace()
       local cache_key = "portal_router-" .. workspace.name .. ":version"
       local cache_val = tostring(file.created_at) .. file.checksum
-      
+
       -- to node worker event
       local ok, err = worker_events.post("portal", "router", {
         cache_key = cache_key,
@@ -567,8 +527,6 @@
   worker_events.register(function(data)
     singletons.portal_router.set_version(data.cache_key, data.cache_val)
   end, "portal", "router")
-=======
->>>>>>> 8ee57d88
 end
 
 
@@ -1080,7 +1038,6 @@
 
     end
   },
-<<<<<<< HEAD
   certificate = {
     before = function(_)
       certificate.execute()
@@ -1100,8 +1057,6 @@
       ctx.KONG_REWRITE_TIME = get_now() - ctx.KONG_REWRITE_START -- time spent in Kong's rewrite_by_lua
     end
   },
-=======
->>>>>>> 8ee57d88
   preread = {
     before = function(ctx)
       local router = get_updated_router()
@@ -1114,20 +1069,6 @@
 
       local ssl_termination_ctx -- OpenSSL SSL_CTX to use for termination
 
-<<<<<<< HEAD
-      -- TODO: stream router should decide if TLS is terminated or not
-      -- XXX: for now, use presence of SNI to terminate.
-      local sni = var.ssl_preread_server_name
-      if sni then
-        log(DEBUG, "SNI: ", sni)
-
-        local err
-        ssl_termination_ctx, err = certificate.find_certificate(sni)
-        if not ssl_termination_ctx then
-          log(ERR, err)
-          return exit(ERROR)
-        end
-=======
       local ssl_preread_alpn_protocols = var.ssl_preread_alpn_protocols
       -- ssl_preread_alpn_protocols is a comma separated list
       -- see https://trac.nginx.org/nginx/ticket/1616
@@ -1150,7 +1091,6 @@
             log(ERR, err)
             return exit(ERROR)
           end
->>>>>>> 8ee57d88
 
         -- TODO Fake certificate phase?
 
