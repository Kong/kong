--- conflicted
+++ resolved
@@ -827,15 +827,11 @@
       counter = counter + 1
     end
 
-<<<<<<< HEAD
-    local new_router, err = Router.new(routes)
+    local new_router, err = Router.new(routes, router_cache, router_cache_neg)
 
     -- XXXCORE replace with a hook
     new_router = ee.new_router(new_router)
 
-=======
-    local new_router, err = Router.new(routes, router_cache, router_cache_neg)
->>>>>>> 5bbe0ca3
     if not new_router then
       return nil, "could not create router: " .. err
     end
