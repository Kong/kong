-- Kong runloop

local meta         = require "kong.meta"
local utils        = require "kong.tools.utils"
local Router       = require "kong.router"
local balancer     = require "kong.runloop.balancer"
local reports      = require "kong.reports"
local constants    = require "kong.constants"
local certificate  = require "kong.runloop.certificate"
local concurrency  = require "kong.concurrency"
local workspaces   = require "kong.workspaces"
local lrucache     = require "resty.lrucache"
local marshall     = require "kong.cache.marshall"


local PluginsIterator = require "kong.runloop.plugins_iterator"
local instrumentation = require "kong.tracing.instrumentation"


local kong              = kong
local type              = type
local ipairs            = ipairs
local tostring          = tostring
local tonumber          = tonumber
local setmetatable      = setmetatable
local sub               = string.sub
local byte              = string.byte
local gsub              = string.gsub
local find              = string.find
local lower             = string.lower
local fmt               = string.format
local ngx               = ngx
local var               = ngx.var
local log               = ngx.log
local exit              = ngx.exit
local exec              = ngx.exec
local header            = ngx.header
local timer_at          = ngx.timer.at
local subsystem         = ngx.config.subsystem
local clear_header      = ngx.req.clear_header
local http_version      = ngx.req.http_version
local unpack            = unpack
local escape            = require("kong.tools.uri").escape
local null              = ngx.null


local is_http_module   = subsystem == "http"
local is_stream_module = subsystem == "stream"


local ROUTER_CACHE = lrucache.new(Router.MATCH_LRUCACHE_SIZE)
local ROUTER_CACHE_NEG = lrucache.new(Router.MATCH_LRUCACHE_SIZE)


local NOOP = function() end


local ERR   = ngx.ERR
local CRIT  = ngx.CRIT
local NOTICE = ngx.NOTICE
local WARN  = ngx.WARN
local DEBUG = ngx.DEBUG
local COMMA = byte(",")
local SPACE = byte(" ")
local QUESTION_MARK = byte("?")
local ARRAY_MT = require("cjson.safe").array_mt


local HOST_PORTS = {}


local SUBSYSTEMS = constants.PROTOCOLS_WITH_SUBSYSTEM
local CLEAR_HEALTH_STATUS_DELAY = constants.CLEAR_HEALTH_STATUS_DELAY
local TTL_ZERO = { ttl = 0 }


local ROUTER
local ROUTER_VERSION
local ROUTER_SYNC_OPTS

local PLUGINS_ITERATOR
local PLUGINS_ITERATOR_SYNC_OPTS

local RECONFIGURE_OPTS
local GLOBAL_QUERY_OPTS = { workspace = ngx.null, show_ws_id = true }

local SERVER_HEADER = meta._SERVER_TOKENS


local STREAM_TLS_TERMINATE_SOCK = "unix:" .. ngx.config.prefix() .. "/stream_tls_terminate.sock"
local STREAM_TLS_PASSTHROUGH_SOCK = "unix:" .. ngx.config.prefix() .. "/stream_tls_passthrough.sock"


local set_upstream_cert_and_key
local set_upstream_ssl_verify
local set_upstream_ssl_verify_depth
local set_upstream_ssl_trusted_store
local set_authority
if is_http_module then
  local tls = require("resty.kong.tls")
  set_upstream_cert_and_key = tls.set_upstream_cert_and_key
  set_upstream_ssl_verify = tls.set_upstream_ssl_verify
  set_upstream_ssl_verify_depth = tls.set_upstream_ssl_verify_depth
  set_upstream_ssl_trusted_store = tls.set_upstream_ssl_trusted_store
  set_authority = require("resty.kong.grpc").set_authority
end


local disable_proxy_ssl
if is_stream_module then
  disable_proxy_ssl = require("resty.kong.tls").disable_proxy_ssl
end


local update_lua_mem
do
  local pid = ngx.worker.pid
  local ngx_time = ngx.time
  local kong_shm = ngx.shared.kong

  local LUA_MEM_SAMPLE_RATE = 10 -- seconds
  local last = ngx_time()

  local collectgarbage = collectgarbage

  update_lua_mem = function(force)
    local time = ngx_time()

    if force or time - last >= LUA_MEM_SAMPLE_RATE then
      local count = collectgarbage("count")

      local ok, err = kong_shm:safe_set("kong:mem:" .. pid(), count)
      if not ok then
        log(ERR, "could not record Lua VM allocated memory: ", err)
      end

      last = time
    end
  end
end


local function csv_iterator(s, b)
  if b == -1 then
    return
  end

  local e = find(s, ",", b, true)
  local v
  local l
  if e then
    if e == b then
      return csv_iterator(s, b + 1) -- empty string
    end
    v = sub(s, b, e - 1)
    l = e - b
    b = e + 1

  else
    if b > 1 then
      v = sub(s, b)
    else
      v = s
    end

    l = #v
    b = -1 -- end iteration
  end

  if l == 1 and (byte(v) == SPACE or byte(v) == COMMA) then
    return csv_iterator(s, b)
  end

  if byte(v, 1, 1) == SPACE then
    v = gsub(v, "^%s+", "")
  end

  if byte(v, -1) == SPACE then
    v = gsub(v, "%s+$", "")
  end

  if v == "" then
    return csv_iterator(s, b)
  end

  return b, v
end


local function csv(s)
  if type(s) ~= "string" or s == "" then
    return csv_iterator, s, -1
  end

  s = lower(s)
  if s == "close" or s == "upgrade" or s == "keep-alive" then
    return csv_iterator, s, -1
  end

  return csv_iterator, s, 1
end


-- @param name "router" or "plugins_iterator"
-- @param callback A function that will update the router or plugins_iterator
-- @param version target version
-- @param opts concurrency options, including lock name and timeout.
-- @returns true if callback was either successfully executed synchronously,
-- enqueued via async timer, or not needed (because current_version == target).
-- nil otherwise (callback was neither called successfully nor enqueued,
-- or an error happened).
-- @returns error message as a second return value in case of failure/error
local function rebuild(name, callback, version, opts)
  local current_version, err = kong.core_cache:get(name .. ":version", TTL_ZERO,
    utils.uuid)
  if err then
    return nil, "failed to retrieve " .. name .. " version: " .. err
  end

  if current_version == version then
    return true
  end

  return concurrency.with_coroutine_mutex(opts, callback)
end


-- Given a protocol, return the subsystem that handles it
local function should_process_route(route)
  for _, protocol in ipairs(route.protocols) do
    if SUBSYSTEMS[protocol] == subsystem then
      return true
    end
  end

  return false
end


local function load_service_from_db(service_pk)
  local service, err = kong.db.services:select(service_pk, GLOBAL_QUERY_OPTS)
  if service == nil then
    -- the third value means "do not cache"
    return nil, err, -1
  end
  return service
end


local function build_services_init_cache(db)
  local services_init_cache = {}
  local services = db.services
  local page_size
  if services.pagination then
    page_size = services.pagination.max_page_size
  end

  for service, err in services:each(page_size, GLOBAL_QUERY_OPTS) do
    if err then
      return nil, err
    end

    services_init_cache[service.id] = service
  end

  return services_init_cache
end


local function get_service_for_route(db, route, services_init_cache)
  local service_pk = route.service
  if not service_pk then
    return nil
  end

  local id = service_pk.id
  local service = services_init_cache[id]
  if service then
    return service
  end

  local err

  -- kong.core_cache is available, not in init phase
  if kong.core_cache then
    local cache_key = db.services:cache_key(service_pk.id, nil, nil, nil, nil,
                                            route.ws_id)
    service, err = kong.core_cache:get(cache_key, TTL_ZERO,
                                  load_service_from_db, service_pk)

  else -- init phase, kong.core_cache not available

    -- A new service/route has been inserted while the initial route
    -- was being created, on init (perhaps by a different Kong node).
    -- Load the service individually and update services_init_cache with it
    service, err = load_service_from_db(service_pk)
    services_init_cache[id] = service
  end

  if err then
    return nil, "error raised while finding service for route (" .. route.id .. "): " ..
                err

  elseif not service then
    return nil, "could not find service for route (" .. route.id .. ")"
  end


  -- TODO: this should not be needed as the schema should check it already
  if SUBSYSTEMS[service.protocol] ~= subsystem then
    log(WARN, "service with protocol '", service.protocol,
              "' cannot be used with '", subsystem, "' subsystem")

    return nil
  end

  return service
end


local function get_router_version()
  return kong.core_cache:get("router:version", TTL_ZERO, utils.uuid)
end


local function new_router(version)
  local db = kong.db
  local routes, i = {}, 0

  local err
  -- The router is initially created on init phase, where kong.core_cache is
  -- still not ready. For those cases, use a plain Lua table as a cache
  -- instead
  local services_init_cache = {}
  if not kong.core_cache and db.strategy ~= "off" then
    services_init_cache, err = build_services_init_cache(db)
    if err then
      services_init_cache = {}
      log(WARN, "could not build services init cache: ", err)
    end
  end

  local counter = 0
  local page_size = db.routes.pagination.max_page_size
  for route, err in db.routes:each(page_size, GLOBAL_QUERY_OPTS) do
    if err then
      return nil, "could not load routes: " .. err
    end

    if db.strategy ~= "off" then
      if kong.core_cache and counter > 0 and counter % page_size == 0 then
        local new_version, err = get_router_version()
        if err then
          return nil, "failed to retrieve router version: " .. err
        end

        if new_version ~= version then
          return nil, "router was changed while rebuilding it"
        end
      end
    end

    if should_process_route(route) then
      local service, err = get_service_for_route(db, route, services_init_cache)
      if err then
        return nil, err
      end

      -- routes with no services are added to router
      -- but routes where the services.enabled == false are not put in router
      if service == nil or service.enabled ~= false then
        local r = {
          route   = route,
          service = service,
        }

        i = i + 1
        routes[i] = r
      end
    end

    counter = counter + 1
  end

  return Router.new(routes, ROUTER_CACHE, ROUTER_CACHE_NEG)
end


local function build_router(version)
  local new_router, err = new_router(version)
  if not new_router then
    return nil, "could not create router: " .. err
  end

  ROUTER = new_router

  if version then
    ROUTER_VERSION = version
  end

  ROUTER_CACHE:flush_all()
  ROUTER_CACHE_NEG:flush_all()

  return true
end


local function update_router()
  -- we might not need to rebuild the router (if we were not
  -- the first request in this process to enter this code path)
  -- check again and rebuild only if necessary
  local version, err = get_router_version()
  if err then
    return nil, "failed to retrieve router version: " .. err
  end

  if version == ROUTER_VERSION then
    return true
  end

  local ok, err = build_router(version)
  if not ok then
    return nil, --[[ 'err' fully formatted ]] err
  end

  return true
end


local function rebuild_router(opts)
  return rebuild("router", update_router, ROUTER_VERSION, opts)
end


local function get_updated_router()
  if kong.db.strategy ~= "off" and kong.configuration.worker_consistency == "strict" then
    local ok, err = rebuild_router(ROUTER_SYNC_OPTS)
    if not ok then
      -- If an error happens while updating, log it and return non-updated
      -- version.
      log(ERR, "could not rebuild router: ", err,
               " (stale router will be used)")
    end
  end
  return ROUTER
end


-- for tests only
local function _set_update_router(f)
  update_router = f
end

local function _set_build_router(f)
  build_router = f
end

local function _set_router(r)
  ROUTER = r
end

local function _set_router_version(v)
  ROUTER_VERSION = v
end


local function new_plugins_iterator(version)
  return PluginsIterator.new(version)
end


local function build_plugins_iterator(version)
  local new_iterator, err = new_plugins_iterator(version)
  if not new_iterator then
    return nil, err
  end
  PLUGINS_ITERATOR = new_iterator
  return true
end


local function update_plugins_iterator()
  local version, err = kong.core_cache:get("plugins_iterator:version", TTL_ZERO,
    utils.uuid)
  if err then
    return nil, "failed to retrieve plugins iterator version: " .. err
  end

  if PLUGINS_ITERATOR and PLUGINS_ITERATOR.version == version then
    return true
  end

  local ok, err = build_plugins_iterator(version)
  if not ok then
    return nil, --[[ 'err' fully formatted ]] err
  end

  return true
end


local function rebuild_plugins_iterator(opts)
  local plugins_iterator_version = PLUGINS_ITERATOR and PLUGINS_ITERATOR.version
  return rebuild("plugins_iterator", update_plugins_iterator,
    plugins_iterator_version, opts)
end


local function get_updated_plugins_iterator()
  if kong.db.strategy ~= "off" and kong.configuration.worker_consistency == "strict" then
    local ok, err = rebuild_plugins_iterator(PLUGINS_ITERATOR_SYNC_OPTS)
    if not ok then
      -- If an error happens while updating, log it and return non-updated
      -- version
      log(ERR, "could not rebuild plugins iterator: ", err,
        " (stale plugins iterator will be used)")
    end
  end
  return PLUGINS_ITERATOR
end


local function get_plugins_iterator()
  return PLUGINS_ITERATOR
end


-- for tests only
local function _set_update_plugins_iterator(f)
  update_plugins_iterator = f
end


local function register_balancer_events(core_cache, worker_events, cluster_events)
  -- target updates
  -- worker_events local handler: event received from DAO
  worker_events.register(function(data)
    local operation = data.operation
    local target = data.entity
    -- => to worker_events node handler
    local ok, err = worker_events.post("balancer", "targets", {
        operation = operation,
        entity = target,
      })
    if not ok then
      log(ERR, "failed broadcasting target ",
        operation, " to workers: ", err)
    end
    -- => to cluster_events handler
    local key = fmt("%s:%s", operation, target.upstream.id)
    ok, err = cluster_events:broadcast("balancer:targets", key)
    if not ok then
      log(ERR, "failed broadcasting target ", operation, " to cluster: ", err)
    end
  end, "crud", "targets")


  -- worker_events node handler
  worker_events.register(function(data)
    local operation = data.operation
    local target = data.entity

    -- => to balancer update
    balancer.on_target_event(operation, target)
  end, "balancer", "targets")


  -- cluster_events handler
  cluster_events:subscribe("balancer:targets", function(data)
    local operation, key = unpack(utils.split(data, ":"))
    local entity
    if key ~= "all" then
      entity = {
        upstream = { id = key },
      }
    else
      entity = "all"
    end
    -- => to worker_events node handler
    local ok, err = worker_events.post("balancer", "targets", {
        operation = operation,
        entity = entity
      })
    if not ok then
      log(ERR, "failed broadcasting target ", operation, " to workers: ", err)
    end
  end)


  -- manual health updates
  cluster_events:subscribe("balancer:post_health", function(data)
    local pattern = "([^|]+)|([^|]*)|([^|]+)|([^|]+)|([^|]+)|(.*)"
    local hostname, ip, port, health, id, name = data:match(pattern)
    port = tonumber(port)
    local upstream = { id = id, name = name }
    if ip == "" then
      ip = nil
    end
    local _, err = balancer.post_health(upstream, hostname, ip, port, health == "1")
    if err then
      log(ERR, "failed posting health of ", name, " to workers: ", err)
    end
  end)


  -- upstream updates
  -- worker_events local handler: event received from DAO
  worker_events.register(function(data)
    local operation = data.operation
    local upstream = data.entity
    local ws_id = workspaces.get_workspace_id()
    if not upstream.ws_id then
      log(DEBUG, "Event crud ", operation, " for upstream ", upstream.id,
          " received without ws_id, adding.")
      upstream.ws_id = ws_id
    end
    -- => to worker_events node handler
    local ok, err = worker_events.post("balancer", "upstreams", {
        operation = operation,
        entity = upstream,
      })
    if not ok then
      log(ERR, "failed broadcasting upstream ",
        operation, " to workers: ", err)
    end
    -- => to cluster_events handler
    local key = fmt("%s:%s:%s:%s", operation, data.entity.ws_id, upstream.id, upstream.name)
    local ok, err = cluster_events:broadcast("balancer:upstreams", key)
    if not ok then
      log(ERR, "failed broadcasting upstream ", operation, " to cluster: ", err)
    end
  end, "crud", "upstreams")


  -- worker_events node handler
  worker_events.register(function(data)
    local operation = data.operation
    local upstream = data.entity

    if not upstream.ws_id then
      log(CRIT, "Operation ", operation, " for upstream ", upstream.id,
          " received without workspace, discarding.")
      return
    end

    core_cache:invalidate_local("balancer:upstreams")
    core_cache:invalidate_local("balancer:upstreams:" .. upstream.id)

    -- => to balancer update
    balancer.on_upstream_event(operation, upstream)
  end, "balancer", "upstreams")


  cluster_events:subscribe("balancer:upstreams", function(data)
    local operation, ws_id, id, name = unpack(utils.split(data, ":"))
    local entity = {
      id = id,
      name = name,
      ws_id = ws_id,
    }
    -- => to worker_events node handler
    local ok, err = worker_events.post("balancer", "upstreams", {
        operation = operation,
        entity = entity
      })
    if not ok then
      log(ERR, "failed broadcasting upstream ", operation, " to workers: ", err)
    end
  end)
end


local function _register_balancer_events(f)
  register_balancer_events = f
end


local function register_events()
  -- initialize local local_events hooks
  local db             = kong.db
  local core_cache     = kong.core_cache
  local worker_events  = kong.worker_events
  local cluster_events = kong.cluster_events

  if db.strategy == "off" then

    -- declarative config updates

    local current_router_hash
    local current_plugins_hash
    local current_balancer_hash

    worker_events.register(function(data)
      if ngx.worker.exiting() then
        log(NOTICE, "declarative reconfigure canceled: process exiting")
        return true
      end

      local default_ws
      local router_hash
      local plugins_hash
      local balancer_hash

      if type(data) == "table" then
        default_ws = data[1]
        router_hash = data[2]
        plugins_hash = data[3]
        balancer_hash = data[4]
      end

      local ok, err = concurrency.with_coroutine_mutex(RECONFIGURE_OPTS, function()
        local rebuild_balancer = balancer_hash == nil or balancer_hash ~= current_balancer_hash
        if rebuild_balancer then
          balancer.stop_healthcheckers(CLEAR_HEALTH_STATUS_DELAY)
        end

        -- below you are encouraged to yield for cooperative threading

        -- TODO: it is bad that we flush the whole cache here and not only the
        --       configuration related cache.
        kong.core_cache:purge()
        kong.cache:purge()

        kong.default_workspace = default_ws
        ngx.ctx.workspace = default_ws

        local plugins_iterator, err
        if plugins_hash == nil or plugins_hash ~= current_plugins_hash then
          plugins_iterator, err = new_plugins_iterator()
          if not plugins_iterator then
            return nil, err
          end
        end

        local router
        if router_hash == nil or router_hash ~= current_router_hash then
          router, err = new_router()
          if not router then
            return nil, err
          end
        end

        -- below you are not supposed to yield and this should be fast and atomic

        if plugins_iterator then
          PLUGINS_ITERATOR = plugins_iterator
          current_plugins_hash = plugins_hash
        end

        if router then
          ROUTER = router
          ROUTER_CACHE:flush_all()
          ROUTER_CACHE_NEG:flush_all()
          current_router_hash = router_hash
        end

        if rebuild_balancer then
          -- TODO: balancer is a big blob of global state and you cannot easily
          --       initialize new balancer and then atomically flip it.
          balancer.init()
          current_balancer_hash = balancer_hash
        end

        return true
      end)

      if not ok then
        log(ERR, "reconfigure failed: ", err)
      end
    end, "declarative", "reconfigure")

    return
  end

  -- events dispatcher

  worker_events.register(function(data)
    if not data.schema then
      log(ERR, "[events] missing schema in crud subscriber")
      return
    end

    if not data.entity then
      log(ERR, "[events] missing entity in crud subscriber")
      return
    end

    -- invalidate this entity anywhere it is cached if it has a
    -- caching key

    local cache_key = db[data.schema.name]:cache_key(data.entity)
    local cache_obj = kong[constants.ENTITY_CACHE_STORE[data.schema.name]]

    if cache_key then
      cache_obj:invalidate(cache_key)
    end

    -- if we had an update, but the cache key was part of what was updated,
    -- we need to invalidate the previous entity as well

    if data.old_entity then
      local old_cache_key = db[data.schema.name]:cache_key(data.old_entity)
      if old_cache_key and cache_key ~= old_cache_key then
        cache_obj:invalidate(old_cache_key)
      end
    end

    if not data.operation then
      log(ERR, "[events] missing operation in crud subscriber")
      return
    end

    -- public worker events propagation

    local entity_channel           = data.schema.table or data.schema.name
    local entity_operation_channel = fmt("%s:%s", entity_channel,
      data.operation)

    -- crud:routes
    local ok, err = worker_events.post_local("crud", entity_channel, data)
    if not ok then
      log(ERR, "[events] could not broadcast crud event: ", err)
      return
    end

    -- crud:routes:create
    ok, err = worker_events.post_local("crud", entity_operation_channel, data)
    if not ok then
      log(ERR, "[events] could not broadcast crud event: ", err)
      return
    end
  end, "dao:crud")


  -- local events (same worker)


  worker_events.register(function()
    log(DEBUG, "[events] Route updated, invalidating router")
    core_cache:invalidate("router:version")
  end, "crud", "routes")


  worker_events.register(function(data)
    if data.operation ~= "create" and
      data.operation ~= "delete"
      then
      -- no need to rebuild the router if we just added a Service
      -- since no Route is pointing to that Service yet.
      -- ditto for deletion: if a Service if being deleted, it is
      -- only allowed because no Route is pointing to it anymore.
      log(DEBUG, "[events] Service updated, invalidating router")
      core_cache:invalidate("router:version")
    end
  end, "crud", "services")


  worker_events.register(function(data)
    log(DEBUG, "[events] Plugin updated, invalidating plugins iterator")
    core_cache:invalidate("plugins_iterator:version")
  end, "crud", "plugins")


  -- SSL certs / SNIs invalidations


  worker_events.register(function(data)
    log(DEBUG, "[events] SNI updated, invalidating cached certificates")
    local sni = data.old_entity or data.entity
    local sni_wild_pref, sni_wild_suf = certificate.produce_wild_snis(sni.name)
    core_cache:invalidate("snis:" .. sni.name)

    if sni_wild_pref then
      core_cache:invalidate("snis:" .. sni_wild_pref)
    end

    if sni_wild_suf then
      core_cache:invalidate("snis:" .. sni_wild_suf)
    end
  end, "crud", "snis")

  register_balancer_events(core_cache, worker_events, cluster_events)


  -- Consumers invalidations
  -- As we support conifg.anonymous to be configured as Consumer.username,
  -- so add an event handler to invalidate the extra cache in case of data inconsistency
  worker_events.register(function(data)
    workspaces.set_workspace(data.workspace)

    local old_entity = data.old_entity
    local old_username
    if old_entity then
      old_username = old_entity.username
      if old_username and old_username ~= null and old_username ~= "" then
        kong.cache:invalidate(kong.db.consumers:cache_key(old_username))
      end
    end

    local entity = data.entity
    if entity then
      local username = entity.username
      if username and username ~= null and username ~= "" and username ~= old_username then
        kong.cache:invalidate(kong.db.consumers:cache_key(username))
      end
    end
  end, "crud", "consumers")

end


<<<<<<< HEAD
=======
-- @param name "router" or "plugins_iterator"
-- @param callback A function that will update the router or plugins_iterator
-- @param version target version
-- @param opts concurrency options, including lock name and timeout.
-- @returns true if callback was either successfully executed synchronously,
-- enqueued via async timer, or not needed (because current_version == target).
-- nil otherwise (callback was neither called successfully nor enqueued,
-- or an error happened).
-- @returns error message as a second return value in case of failure/error
local function rebuild(name, callback, version, opts)
  local current_version, err = kong.core_cache:get(name .. ":version", TTL_ZERO,
                                                   utils.uuid)
  if err then
    return nil, "failed to retrieve " .. name .. " version: " .. err
  end

  if current_version == version then
    return true
  end

  return concurrency.with_coroutine_mutex(opts, callback)
end


do
  local plugins_iterator


  build_plugins_iterator = function(version)
    local new_iterator, err = PluginsIterator.new(version)
    if not new_iterator then
      return nil, err
    end
    plugins_iterator = new_iterator
    return true
  end


  update_plugins_iterator = function()
    local version, err = kong.core_cache:get("plugins_iterator:version", TTL_ZERO,
                                             utils.uuid)
    if err then
      return nil, "failed to retrieve plugins iterator version: " .. err
    end

    if plugins_iterator and plugins_iterator.version == version then
      return true
    end

    local ok, err = build_plugins_iterator(version)
    if not ok then
      return nil, --[[ 'err' fully formatted ]] err
    end

    return true
  end


  rebuild_plugins_iterator = function(timeout)
    local plugins_iterator_version = plugins_iterator and plugins_iterator.version
    return rebuild("plugins_iterator", update_plugins_iterator,
                   plugins_iterator_version, timeout)
  end


  get_updated_plugins_iterator = function()
    if kong.db.strategy ~= "off" and kong.configuration.worker_consistency == "strict" then
      local ok, err = rebuild_plugins_iterator(PLUGINS_ITERATOR_SYNC_OPTS)
      if not ok then
        -- If an error happens while updating, log it and return non-updated
        -- version
        log(ERR, "could not rebuild plugins iterator: ", err,
                 " (stale plugins iterator will be used)")
      end
    end
    return plugins_iterator
  end


  get_plugins_iterator = function()
    return plugins_iterator
  end


  -- for tests only
  _set_update_plugins_iterator = function(f)
    update_plugins_iterator = f
  end
end


do
  local max  = math.max
  local min  = math.min
  local ceil = math.ceil

  local DEFAULT_MATCH_LRUCACHE_SIZE = Router.DEFAULT_MATCH_LRUCACHE_SIZE

  local router
  local router_version
  local router_cache_size = DEFAULT_MATCH_LRUCACHE_SIZE
  local router_cache = lrucache.new(router_cache_size)
  local router_cache_neg = lrucache.new(router_cache_size)


  -- Given a protocol, return the subsystem that handles it
  local function should_process_route(route)
    for _, protocol in ipairs(route.protocols) do
      if SUBSYSTEMS[protocol] == subsystem then
        return true
      end
    end

    return false
  end


  local function load_service_from_db(service_pk)
    local service, err = kong.db.services:select(service_pk, GLOBAL_QUERY_OPTS)
    if service == nil then
      -- the third value means "do not cache"
      return nil, err, -1
    end
    return service
  end


  local function build_services_init_cache(db)
    local services_init_cache = {}
    local services = db.services
    local page_size
    if services.pagination then
      page_size = services.pagination.max_page_size
    end

    for service, err in services:each(page_size, GLOBAL_QUERY_OPTS) do
      if err then
        return nil, err
      end

      services_init_cache[service.id] = service
    end

    return services_init_cache
  end


  local function get_service_for_route(db, route, services_init_cache)
    local service_pk = route.service
    if not service_pk then
      return nil
    end

    local id = service_pk.id
    local service = services_init_cache[id]
    if service then
      return service
    end

    local err

    -- kong.core_cache is available, not in init phase
    if kong.core_cache and db.strategy ~= "off" then
      local cache_key = db.services:cache_key(service_pk.id, nil, nil, nil, nil,
                                              route.ws_id)
      service, err = kong.core_cache:get(cache_key, TTL_ZERO,
                                    load_service_from_db, service_pk)

    else -- dbless or init phase: kong.core_cache not needed/available

      -- A new service/route has been inserted while the initial route
      -- was being created, on init (perhaps by a different Kong node).
      -- Load the service individually and update services_init_cache with it
      service, err = load_service_from_db(service_pk)
      services_init_cache[id] = service
    end

    if err then
      return nil, "error raised while finding service for route (" .. route.id .. "): " ..
                  err

    elseif not service then
      return nil, "could not find service for route (" .. route.id .. ")"
    end


    -- TODO: this should not be needed as the schema should check it already
    if SUBSYSTEMS[service.protocol] ~= subsystem then
      log(WARN, "service with protocol '", service.protocol,
                "' cannot be used with '", subsystem, "' subsystem")

      return nil
    end

    return service
  end


  local function get_router_version()
    return kong.core_cache:get("router:version", TTL_ZERO, utils.uuid)
  end


  build_router = function(version)
    local db = kong.db
    local routes, i = {}, 0

    local err
    -- The router is initially created on init phase, where kong.core_cache is
    -- still not ready. For those cases, use a plain Lua table as a cache
    -- instead
    local services_init_cache = {}
    if not kong.core_cache and db.strategy ~= "off" then
      services_init_cache, err = build_services_init_cache(db)
      if err then
        services_init_cache = {}
        log(WARN, "could not build services init cache: ", err)
      end
    end

    local counter = 0
    local page_size = db.routes.pagination.max_page_size
    for route, err in db.routes:each(page_size, GLOBAL_QUERY_OPTS) do
      if err then
        return nil, "could not load routes: " .. err
      end

      if db.strategy ~= "off" and kong.core_cache then
        if counter > 0 and counter % page_size == 0 then
          local new_version, err = get_router_version()
          if err then
            return nil, "failed to retrieve router version: " .. err
          end

          if new_version ~= version then
            return nil, "router was changed while rebuilding it"
          end
        end
        counter = counter + 1
      end

      if should_process_route(route) then
        local service, err = get_service_for_route(db, route, services_init_cache)
        if err then
          return nil, err
        end

        -- routes with no services are added to router
        -- but routes where the services.enabled == false are not put in router
        if service == nil or service.enabled ~= false then
          local r = {
            route   = route,
            service = service,
          }

          i = i + 1
          routes[i] = r
        end
      end
    end

    local n = DEFAULT_MATCH_LRUCACHE_SIZE
    local cache_size = min(ceil(max(i / n, 1)) * n, n * 20)

    if cache_size ~= router_cache_size then
      router_cache = lrucache.new(cache_size)
      router_cache_size = cache_size
    end

    local new_router, err = Router.new(routes, router_cache, router_cache_neg, router)
    if not new_router then
      return nil, "could not create router: " .. err
    end

    router = new_router

    if version then
      router_version = version
    end

    router_cache:flush_all()
    router_cache_neg:flush_all()

    return true
  end


  update_router = function()
    -- we might not need to rebuild the router (if we were not
    -- the first request in this process to enter this code path)
    -- check again and rebuild only if necessary
    local version, err = get_router_version()
    if err then
      return nil, "failed to retrieve router version: " .. err
    end

    if version == router_version then
      return true
    end

    local ok, err = build_router(version)
    if not ok then
      return nil, --[[ 'err' fully formatted ]] err
    end

    return true
  end


  rebuild_router = function(opts)
    return rebuild("router", update_router, router_version, opts)
  end


  get_updated_router = function()
    if kong.db.strategy ~= "off" and kong.configuration.worker_consistency == "strict" then
      local ok, err = rebuild_router(ROUTER_SYNC_OPTS)
      if not ok then
        -- If an error happens while updating, log it and return non-updated
        -- version.
        log(ERR, "could not rebuild router: ", err,
                 " (stale router will be used)")
      end
    end
    return router
  end


  -- for tests only
  _set_update_router = function(f)
    update_router = f
  end


  -- for tests only
  _set_build_router = function(f)
    build_router = f
  end


  -- for tests only
  _set_router = function(r)
    router = r
  end


  -- for tests only
  _set_router_version = function(v)
    router_version = v
  end

  -- for tests only
  _register_balancer_events = function(f)
    register_balancer_events = f
  end
end


>>>>>>> ae3043cd
local balancer_prepare
do
  local get_certificate = certificate.get_certificate
  local get_ca_certificate_store = certificate.get_ca_certificate_store

  local function sleep_once_for_balancer_init()
    ngx.sleep(0)
    sleep_once_for_balancer_init = NOOP
  end

  function balancer_prepare(ctx, scheme, host_type, host, port,
                            service, route)

    sleep_once_for_balancer_init()

    local retries
    local connect_timeout
    local send_timeout
    local read_timeout

    if service then
      retries         = service.retries
      connect_timeout = service.connect_timeout
      send_timeout    = service.write_timeout
      read_timeout    = service.read_timeout
    end

    local balancer_data = {
      scheme             = scheme,    -- scheme for balancer: http, https
      type               = host_type, -- type of 'host': ipv4, ipv6, name
      host               = host,      -- target host per `service` entity
      port               = port,      -- final target port
      try_count          = 0,         -- retry counter

      retries            = retries         or 5,
      connect_timeout    = connect_timeout or 60000,
      send_timeout       = send_timeout    or 60000,
      read_timeout       = read_timeout    or 60000,

      -- stores info per try, metatable is needed for basic log serializer
      -- see #6390
      tries              = setmetatable({}, ARRAY_MT),
      -- ip              = nil,       -- final target IP address
      -- balancer        = nil,       -- the balancer object, if any
      -- hostname        = nil,       -- hostname of the final target IP
      -- hash_cookie     = nil,       -- if Upstream sets hash_on_cookie
      -- balancer_handle = nil,       -- balancer handle for the current connection
    }

    ctx.service          = service
    ctx.route            = route
    ctx.balancer_data    = balancer_data

    if is_http_module and service then
      local res, err
      local client_certificate = service.client_certificate

      if client_certificate then
        local cert, err = get_certificate(client_certificate)
        if not cert then
          log(ERR, "unable to fetch upstream client TLS certificate ",
                   client_certificate.id, ": ", err)
          return
        end

        res, err = set_upstream_cert_and_key(cert.cert, cert.key)
        if not res then
          log(ERR, "unable to apply upstream client TLS certificate ",
                   client_certificate.id, ": ", err)
        end
      end

      local tls_verify = service.tls_verify
      if tls_verify then
        res, err = set_upstream_ssl_verify(tls_verify)
        if not res then
          log(CRIT, "unable to set upstream TLS verification to: ",
                   tls_verify, ", err: ", err)
        end
      end

      local tls_verify_depth = service.tls_verify_depth
      if tls_verify_depth then
        res, err = set_upstream_ssl_verify_depth(tls_verify_depth)
        if not res then
          log(CRIT, "unable to set upstream TLS verification to: ",
                   tls_verify, ", err: ", err)
          -- in case verify can not be enabled, request can no longer be
          -- processed without potentially compromising security
          return kong.response.exit(500)
        end
      end

      local ca_certificates = service.ca_certificates
      if ca_certificates then
        res, err = get_ca_certificate_store(ca_certificates)
        if not res then
          log(CRIT, "unable to get upstream TLS CA store, err: ", err)

        else
          res, err = set_upstream_ssl_trusted_store(res)
          if not res then
            log(CRIT, "unable to set upstream TLS CA store, err: ", err)
          end
        end
      end
    end

    if is_stream_module and scheme == "tcp" then
      local res, err = disable_proxy_ssl()
      if not res then
        log(ERR, "unable to disable upstream TLS handshake: ", err)
      end
    end
  end
end


local function balancer_execute(ctx)
  local balancer_data = ctx.balancer_data
  local ok, err, errcode = balancer.execute(balancer_data, ctx)
  if not ok and errcode == 500 then
    err = "failed the initial dns/balancer resolve for '" ..
          balancer_data.host .. "' with: " .. tostring(err)
  end
  return ok, err, errcode
end


local function set_init_versions_in_cache()
  -- because of worker events, kong.cache can not be initialized in `init` phase
  -- therefore, we need to use the shdict API directly to set the initial value
  assert(kong.configuration.role ~= "control_plane")
  assert(ngx.get_phase() == "init")
  local core_cache_shm = ngx.shared["kong_core_db_cache"]

  -- ttl = forever is okay as "*:versions" keys are always manually invalidated
  local marshalled_value = marshall("init", 0, 0)

  -- see kong.cache.safe_set function
  local ok, err = core_cache_shm:safe_set("kong_core_db_cacherouter:version", marshalled_value)
  if not ok then
    return nil, "failed to set initial router version in cache: " .. tostring(err)
  end

  ok, err = core_cache_shm:safe_set("kong_core_db_cacheplugins_iterator:version", marshalled_value)
  if not ok then
    return nil, "failed to set initial plugins iterator version in cache: " .. tostring(err)
  end

  return true
end


-- in the table below the `before` and `after` is to indicate when they run:
-- before or after the plugins
return {
  build_router = build_router,

  build_plugins_iterator = build_plugins_iterator,
  update_plugins_iterator = update_plugins_iterator,
  get_plugins_iterator = get_plugins_iterator,
  get_updated_plugins_iterator = get_updated_plugins_iterator,
  set_init_versions_in_cache = set_init_versions_in_cache,

  -- exposed only for tests
  _set_router = _set_router,
  _set_update_router = _set_update_router,
  _set_build_router = _set_build_router,
  _set_router_version = _set_router_version,
  _set_update_plugins_iterator = _set_update_plugins_iterator,
  _get_updated_router = get_updated_router,
  _update_lua_mem = update_lua_mem,
  _register_balancer_events = _register_balancer_events,

  init_worker = {
    before = function()
      if kong.configuration.host_ports then
        HOST_PORTS = kong.configuration.host_ports
      end

      if kong.configuration.anonymous_reports then
        reports.configure_ping(kong.configuration)
        reports.add_ping_value("database_version", kong.db.infos.db_ver)
        reports.toggle(true)
        reports.init_worker()
      end

      update_lua_mem(true)

      if kong.configuration.role == "control_plane" then
        return
      end

      register_events()

      -- initialize balancers for active healthchecks
      timer_at(0, function()
        balancer.init()
      end)

      local strategy = kong.db.strategy

      do
        local rebuild_timeout = 60

        if strategy == "cassandra" then
          rebuild_timeout = kong.configuration.cassandra_timeout / 1000
        end

        if strategy == "postgres" then
          rebuild_timeout = kong.configuration.pg_timeout / 1000
        end

        if strategy == "off" then
          RECONFIGURE_OPTS = {
            name = "reconfigure",
            timeout = rebuild_timeout,
          }
        end

        if kong.configuration.worker_consistency == "strict" then
          ROUTER_SYNC_OPTS = {
            name = "router",
            timeout = rebuild_timeout,
            on_timeout = "run_unlocked",
          }

          PLUGINS_ITERATOR_SYNC_OPTS = {
            name = "plugins_iterator",
            timeout = rebuild_timeout,
            on_timeout = "run_unlocked",
          }
        end
      end

      if strategy ~= "off" then
        local worker_state_update_frequency = kong.configuration.worker_state_update_frequency or 1

        local router_async_opts = {
          name = "router",
          timeout = 0,
          on_timeout = "return_true",
        }

        local function rebuild_router_timer(premature)
          if premature then
            return
          end

          -- Don't wait for the semaphore (timeout = 0) when updating via the
          -- timer.
          -- If the semaphore is locked, that means that the rebuild is
          -- already ongoing.
          local ok, err = rebuild_router(router_async_opts)
          if not ok then
            log(ERR, "could not rebuild router via timer: ", err)
          end
        end

        local _, err = kong.timer:named_every("router-rebuild",
                                         worker_state_update_frequency,
                                         rebuild_router_timer)
        if err then
          log(ERR, "could not schedule timer to rebuild router: ", err)
        end

        local plugins_iterator_async_opts = {
          name = "plugins_iterator",
          timeout = 0,
          on_timeout = "return_true",
        }

        local function rebuild_plugins_iterator_timer(premature)
          if premature then
            return
          end

          local _, err = rebuild_plugins_iterator(plugins_iterator_async_opts)
          if err then
            log(ERR, "could not rebuild plugins iterator via timer: ", err)
          end
        end

        local _, err = kong.timer:named_every("plugins-iterator-rebuild",
                                         worker_state_update_frequency,
                                         rebuild_plugins_iterator_timer)
        if err then
          log(ERR, "could not schedule timer to rebuild plugins iterator: ", err)
        end

      end
    end,
    after = NOOP,
  },
  certificate = {
    before = function(ctx) -- Note: ctx here is for a connection (not for a single request)
      certificate.execute()
    end,
    after = NOOP,
  },
  preread = {
    before = function(ctx)
      local server_port = var.server_port
      ctx.host_port = HOST_PORTS[server_port] or server_port

      local router = get_updated_router()

      local match_t = router:exec(ctx)
      if not match_t then
        log(ERR, "no Route found with those values")
        return exit(500)
      end

      local route = match_t.route
      -- if matched route doesn't do tls_passthrough and we are in the preread server block
      -- this request should be TLS terminated; return immediately and not run further steps
      -- (even bypassing the balancer)
      if var.kong_tls_preread_block == "1" then
        local protocols = route.protocols
        if protocols and protocols.tls then
          log(DEBUG, "TLS termination required, return to second layer proxying")
          var.kong_tls_preread_block_upstream = STREAM_TLS_TERMINATE_SOCK

        elseif protocols and protocols.tls_passthrough then
          var.kong_tls_preread_block_upstream = STREAM_TLS_PASSTHROUGH_SOCK

        else
          log(ERR, "unexpected protocols in matched Route")
          return exit(500)
        end

        return true
      end


      ctx.workspace = match_t.route and match_t.route.ws_id

      local service = match_t.service
      local upstream_url_t = match_t.upstream_url_t

      balancer_prepare(ctx, match_t.upstream_scheme,
                       upstream_url_t.type,
                       upstream_url_t.host,
                       upstream_url_t.port,
                       service, route)
    end,
    after = function(ctx)
      local ok, err, errcode = balancer_execute(ctx)
      if not ok then
        local body = utils.get_default_exit_body(errcode, err)
        return kong.response.exit(errcode, body)
      end
    end
  },
  rewrite = {
    before = function(ctx)
      local server_port = var.server_port
      ctx.host_port = HOST_PORTS[server_port] or server_port
      instrumentation.request(ctx)
    end,
    after = NOOP,
  },
  access = {
    before = function(ctx)
      -- if there is a gRPC service in the context, don't re-execute the pre-access
      -- phase handler - it has been executed before the internal redirect
      if ctx.service and (ctx.service.protocol == "grpc" or
                          ctx.service.protocol == "grpcs")
      then
        return
      end

      ctx.scheme = var.scheme
      ctx.request_uri = var.request_uri

      -- trace router
      local span = instrumentation.router()

      -- routing request
      local router = get_updated_router()
      local match_t = router:exec(ctx)
      if not match_t then
        -- tracing
        if span then
          span:set_status(2)
          span:finish()
        end

        return kong.response.exit(404, { message = "no Route matched with those values" })
      end

      -- ends tracing span
      if span then
        span:finish()
      end

      ctx.workspace = match_t.route and match_t.route.ws_id

      local host           = var.host
      local port           = tonumber(ctx.host_port, 10)
                          or tonumber(var.server_port, 10)

      local route          = match_t.route
      local service        = match_t.service
      local upstream_url_t = match_t.upstream_url_t

      local realip_remote_addr = var.realip_remote_addr
      local forwarded_proto
      local forwarded_host
      local forwarded_port
      local forwarded_path
      local forwarded_prefix

      -- X-Forwarded-* Headers Parsing
      --
      -- We could use $proxy_add_x_forwarded_for, but it does not work properly
      -- with the realip module. The realip module overrides $remote_addr and it
      -- is okay for us to use it in case no X-Forwarded-For header was present.
      -- But in case it was given, we will append the $realip_remote_addr that
      -- contains the IP that was originally in $remote_addr before realip
      -- module overrode that (aka the client that connected us).

      local trusted_ip = kong.ip.is_trusted(realip_remote_addr)
      if trusted_ip then
        forwarded_proto  = var.http_x_forwarded_proto  or ctx.scheme
        forwarded_host   = var.http_x_forwarded_host   or host
        forwarded_port   = var.http_x_forwarded_port   or port
        forwarded_path   = var.http_x_forwarded_path
        forwarded_prefix = var.http_x_forwarded_prefix

      else
        forwarded_proto  = ctx.scheme
        forwarded_host   = host
        forwarded_port   = port
      end

      if not forwarded_path then
        forwarded_path = ctx.request_uri
        local p = find(forwarded_path, "?", 2, true)
        if p then
          forwarded_path = sub(forwarded_path, 1, p - 1)
        end
      end

      if not forwarded_prefix and match_t.prefix ~= "/" then
        forwarded_prefix = match_t.prefix
      end

      local protocols = route.protocols
      if (protocols and protocols.https and not protocols.http and
          forwarded_proto ~= "https")
      then
        local redirect_status_code = route.https_redirect_status_code or 426

        if redirect_status_code == 426 then
          return kong.response.exit(426, { message = "Please use HTTPS protocol" }, {
            ["Connection"] = "Upgrade",
            ["Upgrade"]    = "TLS/1.2, HTTP/1.1",
          })
        end

        if redirect_status_code == 301
        or redirect_status_code == 302
        or redirect_status_code == 307
        or redirect_status_code == 308
        then
          header["Location"] = "https://" .. forwarded_host .. ctx.request_uri
          return kong.response.exit(redirect_status_code)
        end
      end

      local protocol_version = http_version()
      if protocols.grpc or protocols.grpcs then
        -- perf: branch usually not taken, don't cache var outside
        local content_type = var.content_type

        if content_type and sub(content_type, 1, #"application/grpc") == "application/grpc" then
          if protocol_version ~= 2 then
            -- mismatch: non-http/2 request matched grpc route
            return kong.response.exit(426, { message = "Please use HTTP2 protocol" }, {
              ["connection"] = "Upgrade",
              ["upgrade"]    = "HTTP/2",
            })
          end

        else
          -- mismatch: non-grpc request matched grpc route
          return kong.response.exit(415, { message = "Non-gRPC request matched gRPC route" })
        end

        if not protocols.grpc and forwarded_proto ~= "https" then
          -- mismatch: grpc request matched grpcs route
          return kong.response.exit(200, nil, {
            ["content-type"] = "application/grpc",
            ["grpc-status"] = 1,
            ["grpc-message"] = "gRPC request matched gRPCs route",
          })
        end
      end

      balancer_prepare(ctx, match_t.upstream_scheme,
                       upstream_url_t.type,
                       upstream_url_t.host,
                       upstream_url_t.port,
                       service, route)

      ctx.router_matches = match_t.matches

      -- `uri` is the URI with which to call upstream, as returned by the
      --       router, which might have truncated it (`strip_uri`).
      -- `host` is the original header to be preserved if set.
      var.upstream_scheme = match_t.upstream_scheme -- COMPAT: pdk
      var.upstream_uri    = escape(match_t.upstream_uri)
      if match_t.upstream_host then
        var.upstream_host = match_t.upstream_host
      end

      -- Keep-Alive and WebSocket Protocol Upgrade Headers
      local upgrade = var.http_upgrade
      if upgrade and lower(upgrade) == "websocket" then
        var.upstream_connection = "keep-alive, Upgrade"
        var.upstream_upgrade    = "websocket"

      else
        var.upstream_connection = "keep-alive"
      end

      -- X-Forwarded-* Headers
      local http_x_forwarded_for = var.http_x_forwarded_for
      if http_x_forwarded_for then
        var.upstream_x_forwarded_for = http_x_forwarded_for .. ", " ..
                                       realip_remote_addr

      else
        var.upstream_x_forwarded_for = var.remote_addr
      end

      var.upstream_x_forwarded_proto  = forwarded_proto
      var.upstream_x_forwarded_host   = forwarded_host
      var.upstream_x_forwarded_port   = forwarded_port
      var.upstream_x_forwarded_path   = forwarded_path
      var.upstream_x_forwarded_prefix = forwarded_prefix

      -- At this point, the router and `balancer_setup_stage1` have been
      -- executed; detect requests that need to be redirected from `proxy_pass`
      -- to `grpc_pass`. After redirection, this function will return early
      if service and var.kong_proxy_mode == "http" then
        if service.protocol == "grpc" or service.protocol == "grpcs" then
          return exec("@grpc")
        end

        if protocol_version == 1.1 then
          if route.request_buffering == false then
            if route.response_buffering == false then
              return exec("@unbuffered")
            end

            return exec("@unbuffered_request")
          end

          if route.response_buffering == false then
            return exec("@unbuffered_response")
          end
        end
      end
    end,
    -- Only executed if the `router` module found a route and allows nginx to proxy it.
    after = function(ctx)
      -- Nginx's behavior when proxying a request with an empty querystring
      -- `/foo?` is to keep `$is_args` an empty string, hence effectively
      -- stripping the empty querystring.
      -- We overcome this behavior with our own logic, to preserve user
      -- desired semantics.
      -- perf: branch usually not taken, don't cache var outside
      if byte(ctx.request_uri or var.request_uri, -1) == QUESTION_MARK then
        var.upstream_uri = var.upstream_uri .. "?"
      elseif var.is_args == "?" then
        var.upstream_uri = var.upstream_uri .. "?" .. (var.args or "")
      end

      local upstream_scheme = var.upstream_scheme

      local balancer_data = ctx.balancer_data
      balancer_data.scheme = upstream_scheme -- COMPAT: pdk

      -- The content of var.upstream_host is only set by the router if
      -- preserve_host is true
      --
      -- We can't rely on var.upstream_host for balancer retries inside
      -- `set_host_header` because it would never be empty after the first -- balancer try
      local upstream_host = var.upstream_host
      if upstream_host ~= nil and upstream_host ~= "" then
        balancer_data.preserve_host = true

        -- the nginx grpc module does not offer a way to override the
        -- :authority pseudo-header; use our internal API to do so
        -- this call applies to routes with preserve_host=true; for
        -- preserve_host=false, the header is set in `set_host_header`,
        -- so that it also applies to balancer retries
        if upstream_scheme == "grpc" or upstream_scheme == "grpcs" then
          local ok, err = set_authority(upstream_host)
          if not ok then
            log(ERR, "failed to set :authority header: ", err)
          end
        end
      end

      local ok, err, errcode = balancer_execute(ctx)
      if not ok then
        local body = utils.get_default_exit_body(errcode, err)
        return kong.response.exit(errcode, body)
      end

      local ok, err = balancer.set_host_header(balancer_data, upstream_scheme, upstream_host)
      if not ok then
        log(ERR, "failed to set balancer Host header: ", err)
        return exit(500)
      end

      -- clear hop-by-hop request headers:
      local http_connection = var.http_connection
      if http_connection ~= "keep-alive" and
         http_connection ~= "close"      and
         http_connection ~= "upgrade"
      then
        for _, header_name in csv(http_connection) do
          -- some of these are already handled by the proxy module,
          -- upgrade being an exception that is handled below with
          -- special semantics.
          if header_name == "upgrade" then
            if var.upstream_connection == "keep-alive" then
              clear_header(header_name)
            end

          else
            clear_header(header_name)
          end
        end
      end

      -- add te header only when client requests trailers (proxy removes it)
      local http_te = var.http_te
      if http_te then
        if http_te == "trailers" then
          var.upstream_te = "trailers"

        else
          for _, header_name in csv(http_te) do
            if header_name == "trailers" then
              var.upstream_te = "trailers"
              break
            end
          end
        end
      end

      if var.http_proxy then
        clear_header("Proxy")
      end

      if var.http_proxy_connection then
        clear_header("Proxy-Connection")
      end
    end
  },
  response = {
    before = NOOP,
    after = NOOP,
  },
  header_filter = {
    before = function(ctx)
      if not ctx.KONG_PROXIED then
        return
      end

      -- clear hop-by-hop response headers:
      local upstream_http_connection = var.upstream_http_connection
      if upstream_http_connection ~= "keep-alive" and
         upstream_http_connection ~= "close"      and
         upstream_http_connection ~= "upgrade"
      then
        for _, header_name in csv(upstream_http_connection) do
          if header_name ~= "close" and header_name ~= "upgrade" and header_name ~= "keep-alive" then
            header[header_name] = nil
          end
        end
      end

      local upgrade = var.upstream_http_upgrade
      if upgrade and lower(upgrade) ~= lower(var.upstream_upgrade) then
        header["Upgrade"] = nil
      end

      -- remove trailer response header when client didn't ask for them
      if var.upstream_te == "" and var.upstream_http_trailer then
        header["Trailer"] = nil
      end

      local upstream_status_header = constants.HEADERS.UPSTREAM_STATUS
      if kong.configuration.enabled_headers[upstream_status_header] then
        header[upstream_status_header] = tonumber(sub(var.upstream_status or "", -3))
        if not header[upstream_status_header] then
          log(ERR, "failed to set ", upstream_status_header, " header")
        end
      end

      -- if this is the last try and it failed, save its state to correctly log it
      local status = ngx.status
      if status > 499 and ctx.balancer_data then
        local balancer_data = ctx.balancer_data
        local try_count = balancer_data.try_count
        local retries = balancer_data.retries
        if try_count > retries then
          local current_try = balancer_data.tries[try_count]
          current_try.state = "failed"
          current_try.code = status
        end
      end

      local hash_cookie = ctx.balancer_data.hash_cookie
      if hash_cookie then
        balancer.set_cookie(hash_cookie)
      end
    end,
    after = function(ctx)
      local enabled_headers = kong.configuration.enabled_headers
      local headers = constants.HEADERS
      if ctx.KONG_PROXIED then
        if enabled_headers[headers.UPSTREAM_LATENCY] then
          header[headers.UPSTREAM_LATENCY] = ctx.KONG_WAITING_TIME
        end

        if enabled_headers[headers.PROXY_LATENCY] then
          header[headers.PROXY_LATENCY] = ctx.KONG_PROXY_LATENCY
        end

        if enabled_headers[headers.VIA] then
          header[headers.VIA] = SERVER_HEADER
        end

      else
        if enabled_headers[headers.RESPONSE_LATENCY] then
          header[headers.RESPONSE_LATENCY] = ctx.KONG_RESPONSE_LATENCY
        end

        -- Some plugins short-circuit the request with Via-header, and in those cases
        -- we don't want to set the Server-header, if the Via-header matches with
        -- the Kong server header.
        if not (enabled_headers[headers.VIA] and header[headers.VIA] == SERVER_HEADER) then
          if enabled_headers[headers.SERVER] then
            header[headers.SERVER] = SERVER_HEADER

          else
            header[headers.SERVER] = nil
          end
        end
      end
    end
  },
  log = {
    before = function(ctx)
      instrumentation.runloop_log_before(ctx)
    end,
    after = function(ctx)
      instrumentation.runloop_log_after(ctx)

      update_lua_mem()

      if kong.configuration.anonymous_reports then
        reports.log(ctx)
      end

      if not ctx.KONG_PROXIED then
        return
      end

      -- If response was produced by an upstream (ie, not by a Kong plugin)
      -- Report HTTP status for health checks
      local balancer_data = ctx.balancer_data
      if balancer_data and balancer_data.balancer_handle then
        local status = ngx.status
        if status == 504 then
          balancer_data.balancer.report_timeout(balancer_data.balancer_handle)
        else
          balancer_data.balancer.report_http_status(
            balancer_data.balancer_handle, status)
        end
        -- release the handle, so the balancer can update its statistics
        if balancer_data.balancer_handle.release then
          balancer_data.balancer_handle:release()
        end
      end
    end
  }
}<|MERGE_RESOLUTION|>--- conflicted
+++ resolved
@@ -42,14 +42,19 @@
 local unpack            = unpack
 local escape            = require("kong.tools.uri").escape
 local null              = ngx.null
+local max               = math.max
+local min               = math.min
+local ceil              = math.ceil
 
 
 local is_http_module   = subsystem == "http"
 local is_stream_module = subsystem == "stream"
 
 
-local ROUTER_CACHE = lrucache.new(Router.MATCH_LRUCACHE_SIZE)
-local ROUTER_CACHE_NEG = lrucache.new(Router.MATCH_LRUCACHE_SIZE)
+local DEFAULT_MATCH_LRUCACHE_SIZE = Router.DEFAULT_MATCH_LRUCACHE_SIZE
+local ROUTER_CACHE_SIZE = DEFAULT_MATCH_LRUCACHE_SIZE
+local ROUTER_CACHE = lrucache.new(ROUTER_CACHE_SIZE)
+local ROUTER_CACHE_NEG = lrucache.new(ROUTER_CACHE_SIZE)
 
 
 local NOOP = function() end
@@ -282,13 +287,13 @@
   local err
 
   -- kong.core_cache is available, not in init phase
-  if kong.core_cache then
+  if kong.core_cache and db.strategy ~= "off" then
     local cache_key = db.services:cache_key(service_pk.id, nil, nil, nil, nil,
                                             route.ws_id)
     service, err = kong.core_cache:get(cache_key, TTL_ZERO,
                                   load_service_from_db, service_pk)
 
-  else -- init phase, kong.core_cache not available
+  else -- dbless or init phase, kong.core_cache not needed/available
 
     -- A new service/route has been inserted while the initial route
     -- was being created, on init (perhaps by a different Kong node).
@@ -347,8 +352,8 @@
       return nil, "could not load routes: " .. err
     end
 
-    if db.strategy ~= "off" then
-      if kong.core_cache and counter > 0 and counter % page_size == 0 then
+    if db.strategy ~= "off" and kong.core_cache then
+      if counter > 0 and counter % page_size == 0 then
         local new_version, err = get_router_version()
         if err then
           return nil, "failed to retrieve router version: " .. err
@@ -358,6 +363,7 @@
           return nil, "router was changed while rebuilding it"
         end
       end
+      counter = counter + 1
     end
 
     if should_process_route(route) then
@@ -378,11 +384,17 @@
         routes[i] = r
       end
     end
-
-    counter = counter + 1
-  end
-
-  return Router.new(routes, ROUTER_CACHE, ROUTER_CACHE_NEG)
+  end
+
+  local n = DEFAULT_MATCH_LRUCACHE_SIZE
+  local cache_size = min(ceil(max(i / n, 1)) * n, n * 20)
+
+  if cache_size ~= ROUTER_CACHE_SIZE then
+    ROUTER_CACHE = lrucache.new(cache_size)
+    ROUTER_CACHE_SIZE = cache_size
+  end
+   
+  return Router.new(routes, ROUTER_CACHE, ROUTER_CACHE_NEG, ROUTER)
 end
 
 
@@ -909,367 +921,6 @@
 end
 
 
-<<<<<<< HEAD
-=======
--- @param name "router" or "plugins_iterator"
--- @param callback A function that will update the router or plugins_iterator
--- @param version target version
--- @param opts concurrency options, including lock name and timeout.
--- @returns true if callback was either successfully executed synchronously,
--- enqueued via async timer, or not needed (because current_version == target).
--- nil otherwise (callback was neither called successfully nor enqueued,
--- or an error happened).
--- @returns error message as a second return value in case of failure/error
-local function rebuild(name, callback, version, opts)
-  local current_version, err = kong.core_cache:get(name .. ":version", TTL_ZERO,
-                                                   utils.uuid)
-  if err then
-    return nil, "failed to retrieve " .. name .. " version: " .. err
-  end
-
-  if current_version == version then
-    return true
-  end
-
-  return concurrency.with_coroutine_mutex(opts, callback)
-end
-
-
-do
-  local plugins_iterator
-
-
-  build_plugins_iterator = function(version)
-    local new_iterator, err = PluginsIterator.new(version)
-    if not new_iterator then
-      return nil, err
-    end
-    plugins_iterator = new_iterator
-    return true
-  end
-
-
-  update_plugins_iterator = function()
-    local version, err = kong.core_cache:get("plugins_iterator:version", TTL_ZERO,
-                                             utils.uuid)
-    if err then
-      return nil, "failed to retrieve plugins iterator version: " .. err
-    end
-
-    if plugins_iterator and plugins_iterator.version == version then
-      return true
-    end
-
-    local ok, err = build_plugins_iterator(version)
-    if not ok then
-      return nil, --[[ 'err' fully formatted ]] err
-    end
-
-    return true
-  end
-
-
-  rebuild_plugins_iterator = function(timeout)
-    local plugins_iterator_version = plugins_iterator and plugins_iterator.version
-    return rebuild("plugins_iterator", update_plugins_iterator,
-                   plugins_iterator_version, timeout)
-  end
-
-
-  get_updated_plugins_iterator = function()
-    if kong.db.strategy ~= "off" and kong.configuration.worker_consistency == "strict" then
-      local ok, err = rebuild_plugins_iterator(PLUGINS_ITERATOR_SYNC_OPTS)
-      if not ok then
-        -- If an error happens while updating, log it and return non-updated
-        -- version
-        log(ERR, "could not rebuild plugins iterator: ", err,
-                 " (stale plugins iterator will be used)")
-      end
-    end
-    return plugins_iterator
-  end
-
-
-  get_plugins_iterator = function()
-    return plugins_iterator
-  end
-
-
-  -- for tests only
-  _set_update_plugins_iterator = function(f)
-    update_plugins_iterator = f
-  end
-end
-
-
-do
-  local max  = math.max
-  local min  = math.min
-  local ceil = math.ceil
-
-  local DEFAULT_MATCH_LRUCACHE_SIZE = Router.DEFAULT_MATCH_LRUCACHE_SIZE
-
-  local router
-  local router_version
-  local router_cache_size = DEFAULT_MATCH_LRUCACHE_SIZE
-  local router_cache = lrucache.new(router_cache_size)
-  local router_cache_neg = lrucache.new(router_cache_size)
-
-
-  -- Given a protocol, return the subsystem that handles it
-  local function should_process_route(route)
-    for _, protocol in ipairs(route.protocols) do
-      if SUBSYSTEMS[protocol] == subsystem then
-        return true
-      end
-    end
-
-    return false
-  end
-
-
-  local function load_service_from_db(service_pk)
-    local service, err = kong.db.services:select(service_pk, GLOBAL_QUERY_OPTS)
-    if service == nil then
-      -- the third value means "do not cache"
-      return nil, err, -1
-    end
-    return service
-  end
-
-
-  local function build_services_init_cache(db)
-    local services_init_cache = {}
-    local services = db.services
-    local page_size
-    if services.pagination then
-      page_size = services.pagination.max_page_size
-    end
-
-    for service, err in services:each(page_size, GLOBAL_QUERY_OPTS) do
-      if err then
-        return nil, err
-      end
-
-      services_init_cache[service.id] = service
-    end
-
-    return services_init_cache
-  end
-
-
-  local function get_service_for_route(db, route, services_init_cache)
-    local service_pk = route.service
-    if not service_pk then
-      return nil
-    end
-
-    local id = service_pk.id
-    local service = services_init_cache[id]
-    if service then
-      return service
-    end
-
-    local err
-
-    -- kong.core_cache is available, not in init phase
-    if kong.core_cache and db.strategy ~= "off" then
-      local cache_key = db.services:cache_key(service_pk.id, nil, nil, nil, nil,
-                                              route.ws_id)
-      service, err = kong.core_cache:get(cache_key, TTL_ZERO,
-                                    load_service_from_db, service_pk)
-
-    else -- dbless or init phase: kong.core_cache not needed/available
-
-      -- A new service/route has been inserted while the initial route
-      -- was being created, on init (perhaps by a different Kong node).
-      -- Load the service individually and update services_init_cache with it
-      service, err = load_service_from_db(service_pk)
-      services_init_cache[id] = service
-    end
-
-    if err then
-      return nil, "error raised while finding service for route (" .. route.id .. "): " ..
-                  err
-
-    elseif not service then
-      return nil, "could not find service for route (" .. route.id .. ")"
-    end
-
-
-    -- TODO: this should not be needed as the schema should check it already
-    if SUBSYSTEMS[service.protocol] ~= subsystem then
-      log(WARN, "service with protocol '", service.protocol,
-                "' cannot be used with '", subsystem, "' subsystem")
-
-      return nil
-    end
-
-    return service
-  end
-
-
-  local function get_router_version()
-    return kong.core_cache:get("router:version", TTL_ZERO, utils.uuid)
-  end
-
-
-  build_router = function(version)
-    local db = kong.db
-    local routes, i = {}, 0
-
-    local err
-    -- The router is initially created on init phase, where kong.core_cache is
-    -- still not ready. For those cases, use a plain Lua table as a cache
-    -- instead
-    local services_init_cache = {}
-    if not kong.core_cache and db.strategy ~= "off" then
-      services_init_cache, err = build_services_init_cache(db)
-      if err then
-        services_init_cache = {}
-        log(WARN, "could not build services init cache: ", err)
-      end
-    end
-
-    local counter = 0
-    local page_size = db.routes.pagination.max_page_size
-    for route, err in db.routes:each(page_size, GLOBAL_QUERY_OPTS) do
-      if err then
-        return nil, "could not load routes: " .. err
-      end
-
-      if db.strategy ~= "off" and kong.core_cache then
-        if counter > 0 and counter % page_size == 0 then
-          local new_version, err = get_router_version()
-          if err then
-            return nil, "failed to retrieve router version: " .. err
-          end
-
-          if new_version ~= version then
-            return nil, "router was changed while rebuilding it"
-          end
-        end
-        counter = counter + 1
-      end
-
-      if should_process_route(route) then
-        local service, err = get_service_for_route(db, route, services_init_cache)
-        if err then
-          return nil, err
-        end
-
-        -- routes with no services are added to router
-        -- but routes where the services.enabled == false are not put in router
-        if service == nil or service.enabled ~= false then
-          local r = {
-            route   = route,
-            service = service,
-          }
-
-          i = i + 1
-          routes[i] = r
-        end
-      end
-    end
-
-    local n = DEFAULT_MATCH_LRUCACHE_SIZE
-    local cache_size = min(ceil(max(i / n, 1)) * n, n * 20)
-
-    if cache_size ~= router_cache_size then
-      router_cache = lrucache.new(cache_size)
-      router_cache_size = cache_size
-    end
-
-    local new_router, err = Router.new(routes, router_cache, router_cache_neg, router)
-    if not new_router then
-      return nil, "could not create router: " .. err
-    end
-
-    router = new_router
-
-    if version then
-      router_version = version
-    end
-
-    router_cache:flush_all()
-    router_cache_neg:flush_all()
-
-    return true
-  end
-
-
-  update_router = function()
-    -- we might not need to rebuild the router (if we were not
-    -- the first request in this process to enter this code path)
-    -- check again and rebuild only if necessary
-    local version, err = get_router_version()
-    if err then
-      return nil, "failed to retrieve router version: " .. err
-    end
-
-    if version == router_version then
-      return true
-    end
-
-    local ok, err = build_router(version)
-    if not ok then
-      return nil, --[[ 'err' fully formatted ]] err
-    end
-
-    return true
-  end
-
-
-  rebuild_router = function(opts)
-    return rebuild("router", update_router, router_version, opts)
-  end
-
-
-  get_updated_router = function()
-    if kong.db.strategy ~= "off" and kong.configuration.worker_consistency == "strict" then
-      local ok, err = rebuild_router(ROUTER_SYNC_OPTS)
-      if not ok then
-        -- If an error happens while updating, log it and return non-updated
-        -- version.
-        log(ERR, "could not rebuild router: ", err,
-                 " (stale router will be used)")
-      end
-    end
-    return router
-  end
-
-
-  -- for tests only
-  _set_update_router = function(f)
-    update_router = f
-  end
-
-
-  -- for tests only
-  _set_build_router = function(f)
-    build_router = f
-  end
-
-
-  -- for tests only
-  _set_router = function(r)
-    router = r
-  end
-
-
-  -- for tests only
-  _set_router_version = function(v)
-    router_version = v
-  end
-
-  -- for tests only
-  _register_balancer_events = function(f)
-    register_balancer_events = f
-  end
-end
-
-
->>>>>>> ae3043cd
 local balancer_prepare
 do
   local get_certificate = certificate.get_certificate
