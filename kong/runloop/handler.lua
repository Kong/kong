-- This software is copyright Kong Inc. and its licensors.
-- Use of the software is subject to the agreement between your organization
-- and Kong Inc. If there is no such agreement, use is governed by and
-- subject to the terms of the Kong Master Software License Agreement found
-- at https://konghq.com/enterprisesoftwarelicense/.
-- [ END OF LICENSE 0867164ffc95e54f04670b5169c09574bdbd9bba ]

-- Kong runloop

local ee           = require "kong.enterprise_edition.runloop.handler"
local meta         = require "kong.meta"
local utils        = require "kong.tools.utils"
local Router       = require "kong.router"
local balancer     = require "kong.runloop.balancer"
local events       = require "kong.runloop.events"
local reports      = require "kong.reports"
local constants    = require "kong.constants"
local certificate  = require "kong.runloop.certificate"
local concurrency  = require "kong.concurrency"
local lrucache     = require "resty.lrucache"
local marshall     = require "kong.cache.marshall"
local ktls         = require "resty.kong.tls"
<<<<<<< HEAD
local workspaces   = require "kong.workspaces"
=======
>>>>>>> 3794d112

local PluginsIterator = require "kong.runloop.plugins_iterator"
local instrumentation = require "kong.tracing.instrumentation"


local kong              = kong
local type              = type
local ipairs            = ipairs
local tostring          = tostring
local tonumber          = tonumber
local setmetatable      = setmetatable
local max               = math.max
local min               = math.min
local ceil              = math.ceil
local sub               = string.sub
local byte              = string.byte
local gsub              = string.gsub
local find              = string.find
local lower             = string.lower
local fmt               = string.format
local ngx               = ngx
local var               = ngx.var
local log               = ngx.log
local exit              = ngx.exit
local exec              = ngx.exec
local header            = ngx.header
local timer_at          = ngx.timer.at
local subsystem         = ngx.config.subsystem
local clear_header      = ngx.req.clear_header
local http_version      = ngx.req.http_version
local escape            = require("kong.tools.uri").escape


local is_http_module   = subsystem == "http"
local is_stream_module = subsystem == "stream"


local DEFAULT_MATCH_LRUCACHE_SIZE = Router.DEFAULT_MATCH_LRUCACHE_SIZE


local ROUTER_CACHE_SIZE = DEFAULT_MATCH_LRUCACHE_SIZE
local ROUTER_CACHE = lrucache.new(ROUTER_CACHE_SIZE)
local ROUTER_CACHE_NEG = lrucache.new(ROUTER_CACHE_SIZE)


local NOOP = function() end


local ERR   = ngx.ERR
local CRIT  = ngx.CRIT
local NOTICE = ngx.NOTICE
local WARN  = ngx.WARN
local INFO  = ngx.INFO
local DEBUG = ngx.DEBUG
local COMMA = byte(",")
local SPACE = byte(" ")
local QUESTION_MARK = byte("?")
local ARRAY_MT = require("cjson.safe").array_mt
local get_sys_filter_level = require("ngx.errlog").get_sys_filter_level

local HOST_PORTS = {}


local SUBSYSTEMS = constants.PROTOCOLS_WITH_SUBSYSTEM
local TTL_ZERO = { ttl = 0 }


local ROUTER
local ROUTER_VERSION
local ROUTER_SYNC_OPTS

local PLUGINS_ITERATOR
local PLUGINS_ITERATOR_SYNC_OPTS

local RECONFIGURE_OPTS
local GLOBAL_QUERY_OPTS = { workspace = ngx.null, show_ws_id = true }

local SERVER_HEADER = meta._SERVER_TOKENS


local STREAM_TLS_TERMINATE_SOCK
local STREAM_TLS_PASSTHROUGH_SOCK


local set_authority
local set_log_level
local set_upstream_cert_and_key = ktls.set_upstream_cert_and_key
local set_upstream_ssl_verify = ktls.set_upstream_ssl_verify
local set_upstream_ssl_verify_depth = ktls.set_upstream_ssl_verify_depth
local set_upstream_ssl_trusted_store = ktls.set_upstream_ssl_trusted_store

if is_http_module then
  set_authority = require("resty.kong.grpc").set_authority
  set_log_level = require("resty.kong.log").set_log_level
end


local disable_proxy_ssl
if is_stream_module then
  disable_proxy_ssl = ktls.disable_proxy_ssl
end


local update_lua_mem
do
  local pid = ngx.worker.pid
  local ngx_time = ngx.time
  local kong_shm = ngx.shared.kong

  local LUA_MEM_SAMPLE_RATE = 10 -- seconds
  local last = ngx_time()

  local collectgarbage = collectgarbage

  update_lua_mem = function(force)
    local time = ngx_time()

    if force or time - last >= LUA_MEM_SAMPLE_RATE then
      local count = collectgarbage("count")

      local ok, err = kong_shm:safe_set("kong:mem:" .. pid(), count)
      if not ok then
        log(ERR, "could not record Lua VM allocated memory: ", err)
      end

      last = time
    end
  end
end


local function csv_iterator(s, b)
  if b == -1 then
    return
  end

  local e = find(s, ",", b, true)
  local v
  local l
  if e then
    if e == b then
      return csv_iterator(s, b + 1) -- empty string
    end
    v = sub(s, b, e - 1)
    l = e - b
    b = e + 1

  else
    if b > 1 then
      v = sub(s, b)
    else
      v = s
    end

    l = #v
    b = -1 -- end iteration
  end

  if l == 1 and (byte(v) == SPACE or byte(v) == COMMA) then
    return csv_iterator(s, b)
  end

  if byte(v, 1, 1) == SPACE then
    v = gsub(v, "^%s+", "")
  end

  if byte(v, -1) == SPACE then
    v = gsub(v, "%s+$", "")
  end

  if v == "" then
    return csv_iterator(s, b)
  end

  return b, v
end


local function csv(s)
  if type(s) ~= "string" or s == "" then
    return csv_iterator, s, -1
  end

  s = lower(s)
  if s == "close" or s == "upgrade" or s == "keep-alive" then
    return csv_iterator, s, -1
  end

  return csv_iterator, s, 1
end


-- @param name "router" or "plugins_iterator"
-- @param callback A function that will update the router or plugins_iterator
-- @param version target version
-- @param opts concurrency options, including lock name and timeout.
-- @returns true if callback was either successfully executed synchronously,
-- enqueued via async timer, or not needed (because current_version == target).
-- nil otherwise (callback was neither called successfully nor enqueued,
-- or an error happened).
-- @returns error message as a second return value in case of failure/error
local function rebuild(name, callback, version, opts)
  local current_version, err = kong.core_cache:get(name .. ":version", TTL_ZERO, utils.uuid)
  if err then
    return nil, "failed to retrieve " .. name .. " version: " .. err
  end

  if current_version == version then
    return true
  end

  return concurrency.with_coroutine_mutex(opts, callback)
end


-- Given a protocol, return the subsystem that handles it
local function should_process_route(route)
  for _, protocol in ipairs(route.protocols) do
    if SUBSYSTEMS[protocol] == subsystem then
      return true
    end
  end

  return false
end


local function load_service_from_db(service_pk)
  local service, err = kong.db.services:select(service_pk, GLOBAL_QUERY_OPTS)
  if service == nil then
    -- the third value means "do not cache"
    return nil, err, -1
  end
  return service
end


local function build_services_init_cache(db)
  local services_init_cache = {}
  local services = db.services
  local page_size
  if services.pagination then
    page_size = services.pagination.max_page_size
  end

  for service, err in services:each(page_size, GLOBAL_QUERY_OPTS) do
    if err then
      return nil, err
    end

    services_init_cache[service.id] = service
  end

  return services_init_cache
end


local function get_service_for_route(db, route, services_init_cache)
  local service_pk = route.service
  if not service_pk then
    return nil
  end

  local id = service_pk.id
  local service = services_init_cache[id]
  if service then
    return service
  end

  local err

  -- kong.core_cache is available, not in init phase
  if kong.core_cache and db.strategy ~= "off" then
    local cache_key = db.services:cache_key(service_pk.id, nil, nil, nil, nil,
                                            route.ws_id)
    service, err = kong.core_cache:get(cache_key, TTL_ZERO,
                                       load_service_from_db, service_pk)

  else -- dbless or init phase, kong.core_cache not needed/available

    -- A new service/route has been inserted while the initial route
    -- was being created, on init (perhaps by a different Kong node).
    -- Load the service individually and update services_init_cache with it
    service, err = load_service_from_db(service_pk)
    services_init_cache[id] = service
  end

  if err then
    return nil, "error raised while finding service for route (" .. route.id .. "): " ..
                err

  elseif not service then
    return nil, "could not find service for route (" .. route.id .. ")"
  end


  -- TODO: this should not be needed as the schema should check it already
  if SUBSYSTEMS[service.protocol] ~= subsystem then
    log(WARN, "service with protocol '", service.protocol,
              "' cannot be used with '", subsystem, "' subsystem")

    return nil
  end

  return service
end


local function get_router_version()
  return kong.core_cache:get("router:version", TTL_ZERO, utils.uuid)
end


local function new_router(version)
  local db = kong.db
  local routes, i = {}, 0

  local err
  -- The router is initially created on init phase, where kong.core_cache is
  -- still not ready. For those cases, use a plain Lua table as a cache
  -- instead
  local services_init_cache = {}
  if not kong.core_cache and db.strategy ~= "off" then
    services_init_cache, err = build_services_init_cache(db)
    if err then
      services_init_cache = {}
      log(WARN, "could not build services init cache: ", err)
    end
  end

  local detect_changes = db.strategy ~= "off" and kong.core_cache
  local counter = 0
  local page_size = db.routes.pagination.max_page_size
  for route, err in db.routes:each(page_size, GLOBAL_QUERY_OPTS) do
    if err then
      return nil, "could not load routes: " .. err
    end

    if detect_changes then
      if counter > 0 and counter % page_size == 0 then
        local new_version, err = get_router_version()
        if err then
          return nil, "failed to retrieve router version: " .. err
        end

        if new_version ~= version then
          return nil, "router was changed while rebuilding it"
        end
      end
      counter = counter + 1
    end

    if should_process_route(route) then
      local service, err = get_service_for_route(db, route, services_init_cache)
      if err then
        return nil, err
      end

      -- routes with no services are added to router
      -- but routes where the services.enabled == false are not put in router
      if service == nil or service.enabled ~= false then
        local r = {
          route   = route,
          service = service,
        }

        i = i + 1
        routes[i] = r
      end
    end
  end

  local n = DEFAULT_MATCH_LRUCACHE_SIZE
  local cache_size = min(ceil(max(i / n, 1)) * n, n * 20)

  if cache_size ~= ROUTER_CACHE_SIZE then
    ROUTER_CACHE = lrucache.new(cache_size)
    ROUTER_CACHE_SIZE = cache_size
  end

  local new_router, err = Router.new(routes, ROUTER_CACHE, ROUTER_CACHE_NEG, ROUTER)
  if not new_router then
    return nil, "could not create router: " .. err
  end

  -- XXXCORE replace with a hook
  new_router = ee.new_router(new_router)

  if not new_router then
    return nil, "could not create router: " .. err
  end

  return new_router
end


local function build_router(version)
  local router, err = new_router(version)
  if not router then
    return nil, err
  end

  ROUTER = router

  if version then
    ROUTER_VERSION = version
  end

  ROUTER_CACHE:flush_all()
  ROUTER_CACHE_NEG:flush_all()

  return true
end


local function update_router()
  -- we might not need to rebuild the router (if we were not
  -- the first request in this process to enter this code path)
  -- check again and rebuild only if necessary
  local version, err = get_router_version()
  if err then
    return nil, "failed to retrieve router version: " .. err
  end

  if version == ROUTER_VERSION then
    return true
  end

  local ok, err = build_router(version)
  if not ok then
    return nil, --[[ 'err' fully formatted ]] err
  end

  return true
end


local function rebuild_router(opts)
  return rebuild("router", update_router, ROUTER_VERSION, opts)
end


-- EE: to use in router_collision
-- like get_updated_router, but triggers a router rebuild
-- regardless of `worker_consistency`
local get_updated_router_immediate do
  local ROUTER_SYNC_OPTS = {
    name = "router",
    timeout = 60,
    on_timeout = "run_unlocked",
  }
  get_updated_router_immediate =  function()
    if kong.configuration.route_validation_strategy == "smart" then
      local ok, err = rebuild_router(ROUTER_SYNC_OPTS)
      if not ok then
        -- If an error happens while updating, log it and return non-updated
        -- version.
        log(ERR, "could not rebuild router: ", err, " (stale router will be used)")
      end
    end

    return ROUTER
  end
end
-- EE


local function get_updated_router()
  if kong.db.strategy ~= "off" and kong.configuration.worker_consistency == "strict" then
    local ok, err = rebuild_router(ROUTER_SYNC_OPTS)
    if not ok then
      -- If an error happens while updating, log it and return non-updated
      -- version.
      log(ERR, "could not rebuild router: ", err, " (stale router will be used)")
    end
  end
  return ROUTER
end


-- for tests only
local function _set_update_router(f)
  update_router = f
end

local function _set_build_router(f)
  build_router = f
end

local function _set_router(r)
  ROUTER = r
end

local function _set_router_version(v)
  ROUTER_VERSION = v
end


local new_plugins_iterator = PluginsIterator.new


local function build_plugins_iterator(version)
  local plugins_iterator, err = new_plugins_iterator(version)
  if not plugins_iterator then
    return nil, err
  end
  PLUGINS_ITERATOR = plugins_iterator
  return true
end


local function update_plugins_iterator()
  local version, err = kong.core_cache:get("plugins_iterator:version", TTL_ZERO, utils.uuid)
  if err then
    return nil, "failed to retrieve plugins iterator version: " .. err
  end

  if PLUGINS_ITERATOR and PLUGINS_ITERATOR.version == version then
    return true
  end

  local ok, err = build_plugins_iterator(version)
  if not ok then
    return nil, --[[ 'err' fully formatted ]] err
  end

  return true
end


local function rebuild_plugins_iterator(opts)
  local plugins_iterator_version = PLUGINS_ITERATOR and PLUGINS_ITERATOR.version
  return rebuild("plugins_iterator", update_plugins_iterator, plugins_iterator_version, opts)
end


local function get_updated_plugins_iterator()
  if kong.db.strategy ~= "off" and kong.configuration.worker_consistency == "strict" then
    local ok, err = rebuild_plugins_iterator(PLUGINS_ITERATOR_SYNC_OPTS)
    if not ok then
      -- If an error happens while updating, log it and return non-updated
      -- version
      log(ERR, "could not rebuild plugins iterator: ", err,
               " (stale plugins iterator will be used)")
    end
  end
  return PLUGINS_ITERATOR
end


local function get_plugins_iterator()
  return PLUGINS_ITERATOR
end


-- for tests only
local function _set_update_plugins_iterator(f)
  update_plugins_iterator = f
end


local reconfigure_handler
do
  local now = ngx.now
  local update_time = ngx.update_time
  local ngx_worker_id = ngx.worker.id
  local exiting = ngx.worker.exiting

  local CLEAR_HEALTH_STATUS_DELAY = constants.CLEAR_HEALTH_STATUS_DELAY

  -- '0' for compare with nil
  local CURRENT_ROUTER_HASH   = 0
  local CURRENT_PLUGINS_HASH  = 0
  local CURRENT_BALANCER_HASH = 0

  local function get_now_ms()
    update_time()
    return now() * 1000
  end

  reconfigure_handler = function(data)
    local worker_id = ngx_worker_id()

    if exiting() then
      log(NOTICE, "declarative reconfigure was canceled on worker #", worker_id,
                  ": process exiting")
      return true
    end

    local reconfigure_started_at = get_now_ms()

    log(INFO, "declarative reconfigure was started on worker #", worker_id)

    local default_ws
    local router_hash
    local plugins_hash
    local balancer_hash

    if type(data) == "table" then
      default_ws    = data[1]
      router_hash   = data[2]
      plugins_hash  = data[3]
      balancer_hash = data[4]
    end

    local ok, err = concurrency.with_coroutine_mutex(RECONFIGURE_OPTS, function()
      -- below you are encouraged to yield for cooperative threading

      local rebuild_balancer = balancer_hash ~= CURRENT_BALANCER_HASH
      if rebuild_balancer then
        log(DEBUG, "stopping previously started health checkers on worker #", worker_id)
        balancer.stop_healthcheckers(CLEAR_HEALTH_STATUS_DELAY)
      end

      kong.default_workspace = default_ws
      ngx.ctx.workspace = default_ws

      local router, err
      if router_hash ~= CURRENT_ROUTER_HASH then
        local start = get_now_ms()

        router, err = new_router()
        if not router then
          return nil, err
        end

        log(INFO, "building a new router took ",  get_now_ms() - start,
                  " ms on worker #", worker_id)
      end

      local plugins_iterator
      if plugins_hash ~= CURRENT_PLUGINS_HASH then
        local start = get_now_ms()

        plugins_iterator, err = new_plugins_iterator()
        if not plugins_iterator then
          return nil, err
        end

        log(INFO, "building a new plugins iterator took ", get_now_ms() - start,
                  " ms on worker #", worker_id)
      end

      -- below you are not supposed to yield and this should be fast and atomic

      -- TODO: we should perhaps only purge the configuration related cache.

      log(DEBUG, "flushing caches as part of the reconfiguration on worker #", worker_id)

      kong.core_cache:purge()
      kong.cache:purge()

      if router then
        ROUTER = router
        ROUTER_CACHE:flush_all()
        ROUTER_CACHE_NEG:flush_all()
        CURRENT_ROUTER_HASH = router_hash or 0
      end

      if plugins_iterator then
        PLUGINS_ITERATOR = plugins_iterator
        CURRENT_PLUGINS_HASH = plugins_hash or 0
      end

      if rebuild_balancer then
        -- TODO: balancer is a big blob of global state and you cannot easily
        --       initialize new balancer and then atomically flip it.
        log(DEBUG, "reinitializing balancer with a new configuration on worker #", worker_id)
        balancer.init()
        CURRENT_BALANCER_HASH = balancer_hash or 0
      end

      return true
    end)  -- concurrency.with_coroutine_mutex

    local reconfigure_time = get_now_ms() - reconfigure_started_at

    if ok then
      log(INFO, "declarative reconfigure took ", reconfigure_time,
                " ms on worker #", worker_id)

    else
      log(ERR, "declarative reconfigure failed after ", reconfigure_time,
               " ms on worker #", worker_id, ": ", err)
    end
  end -- reconfigure_handler
end


local function register_events()
  events.register_events(reconfigure_handler)

  ee.register_events()
end


local balancer_prepare
do
  local get_certificate = certificate.get_certificate
  local get_ca_certificate_store = certificate.get_ca_certificate_store

  local function sleep_once_for_balancer_init()
    ngx.sleep(0)
    sleep_once_for_balancer_init = NOOP
  end

  function balancer_prepare(ctx, scheme, host_type, host, port,
                            service, route)

    sleep_once_for_balancer_init()

    local retries
    local connect_timeout
    local send_timeout
    local read_timeout

    if service then
      retries         = service.retries
      connect_timeout = service.connect_timeout
      send_timeout    = service.write_timeout
      read_timeout    = service.read_timeout
    end

    local balancer_data = {
      scheme             = scheme,    -- scheme for balancer: http, https
      type               = host_type, -- type of 'host': ipv4, ipv6, name
      host               = host,      -- target host per `service` entity
      port               = port,      -- final target port
      try_count          = 0,         -- retry counter

      retries            = retries         or 5,
      connect_timeout    = connect_timeout or 60000,
      send_timeout       = send_timeout    or 60000,
      read_timeout       = read_timeout    or 60000,

      -- stores info per try, metatable is needed for basic log serializer
      -- see #6390
      tries              = setmetatable({}, ARRAY_MT),
      -- ip              = nil,       -- final target IP address
      -- balancer        = nil,       -- the balancer object, if any
      -- hostname        = nil,       -- hostname of the final target IP
      -- hash_cookie     = nil,       -- if Upstream sets hash_on_cookie
      -- balancer_handle = nil,       -- balancer handle for the current connection
    }

    ctx.service          = service
    ctx.route            = route
    ctx.balancer_data    = balancer_data

    if service then
      local res, err
      local client_certificate = service.client_certificate

      if client_certificate then
        local cert, err = get_certificate(client_certificate)
        if not cert then
          log(ERR, "unable to fetch upstream client TLS certificate ",
                   client_certificate.id, ": ", err)
          return
        end

        res, err = set_upstream_cert_and_key(cert.cert, cert.key)
        if not res then
          log(ERR, "unable to apply upstream client TLS certificate ",
                   client_certificate.id, ": ", err)
        end
      end

      local tls_verify = service.tls_verify
      if tls_verify then
        res, err = set_upstream_ssl_verify(tls_verify)
        if not res then
          log(CRIT, "unable to set upstream TLS verification to: ",
                   tls_verify, ", err: ", err)
        end
      end

      local tls_verify_depth = service.tls_verify_depth
      if tls_verify_depth then
        res, err = set_upstream_ssl_verify_depth(tls_verify_depth)
        if not res then
          log(CRIT, "unable to set upstream TLS verification to: ",
                   tls_verify, ", err: ", err)
          -- in case verify can not be enabled, request can no longer be
          -- processed without potentially compromising security
          return kong.response.exit(500)
        end
      end

      local ca_certificates = service.ca_certificates
      if ca_certificates then
        res, err = get_ca_certificate_store(ca_certificates)
        if not res then
          log(CRIT, "unable to get upstream TLS CA store, err: ", err)

        else
          res, err = set_upstream_ssl_trusted_store(res)
          if not res then
            log(CRIT, "unable to set upstream TLS CA store, err: ", err)
          end
        end
      end
    end

    if is_stream_module and scheme == "tcp" then
      local res, err = disable_proxy_ssl()
      if not res then
        log(ERR, "unable to disable upstream TLS handshake: ", err)
      end
    end
  end
end


local function balancer_execute(ctx)
  local balancer_data = ctx.balancer_data
  local ok, err, errcode = balancer.execute(balancer_data, ctx)
  if not ok and errcode == 500 then
    err = "failed the initial dns/balancer resolve for '" ..
          balancer_data.host .. "' with: " .. tostring(err)
  end
  return ok, err, errcode
end


local function set_init_versions_in_cache()
  -- because of worker events, kong.cache can not be initialized in `init` phase
  -- therefore, we need to use the shdict API directly to set the initial value
  assert(kong.configuration.role ~= "control_plane")
  assert(ngx.get_phase() == "init")
  local core_cache_shm = ngx.shared["kong_core_db_cache"]

  -- ttl = forever is okay as "*:versions" keys are always manually invalidated
  local marshalled_value = marshall("init", 0, 0)

  -- see kong.cache.safe_set function
  local ok, err = core_cache_shm:safe_set("kong_core_db_cacherouter:version", marshalled_value)
  if not ok then
    return nil, "failed to set initial router version in cache: " .. tostring(err)
  end

  ok, err = core_cache_shm:safe_set("kong_core_db_cacheplugins_iterator:version", marshalled_value)
  if not ok then
    return nil, "failed to set initial plugins iterator version in cache: " .. tostring(err)
  end

  return true
end


-- in the table below the `before` and `after` is to indicate when they run:
-- before or after the plugins
return {
  build_router = build_router,
  update_router = update_router,
  build_plugins_iterator = build_plugins_iterator,
  update_plugins_iterator = update_plugins_iterator,
  get_plugins_iterator = get_plugins_iterator,
  get_updated_plugins_iterator = get_updated_plugins_iterator,
  set_init_versions_in_cache = set_init_versions_in_cache,

  -- EE: to use in router_collision
  get_updated_router_immediate = get_updated_router_immediate,
  -- EE

  -- exposed only for tests
  _set_router = _set_router,
  _set_update_router = _set_update_router,
  _set_build_router = _set_build_router,
  _set_router_version = _set_router_version,
  _set_update_plugins_iterator = _set_update_plugins_iterator,
  _get_updated_router = get_updated_router,
  _update_lua_mem = update_lua_mem,

  init_worker = {
    before = function()
      -- TODO: PR #9337 may affect the following line
      local prefix = kong.configuration.prefix or ngx.config.prefix()

      STREAM_TLS_TERMINATE_SOCK = fmt("unix:%s/stream_tls_terminate.sock", prefix)
      STREAM_TLS_PASSTHROUGH_SOCK = fmt("unix:%s/stream_tls_passthrough.sock", prefix)

      if is_http_module then
        -- if worker has outdated log level (e.g. newly spawned), updated it
        timer_at(0, function()
          local cur_log_level = get_sys_filter_level()
          local shm_log_level = ngx.shared.kong:get("kong:log_level")
          if cur_log_level and shm_log_level and cur_log_level ~= shm_log_level then
            local ok, err = pcall(set_log_level, shm_log_level)
            if not ok then
              local worker = ngx.worker.id()
              log(ERR, "worker" , worker, " failed setting log level: ", err)
            end
          end
        end)

        -- log level cluster event updates
        kong.cluster_events:subscribe("log_level", function(data)
          log(NOTICE, "log level cluster event received")

          if not data then
            kong.log.err("received empty data in cluster_events subscription")
            return
          end

          local ok, err = kong.worker_events.post("debug", "log_level", tonumber(data))

          if not ok then
            kong.log.err("failed broadcasting to workers: ", err)
            return
          end

          log(NOTICE, "log level event posted for node")
        end)

        -- log level worker event updates
        kong.worker_events.register(function(data)
          local worker = ngx.worker.id()

          log(NOTICE, "log level worker event received for worker ", worker)

          local ok, err = pcall(set_log_level, data)

          if not ok then
            log(ERR, "worker ", worker, " failed setting log level: ", err)
            return
          end

          log(NOTICE, "log level changed to ", data, " for worker ", worker)
        end, "debug", "log_level")
      end

      if kong.configuration.host_ports then
        HOST_PORTS = kong.configuration.host_ports
      end

      reports.configure_ping(kong.configuration)
      reports.add_ping_value("database_version", kong.db.infos.db_ver)
      reports.toggle(true)
      reports.init_worker()

      update_lua_mem(true)

      register_events()

      if kong.configuration.role == "control_plane" then
        return
      end

      -- initialize balancers for active healthchecks
      timer_at(0, function()
        balancer.init()
      end)

      local strategy = kong.db.strategy

      do
        local rebuild_timeout = 60

        if strategy == "cassandra" then
          rebuild_timeout = kong.configuration.cassandra_timeout / 1000
        end

        if strategy == "postgres" then
          rebuild_timeout = kong.configuration.pg_timeout / 1000
        end

        if strategy == "off" then
          RECONFIGURE_OPTS = {
            name = "reconfigure",
            timeout = rebuild_timeout,
          }

        elseif kong.configuration.worker_consistency == "strict" then
          ROUTER_SYNC_OPTS = {
            name = "router",
            timeout = rebuild_timeout,
            on_timeout = "run_unlocked",
          }

          PLUGINS_ITERATOR_SYNC_OPTS = {
            name = "plugins_iterator",
            timeout = rebuild_timeout,
            on_timeout = "run_unlocked",
          }
        end
      end

      if strategy ~= "off" then
        local worker_state_update_frequency = kong.configuration.worker_state_update_frequency or 1

        local router_async_opts = {
          name = "router",
          timeout = 0,
          on_timeout = "return_true",
        }

        local function rebuild_router_timer(premature)
          if premature then
            return
          end

          -- Don't wait for the semaphore (timeout = 0) when updating via the
          -- timer.
          -- If the semaphore is locked, that means that the rebuild is
          -- already ongoing.
          local ok, err = rebuild_router(router_async_opts)
          if not ok then
            log(ERR, "could not rebuild router via timer: ", err)
          end
        end

        local _, err = kong.timer:named_every("router-rebuild",
                                         worker_state_update_frequency,
                                         rebuild_router_timer)
        if err then
          log(ERR, "could not schedule timer to rebuild router: ", err)
        end

        local plugins_iterator_async_opts = {
          name = "plugins_iterator",
          timeout = 0,
          on_timeout = "return_true",
        }

        local function rebuild_plugins_iterator_timer(premature)
          if premature then
            return
          end

          local _, err = rebuild_plugins_iterator(plugins_iterator_async_opts)
          if err then
            log(ERR, "could not rebuild plugins iterator via timer: ", err)
          end
        end

        local _, err = kong.timer:named_every("plugins-iterator-rebuild",
                                         worker_state_update_frequency,
                                         rebuild_plugins_iterator_timer)
        if err then
          log(ERR, "could not schedule timer to rebuild plugins iterator: ", err)
        end

      end
    end,
    after = NOOP,
  },
  certificate = {
    before = function(ctx) -- Note: ctx here is for a connection (not for a single request)
      certificate.execute()
    end,
    after = NOOP,
  },
  preread = {
    before = function(ctx)
      local server_port = var.server_port
      ctx.host_port = HOST_PORTS[server_port] or server_port

      local router = get_updated_router()

      local match_t = router:exec(ctx)
      if not match_t then
        log(ERR, "no Route found with those values")
        return exit(500)
      end

      local route = match_t.route
      -- if matched route doesn't do tls_passthrough and we are in the preread server block
      -- this request should be TLS terminated; return immediately and not run further steps
      -- (even bypassing the balancer)
      if var.kong_tls_preread_block == "1" then
        local protocols = route.protocols
        if protocols and protocols.tls then
          log(DEBUG, "TLS termination required, return to second layer proxying")
          var.kong_tls_preread_block_upstream = STREAM_TLS_TERMINATE_SOCK

        elseif protocols and protocols.tls_passthrough then
          var.kong_tls_preread_block_upstream = STREAM_TLS_PASSTHROUGH_SOCK

        else
          log(ERR, "unexpected protocols in matched Route")
          return exit(500)
        end

        return true
      end


      ctx.workspace = match_t.route and match_t.route.ws_id

      local service = match_t.service
      local upstream_url_t = match_t.upstream_url_t

      balancer_prepare(ctx, match_t.upstream_scheme,
                       upstream_url_t.type,
                       upstream_url_t.host,
                       upstream_url_t.port,
                       service, route)
      var.upstream_host = upstream_url_t.host
    end,
    after = function(ctx)
      local ok, err, errcode = balancer_execute(ctx)
      if not ok then
        return kong.response.error(errcode, err)
      end
    end
  },
  rewrite = {
    before = function(ctx)
      local server_port = var.server_port
      ctx.host_port = HOST_PORTS[server_port] or server_port
      instrumentation.request(ctx)
    end,
    after = NOOP,
  },
  access = {
    before = function(ctx)
      -- if there is a gRPC service in the context, don't re-execute the pre-access
      -- phase handler - it has been executed before the internal redirect
      if ctx.service and (ctx.service.protocol == "grpc" or
                          ctx.service.protocol == "grpcs")
      then
        return
      end

      ctx.scheme = var.scheme
      ctx.request_uri = var.request_uri

      -- trace router
      local span = instrumentation.router()

      -- routing request
      local router = get_updated_router()
      local match_t = router:exec(ctx)
      if not match_t then
        -- tracing
        if span then
          span:set_status(2)
          span:finish()
        end

        return kong.response.error(404, "no Route matched with those values")
      end

      -- ends tracing span
      if span then
        span:finish()
      end


      local ws_id          = match_t.route and match_t.route.ws_id
      local ws             = workspaces.select_workspace_by_id_with_cache(ws_id)
      ctx.workspace        = ws_id
      ctx.workspace_name   = ws and ws.name

      local host           = var.host
      local port           = tonumber(ctx.host_port, 10)
                          or tonumber(var.server_port, 10)

      local route          = match_t.route
      local service        = match_t.service
      local upstream_url_t = match_t.upstream_url_t

      local realip_remote_addr = var.realip_remote_addr
      local forwarded_proto
      local forwarded_host
      local forwarded_port
      local forwarded_path
      local forwarded_prefix

      -- X-Forwarded-* Headers Parsing
      --
      -- We could use $proxy_add_x_forwarded_for, but it does not work properly
      -- with the realip module. The realip module overrides $remote_addr and it
      -- is okay for us to use it in case no X-Forwarded-For header was present.
      -- But in case it was given, we will append the $realip_remote_addr that
      -- contains the IP that was originally in $remote_addr before realip
      -- module overrode that (aka the client that connected us).

      local trusted_ip = kong.ip.is_trusted(realip_remote_addr)
      if trusted_ip then
        forwarded_proto  = var.http_x_forwarded_proto  or ctx.scheme
        forwarded_host   = var.http_x_forwarded_host   or host
        forwarded_port   = var.http_x_forwarded_port   or port
        forwarded_path   = var.http_x_forwarded_path
        forwarded_prefix = var.http_x_forwarded_prefix

      else
        forwarded_proto  = ctx.scheme
        forwarded_host   = host
        forwarded_port   = port
      end

      if not forwarded_path then
        forwarded_path = ctx.request_uri
        local p = find(forwarded_path, "?", 2, true)
        if p then
          forwarded_path = sub(forwarded_path, 1, p - 1)
        end
      end

      if not forwarded_prefix and match_t.prefix ~= "/" then
        forwarded_prefix = match_t.prefix
      end

      -- EE [[
      -- wss-only routes get the same treatment as https-only routes
      local protocols = route.protocols
      local https_required = false
      if protocols then
        https_required = (protocols.https and not protocols.http)
                      or (protocols.wss and not protocols.ws)
      end

      if https_required and forwarded_proto ~= "https"
      -- ]] EE
      then
        local redirect_status_code = route.https_redirect_status_code or 426

        if redirect_status_code == 426 then
          return kong.response.error(426, "Please use HTTPS protocol", {
            ["Connection"] = "Upgrade",
            ["Upgrade"]    = "TLS/1.2, HTTP/1.1",
          })
        end

        if redirect_status_code == 301
        or redirect_status_code == 302
        or redirect_status_code == 307
        or redirect_status_code == 308
        then
          header["Location"] = "https://" .. forwarded_host .. ctx.request_uri
          return kong.response.exit(redirect_status_code)
        end
      end

      local protocol_version = http_version()
      if protocols.grpc or protocols.grpcs then
        -- perf: branch usually not taken, don't cache var outside
        local content_type = var.content_type

        if content_type and sub(content_type, 1, #"application/grpc") == "application/grpc" then
          if protocol_version ~= 2 then
            -- mismatch: non-http/2 request matched grpc route
            return kong.response.error(426, "Please use HTTP2 protocol", {
              ["connection"] = "Upgrade",
              ["upgrade"]    = "HTTP/2",
            })
          end

        else
          -- mismatch: non-grpc request matched grpc route
          return kong.response.error(415, "Non-gRPC request matched gRPC route")
        end

        if not protocols.grpc and forwarded_proto ~= "https" then
          -- mismatch: grpc request matched grpcs route
          return kong.response.exit(200, nil, {
            ["content-type"] = "application/grpc",
            ["grpc-status"] = 1,
            ["grpc-message"] = "gRPC request matched gRPCs route",
          })
        end
      end

      balancer_prepare(ctx, match_t.upstream_scheme,
                       upstream_url_t.type,
                       upstream_url_t.host,
                       upstream_url_t.port,
                       service, route)

      ctx.router_matches = match_t.matches

      -- `uri` is the URI with which to call upstream, as returned by the
      --       router, which might have truncated it (`strip_uri`).
      -- `host` is the original header to be preserved if set.
      var.upstream_scheme = match_t.upstream_scheme -- COMPAT: pdk
      var.upstream_uri    = escape(match_t.upstream_uri)
      if match_t.upstream_host then
        var.upstream_host = match_t.upstream_host
      end

      -- Keep-Alive and WebSocket Protocol Upgrade Headers
      local upgrade = var.http_upgrade
      if upgrade and lower(upgrade) == "websocket" then
        var.upstream_connection = "keep-alive, Upgrade"
        var.upstream_upgrade    = "websocket"

      else
        var.upstream_connection = "keep-alive"
      end

      -- X-Forwarded-* Headers
      local http_x_forwarded_for = var.http_x_forwarded_for
      if http_x_forwarded_for then
        var.upstream_x_forwarded_for = http_x_forwarded_for .. ", " ..
                                       realip_remote_addr

      else
        var.upstream_x_forwarded_for = var.remote_addr
      end

      var.upstream_x_forwarded_proto  = forwarded_proto
      var.upstream_x_forwarded_host   = forwarded_host
      var.upstream_x_forwarded_port   = forwarded_port
      var.upstream_x_forwarded_path   = forwarded_path
      var.upstream_x_forwarded_prefix = forwarded_prefix

      -- At this point, the router and `balancer_setup_stage1` have been
      -- executed; detect requests that need to be redirected from `proxy_pass`
      -- to `grpc_pass`. After redirection, this function will return early
      if service and var.kong_proxy_mode == "http" then
        if service.protocol == "grpc" or service.protocol == "grpcs" then
          return exec("@grpc")
        end

<<<<<<< HEAD
        -- EE websockets [[
        if service.protocol == "ws" or service.protocol == "wss" then
          -- Jump over to our WebSocket-specific location
          --
          -- From a technical standpoint, this isn't strictly necessary, and
          -- I'd be surprised if it doesn't incur a performance penalty), but
          -- it seems like the easiest way to branch away from the regular
          -- proxying code path without needing to modify a lot of OSS code.
          return exec("@websocket")
        end
        -- ]]

        if protocol_version == 1.1 then
          if route.request_buffering == false then
            if route.response_buffering == false then
              return exec("@unbuffered")
            end

            return exec("@unbuffered_request")
          end

=======
        if route.request_buffering == false then
>>>>>>> 3794d112
          if route.response_buffering == false then
            return exec("@unbuffered")
          end

          return exec("@unbuffered_request")
        end

        if route.response_buffering == false then
          return exec("@unbuffered_response")
        end
      end
    end,
    -- Only executed if the `router` module found a route and allows nginx to proxy it.
    after = function(ctx)
      -- Nginx's behavior when proxying a request with an empty querystring
      -- `/foo?` is to keep `$is_args` an empty string, hence effectively
      -- stripping the empty querystring.
      -- We overcome this behavior with our own logic, to preserve user
      -- desired semantics.
      -- perf: branch usually not taken, don't cache var outside
      if byte(ctx.request_uri or var.request_uri, -1) == QUESTION_MARK then
        var.upstream_uri = var.upstream_uri .. "?"
      elseif var.is_args == "?" then
        var.upstream_uri = var.upstream_uri .. "?" .. (var.args or "")
      end

      local upstream_scheme = var.upstream_scheme

      local balancer_data = ctx.balancer_data
      balancer_data.scheme = upstream_scheme -- COMPAT: pdk

      -- The content of var.upstream_host is only set by the router if
      -- preserve_host is true
      --
      -- We can't rely on var.upstream_host for balancer retries inside
      -- `set_host_header` because it would never be empty after the first -- balancer try
      local upstream_host = var.upstream_host
      if upstream_host ~= nil and upstream_host ~= "" then
        balancer_data.preserve_host = true

        -- the nginx grpc module does not offer a way to override the
        -- :authority pseudo-header; use our internal API to do so
        -- this call applies to routes with preserve_host=true; for
        -- preserve_host=false, the header is set in `set_host_header`,
        -- so that it also applies to balancer retries
        if upstream_scheme == "grpc" or upstream_scheme == "grpcs" then
          local ok, err = set_authority(upstream_host)
          if not ok then
            log(ERR, "failed to set :authority header: ", err)
          end
        end
      end

      local ok, err, errcode = balancer_execute(ctx)
      if not ok then
        return kong.response.error(errcode, err)
      end

      local ok, err = balancer.set_host_header(balancer_data, upstream_scheme, upstream_host)
      if not ok then
        log(ERR, "failed to set balancer Host header: ", err)
        return exit(500)
      end

      -- clear hop-by-hop request headers:
      local http_connection = var.http_connection
      if http_connection ~= "keep-alive" and
         http_connection ~= "close"      and
         http_connection ~= "upgrade"
      then
        for _, header_name in csv(http_connection) do
          -- some of these are already handled by the proxy module,
          -- upgrade being an exception that is handled below with
          -- special semantics.
          if header_name == "upgrade" then
            if var.upstream_connection == "keep-alive" then
              clear_header(header_name)
            end

          else
            clear_header(header_name)
          end
        end
      end

      -- add te header only when client requests trailers (proxy removes it)
      local http_te = var.http_te
      if http_te then
        if http_te == "trailers" then
          var.upstream_te = "trailers"

        else
          for _, header_name in csv(http_te) do
            if header_name == "trailers" then
              var.upstream_te = "trailers"
              break
            end
          end
        end
      end

      if var.http_proxy then
        clear_header("Proxy")
      end

      if var.http_proxy_connection then
        clear_header("Proxy-Connection")
      end
    end
  },
  response = {
    before = NOOP,
    after = NOOP,
  },
  header_filter = {
    before = function(ctx)
      if not ctx.KONG_PROXIED then
        return
      end

      -- clear hop-by-hop response headers:
      local upstream_http_connection = var.upstream_http_connection
      if upstream_http_connection ~= "keep-alive" and
         upstream_http_connection ~= "close"      and
         upstream_http_connection ~= "upgrade"
      then
        for _, header_name in csv(upstream_http_connection) do
          if header_name ~= "close" and header_name ~= "upgrade" and header_name ~= "keep-alive" then
            header[header_name] = nil
          end
        end
      end

      local upgrade = var.upstream_http_upgrade
      if upgrade and lower(upgrade) ~= lower(var.upstream_upgrade) then
        header["Upgrade"] = nil
      end

      -- remove trailer response header when client didn't ask for them
      if var.upstream_te == "" and var.upstream_http_trailer then
        header["Trailer"] = nil
      end

      local upstream_status_header = constants.HEADERS.UPSTREAM_STATUS
      if kong.configuration.enabled_headers[upstream_status_header] then
        local upstream_status = ctx.buffered_status or tonumber(sub(var.upstream_status or "", -3))
        header[upstream_status_header] = upstream_status
        if not header[upstream_status_header] then
          log(ERR, "failed to set ", upstream_status_header, " header")
        end
      end

      -- if this is the last try and it failed, save its state to correctly log it
      local status = ngx.status
      if status > 499 and ctx.balancer_data then
        local balancer_data = ctx.balancer_data
        local try_count = balancer_data.try_count
        local retries = balancer_data.retries
        if try_count > retries then
          local current_try = balancer_data.tries[try_count]
          current_try.state = "failed"
          current_try.code = status
        end
      end

      instrumentation.runloop_before_header_filter(status)

      local hash_cookie = ctx.balancer_data.hash_cookie
      if hash_cookie then
        balancer.set_cookie(hash_cookie)
      end
    end,
    after = function(ctx)
      local enabled_headers = kong.configuration.enabled_headers
      local headers = constants.HEADERS
      if ctx.KONG_PROXIED then
        if enabled_headers[headers.UPSTREAM_LATENCY] then
          header[headers.UPSTREAM_LATENCY] = ctx.KONG_WAITING_TIME
        end

        if enabled_headers[headers.PROXY_LATENCY] then
          header[headers.PROXY_LATENCY] = ctx.KONG_PROXY_LATENCY
        end

        if enabled_headers[headers.VIA] then
          header[headers.VIA] = SERVER_HEADER
        end

      else
        if enabled_headers[headers.RESPONSE_LATENCY] then
          header[headers.RESPONSE_LATENCY] = ctx.KONG_RESPONSE_LATENCY
        end

        -- Some plugins short-circuit the request with Via-header, and in those cases
        -- we don't want to set the Server-header, if the Via-header matches with
        -- the Kong server header.
        if not (enabled_headers[headers.VIA] and header[headers.VIA] == SERVER_HEADER) then
          if enabled_headers[headers.SERVER] then
            header[headers.SERVER] = SERVER_HEADER

          else
            header[headers.SERVER] = nil
          end
        end
      end
    end
  },
  log = {
    before = function(ctx)
      instrumentation.runloop_log_before(ctx)
    end,
    after = function(ctx)
      instrumentation.runloop_log_after(ctx)

      update_lua_mem()

      if kong.configuration.anonymous_reports then
        reports.log(ctx)
      end

      if not ctx.KONG_PROXIED then
        return
      end

      -- If response was produced by an upstream (ie, not by a Kong plugin)
      -- Report HTTP status for health checks
      local balancer_data = ctx.balancer_data
      if balancer_data and balancer_data.balancer_handle then
        -- https://nginx.org/en/docs/http/ngx_http_upstream_module.html#variables
        -- because of the way of Nginx do the upstream_status variable, it may be
        -- a string or a number, so we need to parse it to get the status
<<<<<<< HEAD
        local status = tonumber(sub(var.upstream_status or "", -3)) or ngx.status
=======
        local status = tonumber(ctx.buffered_status) or tonumber(sub(var.upstream_status or "", -3)) or ngx.status
>>>>>>> 3794d112
        if status == 504 then
          balancer_data.balancer.report_timeout(balancer_data.balancer_handle)
        else
          balancer_data.balancer.report_http_status(
            balancer_data.balancer_handle, status)
        end
        -- release the handle, so the balancer can update its statistics
        if balancer_data.balancer_handle.release then
          balancer_data.balancer_handle:release()
        end
      end
      balancer.after_balance(balancer_data, ctx)
    end
  }
}<|MERGE_RESOLUTION|>--- conflicted
+++ resolved
@@ -20,10 +20,7 @@
 local lrucache     = require "resty.lrucache"
 local marshall     = require "kong.cache.marshall"
 local ktls         = require "resty.kong.tls"
-<<<<<<< HEAD
 local workspaces   = require "kong.workspaces"
-=======
->>>>>>> 3794d112
 
 local PluginsIterator = require "kong.runloop.plugins_iterator"
 local instrumentation = require "kong.tracing.instrumentation"
@@ -1340,7 +1337,6 @@
           return exec("@grpc")
         end
 
-<<<<<<< HEAD
         -- EE websockets [[
         if service.protocol == "ws" or service.protocol == "wss" then
           -- Jump over to our WebSocket-specific location
@@ -1353,18 +1349,7 @@
         end
         -- ]]
 
-        if protocol_version == 1.1 then
-          if route.request_buffering == false then
-            if route.response_buffering == false then
-              return exec("@unbuffered")
-            end
-
-            return exec("@unbuffered_request")
-          end
-
-=======
         if route.request_buffering == false then
->>>>>>> 3794d112
           if route.response_buffering == false then
             return exec("@unbuffered")
           end
@@ -1596,11 +1581,7 @@
         -- https://nginx.org/en/docs/http/ngx_http_upstream_module.html#variables
         -- because of the way of Nginx do the upstream_status variable, it may be
         -- a string or a number, so we need to parse it to get the status
-<<<<<<< HEAD
-        local status = tonumber(sub(var.upstream_status or "", -3)) or ngx.status
-=======
         local status = tonumber(ctx.buffered_status) or tonumber(sub(var.upstream_status or "", -3)) or ngx.status
->>>>>>> 3794d112
         if status == 504 then
           balancer_data.balancer.report_timeout(balancer_data.balancer_handle)
         else
