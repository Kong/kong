-- Kong runloop

local ck           = require "resty.cookie"
local meta         = require "kong.meta"
local utils        = require "kong.tools.utils"
local Router       = require "kong.router"
local balancer     = require "kong.runloop.balancer"
local reports      = require "kong.reports"
local constants   = require "kong.constants"
local singletons  = require "kong.singletons"
local certificate = require "kong.runloop.certificate"
local workspaces  = require "kong.workspaces"
local tracing     = require "kong.tracing"
local concurrency  = require "kong.concurrency"
local PluginsIterator = require "kong.runloop.plugins_iterator"
local file_helpers = require "kong.portal.file_helpers"
local event_hooks = require "kong.enterprise_edition.event_hooks"


local kong         = kong
local type         = type
local ipairs       = ipairs
local tostring     = tostring
local tonumber     = tonumber
local sub          = string.sub
local byte         = string.byte
local gsub         = string.gsub
local find         = string.find
local lower        = string.lower
local fmt          = string.format
local ngx          = ngx
local var          = ngx.var
local log         = ngx.log
local exit         = ngx.exit
local header       = ngx.header
local timer_at     = ngx.timer.at
local timer_every  = ngx.timer.every
local re_match     = ngx.re.match
local re_find      = ngx.re.find
local subsystem    = ngx.config.subsystem
local clear_header = ngx.req.clear_header
local unpack       = unpack


local ERR   = ngx.ERR
local WARN  = ngx.WARN
local DEBUG = ngx.DEBUG
local ERROR = ngx.ERROR
local COMMA = byte(",")
local SPACE = byte(" ")


local SUBSYSTEMS = constants.PROTOCOLS_WITH_SUBSYSTEM
local EMPTY_T = {}
local TTL_ZERO = { ttl = 0 }


local ROUTER_SYNC_OPTS
local ROUTER_ASYNC_OPTS
local PLUGINS_ITERATOR_SYNC_OPTS
local PLUGINS_ITERATOR_ASYNC_OPTS


local get_plugins_iterator, get_updated_plugins_iterator
local build_plugins_iterator, update_plugins_iterator
local rebuild_plugins_iterator

local get_updated_router, build_router, update_router
local server_header = meta._SERVER_TOKENS
local rebuild_router

-- for tests
local _set_update_plugins_iterator
local _set_update_router
local _set_build_router
local _set_router
local _set_router_version


local update_lua_mem
do
  local pid = ngx.worker.pid
  local kong_shm = ngx.shared.kong

  local LUA_MEM_SAMPLE_RATE = 10 -- seconds
  local last = ngx.time()

  local collectgarbage = collectgarbage

  update_lua_mem = function(force)
    local time = ngx.time()

    if force or time - last >= LUA_MEM_SAMPLE_RATE then
      local count = collectgarbage("count")

      local ok, err = kong_shm:safe_set("kong:mem:" .. pid(), count)
      if not ok then
        log(ERROR, "could not record Lua VM allocated memory: ", err)
      end

      last = ngx.time()
    end
  end
end


local function csv_iterator(s, b)
  if b == -1 then
    return
  end

  local e = find(s, ",", b, true)
  local v
  local l
  if e then
    if e == b then
      return csv_iterator(s, b + 1) -- empty string
    end
    v = sub(s, b, e - 1)
    l = e - b
    b = e + 1

  else
    if b > 1 then
      v = sub(s, b)
    else
      v = s
    end

    l = #v
    b = -1 -- end iteration
  end

  if l == 1 and (byte(v) == SPACE or byte(v) == COMMA) then
    return csv_iterator(s, b)
  end

  if byte(v, 1, 1) == SPACE then
    v = gsub(v, "^%s+", "")
  end

  if byte(v, -1) == SPACE then
    v = gsub(v, "%s+$", "")
  end

  if v == "" then
    return csv_iterator(s, b)
  end

  return b, v
end


local function csv(s)
  if type(s) ~= "string" or s == "" then
    return csv_iterator, s, -1
  end

  s = lower(s)
  if s == "close" or s == "upgrade" or s == "keep-alive" then
    return csv_iterator, s, -1
  end

  return csv_iterator, s, 1
end


local function register_events()
  -- initialize local local_events hooks
  local db             = kong.db
  local cache          = kong.cache
  local worker_events  = kong.worker_events
  local cluster_events = kong.cluster_events


  -- events dispatcher

  worker_events.register(function(data)
    if not data.schema then
      log(ERR, "[events] missing schema in crud subscriber")
      return
    end

    local workspaces, err = db.workspaces:select_all(nil, {skip_rbac = true})
    if err then
      log(ngx.ERR, "[events] could not fetch workspaces: ", err)
    end

    if not data.entity then
      log(ERR, "[events] missing entity in crud subscriber")
      return
    end

    -- invalidate this entity anywhere it is cached if it has a
    -- caching key

    local cache_key = db[data.schema.name]:cache_key(data.entity, nil, nil,
                                                     nil, nil, true)
    if cache_key then
      cache:invalidate(cache_key, workspaces)
    end

    -- if we had an update, but the cache key was part of what was updated,
    -- we need to invalidate the previous entity as well

    if data.old_entity then
      cache_key = db[data.schema.name]:cache_key(data.old_entity, nil, nil,
                                                 nil, nil, true)
      if cache_key then
        cache:invalidate(cache_key, workspaces)
      end
    end

    if not data.operation then
      log(ERR, "[events] missing operation in crud subscriber")
      return
    end

    -- public worker events propagation

    local entity_channel           = data.schema.table or data.schema.name
    local entity_operation_channel = fmt("%s:%s", entity_channel,
                                         data.operation)

    -- crud:routes
    local ok, err = worker_events.post_local("crud", entity_channel, data)
    if not ok then
      log(ERR, "[events] could not broadcast crud event: ", err)
      return
    end

    -- crud:routes:create
    ok, err = worker_events.post_local("crud", entity_operation_channel, data)
    if not ok then
      log(ERR, "[events] could not broadcast crud event: ", err)
      return
    end
  end, "dao:crud")


  -- local events (same worker)


  worker_events.register(function()
    log(DEBUG, "[events] Route updated, invalidating router")
    cache:invalidate("router:version")
  end, "crud", "routes")


  worker_events.register(function(data)
    if data.operation ~= "create" and
        data.operation ~= "delete"
    then
      -- no need to rebuild the router if we just added a Service
      -- since no Route is pointing to that Service yet.
      -- ditto for deletion: if a Service if being deleted, it is
      -- only allowed because no Route is pointing to it anymore.
      log(DEBUG, "[events] Service updated, invalidating router")
      cache:invalidate("router:version")
    end
  end, "crud", "services")


  worker_events.register(function(data)
    log(DEBUG, "[events] Plugin updated, invalidating plugins iterator")
    cache:invalidate("plugins_iterator:version")
  end, "crud", "plugins")


  -- SSL certs / SNIs invalidations


  worker_events.register(function(data)
    log(DEBUG, "[events] SNI updated, invalidating cached certificates")
    local sni = data.old_entity or data.entity
    local sni_wild_pref, sni_wild_suf = certificate.produce_wild_snis(sni.name)
    cache:invalidate("snis:" .. sni.name)

    if sni_wild_pref then
      cache:invalidate("snis:" .. sni_wild_pref)
    end

    if sni_wild_suf then
      cache:invalidate("snis:" .. sni_wild_suf)
    end
  end, "crud", "snis")


  worker_events.register(function(data)
    log(DEBUG, "[events] SSL cert updated, invalidating cached certificates")
    local certificate = data.entity

    for sni, err in db.snis:each_for_certificate({ id = certificate.id }) do
      if err then
        log(ERR, "[events] could not find associated snis for certificate: ",
                  err)
        break
      end

      local cache_key = "certificates:" .. sni.certificate.id
      cache:invalidate(cache_key)
    end
  end, "crud", "certificates")


  -- target updates


  -- worker_events local handler: event received from DAO
  worker_events.register(function(data)
    local operation = data.operation
    local target = data.entity
    -- => to worker_events node handler
    local ok, err = worker_events.post("balancer", "targets", {
        operation = data.operation,
        entity = data.entity,
      })
    if not ok then
      log(ERR, "failed broadcasting target ",
          operation, " to workers: ", err)
    end
    -- => to cluster_events handler
    local key = fmt("%s:%s", operation, target.upstream.id)
    ok, err = cluster_events:broadcast("balancer:targets", key)
    if not ok then
      log(ERR, "failed broadcasting target ", operation, " to cluster: ", err)
    end
  end, "crud", "targets")


  -- worker_events node handler
  worker_events.register(function(data)
    local operation = data.operation
    local target = data.entity

    -- => to balancer update
    workspaces.run_with_ws_scope({}, balancer.on_target_event,
                                  operation, target)
  end, "balancer", "targets")


  -- cluster_events handler
  cluster_events:subscribe("balancer:targets", function(data)
    local operation, key = unpack(utils.split(data, ":"))
    local entity
    if key ~= "all" then
      entity = {
        upstream = { id = key },
      }
    else
      entity = "all"
    end
    -- => to worker_events node handler
    local ok, err = worker_events.post("balancer", "targets", {
        operation = operation,
        entity = entity
      })
    if not ok then
      log(ERR, "failed broadcasting target ", operation, " to workers: ", err)
    end
  end)


  -- manual health updates
  cluster_events:subscribe("balancer:post_health", function(data)
    local pattern = "([^|]+)|([^|]*)|([^|]+)|([^|]+)|([^|]+)|(.*)"
    local hostname, ip, port, health, id, name = data:match(pattern)
    port = tonumber(port)
    local upstream = { id = id, name = name }
    if ip == "" then
      ip = nil
    end
    local _, err = balancer.post_health(upstream, hostname, ip, port, health == "1")
    if err then
      log(ERR, "failed posting health of ", name, " to workers: ", err)
    end
  end)


  -- upstream updates


  -- worker_events local handler: event received from DAO
  worker_events.register(function(data)
    local operation = data.operation
    local upstream = data.entity
    -- => to worker_events node handler
    local ok, err = worker_events.post("balancer", "upstreams", {
        operation = data.operation,
        entity = data.entity,
      })
    if not ok then
      log(ERR, "failed broadcasting upstream ",
          operation, " to workers: ", err)
    end
    -- => to cluster_events handler
    local key = fmt("%s:%s:%s", operation, upstream.id, upstream.name)
    local ok, err = cluster_events:broadcast("balancer:upstreams", key)
    if not ok then
      log(ERR, "failed broadcasting upstream ", operation, " to cluster: ", err)
    end
  end, "crud", "upstreams")


  -- worker_events node handler
  worker_events.register(function(data)
    local operation = data.operation
    local upstream = data.entity

    local workspace_list, err = db.workspaces:select_all(nil, {skip_rbac = true})
    if err then
      log(ngx.ERR, "[events] could not fetch workspaces: ", err)
      return
    end

    -- => to balancer update
    workspaces.run_with_ws_scope({}, balancer.on_upstream_event, operation,
                                 upstream, workspace_list)
  end, "balancer", "upstreams")


  cluster_events:subscribe("balancer:upstreams", function(data)
    local operation, id, name = unpack(utils.split(data, ":"))
    local entity = {
      id = id,
      name = name,
    }
    -- => to worker_events node handler
    local ok, err = worker_events.post("balancer", "upstreams", {
        operation = operation,
        entity = entity
      })
    if not ok then
      log(ERR, "failed broadcasting upstream ", operation, " to workers: ", err)
    end
  end)


  worker_events.register(function(data)
    log(DEBUG, "[events] workspace_entites updated, invalidating API workspace scope")
    local target = data.entity
    if target.entity_type == "apis" or target.entity_type == "routes" then
      local ws_scope_key = fmt("apis_ws_resolution:%s", target.entity_id)
      cache:invalidate(ws_scope_key)
    end
  end, "crud", "workspace_entities")

  -- initialize balancers for active healthchecks
  ngx.timer.at(0, function()
    workspaces.run_with_ws_scope({}, balancer.init)
  end)

  if singletons.configuration.audit_log then
    log(DEBUG, "register audit log events handler")
    local audit_log = require "kong.enterprise_edition.audit_log"
    worker_events.register(audit_log.dao_audit_handler, "dao:crud")
  end

  -- rbac token ident cache handling
  worker_events.register(function(data)
    singletons.cache:invalidate("rbac_user_token_ident:" ..
                                data.entity.user_token_ident)

    -- clear a patched ident range cache, if appropriate
    -- this might be nil if we in-place upgrade a pt token
    if data.old_entity and data.old_entity.user_token_ident then
      singletons.cache:invalidate("rbac_user_token_ident:" ..
                                  data.old_entity.user_token_ident)
    end
  end, "crud", "rbac_users")


  -- declarative config updates


  if db.strategy == "off" then
    worker_events.register(function()
      cache:flip()
    end, "declarative", "flip_config")
  end


  -- portal router events
  worker_events.register(function(data)
    local file = data.entity
    if file_helpers.is_config_path(file.path) or
       file_helpers.is_content_path(file.path) or
       file_helpers.is_spec_path(file.path) then
      local workspace = workspaces.get_workspace()
      local cache_key = "portal_router-" .. workspace.name .. ":version"
<<<<<<< HEAD
      local cache_val = tostring(file.created_at) .. file.checksum
=======
      local cache_val = tostring(ngx.now()) .. file.checksum
>>>>>>> b9bec24f

      -- to node worker event
      local ok, err = worker_events.post("portal", "router", {
        cache_key = cache_key,
        cache_val = cache_val,
      })
      if not ok then
        log(ERR, "failed broadcasting portal:router event to workers: ", err)
      end

      -- to cluster worker event
      local cluster_key = cache_key .. "|" .. cache_val
      local ok, err = cluster_events:broadcast("portal:router", cluster_key)
      if not ok then
        log(ERR, "failed broadcasting portal:router event to cluster: ", err)
      end
    end
  end, "crud", "files")


  cluster_events:subscribe("portal:router", function(data)
    local cache_key, cache_val = unpack(utils.split(data, "|"))
    local ok, err = worker_events.post("portal", "router", {
      cache_key = cache_key,
      cache_val = cache_val,
    })
    if not ok then
      log(ERR, "failed broadcasting portal:router event to workers: ", err)
    end
  end)


  worker_events.register(function(data)
    singletons.portal_router.set_version(data.cache_key, data.cache_val)
  end, "portal", "router")

  if event_hooks.enabled() then
    worker_events.register(event_hooks.crud, "crud", "event_hooks")
  end

end


-- @param name "router" or "plugins_iterator"
-- @param callback A function that will update the router or plugins_iterator
-- @param version target version
-- @param opts concurrency options, including lock name and timeout.
-- @returns true if callback was either successfully executed synchronously,
-- enqueued via async timer, or not needed (because current_version == target).
-- nil otherwise (callback was neither called successfully nor enqueued,
-- or an error happened).
-- @returns error message as a second return value in case of failure/error
local function rebuild(name, callback, version, opts)
  local current_version, err = kong.cache:get(name .. ":version", TTL_ZERO,
                                              utils.uuid)
  if err then
    return nil, "failed to retrieve " .. name .. " version: " .. err
  end

  if current_version == version then
    return true
  end

  return concurrency.with_coroutine_mutex(opts, callback)
end


do
  local plugins_iterator


  build_plugins_iterator = function(version)
    local new_iterator, err = PluginsIterator.new(version)
    if not new_iterator then
      return nil, err
    end
    plugins_iterator = new_iterator
    return true
  end


  update_plugins_iterator = function()
    local version, err = kong.cache:get("plugins_iterator:version", TTL_ZERO,
                                        utils.uuid)
    if err then
      return nil, "failed to retrieve plugins iterator version: " .. err
    end

    if plugins_iterator and plugins_iterator.version == version then
      return true
    end

    local ok, err = build_plugins_iterator(version)
    if not ok then
      return nil, --[[ 'err' fully formatted ]] err
    end

    return true
  end


  rebuild_plugins_iterator = function(timeout)
    local plugins_iterator_version = plugins_iterator and plugins_iterator.version
    return rebuild("plugins_iterator", update_plugins_iterator,
                   plugins_iterator_version, timeout)
  end


  get_updated_plugins_iterator = function()
    if kong.configuration.router_consistency == "strict" then
      local ok, err = rebuild_plugins_iterator(PLUGINS_ITERATOR_SYNC_OPTS)
      if not ok then
        -- If an error happens while updating, log it and return non-updated
        -- version
        log(ERR, "could not rebuild plugins iterator: ", err,
                 " (stale plugins iterator will be used)")
      end
    end
    return plugins_iterator
  end


  get_plugins_iterator = function()
    return plugins_iterator
  end


  -- for tests only
  _set_update_plugins_iterator = function(f)
    update_plugins_iterator = f
  end
end


do
  -- Given a protocol, return the subsystem that handles it
  local router
  local router_version


  local function should_process_route(route)
    for _, protocol in ipairs(route.protocols) do
      if SUBSYSTEMS[protocol] == subsystem then
        return true
      end
    end

    return false
  end


  local function load_service_from_db(service_pk)
    local service, err = kong.db.services:select(service_pk)
    if service == nil then
      -- the third value means "do not cache"
      return nil, err, -1
    end
    return service
  end


  local function build_services_init_cache(db)
    local services_init_cache = {}

    for service, err in db.services:each() do
      if err then
        return nil, err
      end

      services_init_cache[service.id] = service
    end

    return services_init_cache
  end


  local function get_service_for_route(db, route, services_init_cache)
    local service_pk = route.service
    if not service_pk then
      return nil
    end

    local id = service_pk.id
    local service = services_init_cache[id]
    if service then
      return service
    end

    local err

    -- kong.cache is not available on init phase
    if kong.cache then
      local cache_key = db.services:cache_key(service_pk.id)
      service, err = kong.cache:get(cache_key, TTL_ZERO,
                                    load_service_from_db, service_pk)

    else -- init phase, not present on init cache

      -- A new service/route has been inserted while the initial route
      -- was being created, on init (perhaps by a different Kong node).
      -- Load the service individually and update services_init_cache with it
      service, err = load_service_from_db(service_pk)
      services_init_cache[id] = service
    end

    if err then
      return nil, "error raised while finding service for route (" .. route.id .. "): " ..
                  err

    elseif not service then
      return nil, "could not find service for route (" .. route.id .. ")"
    end


    -- TODO: this should not be needed as the schema should check it already
    if SUBSYSTEMS[service.protocol] ~= subsystem then
      log(WARN, "service with protocol '", service.protocol,
                "' cannot be used with '", subsystem, "' subsystem")

      return nil
    end

    return service
  end


  local function get_router_version()
    return kong.cache:get("router:version", TTL_ZERO, utils.uuid)
  end


  build_router = function(version)
    local db = kong.db
    local routes, i = {}, 0

    local err
    -- The router is initially created on init phase, where kong.cache is still not ready
    -- For those cases, use a plain Lua table as a cache instead
    local services_init_cache = {}
    if not kong.cache then
      services_init_cache, err = build_services_init_cache(db)
      if err then
        services_init_cache = {}
        log(WARN, "could not build services init cache: ", err)
      end
    end

    local counter = 0
    local page_size = constants.DEFAULT_ITERATION_SIZE
    for route, err in db.routes:each() do
      if err then
        return nil, "could not load routes: " .. err
      end

      if kong.cache and counter > 0 and counter % page_size == 0 then
        local new_version, err = get_router_version()
        if err then
          return nil, "failed to retrieve router version: " .. err
        end

        if new_version ~= version then
          return nil, "router was changed while rebuilding it"
        end
      end

      if should_process_route(route) then
        local service, err = get_service_for_route(db, route, services_init_cache)
        if err then
          return nil, err
        end

        local r = {
          route   = route,
          service = service,
        }

        i = i + 1
        routes[i] = r
      end

      counter = counter + 1
    end

    local new_router, err = Router.new(routes)
    tracing.wrap_router(new_router)
    if not new_router then
      return nil, "could not create router: " .. err
    end

    router = new_router

    if version then
      router_version = version
    end

    singletons.router = router

    return true
  end


  update_router = function()
    -- we might not need to rebuild the router (if we were not
    -- the first request in this process to enter this code path)
    -- check again and rebuild only if necessary
    local version, err = get_router_version()
    if err then
      return nil, "failed to retrieve router version: " .. err
    end

    if version == router_version then
      return true
    end

    local ok, err = build_router(version)
    if not ok then
      return nil, --[[ 'err' fully formatted ]] err
    end

    return true
  end


  rebuild_router = function(opts)
    return rebuild("router", update_router, router_version, opts)
  end


  get_updated_router = function()
    if kong.configuration.router_consistency == "strict" then
      local ok, err = rebuild_router(ROUTER_SYNC_OPTS)
      if not ok then
        -- If an error happens while updating, log it and return non-updated
        -- version.
        log(ERR, "could not rebuild router: ", err,
                 " (stale router will be used)")
      end
    end
    return router
  end


  -- for tests only
  _set_update_router = function(f)
    update_router = f
  end


  -- for tests only
  _set_build_router = function(f)
    build_router = f
  end


  -- for tests only
  _set_router = function(r)
    router = r
  end


  -- for tests only
  _set_router_version = function(v)
    router_version = v
  end
end


local balancer_prepare
do
  local get_certificate = certificate.get_certificate

  function balancer_prepare(ctx, scheme, host_type, host, port,
                            service, route)
    local balancer_data = {
      scheme         = scheme,    -- scheme for balancer: http, https
      type           = host_type, -- type of 'host': ipv4, ipv6, name
      host           = host,      -- target host per `service` entity
      port           = port,      -- final target port
      try_count      = 0,         -- retry counter
      tries          = {},        -- stores info per try
      -- ip          = nil,       -- final target IP address
      -- balancer    = nil,       -- the balancer object, if any
      -- hostname    = nil,       -- hostname of the final target IP
      -- hash_cookie = nil,       -- if Upstream sets hash_on_cookie
      -- balancer_handle = nil,   -- balancer handle for the current connection
    }

    do
      local s = service or EMPTY_T

      balancer_data.retries         = s.retries         or 5
      balancer_data.connect_timeout = s.connect_timeout or 60000
      balancer_data.send_timeout    = s.write_timeout   or 60000
      balancer_data.read_timeout    = s.read_timeout    or 60000
    end

    ctx.service          = service
    ctx.route            = route
    ctx.balancer_data    = balancer_data
    ctx.balancer_address = balancer_data -- for plugin backward compatibility

    if service then
      local client_certificate = service.client_certificate
      if client_certificate then
        local cert, err = get_certificate(client_certificate)
        if not cert then
          log(ERR, "unable to fetch upstream client TLS certificate ",
                   client_certificate.id, ": ", err)
          return
        end

        local res
        res, err = kong.service.set_tls_cert_key(cert.cert, cert.key)
        if not res then
          log(ERR, "unable to apply upstream client TLS certificate ",
                   client_certificate.id, ": ", err)
        end
      end
    end
  end
end


local function balancer_execute(ctx)
  local balancer_data = ctx.balancer_data

  do -- Check for KONG_ORIGINS override
    local origin_key = balancer_data.scheme .. "://" ..
                       utils.format_host(balancer_data)
    local origin = singletons.origins[origin_key]
    if origin then
      balancer_data.scheme = origin.scheme
      balancer_data.type = origin.type
      balancer_data.host = origin.host
      balancer_data.port = origin.port
    end
  end

  local ok, err, errcode = balancer.execute(balancer_data, ctx)
  if not ok and errcode == 500 then
    err = "failed the initial dns/balancer resolve for '" ..
          balancer_data.host .. "' with: " .. tostring(err)
  end

  return ok, err, errcode
end


local function set_init_versions_in_cache()
  local ok, err = kong.cache:get("router:version", TTL_ZERO, function()
    return "init"
  end)
  if not ok then
    return nil, "failed to set router version in cache: " .. tostring(err)
  end

  local ok, err = kong.cache:get("plugins_iterator:version", TTL_ZERO, function()
    return "init"
  end)
  if not ok then
    return nil, "failed to set plugins iterator version in cache: " ..
                tostring(err)
  end

  return true
end


-- in the table below the `before` and `after` is to indicate when they run:
-- before or after the plugins
return {
  build_router = build_router,

  build_plugins_iterator = build_plugins_iterator,
  update_plugins_iterator = update_plugins_iterator,
  get_plugins_iterator = get_plugins_iterator,
  get_updated_plugins_iterator = get_updated_plugins_iterator,
  set_init_versions_in_cache = set_init_versions_in_cache,

  -- exposed only for tests
  _set_router = _set_router,
  _set_update_router = _set_update_router,
  _set_build_router = _set_build_router,
  _set_router_version = _set_router_version,
  _set_update_plugins_iterator = _set_update_plugins_iterator,
  _get_updated_router = get_updated_router,
  _update_lua_mem = update_lua_mem,

  init_worker = {
    before = function()
      if kong.configuration.anonymous_reports then
        reports.configure_ping(kong.configuration)
        reports.add_ping_value("database_version", kong.db.infos.db_ver)
        reports.toggle(true)
        reports.init_worker()
      end

      update_lua_mem(true)

      register_events()


      -- initialize balancers for active healthchecks
      timer_at(0, function()
        balancer.init()
      end)

      local router_update_frequency = kong.configuration.router_update_frequency or 1

      timer_every(router_update_frequency, function(premature)
        if premature then
          return
        end

        -- Don't wait for the semaphore (timeout = 0) when updating via the
        -- timer.
        -- If the semaphore is locked, that means that the rebuild is
        -- already ongoing.
        local ok, err = rebuild_router(ROUTER_ASYNC_OPTS)
        if not ok then
          log(ERR, "could not rebuild router via timer: ", err)
        end
      end)

      timer_every(router_update_frequency, function(premature)
        if premature then
          return
        end

        local ok, err = rebuild_plugins_iterator(PLUGINS_ITERATOR_ASYNC_OPTS)
        if not ok then
          log(ERR, "could not rebuild plugins iterator via timer: ", err)
        end
      end)

      do
        local rebuild_timeout = 60

        if kong.configuration.database == "cassandra" then
          rebuild_timeout = kong.configuration.cassandra_timeout / 1000
        end

        if kong.configuration.database == "postgres" then
          rebuild_timeout = kong.configuration.pg_timeout / 1000
        end

        ROUTER_SYNC_OPTS = {
          name = "router",
          timeout = rebuild_timeout,
          on_timeout = "run_unlocked",
        }
        ROUTER_ASYNC_OPTS = {
          name = "router",
          timeout = 0,
          on_timeout = "return_true",
        }
        PLUGINS_ITERATOR_SYNC_OPTS = {
          name = "plugins_iterator",
          timeout = rebuild_timeout,
          on_timeout = "run_unlocked",
        }
        PLUGINS_ITERATOR_ASYNC_OPTS = {
          name = "plugins_iterator",
          timeout = 0,
          on_timeout = "return_true",
        }
      end

    end
  },
  preread = {
    before = function(ctx)
      local router = get_updated_router()

      local match_t = router.exec()
      if not match_t then
        log(ERR, "no Route found with those values")
        return exit(500)
      end

      local route = match_t.route
      local service = match_t.service
      local upstream_url_t = match_t.upstream_url_t

      if not service then
        -----------------------------------------------------------------------
        -- Serviceless stream route
        -----------------------------------------------------------------------
        local service_scheme = "tcp"
        local service_host   = var.server_addr

        match_t.upstream_scheme = service_scheme
        upstream_url_t.scheme = service_scheme -- for completeness
        upstream_url_t.type = utils.hostname_type(service_host)
        upstream_url_t.host = service_host
        upstream_url_t.port = tonumber(var.server_port, 10)
      end

      balancer_prepare(ctx, match_t.upstream_scheme,
                       upstream_url_t.type,
                       upstream_url_t.host,
                       upstream_url_t.port,
                       service, route)
    end,
    after = function(ctx)
      local ok, err, errcode = balancer_execute(ctx)
      if not ok then
        local body = utils.get_default_exit_body(errcode, err)
        return kong.response.exit(errcode, body)
      end
    end
  },
  certificate = {
    before = function(_)
      certificate.execute()
    end
  },
  rewrite = {
    before = function(ctx)
      -- special handling for proxy-authorization and te headers in case
      -- the plugin(s) want to specify them (store the original)
      ctx.http_proxy_authorization = var.http_proxy_authorization
      ctx.http_te                  = var.http_te
    end,
  },
  access = {
    before = function(ctx)
      -- if there is a gRPC service in the context, don't re-execute the pre-access
      -- phase handler - it has been executed before the internal redirect
      if ctx.service and (ctx.service.protocol == "grpc" or
                          ctx.service.protocol == "grpcs")
      then
        return
      end

      -- routing request
      local router = get_updated_router()
      local match_t = router.exec()
      if not match_t then
        return kong.response.exit(404, { message = "no Route matched with those values" })
      end

      local http_version   = ngx.req.http_version()
      local scheme         = var.scheme
      local host           = var.host
      local port           = tonumber(var.server_port, 10)
      local content_type   = var.content_type

      local route          = match_t.route
      local service        = match_t.service
      local upstream_url_t     = match_t.upstream_url_t

      local realip_remote_addr = var.realip_remote_addr
      local forwarded_proto
      local forwarded_host
      local forwarded_port

      -- X-Forwarded-* Headers Parsing
      --
      -- We could use $proxy_add_x_forwarded_for, but it does not work properly
      -- with the realip module. The realip module overrides $remote_addr and it
      -- is okay for us to use it in case no X-Forwarded-For header was present.
      -- But in case it was given, we will append the $realip_remote_addr that
      -- contains the IP that was originally in $remote_addr before realip
      -- module overrode that (aka the client that connected us).

      local trusted_ip = kong.ip.is_trusted(realip_remote_addr)
      if trusted_ip then
        forwarded_proto = var.http_x_forwarded_proto or scheme
        forwarded_host  = var.http_x_forwarded_host  or host
        forwarded_port  = var.http_x_forwarded_port  or port

      else
        forwarded_proto = scheme
        forwarded_host  = host
        forwarded_port  = port
      end

      local protocols = route.protocols
      if (protocols and protocols.https and not protocols.http and
          forwarded_proto ~= "https")
      then
        local redirect_status_code = route.https_redirect_status_code or 426

        if redirect_status_code == 426 then
          return kong.response.exit(426, { message = "Please use HTTPS protocol" }, {
            ["Connection"] = "Upgrade",
            ["Upgrade"]    = "TLS/1.2, HTTP/1.1",
          })
        end

        if redirect_status_code == 301 or
          redirect_status_code == 302 or
          redirect_status_code == 307 or
          redirect_status_code == 308 then
          header["Location"] = "https://" .. forwarded_host .. var.request_uri
          return kong.response.exit(redirect_status_code)
        end
      end

      -- mismatch: non-http/2 request matched grpc route
      if (protocols and (protocols.grpc or protocols.grpcs) and http_version ~= 2 and
        (content_type and sub(content_type, 1, #"application/grpc") == "application/grpc"))
      then
        return kong.response.exit(426, { message = "Please use HTTP2 protocol" }, {
          ["connection"] = "Upgrade",
          ["upgrade"]    = "HTTP/2",
        })
      end

      -- mismatch: non-grpc request matched grpc route
      if (protocols and (protocols.grpc or protocols.grpcs) and
        (not content_type or sub(content_type, 1, #"application/grpc") ~= "application/grpc"))
      then
        return kong.response.exit(415, { message = "Non-gRPC request matched gRPC route" })
      end

      -- mismatch: grpc request matched grpcs route
      if (protocols and protocols.grpcs and not protocols.grpc and
        forwarded_proto ~= "https")
      then
        return kong.response.exit(200, nil, {
          ["grpc-status"] = 1,
          ["grpc-message"] = "gRPC request matched gRPCs route",
        })
      end

      if not service then
        -----------------------------------------------------------------------
        -- Serviceless HTTP / HTTPS / HTTP2 route
        -----------------------------------------------------------------------
        local service_scheme
        local service_host
        local service_port

        -- 1. try to find information from a request-line
        local request_line = var.request
        if request_line then
          local matches, err = re_match(request_line, [[\w+ (https?)://([^/?#\s]+)]], "ajos")
          if err then
            log(WARN, "pcre runtime error when matching a request-line: ", err)

          elseif matches then
            local uri_scheme = lower(matches[1])
            if uri_scheme == "https" or uri_scheme == "http" then
              service_scheme = uri_scheme
              service_host   = lower(matches[2])
            end
            --[[ TODO: check if these make sense here?
            elseif uri_scheme == "wss" then
              service_scheme = "https"
              service_host   = lower(matches[2])
            elseif uri_scheme == "ws" then
              service_scheme = "http"
              service_host   = lower(matches[2])
            end
            --]]
          end
        end

        -- 2. try to find information from a host header
        if not service_host then
          local http_host = var.http_host
          if http_host then
            service_scheme = scheme
            service_host   = lower(http_host)
          end
        end

        -- 3. split host to host and port
        if service_host then
          -- remove possible userinfo
          local pos = find(service_host, "@", 1, true)
          if pos then
            service_host = sub(service_host, pos + 1)
          end

          pos = find(service_host, ":", 2, true)
          if pos then
            service_port = sub(service_host, pos + 1)
            service_host = sub(service_host, 1, pos - 1)

            local found, _, err = re_find(service_port, [[[1-9]{1}\d{0,4}$]], "adjo")
            if err then
              log(WARN, "pcre runtime error when matching a port number: ", err)

            elseif found then
              service_port = tonumber(service_port, 10)
              if not service_port or service_port > 65535 then
                service_scheme = nil
                service_host   = nil
                service_port   = nil
              end

            else
              service_scheme = nil
              service_host   = nil
              service_port   = nil
            end
          end
        end

        -- 4. use known defaults
        if service_host and not service_port then
          if service_scheme == "http" then
            service_port = 80
          elseif service_scheme == "https" then
            service_port = 443
          else
            service_port = port
          end
        end

        -- 5. fall-back to server address
        if not service_host then
          service_scheme = scheme
          service_host   = var.server_addr
          service_port   = port
        end

        match_t.upstream_scheme = service_scheme
        upstream_url_t.scheme = service_scheme -- for completeness
        upstream_url_t.type = utils.hostname_type(service_host)
        upstream_url_t.host = service_host
        upstream_url_t.port = service_port
      end

      balancer_prepare(ctx, match_t.upstream_scheme,
                       upstream_url_t.type,
                       upstream_url_t.host,
                       upstream_url_t.port,
                       service, route)

      ctx.router_matches = match_t.matches

      -- `uri` is the URI with which to call upstream, as returned by the
      --       router, which might have truncated it (`strip_uri`).
      -- `host` is the original header to be preserved if set.
      var.upstream_scheme = match_t.upstream_scheme -- COMPAT: pdk
      var.upstream_uri    = match_t.upstream_uri
      var.upstream_host   = match_t.upstream_host

      -- Keep-Alive and WebSocket Protocol Upgrade Headers
      if var.http_upgrade and lower(var.http_upgrade) == "websocket" then
        var.upstream_connection = "keep-alive, Upgrade"
        var.upstream_upgrade    = "websocket"

      else
        var.upstream_connection = "keep-alive"
      end

      -- X-Forwarded-* Headers
      local http_x_forwarded_for = var.http_x_forwarded_for
      if http_x_forwarded_for then
        var.upstream_x_forwarded_for = http_x_forwarded_for .. ", " ..
                                       realip_remote_addr

      else
        var.upstream_x_forwarded_for = var.remote_addr
      end

      var.upstream_x_forwarded_proto = forwarded_proto
      var.upstream_x_forwarded_host  = forwarded_host
      var.upstream_x_forwarded_port  = forwarded_port

      local err
      ctx.workspaces, err = workspaces.resolve_ws_scope(ctx, route.protocols and route)
      ctx.log_request_workspaces = ctx.workspaces
      if err then
        ngx.log(ngx.ERR, "failed to retrieve workspace for the request (reason: "
                         .. tostring(err) .. ")")

        return kong.response.exit(500, { message = "An unexpected error occurred"})
      end

      -- At this point, the router and `balancer_setup_stage1` have been
      -- executed; detect requests that need to be redirected from `proxy_pass`
      -- to `grpc_pass`. After redirection, this function will return early
      if service and var.kong_proxy_mode == "http" then
        if service.protocol == "grpc" then
          return ngx.exec("@grpc")
        end

        if service.protocol == "grpcs" then
          return ngx.exec("@grpcs")
        end
      end
    end,
    -- Only executed if the `router` module found a route and allows nginx to proxy it.
    after = function(ctx)
      do
        -- Nginx's behavior when proxying a request with an empty querystring
        -- `/foo?` is to keep `$is_args` an empty string, hence effectively
        -- stripping the empty querystring.
        -- We overcome this behavior with our own logic, to preserve user
        -- desired semantics.
        local upstream_uri = var.upstream_uri

        if var.is_args == "?" or sub(var.request_uri, -1) == "?" then
          var.upstream_uri = upstream_uri .. "?" .. (var.args or "")
        end
      end

      local balancer_data = ctx.balancer_data
      balancer_data.scheme = var.upstream_scheme -- COMPAT: pdk

      local ok, err, errcode = balancer_execute(ctx)
      if not ok then
        local body = utils.get_default_exit_body(errcode, err)
        return kong.response.exit(errcode, body)
      end

      var.upstream_scheme = balancer_data.scheme

      do
        -- set the upstream host header if not `preserve_host`
        local upstream_host = var.upstream_host

        if not upstream_host or upstream_host == "" then
          upstream_host = balancer_data.hostname

          local upstream_scheme = var.upstream_scheme
          if upstream_scheme == "http"  and balancer_data.port ~= 80 or
             upstream_scheme == "https" and balancer_data.port ~= 443
          then
            upstream_host = upstream_host .. ":" .. balancer_data.port
          end

          var.upstream_host = upstream_host
        end
      end

      -- clear hop-by-hop request headers:
      for _, header_name in csv(var.http_connection) do
        -- some of these are already handled by the proxy module,
        -- proxy-authorization and upgrade being an exception that
        -- is handled below with special semantics.
        if header_name == "upgrade" then
          if var.upstream_connection == "keep-alive" then
            clear_header(header_name)
          end

        elseif header_name ~= "proxy-authorization" then
          clear_header(header_name)
        end
      end

      -- add te header only when client requests trailers (proxy removes it)
      for _, header_name in csv(var.http_te) do
        if header_name == "trailers" then
          var.upstream_te = "trailers"
          break
        end
      end

      if var.http_proxy then
        clear_header("Proxy")
      end

      if var.http_proxy_connection then
        clear_header("Proxy-Connection")
      end

      -- clear the proxy-authorization header only in case the plugin didn't
      -- specify it, assuming that the plugin didn't specify the same value.
      local proxy_authorization = var.http_proxy_authorization
      if proxy_authorization and
         proxy_authorization == var.http_proxy_authorization then
        clear_header("Proxy-Authorization")
      end
    end
  },
  header_filter = {
    before = function(ctx)
      if not ctx.KONG_PROXIED then
        return
      end

      -- clear hop-by-hop response headers:
      for _, header_name in csv(var.upstream_http_connection) do
        header[header_name] = nil
      end

      if var.upstream_http_upgrade and
         lower(var.upstream_http_upgrade) ~= lower(var.upstream_upgrade) then
        header["Upgrade"] = nil
      end

      if var.upstream_http_proxy_authenticate then
        header["Proxy-Authenticate"] = nil
      end

      -- remove trailer response header when client didn't ask for them
      if var.upstream_te == "" and var.upstream_http_trailer then
        header["Trailer"] = nil
      end

      local upstream_status_header = constants.HEADERS.UPSTREAM_STATUS
      if singletons.configuration.enabled_headers[upstream_status_header] then
        header[upstream_status_header] = tonumber(sub(var.upstream_status or "", -3))
        if not header[upstream_status_header] then
          log(ERR, "failed to set ", upstream_status_header, " header")
        end
      end

      local hash_cookie = ctx.balancer_data.hash_cookie
      if not hash_cookie then
        return
      end

      local cookie = ck:new()
      local ok, err = cookie:set(hash_cookie)

      if not ok then
        log(WARN, "failed to set the cookie for hash-based load balancing: ", err,
                      " (key=", hash_cookie.key,
                      ", path=", hash_cookie.path, ")")
      end
    end,
    after = function(ctx)
      local enabled_headers = kong.configuration.enabled_headers
      if ctx.KONG_PROXIED then
        if enabled_headers[constants.HEADERS.UPSTREAM_LATENCY] then
          header[constants.HEADERS.UPSTREAM_LATENCY] = ctx.KONG_WAITING_TIME
        end

        if enabled_headers[constants.HEADERS.PROXY_LATENCY] then
          header[constants.HEADERS.PROXY_LATENCY] = ctx.KONG_PROXY_LATENCY
        end

        if enabled_headers[constants.HEADERS.VIA] then
          header[constants.HEADERS.VIA] = server_header
        end

      else
        if enabled_headers[constants.HEADERS.RESPONSE_LATENCY] then
          header[constants.HEADERS.RESPONSE_LATENCY] = ctx.KONG_RESPONSE_LATENCY
        end

        if enabled_headers[constants.HEADERS.SERVER] then
          header[constants.HEADERS.SERVER] = server_header

        else
          header[constants.HEADERS.SERVER] = nil
        end
      end
    end
  },
  log = {
    after = function(ctx)
      update_lua_mem()

      if kong.configuration.anonymous_reports then
        reports.log()
      end

      tracing.flush()

      if not ctx.KONG_PROXIED then
        return
      end

      -- If response was produced by an upstream (ie, not by a Kong plugin)
      -- Report HTTP status for health checks
      local balancer_data = ctx.balancer_data
      if balancer_data and balancer_data.balancer and balancer_data.ip then
        local status = ngx.status
        if status == 504 then
          balancer_data.balancer.report_timeout(balancer_data.balancer_handle)
        else
          balancer_data.balancer.report_http_status(
            balancer_data.balancer_handle, status)
        end
        -- release the handle, so the balancer can update its statistics
        balancer_data.balancer_handle:release()
      end
    end
  }
}<|MERGE_RESOLUTION|>--- conflicted
+++ resolved
@@ -488,11 +488,7 @@
        file_helpers.is_spec_path(file.path) then
       local workspace = workspaces.get_workspace()
       local cache_key = "portal_router-" .. workspace.name .. ":version"
-<<<<<<< HEAD
-      local cache_val = tostring(file.created_at) .. file.checksum
-=======
       local cache_val = tostring(ngx.now()) .. file.checksum
->>>>>>> b9bec24f
 
       -- to node worker event
       local ok, err = worker_events.post("portal", "router", {
