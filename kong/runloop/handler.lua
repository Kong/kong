-- This software is copyright Kong Inc. and its licensors.
-- Use of the software is subject to the agreement between your organization
-- and Kong Inc. If there is no such agreement, use is governed by and
-- subject to the terms of the Kong Master Software License Agreement found
-- at https://konghq.com/enterprisesoftwarelicense/.
-- [ END OF LICENSE 0867164ffc95e54f04670b5169c09574bdbd9bba ]

-- Kong runloop

local ee           = require "kong.enterprise_edition.runloop.handler"
local meta         = require "kong.meta"
local utils        = require "kong.tools.utils"
local Router       = require "kong.router"
local balancer     = require "kong.runloop.balancer"
local reports      = require "kong.reports"
local constants    = require "kong.constants"
local certificate  = require "kong.runloop.certificate"
local concurrency  = require "kong.concurrency"
local workspaces   = require "kong.workspaces"
local lrucache     = require "resty.lrucache"


local PluginsIterator = require "kong.runloop.plugins_iterator"
local instrumentation = require "kong.tracing.instrumentation"


local kong              = kong
local type              = type
local ipairs            = ipairs
local tostring          = tostring
local tonumber          = tonumber
local setmetatable      = setmetatable
local sub               = string.sub
local byte              = string.byte
local gsub              = string.gsub
local find              = string.find
local lower             = string.lower
local fmt               = string.format
local ngx               = ngx
local var               = ngx.var
local log               = ngx.log
local exit              = ngx.exit
local exec              = ngx.exec
local header            = ngx.header
local timer_at          = ngx.timer.at
local subsystem         = ngx.config.subsystem
local clear_header      = ngx.req.clear_header
local http_version      = ngx.req.http_version
local unpack            = unpack
local escape            = require("kong.tools.uri").escape


local is_http_module   = subsystem == "http"
local is_stream_module = subsystem == "stream"


local NOOP = function() end


local ERR   = ngx.ERR
local CRIT  = ngx.CRIT
local NOTICE = ngx.NOTICE
local WARN  = ngx.WARN
local DEBUG = ngx.DEBUG
local COMMA = byte(",")
local SPACE = byte(" ")
local QUESTION_MARK = byte("?")
local ARRAY_MT = require("cjson.safe").array_mt


local HOST_PORTS = {}


local SUBSYSTEMS = constants.PROTOCOLS_WITH_SUBSYSTEM
local CLEAR_HEALTH_STATUS_DELAY = constants.CLEAR_HEALTH_STATUS_DELAY
local TTL_ZERO = { ttl = 0 }


local ROUTER_SYNC_OPTS
local PLUGINS_ITERATOR_SYNC_OPTS
local RECONFIGURE_OPTS
local GLOBAL_QUERY_OPTS = { workspace = ngx.null, show_ws_id = true }


local get_plugins_iterator, get_updated_plugins_iterator
local build_plugins_iterator, update_plugins_iterator
local rebuild_plugins_iterator

local get_router, get_updated_router, build_router, update_router
local server_header = meta._SERVER_TOKENS
local rebuild_router

local stream_tls_terminate_sock = "unix:" .. ngx.config.prefix() .. "/stream_tls_terminate.sock"
local stream_tls_passthrough_sock = "unix:" .. ngx.config.prefix() .. "/stream_tls_passthrough.sock"

-- for tests
local _set_update_plugins_iterator
local _set_update_router
local _set_build_router
local _set_router
local _set_router_version
local _register_balancer_events


local set_upstream_cert_and_key
local set_upstream_ssl_verify
local set_upstream_ssl_verify_depth
local set_upstream_ssl_trusted_store
local set_authority
if is_http_module then
  local tls = require("resty.kong.tls")
  set_upstream_cert_and_key = tls.set_upstream_cert_and_key
  set_upstream_ssl_verify = tls.set_upstream_ssl_verify
  set_upstream_ssl_verify_depth = tls.set_upstream_ssl_verify_depth
  set_upstream_ssl_trusted_store = tls.set_upstream_ssl_trusted_store
  set_authority = require("resty.kong.grpc").set_authority
end


local disable_proxy_ssl
if is_stream_module then
  disable_proxy_ssl = require("resty.kong.tls").disable_proxy_ssl
end


local update_lua_mem
do
  local pid = ngx.worker.pid
  local ngx_time = ngx.time
  local kong_shm = ngx.shared.kong

  local LUA_MEM_SAMPLE_RATE = 10 -- seconds
  local last = ngx_time()

  local collectgarbage = collectgarbage

  update_lua_mem = function(force)
    local time = ngx_time()

    if force or time - last >= LUA_MEM_SAMPLE_RATE then
      local count = collectgarbage("count")

      local ok, err = kong_shm:safe_set("kong:mem:" .. pid(), count)
      if not ok then
        log(ERR, "could not record Lua VM allocated memory: ", err)
      end

      last = time
    end
  end
end


local function csv_iterator(s, b)
  if b == -1 then
    return
  end

  local e = find(s, ",", b, true)
  local v
  local l
  if e then
    if e == b then
      return csv_iterator(s, b + 1) -- empty string
    end
    v = sub(s, b, e - 1)
    l = e - b
    b = e + 1

  else
    if b > 1 then
      v = sub(s, b)
    else
      v = s
    end

    l = #v
    b = -1 -- end iteration
  end

  if l == 1 and (byte(v) == SPACE or byte(v) == COMMA) then
    return csv_iterator(s, b)
  end

  if byte(v, 1, 1) == SPACE then
    v = gsub(v, "^%s+", "")
  end

  if byte(v, -1) == SPACE then
    v = gsub(v, "%s+$", "")
  end

  if v == "" then
    return csv_iterator(s, b)
  end

  return b, v
end


local function csv(s)
  if type(s) ~= "string" or s == "" then
    return csv_iterator, s, -1
  end

  s = lower(s)
  if s == "close" or s == "upgrade" or s == "keep-alive" then
    return csv_iterator, s, -1
  end

  return csv_iterator, s, 1
end


local function register_balancer_events(core_cache, worker_events, cluster_events)
  -- target updates


  -- worker_events local handler: event received from DAO
  worker_events.register(function(data)
    local operation = data.operation
    local target = data.entity
    -- => to worker_events node handler
    local ok, err = worker_events.post("balancer", "targets", {
        operation = operation,
        entity = target,
      })
    if not ok then
      log(ERR, "failed broadcasting target ",
        operation, " to workers: ", err)
    end
    -- => to cluster_events handler
    local key = fmt("%s:%s", operation, target.upstream.id)
    ok, err = cluster_events:broadcast("balancer:targets", key)
    if not ok then
      log(ERR, "failed broadcasting target ", operation, " to cluster: ", err)
    end
  end, "crud", "targets")


  -- worker_events node handler
  worker_events.register(function(data)
    local operation = data.operation
    local target = data.entity

    -- => to balancer update
    balancer.on_target_event(operation, target)
  end, "balancer", "targets")


  -- cluster_events handler
  cluster_events:subscribe("balancer:targets", function(data)
    local operation, key = unpack(utils.split(data, ":"))
    local entity
    if key ~= "all" then
      entity = {
        upstream = { id = key },
      }
    else
      entity = "all"
    end
    -- => to worker_events node handler
    local ok, err = worker_events.post("balancer", "targets", {
        operation = operation,
        entity = entity
      })
    if not ok then
      log(ERR, "failed broadcasting target ", operation, " to workers: ", err)
    end
  end)


  -- manual health updates
  cluster_events:subscribe("balancer:post_health", function(data)
    local pattern = "([^|]+)|([^|]*)|([^|]+)|([^|]+)|([^|]+)|(.*)"
    local hostname, ip, port, health, id, name = data:match(pattern)
    port = tonumber(port)
    local upstream = { id = id, name = name }
    if ip == "" then
      ip = nil
    end
    local _, err = balancer.post_health(upstream, hostname, ip, port, health == "1")
    if err then
      log(ERR, "failed posting health of ", name, " to workers: ", err)
    end
  end)


  -- upstream updates


  -- worker_events local handler: event received from DAO
  worker_events.register(function(data)
    workspaces.set_workspace(data.workspace)

    local operation = data.operation
    local upstream = data.entity
    local ws_id = workspaces.get_workspace_id()
    if not upstream.ws_id then
      log(DEBUG, "Event crud ", operation, " for upstream ", upstream.id,
          " received without ws_id, adding.")
      upstream.ws_id = ws_id
    end
    -- => to worker_events node handler
    local ok, err = worker_events.post("balancer", "upstreams", {
        operation = operation,
        entity = upstream,
      })
    if not ok then
      log(ERR, "failed broadcasting upstream ",
        operation, " to workers: ", err)
    end
    -- => to cluster_events handler
    local key = fmt("%s:%s:%s:%s", operation, data.entity.ws_id, upstream.id, upstream.name)
    local ok, err = cluster_events:broadcast("balancer:upstreams", key)
    if not ok then
      log(ERR, "failed broadcasting upstream ", operation, " to cluster: ", err)
    end
  end, "crud", "upstreams")


  -- worker_events node handler
  worker_events.register(function(data)
    local operation = data.operation
    local upstream = data.entity

    if not upstream.ws_id then
      log(CRIT, "Operation ", operation, " for upstream ", upstream.id,
          " received without workspace, discarding.")
      return
    end

    core_cache:invalidate_local("balancer:upstreams")
    core_cache:invalidate_local("balancer:upstreams:" .. upstream.id)

    -- => to balancer update
    balancer.on_upstream_event(operation, upstream)
  end, "balancer", "upstreams")


  cluster_events:subscribe("balancer:upstreams", function(data)
    local operation, ws_id, id, name = unpack(utils.split(data, ":"))
    local entity = {
      id = id,
      name = name,
      ws_id = ws_id,
    }
    -- => to worker_events node handler
    local ok, err = worker_events.post("balancer", "upstreams", {
        operation = operation,
        entity = entity
      })
    if not ok then
      log(ERR, "failed broadcasting upstream ", operation, " to workers: ", err)
    end
  end)
end


local function register_events()
  -- initialize local local_events hooks
  local db             = kong.db
  local core_cache     = kong.core_cache
  local worker_events  = kong.worker_events
  local cluster_events = kong.cluster_events

  if db.strategy == "off" then

    -- declarative config updates

    local current_router_hash
    local current_plugins_hash
    local current_balancer_hash

    worker_events.register(function(data)
      if ngx.worker.exiting() then
        log(NOTICE, "declarative reconfigure canceled: process exiting")
        return true
      end

      local default_ws
      local router_hash
      local plugins_hash
      local balancer_hash

      if type(data) == "table" then
        default_ws = data[1]
        router_hash = data[2]
        plugins_hash = data[3]
        balancer_hash = data[4]
      end

      local ok, err = concurrency.with_coroutine_mutex(RECONFIGURE_OPTS, function()
        local rebuild_balancer = balancer_hash == nil or balancer_hash ~= current_balancer_hash
        if rebuild_balancer then
          balancer.stop_healthcheckers(CLEAR_HEALTH_STATUS_DELAY)
        end

        kong.core_cache:purge()
        kong.cache:purge()

        kong.default_workspace = default_ws
        ngx.ctx.workspace = kong.default_workspace

        if plugins_hash == nil or plugins_hash ~= current_plugins_hash then
          rebuild_plugins_iterator(PLUGINS_ITERATOR_SYNC_OPTS)
          current_plugins_hash = plugins_hash
        end

        if router_hash == nil or router_hash ~= current_router_hash then
          rebuild_router(ROUTER_SYNC_OPTS)
          current_router_hash = router_hash
        end

        if rebuild_balancer then
          balancer.init()
          current_balancer_hash = balancer_hash
        end

        return true
      end)

      if not ok then
        log(ERR, "reconfigure failed: ", err)
      end
    end, "declarative", "reconfigure")

    return
  end

  -- events dispatcher

  worker_events.register(function(data)
    workspaces.set_workspace(data.workspace)

    if not data.schema then
      log(ERR, "[events] missing schema in crud subscriber")
      return
    end

    if not data.entity then
      log(ERR, "[events] missing entity in crud subscriber")
      return
    end

    -- invalidate this entity anywhere it is cached if it has a
    -- caching key

    local cache_key = db[data.schema.name]:cache_key(data.entity)
    local cache_obj = kong[constants.ENTITY_CACHE_STORE[data.schema.name]]

    if cache_key then
      cache_obj:invalidate(cache_key)
    end

    -- if we had an update, but the cache key was part of what was updated,
    -- we need to invalidate the previous entity as well

    if data.old_entity then
      local old_cache_key = db[data.schema.name]:cache_key(data.old_entity)
      if old_cache_key and cache_key ~= old_cache_key then
        cache_obj:invalidate(old_cache_key)
      end
    end

    if not data.operation then
      log(ERR, "[events] missing operation in crud subscriber")
      return
    end

    -- public worker events propagation

    local entity_channel           = data.schema.table or data.schema.name
    local entity_operation_channel = fmt("%s:%s", entity_channel,
      data.operation)

    -- crud:routes
    local ok, err = worker_events.post_local("crud", entity_channel, data)
    if not ok then
      log(ERR, "[events] could not broadcast crud event: ", err)
      return
    end

    -- crud:routes:create
    ok, err = worker_events.post_local("crud", entity_operation_channel, data)
    if not ok then
      log(ERR, "[events] could not broadcast crud event: ", err)
      return
    end
  end, "dao:crud")


  -- local events (same worker)


  worker_events.register(function()
    log(DEBUG, "[events] Route updated, invalidating router")
    core_cache:invalidate("router:version")
  end, "crud", "routes")


  worker_events.register(function(data)
    if data.operation ~= "create" and
      data.operation ~= "delete"
    then
      -- no need to rebuild the router if we just added a Service
      -- since no Route is pointing to that Service yet.
      -- ditto for deletion: if a Service if being deleted, it is
      -- only allowed because no Route is pointing to it anymore.
      log(DEBUG, "[events] Service updated, invalidating router")
      core_cache:invalidate("router:version")
    end
  end, "crud", "services")


  worker_events.register(function(data)
    log(DEBUG, "[events] Plugin updated, invalidating plugins iterator")
    core_cache:invalidate("plugins_iterator:version")
  end, "crud", "plugins")


  -- SSL certs / SNIs invalidations


  worker_events.register(function(data)
    workspaces.set_workspace(data.workspace)
    log(DEBUG, "[events] SNI updated, invalidating cached certificates")
    local sni = data.old_entity or data.entity
    local sni_wild_pref, sni_wild_suf = certificate.produce_wild_snis(sni.name)
    core_cache:invalidate("snis:" .. sni.name)

    if sni_wild_pref then
      core_cache:invalidate("snis:" .. sni_wild_pref)
    end

    if sni_wild_suf then
      core_cache:invalidate("snis:" .. sni_wild_suf)
    end
  end, "crud", "snis")

<<<<<<< HEAD
  register_balancer_events(core_cache, worker_events, cluster_events)
=======

  worker_events.register(function(data)
    workspaces.set_workspace(data.workspace)
    log(DEBUG, "[events] SSL cert updated, invalidating cached certificates")
    local certificate = data.entity

    for sni, err in db.snis:each_for_certificate({ id = certificate.id }, nil, GLOBAL_QUERY_OPTS) do
      if err then
        log(ERR, "[events] could not find associated snis for certificate: ",
          err)
        break
      end

      local cache_key = "certificates:" .. sni.certificate.id
      core_cache:invalidate(cache_key)
    end
  end, "crud", "certificates")


  if kong.configuration.role ~= "control_plane" then
    register_balancer_events(core_cache, worker_events, cluster_events)
  end


  ee.register_events()
>>>>>>> 681a1772
end


-- @param name "router" or "plugins_iterator"
-- @param callback A function that will update the router or plugins_iterator
-- @param version target version
-- @param opts concurrency options, including lock name and timeout.
-- @returns true if callback was either successfully executed synchronously,
-- enqueued via async timer, or not needed (because current_version == target).
-- nil otherwise (callback was neither called successfully nor enqueued,
-- or an error happened).
-- @returns error message as a second return value in case of failure/error
local function rebuild(name, callback, version, opts)
  local current_version, err = kong.core_cache:get(name .. ":version", TTL_ZERO,
                                                   utils.uuid)
  if err then
    return nil, "failed to retrieve " .. name .. " version: " .. err
  end

  if current_version == version then
    return true
  end

  return concurrency.with_coroutine_mutex(opts, callback)
end


do
  local plugins_iterator


  build_plugins_iterator = function(version)
    local new_iterator, err = PluginsIterator.new(version)
    if not new_iterator then
      return nil, err
    end
    plugins_iterator = new_iterator
    return true
  end


  update_plugins_iterator = function()
    local version, err = kong.core_cache:get("plugins_iterator:version", TTL_ZERO,
                                             utils.uuid)
    if err then
      return nil, "failed to retrieve plugins iterator version: " .. err
    end

    if plugins_iterator and plugins_iterator.version == version then
      return true
    end

    local ok, err = build_plugins_iterator(version)
    if not ok then
      return nil, --[[ 'err' fully formatted ]] err
    end

    return true
  end


  rebuild_plugins_iterator = function(timeout)
    local plugins_iterator_version = plugins_iterator and plugins_iterator.version
    return rebuild("plugins_iterator", update_plugins_iterator,
                   plugins_iterator_version, timeout)
  end


  get_updated_plugins_iterator = function()
    if kong.db.strategy ~= "off" and kong.configuration.worker_consistency == "strict" then
      local ok, err = rebuild_plugins_iterator(PLUGINS_ITERATOR_SYNC_OPTS)
      if not ok then
        -- If an error happens while updating, log it and return non-updated
        -- version
        log(ERR, "could not rebuild plugins iterator: ", err,
                 " (stale plugins iterator will be used)")
      end
    end
    return plugins_iterator
  end


  get_plugins_iterator = function()
    return plugins_iterator
  end


  -- for tests only
  _set_update_plugins_iterator = function(f)
    update_plugins_iterator = f
  end
end


do
  local router
  local router_version
  local router_cache = lrucache.new(Router.MATCH_LRUCACHE_SIZE)
  local router_cache_neg = lrucache.new(Router.MATCH_LRUCACHE_SIZE)


  -- Given a protocol, return the subsystem that handles it
  local function should_process_route(route)
    for _, protocol in ipairs(route.protocols) do
      if SUBSYSTEMS[protocol] == subsystem then
        return true
      end
    end

    return false
  end


  local function load_service_from_db(service_pk)
    local service, err = kong.db.services:select(service_pk, GLOBAL_QUERY_OPTS)
    if service == nil then
      -- the third value means "do not cache"
      return nil, err, -1
    end
    return service
  end


  local function build_services_init_cache(db)
    local services_init_cache = {}
    local services = db.services
    local page_size
    if services.pagination then
      page_size = services.pagination.max_page_size
    end

    for service, err in services:each(page_size, GLOBAL_QUERY_OPTS) do
      if err then
        return nil, err
      end

      services_init_cache[service.id] = service
    end

    return services_init_cache
  end


  local function get_service_for_route(db, route, services_init_cache)
    local service_pk = route.service
    if not service_pk then
      return nil
    end

    local id = service_pk.id
    local service = services_init_cache[id]
    if service then
      return service
    end

    local err

    -- kong.core_cache is available, not in init phase
    if kong.core_cache and db.strategy ~= "off" then
      local cache_key = db.services:cache_key(service_pk.id, nil, nil, nil, nil,
                                              route.ws_id)
      service, err = kong.core_cache:get(cache_key, TTL_ZERO,
                                    load_service_from_db, service_pk)

    else -- dbless or init phase: kong.core_cache not needed/available

      -- A new service/route has been inserted while the initial route
      -- was being created, on init (perhaps by a different Kong node).
      -- Load the service individually and update services_init_cache with it
      service, err = load_service_from_db(service_pk)
      services_init_cache[id] = service
    end

    if err then
      return nil, "error raised while finding service for route (" .. route.id .. "): " ..
                  err

    elseif not service then
      return nil, "could not find service for route (" .. route.id .. ")"
    end


    -- TODO: this should not be needed as the schema should check it already
    if SUBSYSTEMS[service.protocol] ~= subsystem then
      log(WARN, "service with protocol '", service.protocol,
                "' cannot be used with '", subsystem, "' subsystem")

      return nil
    end

    return service
  end


  local function get_router_version()
    return kong.core_cache:get("router:version", TTL_ZERO, utils.uuid)
  end


  build_router = function(version)
    local db = kong.db
    local routes, i = {}, 0

    local err
    -- The router is initially created on init phase, where kong.core_cache is
    -- still not ready. For those cases, use a plain Lua table as a cache
    -- instead
    local services_init_cache = {}
    if not kong.core_cache and db.strategy ~= "off" then
      services_init_cache, err = build_services_init_cache(db)
      if err then
        services_init_cache = {}
        log(WARN, "could not build services init cache: ", err)
      end
    end

    local counter = 0
    local page_size = db.routes.pagination.max_page_size
    for route, err in db.routes:each(page_size, GLOBAL_QUERY_OPTS) do
      if err then
        return nil, "could not load routes: " .. err
      end

      if db.strategy ~= "off" then
        if kong.core_cache and counter > 0 and counter % page_size == 0 then
          local new_version, err = get_router_version()
          if err then
            return nil, "failed to retrieve router version: " .. err
          end

          if new_version ~= version then
            return nil, "router was changed while rebuilding it"
          end
        end
      end

      if should_process_route(route) then
        local service, err = get_service_for_route(db, route, services_init_cache)
        if err then
          return nil, err
        end

        -- routes with no services are added to router
        -- but routes where the services.enabled == false are not put in router
        if service == nil or service.enabled ~= false then
          local r = {
            route   = route,
            service = service,
          }

          i = i + 1
          routes[i] = r
        end
      end

      counter = counter + 1
    end

    local new_router, err = Router.new(routes, router_cache, router_cache_neg)

    -- XXXCORE replace with a hook
    new_router = ee.new_router(new_router)

    if not new_router then
      return nil, "could not create router: " .. err
    end

    router = new_router

    if version then
      router_version = version
    end

    router_cache:flush_all()
    router_cache_neg:flush_all()

    return true
  end


  update_router = function()
    -- we might not need to rebuild the router (if we were not
    -- the first request in this process to enter this code path)
    -- check again and rebuild only if necessary
    local version, err = get_router_version()
    if err then
      return nil, "failed to retrieve router version: " .. err
    end

    if version == router_version then
      return true
    end

    local ok, err = build_router(version)
    if not ok then
      return nil, --[[ 'err' fully formatted ]] err
    end

    return true
  end


  rebuild_router = function(opts)
    return rebuild("router", update_router, router_version, opts)
  end

  -- EE: to use in router_collision
  get_router = function()
    return router
  end
  -- EE

  get_updated_router = function()
    if kong.db.strategy ~= "off" and kong.configuration.worker_consistency == "strict" then
      local ok, err = rebuild_router(ROUTER_SYNC_OPTS)
      if not ok then
        -- If an error happens while updating, log it and return non-updated
        -- version.
        log(ERR, "could not rebuild router: ", err,
                 " (stale router will be used)")
      end
    end
    return router
  end


  -- for tests only
  _set_update_router = function(f)
    update_router = f
  end


  -- for tests only
  _set_build_router = function(f)
    build_router = f
  end


  -- for tests only
  _set_router = function(r)
    router = r
  end


  -- for tests only
  _set_router_version = function(v)
    router_version = v
  end

  -- for tests only
  _register_balancer_events = function(f)
    register_balancer_events = f
  end
end


local balancer_prepare
do
  local get_certificate = certificate.get_certificate
  local get_ca_certificate_store = certificate.get_ca_certificate_store

  local function sleep_once_for_balancer_init()
    ngx.sleep(0)
    sleep_once_for_balancer_init = NOOP
  end

  function balancer_prepare(ctx, scheme, host_type, host, port,
                            service, route)

    sleep_once_for_balancer_init()

    local retries
    local connect_timeout
    local send_timeout
    local read_timeout

    if service then
      retries         = service.retries
      connect_timeout = service.connect_timeout
      send_timeout    = service.write_timeout
      read_timeout    = service.read_timeout
    end

    local balancer_data = {
      scheme             = scheme,    -- scheme for balancer: http, https
      type               = host_type, -- type of 'host': ipv4, ipv6, name
      host               = host,      -- target host per `service` entity
      port               = port,      -- final target port
      try_count          = 0,         -- retry counter

      retries            = retries         or 5,
      connect_timeout    = connect_timeout or 60000,
      send_timeout       = send_timeout    or 60000,
      read_timeout       = read_timeout    or 60000,

      -- stores info per try, metatable is needed for basic log serializer
      -- see #6390
      tries              = setmetatable({}, ARRAY_MT),
      -- ip              = nil,       -- final target IP address
      -- balancer        = nil,       -- the balancer object, if any
      -- hostname        = nil,       -- hostname of the final target IP
      -- hash_cookie     = nil,       -- if Upstream sets hash_on_cookie
      -- balancer_handle = nil,       -- balancer handle for the current connection
    }

    ctx.service          = service
    ctx.route            = route
    ctx.balancer_data    = balancer_data

    if is_http_module and service then
      local res, err
      local client_certificate = service.client_certificate

      if client_certificate then
        local cert, err = get_certificate(client_certificate)
        if not cert then
          log(ERR, "unable to fetch upstream client TLS certificate ",
                   client_certificate.id, ": ", err)
          return
        end

        res, err = set_upstream_cert_and_key(cert.cert, cert.key)
        if not res then
          log(ERR, "unable to apply upstream client TLS certificate ",
                   client_certificate.id, ": ", err)
        end
      end

      local tls_verify = service.tls_verify
      if tls_verify then
        res, err = set_upstream_ssl_verify(tls_verify)
        if not res then
          log(CRIT, "unable to set upstream TLS verification to: ",
                   tls_verify, ", err: ", err)
        end
      end

      local tls_verify_depth = service.tls_verify_depth
      if tls_verify_depth then
        res, err = set_upstream_ssl_verify_depth(tls_verify_depth)
        if not res then
          log(CRIT, "unable to set upstream TLS verification to: ",
                   tls_verify, ", err: ", err)
          -- in case verify can not be enabled, request can no longer be
          -- processed without potentially compromising security
          return kong.response.exit(500)
        end
      end

      local ca_certificates = service.ca_certificates
      if ca_certificates then
        res, err = get_ca_certificate_store(ca_certificates)
        if not res then
          log(CRIT, "unable to get upstream TLS CA store, err: ", err)

        else
          res, err = set_upstream_ssl_trusted_store(res)
          if not res then
            log(CRIT, "unable to set upstream TLS CA store, err: ", err)
          end
        end
      end
    end

    if is_stream_module and scheme == "tcp" then
      local res, err = disable_proxy_ssl()
      if not res then
        log(ERR, "unable to disable upstream TLS handshake: ", err)
      end
    end
  end
end


local function balancer_execute(ctx)
  local balancer_data = ctx.balancer_data
  local ok, err, errcode = balancer.execute(balancer_data, ctx)
  if not ok and errcode == 500 then
    err = "failed the initial dns/balancer resolve for '" ..
          balancer_data.host .. "' with: " .. tostring(err)
  end
  return ok, err, errcode
end


local function set_init_versions_in_cache()
  if kong.configuration.role ~= "control_plane" then
    local ok, err = kong.core_cache:safe_set("router:version", "init")
    if not ok then
      return nil, "failed to set router version in cache: " .. tostring(err)
    end
  end

  local ok, err = kong.core_cache:safe_set("plugins_iterator:version", "init")
  if not ok then
    return nil, "failed to set plugins iterator version in cache: " ..
                tostring(err)
  end

  return true
end


-- in the table below the `before` and `after` is to indicate when they run:
-- before or after the plugins
return {
  build_router = build_router,

  -- EE: to use in router_collision
  get_router = get_router,
  -- EE

  build_plugins_iterator = build_plugins_iterator,
  update_plugins_iterator = update_plugins_iterator,
  get_plugins_iterator = get_plugins_iterator,
  get_updated_plugins_iterator = get_updated_plugins_iterator,
  set_init_versions_in_cache = set_init_versions_in_cache,

  -- exposed only for tests
  _set_router = _set_router,
  _set_update_router = _set_update_router,
  _set_build_router = _set_build_router,
  _set_router_version = _set_router_version,
  _set_update_plugins_iterator = _set_update_plugins_iterator,
  _get_updated_router = get_updated_router,
  _update_lua_mem = update_lua_mem,
  _register_balancer_events = _register_balancer_events,

  init_worker = {
    before = function()
      if kong.configuration.host_ports then
        HOST_PORTS = kong.configuration.host_ports
      end

      reports.configure_ping(kong.configuration)
      reports.add_ping_value("database_version", kong.db.infos.db_ver)
      reports.toggle(true)
      reports.init_worker()

      update_lua_mem(true)

      register_events()

      if kong.configuration.role == "control_plane" then
        return
      end


      -- initialize balancers for active healthchecks
      timer_at(0, function()
        balancer.init()
      end)

      local strategy = kong.db.strategy

      do
        local rebuild_timeout = 60

        if strategy == "cassandra" then
          rebuild_timeout = kong.configuration.cassandra_timeout / 1000
        end

        if strategy == "postgres" then
          rebuild_timeout = kong.configuration.pg_timeout / 1000
        end

        if strategy == "off" then
          RECONFIGURE_OPTS = {
            name = "reconfigure",
            timeout = rebuild_timeout,
          }
        end

        if strategy == "off" or kong.configuration.worker_consistency == "strict" then
          ROUTER_SYNC_OPTS = {
            name = "router",
            timeout = rebuild_timeout,
            on_timeout = "run_unlocked",
          }

          PLUGINS_ITERATOR_SYNC_OPTS = {
            name = "plugins_iterator",
            timeout = rebuild_timeout,
            on_timeout = "run_unlocked",
          }
        end
      end

      if strategy ~= "off" then
        local worker_state_update_frequency = kong.configuration.worker_state_update_frequency or 1

        local router_async_opts = {
          name = "router",
          timeout = 0,
          on_timeout = "return_true",
        }

        local function rebuild_router_timer(premature)
          if premature then
            return
          end

          -- Don't wait for the semaphore (timeout = 0) when updating via the
          -- timer.
          -- If the semaphore is locked, that means that the rebuild is
          -- already ongoing.
          local ok, err = rebuild_router(router_async_opts)
          if not ok then
            log(ERR, "could not rebuild router via timer: ", err)
          end
        end

        local _, err = kong.timer:named_every("router-rebuild",
                                         worker_state_update_frequency,
                                         rebuild_router_timer)
        if err then
          log(ERR, "could not schedule timer to rebuild router: ", err)
        end

        local plugins_iterator_async_opts = {
          name = "plugins_iterator",
          timeout = 0,
          on_timeout = "return_true",
        }

        local function rebuild_plugins_iterator_timer(premature)
          if premature then
            return
          end

          local _, err = rebuild_plugins_iterator(plugins_iterator_async_opts)
          if err then
            log(ERR, "could not rebuild plugins iterator via timer: ", err)
          end
        end

        local _, err = kong.timer:named_every("plugins-iterator-rebuild",
                                         worker_state_update_frequency,
                                         rebuild_plugins_iterator_timer)
        if err then
          log(ERR, "could not schedule timer to rebuild plugins iterator: ", err)
        end

      end
    end,
    after = NOOP,
  },
  certificate = {
    before = function(ctx) -- Note: ctx here is for a connection (not for a single request)
      certificate.execute()
    end,
    after = NOOP,
  },
  preread = {
    before = function(ctx)
      local server_port = var.server_port
      ctx.host_port = HOST_PORTS[server_port] or server_port

      local router = get_updated_router()

      local match_t = router.exec(ctx)
      if not match_t then
        log(ERR, "no Route found with those values")
        return exit(500)
      end

      local route = match_t.route
      -- if matched route doesn't do tls_passthrough and we are in the preread server block
      -- this request should be TLS terminated; return immediately and not run further steps
      -- (even bypassing the balancer)
      if var.kong_tls_preread_block == "1" then
        local protocols = route.protocols
        if protocols and protocols.tls then
          log(DEBUG, "TLS termination required, return to second layer proxying")
          var.kong_tls_preread_block_upstream = stream_tls_terminate_sock

        elseif protocols and protocols.tls_passthrough then
          var.kong_tls_preread_block_upstream = stream_tls_passthrough_sock

        else
          log(ERR, "unexpected protocols in matched Route")
          return exit(500)
        end

        return true
      end


      ctx.workspace = match_t.route and match_t.route.ws_id

      local service = match_t.service
      local upstream_url_t = match_t.upstream_url_t

      balancer_prepare(ctx, match_t.upstream_scheme,
                       upstream_url_t.type,
                       upstream_url_t.host,
                       upstream_url_t.port,
                       service, route)
    end,
    after = function(ctx)
      local ok, err, errcode = balancer_execute(ctx)
      if not ok then
        local body = utils.get_default_exit_body(errcode, err)
        return kong.response.exit(errcode, body)
      end
    end
  },
  rewrite = {
    before = function(ctx)
      local server_port = var.server_port
      ctx.host_port = HOST_PORTS[server_port] or server_port
      instrumentation.request(ctx)
    end,
    after = NOOP,
  },
  access = {
    before = function(ctx)
      -- if there is a gRPC service in the context, don't re-execute the pre-access
      -- phase handler - it has been executed before the internal redirect
      if ctx.service and (ctx.service.protocol == "grpc" or
                          ctx.service.protocol == "grpcs")
      then
        return
      end

      ctx.scheme = var.scheme
      ctx.request_uri = var.request_uri

      -- trace router
      local span = instrumentation.router()

      -- routing request
      local router = get_updated_router()
      local match_t = router.exec(ctx)
      if not match_t then
        -- tracing
        if span then
          span:set_status(2)
          span:finish()
        end

        return kong.response.exit(404, { message = "no Route matched with those values" })
      end

      -- ends tracing span
      if span then
        span:finish()
      end

      ctx.workspace = match_t.route and match_t.route.ws_id

      local host           = var.host
      local port           = tonumber(ctx.host_port, 10)
                          or tonumber(var.server_port, 10)

      local route          = match_t.route
      local service        = match_t.service
      local upstream_url_t = match_t.upstream_url_t

      local realip_remote_addr = var.realip_remote_addr
      local forwarded_proto
      local forwarded_host
      local forwarded_port
      local forwarded_path
      local forwarded_prefix

      -- X-Forwarded-* Headers Parsing
      --
      -- We could use $proxy_add_x_forwarded_for, but it does not work properly
      -- with the realip module. The realip module overrides $remote_addr and it
      -- is okay for us to use it in case no X-Forwarded-For header was present.
      -- But in case it was given, we will append the $realip_remote_addr that
      -- contains the IP that was originally in $remote_addr before realip
      -- module overrode that (aka the client that connected us).

      local trusted_ip = kong.ip.is_trusted(realip_remote_addr)
      if trusted_ip then
        forwarded_proto  = var.http_x_forwarded_proto  or ctx.scheme
        forwarded_host   = var.http_x_forwarded_host   or host
        forwarded_port   = var.http_x_forwarded_port   or port
        forwarded_path   = var.http_x_forwarded_path
        forwarded_prefix = var.http_x_forwarded_prefix

      else
        forwarded_proto  = ctx.scheme
        forwarded_host   = host
        forwarded_port   = port
      end

      if not forwarded_path then
        forwarded_path = ctx.request_uri
        local p = find(forwarded_path, "?", 2, true)
        if p then
          forwarded_path = sub(forwarded_path, 1, p - 1)
        end
      end

      if not forwarded_prefix and match_t.prefix ~= "/" then
        forwarded_prefix = match_t.prefix
      end

      local protocols = route.protocols
      if (protocols and protocols.https and not protocols.http and
          forwarded_proto ~= "https")
      then
        local redirect_status_code = route.https_redirect_status_code or 426

        if redirect_status_code == 426 then
          return kong.response.exit(426, { message = "Please use HTTPS protocol" }, {
            ["Connection"] = "Upgrade",
            ["Upgrade"]    = "TLS/1.2, HTTP/1.1",
          })
        end

        if redirect_status_code == 301
        or redirect_status_code == 302
        or redirect_status_code == 307
        or redirect_status_code == 308
        then
          header["Location"] = "https://" .. forwarded_host .. ctx.request_uri
          return kong.response.exit(redirect_status_code)
        end
      end

      local protocol_version = http_version()
      if protocols.grpc or protocols.grpcs then
        -- perf: branch usually not taken, don't cache var outside
        local content_type = var.content_type

        if content_type and sub(content_type, 1, #"application/grpc") == "application/grpc" then
          if protocol_version ~= 2 then
            -- mismatch: non-http/2 request matched grpc route
            return kong.response.exit(426, { message = "Please use HTTP2 protocol" }, {
              ["connection"] = "Upgrade",
              ["upgrade"]    = "HTTP/2",
            })
          end

        else
          -- mismatch: non-grpc request matched grpc route
          return kong.response.exit(415, { message = "Non-gRPC request matched gRPC route" })
        end

        if not protocols.grpc and forwarded_proto ~= "https" then
          -- mismatch: grpc request matched grpcs route
          return kong.response.exit(200, nil, {
            ["content-type"] = "application/grpc",
            ["grpc-status"] = 1,
            ["grpc-message"] = "gRPC request matched gRPCs route",
          })
        end
      end

      balancer_prepare(ctx, match_t.upstream_scheme,
                       upstream_url_t.type,
                       upstream_url_t.host,
                       upstream_url_t.port,
                       service, route)

      ctx.router_matches = match_t.matches

      -- `uri` is the URI with which to call upstream, as returned by the
      --       router, which might have truncated it (`strip_uri`).
      -- `host` is the original header to be preserved if set.
      var.upstream_scheme = match_t.upstream_scheme -- COMPAT: pdk
      var.upstream_uri    = escape(match_t.upstream_uri)
      if match_t.upstream_host then
        var.upstream_host = match_t.upstream_host
      end

      -- Keep-Alive and WebSocket Protocol Upgrade Headers
      local upgrade = var.http_upgrade
      if upgrade and lower(upgrade) == "websocket" then
        var.upstream_connection = "keep-alive, Upgrade"
        var.upstream_upgrade    = "websocket"

      else
        var.upstream_connection = "keep-alive"
      end

      -- X-Forwarded-* Headers
      local http_x_forwarded_for = var.http_x_forwarded_for
      if http_x_forwarded_for then
        var.upstream_x_forwarded_for = http_x_forwarded_for .. ", " ..
                                       realip_remote_addr

      else
        var.upstream_x_forwarded_for = var.remote_addr
      end

      var.upstream_x_forwarded_proto  = forwarded_proto
      var.upstream_x_forwarded_host   = forwarded_host
      var.upstream_x_forwarded_port   = forwarded_port
      var.upstream_x_forwarded_path   = forwarded_path
      var.upstream_x_forwarded_prefix = forwarded_prefix

      -- At this point, the router and `balancer_setup_stage1` have been
      -- executed; detect requests that need to be redirected from `proxy_pass`
      -- to `grpc_pass`. After redirection, this function will return early
      if service and var.kong_proxy_mode == "http" then
        if service.protocol == "grpc" or service.protocol == "grpcs" then
          return exec("@grpc")
        end

        -- EE websockets [[
        if service.protocol == "ws" or service.protocol == "wss" then
          -- Jump over to our WebSocket-specific location
          --
          -- From a technical standpoint, this isn't strictly necessary, and
          -- I'd be surprised if it doesn't incur a performance penalty), but
          -- it seems like the easiest way to branch away from the regular
          -- proxying code path without needing to modify a lot of OSS code.
          return exec("@websocket")
        end
        -- ]]

        if protocol_version == 1.1 then
          if route.request_buffering == false then
            if route.response_buffering == false then
              return exec("@unbuffered")
            end

            return exec("@unbuffered_request")
          end

          if route.response_buffering == false then
            return exec("@unbuffered_response")
          end
        end
      end
    end,
    -- Only executed if the `router` module found a route and allows nginx to proxy it.
    after = function(ctx)
      -- Nginx's behavior when proxying a request with an empty querystring
      -- `/foo?` is to keep `$is_args` an empty string, hence effectively
      -- stripping the empty querystring.
      -- We overcome this behavior with our own logic, to preserve user
      -- desired semantics.
      -- perf: branch usually not taken, don't cache var outside
      if byte(ctx.request_uri or var.request_uri, -1) == QUESTION_MARK then
        var.upstream_uri = var.upstream_uri .. "?"
      elseif var.is_args == "?" then
        var.upstream_uri = var.upstream_uri .. "?" .. var.args or ""
      end

      local upstream_scheme = var.upstream_scheme

      local balancer_data = ctx.balancer_data
      balancer_data.scheme = upstream_scheme -- COMPAT: pdk

      -- The content of var.upstream_host is only set by the router if
      -- preserve_host is true
      --
      -- We can't rely on var.upstream_host for balancer retries inside
      -- `set_host_header` because it would never be empty after the first -- balancer try
      local upstream_host = var.upstream_host
      if upstream_host ~= nil and upstream_host ~= "" then
        balancer_data.preserve_host = true

        -- the nginx grpc module does not offer a way to override the
        -- :authority pseudo-header; use our internal API to do so
        -- this call applies to routes with preserve_host=true; for
        -- preserve_host=false, the header is set in `set_host_header`,
        -- so that it also applies to balancer retries
        if upstream_scheme == "grpc" or upstream_scheme == "grpcs" then
          local ok, err = set_authority(upstream_host)
          if not ok then
            log(ERR, "failed to set :authority header: ", err)
          end
        end
      end

      local ok, err, errcode = balancer_execute(ctx)
      if not ok then
        local body = utils.get_default_exit_body(errcode, err)
        return kong.response.exit(errcode, body)
      end

      local ok, err = balancer.set_host_header(balancer_data, upstream_scheme, upstream_host)
      if not ok then
        log(ERR, "failed to set balancer Host header: ", err)
        return exit(500)
      end

      -- clear hop-by-hop request headers:
      local http_connection = var.http_connection
      if http_connection ~= "keep-alive" and
         http_connection ~= "close"      and
         http_connection ~= "upgrade"
      then
        for _, header_name in csv(http_connection) do
          -- some of these are already handled by the proxy module,
          -- upgrade being an exception that is handled below with
          -- special semantics.
          if header_name == "upgrade" then
            if var.upstream_connection == "keep-alive" then
              clear_header(header_name)
            end

          else
            clear_header(header_name)
          end
        end
      end

      -- add te header only when client requests trailers (proxy removes it)
      local http_te = var.http_te
      if http_te then
        if http_te == "trailers" then
          var.upstream_te = "trailers"

        else
          for _, header_name in csv(http_te) do
            if header_name == "trailers" then
              var.upstream_te = "trailers"
              break
            end
          end
        end
      end

      if var.http_proxy then
        clear_header("Proxy")
      end

      if var.http_proxy_connection then
        clear_header("Proxy-Connection")
      end
    end
  },
  response = {
    before = NOOP,
    after = NOOP,
  },
  header_filter = {
    before = function(ctx)
      if not ctx.KONG_PROXIED then
        return
      end

      -- clear hop-by-hop response headers:
      local upstream_http_connection = var.upstream_http_connection
      if upstream_http_connection ~= "keep-alive" and
         upstream_http_connection ~= "close"      and
         upstream_http_connection ~= "upgrade"
      then
        for _, header_name in csv(upstream_http_connection) do
          if header_name ~= "close" and header_name ~= "upgrade" and header_name ~= "keep-alive" then
            header[header_name] = nil
          end
        end
      end

      local upgrade = var.upstream_http_upgrade
      if upgrade and lower(upgrade) ~= lower(var.upstream_upgrade) then
        header["Upgrade"] = nil
      end

      -- remove trailer response header when client didn't ask for them
      if var.upstream_te == "" and var.upstream_http_trailer then
        header["Trailer"] = nil
      end

      local upstream_status_header = constants.HEADERS.UPSTREAM_STATUS
      if kong.configuration.enabled_headers[upstream_status_header] then
        header[upstream_status_header] = tonumber(sub(var.upstream_status or "", -3))
        if not header[upstream_status_header] then
          log(ERR, "failed to set ", upstream_status_header, " header")
        end
      end

      -- if this is the last try and it failed, save its state to correctly log it
      local status = ngx.status
      if status > 499 and ctx.balancer_data then
        local balancer_data = ctx.balancer_data
        local try_count = balancer_data.try_count
        local retries = balancer_data.retries
        if try_count > retries then
          local current_try = balancer_data.tries[try_count]
          current_try.state = "failed"
          current_try.code = status
        end
      end

      local hash_cookie = ctx.balancer_data.hash_cookie
      if hash_cookie then
        balancer.set_cookie(hash_cookie)
      end
    end,
    after = function(ctx)
      local enabled_headers = kong.configuration.enabled_headers
      local headers = constants.HEADERS
      if ctx.KONG_PROXIED then
        if enabled_headers[headers.UPSTREAM_LATENCY] then
          header[headers.UPSTREAM_LATENCY] = ctx.KONG_WAITING_TIME
        end

        if enabled_headers[headers.PROXY_LATENCY] then
          header[headers.PROXY_LATENCY] = ctx.KONG_PROXY_LATENCY
        end

        if enabled_headers[headers.VIA] then
          header[headers.VIA] = server_header
        end

      else
        if enabled_headers[headers.RESPONSE_LATENCY] then
          header[headers.RESPONSE_LATENCY] = ctx.KONG_RESPONSE_LATENCY
        end

        -- Some plugins short-circuit the request with Via-header, and in those cases
        -- we don't want to set the Server-header, if the Via-header matches with
        -- the Kong server header.
        if not (enabled_headers[headers.VIA] and header[headers.VIA] == server_header) then
          if enabled_headers[headers.SERVER] then
            header[headers.SERVER] = server_header

          else
            header[headers.SERVER] = nil
          end
        end
      end
    end
  },
  log = {
    before = function(ctx)
      instrumentation.runloop_log_before(ctx)
    end,
    after = function(ctx)
      instrumentation.runloop_log_after(ctx)

      update_lua_mem()

      if kong.configuration.anonymous_reports then
        reports.log(ctx)
      end

      if not ctx.KONG_PROXIED then
        return
      end

      -- If response was produced by an upstream (ie, not by a Kong plugin)
      -- Report HTTP status for health checks
      local balancer_data = ctx.balancer_data
      if balancer_data and balancer_data.balancer_handle then
        local status = ngx.status
        if status == 504 then
          balancer_data.balancer.report_timeout(balancer_data.balancer_handle)
        else
          balancer_data.balancer.report_http_status(
            balancer_data.balancer_handle, status)
        end
        -- release the handle, so the balancer can update its statistics
        if balancer_data.balancer_handle.release then
          balancer_data.balancer_handle:release()
        end
      end
    end
  }
}<|MERGE_RESOLUTION|>--- conflicted
+++ resolved
@@ -538,9 +538,6 @@
     end
   end, "crud", "snis")
 
-<<<<<<< HEAD
-  register_balancer_events(core_cache, worker_events, cluster_events)
-=======
 
   worker_events.register(function(data)
     workspaces.set_workspace(data.workspace)
@@ -566,7 +563,6 @@
 
 
   ee.register_events()
->>>>>>> 681a1772
 end
 
 
