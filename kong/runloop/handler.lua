--- conflicted
+++ resolved
@@ -472,7 +472,6 @@
       log(ERR, "failed broadcasting upstream ", operation, " to workers: ", err)
     end
   end)
-<<<<<<< HEAD
 
 
   ee.register_events()
@@ -512,8 +511,6 @@
       end
     end, "declarative", "flip_config")
   end
-=======
->>>>>>> d23da4e7
 end
 
 
