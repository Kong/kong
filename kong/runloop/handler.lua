-- Kong runloop
--
-- This consists of local_events that need to
-- be ran at the very beginning and very end of the lua-nginx-module contexts.
-- It mainly carries information related to a request from one context to the next one,
-- through the `ngx.ctx` table.
--
-- In the `access_by_lua` phase, it is responsible for retrieving the route being proxied by
-- a consumer. Then it is responsible for loading the plugins to execute on this request.
local ck          = require "resty.cookie"
local meta        = require "kong.meta"
local utils       = require "kong.tools.utils"
local Router      = require "kong.router"
local balancer    = require "kong.runloop.balancer"
local reports      = require "kong.reports"
local mesh        = require "kong.runloop.mesh"
local constants   = require "kong.constants"
local singletons  = require "kong.singletons"
local certificate = require "kong.runloop.certificate"
local workspaces  = require "kong.workspaces"
local tracing     = require "kong.tracing"
local concurrency  = require "kong.concurrency"
local ngx_re       = require "ngx.re"
local PluginsIterator = require "kong.runloop.plugins_iterator"


local kong        = kong
local ipairs       = ipairs
local tostring    = tostring
local tonumber    = tonumber
local sub         = string.sub
local find         = string.find
local lower       = string.lower
local fmt         = string.format
local sort        = table.sort
local ngx         = ngx
local arg          = ngx.arg
local var          = ngx.var
local log         = ngx.log
local exit         = ngx.exit
local header       = ngx.header
local ngx_now     = ngx.now
local timer_at     = ngx.timer.at
local timer_every  = ngx.timer.every
local re_match     = ngx.re.match
local re_find      = ngx.re.find
local re_split     = ngx_re.split
local update_time = ngx.update_time
local subsystem   = ngx.config.subsystem
local start_time   = ngx.req.start_time
local clear_header = ngx.req.clear_header
local starttls     = ngx.req.starttls -- luacheck: ignore
local unpack      = unpack


local ERR         = ngx.ERR
local INFO         = ngx.INFO
<<<<<<< HEAD
local WARN        = ngx.WARN
local CRIT         = ngx.CRIT
local DEBUG       = ngx.DEBUG
=======
local WARN         = ngx.WARN
local DEBUG        = ngx.DEBUG
>>>>>>> 59912405
local ERROR        = ngx.ERROR


local SUBSYSTEMS = constants.PROTOCOLS_WITH_SUBSYSTEM
local EMPTY_T = {}
local TTL_ZERO = { ttl = 0 }


local ROUTER_SYNC_OPTS
local ROUTER_ASYNC_OPTS
local PLUGINS_ITERATOR_SYNC_OPTS
local PLUGINS_ITERATOR_ASYNC_OPTS


local get_plugins_iterator, get_updated_plugins_iterator
local build_plugins_iterator, update_plugins_iterator
local rebuild_plugins_iterator

local get_updated_router, build_router, update_router
local server_header = meta._SERVER_TOKENS
local rebuild_router

-- for tests
local _set_update_plugins_iterator
local _set_update_router
local _set_build_router
local _set_router
local _set_router_version


local update_lua_mem
do
  local pid = ngx.worker.pid
  local kong_shm = ngx.shared.kong

  local LUA_MEM_SAMPLE_RATE = 10 -- seconds
  local last = ngx.time()

  update_lua_mem = function(force)
    local time = ngx.time()

    if force or time - last >= LUA_MEM_SAMPLE_RATE then
      local count = collectgarbage("count")

      local ok, err = kong_shm:safe_set("kong:mem:" .. pid(), count)
      if not ok then
        log(ERROR, "could not record Lua VM allocated memory: ", err)
      end

      last = ngx.time()
    end
  end
end


local function get_now()
  update_time()
  return ngx_now() * 1000 -- time is kept in seconds with millisecond resolution.
end


local function register_events()
      -- initialize local local_events hooks
  local db             = kong.db
  local cache          = kong.cache
  local worker_events  = kong.worker_events
  local cluster_events = kong.cluster_events


      -- events dispatcher

      worker_events.register(function(data)
        if not data.schema then
          log(ERR, "[events] missing schema in crud subscriber")
          return
        end

        local workspaces, err = db.workspaces:select_all(nil, {skip_rbac = true})
        if err then
          log(ngx.ERR, "[events] could not fetch workspaces: ", err)
        end

        if not data.entity then
          log(ERR, "[events] missing entity in crud subscriber")
          return
        end

        -- invalidate this entity anywhere it is cached if it has a
        -- caching key

        local cache_key = db[data.schema.name]:cache_key(data.entity, nil, nil, nil, nil, true)

        if cache_key then
          cache:invalidate(cache_key, workspaces)
        end

        -- if we had an update, but the cache key was part of what was updated,
        -- we need to invalidate the previous entity as well

        if data.old_entity then
          cache_key = db[data.schema.name]:cache_key(data.old_entity, nil, nil, nil, nil, true)
          if cache_key then
            cache:invalidate(cache_key, workspaces)
          end
        end

        if not data.operation then
      log(ERR, "[events] missing operation in crud subscriber")
          return
        end

        -- public worker events propagation

        local entity_channel           = data.schema.table or data.schema.name
        local entity_operation_channel = fmt("%s:%s", entity_channel,
                                             data.operation)

        -- crud:routes
        local _, err = worker_events.post_local("crud", entity_channel, data)
        if err then
      log(ERR, "[events] could not broadcast crud event: ", err)
          return
        end

        -- crud:routes:create
        _, err = worker_events.post_local("crud", entity_operation_channel, data)
        if err then
      log(ERR, "[events] could not broadcast crud event: ", err)
          return
        end
      end, "dao:crud")


      -- local events (same worker)


      worker_events.register(function()
        log(DEBUG, "[events] Route updated, invalidating router")
        cache:invalidate("router:version")
      end, "crud", "routes")


      worker_events.register(function(data)
        if data.operation ~= "create" and
           data.operation ~= "delete"
        then
          -- no need to rebuild the router if we just added a Service
          -- since no Route is pointing to that Service yet.
          -- ditto for deletion: if a Service if being deleted, it is
          -- only allowed because no Route is pointing to it anymore.
          log(DEBUG, "[events] Service updated, invalidating router")
          cache:invalidate("router:version")
        end
      end, "crud", "services")


      worker_events.register(function(data)
    log(DEBUG, "[events] Plugin updated, invalidating plugins iterator")
    cache:invalidate("plugins_iterator:version")
      end, "crud", "plugins")


      -- SSL certs / SNIs invalidations


      worker_events.register(function(data)
        log(DEBUG, "[events] SNI updated, invalidating cached certificates")
    local sni = data.old_entity or data.entity
    local sni_wild_pref, sni_wild_suf = certificate.produce_wild_snis(sni.name)
    cache:invalidate("snis:" .. sni.name)

    if sni_wild_pref then
      cache:invalidate("snis:" .. sni_wild_pref)
    end

    if sni_wild_suf then
      cache:invalidate("snis:" .. sni_wild_suf)
    end
      end, "crud", "snis")


      worker_events.register(function(data)
        log(DEBUG, "[events] SSL cert updated, invalidating cached certificates")
        local certificate = data.entity

    for sni, err in db.snis:each_for_certificate({ id = certificate.id }, 1000) do
          if err then
            log(ERR, "[events] could not find associated snis for certificate: ",
                     err)
            break
          end

      local cache_key = "certificates:" .. sni.certificate.id
      cache:invalidate(cache_key)
        end
      end, "crud", "certificates")


      -- target updates


      -- worker_events local handler: event received from DAO
      worker_events.register(function(data)
        local operation = data.operation
        local target = data.entity
        -- => to worker_events node handler
    local _, err = worker_events.post("balancer", "targets", {
          operation = data.operation,
          entity = data.entity,
        })
    if err then
          log(ERR, "failed broadcasting target ",
              operation, " to workers: ", err)
        end
        -- => to cluster_events handler
        local key = fmt("%s:%s", operation, target.upstream.id)
    _, err = cluster_events:broadcast("balancer:targets", key)
    if err then
          log(ERR, "failed broadcasting target ", operation, " to cluster: ", err)
        end
      end, "crud", "targets")


      -- worker_events node handler
      worker_events.register(function(data)
        local operation = data.operation
        local target = data.entity

        -- => to balancer update
        workspaces.run_with_ws_scope({}, balancer.on_target_event,
                                     operation, target)
      end, "balancer", "targets")


      -- cluster_events handler
      cluster_events:subscribe("balancer:targets", function(data)
        local operation, key = unpack(utils.split(data, ":"))
        -- => to worker_events node handler
    local _, err = worker_events.post("balancer", "targets", {
          operation = operation,
          entity = {
            upstream = { id = key },
          }
        })
    if err then
          log(ERR, "failed broadcasting target ", operation, " to workers: ", err)
        end
      end)


      -- manual health updates
      cluster_events:subscribe("balancer:post_health", function(data)
        local pattern = "([^|]+)|([^|]+)|([^|]+)|([^|]+)|(.*)"
        local ip, port, health, id, name = data:match(pattern)
        port = tonumber(port)
        local upstream = { id = id, name = name }
    local _, err = balancer.post_health(upstream, ip, port, health == "1")
    if err then
          log(ERR, "failed posting health of ", name, " to workers: ", err)
        end
      end)


      -- upstream updates


      -- worker_events local handler: event received from DAO
      worker_events.register(function(data)
        local operation = data.operation
        local upstream = data.entity
        -- => to worker_events node handler
    local _, err = worker_events.post("balancer", "upstreams", {
          operation = data.operation,
          entity = data.entity,
        })
    if err then
          log(ERR, "failed broadcasting upstream ",
              operation, " to workers: ", err)
        end
        -- => to cluster_events handler
        local key = fmt("%s:%s:%s", operation, upstream.id, upstream.name)
    local ok, err = cluster_events:broadcast("balancer:upstreams", key)
        if not ok then
          log(ERR, "failed broadcasting upstream ", operation, " to cluster: ", err)
        end
      end, "crud", "upstreams")


      -- worker_events node handler
      worker_events.register(function(data)
        local operation = data.operation
        local upstream = data.entity

        local workspace_list, err = db.workspaces:select_all(nil, {skip_rbac = true})
        if err then
          log(ngx.ERR, "[events] could not fetch workspaces: ", err)
          return
        end

        -- => to balancer update
        workspaces.run_with_ws_scope({}, balancer.on_upstream_event, operation,
                                     upstream, workspace_list)
      end, "balancer", "upstreams")


      cluster_events:subscribe("balancer:upstreams", function(data)
        local operation, id, name = unpack(utils.split(data, ":"))
        -- => to worker_events node handler
        local _, err = worker_events.post("balancer", "upstreams", {
          operation = operation,
          entity = {
            id = id,
            name = name,
          }
        })
        if err then
          log(ERR, "failed broadcasting upstream ", operation, " to workers: ", err)
        end
      end)


      worker_events.register(function(data)
        log(DEBUG, "[events] workspace_entites updated, invalidating API workspace scope")
        local target = data.entity
        if target.entity_type == "apis" or target.entity_type == "routes" then
          local ws_scope_key = fmt("apis_ws_resolution:%s", target.entity_id)
          cache:invalidate(ws_scope_key)
        end
      end, "crud", "workspace_entities")

      -- initialize balancers for active healthchecks
      ngx.timer.at(0, function()
        workspaces.run_with_ws_scope({}, balancer.init)
      end)

      if singletons.configuration.audit_log then
        log(DEBUG, "register audit log events handler")
        local audit_log = require "kong.enterprise_edition.audit_log"
        worker_events.register(audit_log.dao_audit_handler, "dao:crud")
      end

      -- rbac token ident cache handling
      worker_events.register(function(data)
        singletons.cache:invalidate("rbac_user_token_ident:" ..
                                    data.entity.user_token_ident)

        -- clear a patched ident range cache, if appropriate
        -- this might be nil if we in-place upgrade a pt token
        if data.old_entity and data.old_entity.user_token_ident then
          singletons.cache:invalidate("rbac_user_token_ident:" ..
                                      data.old_entity.user_token_ident)
        end
      end, "crud", "rbac_users")
  -- declarative config updates


  if db.strategy == "off" then
    worker_events.register(function()
      cache:flip()
    end, "declarative", "flip_config")
  end


end


-- @param name "router" or "plugins_iterator"
-- @param callback A function that will update the router or plugins_iterator
-- @param version target version
-- @param opts concurrency options, including lock name and timeout.
-- @returns true if callback was either successfully executed synchronously,
-- enqueued via async timer, or not needed (because current_version == target).
-- nil otherwise (callback was neither called successfully nor enqueued,
-- or an error happened).
-- @returns error message as a second return value in case of failure/error
local function rebuild(name, callback, version, opts)
  local current_version, err = kong.cache:get(name .. ":version", TTL_ZERO,
                                              utils.uuid)
  if err then
    return nil, "failed to retrieve " .. name .. " version: " .. err
  end

  if current_version == version then
    return true
  end

  return concurrency.with_coroutine_mutex(opts, callback)
end


do
  local plugins_iterator


  build_plugins_iterator = function(version)
    local new_iterator, err = PluginsIterator.new(version)
    if not new_iterator then
      return nil, err
    end
    plugins_iterator = new_iterator
    return true
  end


  update_plugins_iterator = function()
    local version, err = kong.cache:get("plugins_iterator:version", TTL_ZERO,
                                        utils.uuid)
    if err then
      return nil, "failed to retrieve plugins iterator version: " .. err
    end

    if plugins_iterator and plugins_iterator.version == version then
      return true
    end

    local ok, err = build_plugins_iterator(version)
    if not ok then
      return nil, --[[ 'err' fully formatted ]] err
    end

    return true
  end


  rebuild_plugins_iterator = function(timeout)
    local plugins_iterator_version = plugins_iterator and plugins_iterator.version
    return rebuild("plugins_iterator", update_plugins_iterator,
                   plugins_iterator_version, timeout)
  end


  get_updated_plugins_iterator = function()
    if kong.configuration.router_consistency == "strict" then
      local ok, err = rebuild_plugins_iterator(PLUGINS_ITERATOR_SYNC_OPTS)
      if not ok then
        -- If an error happens while updating, log it and return non-updated
        -- version
        log(ERR, "could not rebuild plugins iterator: ", err,
                 " (stale plugins iterator will be used)")
      end
    end
    return plugins_iterator
  end


  get_plugins_iterator = function()
    return plugins_iterator
  end


  -- for tests only
  _set_update_plugins_iterator = function(f)
    update_plugins_iterator = f
  end
end


do
  -- Given a protocol, return the subsystem that handles it
  local router
  local router_version

  local function should_process_route(route)
    for _, protocol in ipairs(route.protocols) do
      if SUBSYSTEMS[protocol] == subsystem then
        return true
      end
    end

    return false
  end


  local function load_service_from_db(service_pk)
    local service, err = kong.db.services:select(service_pk)
    if service == nil then
      -- the third value means "do not cache"
      return nil, err, -1
    end
    return service
  end


  local function build_services_init_cache(db)
    local services_init_cache = {}

    for service, err in db.services:each(1000) do
      if err then
        return nil, err
      end

      services_init_cache[service.id] = service
    end

    return services_init_cache
  end


  local function get_service_for_route(db, route, services_init_cache)
    local service_pk = route.service
    if not service_pk then
      return nil
    end

    local id = service_pk.id
    local service = services_init_cache[id]
    if service then
      return service
    end

    local err

    -- kong.cache is not available on init phase
    if kong.cache then
      local cache_key = db.services:cache_key(service_pk.id)
      service, err = kong.cache:get(cache_key, TTL_ZERO,
                                    load_service_from_db, service_pk)

    else -- init phase, not present on init cache

      -- A new service/route has been inserted while the initial route
      -- was being created, on init (perhaps by a different Kong node).
      -- Load the service individually and update services_init_cache with it
      service, err = load_service_from_db(service_pk)
      services_init_cache[id] = service
    end

    if err then
      return nil, "error raised while finding service for route (" .. route.id .. "): " ..
                  err

    elseif not service then
      return nil, "could not find service for route (" .. route.id .. ")"
    end


    -- TODO: this should not be needed as the schema should check it already
    if SUBSYSTEMS[service.protocol] ~= subsystem then
      log(WARN, "service with protocol '", service.protocol,
                "' cannot be used with '", subsystem, "' subsystem")

      return nil
    end

    return service
  end

  build_router = function(version)
    local db = kong.db
    local routes, i = {}, 0

    local err
    -- The router is initially created on init phase, where kong.cache is still not ready
    -- For those cases, use a plain Lua table as a cache instead
    local services_init_cache = {}
    if not kong.cache then
      services_init_cache, err = build_services_init_cache(db)
      if err then
        services_init_cache = {}
        log(WARN, "could not build services init cache: ", err)
      end
    end

    for route, err in db.routes:each(1000) do
      if err then
        return nil, "could not load routes: " .. err
      end

      if should_process_route(route) then
        local service, err = get_service_for_route(db, route, services_init_cache)
        if err then
          return nil, err
        end

        local r = {
          route   = route,
          service = service,
        }

        local service_subsystem
        if service then
          service_subsystem = SUBSYSTEMS[service.protocol]
        else
          service_subsystem = subsystem
        end

        if service_subsystem == "http" and route.hosts then
          -- TODO: headers should probably be moved to route
          r.headers = {
            host = route.hosts,
          }
        end

        i = i + 1
        routes[i] = r
      end
    end

    sort(routes, function(r1, r2)
      r1, r2 = r1.route, r2.route

      local rp1 = r1.regex_priority or 0
      local rp2 = r2.regex_priority or 0

      if rp1 == rp2 then
        return r1.created_at < r2.created_at
      end

      return rp1 > rp2
    end)

    local new_router, err = Router.new(routes)
    tracing.wrap_router(new_router)
    if not new_router then
      return nil, "could not create router: " .. err
    end

    router = new_router

    if version then
      router_version = version
    end

    singletons.router = router

    return true
  end


  update_router = function()
    -- we might not need to rebuild the router (if we were not
    -- the first request in this process to enter this code path)
    -- check again and rebuild only if necessary
    local version, err = kong.cache:get("router:version", TTL_ZERO, utils.uuid)
    if err then
      return nil, "failed to retrieve router version: " .. err
    end

    if version == router_version then
      return true
    end

    local ok, err = build_router(version)
    if not ok then
      return nil, --[[ 'err' fully formatted ]] err
    end

    return true
  end


  rebuild_router = function(opts)
    return rebuild("router", update_router, router_version, opts)
  end


  get_updated_router = function()
    if kong.configuration.router_consistency == "strict" then
      local ok, err = rebuild_router(ROUTER_SYNC_OPTS)
      if not ok then
        -- If an error happens while updating, log it and return non-updated
        -- version.
        log(ERR, "could not rebuild router: ", err,
                 " (stale router will be used)")
      end
    end
    return router
  end


  -- for tests only
  _set_update_router = function(f)
    update_router = f
  end


  -- for tests only
  _set_build_router = function(f)
    build_router = f
  end


  -- for tests only
  _set_router = function(r)
    router = r
  end


  -- for tests only
  _set_router_version = function(v)
    router_version = v
  end
end


local function balancer_setup_stage1(ctx, scheme, host_type, host, port,
                                     service, route)
  local balancer_data = {
    scheme         = scheme,    -- scheme for balancer: http, https
    type           = host_type, -- type of 'host': ipv4, ipv6, name
    host           = host,      -- target host per `upstream_url`
    port           = port,      -- final target port
    try_count      = 0,         -- retry counter
    tries          = {},        -- stores info per try
    ssl_ctx        = kong.default_client_ssl_ctx, -- SSL_CTX* to use
    -- ip          = nil,       -- final target IP address
    -- balancer    = nil,       -- the balancer object, if any
    -- hostname    = nil,       -- hostname of the final target IP
    -- hash_cookie = nil,       -- if Upstream sets hash_on_cookie
    -- balancer_handle = nil,   -- balancer handle for the current connection
  }

  do
    local s = service or EMPTY_T

    balancer_data.retries         = s.retries         or 5
    balancer_data.connect_timeout = s.connect_timeout or 60000
    balancer_data.send_timeout    = s.write_timeout   or 60000
    balancer_data.read_timeout    = s.read_timeout    or 60000
  end

  ctx.service          = service
  ctx.route            = route
  ctx.balancer_data    = balancer_data
  ctx.balancer_address = balancer_data -- for plugin backward compatibility
end


local function balancer_setup_stage2(ctx)
  local balancer_data = ctx.balancer_data

  do -- Check for KONG_ORIGINS override
    local origin_key = balancer_data.scheme .. "://" ..
                       utils.format_host(balancer_data)
    local origin = singletons.origins[origin_key]
    if origin then
      balancer_data.scheme = origin.scheme
      balancer_data.type = origin.type
      balancer_data.host = origin.host
      balancer_data.port = origin.port
    end
  end

  local ok, err, errcode = balancer.execute(balancer_data, ctx)
  if not ok and errcode == 500 then
    err = "failed the initial dns/balancer resolve for '" ..
          balancer_data.host .. "' with: " .. tostring(err)
  end

  return ok, err, errcode
end


local function set_init_versions_in_cache()
  local ok, err = kong.cache:get("router:version", TTL_ZERO, function()
    return "init"
  end)
  if not ok then
    return nil, "could not set router version in cache: " .. tostring(err)
  end

  local ok, err = kong.cache:get("plugins_iterator:version", TTL_ZERO, function()
    return "init"
  end)
  if not ok then
    return nil, "could not set plugins iterator version in cache: " .. tostring(err)
  end

  return true
end


-- in the table below the `before` and `after` is to indicate when they run:
-- before or after the plugins
return {
  build_router = build_router,

  build_plugins_iterator = build_plugins_iterator,
  update_plugins_iterator = update_plugins_iterator,
  get_plugins_iterator = get_plugins_iterator,
  get_updated_plugins_iterator = get_updated_plugins_iterator,
  set_init_versions_in_cache = set_init_versions_in_cache,

  -- exposed only for tests
  _set_router = _set_router,
  _set_update_router = _set_update_router,
  _set_build_router = _set_build_router,
  _set_router_version = _set_router_version,
  _set_update_plugins_iterator = _set_update_plugins_iterator,
  _get_updated_router = get_updated_router,
  _update_lua_mem = update_lua_mem,

  init_worker = {
    before = function()
      reports.init_worker()
      update_lua_mem(true)

      register_events()


      -- initialize balancers for active healthchecks
      timer_at(0, function()
        balancer.init()
      end)

      timer_every(1, function(premature)
        if premature then
          return
        end

        -- Don't wait for the semaphore (timeout = 0) when updating via the
        -- timer.
        -- If the semaphore is locked, that means that the rebuild is
        -- already ongoing.
        local ok, err = rebuild_router(ROUTER_ASYNC_OPTS)
        if not ok then
          log(ERR, "could not rebuild router via timer: ", err)
        end
      end)

      timer_every(1, function(premature)
        if premature then
          return
        end

        local ok, err = rebuild_plugins_iterator(PLUGINS_ITERATOR_ASYNC_OPTS)
        if not ok then
          log(ERR, "could not rebuild plugins iterator via timer: ", err)
        end
      end)

      do
        local rebuild_timeout = 60

        if kong.configuration.database == "cassandra" then
          rebuild_timeout = kong.configuration.cassandra_timeout / 1000
        end

        if kong.configuration.database == "postgres" then
          rebuild_timeout = kong.configuration.pg_timeout / 1000
      end

        ROUTER_SYNC_OPTS = {
          name = "router",
          timeout = rebuild_timeout,
          on_timeout = "run_unlocked",
        }
        ROUTER_ASYNC_OPTS = {
          name = "router",
          timeout = 0,
          on_timeout = "return_true",
        }
        PLUGINS_ITERATOR_SYNC_OPTS = {
          name = "plugins_iterator",
          timeout = rebuild_timeout,
          on_timeout = "run_unlocked",
        }
        PLUGINS_ITERATOR_ASYNC_OPTS = {
          name = "plugins_iterator",
          timeout = 0,
          on_timeout = "return_true",
        }
      end

    end
  },
  certificate = {
    before = function(_)
      certificate.execute()
    end
  },
  rewrite = {
    before = function(ctx)
      ctx.KONG_REWRITE_START = get_now()

      -- special handling for proxy-authorization and te headers in case
      -- the plugin(s) want to specify them (store the original)
      ctx.http_proxy_authorization = var.http_proxy_authorization
      ctx.http_te                  = var.http_te

      mesh.rewrite(ctx)
    end,
    after = function(ctx)
      ctx.KONG_REWRITE_TIME = get_now() - ctx.KONG_REWRITE_START -- time spent in Kong's rewrite_by_lua
    end
  },
  preread = {
    before = function(ctx)
      local router = get_updated_router()

      local match_t = router.exec()
      if not match_t then
        log(ERR, "no Route found with those values")
        return exit(500)
      end

      local ssl_termination_ctx -- OpenSSL SSL_CTX to use for termination

      local ssl_preread_alpn_protocols = var.ssl_preread_alpn_protocols
      -- ssl_preread_alpn_protocols is a comma separated list
      -- see https://trac.nginx.org/nginx/ticket/1616
      if ssl_preread_alpn_protocols and
         ssl_preread_alpn_protocols:find(mesh.get_mesh_alpn(), 1, true) then
        -- Is probably an incoming service mesh connection
        -- terminate service-mesh Mutual TLS
        ssl_termination_ctx = mesh.mesh_server_ssl_ctx
        ctx.is_service_mesh_request = true
      else
        -- TODO: stream router should decide if TLS is terminated or not
        -- XXX: for now, use presence of SNI to terminate.
        local sni = var.ssl_preread_server_name
        if sni then
          log(DEBUG, "SNI: ", sni)

          local err
          ssl_termination_ctx, err = certificate.find_certificate(sni)
          if not ssl_termination_ctx then
            log(ERR, err)
            return exit(ERROR)
          end

          -- TODO Fake certificate phase?

          log(INFO, "attempting to terminate TLS")
        end
      end

      -- Terminate TLS
      if ssl_termination_ctx and not starttls(ssl_termination_ctx) then
        -- errors are logged by nginx core
        return exit(ERROR)
      end

      ctx.KONG_PREREAD_START = get_now()

      local route = match_t.route
      local service = match_t.service
      local upstream_url_t = match_t.upstream_url_t

      if not service then
        -----------------------------------------------------------------------
        -- Serviceless stream route
        -----------------------------------------------------------------------
        local service_scheme = ssl_termination_ctx and "tls" or "tcp"
        local service_host   = var.server_addr

        match_t.upstream_scheme = service_scheme
        upstream_url_t.scheme = service_scheme -- for completeness
        upstream_url_t.type = utils.hostname_type(service_host)
        upstream_url_t.host = service_host
        upstream_url_t.port = tonumber(var.server_port, 10)
      end

      balancer_setup_stage1(ctx, match_t.upstream_scheme,
                            upstream_url_t.type,
                            upstream_url_t.host,
                            upstream_url_t.port,
                            service, route)
    end,
    after = function(ctx)
      local ok, err, errcode = balancer_setup_stage2(ctx)
      if not ok then
        local body = utils.get_default_exit_body(errcode, err)
        return kong.response.exit(errcode, body)
      end

      local now = get_now()

      -- time spent in Kong's preread_by_lua
      ctx.KONG_PREREAD_TIME     = now - ctx.KONG_PREREAD_START
      ctx.KONG_PREREAD_ENDED_AT = now
      -- time spent in Kong before sending the request to upstream
      -- start_time() is kept in seconds with millisecond resolution.
      ctx.KONG_PROXY_LATENCY   = now - start_time() * 1000
      ctx.KONG_PROXIED         = true
    end
  },
  access = {
    before = function(ctx)
      -- router for Routes/Services
      local router = get_updated_router()

      -- routing request

      ctx.KONG_ACCESS_START = get_now()

      local match_t = router.exec()
      if not match_t then
        return kong.response.exit(404, { message = "no Route matched with those values" })
      end

      local scheme         = var.scheme
      local host           = var.host
      local port           = tonumber(var.server_port, 10)

      local route          = match_t.route
      local service        = match_t.service
      local upstream_url_t     = match_t.upstream_url_t

      local realip_remote_addr = var.realip_remote_addr
      local forwarded_proto
      local forwarded_host
      local forwarded_port

      -- X-Forwarded-* Headers Parsing
      --
      -- We could use $proxy_add_x_forwarded_for, but it does not work properly
      -- with the realip module. The realip module overrides $remote_addr and it
      -- is okay for us to use it in case no X-Forwarded-For header was present.
      -- But in case it was given, we will append the $realip_remote_addr that
      -- contains the IP that was originally in $remote_addr before realip
      -- module overrode that (aka the client that connected us).

      local trusted_ip = kong.ip.is_trusted(realip_remote_addr)
      if trusted_ip then
        forwarded_proto = var.http_x_forwarded_proto or scheme
        forwarded_host  = var.http_x_forwarded_host  or host
        forwarded_port  = var.http_x_forwarded_port  or port

      else
        forwarded_proto = scheme
        forwarded_host  = host
        forwarded_port  = port
      end

      local protocols = route.protocols
      if (protocols and protocols.https and not protocols.http and
          forwarded_proto ~= "https")
      then
        local redirect_status_code = route.https_redirect_status_code or 426

        if redirect_status_code == 426 then
<<<<<<< HEAD
        ngx.header["connection"] = "Upgrade"
        ngx.header["upgrade"]    = "TLS/1.2, HTTP/1.1"
        return kong.response.exit(426, { message = "Please use HTTPS protocol" })
      end
=======
          header["Connection"] = "Upgrade"
          header["Upgrade"]    = "TLS/1.2, HTTP/1.1"
          return kong.response.exit(426, { message = "Please use HTTPS protocol" })
        end
>>>>>>> 59912405

        if redirect_status_code == 301 or
          redirect_status_code == 302 or
          redirect_status_code == 307 or
          redirect_status_code == 308 then
          header["Location"] = "https://" .. forwarded_host .. var.request_uri
          return kong.response.exit(redirect_status_code)
        end
      end

      if not service then
        -----------------------------------------------------------------------
        -- Serviceless HTTP / HTTPS / HTTP2 route
        -----------------------------------------------------------------------
        local service_scheme
        local service_host
        local service_port

        -- 1. try to find information from a request-line
        local request_line = var.request
        if request_line then
          local matches, err = re_match(request_line, [[\w+ (https?)://([^/?#\s]+)]], "ajos")
          if err then
            log(WARN, "pcre runtime error when matching a request-line: ", err)

          elseif matches then
            local uri_scheme = lower(matches[1])
            if uri_scheme == "https" or uri_scheme == "http" then
              service_scheme = uri_scheme
              service_host   = lower(matches[2])
            end
            --[[ TODO: check if these make sense here?
            elseif uri_scheme == "wss" then
              service_scheme = "https"
              service_host   = lower(matches[2])
            elseif uri_scheme == "ws" then
              service_scheme = "http"
              service_host   = lower(matches[2])
            end
            --]]
          end
        end

        -- 2. try to find information from a host header
        if not service_host then
          local http_host = var.http_host
          if http_host then
            service_scheme = scheme
            service_host   = lower(http_host)
          end
        end

        -- 3. split host to host and port
        if service_host then
          -- remove possible userinfo
          local pos = find(service_host, "@", 1, true)
          if pos then
            service_host = sub(service_host, pos + 1)
          end

          pos = find(service_host, ":", 2, true)
          if pos then
            service_port = sub(service_host, pos + 1)
            service_host = sub(service_host, 1, pos - 1)

            local found, _, err = re_find(service_port, [[[1-9]{1}\d{0,4}$]], "adjo")
            if err then
              log(WARN, "pcre runtime error when matching a port number: ", err)

            elseif found then
              service_port = tonumber(service_port, 10)
              if not service_port or service_port > 65535 then
                service_scheme = nil
                service_host   = nil
                service_port   = nil
              end

            else
              service_scheme = nil
              service_host   = nil
              service_port   = nil
            end
          end
        end

        -- 4. use known defaults
        if service_host and not service_port then
          if service_scheme == "http" then
            service_port = 80
          elseif service_scheme == "https" then
            service_port = 443
          else
            service_port = port
          end
        end

        -- 5. fall-back to server address
        if not service_host then
          service_scheme = scheme
          service_host   = var.server_addr
          service_port   = port
        end

        match_t.upstream_scheme = service_scheme
        upstream_url_t.scheme = service_scheme -- for completeness
        upstream_url_t.type = utils.hostname_type(service_host)
        upstream_url_t.host = service_host
        upstream_url_t.port = service_port
      end

      balancer_setup_stage1(ctx, match_t.upstream_scheme,
                            upstream_url_t.type,
                            upstream_url_t.host,
                            upstream_url_t.port,
                            service, route)

      ctx.router_matches = match_t.matches

      -- `uri` is the URI with which to call upstream, as returned by the
      --       router, which might have truncated it (`strip_uri`).
      -- `host` is the original header to be preserved if set.
      var.upstream_scheme = match_t.upstream_scheme -- COMPAT: pdk
      var.upstream_uri    = match_t.upstream_uri
      var.upstream_host   = match_t.upstream_host

      -- Keep-Alive and WebSocket Protocol Upgrade Headers
      if var.http_upgrade and lower(var.http_upgrade) == "websocket" then
        var.upstream_connection = "upgrade"
        var.upstream_upgrade    = "websocket"

      else
        var.upstream_connection = "keep-alive"
      end

      -- X-Forwarded-* Headers
      local http_x_forwarded_for = var.http_x_forwarded_for
      if http_x_forwarded_for then
        var.upstream_x_forwarded_for = http_x_forwarded_for .. ", " ..
                                       realip_remote_addr

      else
        var.upstream_x_forwarded_for = var.remote_addr
      end

      var.upstream_x_forwarded_proto = forwarded_proto
      var.upstream_x_forwarded_host  = forwarded_host
      var.upstream_x_forwarded_port  = forwarded_port

      local err
      ctx.workspaces, err = workspaces.resolve_ws_scope(ctx, route.protocols and route)
      ctx.log_request_workspaces = ctx.workspaces
      if err then
        ngx.log(ngx.ERR, "failed to retrieve workspace for the request (reason: "
                         .. tostring(err) .. ")")

        return kong.response.exit(500, { message = "An unexpected error occurred"})
      end
    end,
    -- Only executed if the `router` module found a route and allows nginx to proxy it.
    after = function(ctx)
      do
        -- Nginx's behavior when proxying a request with an empty querystring
        -- `/foo?` is to keep `$is_args` an empty string, hence effectively
        -- stripping the empty querystring.
        -- We overcome this behavior with our own logic, to preserve user
        -- desired semantics.
        local upstream_uri = var.upstream_uri

        if var.is_args == "?" or sub(var.request_uri, -1) == "?" then
          var.upstream_uri = upstream_uri .. "?" .. (var.args or "")
        end
      end

      local balancer_data = ctx.balancer_data
      balancer_data.scheme = var.upstream_scheme -- COMPAT: pdk

      local ok, err, errcode = balancer_setup_stage2(ctx)
      if not ok then
        local body = utils.get_default_exit_body(errcode, err)
        return kong.response.exit(errcode, body)
      end

      var.upstream_scheme = balancer_data.scheme

      do
        -- set the upstream host header if not `preserve_host`
        local upstream_host = var.upstream_host

        if not upstream_host or upstream_host == "" then
          upstream_host = balancer_data.hostname

          local upstream_scheme = var.upstream_scheme
          if upstream_scheme == "http"  and balancer_data.port ~= 80 or
             upstream_scheme == "https" and balancer_data.port ~= 443
          then
            upstream_host = upstream_host .. ":" .. balancer_data.port
          end

          var.upstream_host = upstream_host
        end
      end

      -- clear hop-by-hop request headers:
      local connection = var.http_connection
      if connection then
        local header_names = re_split(connection .. ",", [[\s*,\s*]], "djo")
        if header_names then
          for i=1, #header_names do
            if header_names[i] ~= "" then
              local header_name = lower(header_names[i])
              -- some of these are already handled by the proxy module,
              -- proxy-authorization being an exception that is handled
              -- below with special semantics.
              if header_name ~= "close" and
                 header_name ~= "upgrade" and
                 header_name ~= "keep-alive" and
                 header_name ~= "proxy-authorization" then
                clear_header(header_names[i])
              end
            end
          end
        end
      end

      -- add te header only when client requests trailers (proxy removes it)
      local te = var.http_te
      if te and te == ctx.http_te then
        local te_values = re_split(te .. ",", [[\s*,\s*]], "djo")
        if te_values then
          for i=1, #te_values do
            if te_values[i] ~= "" and lower(te_values[i]) == "trailers" then
              var.upstream_te = "trailers"
              break
            end
          end
        end
      end

      if var.http_proxy then
        clear_header("Proxy")
      end

      if var.http_proxy_connection then
        clear_header("Proxy-Connection")
      end

      -- clear the proxy-authorization header only in case the plugin didn't
      -- specify it, assuming that the plugin didn't specify the same value.
      local proxy_authorization = var.http_proxy_authorization
      if proxy_authorization and
         proxy_authorization == var.http_proxy_authorization then
        clear_header("Proxy-Authorization")
      end

      local now = get_now()

      -- time spent in Kong's access_by_lua
      ctx.KONG_ACCESS_TIME     = now - ctx.KONG_ACCESS_START
      ctx.KONG_ACCESS_ENDED_AT = now
      -- time spent in Kong before sending the request to upstream
      -- start_time() is kept in seconds with millisecond resolution.
      ctx.KONG_PROXY_LATENCY   = now - start_time() * 1000
      ctx.KONG_PROXIED         = true
    end
  },
  balancer = {
    before = function(ctx)
      local balancer_data = ctx.balancer_data
      local current_try = balancer_data.tries[balancer_data.try_count]
      current_try.balancer_start = get_now()
    end,
    after = function(ctx)
      local balancer_data = ctx.balancer_data
      local current_try = balancer_data.tries[balancer_data.try_count]

      -- record try-latency
      local try_latency = get_now() - current_try.balancer_start
      current_try.balancer_latency = try_latency

      -- record overall latency
      ctx.KONG_BALANCER_TIME = (ctx.KONG_BALANCER_TIME or 0) + try_latency
    end
  },
  header_filter = {
    before = function(ctx)
      if not ctx.KONG_PROXIED then
        return
      end

      local now = get_now()
      -- time spent waiting for a response from upstream
      ctx.KONG_WAITING_TIME             = now - ctx.KONG_ACCESS_ENDED_AT
      ctx.KONG_HEADER_FILTER_STARTED_AT = now

      -- clear hop-by-hop response headers:
      local connection = var.upstream_http_connection
      if connection then
        local header_names = re_split(connection .. ",", [[\s*,\s*]], "djo")
        if header_names then
          for i=1, #header_names do
            if header_names[i] ~= "" then
              local header_name = lower(header_names[i])
              if header_name ~= "close" and
                 header_name ~= "upgrade" and
                 header_name ~= "keep-alive" then
                header[header_names[i]] = nil
              end
            end
          end
        end
      end

      if var.upstream_http_upgrade and
         var.upstream_http_upgrade ~= var.upstream_upgrade then
        header["Upgrade"] = nil
      end

      if var.upstream_http_proxy_authenticate then
        header["Proxy-Authenticate"] = nil
      end

      -- remove trailer response header when client didn't ask for them
      if var.upstream_te == "" and var.upstream_http_trailer then
        header["Trailer"] = nil
      end

      local upstream_status_header = constants.HEADERS.UPSTREAM_STATUS
      if singletons.configuration.enabled_headers[upstream_status_header] then
        header[upstream_status_header] = tonumber(sub(var.upstream_status or "", -3))
        if not header[upstream_status_header] then
          log(ERR, "failed to set ", upstream_status_header, " header")
        end
      end

      local hash_cookie = ctx.balancer_data.hash_cookie
      if not hash_cookie then
        return
      end

      local cookie = ck:new()
      local ok, err = cookie:set(hash_cookie)

      if not ok then
        log(WARN, "failed to set the cookie for hash-based load balancing: ", err,
                      " (key=", hash_cookie.key,
                      ", path=", hash_cookie.path, ")")
      end
    end,
    after = function(ctx)
      if ctx.KONG_PROXIED then
        if singletons.configuration.enabled_headers[constants.HEADERS.UPSTREAM_LATENCY] then
          header[constants.HEADERS.UPSTREAM_LATENCY] = ctx.KONG_WAITING_TIME
        end

        if singletons.configuration.enabled_headers[constants.HEADERS.PROXY_LATENCY] then
          header[constants.HEADERS.PROXY_LATENCY] = ctx.KONG_PROXY_LATENCY
        end

        if singletons.configuration.enabled_headers[constants.HEADERS.VIA] then
          header[constants.HEADERS.VIA] = server_header
        end

      else
        if singletons.configuration.enabled_headers[constants.HEADERS.SERVER] then
          header[constants.HEADERS.SERVER] = server_header

        else
          header[constants.HEADERS.SERVER] = nil
        end
      end
    end
  },
  body_filter = {
    after = function(ctx)
      if not arg[2] then
        return
      end

      local now = get_now()
      ctx.KONG_BODY_FILTER_ENDED_AT = now

      if ctx.KONG_PROXIED then
        -- time spent receiving the response (header_filter + body_filter)
        -- we could use $upstream_response_time but we need to distinguish the waiting time
        -- from the receiving time in our logging plugins (especially ALF serializer).
        ctx.KONG_RECEIVE_TIME = now - ctx.KONG_HEADER_FILTER_STARTED_AT
      end
    end
  },
  log = {
    after = function(ctx)
      update_lua_mem()

      reports.log()

      if not ctx.KONG_PROXIED then
        return
      end

      -- If response was produced by an upstream (ie, not by a Kong plugin)
      -- Report HTTP status for health checks
      local balancer_data = ctx.balancer_data
      if balancer_data and balancer_data.balancer and balancer_data.ip then
        local status = ngx.status
        if status == 504 then
          balancer_data.balancer.report_timeout(balancer_data.balancer_handle)
        else
          balancer_data.balancer.report_http_status(
            balancer_data.balancer_handle, status)
        end
        -- release the handle, so the balancer can update its statistics
        balancer_data.balancer_handle:release()
      end

      tracing.flush()
    end
  }
}<|MERGE_RESOLUTION|>--- conflicted
+++ resolved
@@ -55,14 +55,9 @@
 
 local ERR         = ngx.ERR
 local INFO         = ngx.INFO
-<<<<<<< HEAD
 local WARN        = ngx.WARN
 local CRIT         = ngx.CRIT
 local DEBUG       = ngx.DEBUG
-=======
-local WARN         = ngx.WARN
-local DEBUG        = ngx.DEBUG
->>>>>>> 59912405
 local ERROR        = ngx.ERROR
 
 
@@ -1095,17 +1090,10 @@
         local redirect_status_code = route.https_redirect_status_code or 426
 
         if redirect_status_code == 426 then
-<<<<<<< HEAD
-        ngx.header["connection"] = "Upgrade"
-        ngx.header["upgrade"]    = "TLS/1.2, HTTP/1.1"
-        return kong.response.exit(426, { message = "Please use HTTPS protocol" })
-      end
-=======
           header["Connection"] = "Upgrade"
           header["Upgrade"]    = "TLS/1.2, HTTP/1.1"
           return kong.response.exit(426, { message = "Please use HTTPS protocol" })
         end
->>>>>>> 59912405
 
         if redirect_status_code == 301 or
           redirect_status_code == 302 or
