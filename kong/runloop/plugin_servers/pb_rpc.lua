--- conflicted
+++ resolved
@@ -406,25 +406,6 @@
   end
 
   if not res or res == "" then
-<<<<<<< HEAD
-    if err then
-      local ok, err = kong.worker_events.post("plugin_server", "reset_instances",
-      { plugin_name = plugin_name, conf = conf })
-      if not ok then
-        kong.log.err("failed to post plugin_server reset_instances event: ", err)
-      end
-
-      if err == "not ready" then
-        self.reset_instance(plugin_name, conf)
-        return handle_not_ready(plugin_name)
-      end
-      if err and (str_find(err:lower(), "no plugin instance", 1, true)
-        or str_find(err:lower(), "closed", 1, true)) then
-        kong.log.warn(err)
-        self.reset_instance(plugin_name, conf)
-        return self:handle_event(plugin_name, conf, phase)
-      end
-=======
     local ok, err2 = kong.worker_events.post("plugin_server", "reset_instances",
     { plugin_name = plugin_name, conf = conf })
     if not ok then
@@ -436,7 +417,6 @@
       or str_find(err_lowered, "closed")  then
       kong.log.warn(err)
       return self:handle_event(plugin_name, conf, phase)
->>>>>>> 62ee8fa5
     end
     kong.log.err(err)
   end
