--- conflicted
+++ resolved
@@ -523,10 +523,7 @@
 do
   local function reset_all_upstreams()
     local upstreams_dict = {}
-<<<<<<< HEAD
-=======
     -- build a dictionary, indexed by the upstream name
->>>>>>> 8ee57d88
     for up, err in singletons.db.upstreams:each() do
       if err then
         log(CRIT, "could not obtain list of upstreams: ", err)
@@ -654,7 +651,25 @@
 --------------------------------------------------------------------------------
 -- Called on any changes to a target.
 -- @param operation "create", "update" or "delete"
-<<<<<<< HEAD
+-- @param target Target table with `upstream.id` field
+local function on_target_event(operation, target)
+
+  if operation == "reset" then
+    local upstreams = get_all_upstreams()
+    for name, id in pairs(upstreams) do
+      do_target_event("create", id, name)
+    end
+
+  else
+    do_target_event(operation, target.upstream.id, target.upstream.name)
+
+  end
+
+end
+
+--------------------------------------------------------------------------------
+-- Called on any changes to an upstream.
+-- @param operation "create", "update" or "delete"
 -- @param upstream_data table with `id` and `name` fields
 local function on_upstream_event(operation, upstream_data)
   local upstream_id = upstream_data.id
@@ -681,19 +696,27 @@
 
     singletons.cache:invalidate_local("balancer:upstreams:" .. upstream_id)
     singletons.cache:invalidate_local("balancer:targets:"   .. upstream_id)
-=======
--- @param target Target table with `upstream.id` field
-local function on_target_event(operation, target)
->>>>>>> 8ee57d88
-
-  if operation == "reset" then
-    local upstreams = get_all_upstreams()
-    for name, id in pairs(upstreams) do
-      do_target_event("create", id, name)
-    end
-
-  else
-    do_target_event(operation, target.upstream.id, target.upstream.name)
+
+    local balancer = balancers[upstream_id]
+    if balancer then
+      stop_healthchecker(balancer)
+    end
+
+    if operation == "delete" then
+      set_balancer(upstream_id, nil)
+
+    else
+      local upstream = get_upstream_by_id(upstream_id)
+      if not upstream then
+        log(ERR, "upstream not found for ", upstream_id)
+        return
+      end
+
+      local _, err = create_balancer(upstream, true)
+      if err then
+        log(ERR, "failed recreating balancer for ", upstream_name, ": ", err)
+      end
+    end
 
   end
 
