--- conflicted
+++ resolved
@@ -222,10 +222,6 @@
 -- DNS
 --==============================================================================
 
-<<<<<<< HEAD
-=======
-
->>>>>>> b0e21bec
 -- define sort order for DNS query results
 local sortQuery = function(a,b) return a.__balancerSortKey < b.__balancerSortKey end
 local sorts = {
@@ -320,10 +316,6 @@
 -- IMPORTANT: this construct should not prevent GC of the Host object
 local function schedule_dns_renewal(target)
   local record_expiry = (target.lastQuery or EMPTY).expire or 0
-<<<<<<< HEAD
-=======
-
->>>>>>> b0e21bec
   local key, err = get_dns_renewal_key(target)
   if err then
     local tgt_name = target.name or target.target or "[empty hostname]"
