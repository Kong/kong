--- conflicted
+++ resolved
@@ -1,9 +1,4 @@
 local BasePlugin = require "kong.plugins.base_plugin"
-<<<<<<< HEAD
-local body_filter = require "kong.plugins.response-transformer.body_transformer"
-local header_filter = require "kong.plugins.response-transformer.header_transformer"
-local feature_flag_limit_body = require "kong.plugins.response-transformer.feature_flags.limit_body"
-=======
 local body_transformer = require "kong.plugins.response-transformer.body_transformer"
 local header_transformer = require "kong.plugins.response-transformer.header_transformer"
 
@@ -13,7 +8,6 @@
 local concat = table.concat
 local kong = kong
 local ngx = ngx
->>>>>>> cc97d5bb
 
 
 local ResponseTransformerHandler = BasePlugin:extend()
@@ -23,59 +17,19 @@
   ResponseTransformerHandler.super.new(self, "response-transformer")
 end
 
-<<<<<<< HEAD
-function ResponseTransformerHandler:init_worker()
-  ResponseTransformerHandler.super.init_worker(self, "response-transformer")
-
-  feature_flag_limit_body.init_worker()
-end
-
-function ResponseTransformerHandler:access(conf)
-  ResponseTransformerHandler.super.access(self)
-
-  local ctx = ngx.ctx
-
-  ctx.rt_body_chunks = {}
-  ctx.rt_body_chunk_number = 1
-end
-=======
->>>>>>> cc97d5bb
 
 function ResponseTransformerHandler:header_filter(conf)
   ResponseTransformerHandler.super.header_filter(self)
 
-<<<<<<< HEAD
-  if not feature_flag_limit_body.header_filter() then
-    return
-  end
-
-  header_filter.transform_headers(conf, ngx.header)
-=======
   header_transformer.transform_headers(conf, kong.response.get_headers())
->>>>>>> cc97d5bb
 end
 
 
 function ResponseTransformerHandler:body_filter(conf)
   ResponseTransformerHandler.super.body_filter(self)
 
-<<<<<<< HEAD
-  if not feature_flag_limit_body.body_filter() then
-    return
-  end
-
-  if is_body_transform_set(conf) and is_json_body(ngx.header["content-type"]) then
-=======
   if is_body_transform_set(conf) and is_json_body(kong.response.get_header("Content-Type")) then
->>>>>>> cc97d5bb
     local ctx = ngx.ctx
-
-    -- Initializes context here in case this plugin's access phase
-    -- did not run - and hence `rt_body_chunks` and `rt_body_chunk_number`
-    -- were not initialized
-    ctx.rt_body_chunks = ctx.rt_body_chunks or {}
-    ctx.rt_body_chunk_number = ctx.rt_body_chunk_number or 1
-
     local chunk, eof = ngx.arg[1], ngx.arg[2]
 
     ctx.rt_body_chunks = ctx.rt_body_chunks or {}
