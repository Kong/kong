require "kong.plugins.opentelemetry.proto"
local pb = require "pb"
local new_tab = require "table.new"
local nkeys = require "table.nkeys"
local tablepool = require "tablepool"
local utils = require "kong.tools.utils"

local kong = kong
local insert = table.insert
local tablepool_fetch = tablepool.fetch
local tablepool_release = tablepool.release
local deep_copy = utils.deep_copy
<<<<<<< HEAD
local table_merge = kong.table.merge
=======
local shallow_copy = utils.shallow_copy
local table_merge = utils.table_merge
local getmetatable = getmetatable
local setmetatable = setmetatable
>>>>>>> bcab9aa6

local TRACE_ID_LEN = 16
local NULL = "\0"
local POOL_OTLP = "KONG_OTLP"
local EMPTY_TAB = {}

local PB_STATUS = {}
for i = 0, 2 do
  PB_STATUS[i] = { code = i }
end

local KEY_TO_ATTRIBUTE_TYPES = {
  ["http.status_code"] = "int_value",
}

local TYPE_TO_ATTRIBUTE_TYPES = {
  string = "string_value",
  number = "double_value",
  boolean = "bool_value",
}

local function transform_attributes(attr)
  if type(attr) ~= "table" then
    error("invalid attributes", 2)
  end

  local pb_attributes = new_tab(nkeys(attr), 0)
  for k, v in pairs(attr) do

    local attribute_type = KEY_TO_ATTRIBUTE_TYPES[k] or TYPE_TO_ATTRIBUTE_TYPES[type(v)]

    insert(pb_attributes, {
      key = k,
      value = attribute_type and { [attribute_type] = v } or EMPTY_TAB
    })
  end

  return pb_attributes
end

local function transform_events(events)
  if type(events) ~= "table" then
    return nil
  end

  local pb_events = new_tab(#events, 0)
  for _, evt in ipairs(events) do
    local pb_evt = {
      name = evt.name,
      time_unix_nano = evt.time_ns,
      -- dropped_attributes_count = 0,
    }

    if evt.attributes then
      pb_evt.attributes = transform_attributes(evt.attributes)
    end

    insert(pb_events, pb_evt)
  end

  return pb_events
end

-- translate the span to otlp format
-- currently it only adjust the trace id to 16 bytes
-- we don't do it in place because the span is shared
-- and we need to preserve the original information as much as possible
local function translate_span_trace_id(span)
  local trace_id = span.trace_id
  local len = #trace_id
  local new_id = trace_id

  if len == TRACE_ID_LEN then
    return span
  end

  -- make sure the trace id is of 16 bytes
  if len > TRACE_ID_LEN then
    new_id = trace_id:sub(-TRACE_ID_LEN)

  elseif len < TRACE_ID_LEN then
    new_id = NULL:rep(TRACE_ID_LEN - len) .. trace_id
  end

  local translated = shallow_copy(span)
  setmetatable(translated, getmetatable(span))

  translated.trace_id = new_id
  span = translated

  return span
end

-- this function is to prepare span to be encoded and sent via grpc
-- TODO: renaming this to encode_span
local function transform_span(span)
  assert(type(span) == "table")

  span = translate_span_trace_id(span)

  local pb_span = {
    trace_id = span.trace_id,
    span_id = span.span_id,
    -- trace_state = "",
    parent_span_id = span.parent_id or "",
    name = span.name,
    kind = span.kind or 0,
    start_time_unix_nano = span.start_time_ns,
    end_time_unix_nano = span.end_time_ns,
    attributes = span.attributes and transform_attributes(span.attributes),
    -- dropped_attributes_count = 0,
    events = span.events and transform_events(span.events),
    -- dropped_events_count = 0,
    -- links = EMPTY_TAB,
    -- dropped_links_count = 0,
    status = span.status and PB_STATUS[span.status],
  }

  return pb_span
end

local encode_traces
do
  local attributes_cache = setmetatable({}, { __mode = "k" })
  local function default_resource_attributes()
    return {
      ["service.name"] = "kong",
      ["service.instance.id"] = kong and kong.node.get_id(),
      ["service.version"] = kong and kong.version,
    }
  end

  local function render_resource_attributes(attributes)
    attributes = attributes or EMPTY_TAB

    local resource_attributes = attributes_cache[attributes]
    if resource_attributes then
      return resource_attributes
    end

    local default_attributes = default_resource_attributes()
    resource_attributes = table_merge(default_attributes, attributes)

    resource_attributes = transform_attributes(resource_attributes)
    attributes_cache[attributes] = resource_attributes

    return resource_attributes
  end

  local pb_memo = {
    resource_spans = {
      { resource = {
          attributes = {}
        },
        scope_spans = {
          { scope = {
              name = "kong-internal",
              version = "0.1.0",
            },
            spans = {}, },
        }, },
    },
  }

  encode_traces = function(spans, resource_attributes)
    local tab = tablepool_fetch(POOL_OTLP, 0, 2)
    if not tab.resource_spans then
      tab.resource_spans = deep_copy(pb_memo.resource_spans)
    end

    local resource = tab.resource_spans[1].resource
    resource.attributes = render_resource_attributes(resource_attributes)

    local scoped = tab.resource_spans[1].scope_spans[1]
    scoped.spans = spans
    local pb_data = pb.encode("opentelemetry.proto.collector.trace.v1.ExportTraceServiceRequest", tab)

    -- remove reference
    scoped.spans = nil
    tablepool_release(POOL_OTLP, tab, true) -- no clear

    return pb_data
  end
end

return {
  translate_span = translate_span_trace_id,
  transform_span = transform_span,
  encode_traces = encode_traces,
}<|MERGE_RESOLUTION|>--- conflicted
+++ resolved
@@ -10,14 +10,10 @@
 local tablepool_fetch = tablepool.fetch
 local tablepool_release = tablepool.release
 local deep_copy = utils.deep_copy
-<<<<<<< HEAD
 local table_merge = kong.table.merge
-=======
 local shallow_copy = utils.shallow_copy
-local table_merge = utils.table_merge
 local getmetatable = getmetatable
 local setmetatable = setmetatable
->>>>>>> bcab9aa6
 
 local TRACE_ID_LEN = 16
 local NULL = "\0"
