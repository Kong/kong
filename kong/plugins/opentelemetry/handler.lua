-- This software is copyright Kong Inc. and its licensors.
-- Use of the software is subject to the agreement between your organization
-- and Kong Inc. If there is no such agreement, use is governed by and
-- subject to the terms of the Kong Master Software License Agreement found
-- at https://konghq.com/enterprisesoftwarelicense/.
-- [ END OF LICENSE 0867164ffc95e54f04670b5169c09574bdbd9bba ]

local Queue = require "kong.tools.queue"
local http = require "resty.http"
local clone = require "table.clone"
local otlp = require "kong.plugins.opentelemetry.otlp"
local propagation = require "kong.tracing.propagation"


local ngx = ngx
local kong = kong
local tostring = tostring
local ngx_log = ngx.log
local ngx_ERR = ngx.ERR
local ngx_DEBUG = ngx.DEBUG
local ngx_now = ngx.now
local ngx_update_time = ngx.update_time
local ngx_req = ngx.req
local ngx_get_headers = ngx_req.get_headers
local propagation_parse = propagation.parse
local propagation_set = propagation.set
local null = ngx.null
local encode_traces = otlp.encode_traces
local encode_span = otlp.transform_span
local to_hex = require "resty.string".to_hex


local _log_prefix = "[otel] "


local OpenTelemetryHandler = {
<<<<<<< HEAD
  VERSION = kong_meta.core_version,
=======
  VERSION = "0.1.0",
>>>>>>> f74342db
  PRIORITY = 14,
}

local CONTENT_TYPE_HEADER_NAME = "Content-Type"
local DEFAULT_CONTENT_TYPE_HEADER = "application/x-protobuf"
local DEFAULT_HEADERS = {
  [CONTENT_TYPE_HEADER_NAME] = DEFAULT_CONTENT_TYPE_HEADER
}

local function get_headers(conf_headers)
  if not conf_headers or conf_headers == null then
    return DEFAULT_HEADERS
  end

  if conf_headers[CONTENT_TYPE_HEADER_NAME] then
    return conf_headers
  end

  local headers = clone(conf_headers)
  headers[CONTENT_TYPE_HEADER_NAME] = DEFAULT_CONTENT_TYPE_HEADER
  return headers
end


local function http_export_request(conf, pb_data, headers)
  local httpc = http.new()
  httpc:set_timeouts(conf.connect_timeout, conf.send_timeout, conf.read_timeout)
  local res, err = httpc:request_uri(conf.endpoint, {
    method = "POST",
    body = pb_data,
    headers = headers,
  })
  if not res then
    return false, "failed to send request: " .. err

  elseif res and res.status ~= 200 then
    return false, "response error: " .. tostring(res.status) .. ", body: " .. tostring(res.body)
  end

  return true
end


local function http_export(conf, spans)
  local start = ngx_now()
  local headers = get_headers(conf.headers)
  local payload = encode_traces(spans, conf.resource_attributes)

  local ok, err = http_export_request(conf, payload, headers)

  ngx_update_time()
  local duration = ngx_now() - start
  ngx_log(ngx_DEBUG, _log_prefix, "exporter sent " .. #spans ..
    " traces to " .. conf.endpoint .. " in " .. duration .. " seconds")

  if not ok then
    ngx_log(ngx_ERR, _log_prefix, err)
  end

  return ok, err
end

function OpenTelemetryHandler:access(conf)
  local headers = ngx_get_headers()
  local root_span = ngx.ctx.KONG_SPANS and ngx.ctx.KONG_SPANS[1]
  local tracer = kong.tracing.new("otel")

  -- make propagation running with tracing instrumetation not enabled
  if not root_span then
    root_span = tracer.start_span("root")

    -- the span created only for the propagation and will be bypassed to the exporter
    kong.ctx.plugin.should_sample = false
  end

  local header_type, trace_id, span_id, parent_id, should_sample, _ = propagation_parse(headers, conf.header_type)
  if should_sample == false then
    tracer:set_should_sample(should_sample)
  end

  -- overwrite trace id
  -- as we are in a chain of existing trace
  if trace_id then
    root_span.trace_id = trace_id
    kong.ctx.plugin.trace_id = trace_id
  end

  -- overwrite root span's parent_id
  if span_id then
    root_span.parent_id = span_id

  elseif parent_id then
    root_span.parent_id = parent_id
  end

  -- propagate the span that identifies the "last" balancer try
  -- This has to happen "in advance". The span will be activated (linked)
  -- after the OpenResty balancer results are available
  local balancer_span = tracer.create_span(nil, {
    span_kind = 3,
    parent = root_span,
  })
  propagation_set(conf.header_type, header_type, balancer_span, "w3c", true)
end


function OpenTelemetryHandler:header_filter(conf)
  if conf.http_response_header_for_traceid then
    local trace_id = kong.ctx.plugin.trace_id
    if not trace_id then
      local root_span = ngx.ctx.KONG_SPANS and ngx.ctx.KONG_SPANS[1]
      trace_id = root_span and root_span.trace_id
    end
    trace_id = to_hex(trace_id)
    kong.response.add_header(conf.http_response_header_for_traceid, trace_id)
  end
end


function OpenTelemetryHandler:log(conf)
  ngx_log(ngx_DEBUG, _log_prefix, "total spans in current request: ", ngx.ctx.KONG_SPANS and #ngx.ctx.KONG_SPANS)

  kong.tracing.process_span(function (span)
    if span.should_sample == false or kong.ctx.plugin.should_sample == false then
      -- ignore
      return
    end

    -- overwrite
    local trace_id = kong.ctx.plugin.trace_id
    if trace_id then
      span.trace_id = trace_id
    end

    local ok, err = Queue.enqueue(
      Queue.get_plugin_params("opentelemetry", conf),
      http_export,
      conf,
      encode_span(span)
    )
    if not ok then
      kong.log.err("Failed to enqueue span to log server: ", err)
    end
  end)
end


return OpenTelemetryHandler<|MERGE_RESOLUTION|>--- conflicted
+++ resolved
@@ -11,6 +11,9 @@
 local otlp = require "kong.plugins.opentelemetry.otlp"
 local propagation = require "kong.tracing.propagation"
 
+--[= xxx EE
+local kong_meta = require "kong.meta"
+--]=]
 
 local ngx = ngx
 local kong = kong
@@ -34,11 +37,7 @@
 
 
 local OpenTelemetryHandler = {
-<<<<<<< HEAD
   VERSION = kong_meta.core_version,
-=======
-  VERSION = "0.1.0",
->>>>>>> f74342db
   PRIORITY = 14,
 }
 
