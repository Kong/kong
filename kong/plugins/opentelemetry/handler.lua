<<<<<<< HEAD
-- This software is copyright Kong Inc. and its licensors.
-- Use of the software is subject to the agreement between your organization
-- and Kong Inc. If there is no such agreement, use is governed by and
-- subject to the terms of the Kong Master Software License Agreement found
-- at https://konghq.com/enterprisesoftwarelicense/.
-- [ END OF LICENSE 0867164ffc95e54f04670b5169c09574bdbd9bba ]

=======
>>>>>>> 3961e097
local Queue = require "kong.tools.queue"
local http = require "resty.http"
local clone = require "table.clone"
local otlp = require "kong.plugins.opentelemetry.otlp"
local propagation = require "kong.tracing.propagation"
<<<<<<< HEAD
local meta = require "kong.meta"
=======
local kong_meta = require "kong.meta"
>>>>>>> 3961e097


local ngx = ngx
local kong = kong
local tostring = tostring
local ngx_log = ngx.log
local ngx_ERR = ngx.ERR
local ngx_DEBUG = ngx.DEBUG
local ngx_now = ngx.now
local ngx_update_time = ngx.update_time
local ngx_req = ngx.req
local ngx_get_headers = ngx_req.get_headers
local propagation_parse = propagation.parse
local propagation_set = propagation.set
local null = ngx.null
local encode_traces = otlp.encode_traces
local encode_span = otlp.transform_span
local to_hex = require "resty.string".to_hex


local _log_prefix = "[otel] "


local OpenTelemetryHandler = {
<<<<<<< HEAD
  VERSION = meta.core_version,
=======
  VERSION = kong_meta.version,
>>>>>>> 3961e097
  PRIORITY = 14,
}

local CONTENT_TYPE_HEADER_NAME = "Content-Type"
local DEFAULT_CONTENT_TYPE_HEADER = "application/x-protobuf"
local DEFAULT_HEADERS = {
  [CONTENT_TYPE_HEADER_NAME] = DEFAULT_CONTENT_TYPE_HEADER
}

local function get_headers(conf_headers)
  if not conf_headers or conf_headers == null then
    return DEFAULT_HEADERS
  end

  if conf_headers[CONTENT_TYPE_HEADER_NAME] then
    return conf_headers
  end

  local headers = clone(conf_headers)
  headers[CONTENT_TYPE_HEADER_NAME] = DEFAULT_CONTENT_TYPE_HEADER
  return headers
end


local function http_export_request(conf, pb_data, headers)
  local httpc = http.new()
  httpc:set_timeouts(conf.connect_timeout, conf.send_timeout, conf.read_timeout)
  local res, err = httpc:request_uri(conf.endpoint, {
    method = "POST",
    body = pb_data,
    headers = headers,
  })
  if not res then
    return false, "failed to send request: " .. err

  elseif res and res.status ~= 200 then
    return false, "response error: " .. tostring(res.status) .. ", body: " .. tostring(res.body)
  end

  return true
end


local function http_export(conf, spans)
  local start = ngx_now()
  local headers = get_headers(conf.headers)
  local payload = encode_traces(spans, conf.resource_attributes)

  local ok, err = http_export_request(conf, payload, headers)

  ngx_update_time()
  local duration = ngx_now() - start
  ngx_log(ngx_DEBUG, _log_prefix, "exporter sent " .. #spans ..
    " traces to " .. conf.endpoint .. " in " .. duration .. " seconds")

  if not ok then
    ngx_log(ngx_ERR, _log_prefix, err)
  end

  return ok, err
end

function OpenTelemetryHandler:access(conf)
  local headers = ngx_get_headers()
  local root_span = ngx.ctx.KONG_SPANS and ngx.ctx.KONG_SPANS[1]
  local tracer = kong.tracing.new("otel")

  -- make propagation running with tracing instrumetation not enabled
  if not root_span then
    root_span = tracer.start_span("root")

    -- the span created only for the propagation and will be bypassed to the exporter
    kong.ctx.plugin.should_sample = false
  end

  local header_type, trace_id, span_id, parent_id, should_sample, _ = propagation_parse(headers, conf.header_type)
  if should_sample == false then
    tracer:set_should_sample(should_sample)
  end

  -- overwrite trace id
  -- as we are in a chain of existing trace
  if trace_id then
    root_span.trace_id = trace_id
    kong.ctx.plugin.trace_id = trace_id
  end

  -- overwrite root span's parent_id
  if span_id then
    root_span.parent_id = span_id

  elseif parent_id then
    root_span.parent_id = parent_id
  end

  -- propagate the span that identifies the "last" balancer try
  -- This has to happen "in advance". The span will be activated (linked)
  -- after the OpenResty balancer results are available
  local balancer_span = tracer.create_span(nil, {
    span_kind = 3,
    parent = root_span,
  })
  propagation_set(conf.header_type, header_type, balancer_span, "w3c", true)
end


function OpenTelemetryHandler:header_filter(conf)
  if conf.http_response_header_for_traceid then
    local trace_id = kong.ctx.plugin.trace_id
    if not trace_id then
      local root_span = ngx.ctx.KONG_SPANS and ngx.ctx.KONG_SPANS[1]
      trace_id = root_span and root_span.trace_id
    end
    trace_id = to_hex(trace_id)
    kong.response.add_header(conf.http_response_header_for_traceid, trace_id)
  end
end


function OpenTelemetryHandler:log(conf)
  ngx_log(ngx_DEBUG, _log_prefix, "total spans in current request: ", ngx.ctx.KONG_SPANS and #ngx.ctx.KONG_SPANS)

  kong.tracing.process_span(function (span)
    if span.should_sample == false or kong.ctx.plugin.should_sample == false then
      -- ignore
      return
    end

    -- overwrite
    local trace_id = kong.ctx.plugin.trace_id
    if trace_id then
      span.trace_id = trace_id
    end

    local ok, err = Queue.enqueue(
      Queue.get_params(conf),
      http_export,
      conf,
      encode_span(span)
    )
    if not ok then
      kong.log.err("Failed to enqueue span to log server: ", err)
    end
  end)
end


return OpenTelemetryHandler<|MERGE_RESOLUTION|>--- conflicted
+++ resolved
@@ -1,4 +1,3 @@
-<<<<<<< HEAD
 -- This software is copyright Kong Inc. and its licensors.
 -- Use of the software is subject to the agreement between your organization
 -- and Kong Inc. If there is no such agreement, use is governed by and
@@ -6,18 +5,12 @@
 -- at https://konghq.com/enterprisesoftwarelicense/.
 -- [ END OF LICENSE 0867164ffc95e54f04670b5169c09574bdbd9bba ]
 
-=======
->>>>>>> 3961e097
 local Queue = require "kong.tools.queue"
 local http = require "resty.http"
 local clone = require "table.clone"
 local otlp = require "kong.plugins.opentelemetry.otlp"
 local propagation = require "kong.tracing.propagation"
-<<<<<<< HEAD
-local meta = require "kong.meta"
-=======
 local kong_meta = require "kong.meta"
->>>>>>> 3961e097
 
 
 local ngx = ngx
@@ -42,11 +35,7 @@
 
 
 local OpenTelemetryHandler = {
-<<<<<<< HEAD
-  VERSION = meta.core_version,
-=======
   VERSION = kong_meta.version,
->>>>>>> 3961e097
   PRIORITY = 14,
 }
 
