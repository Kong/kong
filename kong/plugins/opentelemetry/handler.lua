--- conflicted
+++ resolved
@@ -29,11 +29,8 @@
 local encode_traces = otlp.encode_traces
 local translate_span_trace_id = otlp.translate_span
 local encode_span = otlp.transform_span
-<<<<<<< HEAD
-=======
 local to_hex = require "resty.string".to_hex
 
->>>>>>> 3794d112
 
 local _log_prefix = "[otel] "
 
@@ -159,8 +156,6 @@
   end
 
   propagation_set("preserve", header_type, translate_span_trace_id(root_span), "w3c")
-<<<<<<< HEAD
-=======
 end
 
 
@@ -174,7 +169,6 @@
     trace_id = to_hex(trace_id)
     kong.response.add_header(conf.http_response_header_for_traceid, trace_id)
   end
->>>>>>> 3794d112
 end
 
 
