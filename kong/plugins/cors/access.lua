--- conflicted
+++ resolved
@@ -2,15 +2,8 @@
 
 local _M = {}
 
-<<<<<<< HEAD
 local function configure_origin (ngx, conf)
   if conf.origin == nil then
-=======
-local function configure_origin(ngx, conf)
-  print("ORIGIN CHECK")
-  print(conf.origin)
-  if not conf.origin or stringy.strip(conf.origin) == "" then
->>>>>>> aff7dc39
     ngx.header["Access-Control-Allow-Origin"] = "*"
   else
     ngx.header["Access-Control-Allow-Origin"] = conf.origin
