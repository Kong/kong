local _M = {}

<<<<<<< HEAD
local function configure_origin (ngx, conf)
=======
local function configure_origin(ngx, conf)
>>>>>>> c16f4e52
  if conf.origin == nil then
    ngx.header["Access-Control-Allow-Origin"] = "*"
  else
    ngx.header["Access-Control-Allow-Origin"] = conf.origin
    ngx.header["Vary"] = "Origin"
  end
end

local function configure_credentials (ngx, conf)
  if (conf.credentials) then
    ngx.header["Access-Control-Allow-Credentials"] = "true"
  end
end

local function configure_headers (ngx, conf, headers)
  if conf.headers == nil then
    ngx.header["Access-Control-Allow-Headers"] = headers['access-control-request-headers'] or ""
  else
    ngx.header["Access-Control-Allow-Headers"] = conf.headers
  end
end

local function configure_exposed_headers (ngx, conf)
  if conf.exposed_headers ~= nil then
    ngx.header["Access-Control-Expose-Headers"] = conf.exposed_headers
  end
end

local function configure_methods (ngx, conf)
  if conf.methods ~= nil then
    ngx.header["Access-Control-Allow-Methods"] = conf.methods
  else
    ngx.header["Access-Control-Allow-Methods"] = "GET,HEAD,PUT,PATCH,POST,DELETE"
  end
end

local function configure_max_age (ngx, conf)
  if conf.max_age ~= nil then
    ngx.header["Access-Control-Max-Age"] = tostring(conf.max_age)
  end
end

function _M.execute (conf)
  local request = ngx.req
  local method = request.get_method()
  local headers = request.get_headers()

  configure_origin(ngx, conf)
  configure_credentials(ngx, conf)

  if method == "OPTIONS" then
    -- Preflight
    configure_headers(ngx, conf, headers)
    configure_methods(ngx, conf)
    configure_max_age(ngx, conf)

    if not conf.preflight_continue then
      utils.no_content()
    end
  else
    configure_exposed_headers(ngx, conf)
  end
end

return _M<|MERGE_RESOLUTION|>--- conflicted
+++ resolved
@@ -1,10 +1,6 @@
 local _M = {}
 
-<<<<<<< HEAD
 local function configure_origin (ngx, conf)
-=======
-local function configure_origin(ngx, conf)
->>>>>>> c16f4e52
   if conf.origin == nil then
     ngx.header["Access-Control-Allow-Origin"] = "*"
   else
