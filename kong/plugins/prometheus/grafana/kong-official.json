{
  "__inputs": [
    {
      "name": "DS_PROMETHEUS",
      "label": "Prometheus",
      "description": "",
      "type": "datasource",
      "pluginId": "prometheus",
      "pluginName": "Prometheus"
    }
  ],
  "__elements": [],
  "__requires": [
    {
      "type": "panel",
      "id": "gauge",
      "name": "Gauge",
      "version": ""
    },
    {
      "type": "grafana",
      "id": "grafana",
      "name": "Grafana",
      "version": "8.4.5"
    },
    {
      "type": "panel",
      "id": "graph",
      "name": "Graph (old)",
      "version": ""
    },
    {
      "type": "panel",
      "id": "heatmap",
      "name": "Heatmap",
      "version": ""
    },
    {
      "type": "datasource",
      "id": "prometheus",
      "name": "Prometheus",
      "version": "1.0.0"
    },
    {
      "type": "panel",
      "id": "stat",
      "name": "Stat",
      "version": ""
    },
    {
      "type": "panel",
      "id": "table-old",
      "name": "Table (old)",
      "version": ""
    }
  ],
  "annotations": {
    "list": [
      {
        "builtIn": 1,
        "datasource": "${DS_PROMETHEUS}",
        "enable": true,
        "hide": true,
        "iconColor": "rgba(0, 211, 255, 1)",
        "name": "Annotations & Alerts",
        "type": "dashboard"
      }
    ]
  },
  "description": "Dashboard that graphs metrics exported via Prometheus plugin in Kong (http://github.com/kong/kong)",
  "editable": true,
  "fiscalYearStartMonth": 0,
  "gnetId": 7424,
  "graphTooltip": 0,
  "id": null,
  "iteration": 1662693484232,
  "links": [],
  "liveNow": false,
  "panels": [
    {
      "collapsed": true,
      "gridPos": {
        "h": 1,
        "w": 24,
        "x": 0,
        "y": 0
      },
      "id": 53,
      "panels": [
        {
          "datasource": {
            "type": "prometheus",
            "uid": "${DS_PROMETHEUS}"
          },
          "fieldConfig": {
            "defaults": {
              "color": {
                "mode": "thresholds"
              },
              "mappings": [],
              "max": 100,
              "min": 0,
              "thresholds": {
                "mode": "absolute",
                "steps": [
                  {
                    "color": "green"
                  },
                  {
                    "color": "red",
                    "value": 80
                  }
                ]
              },
              "unit": "percent"
            },
            "overrides": []
          },
          "gridPos": {
            "h": 6,
            "w": 24,
            "x": 0,
            "y": 1
          },
          "id": 22,
          "options": {
            "orientation": "auto",
            "reduceOptions": {
              "calcs": [
                "mean"
              ],
              "fields": "",
              "values": false
            },
            "showThresholdLabels": false,
            "showThresholdMarkers": true,
            "text": {}
          },
          "pluginVersion": "8.4.5",
          "repeat": "instance",
          "repeatDirection": "v",
          "targets": [
            {
              "exemplar": true,
              "expr": "(kong_memory_lua_shared_dict_bytes{instance=~\"$instance\",shared_dict!~\"kong_process_events\"}/kong_memory_lua_shared_dict_total_bytes{instance=~\"$instance\",shared_dict!~\"kong_process_events\"})*100",
              "format": "time_series",
              "instant": false,
              "interval": "",
              "legendFormat": "{{shared_dict}} ({{kong_subsystem}})",
              "refId": "A"
            }
          ],
          "title": "Kong shared memory usage by Node ($instance)",
          "type": "gauge"
        },
        {
          "aliasColors": {},
          "bars": false,
          "dashLength": 10,
          "dashes": false,
          "datasource": {
            "type": "prometheus",
            "uid": "${DS_PROMETHEUS}"
          },
          "fieldConfig": {
            "defaults": {
              "links": []
            },
            "overrides": []
          },
          "fill": 1,
          "fillGradient": 0,
          "gridPos": {
            "h": 6,
            "w": 24,
            "x": 0,
            "y": 7
          },
          "hiddenSeries": false,
          "id": 43,
          "legend": {
            "avg": false,
            "current": false,
            "max": false,
            "min": false,
            "show": true,
            "total": false,
            "values": false
          },
          "lines": true,
          "linewidth": 1,
          "nullPointMode": "null",
          "options": {
            "alertThreshold": true
          },
          "percentage": false,
          "pluginVersion": "8.4.5",
          "pointradius": 2,
          "points": false,
          "renderer": "flot",
          "repeat": "instance",
          "repeatDirection": "v",
          "seriesOverrides": [],
          "spaceLength": 10,
          "stack": false,
          "steppedLine": false,
          "targets": [
            {
              "exemplar": true,
              "expr": "kong_memory_workers_lua_vms_bytes{instance=~\"$instance\"}",
              "format": "time_series",
              "instant": false,
              "interval": "",
              "legendFormat": "PID:{{pid}} ({{kong_subsystem}})",
              "refId": "A"
            }
          ],
          "thresholds": [],
          "timeRegions": [],
          "title": "Kong worker Lua VM usage by Node ($instance)",
          "tooltip": {
            "shared": true,
            "sort": 0,
            "value_type": "individual"
          },
          "type": "graph",
          "xaxis": {
            "mode": "time",
            "show": true,
            "values": []
          },
          "yaxes": [
            {
              "format": "bytes",
              "logBase": 1,
              "show": true
            },
            {
              "format": "bytes",
              "logBase": 1,
              "show": true
            }
          ],
          "yaxis": {
            "align": false
          }
        }
      ],
      "title": "Caching",
      "type": "row"
    },
    {
      "collapsed": true,
      "gridPos": {
        "h": 1,
        "w": 24,
        "x": 0,
        "y": 1
      },
      "id": 51,
      "panels": [
        {
          "aliasColors": {},
          "bars": false,
          "dashLength": 10,
          "dashes": false,
          "fieldConfig": {
            "defaults": {
              "links": []
            },
            "overrides": []
          },
          "fill": 1,
          "fillGradient": 0,
          "gridPos": {
            "h": 7,
            "w": 24,
            "x": 0,
            "y": 14
          },
          "hiddenSeries": false,
          "id": 17,
          "legend": {
            "avg": false,
            "current": false,
            "max": false,
            "min": false,
            "show": true,
            "total": false,
            "values": false
          },
          "lines": true,
          "linewidth": 1,
          "links": [],
          "nullPointMode": "null",
          "options": {
            "alertThreshold": true
          },
          "paceLength": 10,
          "percentage": false,
          "pluginVersion": "8.4.5",
          "pointradius": 5,
          "points": false,
          "renderer": "flot",
          "seriesOverrides": [],
          "spaceLength": 10,
          "stack": false,
          "steppedLine": false,
          "targets": [
            {
<<<<<<< HEAD
              "expr": "sum(rate(kong_http_status{service=~\"$service\", route=~\"$route\", instance=~\"$instance\"}[1m])) by (route)",
              "format": "time_series",
              "intervalFactor": 2,
              "legendFormat": "route:{{route}}",
              "refId": "B"
=======
              "datasource": {
                "type": "prometheus",
                "uid": "${DS_PROMETHEUS}"
              },
              "exemplar": true,
              "expr": "sum(kong_nginx_connections_total{state=~\"active|reading|writing|waiting\", instance=~\"$instance\"}) by (state)",
              "format": "time_series",
              "interval": "",
              "intervalFactor": 2,
              "legendFormat": "{{state}}",
              "refId": "A"
>>>>>>> 0fae7954
            }
          ],
          "thresholds": [],
          "timeRegions": [],
<<<<<<< HEAD
          "timeShift": null,
          "title": "RPS per route ($service)",
=======
          "title": "Nginx connection state",
>>>>>>> 0fae7954
          "tooltip": {
            "shared": true,
            "sort": 2,
            "value_type": "individual"
          },
          "type": "graph",
          "xaxis": {
            "mode": "time",
            "show": true,
            "values": []
          },
          "yaxes": [
            {
              "format": "short",
              "logBase": 1,
              "show": true
            },
            {
              "format": "short",
              "logBase": 1,
              "show": true
            }
          ],
          "yaxis": {
            "align": false
          }
        },
        {
          "datasource": {
            "type": "prometheus",
            "uid": "${DS_PROMETHEUS}"
          },
          "fieldConfig": {
            "defaults": {
              "color": {
                "fixedColor": "rgb(31, 120, 193)",
                "mode": "fixed"
              },
              "mappings": [
                {
                  "options": {
                    "match": "null",
                    "result": {
                      "text": "N/A"
                    }
                  },
                  "type": "special"
                }
              ],
              "thresholds": {
                "mode": "absolute",
                "steps": [
                  {
                    "color": "green"
                  },
                  {
                    "color": "red",
                    "value": 80
                  }
                ]
              },
              "unit": "none"
            },
            "overrides": []
          },
          "gridPos": {
            "h": 7,
            "w": 8,
            "x": 0,
            "y": 21
          },
          "id": 18,
          "links": [],
          "maxDataPoints": 100,
          "options": {
            "colorMode": "none",
            "graphMode": "area",
            "justifyMode": "auto",
            "orientation": "horizontal",
            "reduceOptions": {
              "calcs": [
                "lastNotNull"
              ],
              "fields": "",
              "values": false
            },
            "textMode": "auto"
          },
          "pluginVersion": "8.4.5",
          "targets": [
            {
              "exemplar": true,
              "expr": "sum(kong_nginx_connections_total{state=\"total\", instance=~\"$instance\"})",
              "format": "time_series",
              "interval": "",
              "intervalFactor": 2,
              "legendFormat": "Total",
              "refId": "A"
            }
          ],
          "title": "Total Connections",
          "type": "stat"
        },
        {
          "datasource": {
            "type": "prometheus",
            "uid": "${DS_PROMETHEUS}"
          },
          "fieldConfig": {
            "defaults": {
              "color": {
                "fixedColor": "rgb(31, 120, 193)",
                "mode": "fixed"
              },
              "mappings": [
                {
                  "options": {
                    "match": "null",
                    "result": {
                      "text": "N/A"
                    }
                  },
                  "type": "special"
                }
              ],
              "thresholds": {
                "mode": "absolute",
                "steps": [
                  {
                    "color": "green"
                  },
                  {
                    "color": "red",
                    "value": 80
                  }
                ]
              },
              "unit": "none"
            },
            "overrides": []
          },
          "gridPos": {
            "h": 7,
            "w": 8,
            "x": 8,
            "y": 21
          },
          "id": 19,
          "links": [],
          "maxDataPoints": 100,
          "options": {
            "colorMode": "none",
            "graphMode": "area",
            "justifyMode": "auto",
            "orientation": "horizontal",
            "reduceOptions": {
              "calcs": [
                "lastNotNull"
              ],
              "fields": "",
              "values": false
            },
            "textMode": "auto"
          },
          "pluginVersion": "8.4.5",
          "targets": [
            {
              "expr": "sum(kong_nginx_connections_total{state=\"handled\", instance=~\"$instance\"})",
              "format": "time_series",
              "intervalFactor": 2,
              "legendFormat": "Handled",
              "refId": "A"
            }
          ],
          "title": "Handled Connections",
          "type": "stat"
        },
        {
          "datasource": {
            "type": "prometheus",
            "uid": "${DS_PROMETHEUS}"
          },
          "fieldConfig": {
            "defaults": {
              "color": {
                "fixedColor": "rgb(31, 120, 193)",
                "mode": "fixed"
              },
              "mappings": [
                {
                  "options": {
                    "match": "null",
                    "result": {
                      "text": "N/A"
                    }
                  },
                  "type": "special"
                }
              ],
              "thresholds": {
                "mode": "absolute",
                "steps": [
                  {
                    "color": "green"
                  },
                  {
                    "color": "red",
                    "value": 80
                  }
                ]
              },
              "unit": "none"
            },
            "overrides": []
          },
          "gridPos": {
            "h": 7,
            "w": 8,
            "x": 16,
            "y": 21
          },
          "id": 20,
          "links": [],
          "maxDataPoints": 100,
          "options": {
            "colorMode": "none",
            "graphMode": "area",
            "justifyMode": "auto",
            "orientation": "horizontal",
            "reduceOptions": {
              "calcs": [
                "lastNotNull"
              ],
              "fields": "",
              "values": false
            },
            "textMode": "auto"
          },
          "pluginVersion": "8.4.5",
          "targets": [
            {
              "expr": "sum(kong_nginx_connections_total{state=\"accepted\", instance=~\"$instance\"})",
              "format": "time_series",
              "intervalFactor": 2,
              "legendFormat": "Accepted",
              "refId": "A"
            }
          ],
          "title": "Accepted Connections",
          "type": "stat"
        }
      ],
      "title": "Nginx",
      "type": "row"
    },
    {
      "collapsed": true,
      "datasource": {
        "type": "prometheus",
        "uid": "${DS_PROMETHEUS}"
      },
      "gridPos": {
        "h": 1,
        "w": 24,
        "x": 0,
        "y": 2
      },
      "id": 38,
      "panels": [
        {
          "aliasColors": {},
          "bars": false,
          "dashLength": 10,
          "dashes": false,
          "datasource": {
            "type": "prometheus",
            "uid": "${DS_PROMETHEUS}"
          },
          "fieldConfig": {
            "defaults": {
              "links": []
            },
            "overrides": []
          },
          "fill": 1,
          "fillGradient": 0,
          "gridPos": {
            "h": 7,
            "w": 24,
            "x": 0,
            "y": 29
          },
          "hiddenSeries": false,
          "id": 1,
          "legend": {
            "alignAsTable": false,
            "avg": false,
            "current": false,
            "max": false,
            "min": false,
            "rightSide": false,
            "show": true,
            "total": false,
            "values": false
          },
          "lines": true,
          "linewidth": 1,
          "links": [],
          "nullPointMode": "null",
          "options": {
            "alertThreshold": true
          },
          "paceLength": 10,
          "percentage": false,
          "pluginVersion": "8.4.5",
          "pointradius": 5,
          "points": false,
          "renderer": "flot",
          "seriesOverrides": [],
          "spaceLength": 10,
          "stack": false,
          "steppedLine": false,
          "targets": [
            {
<<<<<<< HEAD
              "expr": "sum(rate(kong_http_status{service=~\"$service\", route=~\"$route\", instance=~\"$instance\"}[1m])) by (route,code)",
              "format": "time_series",
              "intervalFactor": 2,
              "legendFormat": "route:{{route}}-{{code}}",
              "refId": "B"
            }
          ],
          "thresholds": [],
          "timeFrom": null,
          "timeRegions": [],
          "timeShift": null,
          "title": "RPS per route by status code",
          "tooltip": {
            "shared": true,
            "sort": 2,
            "value_type": "individual"
          },
          "type": "graph",
          "xaxis": {
            "buckets": null,
            "mode": "time",
            "name": null,
            "show": true,
            "values": []
          },
          "yaxes": [
            {
              "format": "short",
              "label": null,
              "logBase": 1,
              "max": null,
              "min": null,
              "show": true
            },
            {
              "format": "short",
              "label": null,
              "logBase": 1,
              "max": null,
              "min": null,
              "show": true
            }
          ],
          "yaxis": {
            "align": false,
            "alignLevel": null
          }
        },
        {
          "aliasColors": {},
          "bars": false,
          "dashLength": 10,
          "dashes": false,
          "datasource": "${DS_PROMETHEUS}",
          "fieldConfig": {
            "defaults": {
              "links": []
            },
            "overrides": []
          },
          "fill": 1,
          "fillGradient": 0,
          "gridPos": {
            "h": 7,
            "w": 24,
            "x": 0,
            "y": 8
          },
          "hiddenSeries": false,
          "id": 53,
          "legend": {
            "avg": false,
            "current": false,
            "max": false,
            "min": false,
            "show": true,
            "total": false,
            "values": false
          },
          "lines": true,
          "linewidth": 1,
          "links": [],
          "nullPointMode": "null",
          "options": {
            "alertThreshold": true
          },
          "paceLength": 10,
          "percentage": false,
          "pluginVersion": "7.5.4",
          "pointradius": 5,
          "points": false,
          "renderer": "flot",
          "seriesOverrides": [],
          "spaceLength": 10,
          "stack": false,
          "steppedLine": false,
          "targets": [
            {
              "expr": "sum(rate(kong_http_status{service=~\"$service\", route=~\"$route\", instance=~\"$instance\"}[1m])) by (service)",
=======
              "expr": "sum(rate(kong_http_requests_total{instance=~\"$instance\"}[1m]))",
>>>>>>> 0fae7954
              "format": "time_series",
              "intervalFactor": 2,
              "legendFormat": "Requests/second",
              "refId": "A"
<<<<<<< HEAD
            }
          ],
          "thresholds": [],
          "timeFrom": null,
          "timeRegions": [],
          "timeShift": null,
          "title":  "RPS per service ($service)",
          "tooltip": {
            "shared": true,
            "sort": 2,
            "value_type": "individual"
          },
          "type": "graph",
          "xaxis": {
            "buckets": null,
            "mode": "time",
            "name": null,
            "show": true,
            "values": []
          },
          "yaxes": [
            {
              "format": "short",
              "label": null,
              "logBase": 1,
              "max": null,
              "min": null,
              "show": true
            },
            {
              "format": "short",
              "label": null,
              "logBase": 1,
              "max": null,
              "min": null,
              "show": true
            }
          ],
          "yaxis": {
            "align": false,
            "alignLevel": null
          }
        },
        {
          "aliasColors": {},
          "bars": false,
          "dashLength": 10,
          "dashes": false,
          "datasource": "${DS_PROMETHEUS}",
          "fieldConfig": {
            "defaults": {
              "links": []
            },
            "overrides": []
          },
          "fill": 1,
          "fillGradient": 0,
          "gridPos": {
            "h": 7,
            "w": 24,
            "x": 0,
            "y": 15
          },
          "hiddenSeries": false,
          "id": 53,
          "legend": {
            "avg": false,
            "current": false,
            "max": false,
            "min": false,
            "show": true,
            "total": false,
            "values": false
          },
          "lines": true,
          "linewidth": 1,
          "links": [],
          "nullPointMode": "null",
          "options": {
            "alertThreshold": true
          },
          "paceLength": 10,
          "percentage": false,
          "pluginVersion": "7.5.4",
          "pointradius": 5,
          "points": false,
          "renderer": "flot",
          "seriesOverrides": [],
          "spaceLength": 10,
          "stack": false,
          "steppedLine": false,
          "targets": [
            {
              "expr": "sum(rate(kong_http_status{service=~\"$service\", route=~\"$route\", instance=~\"$instance\"}[1m])) by (service,code)",
              "format": "time_series",
              "intervalFactor": 2,
              "legendFormat": "service:{{service}}-{{code}}",
              "refId": "A"
=======
>>>>>>> 0fae7954
            }
          ],
          "thresholds": [],
          "timeRegions": [],
<<<<<<< HEAD
          "timeShift": null,
          "title": "RPS per service by status code",
=======
          "title": "Total requests per second (RPS)",
>>>>>>> 0fae7954
          "tooltip": {
            "shared": true,
            "sort": 2,
            "value_type": "individual"
          },
          "type": "graph",
          "xaxis": {
            "mode": "time",
            "show": true,
            "values": []
          },
          "yaxes": [
            {
              "format": "short",
              "logBase": 1,
              "show": true
            },
            {
              "format": "s",
              "logBase": 1,
              "show": true
            }
          ],
          "yaxis": {
            "align": false
          }
        },
        {
          "aliasColors": {},
          "bars": false,
          "dashLength": 10,
          "dashes": false,
          "datasource": {
            "type": "prometheus",
            "uid": "${DS_PROMETHEUS}"
          },
          "fieldConfig": {
            "defaults": {
              "links": []
            },
            "overrides": []
          },
          "fill": 1,
          "fillGradient": 0,
          "gridPos": {
            "h": 7,
            "w": 24,
            "x": 0,
            "y": 36
          },
          "hiddenSeries": false,
          "id": 16,
          "legend": {
            "avg": false,
            "current": false,
            "max": false,
            "min": false,
            "show": true,
            "total": false,
            "values": false
          },
          "lines": true,
          "linewidth": 1,
          "links": [],
          "nullPointMode": "null",
          "options": {
            "alertThreshold": true
          },
          "paceLength": 10,
          "percentage": false,
          "pluginVersion": "8.4.5",
          "pointradius": 5,
          "points": false,
          "renderer": "flot",
          "seriesOverrides": [],
          "spaceLength": 10,
          "stack": false,
          "steppedLine": false,
          "targets": [
            {
              "expr": "sum(rate(kong_http_requests_total{service=~\"$service\", route=~\"$route\", instance=~\"$instance\"}[1m])) by (service)",
              "format": "time_series",
              "intervalFactor": 2,
              "legendFormat": "service:{{service}}",
              "refId": "A"
            },
            {
              "expr": "sum(rate(kong_http_requests_total{service=~\"$service\", route=~\"$route\", instance=~\"$instance\"}[1m])) by (route)",
              "format": "time_series",
              "intervalFactor": 2,
              "legendFormat": "route:{{route}}",
              "refId": "B"
            }
          ],
          "thresholds": [],
          "timeRegions": [],
          "title": "RPS per route/service ($service)",
          "tooltip": {
            "shared": true,
            "sort": 0,
            "value_type": "individual"
          },
          "type": "graph",
          "xaxis": {
            "mode": "time",
            "show": true,
            "values": []
          },
          "yaxes": [
            {
              "format": "short",
              "logBase": 1,
              "show": true
            },
            {
              "format": "short",
              "logBase": 1,
              "show": true
            }
          ],
          "yaxis": {
            "align": false
          }
        },
        {
          "aliasColors": {},
          "bars": false,
          "dashLength": 10,
          "dashes": false,
          "datasource": {
            "type": "prometheus",
            "uid": "${DS_PROMETHEUS}"
          },
          "fieldConfig": {
            "defaults": {
              "links": []
            },
            "overrides": []
          },
          "fill": 1,
          "fillGradient": 0,
          "gridPos": {
            "h": 7,
            "w": 24,
            "x": 0,
            "y": 43
          },
          "hiddenSeries": false,
          "id": 39,
          "legend": {
            "avg": false,
            "current": false,
            "max": false,
            "min": false,
            "show": true,
            "total": false,
            "values": false
          },
          "lines": true,
          "linewidth": 1,
          "links": [],
          "nullPointMode": "null",
          "options": {
            "alertThreshold": true
          },
          "paceLength": 10,
          "percentage": false,
          "pluginVersion": "8.4.5",
          "pointradius": 5,
          "points": false,
          "renderer": "flot",
          "seriesOverrides": [],
          "spaceLength": 10,
          "stack": false,
          "steppedLine": false,
          "targets": [
            {
              "expr": "sum(rate(kong_http_requests_total{service=~\"$service\", route=~\"$route\", instance=~\"$instance\"}[1m])) by (service,code)",
              "format": "time_series",
              "intervalFactor": 2,
              "legendFormat": "service:{{service}}-{{code}}",
              "refId": "A"
            },
            {
              "expr": "sum(rate(kong_http_requests_total{service=~\"$service\", route=~\"$route\", instance=~\"$instance\"}[1m])) by (route,code)",
              "format": "time_series",
              "intervalFactor": 2,
              "legendFormat": "route:{{route}}-{{code}}",
              "refId": "B"
            }
          ],
          "thresholds": [],
          "timeRegions": [],
          "title": "RPS per route/service by status code",
          "tooltip": {
            "shared": true,
            "sort": 0,
            "value_type": "individual"
          },
          "type": "graph",
          "xaxis": {
            "mode": "time",
            "show": true,
            "values": []
          },
          "yaxes": [
            {
              "format": "short",
              "logBase": 1,
              "show": true
            },
            {
              "format": "short",
              "logBase": 1,
              "show": true
            }
          ],
          "yaxis": {
            "align": false
          }
        }
      ],
      "title": "Request rate (Need to set config.status_code_metrics, it will cause performance impact)",
      "type": "row"
    },
    {
      "collapsed": true,
      "datasource": {
        "type": "prometheus",
        "uid": "${DS_PROMETHEUS}"
      },
      "gridPos": {
        "h": 1,
        "w": 24,
        "x": 0,
        "y": 3
      },
      "id": 36,
      "panels": [
        {
          "aliasColors": {},
          "bars": false,
          "dashLength": 10,
          "dashes": false,
          "datasource": {
            "type": "prometheus",
            "uid": "${DS_PROMETHEUS}"
          },
          "fieldConfig": {
            "defaults": {
              "links": []
            },
            "overrides": []
          },
          "fill": 1,
          "fillGradient": 0,
          "gridPos": {
            "h": 7,
            "w": 8,
            "x": 0,
            "y": 51
          },
          "hiddenSeries": false,
          "id": 10,
          "legend": {
            "avg": false,
            "current": false,
            "max": false,
            "min": false,
            "show": true,
            "total": false,
            "values": false
          },
          "lines": true,
          "linewidth": 1,
          "links": [],
          "nullPointMode": "null",
          "options": {
            "alertThreshold": true
          },
          "paceLength": 10,
          "percentage": false,
          "pluginVersion": "8.4.5",
          "pointradius": 5,
          "points": false,
          "renderer": "flot",
          "seriesOverrides": [],
          "spaceLength": 10,
          "stack": false,
          "steppedLine": false,
          "targets": [
            {
              "expr": "histogram_quantile(0.90, sum(rate(kong_kong_latency_ms_bucket{instance=~\"$instance\"}[1m])) by (le))",
              "format": "time_series",
              "intervalFactor": 2,
              "legendFormat": "p90",
              "refId": "A"
            },
            {
              "expr": "histogram_quantile(0.95, sum(rate(kong_kong_latency_ms_bucket{instance=~\"$instance\"}[1m])) by (le))",
              "format": "time_series",
              "intervalFactor": 2,
              "legendFormat": "p95",
              "refId": "B"
            },
            {
              "expr": "histogram_quantile(0.99, sum(rate(kong_kong_latency_ms_bucket{instance=~\"$instance\"}[1m])) by (le))",
              "format": "time_series",
              "intervalFactor": 2,
              "legendFormat": "p99",
              "refId": "C"
            }
          ],
          "thresholds": [],
          "timeRegions": [],
          "title": "Kong Proxy Latency across all services",
          "tooltip": {
            "shared": true,
            "sort": 0,
            "value_type": "individual"
          },
          "type": "graph",
          "xaxis": {
            "mode": "time",
            "show": true,
            "values": []
          },
          "yaxes": [
            {
              "format": "ms",
              "logBase": 1,
              "show": true
            },
            {
              "format": "short",
              "logBase": 1,
              "show": true
            }
          ],
          "yaxis": {
            "align": false
          }
        },
        {
          "aliasColors": {},
          "bars": false,
          "dashLength": 10,
          "dashes": false,
          "fieldConfig": {
            "defaults": {
              "links": []
            },
            "overrides": []
          },
          "fill": 1,
          "fillGradient": 0,
          "gridPos": {
            "h": 7,
            "w": 8,
            "x": 8,
            "y": 51
          },
          "hiddenSeries": false,
          "id": 11,
          "legend": {
            "avg": false,
            "current": false,
            "max": false,
            "min": false,
            "show": true,
            "total": false,
            "values": false
          },
          "lines": true,
          "linewidth": 1,
          "links": [],
          "nullPointMode": "null",
          "options": {
            "alertThreshold": true
          },
          "paceLength": 10,
          "percentage": false,
          "pluginVersion": "8.4.5",
          "pointradius": 5,
          "points": false,
          "renderer": "flot",
          "seriesOverrides": [],
          "spaceLength": 10,
          "stack": false,
          "steppedLine": false,
          "targets": [
            {
              "datasource": {
                "type": "prometheus",
                "uid": "${DS_PROMETHEUS}"
              },
              "exemplar": true,
              "expr": "histogram_quantile(0.90, sum(rate(kong_kong_latency_ms_bucket{service =~ \"$service\",route=~\"$route\",instance=~\"$instance\"}[1m])) by (service,le))",
              "format": "time_series",
              "interval": "",
              "intervalFactor": 2,
              "legendFormat": "p90-{{service}}",
              "refId": "A"
            },
            {
              "datasource": {
                "type": "prometheus",
                "uid": "${DS_PROMETHEUS}"
              },
              "expr": "histogram_quantile(0.95, sum(rate(kong_kong_latency_ms_bucket{service =~ \"$service\",route=~\"$route\",instance=~\"$instance\"}[1m])) by (service,le))",
              "format": "time_series",
              "intervalFactor": 2,
              "legendFormat": "p95-{{service}}",
              "refId": "B"
            },
            {
              "datasource": {
                "type": "prometheus",
                "uid": "${DS_PROMETHEUS}"
              },
              "expr": "histogram_quantile(0.99, sum(rate(kong_kong_latency_ms_bucket{service =~ \"$service\",route=~\"$route\",instance=~\"$instance\"}[1m])) by (service,le))",
              "format": "time_series",
              "intervalFactor": 2,
              "legendFormat": "p99-{{service}}",
              "refId": "C"
            }
          ],
          "thresholds": [],
          "timeRegions": [],
          "title": "Kong Proxy Latency per Service",
          "tooltip": {
            "shared": true,
            "sort": 0,
            "value_type": "individual"
          },
          "type": "graph",
          "xaxis": {
            "mode": "time",
            "show": true,
            "values": []
          },
          "yaxes": [
            {
              "format": "ms",
              "logBase": 1,
              "show": true
            },
            {
              "format": "short",
              "logBase": 1,
              "show": true
            }
          ],
          "yaxis": {
            "align": false
          }
        },
        {
          "aliasColors": {},
          "bars": false,
          "dashLength": 10,
          "dashes": false,
          "datasource": {
            "type": "prometheus",
            "uid": "${DS_PROMETHEUS}"
          },
          "fieldConfig": {
            "defaults": {
              "links": []
            },
            "overrides": []
          },
          "fill": 1,
          "fillGradient": 0,
          "gridPos": {
            "h": 7,
            "w": 8,
            "x": 16,
            "y": 51
          },
          "hiddenSeries": false,
          "id": 42,
          "legend": {
            "avg": false,
            "current": false,
            "max": false,
            "min": false,
            "show": true,
            "total": false,
            "values": false
          },
          "lines": true,
          "linewidth": 1,
          "links": [],
          "nullPointMode": "null",
          "options": {
            "alertThreshold": true
          },
          "paceLength": 10,
          "percentage": false,
          "pluginVersion": "8.4.5",
          "pointradius": 5,
          "points": false,
          "renderer": "flot",
          "seriesOverrides": [],
          "spaceLength": 10,
          "stack": false,
          "steppedLine": false,
          "targets": [
            {
              "expr": "histogram_quantile(0.90, sum(rate(kong_kong_latency_ms_bucket{service =~ \"$service\",route=~\"$route\",instance=~\"$instance\"}[1m])) by (route,le))",
              "format": "time_series",
              "intervalFactor": 2,
              "legendFormat": "p90-{{route}}",
              "refId": "A"
            },
            {
              "expr": "histogram_quantile(0.95, sum(rate(kong_kong_latency_ms_bucket{service =~ \"$service\",route=~\"$route\",instance=~\"$instance\"}[1m])) by (route,le))",
              "format": "time_series",
              "intervalFactor": 2,
              "legendFormat": "p95-{{route}}",
              "refId": "B"
            },
            {
              "expr": "histogram_quantile(0.99, sum(rate(kong_kong_latency_ms_bucket{service =~ \"$service\",route=~\"$route\",instance=~\"$instance\"}[1m])) by (route,le))",
              "format": "time_series",
              "intervalFactor": 2,
              "legendFormat": "p99-{{route}}",
              "refId": "C"
            }
          ],
          "thresholds": [],
          "timeRegions": [],
          "title": "Kong Proxy Latency per Route",
          "tooltip": {
            "shared": true,
            "sort": 0,
            "value_type": "individual"
          },
          "type": "graph",
          "xaxis": {
            "mode": "time",
            "show": true,
            "values": []
          },
          "yaxes": [
            {
              "format": "ms",
              "logBase": 1,
              "show": true
            },
            {
              "format": "short",
              "logBase": 1,
              "show": true
            }
          ],
          "yaxis": {
            "align": false
          }
        },
        {
          "aliasColors": {},
          "bars": false,
          "dashLength": 10,
          "dashes": false,
          "datasource": {
            "type": "prometheus",
            "uid": "${DS_PROMETHEUS}"
          },
          "fieldConfig": {
            "defaults": {
              "links": []
            },
            "overrides": []
          },
          "fill": 1,
          "fillGradient": 0,
          "gridPos": {
            "h": 7,
            "w": 8,
            "x": 0,
            "y": 58
          },
          "hiddenSeries": false,
          "id": 12,
          "legend": {
            "avg": false,
            "current": false,
            "max": false,
            "min": false,
            "show": true,
            "total": false,
            "values": false
          },
          "lines": true,
          "linewidth": 1,
          "links": [],
          "nullPointMode": "null",
          "options": {
            "alertThreshold": true
          },
          "paceLength": 10,
          "percentage": false,
          "pluginVersion": "8.4.5",
          "pointradius": 5,
          "points": false,
          "renderer": "flot",
          "seriesOverrides": [],
          "spaceLength": 10,
          "stack": false,
          "steppedLine": false,
          "targets": [
            {
              "expr": "histogram_quantile(0.90, sum(rate(kong_request_latency_ms_bucket{}[1m])) by (le))",
              "format": "time_series",
              "intervalFactor": 2,
              "legendFormat": "p90",
              "refId": "A"
            },
            {
              "expr": "histogram_quantile(0.95, sum(rate(kong_request_latency_ms_bucket{}[1m])) by (le))",
              "format": "time_series",
              "intervalFactor": 2,
              "legendFormat": "p95",
              "refId": "B"
            },
            {
              "expr": "histogram_quantile(0.99, sum(rate(kong_request_latency_ms_bucket{}[1m])) by (le))",
              "format": "time_series",
              "intervalFactor": 2,
              "legendFormat": "p99",
              "refId": "C"
            }
          ],
          "thresholds": [],
          "timeRegions": [],
          "title": "Request Time across all services",
          "tooltip": {
            "shared": true,
            "sort": 0,
            "value_type": "individual"
          },
          "type": "graph",
          "xaxis": {
            "mode": "time",
            "show": true,
            "values": []
          },
          "yaxes": [
            {
              "format": "ms",
              "logBase": 1,
              "show": true
            },
            {
              "format": "short",
              "logBase": 1,
              "show": true
            }
          ],
          "yaxis": {
            "align": false
          }
        },
        {
          "aliasColors": {},
          "bars": false,
          "dashLength": 10,
          "dashes": false,
          "datasource": {
            "type": "prometheus",
            "uid": "${DS_PROMETHEUS}"
          },
          "fieldConfig": {
            "defaults": {
              "links": []
            },
            "overrides": []
          },
          "fill": 1,
          "fillGradient": 0,
          "gridPos": {
            "h": 7,
            "w": 8,
            "x": 8,
            "y": 58
          },
          "hiddenSeries": false,
          "id": 13,
          "legend": {
            "avg": false,
            "current": false,
            "max": false,
            "min": false,
            "show": true,
            "total": false,
            "values": false
          },
          "lines": true,
          "linewidth": 1,
          "links": [],
          "nullPointMode": "null",
          "options": {
            "alertThreshold": true
          },
          "paceLength": 10,
          "percentage": false,
          "pluginVersion": "8.4.5",
          "pointradius": 5,
          "points": false,
          "renderer": "flot",
          "seriesOverrides": [],
          "spaceLength": 10,
          "stack": false,
          "steppedLine": false,
          "targets": [
            {
              "expr": "histogram_quantile(0.90, sum(rate(kong_request_latency_ms_bucket{service =~ \"$service\",route=~\"$route\",instance=~\"$instance\"}[1m])) by (service,le))",
              "format": "time_series",
              "intervalFactor": 2,
              "legendFormat": "p90-{{service}}",
              "refId": "A"
            },
            {
              "expr": "histogram_quantile(0.95, sum(rate(kong_request_latency_ms_bucket{service =~ \"$service\",route=~\"$route\",instance=~\"$instance\"}[1m])) by (service,le))",
              "format": "time_series",
              "intervalFactor": 2,
              "legendFormat": "p95-{{service}}",
              "refId": "B"
            },
            {
              "expr": "histogram_quantile(0.99, sum(rate(kong_request_latency_ms_bucket{service =~ \"$service\",route=~\"$route\",instance=~\"$instance\"}[1m])) by (service,le))",
              "format": "time_series",
              "intervalFactor": 2,
              "legendFormat": "p99-{{service}}",
              "refId": "C"
            }
          ],
          "thresholds": [],
          "timeRegions": [],
          "title": "Request Time per service",
          "tooltip": {
            "shared": true,
            "sort": 0,
            "value_type": "individual"
          },
          "type": "graph",
          "xaxis": {
            "mode": "time",
            "show": true,
            "values": []
          },
          "yaxes": [
            {
              "format": "ms",
              "logBase": 1,
              "show": true
            },
            {
              "format": "short",
              "logBase": 1,
              "show": true
            }
          ],
          "yaxis": {
            "align": false
          }
        },
        {
          "aliasColors": {},
          "bars": false,
          "dashLength": 10,
          "dashes": false,
          "datasource": {
            "type": "prometheus",
            "uid": "${DS_PROMETHEUS}"
          },
          "fieldConfig": {
            "defaults": {
              "links": []
            },
            "overrides": []
          },
          "fill": 1,
          "fillGradient": 0,
          "gridPos": {
            "h": 7,
            "w": 8,
            "x": 16,
            "y": 58
          },
          "hiddenSeries": false,
          "id": 41,
          "legend": {
            "avg": false,
            "current": false,
            "max": false,
            "min": false,
            "show": true,
            "total": false,
            "values": false
          },
          "lines": true,
          "linewidth": 1,
          "links": [],
          "nullPointMode": "null",
          "options": {
            "alertThreshold": true
          },
          "paceLength": 10,
          "percentage": false,
          "pluginVersion": "8.4.5",
          "pointradius": 5,
          "points": false,
          "renderer": "flot",
          "seriesOverrides": [],
          "spaceLength": 10,
          "stack": false,
          "steppedLine": false,
          "targets": [
            {
              "expr": "histogram_quantile(0.90, sum(rate(kong_request_latency_ms_bucket{service =~ \"$service\",route=~\"$route\",instance=~\"$instance\"}[1m])) by (route,le))",
              "format": "time_series",
              "intervalFactor": 2,
              "legendFormat": "p90-{{route}}",
              "refId": "A"
            },
            {
              "expr": "histogram_quantile(0.95, sum(rate(kong_request_latency_ms_bucket{service =~ \"$service\",route=~\"$route\",instance=~\"$instance\"}[1m])) by (route,le))",
              "format": "time_series",
              "intervalFactor": 2,
              "legendFormat": "p95-{{route}}",
              "refId": "B"
            },
            {
              "expr": "histogram_quantile(0.99, sum(rate(kong_request_latency_ms_bucket{service =~ \"$service\",route=~\"$route\",instance=~\"$instance\"}[1m])) by (route,le))",
              "format": "time_series",
              "intervalFactor": 2,
              "legendFormat": "p99-{{route}}",
              "refId": "C"
            }
          ],
          "thresholds": [],
          "timeRegions": [],
          "title": "Request Time per Route",
          "tooltip": {
            "shared": true,
            "sort": 0,
            "value_type": "individual"
          },
          "type": "graph",
          "xaxis": {
            "mode": "time",
            "show": true,
            "values": []
          },
          "yaxes": [
            {
              "format": "ms",
              "logBase": 1,
              "show": true
            },
            {
              "format": "short",
              "logBase": 1,
              "show": true
            }
          ],
          "yaxis": {
            "align": false
          }
        },
        {
          "aliasColors": {},
          "bars": false,
          "dashLength": 10,
          "dashes": false,
          "datasource": {
            "type": "prometheus",
            "uid": "${DS_PROMETHEUS}"
          },
          "fieldConfig": {
            "defaults": {
              "links": []
            },
            "overrides": []
          },
          "fill": 1,
          "fillGradient": 0,
          "gridPos": {
            "h": 7,
            "w": 8,
            "x": 0,
            "y": 65
          },
          "height": "250",
          "hiddenSeries": false,
          "id": 14,
          "legend": {
            "avg": false,
            "current": false,
            "max": false,
            "min": false,
            "show": true,
            "total": false,
            "values": false
          },
          "lines": true,
          "linewidth": 1,
          "links": [],
          "nullPointMode": "null",
          "options": {
            "alertThreshold": true
          },
          "paceLength": 10,
          "percentage": false,
          "pluginVersion": "8.4.5",
          "pointradius": 5,
          "points": false,
          "renderer": "flot",
          "seriesOverrides": [],
          "spaceLength": 10,
          "stack": false,
          "steppedLine": false,
          "targets": [
            {
              "expr": "histogram_quantile(0.90, sum(rate(kong_upstream_latency_ms_bucket{}[1m])) by (le))",
              "format": "time_series",
              "interval": "",
              "intervalFactor": 2,
              "legendFormat": "p90",
              "refId": "A"
            },
            {
              "expr": "histogram_quantile(0.95, sum(rate(kong_upstream_latency_ms_bucket{}[1m])) by (le))",
              "format": "time_series",
              "intervalFactor": 2,
              "legendFormat": "p95",
              "refId": "B"
            },
            {
              "expr": "histogram_quantile(0.99, sum(rate(kong_upstream_latency_ms_bucket{}[1m])) by (le))",
              "format": "time_series",
              "intervalFactor": 2,
              "legendFormat": "p99",
              "refId": "C"
            }
          ],
          "thresholds": [],
          "timeRegions": [],
          "title": "Upstream time across all services",
          "tooltip": {
            "shared": true,
            "sort": 0,
            "value_type": "individual"
          },
          "type": "graph",
          "xaxis": {
            "mode": "time",
            "show": true,
            "values": []
          },
          "yaxes": [
            {
              "format": "ms",
              "logBase": 1,
              "show": true
            },
            {
              "format": "short",
              "logBase": 1,
              "show": true
            }
          ],
          "yaxis": {
            "align": false
          }
        },
        {
          "aliasColors": {},
          "bars": false,
          "dashLength": 10,
          "dashes": false,
          "datasource": {
            "type": "prometheus",
            "uid": "${DS_PROMETHEUS}"
          },
          "fieldConfig": {
            "defaults": {
              "links": []
            },
            "overrides": []
          },
          "fill": 1,
          "fillGradient": 0,
          "gridPos": {
            "h": 7,
            "w": 8,
            "x": 8,
            "y": 65
          },
          "height": "250",
          "hiddenSeries": false,
          "id": 15,
          "legend": {
            "avg": false,
            "current": false,
            "max": false,
            "min": false,
            "show": true,
            "total": false,
            "values": false
          },
          "lines": true,
          "linewidth": 1,
          "links": [],
          "nullPointMode": "null",
          "options": {
            "alertThreshold": true
          },
          "paceLength": 10,
          "percentage": false,
          "pluginVersion": "8.4.5",
          "pointradius": 5,
          "points": false,
          "renderer": "flot",
          "seriesOverrides": [],
          "spaceLength": 10,
          "stack": false,
          "steppedLine": false,
          "targets": [
            {
              "expr": "histogram_quantile(0.90, sum(rate(kong_upstream_latency_ms_bucket{service =~ \"$service\",route=~\"$route\",instance=~\"$instance\"}[1m])) by (service,le))",
              "format": "time_series",
              "interval": "",
              "intervalFactor": 2,
              "legendFormat": "p90-{{service}}",
              "refId": "A"
            },
            {
              "expr": "histogram_quantile(0.95, sum(rate(kong_upstream_latency_ms_bucket{service =~ \"$service\",route=~\"$route\",instance=~\"$instance\"}[1m])) by (service,le))",
              "format": "time_series",
              "intervalFactor": 2,
              "legendFormat": "p95-{{service}}",
              "refId": "B"
            },
            {
              "expr": "histogram_quantile(0.99, sum(rate(kong_upstream_latency_ms_bucket{service =~ \"$service\",route=~\"$route\",instance=~\"$instance\"}[1m])) by (service,le))",
              "format": "time_series",
              "intervalFactor": 2,
              "legendFormat": "p99-{{service}}",
              "refId": "C"
            }
          ],
          "thresholds": [],
          "timeRegions": [],
          "title": "Upstream Time across per service",
          "tooltip": {
            "shared": true,
            "sort": 0,
            "value_type": "individual"
          },
          "type": "graph",
          "xaxis": {
            "mode": "time",
            "show": true,
            "values": []
          },
          "yaxes": [
            {
              "format": "ms",
              "logBase": 1,
              "show": true
            },
            {
              "format": "short",
              "logBase": 1,
              "show": true
            }
          ],
          "yaxis": {
            "align": false
          }
        },
        {
          "aliasColors": {},
          "bars": false,
          "dashLength": 10,
          "dashes": false,
          "datasource": {
            "type": "prometheus",
            "uid": "${DS_PROMETHEUS}"
          },
          "fieldConfig": {
            "defaults": {
              "links": []
            },
            "overrides": []
          },
          "fill": 1,
          "fillGradient": 0,
          "gridPos": {
            "h": 7,
            "w": 8,
            "x": 16,
            "y": 65
          },
          "height": "250",
          "hiddenSeries": false,
          "id": 40,
          "legend": {
            "avg": false,
            "current": false,
            "max": false,
            "min": false,
            "show": true,
            "total": false,
            "values": false
          },
          "lines": true,
          "linewidth": 1,
          "links": [],
          "nullPointMode": "null",
          "options": {
            "alertThreshold": true
          },
          "paceLength": 10,
          "percentage": false,
          "pluginVersion": "8.4.5",
          "pointradius": 5,
          "points": false,
          "renderer": "flot",
          "seriesOverrides": [],
          "spaceLength": 10,
          "stack": false,
          "steppedLine": false,
          "targets": [
            {
              "expr": "histogram_quantile(0.90, sum(rate(kong_upstream_latency_ms_bucket{service =~ \"$service\",route=~\"$route\",instance=~\"$instance\"}[1m])) by (route,le))",
              "format": "time_series",
              "interval": "",
              "intervalFactor": 2,
              "legendFormat": "p90-{{route}}",
              "refId": "A"
            },
            {
              "expr": "histogram_quantile(0.95, sum(rate(kong_upstream_latency_ms_bucket{service =~ \"$service\",route=~\"$route\",instance=~\"$instance\"}[1m])) by (route,le))",
              "format": "time_series",
              "intervalFactor": 2,
              "legendFormat": "p95-{{route}}",
              "refId": "B"
            },
            {
              "expr": "histogram_quantile(0.99, sum(rate(kong_upstream_latency_ms_bucket{service =~ \"$service\",route=~\"$route\",instance=~\"$instance\"}[1m])) by (route,le))",
              "format": "time_series",
              "intervalFactor": 2,
              "legendFormat": "p99-{{route}}",
              "refId": "C"
            }
          ],
          "thresholds": [],
          "timeRegions": [],
          "title": "Upstream Time across per Route",
          "tooltip": {
            "shared": true,
            "sort": 0,
            "value_type": "individual"
          },
          "type": "graph",
          "xaxis": {
            "mode": "time",
            "show": true,
            "values": []
          },
          "yaxes": [
            {
              "format": "ms",
              "logBase": 1,
              "show": true
            },
            {
              "format": "short",
              "logBase": 1,
              "show": true
            }
          ],
          "yaxis": {
            "align": false
          }
        }
      ],
      "title": "Latencies (Need to set config.latency_metrics, it will cause performance impact)",
      "type": "row"
    },
    {
      "collapsed": true,
      "datasource": {
        "type": "prometheus",
        "uid": "${DS_PROMETHEUS}"
      },
      "gridPos": {
        "h": 1,
        "w": 24,
        "x": 0,
        "y": 4
      },
      "id": 34,
      "panels": [
        {
          "aliasColors": {},
          "bars": false,
          "dashLength": 10,
          "dashes": false,
          "fieldConfig": {
            "defaults": {
              "links": []
            },
            "overrides": []
          },
          "fill": 1,
          "fillGradient": 0,
          "gridPos": {
            "h": 7,
            "w": 24,
            "x": 0,
            "y": 73
          },
          "hiddenSeries": false,
          "id": 3,
          "legend": {
            "alignAsTable": true,
            "avg": true,
            "current": true,
            "max": true,
            "min": true,
            "rightSide": true,
            "show": true,
            "total": false,
            "values": true
          },
          "lines": true,
          "linewidth": 1,
          "links": [],
          "nullPointMode": "null",
          "options": {
            "alertThreshold": true
          },
          "paceLength": 10,
          "percentage": false,
          "pluginVersion": "8.4.5",
          "pointradius": 5,
          "points": false,
          "renderer": "flot",
          "seriesOverrides": [],
          "spaceLength": 10,
          "stack": false,
          "steppedLine": false,
          "targets": [
            {
              "datasource": {
                "type": "prometheus",
                "uid": "${DS_PROMETHEUS}"
              },
              "exemplar": true,
              "expr": "sum(irate(kong_bandwidth_bytes{instance=~\"$instance\"}[1m])) by (type)",
              "format": "time_series",
              "interval": "",
              "intervalFactor": 2,
              "legendFormat": "{{type}}",
              "refId": "A"
            }
          ],
          "thresholds": [],
          "timeRegions": [],
          "title": "Total Bandwidth",
          "tooltip": {
            "shared": true,
            "sort": 0,
            "value_type": "individual"
          },
          "type": "graph",
          "xaxis": {
            "mode": "time",
            "show": true,
            "values": []
          },
          "yaxes": [
            {
              "format": "Bps",
              "logBase": 1,
              "show": true
            },
            {
              "format": "short",
              "logBase": 1,
              "show": false
            }
          ],
          "yaxis": {
            "align": false
          }
        },
        {
          "aliasColors": {},
          "bars": false,
          "dashLength": 10,
          "dashes": false,
          "datasource": {
            "type": "prometheus",
            "uid": "${DS_PROMETHEUS}"
          },
          "fieldConfig": {
            "defaults": {
              "links": []
            },
            "overrides": []
          },
          "fill": 1,
          "fillGradient": 0,
          "gridPos": {
            "h": 7,
            "w": 12,
            "x": 0,
            "y": 80
          },
          "hiddenSeries": false,
          "id": 2,
          "legend": {
            "avg": false,
            "current": false,
            "max": false,
            "min": false,
            "show": true,
            "total": false,
            "values": false
          },
          "lines": true,
          "linewidth": 1,
          "links": [],
          "nullPointMode": "null",
          "options": {
            "alertThreshold": true
          },
          "paceLength": 10,
          "percentage": false,
          "pluginVersion": "8.4.5",
          "pointradius": 5,
          "points": false,
          "renderer": "flot",
          "seriesOverrides": [],
          "spaceLength": 10,
          "stack": false,
          "steppedLine": false,
          "targets": [
            {
              "expr": "sum(irate(kong_bandwidth_bytes{direction=\"egress\", service =~\"$service\",route=~\"$route\",instance=~\"$instance\"}[1m])) by (service)",
              "format": "time_series",
              "intervalFactor": 2,
              "legendFormat": "service:{{service}}",
              "refId": "A"
            },
            {
              "expr": "sum(irate(kong_bandwidth_bytes{direction=\"egress\", service =~\"$service\",route=~\"$route\",instance=~\"$instance\"}[1m])) by (route)",
              "format": "time_series",
              "intervalFactor": 2,
              "legendFormat": "route:{{route}}",
              "refId": "B"
            }
          ],
          "thresholds": [],
          "timeRegions": [],
          "title": "Egress per service/route",
          "tooltip": {
            "shared": true,
            "sort": 0,
            "value_type": "individual"
          },
          "type": "graph",
          "xaxis": {
            "mode": "time",
            "show": true,
            "values": []
          },
          "yaxes": [
            {
              "format": "Bps",
              "logBase": 1,
              "show": true
            },
            {
              "format": "short",
              "logBase": 1,
              "show": true
            }
          ],
          "yaxis": {
            "align": false
          }
        },
        {
          "aliasColors": {},
          "bars": false,
          "dashLength": 10,
          "dashes": false,
          "datasource": {
            "type": "prometheus",
            "uid": "${DS_PROMETHEUS}"
          },
          "fieldConfig": {
            "defaults": {
              "links": []
            },
            "overrides": []
          },
          "fill": 1,
          "fillGradient": 0,
          "gridPos": {
            "h": 7,
            "w": 12,
            "x": 12,
            "y": 80
          },
          "hiddenSeries": false,
          "id": 9,
          "legend": {
            "avg": false,
            "current": false,
            "max": false,
            "min": false,
            "show": true,
            "total": false,
            "values": false
          },
          "lines": true,
          "linewidth": 1,
          "links": [],
          "nullPointMode": "null",
          "options": {
            "alertThreshold": true
          },
          "paceLength": 10,
          "percentage": false,
          "pluginVersion": "8.4.5",
          "pointradius": 5,
          "points": false,
          "renderer": "flot",
          "seriesOverrides": [],
          "spaceLength": 10,
          "stack": false,
          "steppedLine": false,
          "targets": [
            {
              "expr": "sum(irate(kong_bandwidth_bytes{direction=\"ingress\", service =~\"$service\"}[1m])) by (service)",
              "format": "time_series",
              "intervalFactor": 2,
              "legendFormat": "{{service}}",
              "refId": "A"
            }
          ],
          "thresholds": [],
          "timeRegions": [],
          "title": "Ingress per service/route",
          "tooltip": {
            "shared": true,
            "sort": 0,
            "value_type": "individual"
          },
          "type": "graph",
          "xaxis": {
            "mode": "time",
            "show": true,
            "values": []
          },
          "yaxes": [
            {
              "format": "Bps",
              "logBase": 1,
              "show": true
            },
            {
              "format": "short",
              "logBase": 1,
              "show": true
            }
          ],
          "yaxis": {
            "align": false
          }
        }
      ],
      "title": "Bandwidth (Need to set config.bandwidth_metrics, it will cause performance impact)",
      "type": "row"
    },
    {
      "collapsed": true,
      "datasource": {
        "type": "prometheus",
        "uid": "${DS_PROMETHEUS}"
      },
      "gridPos": {
        "h": 1,
        "w": 24,
        "x": 0,
        "y": 5
      },
      "id": 45,
      "panels": [
        {
          "cards": {},
          "color": {
            "cardColor": "#b4ff00",
            "colorScale": "sqrt",
            "colorScheme": "interpolateRdYlGn",
            "exponent": 0.5,
            "mode": "spectrum"
          },
          "dataFormat": "tsbuckets",
          "gridPos": {
            "h": 8,
            "w": 12,
            "x": 0,
            "y": 88
          },
          "heatmap": {},
          "hideZeroBuckets": false,
          "highlightCards": true,
          "id": 49,
          "legend": {
            "show": false
          },
          "pluginVersion": "7.5.4",
          "reverseYBuckets": false,
          "targets": [
            {
              "datasource": {
                "type": "prometheus",
                "uid": "${DS_PROMETHEUS}"
              },
              "exemplar": true,
              "expr": "sum(kong_upstream_target_health{state=\"healthy\",upstream=~\"$upstream\"}) by (upstream,target,address) * -1  + sum(kong_upstream_target_health{state=~\"(unhealthy|dns_error)\",upstream=~\"$upstream\"}) by (upstream,target,address)",
              "format": "heatmap",
              "hide": false,
              "instant": false,
              "interval": "",
              "legendFormat": "{{upstream}}:{{target}}::{{address}}",
              "refId": "A"
            }
          ],
          "title": "Healthy status",
          "tooltip": {
            "show": true,
            "showHistogram": false
          },
          "transformations": [
            {
              "id": "seriesToColumns",
              "options": {}
            }
          ],
          "type": "heatmap",
          "xAxis": {
            "show": true
          },
          "yAxis": {
            "format": "short",
            "logBase": 1,
            "show": true
          },
          "yBucketBound": "auto"
        },
        {
          "columns": [],
          "fontSize": "100%",
          "gridPos": {
            "h": 8,
            "w": 12,
            "x": 12,
            "y": 88
          },
          "id": 47,
          "options": {
            "frameIndex": 0,
            "showHeader": true
          },
          "pluginVersion": "7.5.4",
          "showHeader": true,
          "sort": {
            "col": 0,
            "desc": true
          },
          "styles": [
            {
              "alias": "",
              "align": "auto",
              "colors": [
                "rgba(245, 54, 54, 0.9)",
                "rgba(237, 129, 40, 0.89)",
                "rgba(50, 172, 45, 0.97)"
              ],
              "dateFormat": "YYYY-MM-DD HH:mm:ss",
              "decimals": 2,
              "mappingType": 1,
              "pattern": "Time",
              "thresholds": [],
              "type": "hidden",
              "unit": "short"
            },
            {
              "alias": "",
              "align": "auto",
              "colors": [
                "rgba(245, 54, 54, 0.9)",
                "rgba(237, 129, 40, 0.89)",
                "rgba(50, 172, 45, 0.97)"
              ],
              "dateFormat": "YYYY-MM-DD HH:mm:ss",
              "decimals": 2,
              "mappingType": 1,
              "pattern": "state",
              "thresholds": [],
              "type": "hidden",
              "unit": "short"
            },
            {
              "alias": "state",
              "align": "auto",
              "colorMode": "cell",
              "colors": [
                "rgba(245, 54, 54, 0.9)",
                "#FADE2A",
                "rgba(50, 172, 45, 0.97)"
              ],
              "dateFormat": "YYYY-MM-DD HH:mm:ss",
              "decimals": 2,
              "mappingType": 1,
              "pattern": "state_value",
              "thresholds": [
                "0",
                "1"
              ],
              "type": "string",
              "unit": "short",
              "valueMaps": [
                {
                  "text": "healthy",
                  "value": "1"
                },
                {
                  "text": "healthchecks_off",
                  "value": "0"
                },
                {
                  "text": "unhealthy",
                  "value": "-1"
                }
              ]
            },
            {
              "alias": "",
              "align": "auto",
              "colors": [
                "rgba(245, 54, 54, 0.9)",
                "rgba(237, 129, 40, 0.89)",
                "rgba(50, 172, 45, 0.97)"
              ],
              "dateFormat": "YYYY-MM-DD HH:mm:ss",
              "decimals": 2,
              "mappingType": 1,
              "pattern": "Value",
              "thresholds": [],
              "type": "hidden",
              "unit": "short"
            }
          ],
          "targets": [
            {
              "datasource": {
                "type": "prometheus",
                "uid": "${DS_PROMETHEUS}"
              },
              "exemplar": false,
              "expr": "sum(\n# map state to a numeric value\n# since grafana doesn't support value mapping yet\n  label_replace(\n    label_replace(\n      label_replace(\n       kong_upstream_target_health{upstream=~\"$upstream\"}\n       # healthy is positive number\n       , \"state_value\", \"1\", \"state\", \"healthy\"\n       # healthchecks_off is 0\n      ), \"state_value\", \"0\", \"state\", \"healthchecks_off\"\n      # unhealthy is negative number\n    ), \"state_value\", \"-1\", \"state\", \"(dns_error|unhealthy)\"\n  )\n)\nby (upstream, target, address, state, state_value) > 0",
              "format": "table",
              "instant": true,
              "interval": "",
              "legendFormat": "",
              "refId": "A"
            }
          ],
          "transform": "table",
          "transformations": [
            {
              "id": "organize",
              "options": {
                "excludeByName": {
                  "Time": true,
                  "Value": true,
                  "state": true
                },
                "indexByName": {
                  "Time": 0,
                  "Value": 5,
                  "address": 3,
                  "state": 4,
                  "target": 2,
                  "upstream": 1
                },
                "renameByName": {
                  "Value": "report node count",
                  "state": "state_original",
                  "state_value": "state"
                }
              }
            }
          ],
          "type": "table-old"
        }
      ],
      "title": "Upstream  (Need to set config.upstream_health_metrics, it will cause performance impact)",
      "type": "row"
    }
  ],
  "refresh": false,
  "schemaVersion": 35,
  "style": "dark",
  "tags": [],
  "templating": {
    "list": [
      {
        "allValue": ".*",
        "current": {},
        "datasource": {
          "type": "prometheus",
          "uid": "${DS_PROMETHEUS}"
        },
        "definition": "label_values({__name__=~\"kong_http_requests_total|kong_kong_latency_ms_bucket\"},service)",
        "hide": 0,
        "includeAll": true,
        "label": "",
        "multi": true,
        "name": "service",
        "options": [],
        "query": {
          "query": "label_values({__name__=~\"kong_http_requests_total|kong_kong_latency_ms_bucket\"},service)",
          "refId": "StandardVariableQuery"
        },
        "refresh": 1,
        "regex": "",
        "skipUrlSync": false,
        "sort": 1,
        "tagValuesQuery": "",
        "tagsQuery": "",
        "type": "query",
        "useTags": false
      },
      {
        "allValue": ".*",
        "current": {},
        "datasource": {
          "type": "prometheus",
          "uid": "${DS_PROMETHEUS}"
        },
        "definition": "label_values(kong_nginx_connections_total,instance)",
        "hide": 0,
        "includeAll": true,
        "label": "",
        "multi": true,
        "name": "instance",
        "options": [],
        "query": {
          "query": "label_values(kong_nginx_connections_total,instance)",
          "refId": "StandardVariableQuery"
        },
        "refresh": 2,
        "regex": ".*",
        "skipUrlSync": false,
        "sort": 1,
        "tagValuesQuery": "",
        "tagsQuery": "",
        "type": "query",
        "useTags": false
      },
      {
        "allValue": ".*",
        "current": {},
        "datasource": {
          "type": "prometheus",
          "uid": "${DS_PROMETHEUS}"
        },
        "definition": "label_values({__name__=~\"kong_http_requests_total|kong_kong_latency_ms_bucket\"},route)",
        "hide": 0,
        "includeAll": true,
        "label": "",
        "multi": true,
        "name": "route",
        "options": [],
        "query": {
          "query": "label_values({__name__=~\"kong_http_requests_total|kong_kong_latency_ms_bucket\"},route)",
          "refId": "StandardVariableQuery"
        },
        "refresh": 1,
        "regex": "",
        "skipUrlSync": false,
        "sort": 1,
        "tagValuesQuery": "",
        "tagsQuery": "",
        "type": "query",
        "useTags": false
      },
      {
        "current": {},
        "datasource": {
          "type": "prometheus",
          "uid": "${DS_PROMETHEUS}"
        },
        "definition": "label_values(kong_upstream_target_health, upstream)",
        "hide": 0,
        "includeAll": true,
        "multi": true,
        "name": "upstream",
        "options": [],
        "query": {
          "query": "label_values(kong_upstream_target_health, upstream)",
          "refId": "Prometheus-upstream-Variable-Query"
        },
        "refresh": 1,
        "regex": "",
        "skipUrlSync": false,
        "sort": 0,
        "tagValuesQuery": "",
        "tagsQuery": "",
        "type": "query",
        "useTags": false
      }
    ]
  },
  "time": {
    "from": "now-15m",
    "to": "now"
  },
  "timepicker": {
    "refresh_intervals": [
      "5s",
      "10s",
      "30s",
      "1m",
      "5m",
      "15m",
      "30m",
      "1h",
      "2h",
      "1d"
    ],
    "time_options": [
      "5m",
      "15m",
      "1h",
      "6h",
      "12h",
      "24h",
      "2d",
      "7d",
      "30d"
    ]
  },
  "timezone": "",
  "title": "Kong (official)",
  "uid": "mY9p7dQmz",
  "version": 9,
  "weekStart": ""
}<|MERGE_RESOLUTION|>--- conflicted
+++ resolved
@@ -308,13 +308,6 @@
           "steppedLine": false,
           "targets": [
             {
-<<<<<<< HEAD
-              "expr": "sum(rate(kong_http_status{service=~\"$service\", route=~\"$route\", instance=~\"$instance\"}[1m])) by (route)",
-              "format": "time_series",
-              "intervalFactor": 2,
-              "legendFormat": "route:{{route}}",
-              "refId": "B"
-=======
               "datasource": {
                 "type": "prometheus",
                 "uid": "${DS_PROMETHEUS}"
@@ -326,20 +319,14 @@
               "intervalFactor": 2,
               "legendFormat": "{{state}}",
               "refId": "A"
->>>>>>> 0fae7954
             }
           ],
           "thresholds": [],
           "timeRegions": [],
-<<<<<<< HEAD
-          "timeShift": null,
-          "title": "RPS per route ($service)",
-=======
           "title": "Nginx connection state",
->>>>>>> 0fae7954
           "tooltip": {
             "shared": true,
-            "sort": 2,
+            "sort": 0,
             "value_type": "individual"
           },
           "type": "graph",
@@ -661,7 +648,187 @@
           "steppedLine": false,
           "targets": [
             {
-<<<<<<< HEAD
+              "expr": "sum(rate(kong_http_requests_total{instance=~\"$instance\"}[1m]))",
+              "format": "time_series",
+              "intervalFactor": 2,
+              "legendFormat": "Requests/second",
+              "refId": "A"
+            }
+          ],
+          "thresholds": [],
+          "timeRegions": [],
+          "title": "Total requests per second (RPS)",
+          "tooltip": {
+            "shared": true,
+            "sort": 0,
+            "value_type": "individual"
+          },
+          "type": "graph",
+          "xaxis": {
+            "mode": "time",
+            "show": true,
+            "values": []
+          },
+          "yaxes": [
+            {
+              "format": "short",
+              "logBase": 1,
+              "show": true
+            },
+            {
+              "format": "s",
+              "logBase": 1,
+              "show": true
+            }
+          ],
+          "yaxis": {
+            "align": false
+          }
+        },
+        {
+          "aliasColors": {},
+          "bars": false,
+          "dashLength": 10,
+          "dashes": false,
+          "datasource": {
+            "type": "prometheus",
+            "uid": "${DS_PROMETHEUS}"
+          },
+          "fieldConfig": {
+            "defaults": {
+              "links": []
+            },
+            "overrides": []
+          },
+          "fill": 1,
+          "fillGradient": 0,
+          "gridPos": {
+            "h": 7,
+            "w": 24,
+            "x": 0,
+            "y": 36
+          },
+          "hiddenSeries": false,
+          "id": 16,
+          "legend": {
+            "avg": false,
+            "current": false,
+            "max": false,
+            "min": false,
+            "show": true,
+            "total": false,
+            "values": false
+          },
+          "lines": true,
+          "linewidth": 1,
+          "links": [],
+          "nullPointMode": "null",
+          "options": {
+            "alertThreshold": true
+          },
+          "paceLength": 10,
+          "percentage": false,
+          "pluginVersion": "8.4.5",
+          "pointradius": 5,
+          "points": false,
+          "renderer": "flot",
+          "seriesOverrides": [],
+          "spaceLength": 10,
+          "stack": false,
+          "steppedLine": false,
+          "targets": [
+            {
+              "expr": "sum(rate(kong_http_status{service=~\"$service\", route=~\"$route\", instance=~\"$instance\"}[1m])) by (route)",
+              "format": "time_series",
+              "intervalFactor": 2,
+              "legendFormat": "route:{{route}}",
+              "refId": "B"
+            }
+          ],
+          "thresholds": [],
+          "timeRegions": [],
+          "timeShift": null,
+          "title": "RPS per route ($service)",
+          "tooltip": {
+            "shared": true,
+            "sort": 2,
+            "value_type": "individual"
+          },
+          "type": "graph",
+          "xaxis": {
+            "mode": "time",
+            "show": true,
+            "values": []
+          },
+          "yaxes": [
+            {
+              "format": "short",
+              "logBase": 1,
+              "show": true
+            },
+            {
+              "format": "short",
+              "logBase": 1,
+              "show": true
+            }
+          ],
+          "yaxis": {
+            "align": false
+          }
+        },
+        {
+          "aliasColors": {},
+          "bars": false,
+          "dashLength": 10,
+          "dashes": false,
+          "datasource": {
+            "type": "prometheus",
+            "uid": "${DS_PROMETHEUS}"
+          },
+          "fieldConfig": {
+            "defaults": {
+              "links": []
+            },
+            "overrides": []
+          },
+          "fill": 1,
+          "fillGradient": 0,
+          "gridPos": {
+            "h": 7,
+            "w": 24,
+            "x": 0,
+            "y": 43
+          },
+          "hiddenSeries": false,
+          "id": 39,
+          "legend": {
+            "avg": false,
+            "current": false,
+            "max": false,
+            "min": false,
+            "show": true,
+            "total": false,
+            "values": false
+          },
+          "lines": true,
+          "linewidth": 1,
+          "links": [],
+          "nullPointMode": "null",
+          "options": {
+            "alertThreshold": true
+          },
+          "paceLength": 10,
+          "percentage": false,
+          "pluginVersion": "8.4.5",
+          "pointradius": 5,
+          "points": false,
+          "renderer": "flot",
+          "seriesOverrides": [],
+          "spaceLength": 10,
+          "stack": false,
+          "steppedLine": false,
+          "targets": [
+            {
               "expr": "sum(rate(kong_http_status{service=~\"$service\", route=~\"$route\", instance=~\"$instance\"}[1m])) by (route,code)",
               "format": "time_series",
               "intervalFactor": 2,
@@ -670,7 +837,6 @@
             }
           ],
           "thresholds": [],
-          "timeFrom": null,
           "timeRegions": [],
           "timeShift": null,
           "title": "RPS per route by status code",
@@ -761,14 +927,10 @@
           "targets": [
             {
               "expr": "sum(rate(kong_http_status{service=~\"$service\", route=~\"$route\", instance=~\"$instance\"}[1m])) by (service)",
-=======
-              "expr": "sum(rate(kong_http_requests_total{instance=~\"$instance\"}[1m]))",
->>>>>>> 0fae7954
-              "format": "time_series",
-              "intervalFactor": 2,
-              "legendFormat": "Requests/second",
+              "format": "time_series",
+              "intervalFactor": 2,
+              "legendFormat": "service:{{service}}-{{code}}",
               "refId": "A"
-<<<<<<< HEAD
             }
           ],
           "thresholds": [],
@@ -867,215 +1029,16 @@
               "intervalFactor": 2,
               "legendFormat": "service:{{service}}-{{code}}",
               "refId": "A"
-=======
->>>>>>> 0fae7954
             }
           ],
           "thresholds": [],
+          "timeFrom": null,
           "timeRegions": [],
-<<<<<<< HEAD
           "timeShift": null,
           "title": "RPS per service by status code",
-=======
-          "title": "Total requests per second (RPS)",
->>>>>>> 0fae7954
           "tooltip": {
             "shared": true,
             "sort": 2,
-            "value_type": "individual"
-          },
-          "type": "graph",
-          "xaxis": {
-            "mode": "time",
-            "show": true,
-            "values": []
-          },
-          "yaxes": [
-            {
-              "format": "short",
-              "logBase": 1,
-              "show": true
-            },
-            {
-              "format": "s",
-              "logBase": 1,
-              "show": true
-            }
-          ],
-          "yaxis": {
-            "align": false
-          }
-        },
-        {
-          "aliasColors": {},
-          "bars": false,
-          "dashLength": 10,
-          "dashes": false,
-          "datasource": {
-            "type": "prometheus",
-            "uid": "${DS_PROMETHEUS}"
-          },
-          "fieldConfig": {
-            "defaults": {
-              "links": []
-            },
-            "overrides": []
-          },
-          "fill": 1,
-          "fillGradient": 0,
-          "gridPos": {
-            "h": 7,
-            "w": 24,
-            "x": 0,
-            "y": 36
-          },
-          "hiddenSeries": false,
-          "id": 16,
-          "legend": {
-            "avg": false,
-            "current": false,
-            "max": false,
-            "min": false,
-            "show": true,
-            "total": false,
-            "values": false
-          },
-          "lines": true,
-          "linewidth": 1,
-          "links": [],
-          "nullPointMode": "null",
-          "options": {
-            "alertThreshold": true
-          },
-          "paceLength": 10,
-          "percentage": false,
-          "pluginVersion": "8.4.5",
-          "pointradius": 5,
-          "points": false,
-          "renderer": "flot",
-          "seriesOverrides": [],
-          "spaceLength": 10,
-          "stack": false,
-          "steppedLine": false,
-          "targets": [
-            {
-              "expr": "sum(rate(kong_http_requests_total{service=~\"$service\", route=~\"$route\", instance=~\"$instance\"}[1m])) by (service)",
-              "format": "time_series",
-              "intervalFactor": 2,
-              "legendFormat": "service:{{service}}",
-              "refId": "A"
-            },
-            {
-              "expr": "sum(rate(kong_http_requests_total{service=~\"$service\", route=~\"$route\", instance=~\"$instance\"}[1m])) by (route)",
-              "format": "time_series",
-              "intervalFactor": 2,
-              "legendFormat": "route:{{route}}",
-              "refId": "B"
-            }
-          ],
-          "thresholds": [],
-          "timeRegions": [],
-          "title": "RPS per route/service ($service)",
-          "tooltip": {
-            "shared": true,
-            "sort": 0,
-            "value_type": "individual"
-          },
-          "type": "graph",
-          "xaxis": {
-            "mode": "time",
-            "show": true,
-            "values": []
-          },
-          "yaxes": [
-            {
-              "format": "short",
-              "logBase": 1,
-              "show": true
-            },
-            {
-              "format": "short",
-              "logBase": 1,
-              "show": true
-            }
-          ],
-          "yaxis": {
-            "align": false
-          }
-        },
-        {
-          "aliasColors": {},
-          "bars": false,
-          "dashLength": 10,
-          "dashes": false,
-          "datasource": {
-            "type": "prometheus",
-            "uid": "${DS_PROMETHEUS}"
-          },
-          "fieldConfig": {
-            "defaults": {
-              "links": []
-            },
-            "overrides": []
-          },
-          "fill": 1,
-          "fillGradient": 0,
-          "gridPos": {
-            "h": 7,
-            "w": 24,
-            "x": 0,
-            "y": 43
-          },
-          "hiddenSeries": false,
-          "id": 39,
-          "legend": {
-            "avg": false,
-            "current": false,
-            "max": false,
-            "min": false,
-            "show": true,
-            "total": false,
-            "values": false
-          },
-          "lines": true,
-          "linewidth": 1,
-          "links": [],
-          "nullPointMode": "null",
-          "options": {
-            "alertThreshold": true
-          },
-          "paceLength": 10,
-          "percentage": false,
-          "pluginVersion": "8.4.5",
-          "pointradius": 5,
-          "points": false,
-          "renderer": "flot",
-          "seriesOverrides": [],
-          "spaceLength": 10,
-          "stack": false,
-          "steppedLine": false,
-          "targets": [
-            {
-              "expr": "sum(rate(kong_http_requests_total{service=~\"$service\", route=~\"$route\", instance=~\"$instance\"}[1m])) by (service,code)",
-              "format": "time_series",
-              "intervalFactor": 2,
-              "legendFormat": "service:{{service}}-{{code}}",
-              "refId": "A"
-            },
-            {
-              "expr": "sum(rate(kong_http_requests_total{service=~\"$service\", route=~\"$route\", instance=~\"$instance\"}[1m])) by (route,code)",
-              "format": "time_series",
-              "intervalFactor": 2,
-              "legendFormat": "route:{{route}}-{{code}}",
-              "refId": "B"
-            }
-          ],
-          "thresholds": [],
-          "timeRegions": [],
-          "title": "RPS per route/service by status code",
-          "tooltip": {
-            "shared": true,
-            "sort": 0,
             "value_type": "individual"
           },
           "type": "graph",
