local typedefs = require "kong.db.schema.typedefs"
local crypto = require "kong.plugins.basic-auth.crypto"


return {
  basicauth_credentials = {
    name = "basicauth_credentials",
    primary_key = { "id" },
    cache_key = { "username" },
    endpoint_key = "username",
    workspaceable = true,

    -- Passwords are hashed on insertion, so the exported passwords would be encrypted.
    -- Importing them back would require "plain" unencrypted passwords instead
    db_export = false,
    admin_api_name = "basic-auths",
    admin_api_nested_name = "basic-auth",
    fields = {
      { id = typedefs.uuid },
      { created_at = typedefs.auto_timestamp_s },
      { consumer = { type = "foreign", reference = "consumers", required = true, on_delete = "cascade" }, },
      { username = { type = "string", required = true, unique = true }, },
<<<<<<< HEAD
      { password = { type = "string", required = true }, },
      { tags     = typedefs.tags },
    },
    transformations = {
      {
        input = { "password" },
        needs = { "consumer.id" },
        on_write = function(password, consumer_id)
          return { password = crypto.hash(consumer_id, password) }
        end,
      },
=======
      { password = { type = "string", required = true, encrypted = true }, },
>>>>>>> 4d5db01b
    },
  },
}<|MERGE_RESOLUTION|>--- conflicted
+++ resolved
@@ -20,8 +20,7 @@
       { created_at = typedefs.auto_timestamp_s },
       { consumer = { type = "foreign", reference = "consumers", required = true, on_delete = "cascade" }, },
       { username = { type = "string", required = true, unique = true }, },
-<<<<<<< HEAD
-      { password = { type = "string", required = true }, },
+      { password = { type = "string", required = true , encrypted = true }, },
       { tags     = typedefs.tags },
     },
     transformations = {
@@ -32,9 +31,6 @@
           return { password = crypto.hash(consumer_id, password) }
         end,
       },
-=======
-      { password = { type = "string", required = true, encrypted = true }, },
->>>>>>> 4d5db01b
     },
   },
 }