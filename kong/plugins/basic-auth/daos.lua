local typedefs = require "kong.db.schema.typedefs"


return {
  basicauth_credentials = {
    dao = "kong.plugins.basic-auth.basicauth_credentials",
    name = "basicauth_credentials",
    primary_key = { "id" },
    cache_key = { "username" },
    endpoint_key = "username",
<<<<<<< HEAD
    workspaceable = true,

=======
    -- Passwords are hashed on insertion, so the exported passwords would be encrypted.
    -- Importing them back would require "plain" unencrypted passwords instead
    db_export = false,
    admin_api_name = "basic-auths",
    admin_api_nested_name = "basic-auth",
>>>>>>> b00212fe
    fields = {
      { id = typedefs.uuid },
      { created_at = typedefs.auto_timestamp_s },
      { consumer = { type = "foreign", reference = "consumers", default = ngx.null, on_delete = "cascade", }, },
      { username = { type = "string", required = true, unique = true }, },
      { password = { type = "string", required = true }, },
    },
  },
}<|MERGE_RESOLUTION|>--- conflicted
+++ resolved
@@ -8,16 +8,13 @@
     primary_key = { "id" },
     cache_key = { "username" },
     endpoint_key = "username",
-<<<<<<< HEAD
     workspaceable = true,
 
-=======
     -- Passwords are hashed on insertion, so the exported passwords would be encrypted.
     -- Importing them back would require "plain" unencrypted passwords instead
     db_export = false,
     admin_api_name = "basic-auths",
     admin_api_nested_name = "basic-auth",
->>>>>>> b00212fe
     fields = {
       { id = typedefs.uuid },
       { created_at = typedefs.auto_timestamp_s },
