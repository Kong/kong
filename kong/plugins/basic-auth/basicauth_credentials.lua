--- conflicted
+++ resolved
@@ -46,34 +46,22 @@
 
 
 function _BasicauthCredentials:update(cred_pk, cred, options)
-<<<<<<< HEAD
   if cred.password ~= nil then
-    local ok, err, err_t = encrypt_password(self, cred_pk.id, cred)
+    local ok, err, err_t = hash_password(self, cred_pk.id, cred)
     if not ok then
       return nil, err, err_t
     end
-=======
-  local ok, err, err_t = hash_password(self, cred_pk.id, cred)
-  if not ok then
-    return nil, err, err_t
->>>>>>> e7e2fa3a
   end
   return self.super.update(self, cred_pk, cred, options)
 end
 
 
 function _BasicauthCredentials:update_by_username(username, cred, options)
-<<<<<<< HEAD
   if cred.password ~= nil then
-    local ok, err, err_t = encrypt_password(self, username, cred)
+    local ok, err, err_t = hash_password(self, username, cred)
     if not ok then
       return nil, err, err_t
     end
-=======
-  local ok, err, err_t = hash_password(self, username, cred)
-  if not ok then
-    return nil, err, err_t
->>>>>>> e7e2fa3a
   end
   return self.super.update_by_username(self, username, cred, options)
 end
