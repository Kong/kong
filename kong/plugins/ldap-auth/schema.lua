--- conflicted
+++ resolved
@@ -1,19 +1,4 @@
 return {
-<<<<<<< HEAD
-  no_consumer = true,
-  fields = {
-      ldap_host = {required = true, type = "string"},
-      ldap_port = {required = true, type = "number"},
-      start_tls = {required = true, type = "boolean", default = false},
-      verify_ldap_host = {required = true, type = "boolean", default = false},
-      base_dn = {required = true, type = "string"},
-      attribute = {required = true, type = "string"},
-      cache_ttl = {required = true, type = "number", default = 60},
-      hide_credentials = {type = "boolean", default = false},
-      timeout = {type = "number", default = 10000},
-      keepalive = {type = "number", default = 60000},
-    }
-=======
 fields = {
     ldap_host = {required = true, type = "string"},
     ldap_port = {required = true, type = "number"},
@@ -27,5 +12,4 @@
     keepalive = {type = "number", default = 60000},
     anonymous = {type = "boolean", default = false}
   }
->>>>>>> f2316230
 }