--- conflicted
+++ resolved
@@ -1,4 +1,3 @@
-<<<<<<< HEAD
 -- This software is copyright Kong Inc. and its licensors.
 -- Use of the software is subject to the agreement between your organization
 -- and Kong Inc. If there is no such agreement, use is governed by and
@@ -6,8 +5,6 @@
 -- at https://konghq.com/enterprisesoftwarelicense/.
 -- [ END OF LICENSE 0867164ffc95e54f04670b5169c09574bdbd9bba ]
 
-=======
->>>>>>> 3961e097
 local Queue = require "kong.tools.queue"
 local cjson = require "cjson"
 local url = require "socket.url"
@@ -136,13 +133,12 @@
   end
 
   local log_server_url = fmt("%s://%s:%d%s", parsed_url.scheme, host, port, parsed_url.path)
-<<<<<<< HEAD
-
+
+  -- EE [=[
   if parsed_url.query then
     log_server_url = log_server_url .. "?" .. parsed_url.query
   end
-=======
->>>>>>> 3961e097
+  --]=]
 
   local res, err = httpc:request_uri(log_server_url, {
     method = method,
@@ -220,12 +216,9 @@
   end
 end
 
-<<<<<<< HEAD
 
 -- EE [[
 HttpLogHandler.ws_close = HttpLogHandler.log
 -- ]]
 
-=======
->>>>>>> 3961e097
 return HttpLogHandler