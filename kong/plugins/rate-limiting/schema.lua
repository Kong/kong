--- conflicted
+++ resolved
@@ -111,10 +111,7 @@
           { hide_client_headers = { description = "Optionally hide informative response headers.", type = "boolean", required = true, default = false }, },
           { error_code = { description = "Set a custom error code to return when the rate limit is exceeded.", type = "number", default = 429, gt = 0 }, },
           { error_message = { description = "Set a custom error message to return when the rate limit is exceeded.", type = "string", default = "API rate limit exceeded" }, },
-<<<<<<< HEAD
-=======
           { sync_rate = { description = "How often to sync counter data to the central data store. A value of -1 results in synchronous behavior.", type = "number", required = true, default = -1 }, },
->>>>>>> f74342db
         },
         custom_validator = validate_periods_order,
       },
