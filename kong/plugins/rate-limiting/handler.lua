--- conflicted
+++ resolved
@@ -187,15 +187,9 @@
 
     -- If limit is exceeded, terminate the request
     if stop then
-<<<<<<< HEAD
-       return kong.response.error(429, conf.response_body or "API rate limit exceeded", {
-         [RETRY_AFTER] = reset
-       })
-=======
       headers = headers or {}
       headers[RETRY_AFTER] = reset
-      return kong.response.error(429, "API rate limit exceeded", headers)
->>>>>>> b305fc58
+      return kong.response.error(429, conf.response_body or "API rate limit exceeded", headers)
     end
 
     if headers then
