local singletons = require "kong.singletons"
local timestamp = require "kong.tools.timestamp"
local redis = require "resty.redis"
local policy_cluster = require "kong.plugins.rate-limiting.policies.cluster"
local reports = require "kong.reports"


local ngx_log = ngx.log
<<<<<<< HEAD
local shm = ngx.shared.kong_rate_limiting_counters
=======
local shm = ngx.shared.kong_rate_limiting_counters or ngx.shared.kong_cache
>>>>>>> 96071b4f
local pairs = pairs
local fmt = string.format


local NULL_UUID = "00000000-0000-0000-0000-000000000000"


local function get_ids(conf)
  conf = conf or {}

  local api_id = conf.api_id

  if api_id and api_id ~= ngx.null then
    return nil, nil, api_id
  end

  api_id = NULL_UUID

  local route_id   = conf.route_id
  local service_id = conf.service_id

  if not route_id or route_id == ngx.null then
    route_id = NULL_UUID
  end

  if not service_id or service_id == ngx.null then
    service_id = NULL_UUID
  end

  return route_id, service_id, api_id
end


local get_local_key = function(conf, identifier, period_date, name)
  local route_id, service_id, api_id = get_ids(conf)

  if api_id == NULL_UUID then
    return fmt("ratelimit:%s:%s:%s:%s:%s", route_id, service_id, identifier, period_date, name)
  end

  return fmt("ratelimit:%s:%s:%s:%s", api_id, identifier, period_date, name)
end


local EXPIRATIONS = {
  second = 1,
  minute = 60,
  hour = 3600,
  day = 86400,
  month = 2592000,
  year = 31536000,
}


return {
  ["local"] = {
    increment = function(conf, limits, identifier, current_timestamp, value)
      local periods = timestamp.get_timestamps(current_timestamp)
      for period, period_date in pairs(periods) do
        if limits[period] then
          local cache_key = get_local_key(conf, identifier, period_date, period)
          local newval, err = shm:incr(cache_key, value, 0)
          if not newval then
            ngx_log(ngx.ERR, "[rate-limiting] could not increment counter ",
                             "for period '", period, "': ", err)
            return nil, err
          end
        end
      end

      return true
    end,
    usage = function(conf, identifier, current_timestamp, name)
      local periods = timestamp.get_timestamps(current_timestamp)
      local cache_key = get_local_key(conf, identifier, periods[name], name)
      local current_metric, err = shm:get(cache_key)
      if err then
        return nil, err
      end
      return current_metric and current_metric or 0
    end
  },
  ["cluster"] = {
    increment = function(conf, limits, identifier, current_timestamp, value)
      local db = singletons.dao.db
      local route_id, service_id, api_id = get_ids(conf)

      local ok, err

      if api_id == NULL_UUID then
        ok, err = policy_cluster[db.name].increment(db, limits, route_id, service_id,
                                                    identifier, current_timestamp, value)

      else
        ok, err = policy_cluster[db.name].increment_api(db, limits, api_id, identifier,
                                                        current_timestamp, value)
      end

      if not ok then
        ngx_log(ngx.ERR, "[rate-limiting] cluster policy: could not increment ",
                          db.name, " counter: ", err)
      end

      return ok, err
    end,
    usage = function(conf, identifier, current_timestamp, name)
      local db = singletons.dao.db
      local route_id, service_id, api_id = get_ids(conf)
      local row, err

      if api_id == NULL_UUID then
        row, err = policy_cluster[db.name].find(db, route_id, service_id,
                                                identifier, current_timestamp, name)
      else
        row, err = policy_cluster[db.name].find_api(db, api_id, identifier,
                                                    current_timestamp, name)
      end

      if err then
        return nil, err
      end

      return row and row.value or 0
    end
  },
  ["redis"] = {
    increment = function(conf, limits, identifier, current_timestamp, value)
      local red = redis:new()
      red:set_timeout(conf.redis_timeout)
      local ok, err = red:connect(conf.redis_host, conf.redis_port)
      if not ok then
        ngx_log(ngx.ERR, "failed to connect to Redis: ", err)
        return nil, err
      end

      local times, err = red:get_reused_times()
      if err then
        ngx_log(ngx.ERR, "failed to get connect reused times: ", err)
        return nil, err
      end

      if times == 0 and conf.redis_password and conf.redis_password ~= "" then
        local ok, err = red:auth(conf.redis_password)
        if not ok then
          ngx_log(ngx.ERR, "failed to auth Redis: ", err)
          return nil, err
        end
      end

      if times ~= 0 or conf.redis_database then
        -- The connection pool is shared between multiple instances of this
        -- plugin, and instances of the response-ratelimiting plugin.
        -- Because there isn't a way for us to know which Redis database a given
        -- socket is connected to without a roundtrip, we force the retrieved
        -- socket to select the desired database.
        -- When the connection is fresh and the database is the default one, we
        -- can skip this roundtrip.

        local ok, err = red:select(conf.redis_database or 0)
        if not ok then
          ngx_log(ngx.ERR, "failed to change Redis database: ", err)
          return nil, err
        end
      end

      local keys = {}
      local expirations = {}
      local idx = 0
      local periods = timestamp.get_timestamps(current_timestamp)
      for period, period_date in pairs(periods) do
        if limits[period] then
          local cache_key = get_local_key(conf, identifier, period_date, period)
          local exists, err = red:exists(cache_key)
          if err then
            ngx_log(ngx.ERR, "failed to query Redis: ", err)
            return nil, err
          end

          idx = idx + 1
          keys[idx] = cache_key
          if not exists or exists == 0 then
            expirations[idx] = EXPIRATIONS[period]
          end
        end
      end

      red:init_pipeline()
      for i = 1, idx do
        red:incrby(keys[i], value)
        if expirations[i] then
          red:expire(keys[i], expirations[i])
        end
      end

      local _, err = red:commit_pipeline()
      if err then
        ngx_log(ngx.ERR, "failed to commit pipeline in Redis: ", err)
        return nil, err
      end
      local ok, err = red:set_keepalive(10000, 100)
      if not ok then
        ngx_log(ngx.ERR, "failed to set Redis keepalive: ", err)
        return nil, err
      end

      return true
    end,
    usage = function(conf, identifier, current_timestamp, name)
      local red = redis:new()
      red:set_timeout(conf.redis_timeout)
      local ok, err = red:connect(conf.redis_host, conf.redis_port)
      if not ok then
        ngx_log(ngx.ERR, "failed to connect to Redis: ", err)
        return nil, err
      end

      local times, err = red:get_reused_times()
      if err then
        ngx_log(ngx.ERR, "failed to get connect reused times: ", err)
        return nil, err
      end

      if times == 0 and conf.redis_password and conf.redis_password ~= "" then
        local ok, err = red:auth(conf.redis_password)
        if not ok then
          ngx_log(ngx.ERR, "failed to connect to Redis: ", err)
          return nil, err
        end
      end

      if times ~= 0 or conf.redis_database then
        -- The connection pool is shared between multiple instances of this
        -- plugin, and instances of the response-ratelimiting plugin.
        -- Because there isn't a way for us to know which Redis database a given
        -- socket is connected to without a roundtrip, we force the retrieved
        -- socket to select the desired database.
        -- When the connection is fresh and the database is the default one, we
        -- can skip this roundtrip.

        local ok, err = red:select(conf.redis_database or 0)
        if not ok then
          ngx_log(ngx.ERR, "failed to change Redis database: ", err)
          return nil, err
        end
      end

      reports.retrieve_redis_version(red)

      local periods = timestamp.get_timestamps(current_timestamp)
      local cache_key = get_local_key(conf, identifier, periods[name], name)
      local current_metric, err = red:get(cache_key)
      if err then
        return nil, err
      end

      if current_metric == ngx.null then
        current_metric = nil
      end

      local ok, err = red:set_keepalive(10000, 100)
      if not ok then
        ngx_log(ngx.ERR, "failed to set Redis keepalive: ", err)
      end

      return current_metric or 0
    end
  }
}<|MERGE_RESOLUTION|>--- conflicted
+++ resolved
@@ -6,11 +6,7 @@
 
 
 local ngx_log = ngx.log
-<<<<<<< HEAD
-local shm = ngx.shared.kong_rate_limiting_counters
-=======
 local shm = ngx.shared.kong_rate_limiting_counters or ngx.shared.kong_cache
->>>>>>> 96071b4f
 local pairs = pairs
 local fmt = string.format
 
