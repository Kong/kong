-- This software is copyright Kong Inc. and its licensors.
-- Use of the software is subject to the agreement between your organization
-- and Kong Inc. If there is no such agreement, use is governed by and
-- subject to the terms of the Kong Master Software License Agreement found
-- at https://konghq.com/enterprisesoftwarelicense/.
-- [ END OF LICENSE 0867164ffc95e54f04670b5169c09574bdbd9bba ]

local policy_cluster = require "kong.plugins.rate-limiting.policies.cluster"
local timestamp = require "kong.tools.timestamp"
local reports = require "kong.reports"
local redis = require "resty.redis"
local table_clear = require "table.clear"

local kong = kong
local pairs = pairs
local null = ngx.null
local ngx_time= ngx.time
local shm = ngx.shared.kong_rate_limiting_counters
local fmt = string.format

local SYNC_RATE_REALTIME = -1

local EMPTY_UUID = "00000000-0000-0000-0000-000000000000"

-- for `conf.sync_rate > 0`
local auto_sync_timer

local cur_usage = {
  --[[
    [cache_key] = <integer>
  --]]
}

local cur_usage_expire_at = {
  --[[
    [cache_key] = <integer>
  --]]
}

local cur_delta = {
  --[[
    [cache_key] = <integer>
  --]]
}


local function is_present(str)
  return str and str ~= "" and str ~= null
end


local function get_service_and_route_ids(conf)
  conf             = conf or {}

  local service_id = conf.service_id
  local route_id   = conf.route_id

  if not service_id or service_id == null then
    service_id = EMPTY_UUID
  end

  if not route_id or route_id == null then
    route_id = EMPTY_UUID
  end

  return service_id, route_id
end


local function get_local_key(conf, identifier, period, period_date)
  local service_id, route_id = get_service_and_route_ids(conf)

  return fmt("ratelimit:%s:%s:%s:%s:%s", route_id, service_id, identifier,
             period_date, period)
end


local sock_opts = {}


local EXPIRATION = require "kong.plugins.rate-limiting.expiration"


local function get_redis_connection(conf)
  local red = redis:new()
  red:set_timeout(conf.redis_timeout)

  sock_opts.ssl = conf.redis_ssl
  sock_opts.ssl_verify = conf.redis_ssl_verify
  sock_opts.server_name = conf.redis_server_name

  -- use a special pool name only if redis_database is set to non-zero
  -- otherwise use the default pool name host:port
  if conf.redis_database ~= 0 then
    sock_opts.pool = fmt( "%s:%d;%d",
                          conf.redis_host,
                          conf.redis_port,
                          conf.redis_database)
  end

  local ok, err = red:connect(conf.redis_host, conf.redis_port,
                              sock_opts)
  if not ok then
    kong.log.err("failed to connect to Redis: ", err)
    return nil, err
  end

  local times, err = red:get_reused_times()
  if err then
    kong.log.err("failed to get connect reused times: ", err)
    return nil, err
  end

  if times == 0 then
    if is_present(conf.redis_password) then
      local ok, err
      if is_present(conf.redis_username) then
        ok, err = red:auth(conf.redis_username, conf.redis_password)
      else
        ok, err = red:auth(conf.redis_password)
      end

      if not ok then
        kong.log.err("failed to auth Redis: ", err)
        return nil, err
      end
    end

    if conf.redis_database ~= 0 then
      -- Only call select first time, since we know the connection is shared
      -- between instances that use the same redis database

      local ok, err = red:select(conf.redis_database)
      if not ok then
        kong.log.err("failed to change Redis database: ", err)
        return nil, err
      end
    end
  end

  return red
end

local function clear_local_counter()
  table_clear(cur_usage)
  table_clear(cur_usage_expire_at)
  table_clear(cur_delta)
end

local function sync_to_redis(premature, conf)
  if premature then
    return
  end

  local red, err = get_redis_connection(conf)
  if not red then
    kong.log.err("[rate-limiting] failed to connect to Redis: ", err)
    clear_local_counter()
    return
  end

  red:init_pipeline()

  for cache_key, delta in pairs(cur_delta) do
    red:eval([[
      local key, value, expiration = KEYS[1], tonumber(ARGV[1]), ARGV[2]
      local exists = redis.call("exists", key)
      redis.call("incrby", key, value)
      if not exists or exists == 0 then
        redis.call("expireat", key, expiration)
      end
    ]], 1, cache_key, delta, cur_usage_expire_at[cache_key])
  end

  local _, err = red:commit_pipeline()
  if err then
    kong.log.err("[rate-limiting] failed to commit increment pipeline in Redis: ", err)
    clear_local_counter()
    return
  end

  local ok, err = red:set_keepalive(10000, 100)
  if not ok then
    kong.log.err("[rate-limiting] failed to set Redis keepalive: ", err)
    clear_local_counter()
    return
  end

  -- just clear these tables and avoid creating three new tables
  clear_local_counter()
end

local function periodical_sync(conf, sync_func)
  if not auto_sync_timer then
    local err
    -- timer may be initialized after the module's loaded so we need to update the reference
    auto_sync_timer, err = kong.timer:named_every("rate-limiting-auto-sync", conf.sync_rate, sync_func, conf)

    if not auto_sync_timer then
      kong.log.err("failed to create timer: ", err)
      return nil, err
    end
  end

  return true
end

local function update_local_counters(conf, periods, limits, identifier, value)
  for period, period_date in pairs(periods) do
    if limits[period] then
      local cache_key = get_local_key(conf, identifier, period, period_date)

      if cur_delta[cache_key] then
        cur_delta[cache_key] = cur_delta[cache_key] + value
      else
        cur_delta[cache_key] = value
      end
    end
  end
  
end

return {
  ["local"] = {
    increment = function(conf, limits, identifier, current_timestamp, value)
      local periods = timestamp.get_timestamps(current_timestamp)
      for period, period_date in pairs(periods) do
        if limits[period] then
          local cache_key = get_local_key(conf, identifier, period, period_date)
          local newval, err = shm:incr(cache_key, value, 0, EXPIRATION[period])
          if not newval then
            kong.log.err("could not increment counter for period '", period, "': ", err)
            return nil, err
          end
        end
      end

      return true
    end,
    usage = function(conf, identifier, period, current_timestamp)
      local periods = timestamp.get_timestamps(current_timestamp)
      local cache_key = get_local_key(conf, identifier, period, periods[period])

      local current_metric, err = shm:get(cache_key)
      if err then
        return nil, err
      end

      return current_metric or 0
    end,
  },
  ["cluster"] = {
    increment = function(conf, limits, identifier, current_timestamp, value)
      local db = kong.db
      local service_id, route_id = get_service_and_route_ids(conf)
      local policy = policy_cluster[db.strategy]

      local ok, err = policy.increment(db.connector, limits, identifier,
                                       current_timestamp, service_id, route_id,
                                       value)

      if not ok then
        kong.log.err("cluster policy: could not increment ", db.strategy,
                     " counter: ", err)
      end

      return ok, err
    end,
    usage = function(conf, identifier, period, current_timestamp)
      local db = kong.db
      local service_id, route_id = get_service_and_route_ids(conf)
      local policy = policy_cluster[db.strategy]

      local row, err = policy.find(identifier, period, current_timestamp,
                                   service_id, route_id)

      if err then
        return nil, err
      end

      if row and row.value ~= null and row.value > 0 then
        return row.value
      end

      return 0
    end,
  },
  ["redis"] = {
    increment = function(conf, limits, identifier, current_timestamp, value)
<<<<<<< HEAD
            -- the usage function already incremented the value of redis key to avoid race condition in concurrent calls

      -- because of that we don't need to increment here
      return true
    end,
    usage = function(conf, identifier, period, current_timestamp)
=======
      local periods = timestamp.get_timestamps(current_timestamp)

      if conf.sync_rate == SYNC_RATE_REALTIME then
        -- we already incremented the counter at usage()
        return true

      else
        update_local_counters(conf, periods, limits, identifier, value)
        return periodical_sync(conf, sync_to_redis)
      end
    end,
    usage = function(conf, identifier, period, current_timestamp)
      local periods = timestamp.get_timestamps(current_timestamp)
      local cache_key = get_local_key(conf, identifier, period, periods[period])

      -- use local cache to reduce the number of redis calls
      -- also by pass the logic of incrementing the counter
      if conf.sync_rate ~= SYNC_RATE_REALTIME and cur_usage[cache_key] then
        if cur_usage_expire_at[cache_key] > ngx_time() then
          return cur_usage[cache_key] + (cur_delta[cache_key] or 0)
        end

        cur_usage[cache_key] = 0
        cur_usage_expire_at[cache_key] = periods[period] + EXPIRATION[period]
        cur_delta[cache_key] = 0

        return 0
      end

>>>>>>> f74342db
      local red, err = get_redis_connection(conf)
      if not red then
        return nil, err
      end

      reports.retrieve_redis_version(red)

      -- the usage of redis command incr instead of get is to avoid race conditions in concurrent calls
      local current_metric, err = red:eval([[
        local cache_key, expiration = KEYS[1], ARGV[1]
        local result_incr = redis.call("incr", cache_key)
        if result_incr == 1 then
          redis.call("expire", cache_key, expiration)
        end

        return result_incr - 1
      ]], 1, cache_key, EXPIRATION[period])

<<<<<<< HEAD
      -- the usage of redis command incr instead of get is to avoid race conditions in concurrent calls
      local current_metric, err = red:eval([[
        local cache_key, expiration = KEYS[1], ARGV[1]
        local result_incr = redis.call("incr", cache_key)
        if result_incr == 1 then
          redis.call("expire", cache_key, expiration)
        end

        return result_incr - 1
      ]], 1, cache_key, EXPIRATION[period])

=======
>>>>>>> f74342db
      if err then
        return nil, err
      end

      if current_metric == null then
        current_metric = nil
      end

      local ok, err = red:set_keepalive(10000, 100)
      if not ok then
        kong.log.err("failed to set Redis keepalive: ", err)
      end

      if conf.sync_rate ~= SYNC_RATE_REALTIME then
        cur_usage[cache_key] = current_metric or 0
        cur_usage_expire_at[cache_key] = periods[period] + EXPIRATION[period]
        cur_delta[cache_key] = 0
      end

      return current_metric or 0
    end
  }
}<|MERGE_RESOLUTION|>--- conflicted
+++ resolved
@@ -217,7 +217,7 @@
       end
     end
   end
-  
+
 end
 
 return {
@@ -287,14 +287,6 @@
   },
   ["redis"] = {
     increment = function(conf, limits, identifier, current_timestamp, value)
-<<<<<<< HEAD
-            -- the usage function already incremented the value of redis key to avoid race condition in concurrent calls
-
-      -- because of that we don't need to increment here
-      return true
-    end,
-    usage = function(conf, identifier, period, current_timestamp)
-=======
       local periods = timestamp.get_timestamps(current_timestamp)
 
       if conf.sync_rate == SYNC_RATE_REALTIME then
@@ -324,7 +316,6 @@
         return 0
       end
 
->>>>>>> f74342db
       local red, err = get_redis_connection(conf)
       if not red then
         return nil, err
@@ -343,20 +334,6 @@
         return result_incr - 1
       ]], 1, cache_key, EXPIRATION[period])
 
-<<<<<<< HEAD
-      -- the usage of redis command incr instead of get is to avoid race conditions in concurrent calls
-      local current_metric, err = red:eval([[
-        local cache_key, expiration = KEYS[1], ARGV[1]
-        local result_incr = redis.call("incr", cache_key)
-        if result_incr == 1 then
-          redis.call("expire", cache_key, expiration)
-        end
-
-        return result_incr - 1
-      ]], 1, cache_key, EXPIRATION[period])
-
-=======
->>>>>>> f74342db
       if err then
         return nil, err
       end
