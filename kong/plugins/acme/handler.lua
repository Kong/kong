-- This software is copyright Kong Inc. and its licensors.
-- Use of the software is subject to the agreement between your organization
-- and Kong Inc. If there is no such agreement, use is governed by and
-- subject to the terms of the Kong Master Software License Agreement found
-- at https://konghq.com/enterprisesoftwarelicense/.
-- [ END OF LICENSE 0867164ffc95e54f04670b5169c09574bdbd9bba ]

local kong_certificate = require "kong.runloop.certificate"
local client = require "kong.plugins.acme.client"
local ngx_ssl = require "ngx.ssl"
local kong_meta = require "kong.meta"

local acme_challenge_path = [[^/\.well-known/acme-challenge/(.+)]]

-- cache for dummy cert kong generated (it's a table)
local default_cert_key

local ACMEHandler = {}

-- this has to be higher than auth plugins,
-- otherwise acme-challenges endpoints may be blocked by auth plugins
-- causing validation failures
<<<<<<< HEAD
ACMEHandler.PRIORITY = 1700
ACMEHandler.VERSION = "0.4.0"
=======
ACMEHandler.PRIORITY = 1007
ACMEHandler.VERSION = kong_meta.version
>>>>>>> a8340886

local function build_domain_matcher(domains)
  local domains_plain = {}
  local domains_wildcard = {}
  local domains_wildcard_count = 0

  if domains == nil or domains == ngx.null then
    return
  end

  for _, d in ipairs(domains) do
    if string.sub(d, 1, 1) == "*" then
      d = string.gsub(string.sub(d, 2), "%.", "\\.")
      table.insert(domains_wildcard, d)
      domains_wildcard_count = domains_wildcard_count + 1
    else
      domains_plain[d] = true
    end
  end

  local domains_pattern
  if domains_wildcard_count > 0 then
    domains_pattern = "(" .. table.concat(domains_wildcard, "|") .. ")$"
  end

  return setmetatable(domains_plain, {
    __index = function(_, k)
      if not domains_pattern then
        return false
      end
      return ngx.re.match(k, domains_pattern, "jo")
    end
  })
end

-- expose it for use in api.lua
ACMEHandler.build_domain_matcher = build_domain_matcher

function ACMEHandler:init_worker()
  local worker_id = ngx.worker.id()
  kong.log.info("acme renew timer started on worker ", worker_id)
  ngx.timer.every(86400, client.renew_certificate)
end

function ACMEHandler:certificate(conf)
  -- we can't check for Host header in this phase
  local host, err = ngx_ssl.server_name()
  if err then
    kong.log.warn("failed to read SNI server name: ", err)
    return
  elseif not host then
    kong.log.debug("ignoring because no SNI provided by client")
    return
  end

  host = string.lower(host)

  -- TODO: cache me
  local domains_matcher = build_domain_matcher(conf.domains)
  if not domains_matcher or not domains_matcher[host] then
    kong.log.debug("ignoring because domain is not in whitelist")
    return
  end

  local cert_and_key, err = kong_certificate.find_certificate(host)
  if err then
    kong.log.err("error find certificate for current request:", err)
    return
  end

  if not default_cert_key then
    -- hack: find_certificate() returns default cert and key if no sni defined
    default_cert_key = kong_certificate.find_certificate()
  end

  -- note we compare the table address, this relies on the fact that Kong doesn't
  -- copy the default cert table around
  if cert_and_key ~= default_cert_key then
    kong.log.debug("ignoring because non-default cert is served")
    return
  end

  local certkey, err = client.load_certkey_cached(conf, host)
  if err then
    kong.log.warn("can't load cert and key from storage: ", err)
    return
  end

  -- cert not found, get a new one and serve default cert for now
  if not certkey then
    if kong.configuration.role == "data_plane" and conf.storage == "kong" then
      kong.log.err("creating new certificate through proxy side with ",
                    "\"kong\" storage in Hybrid mode is not supported; ",
                    "consider create certificate using Admin API or ",
                    "use other external storages")
      return
    end

    ngx.timer.at(0, function()
      local ok, err = client.update_certificate(conf, host, nil)
      if err then
        kong.log.err("failed to update certificate: ", err)
        return
      end
      -- if not ok and err is nil, meaning the update is running by another worker
      if ok then
        err = client.store_renew_config(conf, host)
        if err then
          kong.log.err("failed to store renew config: ", err)
          return
        end
      end
    end)
    return
  end

  -- this will only be run in dbless
  kong.log.debug("set certificate for host: ", host)
  local _, err
  _, err = ngx_ssl.clear_certs()
  if err then
    kong.log.warn("failed to clear certs: ", err)
  end
  _, err = ngx_ssl.set_der_cert(certkey.cert)
  if err then
    kong.log.warn("failed to set cert: ", err)
  end
  _, err = ngx_ssl.set_der_priv_key(certkey.key)
  if err then
    kong.log.warn("failed to set key: ", err)
  end
end

-- access phase is to terminate the http-01 challenge request if necessary
function ACMEHandler:access(conf)

  local protocol = kong.client.get_protocol()

  -- http-01 challenge only sends to http port
  if protocol == 'http' then
    local host = kong.request.get_host()
    if not host then
      return
    end

    local domains_matcher = build_domain_matcher(conf.domains)
    if not domains_matcher or not domains_matcher[kong.request.get_host()] then
      return
    end

    local captures, err =
      ngx.re.match(kong.request.get_path(), acme_challenge_path, "jo")
    if err then
      kong.log(kong.WARN, "error matching acme-challenge uri: ", err)
      return
    end

    if captures then
      -- TODO: race condition creating account?
      local err = client.create_account(conf)
      if err then
        kong.log.err("failed to create account:", err)
        return
      end

      local acme_client, err = client.new(conf)
      if err then
        kong.log.err("failed to create acme client:", err)
        return
      end

      acme_client:serve_http_challenge()
    end
    return
  end
end


return ACMEHandler<|MERGE_RESOLUTION|>--- conflicted
+++ resolved
@@ -20,13 +20,8 @@
 -- this has to be higher than auth plugins,
 -- otherwise acme-challenges endpoints may be blocked by auth plugins
 -- causing validation failures
-<<<<<<< HEAD
-ACMEHandler.PRIORITY = 1700
-ACMEHandler.VERSION = "0.4.0"
-=======
 ACMEHandler.PRIORITY = 1007
 ACMEHandler.VERSION = kong_meta.version
->>>>>>> a8340886
 
 local function build_domain_matcher(domains)
   local domains_plain = {}
