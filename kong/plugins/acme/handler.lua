-- This software is copyright Kong Inc. and its licensors.
-- Use of the software is subject to the agreement between your organization
-- and Kong Inc. If there is no such agreement, use is governed by and
-- subject to the terms of the Kong Master Software License Agreement found
-- at https://konghq.com/enterprisesoftwarelicense/.
-- [ END OF LICENSE 0867164ffc95e54f04670b5169c09574bdbd9bba ]

local kong_certificate = require "kong.runloop.certificate"
local client = require "kong.plugins.acme.client"
local ngx_ssl = require "ngx.ssl"
local meta = require "kong.meta"

local acme_challenge_path = [[^/\.well-known/acme-challenge/(.+)]]

-- cache for dummy cert kong generated (it's a table)
local default_cert_key

local ACMEHandler = {}

-- this has to be higher than auth plugins,
-- otherwise acme-challenges endpoints may be blocked by auth plugins
-- causing validation failures
ACMEHandler.VERSION = meta.version
ACMEHandler.PRIORITY = 1705

local function build_domain_matcher(domains)
  local domains_plain = {}
  local domains_wildcard = {}
  local domains_wildcard_count = 0

  if domains == nil or domains == ngx.null then
    return false
  end

  for _, d in ipairs(domains) do
    if string.sub(d, 1, 1) == "*" then
      d = string.gsub(string.sub(d, 2), "%.", "\\.")
      table.insert(domains_wildcard, d)
      domains_wildcard_count = domains_wildcard_count + 1
    else
      domains_plain[d] = true
    end
  end

  local domains_pattern
  if domains_wildcard_count > 0 then
    domains_pattern = "(" .. table.concat(domains_wildcard, "|") .. ")$"
  end

  return setmetatable(domains_plain, {
    __index = function(_, k)
      if not domains_pattern then
        return false
      end
      return ngx.re.match(k, domains_pattern, "jo")
    end
  })
end

-- cache the domains_matcher. ACME is a global plugin.
local domains_matcher

-- expose it for use in api.lua
ACMEHandler.build_domain_matcher = build_domain_matcher

function ACMEHandler:init_worker()
  local worker_id = ngx.worker.id()
  kong.log.info("acme renew timer started on worker ", worker_id)
  ngx.timer.every(86400, client.renew_certificate)

  -- handle cache updating of domains_matcher
  kong.worker_events.register(function(data)
    if data.entity.name ~= "acme" then
      return
    end

    local operation = data.operation

    if operation == "create" or operation == "update" then
      local conf = data.entity.config
      domains_matcher = build_domain_matcher(conf.domains)
    end


  end, "crud", "plugins")
end

local function check_domains(conf, host)
  if conf.allow_any_domain then
    return true
  end

  -- create the cache at first usage
  if domains_matcher == nil then
    domains_matcher = build_domain_matcher(conf.domains)
  end

  return domains_matcher and domains_matcher[host]
end

local function check_domains(conf, host)
  if conf.allow_any_domain then
    return true
  end

  -- TODO: cache me
  local domains_matcher = build_domain_matcher(conf.domains)
  return domains_matcher and domains_matcher[host]
end

function ACMEHandler:certificate(conf)
  -- we can't check for Host header in this phase
  local host, err = ngx_ssl.server_name()
  if err then
    kong.log.warn("failed to read SNI server name: ", err)
    return
  elseif not host then
    kong.log.debug("ignoring because no SNI provided by client")
    return
  end

  host = string.lower(host)

  if not check_domains(conf, host) then
<<<<<<< HEAD
    kong.log.debug("ignoring because domain is not in whitelist")
=======
    kong.log.debug("ignoring because domain is not in allowed-list: ", host)
>>>>>>> a2c8204b
    return
  end

  local cert_and_key, err = kong_certificate.find_certificate(host)
  if err then
    kong.log.err("error find certificate for current request:", err)
    return
  end

  if not default_cert_key then
    -- hack: find_certificate() returns default cert and key if no sni defined
    default_cert_key = kong_certificate.find_certificate()
  end

  -- note we compare the table address, this relies on the fact that Kong doesn't
  -- copy the default cert table around
  if cert_and_key ~= default_cert_key then
    kong.log.debug("ignoring because non-default cert is served")
    return
  end

  local certkey, err = client.load_certkey_cached(conf, host)
  if err then
    kong.log.warn("can't load cert and key from storage: ", err)
    return
  end

  -- cert not found, get a new one and serve default cert for now
  if not certkey then
    if kong.configuration.role == "data_plane" and conf.storage == "kong" then
      kong.log.err("creating new certificate through proxy side with ",
                    "\"kong\" storage in Hybrid mode is not supported; ",
                    "consider create certificate using Admin API or ",
                    "use other external storages")
      return
    end

    ngx.timer.at(0, function()
      local ok, err = client.update_certificate(conf, host, nil)
      if err then
        kong.log.err("failed to update certificate: ", err)
        return
      end
      -- if not ok and err is nil, meaning the update is running by another worker
      if ok then
        err = client.store_renew_config(conf, host)
        if err then
          kong.log.err("failed to store renew config: ", err)
          return
        end
      end
    end)
    return
  end

  -- this will only be run in dbless
  kong.log.debug("set certificate for host: ", host)
  local _, err
  _, err = ngx_ssl.clear_certs()
  if err then
    kong.log.warn("failed to clear certs: ", err)
  end
  _, err = ngx_ssl.set_der_cert(certkey.cert)
  if err then
    kong.log.warn("failed to set cert: ", err)
  end
  _, err = ngx_ssl.set_der_priv_key(certkey.key)
  if err then
    kong.log.warn("failed to set key: ", err)
  end
end

-- access phase is to terminate the http-01 challenge request if necessary
function ACMEHandler:access(conf)

  local protocol = kong.client.get_protocol()

  -- http-01 challenge only sends to http port
  if protocol == 'http' then
    local host = kong.request.get_host()
    if not host then
      return
    end

    if not check_domains(conf, host) then
      -- We do not log here because it would flood the log
      return
    end

    local captures, err =
      ngx.re.match(kong.request.get_path(), acme_challenge_path, "jo")
    if err then
      kong.log(kong.WARN, "error matching acme-challenge uri: ", err)
      return
    end

    if captures then
      -- TODO: race condition creating account?
      local err = client.create_account(conf)
      if err then
        kong.log.err("failed to create account:", err)
        return
      end

      local acme_client, err = client.new(conf)
      if err then
        kong.log.err("failed to create acme client:", err)
        return
      end

      acme_client:serve_http_challenge()
    end
    return
  end
end


return ACMEHandler<|MERGE_RESOLUTION|>--- conflicted
+++ resolved
@@ -98,15 +98,6 @@
   return domains_matcher and domains_matcher[host]
 end
 
-local function check_domains(conf, host)
-  if conf.allow_any_domain then
-    return true
-  end
-
-  -- TODO: cache me
-  local domains_matcher = build_domain_matcher(conf.domains)
-  return domains_matcher and domains_matcher[host]
-end
 
 function ACMEHandler:certificate(conf)
   -- we can't check for Host header in this phase
@@ -122,11 +113,7 @@
   host = string.lower(host)
 
   if not check_domains(conf, host) then
-<<<<<<< HEAD
-    kong.log.debug("ignoring because domain is not in whitelist")
-=======
     kong.log.debug("ignoring because domain is not in allowed-list: ", host)
->>>>>>> a2c8204b
     return
   end
 
