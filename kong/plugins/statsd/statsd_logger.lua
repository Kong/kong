--- conflicted
+++ resolved
@@ -1,4 +1,3 @@
-<<<<<<< HEAD
 -- This software is copyright Kong Inc. and its licensors.
 -- Use of the software is subject to the agreement between your organization
 -- and Kong Inc. If there is no such agreement, use is governed by and
@@ -6,8 +5,6 @@
 -- at https://konghq.com/enterprisesoftwarelicense/.
 -- [ END OF LICENSE 0867164ffc95e54f04670b5169c09574bdbd9bba ]
 
-=======
->>>>>>> b0e21bec
 local ngx_socket_udp = ngx.socket.udp
 local ngx_socket_tcp = ngx.socket.tcp
 local ngx_log        = ngx.log
@@ -69,10 +66,6 @@
     prefix     = conf._prefix,
     socket     = sock,
     stat_types = stat_types,
-<<<<<<< HEAD
-    -- EE only
-=======
->>>>>>> b0e21bec
     udp_packet_size = conf.udp_packet_size,
     use_tcp         = conf.use_tcp,
     udp_buffer      = new_tab(DEFAULT_METRICS_COUNT, 0),
