--- conflicted
+++ resolved
@@ -50,7 +50,6 @@
   JwtHandler.super.new(self, "jwt")
 end
 
-<<<<<<< HEAD
 local function load_credential(jwt_secret_key)
   local rows, err = singletons.dao.jwt_secrets:find_all {key = jwt_secret_key}
   if err then
@@ -67,11 +66,7 @@
   return consumer
 end
 
-function JwtHandler:access(conf)
-  JwtHandler.super.access(self)
-=======
 local function do_authentication(conf)
->>>>>>> f2316230
   local token, err = retrieve_token(ngx.req, conf)
   if err then
     return responses.send_HTTP_INTERNAL_SERVER_ERROR(err)
