local typedefs = require "kong.db.schema.typedefs"


return {
  hmacauth_credentials = {
    primary_key = { "id" },
    name = "hmacauth_credentials",
    endpoint_key = "username",
    cache_key = { "username" },
<<<<<<< HEAD
    workspaceable = true,

=======
    admin_api_name = "hmac-auths",
    admin_api_nested_name = "hmac-auth",
>>>>>>> b00212fe
    fields = {
      { id = typedefs.uuid },
      { created_at = typedefs.auto_timestamp_s },
      { consumer = { type = "foreign", reference = "consumers", default = ngx.null, on_delete = "cascade", }, },
      { username = { type = "string", required = true, unique = true }, },
      { secret = { type = "string", auto = true }, },
    },
  },
}<|MERGE_RESOLUTION|>--- conflicted
+++ resolved
@@ -7,13 +7,10 @@
     name = "hmacauth_credentials",
     endpoint_key = "username",
     cache_key = { "username" },
-<<<<<<< HEAD
     workspaceable = true,
 
-=======
     admin_api_name = "hmac-auths",
     admin_api_nested_name = "hmac-auth",
->>>>>>> b00212fe
     fields = {
       { id = typedefs.uuid },
       { created_at = typedefs.auto_timestamp_s },
