--- conflicted
+++ resolved
@@ -138,7 +138,6 @@
   return true
 end
 
-<<<<<<< HEAD
 local function load_consumer_into_memory(credential)
   local result, err = singletons.dao.consumers:find {id = credential.consumer_id}
   if err then
@@ -147,12 +146,8 @@
   return result
 end
 
-function _M.execute(conf)
-  local headers = ngx_set_headers();
-=======
 local function do_authentication(conf)
   local headers = ngx_get_headers()
->>>>>>> f2316230
   -- If both headers are missing, return 401
   if not (headers[AUTHORIZATION] or headers[PROXY_AUTHORIZATION]) then
     return false, {status = 401}
