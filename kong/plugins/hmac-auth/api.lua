local endpoints = require "kong.api.endpoints"


local kong               = kong
local credentials_schema = kong.db.hmacauth_credentials.schema
local consumers_schema   = kong.db.consumers.schema

<<<<<<< HEAD
    POST = function(self, dao_factory)
     crud.post(self.params, dao_factory.hmacauth_credentials,
               crud.portal_crud.insert_credential('hmac-auth'))
    end
  },
=======
>>>>>>> cc97d5bb

return{
  ["/consumers/:consumers/hmac-auth"] = {
    schema = credentials_schema,
    methods = {
      GET = endpoints.get_collection_endpoint(
              credentials_schema, consumers_schema, "consumer"),

      POST = endpoints.post_collection_endpoint(
              credentials_schema, consumers_schema, "consumer"),
    }
  },

  ["/consumers/:consumers/hmac-auth/:hmacauth_credentials"] = {
    schema = credentials_schema,
    methods = {
      before = function(self, db)
        local consumer, _, err_t = endpoints.select_entity(self, db, consumers_schema)
        if err_t then
          return endpoints.handle_error(err_t)
        end
        if not consumer then
          return kong.response.exit(404, { message = "Not found" })
        end

        self.consumer = consumer

        local cred, _, err_t = endpoints.select_entity(self, db, credentials_schema)
        if err_t then
          return endpoints.handle_error(err_t)
        end

<<<<<<< HEAD
    PATCH = function(self, dao_factory)
      crud.patch(self.params, dao_factory.hmacauth_credentials, self.hmacauth_credential,
                 crud.portal_crud.update_credential)
    end,

    DELETE = function(self, dao_factory)
      crud.portal_crud.delete_credential(self.hmacauth_credential)
      crud.delete(self.hmacauth_credential, dao_factory.hmacauth_credentials)
    end
=======
        if self.req.cmd_mth ~= "PUT" then
          if not cred or cred.consumer.id ~= consumer.id then
            return kong.response.exit(404, { message = "Not found" })
          end

          self.hmacauth_credential = cred
          self.params.hmacauth_credentials = cred.id
        end
      end,
      GET  = endpoints.get_entity_endpoint(credentials_schema),
      PUT  = function(self, ...)
        self.args.post.consumer = { id = self.consumer.id }
        return endpoints.put_entity_endpoint(credentials_schema)(self, ...)
      end,
      PATCH  = endpoints.patch_entity_endpoint(credentials_schema),
      DELETE = endpoints.delete_entity_endpoint(credentials_schema),
    },
>>>>>>> cc97d5bb
  },
  ["/hmac-auths/"] = {
    schema = credentials_schema,
    methods = {
      GET = endpoints.get_collection_endpoint(credentials_schema),
    }
  },
  ["/hmac-auths/:hmacauth_credentials/consumer"] = {
    schema = consumers_schema,
    methods = {
      GET = endpoints.get_entity_endpoint(
              credentials_schema, consumers_schema, "consumer"),
    }
  },
}<|MERGE_RESOLUTION|>--- conflicted
+++ resolved
@@ -5,14 +5,6 @@
 local credentials_schema = kong.db.hmacauth_credentials.schema
 local consumers_schema   = kong.db.consumers.schema
 
-<<<<<<< HEAD
-    POST = function(self, dao_factory)
-     crud.post(self.params, dao_factory.hmacauth_credentials,
-               crud.portal_crud.insert_credential('hmac-auth'))
-    end
-  },
-=======
->>>>>>> cc97d5bb
 
 return{
   ["/consumers/:consumers/hmac-auth"] = {
@@ -45,17 +37,6 @@
           return endpoints.handle_error(err_t)
         end
 
-<<<<<<< HEAD
-    PATCH = function(self, dao_factory)
-      crud.patch(self.params, dao_factory.hmacauth_credentials, self.hmacauth_credential,
-                 crud.portal_crud.update_credential)
-    end,
-
-    DELETE = function(self, dao_factory)
-      crud.portal_crud.delete_credential(self.hmacauth_credential)
-      crud.delete(self.hmacauth_credential, dao_factory.hmacauth_credentials)
-    end
-=======
         if self.req.cmd_mth ~= "PUT" then
           if not cred or cred.consumer.id ~= consumer.id then
             return kong.response.exit(404, { message = "Not found" })
@@ -73,7 +54,6 @@
       PATCH  = endpoints.patch_entity_endpoint(credentials_schema),
       DELETE = endpoints.delete_entity_endpoint(credentials_schema),
     },
->>>>>>> cc97d5bb
   },
   ["/hmac-auths/"] = {
     schema = credentials_schema,
