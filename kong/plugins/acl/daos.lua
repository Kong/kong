--- conflicted
+++ resolved
@@ -1,29 +1,5 @@
 local typedefs = require "kong.db.schema.typedefs"
 
-<<<<<<< HEAD
-local function check_unique(group, acl)
-  -- If dao required to make this work in integration tests when adding fixtures
-  if singletons.dao and acl.consumer_id and group then
-    local res, err = singletons.dao.acls:find_all {consumer_id = acl.consumer_id, group = group}
-    if not err and #res > 0 then
-      return false, "ACL group already exist for this consumer"
-    elseif not err then
-      return true
-    end
-  end
-end
-
-local SCHEMA = {
-  primary_key = {"id"},
-  table = "acls",
-  cache_key = { "consumer_id" },
-  workspaceable = true,
-  fields = {
-    id = { type = "id", dao_insert_value = true },
-    created_at = { type = "timestamp", dao_insert_value = true },
-    consumer_id = { type = "id", required = true, foreign = "consumers:id" },
-    group = { type = "string", required = true, func = check_unique }
-=======
 return {
   acls = {
     dao = "kong.plugins.acl.acls",
@@ -37,6 +13,5 @@
       { consumer = { type = "foreign", reference = "consumers", default = ngx.null, on_delete = "cascade", }, },
       { group = { type = "string", required = true } },
     },
->>>>>>> cc97d5bb
   },
 }