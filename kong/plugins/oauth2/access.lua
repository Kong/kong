local url = require "socket.url"
local json = require "cjson"
local utils = require "kong.tools.utils"
local cache = require "kong.tools.database_cache"
local pl_stringx = require "pl.stringx"
local Multipart = require "multipart"
local responses = require "kong.tools.responses"
local constants = require "kong.constants"
local timestamp = require "kong.tools.timestamp"
local singletons = require "kong.singletons"

local string_find = string.find
local req_get_headers = ngx.req.get_headers
local ngx_set_header = ngx.req.set_header
local check_https = utils.check_https


local _M = {}

local CONTENT_LENGTH = "content-length"
local CONTENT_TYPE = "content-type"
local RESPONSE_TYPE = "response_type"
local STATE = "state"
local CODE = "code"
local TOKEN = "token"
local REFRESH_TOKEN = "refresh_token"
local SCOPE = "scope"
local CLIENT_ID = "client_id"
local CLIENT_SECRET = "client_secret"
local REDIRECT_URI = "redirect_uri"
local ACCESS_TOKEN = "access_token"
local GRANT_TYPE = "grant_type"
local GRANT_AUTHORIZATION_CODE = "authorization_code"
local GRANT_CLIENT_CREDENTIALS = "client_credentials"
local GRANT_REFRESH_TOKEN = "refresh_token"
local GRANT_PASSWORD = "password"
local ERROR = "error"
local AUTHENTICATED_USERID = "authenticated_userid"


local AUTHORIZE_URL = "^%s/oauth2/authorize(/?(\\?[^\\s]*)?)$"
local TOKEN_URL = "^%s/oauth2/token(/?(\\?[^\\s]*)?)$"

local function generate_token(conf, credential, authenticated_userid, scope, state, expiration, disable_refresh)
  local token_expiration = expiration or conf.token_expiration

  local refresh_token
  if not disable_refresh and token_expiration > 0 then
    refresh_token = utils.random_string()
  end

  local token, err = singletons.dao.oauth2_tokens:insert({
    credential_id = credential.id,
    authenticated_userid = authenticated_userid,
    expires_in = token_expiration,
    refresh_token = refresh_token,
    scope = scope
  }, {ttl = token_expiration > 0 and 1209600 or nil}) -- Access tokens (and their associated refresh token) are being
                                                      -- permanently deleted after 14 days (1209600 seconds)

  if err then
    return responses.send_HTTP_INTERNAL_SERVER_ERROR(err)
  end

  return {
    access_token = token.access_token,
    token_type = "bearer",
    expires_in = token_expiration > 0 and token.expires_in or nil,
    refresh_token = refresh_token,
    state = state -- If state is nil, this value won't be added
  }
end

local function load_credentials(client_id)
  local credentials, err = singletons.dao.oauth2_credentials:find_all {client_id = client_id}
  if err then
    return responses.send_HTTP_INTERNAL_SERVER_ERROR(err)
  end
  
  return credentials[1]
end

local function get_redirect_uri(client_id)
  local client
  if client_id then
    client = cache.get_or_set(cache.oauth2_credential_key(client_id), nil,
                              load_credentials, client_id)
  end
  return client and client.redirect_uri or nil, client
end

local function retrieve_parameters()
  ngx.req.read_body()
  -- OAuth2 parameters could be in both the querystring or body
  local body_parameters
  local content_type = req_get_headers()[CONTENT_TYPE]
  if content_type and string_find(content_type:lower(), "multipart/form-data", nil, true) then
    body_parameters = Multipart(ngx.req.get_body_data(), content_type):get_all()
  elseif content_type and string_find(content_type:lower(), "application/json", nil, true) then
    body_parameters = json.decode(ngx.req.get_body_data())
  else
    body_parameters = ngx.req.get_post_args()
  end

  return utils.table_merge(ngx.req.get_uri_args(), body_parameters)
end

local function retrieve_scopes(parameters, conf)
  local scope = parameters[SCOPE]
  local scopes = {}
  if conf.scopes and scope then
    for v in scope:gmatch("%S+") do
      if not utils.table_contains(conf.scopes, v) then
        return false, {[ERROR] = "invalid_scope", error_description = "\""..v.."\" is an invalid "..SCOPE}
      else
        table.insert(scopes, v)
      end
    end
  elseif not scope and conf.mandatory_scope then
    return false, {[ERROR] = "invalid_scope", error_description = "You must specify a "..SCOPE}
  end

  return true, scopes
end

local function authorize(conf)
  local response_params = {}
  local parameters = retrieve_parameters()
  local state = parameters[STATE]
  local allowed_redirect_uris, client, redirect_uri, parsed_redirect_uri
  local is_implicit_grant

  local is_https, err = check_https(conf.accept_http_if_already_terminated)
  if not is_https then
    response_params = {[ERROR] = "access_denied", error_description = err or "You must use HTTPS"}
  else
    if conf.provision_key ~= parameters.provision_key then
      response_params = {[ERROR] = "invalid_provision_key", error_description = "Invalid provision_key"}
    elseif not parameters.authenticated_userid or utils.strip(parameters.authenticated_userid) == "" then
      response_params = {[ERROR] = "invalid_authenticated_userid", error_description = "Missing authenticated_userid parameter"}
    else
      local response_type = parameters[RESPONSE_TYPE]
      -- Check response_type
      if not ((response_type == CODE and conf.enable_authorization_code) or (conf.enable_implicit_grant and response_type == TOKEN)) then -- Authorization Code Grant (http://tools.ietf.org/html/rfc6749#section-4.1.1)
        response_params = {[ERROR] = "unsupported_response_type", error_description = "Invalid "..RESPONSE_TYPE}
      end

      -- Check scopes
      local ok, scopes = retrieve_scopes(parameters, conf)
      if not ok then
        response_params = scopes -- If it's not ok, then this is the error message
      end

      -- Check client_id and redirect_uri
      allowed_redirect_uris, client = get_redirect_uri(parameters[CLIENT_ID])

      if not allowed_redirect_uris then
        response_params = {[ERROR] = "invalid_client", error_description = "Invalid client authentication" }
      else
        redirect_uri = parameters[REDIRECT_URI] and parameters[REDIRECT_URI] or allowed_redirect_uris[1]

        if not utils.table_contains(allowed_redirect_uris, redirect_uri) then
          response_params = {[ERROR] = "invalid_request", error_description = "Invalid "..REDIRECT_URI.. " that does not match with any redirect_uri created with the application" }
          -- redirect_uri used in this case is the first one registered with the application
          redirect_uri = allowed_redirect_uris[1]
        end
      end

      parsed_redirect_uri = url.parse(redirect_uri)

      -- If there are no errors, keep processing the request
      if not response_params[ERROR] then
        if response_type == CODE then
          local authorization_code, err = singletons.dao.oauth2_authorization_codes:insert({
            credential_id = client.id,
            authenticated_userid = parameters[AUTHENTICATED_USERID],
            scope = table.concat(scopes, " ")
          }, {ttl = 300})

          if err then
            return responses.send_HTTP_INTERNAL_SERVER_ERROR(err)
          end

          response_params = {
            code = authorization_code.code,
          }
        else
          -- Implicit grant, override expiration to zero
          response_params = generate_token(conf, client, parameters[AUTHENTICATED_USERID],  table.concat(scopes, " "), state, nil, true)
          is_implicit_grant = true
        end
      end
    end
  end

  -- Adding the state if it exists. If the state == nil then it won't be added
  response_params.state = state

  -- Appending kong generated params to redirect_uri query string
  if parsed_redirect_uri then
    local encoded_params = utils.encode_args(utils.table_merge(ngx.decode_args(
      (is_implicit_grant and
        (parsed_redirect_uri.fragment and parsed_redirect_uri.fragment or "") or
        (parsed_redirect_uri.query and parsed_redirect_uri.query or "")
      )), response_params))
    if is_implicit_grant then
      parsed_redirect_uri.fragment = encoded_params
    else
      parsed_redirect_uri.query = encoded_params
    end
  end

  -- Sending response in JSON format
  return responses.send(response_params[ERROR] and 400 or 200, redirect_uri and {
    redirect_uri = url.build(parsed_redirect_uri)
  } or response_params, {
    ["cache-control"] = "no-store",
    ["pragma"] = "no-cache"
  })
end

local function retrieve_client_credentials(parameters)
  local client_id, client_secret, from_authorization_header
  local authorization_header = ngx.req.get_headers()["authorization"]
  if parameters[CLIENT_ID] then
    client_id = parameters[CLIENT_ID]
    client_secret = parameters[CLIENT_SECRET]
  elseif authorization_header then
    from_authorization_header = true
    local iterator, iter_err = ngx.re.gmatch(authorization_header, "\\s*[Bb]asic\\s*(.+)")
    if not iterator then
      ngx.log(ngx.ERR, iter_err)
      return
    end

    local m, err = iterator()
    if err then
      ngx.log(ngx.ERR, err)
      return
    end

    if m and next(m) then
      local decoded_basic = ngx.decode_base64(m[1])
      if decoded_basic then
        local basic_parts = utils.split(decoded_basic, ":")
        client_id = basic_parts[1]
        client_secret = basic_parts[2]
      end
    end
  end

  return client_id, client_secret, from_authorization_header
end

local function issue_token(conf)
  local response_params = {}
  local invalid_client_properties = {}

  local parameters = retrieve_parameters()
  local state = parameters[STATE]

  local is_https, err = check_https(conf.accept_http_if_already_terminated)
  if not is_https then
    response_params = {[ERROR] = "access_denied", error_description = err or "You must use HTTPS"}
  else
    local grant_type = parameters[GRANT_TYPE]
    if not (grant_type == GRANT_AUTHORIZATION_CODE or
            grant_type == GRANT_REFRESH_TOKEN or
            (conf.enable_client_credentials and grant_type == GRANT_CLIENT_CREDENTIALS) or
            (conf.enable_password_grant and grant_type == GRANT_PASSWORD)) then
      response_params = {[ERROR] = "unsupported_grant_type", error_description = "Invalid "..GRANT_TYPE}
    end

    local client_id, client_secret, from_authorization_header = retrieve_client_credentials(parameters)

    -- Check client_id and redirect_uri
    local allowed_redirect_uris, client = get_redirect_uri(client_id)
    if not allowed_redirect_uris then
      response_params = {[ERROR] = "invalid_client", error_description = "Invalid client authentication"}
      if from_authorization_header then
        invalid_client_properties = { status = 401, www_authenticate = "Basic realm=\"OAuth2.0\""}
      end
    else
      local redirect_uri = parameters[REDIRECT_URI] and parameters[REDIRECT_URI] or allowed_redirect_uris[1]
      if not utils.table_contains(allowed_redirect_uris, redirect_uri) then
        response_params = {[ERROR] = "invalid_request", error_description = "Invalid "..REDIRECT_URI.. " that does not match with any redirect_uri created with the application" }
      end
    end

    if client and client.client_secret ~= client_secret then
      response_params = {[ERROR] = "invalid_client", error_description = "Invalid client authentication"}
      if from_authorization_header then
        invalid_client_properties = { status = 401, www_authenticate = "Basic realm=\"OAuth2.0\""}
      end
    end

    if not response_params[ERROR] then
      if grant_type == GRANT_AUTHORIZATION_CODE then
        local code = parameters[CODE]
        local authorization_code = code and singletons.dao.oauth2_authorization_codes:find_all({code = code})[1]
        if not authorization_code then
          response_params = {[ERROR] = "invalid_request", error_description = "Invalid "..CODE}
        elseif authorization_code.credential_id ~= client.id then
          response_params = {[ERROR] = "invalid_request", error_description = "Invalid "..CODE}
        else
          response_params = generate_token(conf, client, authorization_code.authenticated_userid, authorization_code.scope, state)
          singletons.dao.oauth2_authorization_codes:delete({id=authorization_code.id}) -- Delete authorization code so it cannot be reused
        end
      elseif grant_type == GRANT_CLIENT_CREDENTIALS then
        -- Only check the provision_key if the authenticated_userid is being set
        if parameters.authenticated_userid and conf.provision_key ~= parameters.provision_key then
          response_params = {[ERROR] = "invalid_provision_key", error_description = "Invalid provision_key"}
        else
          -- Check scopes
          local ok, scopes = retrieve_scopes(parameters, conf)
          if not ok then
            response_params = scopes -- If it's not ok, then this is the error message
          else
            response_params = generate_token(conf, client, parameters.authenticated_userid, table.concat(scopes, " "), state, nil, true)
          end
        end
      elseif grant_type == GRANT_PASSWORD then
        -- Check that it comes from the right client
        if conf.provision_key ~= parameters.provision_key then
          response_params = {[ERROR] = "invalid_provision_key", error_description = "Invalid provision_key"}
        elseif not parameters.authenticated_userid or utils.strip(parameters.authenticated_userid) == "" then
          response_params = {[ERROR] = "invalid_authenticated_userid", error_description = "Missing authenticated_userid parameter"}
        else
          -- Check scopes
          local ok, scopes = retrieve_scopes(parameters, conf)
          if not ok then
            response_params = scopes -- If it's not ok, then this is the error message
          else
            response_params = generate_token(conf, client, parameters.authenticated_userid, table.concat(scopes, " "), state)
          end
        end
      elseif grant_type == GRANT_REFRESH_TOKEN then
        local refresh_token = parameters[REFRESH_TOKEN]
        local token = refresh_token and singletons.dao.oauth2_tokens:find_all({refresh_token = refresh_token})[1]
        if not token then
          response_params = {[ERROR] = "invalid_request", error_description = "Invalid "..REFRESH_TOKEN}
        else
          response_params = generate_token(conf, client, token.authenticated_userid, token.scope, state)
          singletons.dao.oauth2_tokens:delete({id=token.id}) -- Delete old token
        end
      end
    end
  end

  -- Adding the state if it exists. If the state == nil then it won't be added
  response_params.state = state

  -- Sending response in JSON format
  return responses.send(response_params[ERROR] and (invalid_client_properties and invalid_client_properties.status or 400)
                        or 200, response_params, {
    ["cache-control"] = "no-store",
    ["pragma"] = "no-cache",
    ["www-authenticate"] = invalid_client_properties and invalid_client_properties.www_authenticate
  })
end

local function load_token(access_token)
  local credentials, err = singletons.dao.oauth2_tokens:find_all { access_token = access_token }
  if err then
    return responses.send_HTTP_INTERNAL_SERVER_ERROR(err)
  end
  return credentials[1]
end

local function retrieve_token(access_token)
  local token
  if access_token then
    token = cache.get_or_set(cache.oauth2_token_key(access_token), nil, 
                             load_token, access_token)
  end
  return token
end

local function parse_access_token(conf)
  local found_in = {}
  local result = retrieve_parameters()["access_token"]
  if not result then
    local authorization = ngx.req.get_headers()["authorization"]
    if authorization then
      local parts = {}
      for v in authorization:gmatch("%S+") do -- Split by space
        table.insert(parts, v)
      end
      if #parts == 2 and (parts[1]:lower() == "token" or parts[1]:lower() == "bearer") then
        result = parts[2]
        found_in.authorization_header = true
      end
    end
  end

  if conf.hide_credentials then
    if found_in.authorization_header then
      ngx.req.clear_header("authorization")
    else
      -- Remove from querystring
      local parameters = ngx.req.get_uri_args()
      parameters[ACCESS_TOKEN] = nil
      ngx.req.set_uri_args(parameters)

      if ngx.req.get_method() ~= "GET" then -- Remove from body
        ngx.req.read_body()
        parameters = ngx.req.get_post_args()
        parameters[ACCESS_TOKEN] = nil
        local encoded_args = ngx.encode_args(parameters)
        ngx.req.set_header(CONTENT_LENGTH, #encoded_args)
        ngx.req.set_body_data(encoded_args)
      end
    end
  end

  return result
end

<<<<<<< HEAD
local function load_token_credential(token)
  local result, err = singletons.dao.oauth2_credentials:find {id = token.credential_id}
  if err then
    return responses.send_HTTP_INTERNAL_SERVER_ERROR(err)
  end
  return result
end

local function load_consumer_credential(credential)
  local result, err = singletons.dao.consumers:find {id = credential.consumer_id}
  if err then
    return responses.send_HTTP_INTERNAL_SERVER_ERROR(err)
  end
  return result
end

function _M.execute(conf)
  -- Check if the API has a request_path and if it's being invoked with the path resolver
  local path_prefix = (ngx.ctx.api.request_path and pl_stringx.startswith(ngx.var.request_uri, ngx.ctx.api.request_path)) and ngx.ctx.api.request_path or ""
  if pl_stringx.endswith(path_prefix, "/") then
    path_prefix = path_prefix:sub(1, path_prefix:len() - 1)
  end

  if ngx.req.get_method() == "POST" then
    if ngx.re.match(ngx.var.request_uri, string.format(AUTHORIZE_URL, path_prefix)) then
      authorize(conf)
    elseif ngx.re.match(ngx.var.request_uri, string.format(TOKEN_URL, path_prefix)) then
      issue_token(conf)
    end
  end

=======
local function do_authentication(conf)
>>>>>>> f2316230
  local accessToken = parse_access_token(conf);
  if not accessToken then
    return false, {status = 401, message = {[ERROR] = "invalid_request", error_description = "The access token is missing"}, headers = {["WWW-Authenticate"] = 'Bearer realm="service"'}}
  end

  local token = retrieve_token(accessToken)
  if not token then
    return false, {status = 401, message = {[ERROR] = "invalid_token", error_description = "The access token is invalid or has expired"}, headers = {["WWW-Authenticate"] = 'Bearer realm="service" error="invalid_token" error_description="The access token is invalid or has expired"'}}
  end

  -- Check expiration date
  if token.expires_in > 0 then -- zero means the token never expires
    local now = timestamp.get_utc()
    if now - token.created_at > (token.expires_in * 1000) then
      return false, {status = 401, message = {[ERROR] = "invalid_token", error_description = "The access token is invalid or has expired"}, headers = {["WWW-Authenticate"] = 'Bearer realm="service" error="invalid_token" error_description="The access token is invalid or has expired"'}}
    end
  end

  -- Retrive the credential from the token
  local credential = cache.get_or_set(cache.oauth2_credential_key(token.credential_id),
                                      nil, load_token_credential, token)

  -- Retrive the consumer from the credential
  local consumer = cache.get_or_set(cache.consumer_key(credential.consumer_id),
                                    nil, load_consumer_credential, credential)

  ngx_set_header(constants.HEADERS.ANONYMOUS, nil) -- In case of auth plugins concatenation
  ngx_set_header(constants.HEADERS.CONSUMER_ID, consumer.id)
  ngx_set_header(constants.HEADERS.CONSUMER_CUSTOM_ID, consumer.custom_id)
  ngx_set_header(constants.HEADERS.CONSUMER_USERNAME, consumer.username)
  ngx_set_header("x-authenticated-scope", token.scope)
  ngx_set_header("x-authenticated-userid", token.authenticated_userid)
  ngx.ctx.authenticated_credential = credential
  ngx.ctx.authenticated_consumer = consumer

  return true
end

function _M.execute(conf)
  -- Check if the API has a request_path and if it's being invoked with the path resolver
  local path_prefix = (ngx.ctx.api.request_path and pl_stringx.startswith(ngx.var.request_uri, ngx.ctx.api.request_path)) and ngx.ctx.api.request_path or ""
  if pl_stringx.endswith(path_prefix, "/") then
    path_prefix = path_prefix:sub(1, path_prefix:len() - 1)
  end

  if ngx.req.get_method() == "POST" then
    if ngx.re.match(ngx.var.request_uri, string.format(AUTHORIZE_URL, path_prefix)) then
      authorize(conf)
    elseif ngx.re.match(ngx.var.request_uri, string.format(TOKEN_URL, path_prefix)) then
      issue_token(conf)
    end
  end

  local ok, err = do_authentication(conf)
  if not ok then
    if conf.anonymous then
      ngx_set_header(constants.HEADERS.ANONYMOUS, true)
    else
      return responses.send(err.status, err.message, err.headers)
    end
  end
end

return _M<|MERGE_RESOLUTION|>--- conflicted
+++ resolved
@@ -71,12 +71,11 @@
   }
 end
 
-local function load_credentials(client_id)
+local function load_oauth2_credential_by_client_id_into_memory(client_id)
   local credentials, err = singletons.dao.oauth2_credentials:find_all {client_id = client_id}
   if err then
     return responses.send_HTTP_INTERNAL_SERVER_ERROR(err)
   end
-  
   return credentials[1]
 end
 
@@ -84,7 +83,7 @@
   local client
   if client_id then
     client = cache.get_or_set(cache.oauth2_credential_key(client_id), nil,
-                              load_credentials, client_id)
+                   load_oauth2_credential_by_client_id_into_memory, client_id)
   end
   return client and client.redirect_uri or nil, client
 end
@@ -359,7 +358,7 @@
   })
 end
 
-local function load_token(access_token)
+local function load_token_into_memory(access_token)
   local credentials, err = singletons.dao.oauth2_tokens:find_all { access_token = access_token }
   if err then
     return responses.send_HTTP_INTERNAL_SERVER_ERROR(err)
@@ -370,8 +369,8 @@
 local function retrieve_token(access_token)
   local token
   if access_token then
-    token = cache.get_or_set(cache.oauth2_token_key(access_token), nil, 
-                             load_token, access_token)
+    token = cache.get_or_set(cache.oauth2_token_key(access_token), nil,
+                             load_token_into_memory, access_token)
   end
   return token
 end
@@ -416,41 +415,23 @@
   return result
 end
 
-<<<<<<< HEAD
-local function load_token_credential(token)
-  local result, err = singletons.dao.oauth2_credentials:find {id = token.credential_id}
+local function load_oauth2_credential_into_memory(credential_id)
+  local result, err = singletons.dao.oauth2_credentials:find {id = credential_id}
   if err then
     return responses.send_HTTP_INTERNAL_SERVER_ERROR(err)
   end
   return result
 end
 
-local function load_consumer_credential(credential)
-  local result, err = singletons.dao.consumers:find {id = credential.consumer_id}
+local function load_consumer_into_memory(consumer_id)
+  local result, err = singletons.dao.consumers:find {id = consumer_id}
   if err then
     return responses.send_HTTP_INTERNAL_SERVER_ERROR(err)
   end
   return result
 end
 
-function _M.execute(conf)
-  -- Check if the API has a request_path and if it's being invoked with the path resolver
-  local path_prefix = (ngx.ctx.api.request_path and pl_stringx.startswith(ngx.var.request_uri, ngx.ctx.api.request_path)) and ngx.ctx.api.request_path or ""
-  if pl_stringx.endswith(path_prefix, "/") then
-    path_prefix = path_prefix:sub(1, path_prefix:len() - 1)
-  end
-
-  if ngx.req.get_method() == "POST" then
-    if ngx.re.match(ngx.var.request_uri, string.format(AUTHORIZE_URL, path_prefix)) then
-      authorize(conf)
-    elseif ngx.re.match(ngx.var.request_uri, string.format(TOKEN_URL, path_prefix)) then
-      issue_token(conf)
-    end
-  end
-
-=======
 local function do_authentication(conf)
->>>>>>> f2316230
   local accessToken = parse_access_token(conf);
   if not accessToken then
     return false, {status = 401, message = {[ERROR] = "invalid_request", error_description = "The access token is missing"}, headers = {["WWW-Authenticate"] = 'Bearer realm="service"'}}
@@ -469,13 +450,13 @@
     end
   end
 
-  -- Retrive the credential from the token
-  local credential = cache.get_or_set(cache.oauth2_credential_key(token.credential_id),
-                                      nil, load_token_credential, token)
-
-  -- Retrive the consumer from the credential
+  -- Retrieve the credential from the token
+  local credential = cache.get_or_set(cache.oauth2_credential_key(token.credential_id), 
+                        nil, load_oauth2_credential_into_memory, token.credential_id)
+
+  -- Retrieve the consumer from the credential
   local consumer = cache.get_or_set(cache.consumer_key(credential.consumer_id),
-                                    nil, load_consumer_credential, credential)
+    nil, load_consumer_into_memory, credential.consumer_id)
 
   ngx_set_header(constants.HEADERS.ANONYMOUS, nil) -- In case of auth plugins concatenation
   ngx_set_header(constants.HEADERS.CONSUMER_ID, consumer.id)
