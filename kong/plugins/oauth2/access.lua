local url = require "socket.url"
local utils = require "kong.tools.utils"
local constants = require "kong.constants"
local sha256 = require "resty.sha256"
local timestamp = require "kong.tools.timestamp"
local secret = require "kong.plugins.oauth2.secret"


local kong = kong
local type = type
local next = next
local table = table
local error = error
local split = utils.split
local strip = utils.strip
local string_find = string.find
local string_gsub = string.gsub
local check_https = utils.check_https
local encode_args = utils.encode_args
local random_string = utils.random_string
local table_contains = utils.table_contains


local ngx_decode_args = ngx.decode_args
local ngx_re_gmatch = ngx.re.gmatch
local ngx_decode_base64 = ngx.decode_base64
local ngx_encode_base64 = ngx.encode_base64


local _M = {}


local EMPTY = {}
local RESPONSE_TYPE = "response_type"
local STATE = "state"
local CODE = "code"
local CODE_CHALLENGE = "code_challenge"
local CODE_CHALLENGE_METHOD = "code_challenge_method"
local CODE_VERIFIER = "code_verifier"
local CLIENT_TYPE_PUBLIC = "public"
local CLIENT_TYPE_CONFIDENTIAL = "confidential"
local TOKEN = "token"
local REFRESH_TOKEN = "refresh_token"
local SCOPE = "scope"
local CLIENT_ID = "client_id"
local CLIENT_SECRET = "client_secret"
local REDIRECT_URI = "redirect_uri"
local ACCESS_TOKEN = "access_token"
local GRANT_TYPE = "grant_type"
local GRANT_AUTHORIZATION_CODE = "authorization_code"
local GRANT_CLIENT_CREDENTIALS = "client_credentials"
local GRANT_REFRESH_TOKEN = "refresh_token"
local GRANT_PASSWORD = "password"
local ERROR = "error"
local AUTHENTICATED_USERID = "authenticated_userid"


local base64url_encode
local base64url_decode
do
  local BASE64URL_ENCODE_CHARS = "[+/]"
  local BASE64URL_ENCODE_SUBST = {
    ["+"] = "-",
    ["/"] = "_",
  }

  base64url_encode = function(value)
    value = ngx_encode_base64(value, true)
    if not value then
      return nil
    end

    return string_gsub(value, BASE64URL_ENCODE_CHARS, BASE64URL_ENCODE_SUBST)
  end


  local BASE64URL_DECODE_CHARS = "[-_]"
  local BASE64URL_DECODE_SUBST = {
    ["-"] = "+",
    ["_"] = "/",
  }

  base64url_decode = function(value)
    value = string_gsub(value, BASE64URL_DECODE_CHARS, BASE64URL_DECODE_SUBST)
    return ngx_decode_base64(value)
  end
end


local function generate_token(conf, service, credential, authenticated_userid,
                              scope, state, disable_refresh, existing_token)

  local token_expiration = conf.token_expiration

  local refresh_token_ttl
  if conf.refresh_token_ttl and conf.refresh_token_ttl > 0 then
    refresh_token_ttl = conf.refresh_token_ttl
  end

  local service_id
  if not conf.global_credentials then
    service_id = service.id
  end

  local refresh_token
  local token, err
  if existing_token and conf.reuse_refresh_token then
    token, err = kong.db.oauth2_tokens:update({
      id = existing_token.id
    }, {
      access_token = random_string(),
      expires_in = token_expiration,
      created_at = timestamp.get_utc() / 1000
    }, {
      -- Access tokens (and their associated refresh token) are being
      -- permanently deleted after 'refresh_token_ttl' seconds
      ttl = token_expiration > 0 and refresh_token_ttl or nil
    })
    refresh_token = token.refresh_token  -- required for output
  else
    if not disable_refresh and token_expiration > 0 then
      refresh_token = random_string()
    end
    token, err = kong.db.oauth2_tokens:insert({
      service = service_id and { id = service_id } or nil,
      credential = { id = credential.id },
      authenticated_userid = authenticated_userid,
      expires_in = token_expiration,
      refresh_token = refresh_token,
      scope = scope
    }, {
      -- Access tokens (and their associated refresh token) are being
      -- permanently deleted after 'refresh_token_ttl' seconds
      ttl = token_expiration > 0 and refresh_token_ttl or nil
    })
  end

  if err then
    return error(err)
  end

  return {
    access_token = token.access_token,
    token_type = "bearer",
    expires_in = token_expiration > 0 and token.expires_in or nil,
    refresh_token = refresh_token,
    state = state -- If state is nil, this value won't be added
  }
end


local function load_oauth2_credential_by_client_id(client_id)
  local credential, err = kong.db.oauth2_credentials:select_by_client_id(client_id)
  if err then
    return nil, err
  end

  return credential
end


local function get_redirect_uris(client_id)
  local client, err
  if client_id and client_id ~= "" then
    local credential_cache_key = kong.db.oauth2_credentials:cache_key(client_id)
    client, err = kong.cache:get(credential_cache_key, nil,
                                 load_oauth2_credential_by_client_id,
                                 client_id)
    if err then
      return error(err)
    end
  end

  return client and client.redirect_uris or nil, client
end


local function retrieve_parameters()
  -- OAuth2 parameters could be in both the querystring or body
  local uri_args = kong.request.get_query()
  local method   = kong.request.get_method()

  if method == "POST" or method == "PUT" or method == "PATCH" then
    local body_args = kong.request.get_body()

    return kong.table.merge(uri_args, body_args)
  end

  return uri_args
end


local function retrieve_scope(parameters, conf)
  local scope = parameters[SCOPE]
  local scopes = {}

  if conf.scopes and scope ~= nil then
    if type(scope) ~= "string" then
      return nil, {[ERROR] = "invalid_scope", error_description = "scope must be a string"}
    end

    for v in scope:gmatch("%S+") do
      if not table_contains(conf.scopes, v) then
        return nil, {[ERROR] = "invalid_scope", error_description = "\"" .. v .. "\" is an invalid " .. SCOPE}
      else
        table.insert(scopes, v)
      end
    end

  elseif not scope and conf.mandatory_scope then
    return nil, {[ERROR] = "invalid_scope", error_description = "You must specify a " .. SCOPE}
  end

  if #scopes > 0 then
    return table.concat(scopes, " ")
  end -- else return nil
end

local function retrieve_code_challenge(parameters)
  local challenge        = parameters[CODE_CHALLENGE]
  local challenge_method = parameters[CODE_CHALLENGE_METHOD]

  if challenge_method and not challenge then
    return nil, CODE_CHALLENGE .. " is required when code_method is present"
  end

  if challenge then
    local challenge_decoded = base64url_decode(challenge)
    if challenge_decoded then
      challenge = base64url_encode(challenge_decoded)
    end

    if challenge_method and challenge_method ~= "S256" then
      if challenge_method ~= "s256" then
        return nil, CODE_CHALLENGE_METHOD .. " is not supported, must be S256"
      end

      challenge_method = "S256"
    end
  end

  return challenge, nil, challenge_method or "S256"
end

local function requires_pkce(conf, client, used_pkce)
  if not client then
    return false
  end

  if used_pkce -- only set on token endpoint
  or (client.client_type == CLIENT_TYPE_PUBLIC       and conf.pkce ~= "none")
  or (client.client_type == CLIENT_TYPE_CONFIDENTIAL and conf.pkce == "strict")
  then
    return true
  end

  return false
end

local function authorize(conf)
  local response_params = {}
  local parameters = retrieve_parameters()
  local state = parameters[STATE]
  local allowed_redirect_uris, client, redirect_uri, parsed_redirect_uri
  local is_implicit_grant

  local is_https, err = check_https(kong.ip.is_trusted(kong.client.get_ip()),
                                    conf.accept_http_if_already_terminated)
  if not is_https then
    response_params = {
      [ERROR] = "access_denied",
      error_description = err or "You must use HTTPS"
    }

  else
    if conf.provision_key ~= parameters.provision_key then
      response_params = {
        [ERROR] = "invalid_provision_key",
        error_description = "Invalid provision_key"
      }

    elseif not parameters.authenticated_userid or strip(parameters.authenticated_userid) == "" then
      response_params = {
        [ERROR] = "invalid_authenticated_userid",
        error_description = "Missing authenticated_userid parameter"
      }

    else
      local response_type = parameters[RESPONSE_TYPE]

      -- Check response_type
      if not ((response_type == CODE and conf.enable_authorization_code) or
              (conf.enable_implicit_grant and response_type == TOKEN)) then
        -- Auth Code Grant (http://tools.ietf.org/html/rfc6749#section-4.1.1)
        response_params = {
          [ERROR] = "unsupported_response_type",
          error_description = "Invalid " .. RESPONSE_TYPE
        }
      end

      -- Check scopes
      local scopes, err = retrieve_scope(parameters, conf)
      if err then
        response_params = err -- If it's not ok, then this is the error message
      end

      -- Check client_id and redirect_uri
      allowed_redirect_uris, client = get_redirect_uris(parameters[CLIENT_ID])

      if not allowed_redirect_uris then
        response_params = {
          [ERROR] = "invalid_client",
          error_description = "Invalid client authentication"
        }

      else
        redirect_uri = parameters[REDIRECT_URI] and
                       parameters[REDIRECT_URI] or
                       allowed_redirect_uris[1]

        if not table_contains(allowed_redirect_uris, redirect_uri) then
          response_params = {
            [ERROR] = "invalid_request",
            error_description = "Invalid " .. REDIRECT_URI ..
                                " that does not match with any redirect_uri" ..
                                " created with the application"
          }

          -- redirect_uri used in this case is the first one registered with
          -- the application
          redirect_uri = allowed_redirect_uris[1]
        end
      end

      parsed_redirect_uri = url.parse(redirect_uri)

      local challenge, err, challenge_method = retrieve_code_challenge(parameters)
      if err then
        response_params = {
          [ERROR] = "invalid_request",
          error_description = err
        }
      elseif client and not challenge and requires_pkce(conf, client) then
        response_params = {
          [ERROR] = "invalid_request",
          error_description = CODE_CHALLENGE .. " is required for " .. CLIENT_TYPE_PUBLIC .. " clients"
        }
      elseif not challenge then -- do not save a code method unless we have a challenge
        challenge_method = nil
      end

      -- If there are no errors, keep processing the request
      if not response_params[ERROR] then
        if response_type == CODE then
          local service_id
          if not conf.global_credentials then
            service_id = (kong.router.get_service() or EMPTY).id
          end

          local auth_code, err = kong.db.oauth2_authorization_codes:insert({
            service = service_id and { id = service_id } or nil,
            credential = { id = client.id },
            authenticated_userid = parameters[AUTHENTICATED_USERID],
            scope = scopes,
            challenge = challenge,
            challenge_method = challenge_method
          }, {
            ttl = 300
          })

          if err then
            error(err)
          end

          response_params = {
            code = auth_code.code,
          }

        else
          -- Implicit grant, override expiration to zero
          response_params = generate_token(conf, kong.router.get_service(),
                                           client,
                                           parameters[AUTHENTICATED_USERID],
                                           scopes, state, true)
          is_implicit_grant = true
        end
      end
    end
  end

  -- Adding the state if it exists. If the state == nil then it won't be added
  response_params.state = state

  -- Appending kong generated params to redirect_uri query string
  if parsed_redirect_uri then
    local encoded_params = encode_args(kong.table.merge(ngx_decode_args(
      (is_implicit_grant and
        (parsed_redirect_uri.fragment and parsed_redirect_uri.fragment or "") or
        (parsed_redirect_uri.query and parsed_redirect_uri.query or "")
      )), response_params))

    if is_implicit_grant then
      parsed_redirect_uri.fragment = encoded_params
    else
      parsed_redirect_uri.query = encoded_params
    end
  end

  -- Sending response in JSON format
  local status = response_params[ERROR] and 400 or 200
  local body
  if redirect_uri then
    body = { redirect_uri = url.build(parsed_redirect_uri) }

  else
    body = response_params
  end

  return kong.response.exit(status, body, {
    ["cache-control"] = "no-store",
    ["pragma"] = "no-cache"
  })
end


local function retrieve_client_credentials(parameters, conf)
  local client_id, client_secret, from_authorization_header
  local authorization_header = kong.request.get_header(conf.auth_header_name)

  if parameters[CLIENT_ID] and parameters[CLIENT_SECRET] then
    client_id = parameters[CLIENT_ID]
    client_secret = parameters[CLIENT_SECRET]

  elseif authorization_header then
    from_authorization_header = true

    local iterator, iter_err = ngx_re_gmatch(authorization_header,
                                             "\\s*[Bb]asic\\s*(.+)")
    if not iterator then
      kong.log.err(iter_err)
      return
    end

    local m, err = iterator()
    if err then
      kong.log.err(err)
      return
    end

    if m and next(m) then
      local decoded_basic = ngx_decode_base64(m[1])
      if decoded_basic then
        local basic_parts = split(decoded_basic, ":")
        client_id = basic_parts[1]
        client_secret = basic_parts[2]
      end
    end

  elseif parameters[CLIENT_ID] then
    client_id = parameters[CLIENT_ID]
  end

  return client_id, client_secret, from_authorization_header
end

local function validate_pkce_verifier(parameters, auth_code)
  local verifier = parameters[CODE_VERIFIER]
  if not verifier then
    return {
      [ERROR] = "invalid_request",
      error_description = CODE_VERIFIER .. " is required for PKCE authorization requests",
    }
  elseif type(verifier) ~= "string" then
    return {
      [ERROR] = "invalid_request",
      error_description = CODE_VERIFIER .. " is not a string",
    }
  end

  if #verifier < 43 or #verifier > 128 then
    return {
      [ERROR] = "invalid_request",
      error_description = CODE_VERIFIER .. " must be between 43 and 128 characters",
    }
  end

  local s256 = sha256:new()
  s256:update(verifier)
  local digest = s256:final()

  local challenge = base64url_encode(digest)

  if not challenge
  or not auth_code.challenge
  or challenge ~= auth_code.challenge
  then
    return {
      [ERROR] = "invalid_grant",
      error_description = "Invalid " .. CODE
    }
  end

  return nil
end

local function issue_token(conf)
  local response_params = {}
  local invalid_client_properties = {}

  local parameters = retrieve_parameters()
  local state = parameters[STATE]

  local is_https, err = check_https(kong.ip.is_trusted(kong.client.get_ip()),
                                    conf.accept_http_if_already_terminated)
  if not is_https then
    response_params = {
      [ERROR] = "access_denied",
      error_description = err or "You must use HTTPS"
    }

  else
    local grant_type = parameters[GRANT_TYPE]
    if not (grant_type == GRANT_AUTHORIZATION_CODE or
            grant_type == GRANT_REFRESH_TOKEN or
            (conf.enable_client_credentials and
             grant_type == GRANT_CLIENT_CREDENTIALS) or
            (conf.enable_password_grant and grant_type == GRANT_PASSWORD)) then
      response_params = {
        [ERROR] = "unsupported_grant_type",
        error_description = "Invalid " .. GRANT_TYPE
      }
    end

    local client_id, client_secret, from_authorization_header =
      retrieve_client_credentials(parameters, conf)

    -- Check client_id and redirect_uri
    local allowed_redirect_uris, client = get_redirect_uris(client_id)
    if not (grant_type == GRANT_CLIENT_CREDENTIALS) then
      if allowed_redirect_uris then
        local redirect_uri = parameters[REDIRECT_URI] and
          parameters[REDIRECT_URI] or
          allowed_redirect_uris[1]

        if not table_contains(allowed_redirect_uris, redirect_uri) then
          response_params = {
            [ERROR] = "invalid_request",
            error_description = "Invalid " .. REDIRECT_URI .. " that does " ..
              "not match with any redirect_uri created "  ..
              "with the application"
          }
        end

      else
        response_params = {
          [ERROR] = "invalid_client",
          error_description = "Invalid client authentication"
        }

        if from_authorization_header then
          invalid_client_properties = {
            status = 401,
            www_authenticate = "Basic realm=\"OAuth2.0\""
          }
        end
      end
    end

    if client then
      if client.client_type == CLIENT_TYPE_CONFIDENTIAL then
        local authenticated
        if client.hash_secret then
          authenticated = secret.verify(client_secret, client.client_secret)
          if authenticated and secret.needs_rehash(client.client_secret) then
            local pk = kong.db.oauth2_credentials.schema:extract_pk_values(client)
            local ok, err = kong.db.oauth2_credentials:update(pk, {
              client_secret = client_secret,
              hash_secret   = true,
            })

            if not ok then
              kong.log.warn(err)
            end
          end

        else
          authenticated = client.client_secret == client_secret
        end

        if not authenticated then
          response_params = {
            [ERROR] = "invalid_client",
            error_description = "Invalid client authentication"
          }

          if from_authorization_header then
            invalid_client_properties = {
              status = 401,
              www_authenticate = "Basic realm=\"OAuth2.0\""
            }
          end
        end

      elseif client.client_type == CLIENT_TYPE_PUBLIC and strip(client_secret) ~= "" then
        response_params = {
          [ERROR] = "invalid_request",
          error_description = "client_secret is disallowed for " .. CLIENT_TYPE_PUBLIC .. " clients"
        }
      end
    end

    if not response_params[ERROR] then
      if grant_type == GRANT_AUTHORIZATION_CODE then
        local code = parameters[CODE]

        local service_id
        if not conf.global_credentials then
          service_id = (kong.router.get_service() or EMPTY).id
        end

        local auth_code =
          code and kong.db.oauth2_authorization_codes:select_by_code(code)
        if not auth_code or (service_id and service_id ~= auth_code.service.id) then
          response_params = {
            [ERROR] = "invalid_request",
            error_description = "Invalid " .. CODE
          }
        elseif auth_code.credential.id ~= client.id then
          response_params = {
            [ERROR] = "invalid_request",
            error_description = "Invalid " .. CODE
          }
        end

        -- if the code was generated by a PKCE request, then check the code verifier
        local client_requires_pkce = auth_code and requires_pkce(conf, client, auth_code.challenge_method)
        if not response_params[ERROR] and client_requires_pkce then
          local err = validate_pkce_verifier(parameters, auth_code)
          if err then
            response_params = err
          end
        end

        if not response_params[ERROR] then
          if not auth_code or (service_id and service_id ~= auth_code.service.id)
          then
            response_params = {
              [ERROR] = "invalid_request",
              error_description = "Invalid " .. CODE
            }

          elseif auth_code.credential.id ~= client.id then
            response_params = {
              [ERROR] = "invalid_request",
              error_description = "Invalid " .. CODE
            }

          else
            response_params = generate_token(conf, kong.router.get_service(),
              client,
              auth_code.authenticated_userid,
              auth_code.scope, state)

            -- Delete authorization code so it cannot be reused
            kong.db.oauth2_authorization_codes:delete({ id = auth_code.id })
          end
        end

      elseif grant_type == GRANT_CLIENT_CREDENTIALS then
        -- Only check the provision_key if the authenticated_userid is being set
        if parameters.authenticated_userid and
           conf.provision_key ~= parameters.provision_key then
          response_params = {
            [ERROR] = "invalid_provision_key",
            error_description = "Invalid provision_key"
          }

        elseif not client then
          response_params = {
            [ERROR] = "invalid_client",
            error_description = "Invalid client authentication"
          }

        else
          -- Check scopes
          local scope, err = retrieve_scope(parameters, conf)
          if err then
            -- If it's not ok, then this is the error message
            response_params = err

          else
            response_params = generate_token(conf, kong.router.get_service(),
                                             client,
                                             parameters.authenticated_userid,
                                             scope, state, true)
          end
        end

      elseif grant_type == GRANT_PASSWORD then
        -- Check that it comes from the right client
        if conf.provision_key ~= parameters.provision_key then
          response_params = {
            [ERROR] = "invalid_provision_key",
            error_description = "Invalid provision_key"
          }

        elseif not parameters.authenticated_userid or
               strip(parameters.authenticated_userid) == "" then
          response_params = {
            [ERROR] = "invalid_authenticated_userid",
            error_description = "Missing authenticated_userid parameter"
          }

        else
          -- Check scopes
          local scope, err = retrieve_scope(parameters, conf)
          if err then
            -- If it's not ok, then this is the error message
            response_params = err

          else
            response_params = generate_token(conf, kong.router.get_service(),
                                             client,
                                             parameters.authenticated_userid,
                                             scope, state)
          end
        end

      elseif grant_type == GRANT_REFRESH_TOKEN then
        local refresh_token = parameters[REFRESH_TOKEN]

        local service_id
        if not conf.global_credentials then
          service_id = (kong.router.get_service() or EMPTY).id
        end

        local token = refresh_token and
                      kong.db.oauth2_tokens:select_by_refresh_token(refresh_token)

        if not token or (service_id and service_id ~= token.service.id) then
          response_params = {
            [ERROR] = "invalid_request",
            error_description = "Invalid " .. REFRESH_TOKEN
          }

        else
          -- Check that the token belongs to the client application
          if token.credential.id ~= client.id then
            response_params = {
              [ERROR] = "invalid_client",
              error_description = "Invalid client authentication"
            }

          else
<<<<<<< HEAD
            if conf.persistent_refresh_token then -- FT-1033
              response_params = generate_token(conf, kong.router.get_service(),
                                               client,
                                               token.authenticated_userid,
                                               token.scope, state, nil, true)
            else
              response_params = generate_token(conf, kong.router.get_service(),
                                               client,
                                               token.authenticated_userid,
                                               token.scope, state)
              -- Delete old token
=======
            response_params = generate_token(conf, kong.router.get_service(),
                                             client,
                                             token.authenticated_userid,
                                             token.scope, state, false, token)
            -- Delete old token if refresh token not persisted
            if not conf.reuse_refresh_token then
>>>>>>> 5e7a9b47
              kong.db.oauth2_tokens:delete({ id = token.id })
            end
          end
        end
      end
    end
  end

  -- Adding the state if it exists. If the state == nil then it won't be added
  response_params.state = state

  -- Sending response in JSON format
  return kong.response.exit(response_params[ERROR] and
                            (invalid_client_properties and
                             invalid_client_properties.status or 400) or 200,
                             response_params, {
                               ["cache-control"] = "no-store",
                               ["pragma"] = "no-cache",
                               ["www-authenticate"] = invalid_client_properties and
                                                      invalid_client_properties.www_authenticate
                             }
                           )
end


local function load_token(conf, service, access_token)
  local credentials, err =
    kong.db.oauth2_tokens:select_by_access_token(access_token)

  if err then
    return nil, err
  end

  if not credentials then
    return
  end

  if not conf.global_credentials then
    if not credentials.service then
      return kong.response.exit(401, {
        [ERROR] = "invalid_token",
        error_description = "The access token is global, but the current " ..
                            "plugin is configured without 'global_credentials'",
      })
    end

    if credentials.service.id ~= service.id then
      credentials = nil
    end
  end

  return credentials
end


local function retrieve_token(conf, access_token)
  local token, err

  if access_token then
    local token_cache_key = kong.db.oauth2_tokens:cache_key(access_token)
    token, err = kong.cache:get(token_cache_key, nil,
                                load_token, conf,
                                kong.router.get_service(),
                                access_token)
    if err then
      return error(err)
    end
  end

  return token
end


local function parse_access_token(conf)
  local found_in = {}

  local access_token = kong.request.get_header(conf.auth_header_name)
  if access_token then
    local parts = {}
    for v in access_token:gmatch("%S+") do -- Split by space
      table.insert(parts, v)
    end

    if #parts == 2 and (parts[1]:lower() == "token" or
                        parts[1]:lower() == "bearer") then
      access_token = parts[2]
      found_in.authorization_header = true
    end

  else
    access_token = retrieve_parameters()[ACCESS_TOKEN]
    if type(access_token) ~= "string" then
      return
    end
  end

  if conf.hide_credentials then
    if found_in.authorization_header then
      kong.service.request.clear_header(conf.auth_header_name)

    else
      -- Remove from querystring
      local parameters = kong.request.get_query()
      parameters[ACCESS_TOKEN] = nil
      kong.service.request.set_query(parameters)

      local content_type = kong.request.get_header("content-type")
      local is_form_post = content_type and
        string_find(content_type, "application/x-www-form-urlencoded", 1, true)

      if kong.request.get_method() ~= "GET" and is_form_post then
        -- Remove from body
        parameters = kong.request.get_body() or {}
        parameters[ACCESS_TOKEN] = nil
        kong.service.request.set_body(parameters)
      end
    end
  end

  return access_token
end


local function load_oauth2_credential_into_memory(credential_id)
  local result, err = kong.db.oauth2_credentials:select { id = credential_id }
  if err then
    return nil, err
  end

  return result
end


local function set_consumer(consumer, credential, token)
  kong.client.authenticate(consumer, credential)

  local set_header = kong.service.request.set_header
  local clear_header = kong.service.request.clear_header

  if consumer and consumer.id then
    set_header(constants.HEADERS.CONSUMER_ID, consumer.id)
  else
    clear_header(constants.HEADERS.CONSUMER_ID)
  end

  if consumer and consumer.custom_id then
    set_header(constants.HEADERS.CONSUMER_CUSTOM_ID, consumer.custom_id)
  else
    clear_header(constants.HEADERS.CONSUMER_CUSTOM_ID)
  end

  if consumer and consumer.username then
    set_header(constants.HEADERS.CONSUMER_USERNAME, consumer.username)
  else
    clear_header(constants.HEADERS.CONSUMER_USERNAME)
  end

  if credential and credential.client_id then
    set_header(constants.HEADERS.CREDENTIAL_IDENTIFIER, credential.client_id)
  else
    clear_header(constants.HEADERS.CREDENTIAL_IDENTIFIER)
  end

  clear_header(constants.HEADERS.CREDENTIAL_USERNAME)

  if credential then
    clear_header(constants.HEADERS.ANONYMOUS)
  else
    set_header(constants.HEADERS.ANONYMOUS, true)
  end

  if token and token.scope then
    set_header("X-Authenticated-Scope", token.scope)
  else
    clear_header("X-Authenticated-Scope")
  end

  if token and token.authenticated_userid then
    set_header("X-Authenticated-UserId", token.authenticated_userid)
  else
    clear_header("X-Authenticated-UserId")
  end
end


local function do_authentication(conf)
  local access_token = parse_access_token(conf);
  if not access_token or access_token == "" then
    return nil, {
      status = 401,
      message = {
        [ERROR] = "invalid_request",
        error_description = "The access token is missing"
      },
      headers = {
        ["WWW-Authenticate"] = 'Bearer realm="service"'
      }
    }
  end

  local token = retrieve_token(conf, access_token)
  if not token then
    return nil, {
      status = 401,
      message = {
        [ERROR] = "invalid_token",
        error_description = "The access token is invalid or has expired"
      },
      headers = {
        ["WWW-Authenticate"] = 'Bearer realm="service" error=' ..
                               '"invalid_token" error_description=' ..
                               '"The access token is invalid or has expired"'
      }
    }
  end

  if (token.service and token.service.id and
      kong.router.get_service().id ~= token.service.id) or
      ((not token.service or not token.service.id) and
        not conf.global_credentials) then
    return nil, {
      status = 401,
      message = {
        [ERROR] = "invalid_token",
        error_description = "The access token is invalid or has expired"
      },
      headers = {
        ["WWW-Authenticate"] = 'Bearer realm="service" error=' ..
                               '"invalid_token" error_description=' ..
                               '"The access token is invalid or has expired"'
      }
    }
  end

  -- Check expiration date
  if token.expires_in > 0 then -- zero means the token never expires
    local now = timestamp.get_utc() / 1000
    if now - token.created_at > token.expires_in then
      return nil, {
        status = 401,
        message = {
          [ERROR] = "invalid_token",
          error_description = "The access token is invalid or has expired"
        },
        headers = {
          ["WWW-Authenticate"] = 'Bearer realm="service" error=' ..
                                 '"invalid_token" error_description=' ..
                                 '"The access token is invalid or has expired"'
        }
      }
    end
  end

  -- Retrieve the credential from the token
  local credential_cache_key =
    kong.db.oauth2_credentials:cache_key(token.credential.id)

  local credential, err = kong.cache:get(credential_cache_key, nil,
                                         load_oauth2_credential_into_memory,
                                         token.credential.id)
  if err then
    return error(err)
  end

  -- Retrieve the consumer from the credential
  local consumer_cache_key, consumer
  consumer_cache_key = kong.db.consumers:cache_key(credential.consumer.id)
  consumer, err      = kong.cache:get(consumer_cache_key, nil,
                                      kong.client.load_consumer,
                                      credential.consumer.id)
  if err then
    return error(err)
  end

  set_consumer(consumer, credential, token)

  return true
end


function _M.execute(conf)
  if conf.anonymous and kong.client.get_credential() then
    -- we're already authenticated, and we're configured for using anonymous,
    -- hence we're in a logical OR between auth methods and we're already done.
    return
  end

  if kong.request.get_method() == "POST" then
    local path = kong.request.get_path()

    local from = string_find(path, "/oauth2/token", nil, true)
    if from then
      return issue_token(conf)
    end

    from = string_find(path, "/oauth2/authorize", nil, true)
    if from then
      return authorize(conf)
    end
  end

  local ok, err = do_authentication(conf)
  if not ok then
    if conf.anonymous then
      -- get anonymous user
      local consumer_cache_key = kong.db.consumers:cache_key(conf.anonymous)
      local consumer, err      = kong.cache:get(consumer_cache_key, nil,
                                                kong.client.load_consumer,
                                                conf.anonymous, true)
      if err then
        return error(err)
      end

      set_consumer(consumer)

    else
      return kong.response.exit(err.status, err.message, err.headers)
    end
  end
end


return _M<|MERGE_RESOLUTION|>--- conflicted
+++ resolved
@@ -104,7 +104,7 @@
 
   local refresh_token
   local token, err
-  if existing_token and conf.reuse_refresh_token then
+  if existing_token and conf.persistent_refresh_token then
     token, err = kong.db.oauth2_tokens:update({
       id = existing_token.id
     }, {
@@ -752,26 +752,12 @@
             }
 
           else
-<<<<<<< HEAD
-            if conf.persistent_refresh_token then -- FT-1033
-              response_params = generate_token(conf, kong.router.get_service(),
-                                               client,
-                                               token.authenticated_userid,
-                                               token.scope, state, nil, true)
-            else
-              response_params = generate_token(conf, kong.router.get_service(),
-                                               client,
-                                               token.authenticated_userid,
-                                               token.scope, state)
-              -- Delete old token
-=======
             response_params = generate_token(conf, kong.router.get_service(),
                                              client,
                                              token.authenticated_userid,
                                              token.scope, state, false, token)
             -- Delete old token if refresh token not persisted
-            if not conf.reuse_refresh_token then
->>>>>>> 5e7a9b47
+            if not conf.persistent_refresh_token then
               kong.db.oauth2_tokens:delete({ id = token.id })
             end
           end
