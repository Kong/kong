-- This software is copyright Kong Inc. and its licensors.
-- Use of the software is subject to the agreement between your organization
-- and Kong Inc. If there is no such agreement, use is governed by and
-- subject to the terms of the Kong Master Software License Agreement found
-- at https://konghq.com/enterprisesoftwarelicense/.
-- [ END OF LICENSE 0867164ffc95e54f04670b5169c09574bdbd9bba ]

local access = require "kong.plugins.oauth2.access"


local OAuthHandler = {
  PRIORITY = 1004,
<<<<<<< HEAD
  VERSION = "2.2.0",
=======
  VERSION = "2.1.1",
>>>>>>> 36c8b2e5
}


function OAuthHandler:access(conf)
  access.execute(conf)
end


return OAuthHandler<|MERGE_RESOLUTION|>--- conflicted
+++ resolved
@@ -10,11 +10,7 @@
 
 local OAuthHandler = {
   PRIORITY = 1004,
-<<<<<<< HEAD
-  VERSION = "2.2.0",
-=======
   VERSION = "2.1.1",
->>>>>>> 36c8b2e5
 }
 
 
