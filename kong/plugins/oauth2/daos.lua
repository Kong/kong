--- conflicted
+++ resolved
@@ -52,13 +52,10 @@
 local OAUTH2_TOKENS_SCHEMA = {
   primary_key = {"id"},
   table = "oauth2_tokens",
-<<<<<<< HEAD
   api = {
     secondary_key = "access_token"
   },
-=======
   cache_key = { "access_token" },
->>>>>>> 752f3b89
   fields = {
     id = { type = "id", dao_insert_value = true },
     api_id = { type = "id", required = false, foreign = "apis:id" },
