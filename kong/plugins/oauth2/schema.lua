--- conflicted
+++ resolved
@@ -34,12 +34,8 @@
           { global_credentials = { type = "boolean", default = false }, },
           { auth_header_name = { type = "string", default = "authorization" }, },
           { refresh_token_ttl = { type = "number", default = 1209600, required = true }, },
-<<<<<<< HEAD
           { persistent_refresh_token = { type = "boolean", default = false, required = true }, },
-=======
-          { reuse_refresh_token = { type = "boolean", default = false, required = false }, },
           { pkce = { type = "string", default = "lax", required = false, one_of = { "none", "lax", "strict" } }, },
->>>>>>> 5e7a9b47
         },
         custom_validator = validate_flows,
         entity_checks = {
