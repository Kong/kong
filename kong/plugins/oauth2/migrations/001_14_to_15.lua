return {
  postgres = {
    up = [[
      DO $$
      BEGIN
        ALTER TABLE IF EXISTS ONLY "oauth2_credentials" ADD "redirect_uris" TEXT[];
      EXCEPTION WHEN DUPLICATE_COLUMN THEN
        -- Do nothing, accept existing state
      END$$;

      DO $$
      BEGIN
        UPDATE "oauth2_credentials"
           SET "redirect_uris" = TRANSLATE("redirect_uri", '[]', '{}')::TEXT[];
      EXCEPTION WHEN UNDEFINED_COLUMN THEN
        -- Do nothing, accept existing state
      END$$;


      DO $$
      BEGIN
        ALTER TABLE IF EXISTS ONLY "oauth2_authorization_codes" ADD "ttl" TIMESTAMP WITH TIME ZONE;
      EXCEPTION WHEN DUPLICATE_COLUMN THEN
        -- Do nothing, accept existing state
      END$$;

      DO $$
      BEGIN
        UPDATE "oauth2_authorization_codes"
           SET "ttl" = "created_at" + INTERVAL '300 seconds';
      EXCEPTION WHEN UNDEFINED_COLUMN THEN
        -- Do nothing, accept existing state
      END$$;


      DO $$
      BEGIN
        ALTER TABLE IF EXISTS ONLY "oauth2_tokens" ADD "ttl" TIMESTAMP WITH TIME ZONE;
      EXCEPTION WHEN DUPLICATE_COLUMN THEN
        -- Do nothing, accept existing state
      END$$;

<<<<<<< HEAD
      DO $$
      BEGIN
        UPDATE "oauth2_tokens"
           SET "ttl" = "created_at" + (COALESCE("expires_in", 0)::TEXT || ' seconds')::INTERVAL;
      EXCEPTION WHEN UNDEFINED_COLUMN OR UNDEFINED_TABLE THEN
        -- Do nothing, accept existing state
      END$$;
=======
      UPDATE "oauth2_tokens"
         SET "ttl" = "created_at" + ("expires_in"::TEXT || ' seconds')::INTERVAL
       WHERE "expires_in" > 0;
>>>>>>> c973e1e8


      DO $$
      BEGIN
        ALTER TABLE IF EXISTS ONLY "oauth2_credentials"
          ALTER "created_at" TYPE TIMESTAMP WITH TIME ZONE USING "created_at" AT TIME ZONE 'UTC',
          ALTER "created_at" SET DEFAULT CURRENT_TIMESTAMP(0) AT TIME ZONE 'UTC';
      EXCEPTION WHEN UNDEFINED_COLUMN THEN
        -- Do nothing, accept existing state
      END$$;

      DO $$
      BEGIN
        ALTER TABLE IF EXISTS ONLY "oauth2_authorization_codes"
          ALTER "created_at" TYPE TIMESTAMP WITH TIME ZONE USING "created_at" AT TIME ZONE 'UTC',
          ALTER "created_at" SET DEFAULT CURRENT_TIMESTAMP(0) AT TIME ZONE 'UTC';
      EXCEPTION WHEN UNDEFINED_COLUMN THEN
        -- Do nothing, accept existing state
      END$$;

      DO $$
      BEGIN
        ALTER TABLE IF EXISTS ONLY "oauth2_tokens"
          ALTER "created_at" TYPE TIMESTAMP WITH TIME ZONE USING "created_at" AT TIME ZONE 'UTC',
          ALTER "created_at" SET DEFAULT CURRENT_TIMESTAMP(0) AT TIME ZONE 'UTC';
      EXCEPTION WHEN UNDEFINED_COLUMN THEN
        -- Do nothing, accept existing state
      END$$;


      DO $$
      BEGIN
        CREATE INDEX IF NOT EXISTS "oauth2_authorization_credential_id_idx"
                                ON "oauth2_authorization_codes" ("credential_id");
      EXCEPTION WHEN UNDEFINED_COLUMN THEN
        -- Do nothing, accept existing state
      END$$;

      DO $$
      BEGIN
        CREATE INDEX IF NOT EXISTS "oauth2_authorization_service_id_idx"
                                ON "oauth2_authorization_codes" ("service_id");
      EXCEPTION WHEN UNDEFINED_COLUMN THEN
        -- Do nothing, accept existing state
      END$$;

      DO $$
      BEGIN
        CREATE INDEX IF NOT EXISTS "oauth2_authorization_api_id_idx"
                                ON "oauth2_authorization_codes" ("api_id");
      EXCEPTION WHEN UNDEFINED_COLUMN THEN
        -- Do nothing, accept existing state
      END$$;


      DO $$
      BEGIN
        CREATE INDEX IF NOT EXISTS "oauth2_tokens_credential_id_idx"
                                ON "oauth2_tokens" ("credential_id");
      EXCEPTION WHEN UNDEFINED_COLUMN THEN
        -- Do nothing, accept existing state
      END$$;

      DO $$
      BEGIN
        CREATE INDEX IF NOT EXISTS "oauth2_tokens_service_id_idx"
                                ON "oauth2_tokens" ("service_id");
      EXCEPTION WHEN UNDEFINED_COLUMN THEN
        -- Do nothing, accept existing state
      END$$;

      DO $$
      BEGIN
        CREATE INDEX IF NOT EXISTS "oauth2_tokens_api_id_idx"
                                ON "oauth2_tokens" ("api_id");
      EXCEPTION WHEN UNDEFINED_COLUMN THEN
        -- Do nothing, accept existing state
      END$$;


      DO $$
      BEGIN
        ALTER INDEX IF EXISTS "oauth2_credentials_consumer_idx"
                    RENAME TO "oauth2_credentials_consumer_id_idx";
      EXCEPTION WHEN DUPLICATE_TABLE THEN
        -- Do nothing, accept existing state
      END;
      $$;

      DO $$
      BEGIN
        ALTER INDEX IF EXISTS "oauth2_authorization_userid_idx"
                    RENAME TO "oauth2_authorization_codes_authenticated_userid_idx";
      EXCEPTION WHEN DUPLICATE_TABLE THEN
        -- Do nothing, accept existing state
      END;
      $$;

      DO $$
      BEGIN
        ALTER INDEX IF EXISTS "oauth2_token_userid_idx"
                    RENAME TO "oauth2_tokens_authenticated_userid_idx";
      EXCEPTION WHEN DUPLICATE_TABLE THEN
        -- Do nothing, accept existing state
      END;
      $$;


      -- Unique constraint on "client_id" already adds btree index
      DROP INDEX IF EXISTS "oauth2_credentials_client_idx";

      -- Unique constraint on "code" already adds btree index
      DROP INDEX IF EXISTS "oauth2_autorization_code_idx";

      -- Unique constraint on "access_token" already adds btree index
      DROP INDEX IF EXISTS "oauth2_accesstoken_idx";

      -- Unique constraint on "refresh_token" already adds btree index
      DROP INDEX IF EXISTS "oauth2_token_refresh_idx";
    ]],

    teardown = function(connector)
      assert(connector:connect_migrations())
      assert(connector:query [[
        DO $$
        BEGIN
          ALTER TABLE IF EXISTS ONLY "oauth2_credentials" DROP "redirect_uri";
        EXCEPTION WHEN UNDEFINED_COLUMN THEN
          -- Do nothing, accept existing state
        END$$;
      ]])
    end,
  },

  cassandra = {
    up = [[
      ALTER TABLE oauth2_credentials ADD redirect_uris set<text>;
    ]],

    teardown = function(connector)
      local cjson = require "cjson"

      local coordinator = assert(connector:connect_migrations())

      for rows, err in coordinator:iterate([[
        SELECT id, redirect_uri FROM oauth2_credentials]]) do
        if err then
          if string.find(err, "Column .- was not found in table") or
             string.find(err, "[Ii]nvalid column name")           or
             string.find(err, "[Uu]ndefined column name")
          then
            return
          end

          return nil, err
        end

        for _, row in ipairs(rows) do
          if row.redirect_uri then
            local uris = cjson.decode(row.redirect_uri)
            local buffer = {}

            for i, uri in ipairs(uris) do
              buffer[i] = "'" .. uri .. "'"
            end

            local q = string.format([[
                        UPDATE oauth2_credentials
                        SET redirect_uris = {%s} WHERE id = %s
                      ]], table.concat(buffer, ","), row.id)

            assert(connector:query(q))
          end
        end
      end

      assert(connector:query([[
        ALTER TABLE oauth2_credentials DROP redirect_uri
      ]]))
    end,
  },
}<|MERGE_RESOLUTION|>--- conflicted
+++ resolved
@@ -40,7 +40,6 @@
         -- Do nothing, accept existing state
       END$$;
 
-<<<<<<< HEAD
       DO $$
       BEGIN
         UPDATE "oauth2_tokens"
@@ -48,11 +47,6 @@
       EXCEPTION WHEN UNDEFINED_COLUMN OR UNDEFINED_TABLE THEN
         -- Do nothing, accept existing state
       END$$;
-=======
-      UPDATE "oauth2_tokens"
-         SET "ttl" = "created_at" + ("expires_in"::TEXT || ' seconds')::INTERVAL
-       WHERE "expires_in" > 0;
->>>>>>> c973e1e8
 
 
       DO $$
