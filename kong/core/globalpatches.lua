local meta = require "kong.meta"

_G._KONG = {
  _NAME = meta._NAME,
  _VERSION = meta._VERSION
}

<<<<<<< HEAD

do -- randomseeding patch
  
  local randomseed = math.randomseed
  local seed

  --- Seeds the random generator, use with care.
  -- The uuid.seed() method will create a unique seed per worker
  -- process, using a combination of both time and the worker's pid.
  -- We only allow it to be called once to prevent third-party modules
  -- from overriding our correct seed (many modules make a wrong usage
  -- of `math.randomseed()` by calling it multiple times or do not use
  -- unique seed for Nginx workers).
  -- luacheck: globals math
  _G.math.randomseed = function()
    if not seed then
      seed = ngx.time() + ngx.worker.pid()
      ngx.log(ngx.DEBUG, "random seed: ", seed, " for worker n", ngx.worker.id(),
                         " (pid: ", ngx.worker.pid(), ")")
      randomseed(seed)
    else
      ngx.log(ngx.DEBUG, "attempt to seed random number generator, but ",
                         "already seeded")
    end

    return seed
  end
end



do -- cosockets connect patch for dns resolution
  
  --- Patch the TCP connect method such that all connections will be resolved
  -- first by the internal DNS resolver. 
  -- STEP 1: load code that should not be using the patched versions
  require "resty.dns.resolver"  -- will cache TCP and UDP functions
  -- STEP 2: forward declaration of locals to hold stuff loaded AFTER patching
  local toip
  -- STEP 3: store original unpatched versions
  local old_tcp = ngx.socket.tcp
  -- STEP 4: patch globals
  _G.ngx.socket.tcp = function(...)
    local sock = old_tcp(...)
    local old_connect = sock.connect
    sock.connect = function(s, host, port, sock_opts)
      local target_ip, target_port = toip(host, port)
      
      if not target_ip then 
        return nil, "[toip() name lookup failed]:"..tostring(target_port)
      else
        -- need to do the extra check here: https://github.com/openresty/lua-nginx-module/issues/860
        if not sock_opts then
          return old_connect(s, target_ip, target_port)
        else
          return old_connect(s, target_ip, target_port, sock_opts)
        end
      end
    end
    return sock
  end
  -- STEP 5: load code that should be using the patched versions, if any (because of dependency chain)
  toip = require("dns.client").toip  -- this will load utils and penlight modules for example
end



do -- patch for LuaSocket tcp sockets, block usage in cli.

  if arg then  -- resty has an `arg` global, `openresty` does not
    local socket = require "socket"
    socket.tcp = function(...)
      error("should not be using this")
    end
=======
local seed

--- Seeds the random generator, use with care.
-- The uuid.seed() method will create a unique seed per worker
-- process, using a combination of both time and the worker's pid.
-- We only allow it to be called once to prevent third-party modules
-- from overriding our correct seed (many modules make a wrong usage
-- of `math.randomseed()` by calling it multiple times or do not use
-- unique seed for Nginx workers).
-- luacheck: globals math
_G.math.randomseed = function()
  if not seed then
    if ngx.get_phase() ~= "init_worker" then
      error("math.randomseed() must be called in init_worker", 2)
    end

    seed = ngx.time() + ngx.worker.pid()
    ngx.log(ngx.DEBUG, "random seed: ", seed, " for worker n", ngx.worker.id(),
                       " (pid: ", ngx.worker.pid(), ")")
    randomseed(seed)
  else
    ngx.log(ngx.DEBUG, "attempt to seed random number generator, but ",
                       "already seeded with ", seed)
>>>>>>> b0fce3eb
  end
end



<<<<<<< HEAD
do -- Cassandra cache-shm patch

  --- Patch cassandra driver.
  -- The cache module depends on an `shm` which isn't available on the `resty` cli.
  -- in non-nginx Lua it uses a stub. So for the cli make it think it's non-nginx.
  if arg then  -- resty has an `arg` global, `openresty` does not
    local old_ngx = _G.ngx
    _G.ngx = nil
    require "cassandra.cache"
    _G.ngx = old_ngx
  end
end



do -- cassandra resty-lock patch
  
  --- stub for resty.lock module which isn't available in the `resty` cli because it
  -- requires an `shm`.
  package.loaded["resty.lock"] = {
      new = function()
        return {
          lock = function(self, key)
            return 0   -- cli is single threaded, so a lock always succeeds
          end,
          unlock = function(self, key)
            return 1   -- same as above, always succeeds
          end
        }
      end,
    }
=======
  return seed
>>>>>>> b0fce3eb
end<|MERGE_RESOLUTION|>--- conflicted
+++ resolved
@@ -5,10 +5,31 @@
   _VERSION = meta._VERSION
 }
 
-<<<<<<< HEAD
+local is_resty_cli = (arg ~= nil) -- only the cli has a global `arg` table, openresty doesn't have it
 
 do -- randomseeding patch
   
+  -- globally disable randomseed
+  local randomseed = _G.math.randomseed
+  local seed_index = {}
+  _G.math.randomseed = function()
+
+    -- Init is special because a forked worker has to reseed, so we use a string key.
+    -- Not entirely sure this is necessary, but better safe than sorry.
+    local whoami = ngx.get_phase() == "init" and "init" or ngx.worker.pid()
+
+    if not seed_index[whoami] then
+      local seed = ngx.time() + ngx.worker.pid()
+      ngx.log(ngx.DEBUG, "random seed: ", seed, " for worker n", ngx.worker.id(),
+                         " (pid: ", ngx.worker.pid(), ")")
+      randomseed(seed)
+      seed_index[whoami] = seed
+    else
+      ngx.log(ngx.DEBUG, debug.traceback("ignoring attempt to reseed the random generator @ "))
+    end
+  end
+
+  --[[ The below code will enforce best practices, but fails when the culprit is in external code
   local randomseed = math.randomseed
   local seed
 
@@ -22,17 +43,20 @@
   -- luacheck: globals math
   _G.math.randomseed = function()
     if not seed then
+      if ngx.get_phase() ~= "init_worker" and not is_resty_cli then  
+        error("math.randomseed() must be called in init_worker", 2)
+      end
+
       seed = ngx.time() + ngx.worker.pid()
       ngx.log(ngx.DEBUG, "random seed: ", seed, " for worker n", ngx.worker.id(),
                          " (pid: ", ngx.worker.pid(), ")")
       randomseed(seed)
     else
       ngx.log(ngx.DEBUG, "attempt to seed random number generator, but ",
-                         "already seeded")
+                         "already seeded with ", seed)
     end
-
-    return seed
   end
+  --]]
 end
 
 
@@ -75,48 +99,22 @@
 
 do -- patch for LuaSocket tcp sockets, block usage in cli.
 
-  if arg then  -- resty has an `arg` global, `openresty` does not
+  if is_resty_cli then
     local socket = require "socket"
     socket.tcp = function(...)
       error("should not be using this")
     end
-=======
-local seed
-
---- Seeds the random generator, use with care.
--- The uuid.seed() method will create a unique seed per worker
--- process, using a combination of both time and the worker's pid.
--- We only allow it to be called once to prevent third-party modules
--- from overriding our correct seed (many modules make a wrong usage
--- of `math.randomseed()` by calling it multiple times or do not use
--- unique seed for Nginx workers).
--- luacheck: globals math
-_G.math.randomseed = function()
-  if not seed then
-    if ngx.get_phase() ~= "init_worker" then
-      error("math.randomseed() must be called in init_worker", 2)
-    end
-
-    seed = ngx.time() + ngx.worker.pid()
-    ngx.log(ngx.DEBUG, "random seed: ", seed, " for worker n", ngx.worker.id(),
-                       " (pid: ", ngx.worker.pid(), ")")
-    randomseed(seed)
-  else
-    ngx.log(ngx.DEBUG, "attempt to seed random number generator, but ",
-                       "already seeded with ", seed)
->>>>>>> b0fce3eb
   end
 end
 
 
 
-<<<<<<< HEAD
 do -- Cassandra cache-shm patch
 
   --- Patch cassandra driver.
   -- The cache module depends on an `shm` which isn't available on the `resty` cli.
   -- in non-nginx Lua it uses a stub. So for the cli make it think it's non-nginx.
-  if arg then  -- resty has an `arg` global, `openresty` does not
+  if is_resty_cli then
     local old_ngx = _G.ngx
     _G.ngx = nil
     require "cassandra.cache"
@@ -130,19 +128,18 @@
   
   --- stub for resty.lock module which isn't available in the `resty` cli because it
   -- requires an `shm`.
-  package.loaded["resty.lock"] = {
-      new = function()
-        return {
-          lock = function(self, key)
-            return 0   -- cli is single threaded, so a lock always succeeds
-          end,
-          unlock = function(self, key)
-            return 1   -- same as above, always succeeds
-          end
-        }
-      end,
-    }
-=======
-  return seed
->>>>>>> b0fce3eb
+  if is_resty_cli then
+    package.loaded["resty.lock"] = {
+        new = function()
+          return {
+            lock = function(self, key)
+              return 0   -- cli is single threaded, so a lock always succeeds
+            end,
+            unlock = function(self, key)
+              return 1   -- same as above, always succeeds
+            end
+          }
+        end,
+      }
+  end
 end