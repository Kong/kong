local cjson = require "cjson.safe"
local utils = require "kong.tools.utils"
local singletons = require "kong.singletons"
local constants = require "kong.constants"


local kong_dict = ngx.shared.kong
local udp_sock = ngx.socket.udp
local timer_at = ngx.timer.at
local ngx_log = ngx.log
local concat = table.concat
local tostring = tostring
local pairs = pairs
local type = type
local ERR = ngx.ERR
local sub = string.sub


local PING_INTERVAL = 3600
local PING_KEY = "events:reports"
local BUFFERED_REQUESTS_COUNT_KEYS = "events:requests"


local _buffer = {}
local _enabled = false
local _unique_str = utils.random_string()
local _buffer_immutable_idx


do
  -- initialize immutable buffer data (the same for each report)

  local meta = require "kong.meta"

  local system_infos = utils.get_system_infos()

  -- <14>: syslog facility code 'log alert'
  _buffer[#_buffer + 1] = "<14>version=" .. meta._VERSION

  for k, v in pairs(system_infos) do
    _buffer[#_buffer + 1] = k .. "=" .. v
  end

  _buffer_immutable_idx = #_buffer -- max idx for immutable slots
end


local function log(lvl, ...)
  ngx_log(lvl, "[reports] ", ...)
end


-- UDP logger


local function send_report(signal_type, t, host, port)
  if not _enabled then
    return
  elseif type(signal_type) ~= "string" then
    return error("signal_type (arg #1) must be a string", 2)
  end

  t = t or {}
  host = host or constants.SYSLOG.ADDRESS
  port = port or constants.SYSLOG.PORT

  -- add signal type to data

  t.signal = signal_type

  -- insert given entity in mutable part of buffer

  local mutable_idx = _buffer_immutable_idx

  for k, v in pairs(t) do
    if k ~= "created_at" and sub(k, -2) ~= "id" then
      if type(v) == "table" then
        local json, err = cjson.encode(v)
        if err then
          log(ERR, "could not JSON encode given table entity: ", err)
        end

        v = json
      end

      mutable_idx = mutable_idx + 1
      _buffer[mutable_idx] = k .. "=" .. tostring(v)
    end
  end

  local sock = udp_sock()
  local ok, err = sock:setpeername(host, port)
  if not ok then
    log(ERR, "could not set peer name for UDP socket: ", err)
    return
  end

  sock:settimeout(1000)

  -- concat and send buffer

  --print(concat(_buffer, ";", 1, mutable_idx))

  ok, err = sock:send(concat(_buffer, ";", 1, mutable_idx))
  if not ok then
    log(ERR, "could not send data: ", err)
  end

  ok, err = sock:close()
  if not ok then
    log(ERR, "could not close socket: ", err)
  end
end


-- ping timer handler


-- Hold a lock for the whole interval (exptime) to prevent multiple
-- worker processes from sending the test request simultaneously.
-- Other workers do not need to wait until this lock is released,
-- and can ignore the event, knowing another worker is handling it.
-- We substract 1ms to the exp time to prevent a race condition
-- with the next timer event.
local function get_lock(key, exptime)
  local ok, err = kong_dict:safe_add(key, true, exptime - 0.001)
  if not ok and err ~= "exists" then
    log(ERR, "could not get lock from 'kong' shm: ", err)
  end

  return ok
end


local function create_timer(...)
  local ok, err = timer_at(...)
  if not ok then
    log(ERR, "could not create ping timer: ", err)
  end
end


local function ping_handler(premature)
  if premature then
    return
  end

  -- all workers need to register a recurring timer, in case one of them
  -- crashes. Hence, this must be called before the `get_lock()` call.
  create_timer(PING_INTERVAL, ping_handler)

  if not get_lock(PING_KEY, PING_INTERVAL) then
    return
  end

<<<<<<< HEAD
  local elapsed, err = lock:lock("ping")
  if not elapsed then
    log_error("failed to acquire ping lock: ", err)
  elseif elapsed == 0 then
    send {
      signal = "ping",
      requests = cache.sh_get(cache.requests_key()) or 0,
      unique_id = unique_str,
      database = singletons.configuration.database
    }
    cache.sh_set(cache.requests_key(), 0)
=======
  local n_requests, err = kong_dict:get(BUFFERED_REQUESTS_COUNT_KEYS)
  if err then
    log(ERR, "could not get buffered requests count from 'kong' shm: ", err)
  elseif not n_requests then
    n_requests = 0
>>>>>>> ea3816b1
  end

  send_report("ping", {
    requests = n_requests,
    unique_id = _unique_str,
    database = singletons.configuration.database
  })

  local ok, err = kong_dict:incr(BUFFERED_REQUESTS_COUNT_KEYS, -n_requests, n_requests)
  if not ok then
    log(ERR, "could not reset buffered requests count in 'kong' shm: ", err)
  end
end


return {
  -- plugin handler
  init_worker = function()
<<<<<<< HEAD
    if not enabled then return end
    cache.sh_set(cache.requests_key(), 0)
    create_ping_timer()
  end,
  log = function()
    if not enabled then return end
    cache.sh_incr(cache.requests_key(), 1)
=======
    if not _enabled then
      return
    end

    create_timer(PING_INTERVAL, ping_handler)
  end,
  log = function()
    if not _enabled then
      return
    end

    local ok, err = kong_dict:incr(BUFFERED_REQUESTS_COUNT_KEYS, 1, 0)
    if not ok then
      log(ERR, "could not increment buffered requests count in 'kong' shm: ",
                err)
    end
>>>>>>> ea3816b1
  end,

  -- custom methods
  toggle = function(enable)
    _enabled = enable
  end,
  send = send_report,
}<|MERGE_RESOLUTION|>--- conflicted
+++ resolved
@@ -153,25 +153,11 @@
     return
   end
 
-<<<<<<< HEAD
-  local elapsed, err = lock:lock("ping")
-  if not elapsed then
-    log_error("failed to acquire ping lock: ", err)
-  elseif elapsed == 0 then
-    send {
-      signal = "ping",
-      requests = cache.sh_get(cache.requests_key()) or 0,
-      unique_id = unique_str,
-      database = singletons.configuration.database
-    }
-    cache.sh_set(cache.requests_key(), 0)
-=======
   local n_requests, err = kong_dict:get(BUFFERED_REQUESTS_COUNT_KEYS)
   if err then
     log(ERR, "could not get buffered requests count from 'kong' shm: ", err)
   elseif not n_requests then
     n_requests = 0
->>>>>>> ea3816b1
   end
 
   send_report("ping", {
@@ -190,15 +176,6 @@
 return {
   -- plugin handler
   init_worker = function()
-<<<<<<< HEAD
-    if not enabled then return end
-    cache.sh_set(cache.requests_key(), 0)
-    create_ping_timer()
-  end,
-  log = function()
-    if not enabled then return end
-    cache.sh_incr(cache.requests_key(), 1)
-=======
     if not _enabled then
       return
     end
@@ -215,7 +192,6 @@
       log(ERR, "could not increment buffered requests count in 'kong' shm: ",
                 err)
     end
->>>>>>> ea3816b1
   end,
 
   -- custom methods
