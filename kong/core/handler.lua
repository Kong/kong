--- conflicted
+++ resolved
@@ -32,18 +32,10 @@
 
 -- in the table below the `before` and `after` is to indicate when they run; before or after the plugins
 return {
-<<<<<<< HEAD
-  init_worker = function()
-    reports.init_worker()
-    cluster.init_worker()
-  end,
-  certificate = function()
-    ngx.ctx.api = certificate.execute()
-  end,
-=======
   init_worker = {
     before = function()
       reports.init_worker()
+      cluster.init_worker()
     end
   },
   certificate = {
@@ -51,7 +43,6 @@
       ngx.ctx.api = certificate.execute()
     end
   },
->>>>>>> 50250eb0
   access = {
     before = function()
       ngx.ctx.KONG_ACCESS_START = get_now()
