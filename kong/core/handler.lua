-- Kong core
--
-- This consists of events that need to
-- be ran at the very beginning and very end of the lua-nginx-module contexts.
-- It mainly carries information related to a request from one context to the next one,
-- through the `ngx.ctx` table.
--
-- In the `access_by_lua` phase, it is responsible for retrieving the API being proxied by
-- a Consumer. Then it is responsible for loading the plugins to execute on this request.
local utils = require "kong.tools.utils"
local Router = require "kong.core.router"
local reports = require "kong.core.reports"
local cluster = require "kong.core.cluster"
local constants = require "kong.constants"
local responses = require "kong.tools.responses"
local singletons = require "kong.singletons"
local certificate = require "kong.core.certificate"
local balancer_execute = require("kong.core.balancer").execute


local router
local ngx_now = ngx.now
local server_header = _KONG._NAME.."/".._KONG._VERSION


local function get_now()
  return ngx_now() * 1000 -- time is kept in seconds with millisecond resolution.
end


local function build_router()
  local apis, err = singletons.dao.apis:find_all()
  if err then
    ngx.log(ngx.CRIT, "[router] could not load APIs: ", err)
    return
  end

  for i = 1, #apis do
    -- alias since the router expects 'headers'
    -- as a map
    if apis[i].hosts then
      apis[i].headers = { host = apis[i].hosts }
    end
  end

  router, err = Router.new(apis)
  if not router then
    ngx.log(ngx.CRIT, "[router] could not create router: ", err)
    return
  end
end


-- in the table below the `before` and `after` is to indicate when they run; before or after the plugins
return {
  init_worker = {
    before = function()
      reports.init_worker()
      cluster.init_worker()

      build_router()

      local worker_events = require "resty.worker.events"

      worker_events.register(function(data, event, source, pid)
        if data and data.collection == "apis" then
          --local inspect = require "inspect"
          --print("CHANGE IN APIS DATA: ", source, inspect(event), inspect(source), inspect(data))
          build_router()
        end
      end)
    end
  },
  certificate = {
    before = function()
      certificate.execute()
    end
  },
  access = {
    before = function()
<<<<<<< HEAD
      local ctx = ngx.ctx
      local var = ngx.var

      ctx.KONG_ACCESS_START = get_now()

      local api, upstream_scheme, upstream_host, upstream_port = router.exec(ngx)
      if not api then
        return responses.send_HTTP_NOT_FOUND("no API found")
      end

      if api.https_only and not utils.check_https(api.http_if_terminated) then
        ngx.header["connection"] = "Upgrade"
        ngx.header["upgrade"]    = "TLS/1.0, HTTP/1.1"

        return responses.send(426, "Please use HTTPS protocol")
      end

      local balancer_address = {
        type                 = utils.hostname_type(upstream_host),  -- the type of `upstream.host`; ipv4, ipv6 or name
        host                 = upstream_host,  -- supposed target host
        port                 = upstream_port,  -- final target port
        tries                = 0,              -- retry counter
        retries              = api.retries,    -- number of retries for the balancer
        --  ip               = nil,            -- final target IP address
        -- failures          = nil,            -- for each failure an entry { name                                                = "...", code = xx }
        -- balancer          = nil,            -- the balancer object, in case of a balancer
      }

      var.upstream_scheme = upstream_scheme
      var.upstream_host = upstream_host

      ctx.api = api
      ctx.balancer_address = balancer_address
=======
      ngx.ctx.KONG_ACCESS_START = get_now()
      local upstream_host, balancer_address, upstream_table
      ngx.ctx.api, ngx.ctx.upstream_url, upstream_host, upstream_table = resolve(ngx.var.request_uri, ngx.req.get_headers())
      
      balancer_address = {
        upstream = upstream_table,                       -- original parsed upstream url from the Kong api resolver/router
        type = utils.hostname_type(upstream_table.host), -- the type of `upstream.host`; ipv4, ipv6 or name
        tries = 0,                                       -- retry counter
    --  ip = nil,                                        -- final target IP address
        port = upstream_table.port,                      -- final target port
        retries = ngx.ctx.api.retries,                   -- number of retries for the balancer
        -- health data, see https://github.com/openresty/lua-resty-core/blob/master/lib/ngx/balancer.md#get_last_failure
    --  failures = nil,                                  -- for each failure an entry { name = "...", code = xx }
        -- in case of ring-balancer
    --  balancer = nil,                                  -- the balancer object
    --  hostname = nil,                                  -- the hostname that belongs to the ip address returned by the balancer
      }
      ngx.ctx.balancer_address = balancer_address
>>>>>>> ef524033

      local ok, err = balancer_execute(balancer_address)
      if not ok then
        return responses.send_HTTP_INTERNAL_SERVER_ERROR("failed the initial "..
          "dns/balancer resolve for '"..balancer_address.upstream.host..
          "' with: "..tostring(err))
      end

      if balancer_address.hostname and not ngx.ctx.api.preserve_host then
        ngx.var.upstream_host = balancer_address.hostname
      else
        ngx.var.upstream_host = upstream_host
      end

    end,
    -- Only executed if the `resolver` module found an API and allows nginx to proxy it.
    after = function()
      local ctx = ngx.ctx

      local now = get_now()
      ctx.KONG_ACCESS_TIME = now - ngx.ctx.KONG_ACCESS_START -- time spent in Kong's access_by_lua
      ctx.KONG_ACCESS_ENDED_AT = now
      -- time spent in Kong before sending the reqeust to upstream
      ctx.KONG_PROXY_LATENCY = now - ngx.req.start_time() * 1000 -- ngx.req.start_time() is kept in seconds with millisecond resolution.
      ctx.KONG_PROXIED = true
    end
  },
  header_filter = {
    before = function()
      if ngx.ctx.KONG_PROXIED then
        local now = get_now()
        ngx.ctx.KONG_WAITING_TIME = now - ngx.ctx.KONG_ACCESS_ENDED_AT -- time spent waiting for a response from upstream
        ngx.ctx.KONG_HEADER_FILTER_STARTED_AT = now
      end
    end,
    after = function()
      if ngx.ctx.KONG_PROXIED then
        ngx.header[constants.HEADERS.UPSTREAM_LATENCY] = ngx.ctx.KONG_WAITING_TIME
        ngx.header[constants.HEADERS.PROXY_LATENCY] = ngx.ctx.KONG_PROXY_LATENCY
        ngx.header["Via"] = server_header
      else
        ngx.header["Server"] = server_header
      end
    end
  },
  body_filter = {
    after = function()
      if ngx.arg[2] and ngx.ctx.KONG_PROXIED then
        -- time spent receiving the response (header_filter + body_filter)
        -- we could uyse $upstream_response_time but we need to distinguish the waiting time
        -- from the receiving time in our logging plugins (especially ALF serializer).
        ngx.ctx.KONG_RECEIVE_TIME = get_now() - ngx.ctx.KONG_HEADER_FILTER_STARTED_AT
      end
    end
  },
  log = {
    after = function()
      reports.log()
    end
  }
}<|MERGE_RESOLUTION|>--- conflicted
+++ resolved
@@ -78,7 +78,6 @@
   },
   access = {
     before = function()
-<<<<<<< HEAD
       local ctx = ngx.ctx
       local var = ngx.var
 
@@ -97,14 +96,15 @@
       end
 
       local balancer_address = {
-        type                 = utils.hostname_type(upstream_host),  -- the type of `upstream.host`; ipv4, ipv6 or name
+        type                 = utils.hostname_type(upstream_host),  -- hostname type: 'ipv4', 'ipv6' or 'name'
         host                 = upstream_host,  -- supposed target host
         port                 = upstream_port,  -- final target port
         tries                = 0,              -- retry counter
-        retries              = api.retries,    -- number of retries for the balancer
-        --  ip               = nil,            -- final target IP address
-        -- failures          = nil,            -- for each failure an entry { name                                                = "...", code = xx }
+        retries              = api.retries,    -- configured number of retries
+        -- ip                = nil,            -- final target IP address
+        -- failures          = nil,            -- for each failure an entry { name = "...", code = xx }
         -- balancer          = nil,            -- the balancer object, in case of a balancer
+        -- hostname          = nil,            -- the hostname that belongs to the ip address returned by the balancer
       }
 
       var.upstream_scheme = upstream_scheme
@@ -112,26 +112,6 @@
 
       ctx.api = api
       ctx.balancer_address = balancer_address
-=======
-      ngx.ctx.KONG_ACCESS_START = get_now()
-      local upstream_host, balancer_address, upstream_table
-      ngx.ctx.api, ngx.ctx.upstream_url, upstream_host, upstream_table = resolve(ngx.var.request_uri, ngx.req.get_headers())
-      
-      balancer_address = {
-        upstream = upstream_table,                       -- original parsed upstream url from the Kong api resolver/router
-        type = utils.hostname_type(upstream_table.host), -- the type of `upstream.host`; ipv4, ipv6 or name
-        tries = 0,                                       -- retry counter
-    --  ip = nil,                                        -- final target IP address
-        port = upstream_table.port,                      -- final target port
-        retries = ngx.ctx.api.retries,                   -- number of retries for the balancer
-        -- health data, see https://github.com/openresty/lua-resty-core/blob/master/lib/ngx/balancer.md#get_last_failure
-    --  failures = nil,                                  -- for each failure an entry { name = "...", code = xx }
-        -- in case of ring-balancer
-    --  balancer = nil,                                  -- the balancer object
-    --  hostname = nil,                                  -- the hostname that belongs to the ip address returned by the balancer
-      }
-      ngx.ctx.balancer_address = balancer_address
->>>>>>> ef524033
 
       local ok, err = balancer_execute(balancer_address)
       if not ok then
