--- conflicted
+++ resolved
@@ -9,27 +9,18 @@
 
 -- Loads a plugin config from the datastore.
 -- @return plugin config table or an empty sentinel table in case of a db-miss
-<<<<<<< HEAD
-local function load_plugin_into_memory(api_id, consumer_id, plugin_name)
-  local rows, err = singletons.dao.plugins:find_all({
-    api_id = api_id,
-    consumer_id = consumer_id,
-    name = plugin_name
-  }, true)
-=======
 local function load_plugin_into_memory(route_id,
                                        service_id,
                                        consumer_id,
                                        plugin_name,
                                        api_id)
-  local rows, err = singletons.dao.plugins:find_all {
+  local rows, err = singletons.dao.plugins:find_all({
              name = plugin_name,
          route_id = route_id,
        service_id = service_id,
       consumer_id = consumer_id,
            api_id = api_id,
-  }
->>>>>>> 9ec7e5cf
+  }, true)
   if err then
     error(err)
   end
@@ -64,12 +55,6 @@
                                          plugin_name,
                                          api_id)
   local plugin_cache_key = singletons.dao.plugins:cache_key(plugin_name,
-<<<<<<< HEAD
-                                                            api_id,
-                                                            consumer_id)
-
-  local plugin, err = singletons.cache:get(plugin_cache_key, nil,
-=======
                                                             route_id,
                                                             service_id,
                                                             consumer_id,
@@ -77,7 +62,6 @@
 
   local plugin, err = singletons.cache:get(plugin_cache_key,
                                            nil,
->>>>>>> 9ec7e5cf
                                            load_plugin_into_memory,
                                            route_id,
                                            service_id,
@@ -90,14 +74,12 @@
   end
 
   if plugin ~= nil and plugin.enabled then
-<<<<<<< HEAD
     local plugin_ws = {
       id = plugin.workspace_id,
       name = plugin.workspace_name
     }
     ngx.ctx.workspaces = { plugin_ws }
-    return plugin.config or {}
-=======
+
     local cfg       = plugin.config or {}
     cfg.api_id      = plugin.api_id
     cfg.route_id    = plugin.route_id
@@ -118,7 +100,6 @@
 
   if cfg then
     return cfg
->>>>>>> 9ec7e5cf
   end
 end
 
