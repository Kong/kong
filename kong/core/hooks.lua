local events = require "kong.core.events"
local cache = require "kong.tools.database_cache"
local utils = require "kong.tools.utils"
local balancer = require "kong.core.balancer"
local singletons = require "kong.singletons"
local pl_stringx = require "pl.stringx"

local function invalidate_plugin(entity)
  cache.delete(cache.plugin_key(entity.name, entity.api_id, entity.consumer_id))
end

local function invalidate(message_t)
  if message_t.collection == "consumers" then
    cache.delete(cache.consumer_key(message_t.entity.id))
  elseif message_t.collection == "apis" then
    if message_t.entity then
      cache.delete(cache.api_key(message_t.entity.id))
    end
    cache.delete(cache.all_apis_by_dict_key())
  elseif message_t.collection == "plugins" then
    -- Handles both the update and the delete
    invalidate_plugin(message_t.old_entity and message_t.old_entity or message_t.entity)
  elseif message_t.collection == "targets" then
    -- targets only append new entries, we're not changing anything
    -- but we need to reload the related upstreams target-history, so invalidate
    -- that instead of the target
    cache.delete(cache.targets_key(message_t.entity.upstream_id))
  elseif message_t.collection == "upstreams" then
    --we invalidate the list, the individual upstream, and its target history
    cache.delete(cache.upstreams_dict_key())
    cache.delete(cache.upstream_key(message_t.entity.id))
    cache.delete(cache.targets_key(message_t.entity.id))
<<<<<<< HEAD
=======
    balancer.invalidate_balancer(message_t.entity.name)
>>>>>>> 0a18ac2a
  end
end

local function get_cluster_members()
  local members, err = singletons.serf:members()
  if err then
    return nil, err
  else
    return members
  end
end

local function retrieve_member_address(name)
  local members, err = get_cluster_members()
  if err then
    return nil, err
  else
    for _, member in ipairs(members) do
      if member.name == name then
        return member.addr
      end
    end
  end
end

local function parse_member(member_str)
  if member_str and utils.strip(member_str) ~= "" then
    local result = {}
    local index = 1
    for v in member_str:gmatch("%S+") do
      if index == 1 then
        result.name = v
      elseif index == 2 then
        local addr, err = retrieve_member_address(result.name)
        if err then
          return nil, err
        end
        result.cluster_listening_address = addr
      end
      index = index + 1
    end
    return result
  end
end

local function member_leave(s_node)
  local member, err = parse_member(s_node)
  if err then
    ngx.log(ngx.ERR, err)
    return
  end

  local _, err = singletons.dao.nodes:delete({
    name = member.name
  })
  if err then
    ngx.log(ngx.ERR, tostring(err))
  end
end

local function member_update(s_node, is_reap)
  local member, err = parse_member(s_node)
  if err then
    ngx.log(ngx.ERR, err)
    return
  end

  local nodes, err = singletons.dao.nodes:find_all {
    name = member.name
  }
  if err then
    ngx.log(ngx.ERR, tostring(err))
    return
  end

  if #nodes == 1 then
    local node = nodes[1]
    node.cluster_listening_address = member.cluster_listening_address
    local _, err = singletons.dao.nodes:update(node, node)
    if err then
      ngx.log(ngx.ERR, tostring(err))
      return
    end
  end

  if is_reap and singletons.dao.nodes:count() > 1 then
    -- Purge the cache when a failed node re-appears
    cache.delete_all()
  end
end

local function member_join(s_node)
  local member, err = parse_member(s_node)
  if err then
    ngx.log(ngx.ERR, err)
    return
  end

  local nodes, err = singletons.dao.nodes:find_all {
    name = member.name
  }
  if err then
    ngx.log(ngx.ERR, tostring(err))
    return
  end

  if #nodes == 1 then -- Update
    member_update(s_node)
  elseif #nodes > 1 then
    error("Inconsistency error. More than one node found with name "..member.name)
  end

  -- Purge the cache when a new node joins
  local members, err = get_cluster_members()
  if err then
    ngx.log(ngx.ERR, err)
  elseif #members > 1 then -- If it's only one node, no need to delete the cache
    cache.delete_all()
  end
end

return {
  [events.TYPES.ENTITY_UPDATED] = function(message_t)
    invalidate(message_t)
  end,
  [events.TYPES.ENTITY_DELETED] = function(message_t)
    invalidate(message_t)
  end,
  [events.TYPES.ENTITY_CREATED] = function(message_t)
    invalidate(message_t)
  end,
  [events.TYPES.CLUSTER_PROPAGATE] = function(message_t)
    singletons.serf:event(message_t)
  end,
  [events.TYPES["MEMBER-JOIN"]] = function(message_t)
    -- Sometimes multiple nodes are sent at once
    local members = pl_stringx.splitlines(message_t.entity)
    for _, member in ipairs(members) do
      member_join(member)
    end
  end,
  [events.TYPES["MEMBER-LEAVE"]] = function(message_t)
    -- Sometimes multiple nodes are sent at once
    local members = pl_stringx.splitlines(message_t.entity)
    for _, member in ipairs(members) do
      member_leave(member)
    end
  end,
  [events.TYPES["MEMBER-FAILED"]] = function(message_t)
    -- Sometimes multiple nodes are sent at once
    local members = pl_stringx.splitlines(message_t.entity)
    for _, member in ipairs(members) do
      member_update(member)
    end
  end,
  [events.TYPES["MEMBER-UPDATE"]] = function(message_t)
    -- Sometimes multiple nodes are sent at once
    local members = pl_stringx.splitlines(message_t.entity)
    for _, member in ipairs(members) do
      member_update(member)
    end
  end,
  [events.TYPES["MEMBER-REAP"]] = function(message_t)
    -- Sometimes multiple nodes are sent at once
    local members = pl_stringx.splitlines(message_t.entity)
    for _, member in ipairs(members) do
      member_update(member, true)
    end
  end
}<|MERGE_RESOLUTION|>--- conflicted
+++ resolved
@@ -30,10 +30,7 @@
     cache.delete(cache.upstreams_dict_key())
     cache.delete(cache.upstream_key(message_t.entity.id))
     cache.delete(cache.targets_key(message_t.entity.id))
-<<<<<<< HEAD
-=======
     balancer.invalidate_balancer(message_t.entity.name)
->>>>>>> 0a18ac2a
   end
 end
 
