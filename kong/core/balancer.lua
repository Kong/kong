<<<<<<< HEAD
local singletons = require "kong.singletons"
local cache = require "kong.tools.database_cache"
local dns_client = require "dns.client"  -- due to startup/require order, cannot use the one from 'singletons' here
local ring_balancer = require "dns.balancer"
=======
local dns_client = require "resty.dns.client"

>>>>>>> a9cc703d
local toip = dns_client.toip

--===========================================================
-- Ring-balancer based resolution
--===========================================================
local balancers = {}  -- table holding our balancer objects, indexed by upstream name

-- TODO: review caching strategy, multiple large slots lists might take a lot of time deserializing
-- upon every request. Same for targets list. Check how to do it more efficient.

local function load_upstreams_into_memory()
  local upstreams, err = singletons.dao.upstreams:find_all()
  if err then
    return nil, err
  end
  
  -- build a dictionary, indexed by the upstreams name
  local upstream_dic = {}
  for _, up in ipairs(upstreams) do
    upstream_dic[up.name] = up
  end
  
  return upstream_dic
end

-- @param upstream_id Upstream uuid for which to load the target history
local function load_targets_into_memory(upstream_id)
  local target_history, err = singletons.dao.targets:find_all {upstream_id = upstream_id}
  if err then
    return nil, err
  end
  
  -- some raw data updates
  for _, target in ipairs(target_history) do
    -- split `target` field into `name` and `port`
    local port
    target.name, port = string.match(target.target, "^(.-):(%d+)$")
    target.port = tonumber(port)
    -- need exact order, so order by created time and uuid
    target.order = target.created_at..":"..target.id
  end
  
  -- order by time
  table.sort(target_history, function(a,b) return a.order<b.order end)

  return target_history
end

-- applies the history of lb transactions from index `start` forward
-- @param rb ring-balancer object
-- @param history list of targets/transactions to be applied
-- @param start the index where to start in the `history` parameter
-- @return true
local function apply_history(rb, history, start)
  
  for i = start, #history do 
    local target = history[i]
    if target.weight > 0 then
      assert(rb:addHost(target.name, target.port, target.weight))
    else
      assert(rb:removeHost(target.name, target.port))
    end
    rb.targets_history[i] = {
      name = target.name,
      port = target.port,
      weight = target.weight,
      order = target.order,
    }
  end
  
  return true
end

-- creates a new ring balancer.
local function new_ring_balancer(upstream, history)
  local first = history[1]
  local b, err = ring_balancer.new({
      hosts = { first },   -- just insert the initial host, remainder sequentially later
      wheelsize = upstream.slots,
      dns = dns_client,
      order = upstream.orderlist,
    })
  if not b then return b, err end
  
  -- NOTE: we're inserting a foreign entity in the balancer, to keep track of
  -- target-history changes!
  b.targets_history = {{ 
      name = first.name,
      port = first.port,
      weight = first.weight,
      order = first.order,
  }}
  
  -- replay history of lb transactions
  apply_history(b, history, 2)
  
  return b
end

-- looks up a balancer for the target.
-- @param target the table with the target details
-- @return balancer if found, or nil if not found, or nil+error on error
local get_balancer = function(target)
  -- NOTE: only called upon first lookup, so `cache_only` limitations do not apply here
  
  -- first go and find the upstream object, from cache or the db
  local upstreams_dic, err = cache.get_or_set(cache.upstreams_key(), load_upstreams_into_memory)
  if err then
    return nil, err
  end
  
  local upstream = upstreams_dic[target.upstream.host]
  if not upstream then
    return nil   -- there is no upstream by this name, so must be regular name, return and try dns 
  end
  
  -- we've got the upstream, now fetch its targets, from cache or the db
  local targets_history, err = cache.get_or_set(cache.targets_key(upstream.id), 
    function() return load_targets_into_memory(upstream.id) end)
  if err or #targets_history == 0 then  -- 'no targets' equals 'no upstream', so exit as well
    return nil, err or (#targets_history == 0 
           and "no targets defined for upstream '"..target.upstream.host.."'")
  end

  local balancer = balancers[upstream.name]
  if not balancer then
    -- create a new ring balancer
    balancer, err = new_ring_balancer(upstream, targets_history)
    if err then return balancer, err end

    balancers[upstream.name] = balancer

  elseif #balancer.targets_history ~= #targets_history or 
         balancer.targets_history[#balancer.targets_history].order ~= targets_history[#targets_history].order then
    -- last entries in history don't match, so we must do some updates.
    
    -- compare balancer history with db-loaded history
    local ok = true
    for i = 1, #balancer.targets_history do
      if balancer.targets_history[i].order ~= targets_history[i].order then
        ok = false
        break
      end
    end
    if ok then
      -- history is the same, so we only need to add new entries
      apply_history(balancer, targets_history, #balancer.targets_history + 1)
    else
      -- history not the same. Need to recreate from scratch
      balancer, err = new_ring_balancer(upstream, targets_history)
      if err then return balancer, err end

      balancers[upstream.name] = balancer
    end
  end
  
  return balancer
end


--===========================================================
-- Main entry point when resolving
--===========================================================

-- Resolves the target structure in-place (fields `ip` and `port`).
--
-- If the hostname matches an 'upstream' pool, then it must be balanced in that 
-- pool, in this case any port number provided will be ignored, as the pool provides it.
--
-- @param target the data structure as defined in `core.access.before` where it is created
-- @return true on success, nil+error otherwise
local function execute(target)
  local upstream = target.upstream
  
  if target.type ~= "name" then
    -- it's an ip address (v4 or v6), so nothing we can do...
    target.ip = upstream.host
    target.port = upstream.port or 80
    return true
  end
  
  -- when tries == 0 it runs before the `balancer` context (in the `access` context),
  -- when tries >= 2 then it performs a retry in the `balancer` context
  local dns_cache_only = target.tries ~= 0
  local balancer
  if dns_cache_only then
    -- retry, so balancer is already set if there was one
    balancer = target.balancer
  else
    local err
    -- first try, so try and find a matching balancer/upstream object
    balancer, err = get_balancer(target)
    if err then -- check on err, `nil` without `err` means we do dns resolution
      return nil, err
    end

    -- store for retries
    target.balancer = balancer
  end
  
  if balancer then
    -- have to invoke the ring-balancer
    local hashValue = nil  -- TODO: implement, nil does simple round-robin
    
    local ip, port, hostname = balancer:getPeer(hashValue, dns_cache_only)
    if not ip then 
      return ip, port
    end
    target.ip = ip
    target.port = port
    target.hostname = hostname
    return true
  else
    -- have to do a regular DNS lookup
    local ip, port = toip(upstream.host, upstream.port, dns_cache_only)
    if not ip then
      return nil, port
    end
    target.ip = ip
    target.port = port
    return true
  end
end

return { 
  execute = execute,
  load_upstreams_into_memory = load_upstreams_into_memory,  -- exported for test purposes
  load_targets_into_memory = load_targets_into_memory,      -- exported for test purposes
}<|MERGE_RESOLUTION|>--- conflicted
+++ resolved
@@ -1,12 +1,7 @@
-<<<<<<< HEAD
 local singletons = require "kong.singletons"
 local cache = require "kong.tools.database_cache"
-local dns_client = require "dns.client"  -- due to startup/require order, cannot use the one from 'singletons' here
-local ring_balancer = require "dns.balancer"
-=======
-local dns_client = require "resty.dns.client"
-
->>>>>>> a9cc703d
+local dns_client = require "resty.dns.client"  -- due to startup/require order, cannot use the one from 'singletons' here
+local ring_balancer = require "resty.dns.balancer"
 local toip = dns_client.toip
 
 --===========================================================
