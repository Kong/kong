--- conflicted
+++ resolved
@@ -31,10 +31,8 @@
   "pre-function",
   "post-function",
   "prometheus",
-<<<<<<< HEAD
-  "session",
-=======
->>>>>>> cc97d5bb
+  -- XXX disabled for now; needs to have its schema updated
+  --"session",
 }
 
 local plugin_map = {}
@@ -103,10 +101,7 @@
   DATABASE = {
     POSTGRES = {
       MIN = "9.5",
-<<<<<<< HEAD
-=======
       -- also accepts a DEPRECATED key, i.e. DEPRECATED = "9.4"
->>>>>>> cc97d5bb
     },
     CASSANDRA = {
       MIN = "2.2",
