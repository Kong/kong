--- conflicted
+++ resolved
@@ -260,9 +260,6 @@
   CLEAR_HEALTH_STATUS_DELAY = 300, -- 300 seconds
 
   KEY_FORMATS_MAP = key_formats_map,
-<<<<<<< HEAD
-  KEY_FORMATS = key_formats
-=======
   KEY_FORMATS = key_formats,
 
   LOG_LEVELS = {
@@ -283,7 +280,6 @@
     [ngx.ALERT] = "alert",
     [ngx.EMERG] = "emerg",
   },
->>>>>>> a3ec505f
 }
 
 -- XXX EE: add enterprise-specific CLUSTERING_SYNC_STATUS enum values before
@@ -302,8 +298,6 @@
 for _, v in ipairs(constants.CORE_ENTITIES) do
   constants.CORE_ENTITIES[v] = true
 end
-
-<<<<<<< HEAD
 
 -- EE [[
 
@@ -334,6 +328,4 @@
 -- EE ]]
 
 
-=======
->>>>>>> a3ec505f
 return constants