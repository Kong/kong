-- This software is copyright Kong Inc. and its licensors.
-- Use of the software is subject to the agreement between your organization
-- and Kong Inc. If there is no such agreement, use is governed by and
-- subject to the terms of the Kong Master Software License Agreement found
-- at https://konghq.com/enterprisesoftwarelicense/.
-- [ END OF LICENSE 0867164ffc95e54f04670b5169c09574bdbd9bba ]

local dist_constants = require "kong.enterprise_edition.distributions_constants"
local ee_constants = require "kong.enterprise_edition.constants"

local plugins = {
  "jwt",
  "acl",
  "correlation-id",
  "cors",
  "oauth2",
  "tcp-log",
  "udp-log",
  "file-log",
  "http-log",
  "key-auth",
  "hmac-auth",
  "basic-auth",
  "ip-restriction",
  "request-transformer",
  "response-transformer",
  "request-size-limiting",
  "rate-limiting",
  "response-ratelimiting",
  "syslog",
  "loggly",
  "datadog",
  "ldap-auth",
  "statsd",
  "bot-detection",
  "aws-lambda",
  "request-termination",
  "application-registration",
  -- external plugins
  "azure-functions",
  "zipkin",
  "pre-function",
  "post-function",
  "prometheus",
  "proxy-cache",
  "session",
  "acme",
  "grpc-web",
  "grpc-gateway",
}

for _, plugin in ipairs(dist_constants.plugins) do
  table.insert(plugins, plugin)
end

local plugin_map = {}
for i = 1, #plugins do
  plugin_map[plugins[i]] = true
end

local deprecated_plugins = {} -- no currently deprecated plugin

for _, plugin in ipairs(ee_constants.EE_DEPRECATED_PLUGIN_LIST) do
  table.insert(deprecated_plugins, plugin)
end

local deprecated_plugin_map = {}
for _, plugin in ipairs(deprecated_plugins) do
  deprecated_plugin_map[plugin] = true
end

local protocols_with_subsystem = {
  http = "http",
  https = "http",
  tcp = "stream",
  tls = "stream",
  udp = "stream",
  grpc = "http",
  grpcs = "http",
}
local protocols = {}
for p,_ in pairs(protocols_with_subsystem) do
  protocols[#protocols + 1] = p
end
table.sort(protocols)

local constants = {
  BUNDLED_PLUGINS = plugin_map,
  EE_PLUGINS = dist_constants.plugins,
  DEPRECATED_PLUGINS = deprecated_plugin_map,
  -- non-standard headers, specific to Kong
  HEADERS = {
    HOST_OVERRIDE = "X-Host-Override",
    PROXY_LATENCY = "X-Kong-Proxy-Latency",
    RESPONSE_LATENCY = "X-Kong-Response-Latency",
    ADMIN_LATENCY = "X-Kong-Admin-Latency",
    UPSTREAM_LATENCY = "X-Kong-Upstream-Latency",
    UPSTREAM_STATUS = "X-Kong-Upstream-Status",
    CONSUMER_ID = "X-Consumer-ID",
    CONSUMER_CUSTOM_ID = "X-Consumer-Custom-ID",
    CONSUMER_USERNAME = "X-Consumer-Username",
    CREDENTIAL_USERNAME = "X-Credential-Username", -- TODO: deprecated, use CREDENTIAL_IDENTIFIER instead
    CREDENTIAL_IDENTIFIER = "X-Credential-Identifier",
    RATELIMIT_LIMIT = "X-RateLimit-Limit",
    RATELIMIT_REMAINING = "X-RateLimit-Remaining",
    CONSUMER_GROUPS = "X-Consumer-Groups",
    AUTHENTICATED_GROUPS = "X-Authenticated-Groups",
    FORWARDED_HOST = "X-Forwarded-Host",
    FORWARDED_PATH = "X-Forwarded-Path",
    FORWARDED_PREFIX = "X-Forwarded-Prefix",
    ANONYMOUS = "X-Anonymous-Consumer",
    VIA = "Via",
    SERVER = "Server"
  },
  -- Notice that the order in which they are listed is important:
  -- schemas of dependencies need to be loaded first.
  --
  -- This table doubles as a set (e.g. CORE_ENTITIES["routes"] = true)
  -- (see below where the set entries are populated)
  CORE_ENTITIES = {
    "workspaces",
    "consumers",
    "certificates",
    "services",
    "routes",
    "snis",
    "upstreams",
    "targets",
    "plugins",
    "tags",
    "ca_certificates",
    "clustering_data_planes",
    "parameters",
  },
  ENTITY_CACHE_STORE = setmetatable({
    consumers = "cache",
    certificates = "core_cache",
    services = "core_cache",
    routes = "core_cache",
    snis = "core_cache",
    upstreams = "core_cache",
    targets = "core_cache",
    plugins = "core_cache",
    tags = "cache",
    ca_certificates = "core_cache",
  }, {
    __index = function()
      return "cache"
    end
  }),
  RATELIMIT = {
    PERIODS = {
      "second",
      "minute",
      "hour",
      "day",
      "month",
      "year"
    }
  },
  REPORTS = {
    ADDRESS = "kong-hf.konghq.com",
    STATS_PORT = 61830
  },
  DICTS = {
    "kong",
    "kong_locks",
    "kong_db_cache",
    "kong_db_cache_miss",
    "kong_process_events",
    "kong_cluster_events",
    "kong_healthchecks",
    "kong_rate_limiting_counters",
  },
  DATABASE = {
    POSTGRES = {
      MIN = "9.5",
    },
    CASSANDRA = {
      MIN = "3.0",
      DEPRECATED = "2.2",
    }
  },
  PROTOCOLS = protocols,
  PROTOCOLS_WITH_SUBSYSTEM = protocols_with_subsystem,

  DECLARATIVE_FLIPS = {
    name = "declarative:flips",
    ttl = 60,
  },

<<<<<<< HEAD
  CLUSTER_ID_PARAM_KEY = "cluster_id",
=======
  DECLARATIVE_PAGE_KEY = "declarative:page",
  DECLARATIVE_LOAD_KEY = "declarative_config:loaded",
  DECLARATIVE_HASH_KEY = "declarative_config:hash",

  CLUSTER_ID_PARAM_KEY = "cluster_id",

  CLUSTERING_SYNC_STATUS = {
    { UNKNOWN                     = "unknown", },
    { NORMAL                      = "normal", },
    { KONG_VERSION_INCOMPATIBLE   = "kong_version_incompatible", },
    { PLUGIN_SET_INCOMPATIBLE     = "plugin_set_incompatible", },
    { PLUGIN_VERSION_INCOMPATIBLE = "plugin_version_incompatible", },
  },
>>>>>>> 61c87688
}

for _, v in ipairs(constants.CLUSTERING_SYNC_STATUS) do
  local k, v = next(v)
  constants.CLUSTERING_SYNC_STATUS[k] = v
end

-- Make the CORE_ENTITIES table usable both as an ordered array and as a set
-- This sets whether entity uses kong.core_cache (true) or kong.cache
for _, v in ipairs(constants.CORE_ENTITIES) do
  constants.CORE_ENTITIES[v] = true
end


-- EE [[

-- Add all top-level ee_constants into constants (replaces existing ones)
for k, v in pairs(ee_constants) do
  constants[k] = v
end

-- Add EE_ENTITIES to the CORE_ENTITIES list
for _, v in ipairs(ee_constants.EE_ENTITIES) do
  table.insert(constants.CORE_ENTITIES, v)
end

-- Add EE_DICTS to DICTS list
for _, v in ipairs(ee_constants.EE_DICTS) do
  table.insert(constants.DICTS, v)
end

-- XXX EE: we need consumers to use kong.cache for portal auth to work
constants.CORE_ENTITIES["consumers"] = nil

-- XXX EE: For now do not set kong.core_cache on enterprise entities.
-- Let's see what happens
-- for _, v in ipairs(ee_constants.EE_ENTITIES) do
--   constants.CORE_ENTITIES[v] = true
-- end

-- EE ]]


return constants<|MERGE_RESOLUTION|>--- conflicted
+++ resolved
@@ -189,9 +189,6 @@
     ttl = 60,
   },
 
-<<<<<<< HEAD
-  CLUSTER_ID_PARAM_KEY = "cluster_id",
-=======
   DECLARATIVE_PAGE_KEY = "declarative:page",
   DECLARATIVE_LOAD_KEY = "declarative_config:loaded",
   DECLARATIVE_HASH_KEY = "declarative_config:hash",
@@ -205,7 +202,6 @@
     { PLUGIN_SET_INCOMPATIBLE     = "plugin_set_incompatible", },
     { PLUGIN_VERSION_INCOMPATIBLE = "plugin_version_incompatible", },
   },
->>>>>>> 61c87688
 }
 
 for _, v in ipairs(constants.CLUSTERING_SYNC_STATUS) do
