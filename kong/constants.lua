-- This software is copyright Kong Inc. and its licensors.
-- Use of the software is subject to the agreement between your organization
-- and Kong Inc. If there is no such agreement, use is governed by and
-- subject to the terms of the Kong Master Software License Agreement found
-- at https://konghq.com/enterprisesoftwarelicense/.
-- [ END OF LICENSE 0867164ffc95e54f04670b5169c09574bdbd9bba ]

local dist_constants = require "kong.enterprise_edition.distributions_constants"
local ee_constants = require "kong.enterprise_edition.constants"

local plugins = {
  "jwt",
  "acl",
  "correlation-id",
  "cors",
  "oauth2",
  "tcp-log",
  "udp-log",
  "file-log",
  "http-log",
  "key-auth",
  "hmac-auth",
  "basic-auth",
  "ip-restriction",
  "request-transformer",
  "response-transformer",
  "request-size-limiting",
  "rate-limiting",
  "response-ratelimiting",
  "syslog",
  "loggly",
  "datadog",
  "ldap-auth",
  "statsd",
  "bot-detection",
  "aws-lambda",
  "request-termination",
<<<<<<< HEAD
  "application-registration",
=======
  "prometheus",
>>>>>>> d3304bce
  -- external plugins
  "azure-functions",
  "zipkin",
  "pre-function",
  "post-function",
  "proxy-cache",
  "session",
  "acme",
  "grpc-web",
  "grpc-gateway",
}

-- XXX EE
local ce_plugin_map = {}
for i = 1, #plugins do
  ce_plugin_map[plugins[i]] = true
end

for _, plugin in ipairs(dist_constants.plugins) do
  table.insert(plugins, plugin)
end

local plugin_map = {}
for i = 1, #plugins do
  plugin_map[plugins[i]] = true
end

local ee_plugin_map = {}
for i = 1, #dist_constants.plugins do
  ee_plugin_map[dist_constants.plugins[i]] = true
end

local deprecated_plugins = {} -- no currently deprecated plugin

for _, plugin in ipairs(ee_constants.EE_DEPRECATED_PLUGIN_LIST) do
  table.insert(deprecated_plugins, plugin)
end

local deprecated_plugin_map = {}
for _, plugin in ipairs(deprecated_plugins) do
  deprecated_plugin_map[plugin] = true
end

local protocols_with_subsystem = {
  http = "http",
  https = "http",
  tcp = "stream",
  tls = "stream",
  udp = "stream",
  grpc = "http",
  grpcs = "http",
}
local protocols = {}
for p,_ in pairs(protocols_with_subsystem) do
  protocols[#protocols + 1] = p
end
table.sort(protocols)

local constants = {
  BUNDLED_PLUGINS = plugin_map,
  EE_PLUGINS = dist_constants.plugins,
  EE_PLUGINS_MAP = ee_plugin_map,
  CE_PLUGINS_MAP = ce_plugin_map,
  DEPRECATED_PLUGINS = deprecated_plugin_map,
  -- non-standard headers, specific to Kong
  HEADERS = {
    HOST_OVERRIDE = "X-Host-Override",
    PROXY_LATENCY = "X-Kong-Proxy-Latency",
    RESPONSE_LATENCY = "X-Kong-Response-Latency",
    ADMIN_LATENCY = "X-Kong-Admin-Latency",
    UPSTREAM_LATENCY = "X-Kong-Upstream-Latency",
    UPSTREAM_STATUS = "X-Kong-Upstream-Status",
    CONSUMER_ID = "X-Consumer-ID",
    CONSUMER_CUSTOM_ID = "X-Consumer-Custom-ID",
    CONSUMER_USERNAME = "X-Consumer-Username",
    CREDENTIAL_USERNAME = "X-Credential-Username", -- TODO: deprecated, use CREDENTIAL_IDENTIFIER instead
    CREDENTIAL_IDENTIFIER = "X-Credential-Identifier",
    RATELIMIT_LIMIT = "X-RateLimit-Limit",
    RATELIMIT_REMAINING = "X-RateLimit-Remaining",
    CONSUMER_GROUPS = "X-Consumer-Groups",
    AUTHENTICATED_GROUPS = "X-Authenticated-Groups",
    FORWARDED_HOST = "X-Forwarded-Host",
    FORWARDED_PATH = "X-Forwarded-Path",
    FORWARDED_PREFIX = "X-Forwarded-Prefix",
    ANONYMOUS = "X-Anonymous-Consumer",
    VIA = "Via",
    SERVER = "Server"
  },
  -- Notice that the order in which they are listed is important:
  -- schemas of dependencies need to be loaded first.
  --
  -- This table doubles as a set (e.g. CORE_ENTITIES["routes"] = true)
  -- (see below where the set entries are populated)
  CORE_ENTITIES = {
    "workspaces",
    "consumers",
    "certificates",
    "services",
    "routes",
    "snis",
    "upstreams",
    "targets",
    "plugins",
    "tags",
    "ca_certificates",
    "clustering_data_planes",
    "parameters",
  },
  ENTITY_CACHE_STORE = setmetatable({
    consumers = "cache",
    certificates = "core_cache",
    services = "core_cache",
    routes = "core_cache",
    snis = "core_cache",
    upstreams = "core_cache",
    targets = "core_cache",
    plugins = "core_cache",
    tags = "cache",
    ca_certificates = "core_cache",
  }, {
    __index = function()
      return "cache"
    end
  }),
  RATELIMIT = {
    PERIODS = {
      "second",
      "minute",
      "hour",
      "day",
      "month",
      "year"
    }
  },
  REPORTS = {
    ADDRESS = "kong-hf.konghq.com",
    STATS_PORT = 61830
  },
  DICTS = {
    "kong",
    "kong_locks",
    "kong_db_cache",
    "kong_db_cache_miss",
    "kong_process_events",
    "kong_cluster_events",
    "kong_healthchecks",
    "kong_rate_limiting_counters",
    "kong_vitals",
  },
  DATABASE = {
    POSTGRES = {
      MIN = "9.5",
    },
    CASSANDRA = {
      MIN = "3.0",
      DEPRECATED = "2.2",
    }
  },
  PROTOCOLS = protocols,
  PROTOCOLS_WITH_SUBSYSTEM = protocols_with_subsystem,

  DECLARATIVE_PAGE_KEY = "declarative:page",
  DECLARATIVE_LOAD_KEY = "declarative_config:loaded",
  DECLARATIVE_HASH_KEY = "declarative_config:hash",

  CLUSTER_ID_PARAM_KEY = "cluster_id",

  CLUSTERING_SYNC_STATUS = {
    { UNKNOWN                     = "unknown", },
    { NORMAL                      = "normal", },
    { KONG_VERSION_INCOMPATIBLE   = "kong_version_incompatible", },
    { PLUGIN_SET_INCOMPATIBLE     = "plugin_set_incompatible", },
    { PLUGIN_VERSION_INCOMPATIBLE = "plugin_version_incompatible", },
  },
  CLUSTERING_MAX_PAYLOAD = 4 * 1024 * 1024, -- 4MB,
  CLUSTERING_TIMEOUT = 5000, -- 5 seconds
  CLUSTERING_PING_INTERVAL = 30, -- 30 seconds
  CLUSTERING_OCSP_TIMEOUT = 5000, -- 5 seconds
}

for _, v in ipairs(constants.CLUSTERING_SYNC_STATUS) do
  local k, v = next(v)
  constants.CLUSTERING_SYNC_STATUS[k] = v
end

-- Make the CORE_ENTITIES table usable both as an ordered array and as a set
-- This sets whether entity uses kong.core_cache (true) or kong.cache
for _, v in ipairs(constants.CORE_ENTITIES) do
  constants.CORE_ENTITIES[v] = true
end


-- EE [[

-- Add all top-level ee_constants into constants (replaces existing ones)
for k, v in pairs(ee_constants) do
  constants[k] = v
end

-- Add EE_ENTITIES to the CORE_ENTITIES list
for _, v in ipairs(ee_constants.EE_ENTITIES) do
  table.insert(constants.CORE_ENTITIES, v)
end

-- Add EE_DICTS to DICTS list
for _, v in ipairs(ee_constants.EE_DICTS) do
  table.insert(constants.DICTS, v)
end

-- XXX EE: we need consumers to use kong.cache for portal auth to work
constants.CORE_ENTITIES["consumers"] = nil

-- XXX EE: For now do not set kong.core_cache on enterprise entities.
-- Let's see what happens
-- for _, v in ipairs(ee_constants.EE_ENTITIES) do
--   constants.CORE_ENTITIES[v] = true
-- end

-- EE ]]


return constants<|MERGE_RESOLUTION|>--- conflicted
+++ resolved
@@ -35,11 +35,8 @@
   "bot-detection",
   "aws-lambda",
   "request-termination",
-<<<<<<< HEAD
+  "prometheus",
   "application-registration",
-=======
-  "prometheus",
->>>>>>> d3304bce
   -- external plugins
   "azure-functions",
   "zipkin",
