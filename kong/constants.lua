--- conflicted
+++ resolved
@@ -28,12 +28,9 @@
   -- external plugins
   "azure-functions",
   "zipkin",
-<<<<<<< HEAD
   "pre-function",
   "post-function",
-=======
   "prometheus",
->>>>>>> b5ac8859
 }
 
 local plugin_map = {}
