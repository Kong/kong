--- conflicted
+++ resolved
@@ -1,7 +1,3 @@
-<<<<<<< HEAD
-local dist_constants = require "kong.enterprise_edition.distributions_constants"
-local ee_constants = require "kong.enterprise_edition.constants"
-=======
 -- This software is copyright Kong Inc. and its licensors.
 -- Use of the software is subject to the agreement between your organization
 -- and Kong Inc. If there is no such agreement, use is governed by and
@@ -9,8 +5,8 @@
 -- at https://konghq.com/enterprisesoftwarelicense/.
 -- [ END OF LICENSE 0867164ffc95e54f04670b5169c09574bdbd9bba ]
 
-local ee_constants = require "kong.enterprise_edition.distributions_constants"
->>>>>>> 7eafc6bf
+local dist_constants = require "kong.enterprise_edition.distributions_constants"
+local ee_constants = require "kong.enterprise_edition.constants"
 
 local plugins = {
   "jwt",
