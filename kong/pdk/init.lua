-- This software is copyright Kong Inc. and its licensors.
-- Use of the software is subject to the agreement between your organization
-- and Kong Inc. If there is no such agreement, use is governed by and
-- subject to the terms of the Kong Master Software License Agreement found
-- at https://konghq.com/enterprisesoftwarelicense/.
-- [ END OF LICENSE 0867164ffc95e54f04670b5169c09574bdbd9bba ]

---
-- The Plugin Development Kit (PDK) is set of Lua functions and variables
-- that can be used by plugins to implement their own logic.
-- The PDK is originally released in Kong 0.14.0.
-- The PDK is guaranteed to be forward-compatible
-- from its 1.0.0 release and onward.
--
-- The Plugin Development Kit is accessible from the `kong` global variable,
-- and various functionalities are namespaced under this table, such as
-- `kong.request`, `kong.log`, etc.
--
-- @module PDK
-- @release 1.0.0


---
-- Top-level variables
-- @section top_level_variables


---
-- A human-readable string containing the version number of the currently
-- running node.
--
-- @field kong.version
-- @usage print(kong.version) -- "2.0.0"


---
-- An integral number representing the version number of the currently running
-- node, useful for comparison and feature-existence checks.
--
-- @field kong.version_num
-- @usage
-- if kong.version_num < 13000 then -- 000.130.00 -> 0.13.0
--   -- no support for Routes & Services
-- end


---
-- A read-only table containing the configuration of the current Kong node,
-- based on the configuration file and environment variables.
--
-- See [kong.conf.default](https://github.com/Kong/kong/blob/master/kong.conf.default)
-- for details.
--
-- Comma-separated lists in the `kong.conf` file get promoted to arrays of strings in this
-- table.
--
-- @field kong.configuration
-- @usage
-- print(kong.configuration.prefix) -- "/usr/local/kong"
-- -- this table is read-only; the following throws an error:
-- kong.configuration.prefix = "foo"


--- Request/Response
-- @section request_response


--- Current request context data
-- @field kong.ctx
-- @redirect kong.ctx


--- Client information module
-- @field kong.client
-- @redirect kong.client


--- Client request module
-- @field kong.request
-- @redirect kong.request


--- Properties of the connection to the Service
-- @field kong.service
-- @redirect kong.service


--- Manipulation of the request to the Service
-- @field kong.service.request
-- @redirect kong.service.request


--- Manipulation of the response from the Service
-- @field kong.service.response
-- @redirect kong.service.response


--- Client response module
-- @field kong.response
-- @redirect kong.response


--- Router module
-- @field kong.router
-- @redirect kong.router


--- Nginx module
-- @field kong.nginx
-- @redirect kong.nginx


--- Singletons
-- @section kong


---
-- Instance of Kong's DAO (the `kong.db` module). Contains accessor objects
-- to various entities.
--
-- A more thorough documentation of this DAO and new schema definitions is to
-- be made available in the future.
--
-- @field kong.db
-- @usage
-- kong.db.services:insert()
-- kong.db.routes:select()


---
-- Instance of Kong's DNS resolver, a client object from the
-- [lua-resty-dns-client](https://github.com/kong/lua-resty-dns-client) module.
--
-- **Note:** Usage of this module is currently reserved to the core or to
-- advanced users.
--
-- @field kong.dns


---
-- Instance of Kong's IPC module for inter-workers communication from the
-- [lua-resty-worker-events](https://github.com/Kong/lua-resty-worker-events)
-- module.
--
-- **Note:** Usage of this module is currently reserved to the core or to
-- advanced users.
--
-- @field kong.worker_events


---
-- Instance of Kong's cluster events module for inter-nodes communication.
--
-- **Note:** Usage of this module is currently reserved to the core or to
-- advanced users.
--
-- @field kong.cluster_events


---
-- Instance of Kong's database caching object, from the `kong.cache` module.
--
-- **Note:** Usage of this module is currently reserved to the core or to
-- advanced users.
--
-- @field kong.cache

---
-- Instance of Kong's IP module to determine whether a given IP address is
-- trusted
-- @field kong.ip
-- @redirect kong.ip

--- Utilities
-- @section utilities


--- Node-level utilities
-- @field kong.node
-- @redirect kong.node


--- Utilities for Lua tables
-- @field kong.table
-- @redirect kong.table


--- Instance of Kong logging factory with various utilities
-- @field kong.log
-- @redirect kong.log


assert(package.loaded["resty.core"])

local base = require "resty.core.base"

local type = type
local error = error
local rawget = rawget
local ipairs = ipairs
local setmetatable = setmetatable


local MAJOR_MODULES = {
      "table",
      "node",
      "log",
      "ctx",
      "ip",
      "client",
      "service",
      "request",
      "service.request",
      "service.response",
      "response",
      "router",
      "nginx",
      "cluster",
      "vault",
      "tracing",
<<<<<<< HEAD
      "jwe",
=======
      "plugin",
>>>>>>> 3794d112
}

if ngx.config.subsystem == 'http' then
  table.insert(MAJOR_MODULES, 'client.tls')
  -- EE websockets [[
  table.insert(MAJOR_MODULES, 'websocket')
  -- ]]
end

local _PDK = { }


function _PDK.new(kong_config, self)
  if kong_config then
    if type(kong_config) ~= "table" then
      error("kong_config must be a table", 2)
    end

  else
    kong_config = {}
  end

  self = self or {}

  self.configuration = setmetatable({
    remove_sensitive = function()
      local conf_loader = require "kong.conf_loader"
      return conf_loader.remove_sensitive(kong_config)
    end,
  }, {
    __index = function(_, v)
      return kong_config[v]
    end,

    __newindex = function()
      error("cannot write to configuration", 2)
    end,
  })

  for _, module_name in ipairs(MAJOR_MODULES) do
    local parent = self
    for part in module_name:gmatch("([^.]+)%.") do
      if not parent[part] then
        parent[part] = {}
      end

      parent = parent[part]
    end

    local child = module_name:match("[^.]*$")
    if parent[child] then
      error("PDK module '" .. module_name .. "' conflicts with a key")
    end

    local utils = require "kong.tools.utils"
    local mod = require("kong.pdk." .. module_name)
    local loaded, ee_mod = utils.load_module_if_exists("kong.enterprise_edition.pdk." .. module_name)
    if loaded then
      parent[child] = ee_mod.new(self, mod)
    else
      parent[child] = mod.new(self)
    end

  end

  self._log = self.log
  self.log = nil

  return setmetatable(self, {
    __index = function(t, k)
      if k == "log" then
        if base.get_request() then
          local log = ngx.ctx.KONG_LOG
          if log then
            return log
          end
        end

        return (rawget(t, "_log"))
      end
    end
  })
end


return _PDK<|MERGE_RESOLUTION|>--- conflicted
+++ resolved
@@ -218,11 +218,8 @@
       "cluster",
       "vault",
       "tracing",
-<<<<<<< HEAD
       "jwe",
-=======
       "plugin",
->>>>>>> 3794d112
 }
 
 if ngx.config.subsystem == 'http' then
