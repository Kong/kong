-- This software is copyright Kong Inc. and its licensors.
-- Use of the software is subject to the agreement between your organization
-- and Kong Inc. If there is no such agreement, use is governed by and
-- subject to the terms of the Kong Master Software License Agreement found
-- at https://konghq.com/enterprisesoftwarelicense/.
-- [ END OF LICENSE 0867164ffc95e54f04670b5169c09574bdbd9bba ]

--- Cluster-level utilities.
--
-- @module kong.cluster


local kong = kong
local CLUSTER_ID_PARAM_KEY = require("kong.constants").CLUSTER_ID_PARAM_KEY


local function fetch_cluster_id()
  local res, err = kong.db.parameters:select({ key = CLUSTER_ID_PARAM_KEY, })
  if not res then
    return nil, err
  end

  return res.value
end


local function new(self)
  local _CLUSTER = {}


  ---
  -- Returns the unique ID for this Kong cluster. If Kong
  -- is running in DB-less mode without a cluster ID explicitly defined,
  -- then this method returns `nil`.
  --
  -- For hybrid mode, all control planes and data planes belonging to the same
  -- cluster return the same cluster ID. For traditional database-based
  -- deployments, all Kong nodes pointing to the same database also return
  -- the same cluster ID.
  --
  -- @function kong.cluster.get_id
  -- @treturn string|nil The v4 UUID used by this cluster as its ID.
  -- @treturn string|nil An error message.
  -- @usage
  -- local id, err = kong.cluster.get_id()
  -- if err then
  --   -- handle error
  -- end
  --
  -- if not id then
  --   -- no cluster ID is available
  -- end
  --
  -- -- use id here
  function _CLUSTER.get_id()
<<<<<<< HEAD
    return (kong.core_cache:get(CLUSTER_ID_PARAM_KEY, nil, fetch_cluster_id))
  end
=======
    local cluster_id, err = kong.core_cache:get(CLUSTER_ID_PARAM_KEY, nil, fetch_cluster_id)
    if err then
      return nil, err
    end
>>>>>>> 99c89919

    return cluster_id
  end

  return _CLUSTER
end


return {
  new = new,
}<|MERGE_RESOLUTION|>--- conflicted
+++ resolved
@@ -53,15 +53,10 @@
   --
   -- -- use id here
   function _CLUSTER.get_id()
-<<<<<<< HEAD
-    return (kong.core_cache:get(CLUSTER_ID_PARAM_KEY, nil, fetch_cluster_id))
-  end
-=======
     local cluster_id, err = kong.core_cache:get(CLUSTER_ID_PARAM_KEY, nil, fetch_cluster_id)
     if err then
       return nil, err
     end
->>>>>>> 99c89919
 
     return cluster_id
   end
