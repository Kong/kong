--- Client information module
-- A set of functions to retrieve information about the client connecting to
-- Kong in the context of a given request.
--
-- See also:
-- [nginx.org/en/docs/http/ngx_http_realip_module.html](http://nginx.org/en/docs/http/ngx_http_realip_module.html)
-- @module kong.client


local utils = require "kong.tools.utils"
local phase_checker = require "kong.pdk.private.phases"


local ngx = ngx
local tonumber = tonumber
local check_phase = phase_checker.check
local check_not_phase = phase_checker.check_not


local PHASES = phase_checker.phases
local AUTH_AND_LATER = phase_checker.new(PHASES.access,
                                         PHASES.header_filter,
                                         PHASES.body_filter,
                                         PHASES.log)
local TABLE_OR_NIL = { ["table"] = true, ["nil"] = true }


local function new(self)
  local _CLIENT = {}


  ---
  -- Returns the remote address of the client making the request. This will
  -- **always** return the address of the client directly connecting to Kong.
  -- That is, in cases when a load balancer is in front of Kong, this function
  -- will return the load balancer's address, and **not** that of the
  -- downstream client.
  --
  -- @function kong.client.get_ip
  -- @phases certificate, rewrite, access, header_filter, body_filter, log
  -- @treturn string ip The remote address of the client making the request
  -- @usage
  -- -- Given a client with IP 127.0.0.1 making connection through
  -- -- a load balancer with IP 10.0.0.1 to Kong answering the request for
  -- -- https://example.com:1234/v1/movies
  -- kong.client.get_ip() -- "10.0.0.1"
  function _CLIENT.get_ip()
    check_not_phase(PHASES.init_worker)

    return ngx.var.realip_remote_addr or ngx.var.remote_addr
  end


  ---
  -- Returns the remote address of the client making the request. Unlike
  -- `kong.client.get_ip`, this function will consider forwarded addresses in
  -- cases when a load balancer is in front of Kong. Whether this function
  -- returns a forwarded address or not depends on several Kong configuration
  -- parameters:
  --
  -- * [trusted\_ips](https://getkong.org/docs/latest/configuration/#trusted_ips)
  -- * [real\_ip\_header](https://getkong.org/docs/latest/configuration/#real_ip_header)
  -- * [real\_ip\_recursive](https://getkong.org/docs/latest/configuration/#real_ip_recursive)
  --
  -- @function kong.client.get_forwarded_ip
  -- @phases certificate, rewrite, access, header_filter, body_filter, log
  -- @treturn string ip The remote address of the client making the request,
  -- considering forwarded addresses
  --
  -- @usage
  -- -- Given a client with IP 127.0.0.1 making connection through
  -- -- a load balancer with IP 10.0.0.1 to Kong answering the request for
  -- -- https://username:password@example.com:1234/v1/movies
  --
  -- kong.request.get_forwarded_ip() -- "127.0.0.1"
  --
  -- -- Note: assuming that 10.0.0.1 is one of the trusted IPs, and that
  -- -- the load balancer adds the right headers matching with the configuration
  -- -- of `real_ip_header`, e.g. `proxy_protocol`.
  function _CLIENT.get_forwarded_ip()
    check_not_phase(PHASES.init_worker)

    return ngx.var.remote_addr
  end


  ---
  -- Returns the remote port of the client making the request. This will
  -- **always** return the port of the client directly connecting to Kong. That
  -- is, in cases when a load balancer is in front of Kong, this function will
  -- return load balancer's port, and **not** that of the downstream client.
  -- @function kong.client.get_port
  -- @phases certificate, rewrite, access, header_filter, body_filter, log
  -- @treturn number The remote client port
  -- @usage
  -- -- [client]:40000 <-> 80:[balancer]:30000 <-> 80:[kong]:20000 <-> 80:[service]
  -- kong.client.get_port() -- 30000
  function _CLIENT.get_port()
    check_not_phase(PHASES.init_worker)

    return tonumber(ngx.var.realip_remote_port or ngx.var.remote_port)
  end


  ---
  -- Returns the remote port of the client making the request. Unlike
  -- `kong.client.get_port`, this function will consider forwarded ports in cases
  -- when a load balancer is in front of Kong. Whether this function returns a
  -- forwarded port or not depends on several Kong configuration parameters:
  --
  -- * [trusted\_ips](https://getkong.org/docs/latest/configuration/#trusted_ips)
  -- * [real\_ip\_header](https://getkong.org/docs/latest/configuration/#real_ip_header)
  -- * [real\_ip\_recursive](https://getkong.org/docs/latest/configuration/#real_ip_recursive)
  -- @function kong.client.get_forwarded_port
  -- @phases certificate, rewrite, access, header_filter, body_filter, log
  -- @treturn number The remote client port, considering forwarded ports
  -- @usage
  -- -- [client]:40000 <-> 80:[balancer]:30000 <-> 80:[kong]:20000 <-> 80:[service]
  -- kong.client.get_forwarded_port() -- 40000
  --
  -- -- Note: assuming that [balancer] is one of the trusted IPs, and that
  -- -- the load balancer adds the right headers matching with the configuration
  -- -- of `real_ip_header`, e.g. `proxy_protocol`.
  function _CLIENT.get_forwarded_port()
    check_not_phase(PHASES.init_worker)

    return tonumber(ngx.var.remote_port)
  end


  ---
  -- Returns the credentials of the currently authenticated consumer.
  -- If not set yet, it returns `nil`.
  -- @function kong.client.get_credential
  -- @phases access, header_filter, body_filter, log
  -- @return the authenticated credential
  -- @usage
  -- local credential = kong.client.get_credential()
  -- if credential then
  --   consumer_id = credential.consumer_id
  -- else
  --   -- request not authenticated yet
  -- end
  function _CLIENT.get_credential()
    check_phase(AUTH_AND_LATER)

    return ngx.ctx.authenticated_credential
  end


  ---
  -- Returns the consumer from the datastore (or cache).
  -- Will look up the consumer by id, and optionally will do a second search by name.
<<<<<<< HEAD
  -- @phases access, header_filter, body_filter, log
  -- @tparam consumer_id string. The consumer id to look up.
=======
  -- @function kong.client.load_consumer
  -- @phases access, header_filter, body_filter, log
  -- @tparam string consumer_id The consumer id to look up.
>>>>>>> a7cdfd77
  -- @tparam [opt] search_by_username boolean. If truthy,
  -- then if the consumer was not found by id,
  -- then a second search by username will be performed
  -- @treturn table|nil consumer entity or nil
  -- @treturn nil|err nil if success, or error message if failure
  -- @usage
  -- local consumer_id = "john_doe"
  -- local consumer = kong.client.load_consumer(consumer_id, true)
  function _CLIENT.load_consumer(consumer_id, search_by_username)
    check_phase(AUTH_AND_LATER)

    if not consumer_id or type(consumer_id) ~= "string" then
      error("consumer_id must be a string", 2)
    end

    if not utils.is_valid_uuid(consumer_id) and not search_by_username then
      error("cannot load a consumer with an id that is not a uuid", 2)
    end

    if utils.is_valid_uuid(consumer_id) then
      local result, err = kong.db.consumers:select { id = consumer_id }

      if result then
        return result
      end

      if err then
        return nil, err
      end
    end

    -- no error and if search_by_username, look up by username
    if search_by_username then
      return kong.db.consumers:select_by_username(consumer_id)
    end

  end


  ---
  -- Returns the `consumer` entity of the currently authenticated consumer.
  -- If not set yet, it returns `nil`.
  -- @function kong.client.get_consumer
  -- @phases access, header_filter, body_filter, log
  -- @treturn table the authenticated consumer entity
  -- @usage
  -- local consumer = kong.client.get_consumer()
  -- if consumer then
  --   consumer_id = consumer.id
  -- else
  --   -- request not authenticated yet, or a credential
  --   -- without a consumer (external auth)
  -- end
  function _CLIENT.get_consumer()
    check_phase(AUTH_AND_LATER)

    return ngx.ctx.authenticated_consumer
  end


  ---
  -- Sets the authenticated consumer and/or credential for the current request.
  -- While both `consumer` and `credential` can be `nil`, it is required
  -- that at least one of them exists. Otherwise this function will throw an
  -- error.
  -- @function kong.client.authenticate
  -- @phases access
  -- @tparam table|nil consumer The consumer to set. Note: if no
  -- value is provided, then any existing value will be cleared!
  -- @tparam table|nil credential The credential to set. Note: if
  -- no value is provided, then any existing value will be cleared!
  -- @usage
  -- -- assuming `credential` and `consumer` have been set by some authentication code
  -- kong.client.authenticate(consumer, credentials)
  function _CLIENT.authenticate(consumer, credential)
    check_phase(PHASES.access)

    if not TABLE_OR_NIL[type(consumer)] then
      error("consumer must be a table or nil", 2)
    elseif not TABLE_OR_NIL[type(credential)] then
      error("credential must be a table or nil", 2)
    elseif credential == nil and consumer == nil then
      error("either credential or consumer must be provided", 2)
    end

    local ctx = ngx.ctx
    ctx.authenticated_consumer = consumer
    ctx.authenticated_credential = credential
  end


  ---
  -- Returns the protocol matched by the current route (`"http"`, `"https"`, `"tcp"` or
  -- `"tls"`), or `nil`, if no route has been matched, which can happen when dealing with
  -- erroneous requests.
  -- @function kong.client.get_protocol
  -- @phases access, header_filter, body_filter, log
  -- @tparam [opt] allow_terminated boolean. If set, the `X-Forwarded-Proto` header will be checked when checking for https
  -- @treturn string|nil `"http"`, `"https"`, `"tcp"`, `"tls"` or `nil`
  -- @treturn nil|err nil if success, or error message if failure
  -- @usage
  -- kong.client.get_protocol() -- "http"
  function _CLIENT.get_protocol(allow_terminated)
    check_phase(AUTH_AND_LATER)

    local route = ngx.ctx.route
    if not route then
      return nil, "No active route found"
    end

    local protocols = route.protocols
    if #protocols == 1 then
      return protocols[1]
    end

    if ngx.config.subsystem == "http" then
      local is_trusted = self.ip.is_trusted(self.client.get_ip())
      local is_https, err = utils.check_https(is_trusted, allow_terminated)
      if err then
        return nil, err
      end

      return is_https and "https" or "http"
    end
    -- else subsystem is stream

    local balancer_data = ngx.ctx.balancer_data
    local is_tls = balancer_data and balancer_data.scheme == "tls" and
                   (kong.configuration.service_mesh and
                    balancer_data.ssl_ctx or true)

    return is_tls and "tls" or "tcp"
  end


  return _CLIENT
end


return {
  new = new,
}<|MERGE_RESOLUTION|>--- conflicted
+++ resolved
@@ -151,14 +151,9 @@
   ---
   -- Returns the consumer from the datastore (or cache).
   -- Will look up the consumer by id, and optionally will do a second search by name.
-<<<<<<< HEAD
-  -- @phases access, header_filter, body_filter, log
-  -- @tparam consumer_id string. The consumer id to look up.
-=======
   -- @function kong.client.load_consumer
   -- @phases access, header_filter, body_filter, log
   -- @tparam string consumer_id The consumer id to look up.
->>>>>>> a7cdfd77
   -- @tparam [opt] search_by_username boolean. If truthy,
   -- then if the consumer was not found by id,
   -- then a second search by username will be performed
