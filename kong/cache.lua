--- conflicted
+++ resolved
@@ -1,9 +1,5 @@
-<<<<<<< HEAD
-local kong_mlcache = require "kong.mlcache"
+local resty_mlcache = require "resty.mlcache"
 local singletons = require "kong.singletons"
-=======
-local resty_mlcache = require "resty.mlcache"
->>>>>>> 4973a623
 
 
 local type    = type
