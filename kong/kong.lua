--- conflicted
+++ resolved
@@ -120,35 +120,27 @@
 -- If any error happens during the initialization of the DAO or plugins,
 -- it return an nginx error and exit.
 function Kong.init()
-<<<<<<< HEAD
-  configuration = config_loader.load(os.getenv("KONG_CONF"))
-  events = Events()
-  dao = dao_loader.load(configuration, true, events)
-  loaded_plugins = load_node_plugins(configuration)
-
-  -- Attach core hooks
-  attach_hooks(events, require("kong.core.hooks"))
-
-  if configuration.send_anonymous_reports then
-    -- Generate the unique_str inside the module
-    local reports = require "kong.core.reports"
-    reports.enable()
-  end
-
-  ngx.update_time()
-=======
   local status, err = pcall(function() 
       configuration = config_loader.load(os.getenv("KONG_CONF"))
-      dao = dao_loader.load(configuration, true)
+      events = Events()
+      dao = dao_loader.load(configuration, true, events)
       loaded_plugins = load_node_plugins(configuration)
-      process_id = utils.random_string()
+
+      -- Attach core hooks
+      attach_hooks(events, require("kong.core.hooks"))
+
+      if configuration.send_anonymous_reports then
+        -- Generate the unique_str inside the module
+        local reports = require "kong.core.reports"
+        reports.enable()
+      end
+
       ngx.update_time()
     end)
   if not status then
     ngx.log(ngx.ERR, "Startup error: "..err)
     os.exit(1)
   end
->>>>>>> 50250eb0
 end
 
 function Kong.init_worker()
