-- Send signals to the `nginx` executable
-- Run the necessary so the nginx working dir (prefix) and database are correctly prepared
-- @see http://nginx.org/en/docs/beginners_guide.html#control

local IO = require "kong.tools.io"
local cutils = require "kong.cli.utils"
local ssl = require "kong.cli.utils.ssl"
local constants = require "kong.constants"
local syslog = require "kong.tools.syslog"
local socket = require "socket"
local dnsmasq = require "kong.cli.utils.dnsmasq"
local config = require "kong.tools.config_loader"
local dao = require "kong.tools.dao_loader"

-- Cache config path, parsed config and DAO factory
local kong_config_path, kong_config

-- Retrieve the desired Kong config file, parse it and provides a DAO factory
-- Will cache them for future retrieval
-- @param args_config Path to the desired configuration (usually from the --config CLI argument)
-- @return Parsed desired Kong configuration
-- @return Path to desired Kong config
-- @return Instanciated DAO factory
local function get_kong_config(args_config)
  -- Get configuration from default or given path
  if not kong_config_path then
    kong_config_path = cutils.get_kong_config_path(args_config)
    cutils.logger:info("Using configuration: "..kong_config_path)
  end
  if not kong_config then
    kong_config = config.load(kong_config_path)
  end
  return kong_config, kong_config_path
end

-- Check if an executable (typically `nginx`) is a distribution of openresty
-- @param path_to_check Path to the binary
-- @return true or false
local function is_openresty(path_to_check)
  local cmd = path_to_check.." -v"
  local out = IO.os_execute(cmd)
  return out:match("^nginx version: ngx_openresty/")
      or out:match("^nginx version: openresty/")
      or out:match("^nginx version: nginx/[%w.%s]+%(nginx%-plus%-extras.+%)")
end

-- Preferred paths where to search for an `nginx` executable in priority to the $PATH
local NGINX_BIN = "nginx"
local NGINX_SEARCH_PATHS = {
  "/usr/local/openresty/nginx/sbin/",
  "/usr/local/opt/openresty/bin/",
  "/usr/local/bin/",
  "/usr/sbin/",
  "" -- to check the $PATH
}

-- Try to find an `nginx` executable in defined paths, or in $PATH
-- @return Path to found executable or nil if none was found
local function find_nginx()
  for i = 1, #NGINX_SEARCH_PATHS do
    local prefix = NGINX_SEARCH_PATHS[i]
    local to_check = prefix..NGINX_BIN
    if is_openresty(to_check) then
      return to_check
    end
  end
end

-- Prepare the nginx `--prefix` directory (working directory)
-- Extract the nginx config from a Kong config file into an `nginx.conf` file
-- @param args_config Path to the desired configuration (usually from the --config CLI argument)
local function prepare_nginx_working_dir(args_config)
  local kong_config = get_kong_config(args_config)

  -- Create nginx folder if needed
  local _, err = IO.path:mkdir(IO.path:join(kong_config.nginx_working_dir, "logs"))
  if err then
    cutils.logger:error_exit(err)
  end

  -- Create logs files
  os.execute("touch "..IO.path:join(kong_config.nginx_working_dir, "logs", "error.log"))
  os.execute("touch "..IO.path:join(kong_config.nginx_working_dir, "logs", "access.log"))

  -- Create SSL folder if needed
  local _, err = IO.path:mkdir(IO.path:join(kong_config.nginx_working_dir, "ssl"))
  if err then
    cutils.logger:error_exit(err)
  end

  ssl.prepare_ssl(kong_config)
  local ssl_cert_path, ssl_key_path = ssl.get_ssl_cert_and_key(kong_config)
  local trusted_ssl_cert_path = kong_config.dao_config.ssl_certificate -- DAO ssl cert

  -- Extract nginx config from kong config, replace any needed value
  local nginx_config = kong_config.nginx
  local nginx_inject = {
    proxy_port = kong_config.proxy_port,
    proxy_ssl_port = kong_config.proxy_ssl_port,
    admin_api_port = kong_config.admin_api_port,
    dns_resolver = kong_config.dns_resolver.address,
    memory_cache_size = kong_config.memory_cache_size,
    ssl_cert = ssl_cert_path,
    ssl_key = ssl_key_path,
    lua_ssl_trusted_certificate = trusted_ssl_cert_path ~= nil and "lua_ssl_trusted_certificate \""..trusted_ssl_cert_path.."\";" or ""
  }

  -- Auto-tune
  local res, code = IO.os_execute("ulimit -n")
  if code == 0 then
    nginx_inject.auto_worker_rlimit_nofile = res
    nginx_inject.auto_worker_connections = tonumber(res) > 16384 and 16384 or res
  else
    cutils.logger:error_exit("Can't determine ulimit")
  end

  -- Inject properties
  for k, v in pairs(nginx_inject) do
    nginx_config = nginx_config:gsub("{{"..k.."}}", v)
  end

  -- Inject additional configurations
  nginx_inject = {
    nginx_plus_status = kong_config.nginx_plus_status and "location /status { status; }" or nil
  }

  for _, v in pairs(nginx_inject) do
    nginx_config = nginx_config:gsub("# {{additional_configuration}}", "# {{additional_configuration}}\n    "..v)
  end

  -- Inject anonymous reports
  if kong_config.send_anonymous_reports then
    -- If there is no internet connection, disable this feature
    if socket.dns.toip(constants.SYSLOG.ADDRESS) then
      nginx_config = "error_log syslog:server="..constants.SYSLOG.ADDRESS..":"..tostring(constants.SYSLOG.PORT).." error;\n"..nginx_config
    else
      cutils.logger:warn("The internet connection might not be available, cannot resolve "..constants.SYSLOG.ADDRESS)
    end
  end

  -- Write nginx config
  local ok, err = IO.write_to_file(IO.path:join(kong_config.nginx_working_dir, constants.CLI.NGINX_CONFIG), nginx_config)
  if not ok then
    cutils.logger:error_exit(err)
  end
end

-- Prepare the database keyspace if needed (run schema migrations)
-- @param args_config Path to the desired configuration (usually from the --config CLI argument)
local function prepare_database(args_config)
  local kong_config = get_kong_config(args_config)
  local dao_factory = dao.load(kong_config)
  local migrations = require("kong.tools.migrations")(dao_factory, kong_config)

  local keyspace_exists, err = dao_factory.migrations:keyspace_exists()
  if err then
    cutils.logger:error_exit(err)
  elseif not keyspace_exists then
    cutils.logger:info("Database not initialized. Running migrations...")
  end

  local function before(identifier)
    cutils.logger:info(string.format(
      "Migrating %s on keyspace \"%s\" (%s)",
      cutils.colors.yellow(identifier),
      cutils.colors.yellow(dao_factory._properties.keyspace),
      dao_factory.type
    ))
  end

  local function on_each_success(identifier, migration)
    cutils.logger:info(string.format(
      "%s migrated up to: %s",
      identifier,
      cutils.colors.yellow(migration.name)
    ))
  end

  local err = migrations:run_all_migrations(before, on_each_success)
  if err then
    cutils.logger:error_exit(err)
  end
end

--
-- PUBLIC
--

local _M = {}

-- Constants
local START = "start"
local RESTART = "restart"
local RELOAD = "reload"
local STOP = "stop"
local QUIT = "quit"

_M.RELOAD = RELOAD
_M.STOP = STOP
_M.QUIT = QUIT

function _M.prepare_kong(args_config, signal)
  local kong_config = get_kong_config(args_config)
  local dao_config = kong_config.dao_config

  local printable_mt = require "kong.tools.printable"
  setmetatable(dao_config, printable_mt)

  -- Print important informations
  cutils.logger:info(string.format([[Kong version.......%s
       Proxy HTTP port....%s
       Proxy HTTPS port...%s
       Admin API port.....%s
       DNS resolver.......%s
       Database...........%s %s
  ]],
  constants.VERSION,
  kong_config.proxy_port,
  kong_config.proxy_ssl_port,
  kong_config.admin_api_port,
  kong_config.dns_resolver.address,
  kong_config.database,
  tostring(dao_config)))

  cutils.logger:info("Connecting to the database...")
  prepare_database(args_config)
  prepare_nginx_working_dir(args_config, signal)
end

-- Checks whether a port is available. Exits the application if not available.
-- @param port The port to check
-- @param name Functional name the port is used for (display name)
-- @param timeout (optional) Timeout in seconds after which a failure is logged 
-- and application exit is performed, if not provided then it will fail at once without retries.
<<<<<<< HEAD
local function check_port(port, name, timeout, kong_config)
=======
local function check_port(port, name, timeout)
>>>>>>> 441d906e
  local expire = socket.gettime() + (timeout or 0)
  local msg = tostring(port) .. (name and " ("..tostring(name)..")")
  local warned
  while not cutils.is_port_bindable(port) do
    if expire <= socket.gettime() then
<<<<<<< HEAD
      local kong_running,kong_err = IO.is_running_by_pid_file(kong_config.pid_file)
      local dnsmasq_running,dnsmasq_err = dnsmasq.is_running(kong_config)
      cutils.logger:error("Kong running: "..tostring(kong_running).." - "..tostring(kong_err))
      cutils.logger:error("dnsmasq running: "..tostring(dnsmasq_running).." - "..tostring(dnsmasq_err))
=======
>>>>>>> 441d906e
      cutils.logger:error_exit("Port "..msg.." is being blocked by another process.")
    else
      if not warned then
        cutils.logger:warn("Port "..msg.." is unavailable, retrying for "..tostring(timeout).." seconds")
        warned = true
      end
    end
    socket.sleep(0.5)
  end
end

-- Send a signal to `nginx`. No signal will start the process
-- This function wraps the control of the `nginx` execution.
-- @see http://nginx.org/en/docs/beginners_guide.html#control
-- @param args_config Path to the desired configuration (usually from the --config CLI argument)
-- @param signal Signal to send. Ignoring this argument will try to start `nginx`
-- @return A boolean: true for success, false otherwise
function _M.send_signal(args_config, signal)
  -- Make sure nginx is there and is openresty
<<<<<<< HEAD
  local port_timeout = 0   --Default 0 to not change current behaviour. TODO: make timeout configurable (note: this is a blocking timeout!)
=======
  local port_timeout = 1   -- OPT: make timeout configurable (note: this is a blocking timeout!)
>>>>>>> 441d906e
  local nginx_path = find_nginx()
  if not nginx_path then
    cutils.logger:error_exit(string.format("Kong cannot find an 'nginx' executable.\nMake sure it is in your $PATH or in one of the following directories:\n%s", table.concat(NGINX_SEARCH_PATHS, "\n")))
  end

  local kong_config, kong_config_path = get_kong_config(args_config)
  if not signal then signal = START end

  if signal == START then
    local ports = { 
      ["Kong proxy"] = kong_config.proxy_port, 
      ["Kong proxy ssl"] = kong_config.proxy_ssl_port, 
      ["Kong admin api"] = kong_config.admin_api_port
    }
    for name, port in pairs(ports) do
      check_port(port, name, port_timeout)
    end
  end

  -- Build nginx signal command
  local cmd = string.format("KONG_CONF=%s %s -p %s -c %s -g 'pid %s;' %s",
                            kong_config_path,
                            nginx_path,
                            kong_config.nginx_working_dir,
                            constants.CLI.NGINX_CONFIG,
                            constants.CLI.NGINX_PID,
                            signal == START and "" or "-s "..signal)

  -- dnsmasq start/stop
  if signal == START then
    dnsmasq.stop(kong_config)
    if kong_config.dns_resolver.dnsmasq then
<<<<<<< HEAD
      check_port(kong_config.dns_resolver.port, "dnsmasq", port_timeout)
      dnsmasq.start(kong_config)
=======
      local dnsmasq_port = kong_config.dns_resolver.port
      check_port(dnsmasq_port, "dnsmasq", port_timeout)
      dnsmasq.start(kong_config.nginx_working_dir, dnsmasq_port)
>>>>>>> 441d906e
    end
  elseif signal == STOP or signal == QUIT then
    dnsmasq.stop(kong_config)
  end

  -- Check ulimit value
  if signal == START or signal == RESTART or signal == RELOAD then
    local res, code = IO.os_execute("ulimit -n")
    if code == 0 and tonumber(res) < 4096 then
      cutils.logger:warn('ulimit is currently set to "'..res..'". For better performance set it to at least "4096" using "ulimit -n"')
    end
  end

  -- Report signal action
  if kong_config.send_anonymous_reports then
    syslog.log({signal=signal})
  end

  -- Start failure handler
  local success = os.execute(cmd) == 0

  if signal == START and not success then
    dnsmasq.stop(kong_config) -- If the start failed, then stop dnsmasq
  end

  if signal == STOP and success then
    if IO.file_exists(kong_config.pid_file) then
      os.execute("while [ -f "..kong_config.pid_file.." ]; do sleep 0.5; done")
    end
  end

  return success
end

-- Test if Kong is already running by detecting a pid file.
--
-- Note:
-- If the pid file exists but no process seem to be running, will assume the pid
-- is obsolete and try to delete it.
--
-- @param args_config Path to the desired configuration (usually from the --config CLI argument)
-- @return true is running, false otherwise
-- @return If not running, an error containing either the path where the pid was supposed to be, or the pid that was not running
function _M.is_running(args_config)
  -- Get configuration from default or given path
  local kong_config = get_kong_config(args_config)
  local running, err = IO.is_running_by_pid_file(kong_config.pid_file)
  
  if IO.file_exists(kong_config.pid_file) and (not running) then
    cutils.logger:warn("It seems like Kong crashed the last time it was started!")
    cutils.logger:info("Removing pid at: "..kong_config.pid_file)
    local _, err = os.remove(kong_config.pid_file)
    if err then error(err) end
  end
  return running, err
end

return _M<|MERGE_RESOLUTION|>--- conflicted
+++ resolved
@@ -232,23 +232,16 @@
 -- @param name Functional name the port is used for (display name)
 -- @param timeout (optional) Timeout in seconds after which a failure is logged 
 -- and application exit is performed, if not provided then it will fail at once without retries.
-<<<<<<< HEAD
 local function check_port(port, name, timeout, kong_config)
-=======
-local function check_port(port, name, timeout)
->>>>>>> 441d906e
   local expire = socket.gettime() + (timeout or 0)
   local msg = tostring(port) .. (name and " ("..tostring(name)..")")
   local warned
   while not cutils.is_port_bindable(port) do
     if expire <= socket.gettime() then
-<<<<<<< HEAD
       local kong_running,kong_err = IO.is_running_by_pid_file(kong_config.pid_file)
       local dnsmasq_running,dnsmasq_err = dnsmasq.is_running(kong_config)
       cutils.logger:error("Kong running: "..tostring(kong_running).." - "..tostring(kong_err))
       cutils.logger:error("dnsmasq running: "..tostring(dnsmasq_running).." - "..tostring(dnsmasq_err))
-=======
->>>>>>> 441d906e
       cutils.logger:error_exit("Port "..msg.." is being blocked by another process.")
     else
       if not warned then
@@ -268,11 +261,7 @@
 -- @return A boolean: true for success, false otherwise
 function _M.send_signal(args_config, signal)
   -- Make sure nginx is there and is openresty
-<<<<<<< HEAD
-  local port_timeout = 0   --Default 0 to not change current behaviour. TODO: make timeout configurable (note: this is a blocking timeout!)
-=======
   local port_timeout = 1   -- OPT: make timeout configurable (note: this is a blocking timeout!)
->>>>>>> 441d906e
   local nginx_path = find_nginx()
   if not nginx_path then
     cutils.logger:error_exit(string.format("Kong cannot find an 'nginx' executable.\nMake sure it is in your $PATH or in one of the following directories:\n%s", table.concat(NGINX_SEARCH_PATHS, "\n")))
@@ -288,7 +277,7 @@
       ["Kong admin api"] = kong_config.admin_api_port
     }
     for name, port in pairs(ports) do
-      check_port(port, name, port_timeout)
+      check_port(port, name, port_timeout, kong_config)
     end
   end
 
@@ -305,14 +294,8 @@
   if signal == START then
     dnsmasq.stop(kong_config)
     if kong_config.dns_resolver.dnsmasq then
-<<<<<<< HEAD
-      check_port(kong_config.dns_resolver.port, "dnsmasq", port_timeout)
+      check_port(kong_config.dns_resolver.port, "dnsmasq", port_timeout, kong_config)
       dnsmasq.start(kong_config)
-=======
-      local dnsmasq_port = kong_config.dns_resolver.port
-      check_port(dnsmasq_port, "dnsmasq", port_timeout)
-      dnsmasq.start(kong_config.nginx_working_dir, dnsmasq_port)
->>>>>>> 441d906e
     end
   elseif signal == STOP or signal == QUIT then
     dnsmasq.stop(kong_config)
