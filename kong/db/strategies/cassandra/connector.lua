local log = require "kong.cmd.utils.log"
local cassandra = require "cassandra"
local Cluster   = require "resty.cassandra.cluster"
local pl_stringx = require "pl.stringx"


local CassandraConnector   = {}
CassandraConnector.__index = CassandraConnector


function CassandraConnector.new(kong_config)
  local cluster_options       = {
    shm                       = "kong_cassandra",
    contact_points            = kong_config.cassandra_contact_points,
    default_port              = kong_config.cassandra_port,
    keyspace                  = kong_config.cassandra_keyspace,
    timeout_connect           = kong_config.cassandra_timeout,
    timeout_read              = kong_config.cassandra_timeout,
    max_schema_consensus_wait = kong_config.cassandra_schema_consensus_timeout,
    ssl                       = kong_config.cassandra_ssl,
    verify                    = kong_config.cassandra_ssl_verify,
    cafile                    = kong_config.lua_ssl_trusted_certificate,
    lock_timeout              = 30,
    silent                    = ngx.IS_CLI,
  }

  if ngx.IS_CLI then
    local policy = require("resty.cassandra.policies.reconnection.const")
    cluster_options.reconn_policy = policy.new(100)

    -- Force LuaSocket usage in the CLI in order to allow for self-signed
    -- certificates to be trusted (via opts.cafile) in the resty-cli
    -- interpreter (no way to set lua_ssl_trusted_certificate).
    local socket = require "cassandra.socket"
    socket.force_luasocket("timer", true)
  end

  if kong_config.cassandra_username and kong_config.cassandra_password then
    cluster_options.auth = cassandra.auth_providers.plain_text(
      kong_config.cassandra_username,
      kong_config.cassandra_password
    )
  end

  if kong_config.cassandra_lb_policy == "RoundRobin" then
    local policy = require("resty.cassandra.policies.lb.rr")
    cluster_options.lb_policy = policy.new()

  elseif kong_config.cassandra_lb_policy == "RequestRoundRobin" then
    local policy = require("resty.cassandra.policies.lb.req_rr")
    cluster_options.lb_policy = policy.new()

  elseif kong_config.cassandra_lb_policy == "DCAwareRoundRobin" then
    local policy = require("resty.cassandra.policies.lb.dc_rr")
    cluster_options.lb_policy = policy.new(kong_config.cassandra_local_datacenter)

  elseif kong_config.cassandra_lb_policy == "RequestDCAwareRoundRobin" then
    local policy = require("resty.cassandra.policies.lb.req_dc_rr")
    cluster_options.lb_policy = policy.new(kong_config.cassandra_local_datacenter)
  end

  local cluster, err = Cluster.new(cluster_options)
  if not cluster then
    return nil, err
  end

  local self   = {
    cluster    = cluster,
    keyspace   = cluster_options.keyspace,
    opts       = {
      write_consistency =
        cassandra.consistencies[kong_config.cassandra_consistency:lower()],
      read_consistency =
        cassandra.consistencies[kong_config.cassandra_consistency:lower()],
      serial_consistency = cassandra.consistencies.serial, -- TODO: or local_serial
    },
    connection = nil, -- created by connect()
  }

  return setmetatable(self, CassandraConnector)
end


local function extract_major_minor(release_version)
  return string.match(release_version, "^((%d+)%.%d+)")
end


function CassandraConnector:init()
  local ok, err = self.cluster:refresh()
  if not ok then
    return nil, err
  end

  -- get cluster release version

  local peers, err = self.cluster:get_peers()
  if err then
    return nil, err
  end

  if not peers then
    return nil, "no peers in shm"
  end

  local major_version
  local major_minor_version

  for i = 1, #peers do
    local release_version = peers[i].release_version
    if not release_version then
      return nil, "no release_version for peer " .. peers[i].host
    end

    local major_minor, major = extract_major_minor(release_version)
    major = tonumber(major)
    if not major_minor or not major then
      return nil, "failed to extract major version for peer " .. peers[i].host
                  .. " with version: " .. tostring(peers[i].release_version)
    end

    if i == 1 then
      major_version = major
      major_minor_version = major_minor

    elseif major ~= major_version then
      return nil, "different major versions detected"
    end
  end

  self.major_version = major_version
  self.major_minor_version = major_minor_version

  return true
end


function CassandraConnector:infos()
  local db_ver
  if self.major_minor_version then
    db_ver = extract_major_minor(self.major_minor_version)
  end

  return {
    strategy = "Cassandra",
    db_name = self.keyspace,
    db_desc = "keyspace",
    db_ver = db_ver or "unknown",
  }
end


function CassandraConnector:connect()
  local conn = self:get_stored_connection()
  if conn then
    return conn
  end

  local peer, err = self.cluster:next_coordinator()
  if not peer then
    return nil, err
  end

  self:store_connection(peer)

  return peer
end


-- open a connection from the first available contact point,
-- without a keyspace
function CassandraConnector:connect_migrations(opts)
  local conn = self:get_stored_connection()
  if conn then
    return conn
  end

  opts = opts or {}

  local peer, err = self.cluster:first_coordinator()
  if not peer then
    return nil, "failed to acquire contact point: " .. err
  end

  if not opts.no_keyspace then
    local ok, err = peer:change_keyspace(self.keyspace)
    if not ok then
      return nil, err
    end
  end

  self:store_connection(peer)

  return peer
end


function CassandraConnector:setkeepalive()
  local conn = self:get_stored_connection()
  if not conn then
    return true
  end

  local _, err = conn:setkeepalive()

  self:store_connection(nil)

  if err then
    return nil, err
  end

  return true
end


function CassandraConnector:close()
  local conn = self:get_stored_connection()
  if not conn then
    return true
  end

  local _, err = conn:close()

  self:store_connection(nil)

  if err then
    return nil, err
  end

  return true
end


function CassandraConnector:wait_for_schema_consensus()
  local conn = self:get_stored_connection()
  if not conn then
    error("no connection")
  end

  log.verbose("waiting for Cassandra schema consensus (%dms timeout)...",
              self.cluster.max_schema_consensus_wait)

  local ok, err = self.cluster:wait_schema_consensus(conn)

  log.verbose("Cassandra schema consensus: %s",
              ok and "reached" or "not reached")

  if err then
    return nil, "failed to wait for schema consensus: " .. err
  end

  return true
end


function CassandraConnector:query(query, args, opts, operation)
  if operation ~= nil and operation ~= "read" and operation ~= "write" then
    error("operation must be 'read' or 'write', was: " .. tostring(operation), 2)
  end

  if not opts then
    opts = {}
  end

  if operation == "write" then
    opts.consistency = self.opts.write_consistency

  else
    opts.consistency = self.opts.read_consistency
  end

  opts.serial_consistency = self.opts.serial_consistency

  local conn = self:get_stored_connection()

  local coordinator = conn

  if not conn then
    local err
    coordinator, err = self.cluster:next_coordinator()
    if not coordinator then
      return nil, err
    end
  end

  local t_cql = pl_stringx.split(query, ";")

  local res, err

  if #t_cql == 1 then
    -- TODO: prepare queries
    res, err = coordinator:execute(query, args, opts)

  else
    for i = 1, #t_cql do
      local cql = pl_stringx.strip(t_cql[i])
      if cql ~= "" then
        res, err = coordinator:execute(cql, nil, opts)
        if not res then
          break
        end
      end
    end
  end

  if not conn then
    coordinator:setkeepalive()
  end

  if err then
    return nil, err
  end

  return res
end


local function select_keyspaces(self)
  local conn = self:get_stored_connection()
  if not conn then
    error("no connection")
  end

  if not self.major_version then
    return nil, "missing self.major_version"
  end

  local cql

  if self.major_version >= 3 then
    cql = [[SELECT * FROM system_schema.keyspaces
              WHERE keyspace_name = ?]]

  else
    cql = [[SELECT * FROM system.schema_keyspaces
              WHERE keyspace_name = ?]]
  end

  return conn:execute(cql, { self.keyspace })
end


local function select_tables(self)
  local conn = self:get_stored_connection()
  if not conn then
    error("no connection")
  end

  if not self.major_version then
    return nil, "missing self.major_version"
  end

  local cql

  -- Assume a release version number of 3 & greater will use the same schema.
  if self.major_version >= 3 then
    cql = [[SELECT * FROM system_schema.tables WHERE keyspace_name = ?]]

  else
    cql = [[SELECT * FROM system.schema_columnfamilies
            WHERE keyspace_name = ?]]
  end

  return conn:execute(cql, { self.keyspace })
end


function CassandraConnector:reset()
  local ok, err = self:connect()
  if not ok then
    return nil, err
  end

  local rows, err = select_tables(self)
  if not rows then
    return nil, err
  end

  for i = 1, #rows do
    -- Assume a release version number of 3 & greater will use the same schema.
    local table_name = self.major_version >= 3
                       and rows[i].table_name
                       or rows[i].columnfamily_name

    -- deletes table and indexes
    local cql = string.format("DROP TABLE %s.%s",
                              self.keyspace, table_name)

    local ok, err = self:query(cql)
    if not ok then
      self:setkeepalive()
      return nil, err
    end
  end

  ok, err = self:wait_for_schema_consensus()
  if not ok then
    self:setkeepalive()
    return nil, err
  end

  ok, err = self:setkeepalive()
  if not ok then
    return nil, err
  end

  return true
end


function CassandraConnector:truncate()
  local ok, err = self:connect()
  if not ok then
    return nil, err
  end

  local rows, err = select_tables(self)
  if not rows then
    return nil, err
  end

  for i = 1, #rows do
    -- Assume a release version number of 3 & greater will use the same schema.
    local table_name = self.major_version >= 3
                       and rows[i].table_name
                       or rows[i].columnfamily_name

    if table_name ~= "schema_migrations" and
       table_name ~= "schema_meta" and
       table_name ~= "locks" then
      local cql = string.format("TRUNCATE TABLE %s.%s",
                                self.keyspace, table_name)

      local ok, err = self:query(cql, nil, nil, "write")
      if not ok then
        self:setkeepalive()
        return nil, err
      end
    end
  end

  ok, err = self:setkeepalive()
  if not ok then
    return nil, err
  end

  return true
end


function CassandraConnector:truncate_table(table_name)
  local cql = string.format("TRUNCATE TABLE %s.%s",
                            self.keyspace, table_name)

  return self:query(cql, nil, nil, "write")
end


function CassandraConnector:setup_locks(default_ttl, no_schema_consensus)
  local ok, err = self:connect()
  if not ok then
    return nil, err
  end

  log.debug("creating 'locks' table if not existing...")

  local cql = string.format([[
    CREATE TABLE IF NOT EXISTS locks(
      key text PRIMARY KEY,
      owner text
    ) WITH default_time_to_live = %d
  ]], default_ttl)

  local ok, err = self:query(cql)
  if not ok then
    self:setkeepalive()
    return nil, err
  end

  log.debug("successfully created 'locks' table")

  if not no_schema_consensus then
    -- called from tests, ignored when called from bootstrapping, since
    -- we wait for schema consensus as part of bootstrap
    ok, err = self:wait_for_schema_consensus()
    if not ok then
      self:setkeepalive()
      return nil, err
    end

    self:setkeepalive()
  end

  return true
end


function CassandraConnector:insert_lock(key, ttl, owner)
  local cql = string.format([[
    INSERT INTO locks(key, owner)
      VALUES(?, ?)
      IF NOT EXISTS
      USING TTL %d
  ]], ttl)

  local res, err = self:query(cql, { key, owner }, {
    consistency = cassandra.consistencies.quorum,
  })
  if not res then
    return nil, err
  end

  res = res[1]
  if not res then
    return nil, "unexpected result"
  end

  return res["[applied]"]
end


function CassandraConnector:read_lock(key)
  local res, err = self:query([[
    SELECT * FROM locks WHERE key = ?
  ]], { key }, {
    consistency = cassandra.consistencies.serial,
  })
  if not res then
    return nil, err
  end

  return res[1] ~= nil
end


function CassandraConnector:remove_lock(key, owner)
  local res, err = self:query([[
    DELETE FROM locks WHERE key = ? IF owner = ?
  ]], { key, owner }, {
    consistency = cassandra.consistencies.quorum,
  })
  if not res then
    return nil, err
  end

  return true
end


do
  -- migrations


  local SCHEMA_META_KEY = "schema_meta"


  function CassandraConnector:schema_migrations()
    local conn, err = self:connect()
    if not conn then
      error(err)
    end

    do
      -- has keyspace table?

      local rows, err = select_keyspaces(self)
      if not rows then
        return nil, err
      end

      local has_keyspace

      for _, row in ipairs(rows) do
        if row.keyspace_name == self.keyspace then
          has_keyspace = true
          break
        end
      end

      if not has_keyspace then
        -- no keyspace needs bootstrap
        return nil
      end
    end

    do
      -- has schema_meta table?

      local rows, err = select_tables(self)
      if not rows then
        return nil, err
      end

      local has_schema_meta_table

      for _, row in ipairs(rows) do
        -- Cassandra 3: table_name
        -- Cassadra 2: columnfamily_name
        if row.table_name == "schema_meta"
          or row.columnfamily_name == "schema_meta" then
          has_schema_meta_table = true
          break
        end
      end

      if not has_schema_meta_table then
        -- keyspace, but no schema: needs bootstrap
        return nil
      end
    end

    local ok, err = conn:change_keyspace(self.keyspace)
    if not ok then
      return nil, err
    end

    do
      -- has migrations?

      local rows, err = conn:execute([[
        SELECT * FROM schema_meta WHERE key = ?
      ]], {
        SCHEMA_META_KEY,
      })
      if not rows then
        return nil, err
      end

      -- no migrations: is bootstrapped but not migrated
      -- migrations: has some migrations
      return rows
    end
  end


  function CassandraConnector:schema_bootstrap(kong_config, default_locks_ttl)
    -- compute keyspace creation CQL

    local cql_replication
    local cass_repl_strategy = kong_config.cassandra_repl_strategy

    if cass_repl_strategy == "SimpleStrategy" then
      cql_replication = string.format([[
        {'class': 'SimpleStrategy', 'replication_factor': %d}
      ]], kong_config.cassandra_repl_factor)

    elseif cass_repl_strategy == "NetworkTopologyStrategy" then
      local dcs = {}

      for _, dc_conf in ipairs(kong_config.cassandra_data_centers) do
        local dc_name, dc_repl = string.match(dc_conf, "([^:]+):(%d+)")
        if dc_name and dc_repl then
          table.insert(dcs, string.format("'%s': %s", dc_name, dc_repl))
        end
      end

      if #dcs < 1 then
        return nil, "invalid cassandra_data_centers configuration"
      end

      cql_replication = string.format([[
        {'class': 'NetworkTopologyStrategy', %s}
      ]], table.concat(dcs, ", "))

    else
      error("unknown replication_strategy: " .. tostring(cass_repl_strategy))
    end

    -- get a contact point connection (no keyspace set)

    local conn = self:get_stored_connection()
    if not conn then
      error("no connection")
    end

    -- create keyspace if not exists

    log.debug("creating '%s' keyspace if not existing...",
              kong_config.cassandra_keyspace)

    local res, err = conn:execute(string.format([[
      CREATE KEYSPACE IF NOT EXISTS %q
      WITH REPLICATION = %s
    ]], kong_config.cassandra_keyspace, cql_replication))
    if not res then
      return nil, err
    end

    log.debug("successfully created '%s' keyspace",
              kong_config.cassandra_keyspace)

    local ok, err = conn:change_keyspace(kong_config.cassandra_keyspace)
    if not ok then
      return nil, err
    end

    -- create schema meta table if not exists

    log.debug("creating 'schema_meta' table if not existing...")

    local res, err = conn:execute([[
      CREATE TABLE IF NOT EXISTS schema_meta(
        key             text,
        subsystem       text,
        last_executed   text,
        executed        set<text>,
        pending         set<text>,

        PRIMARY KEY (key, subsystem)
      )
    ]])
    if not res then
      return nil, err
    end

    log.debug("successfully created 'schema_meta' table")

    ok, err = self:setup_locks(default_locks_ttl, true) -- no schema consensus
    if not ok then
      return nil, err
    end

    ok, err = self:wait_for_schema_consensus()
    if not ok then
      return nil, err
    end

    return true
  end


  function CassandraConnector:schema_reset()
    local conn = self:get_stored_connection()
    if not conn then
      error("no connection")
    end

    local ok, err = conn:execute(string.format([[
      DROP KEYSPACE IF EXISTS %q
    ]], self.keyspace))
    if not ok then
      return nil, err
    end

    log("dropped '%s' keyspace", self.keyspace)

    ok, err = self:wait_for_schema_consensus()
    if not ok then
      return nil, err
    end

    return true
  end


  function CassandraConnector:run_up_migration(name, up_cql)
    if type(name) ~= "string" then
      error("name must be a string", 2)
    end

    if type(up_cql) ~= "string" then
      error("up_cql must be a string", 2)
    end

    local conn = self:get_stored_connection()
    if not conn then
      error("no connection")
    end

    local t_cql = pl_stringx.split(up_cql, ";")

    for i = 1, #t_cql do
      local cql = pl_stringx.strip(t_cql[i])
      if cql ~= "" then
        local res, err = conn:execute(cql)
        if not res then
          if string.find(err, "Column .- was not found in table")
             or string.find(err, "[Ii]nvalid column name") then
            log.warn("ignored error while running '%s' migration: %s (%s)",
                     name, err, cql:gsub("\n", " "):gsub("%s%s+", " "))

          else
            return nil, err
          end
        end
      end
    end

    return true
  end


  function CassandraConnector:record_migration(subsystem, name, state)
    if type(subsystem) ~= "string" then
      error("subsystem must be a string", 2)
    end

    if type(name) ~= "string" then
      error("name must be a string", 2)
    end

    local conn = self:get_stored_connection()
    if not conn then
      error("no connection")
    end

    local cql
    local args

    if state == "executed" then
      cql = [[UPDATE schema_meta
              SET last_executed = ?, executed = executed + ?
              WHERE key = ? AND subsystem = ?]]
      args = {
        name,
        cassandra.set({ name }),
      }

    elseif state == "pending" then
      cql = [[UPDATE schema_meta
              SET pending = pending + ?
              WHERE key = ? AND subsystem = ?]]
      args = {
        cassandra.set({ name }),
      }

    elseif state == "teardown" then
      cql = [[UPDATE schema_meta
              SET pending = pending - ?, executed = executed + ?,
                  last_executed = ?
              WHERE key = ? AND subsystem = ?]]
      args = {
        cassandra.set({ name }),
        cassandra.set({ name }),
        name,
      }

    else
      error("unknown 'state' argument: " .. tostring(state))
    end

    table.insert(args, SCHEMA_META_KEY)
    table.insert(args, subsystem)

    local res, err = conn:execute(cql, args)
    if not res then
      return nil, err
    end

    return true
  end


  local function does_table_exist(self, table_name)
    local cql

    -- For now we will assume that a release version number of 3 and greater
    -- will use the same schema. This is recognized as a hotfix and will be
    -- revisited for a more considered solution at a later time.
    if self.major_version >= 3 then
      cql = [[
        SELECT COUNT(*) FROM system_schema.tables
         WHERE keyspace_name = ? AND table_name = ?
      ]]

    else
      cql = [[
        SELECT COUNT(*) FROM system.schema_columnfamilies
         WHERE keyspace_name = ? AND columnfamily_name = ?
      ]]
    end

    local conn = self:get_stored_connection()
    if not conn then
      error("no connection")
    end

    local rows, err = conn:execute(cql, {
      self.keyspace,
      table_name,
    })
    if err then
      return nil, err
    end

    if not rows or not rows[1] or rows[1].count == 0 then
      return false
    end

    return true
  end


  function CassandraConnector:are_014_apis_present()
    local exists, err = does_table_exist(self, "apis")
    if err then
      return nil, err
    end

    if not exists then
      return false
    end

    local rows, err = self:query([[
      SELECT * FROM ]] .. self.keyspace .. [[.apis LIMIT 1;
    ]])
    if err then
      return nil, err
    end
    return rows and #rows > 0 or false
  end


  function CassandraConnector:is_034()
    local res = {}

    local needed_migrations = {
      ["rate-limiting"] = {
        '2015-08-03-132400_init_ratelimiting_plugin_reimport_ee',
        '2016-07-25-471385_ratelimiting_policies',
        '2017-11-30-120000_add_route_and_service_id'
      } ,
      ["datadog"] = { '2017-06-09-160000_datadog_schema_changes'} ,
      ["acl"] = { '2015-08-25-841841_init_acl'} ,
      ["workspace_counters"] = { '2018-10-11-164515_fill_counters'} ,
      ["statsd"] = { '2017-06-09-160000_statsd_schema_changes'} ,
      ["basic-auth"] = { '2015-08-03-132400_init_basicauth'} ,
      ["response-transformer"] = { '2016-03-10-160000_resp_trans_schema_changes'} ,
      ["ip-restriction"] = { '2016-05-24-remove-cache'} ,
      ["cors"] = { '2017-03-14_multiple_orgins'} ,
      ["response-ratelimiting"] = {
        '2015-08-21_init_response-rate-limiting',
        '2016-08-04-321512_response-rate-limiting_policies',
        '2017-12-19-120000_add_route_and_service_id_to_response_ratelimiting'
      } ,
      ["oauth2"] = {
        '2015-08-03-132400_init_oauth2',
        '2015-08-24-215800_cascade_delete_index',
        '2016-02-29-435612_remove_ttl',
        '2016-04-14-283949_serialize_redirect_uri',
        '2016-07-15-oauth2_code_credential_id',
        '2016-09-19-oauth2_code_index',
        '2016-09-19-oauth2_api_id',
        '2016-12-15-set_global_credentials',
        '2017-10-19-set_auth_header_name_default',
        '2017-10-11-oauth2_new_refresh_token_ttl_config_value',
        '2018-01-09-oauth2_c_add_service_id'
      } ,
      ["ldap-auth"] = { '2017-10-23-150900_header_type_default'} ,
      ["kong_admin_basic_auth"] = { '2018-11-08-000000_kong_admin_basic_auth'} ,
      ["jwt"] = {
        '2015-06-09-jwt-auth',
        '2016-03-07-jwt-alg',
        '2017-07-31-120200_jwt-auth_preflight_default',
        '2017-10-25-211200_jwt_cookie_names_default'
      } ,
      ["core"] = {
        '2015-01-12-175310_skeleton',
        '2015-01-12-175310_init_schema',
        '2015-11-23-817313_nodes',
        '2016-02-25-160900_remove_null_consumer_id',
        '2016-02-29-121813_remove_ttls',
        '2016-09-05-212515_retries_step_1',
        '2016-09-05-212515_retries_step_2',
        '2016-09-16-141423_upstreams',
        '2016-12-14-172100_move_ssl_certs_to_core',
        '2016-11-11-151900_new_apis_router_1',
        '2016-11-11-151900_new_apis_router_2',
        '2016-11-11-151900_new_apis_router_3',
        '2017-01-24-132600_upstream_timeouts',
        '2017-01-24-132600_upstream_timeouts_2',
        '2017-03-27-132300_anonymous',
        '2017-04-04-145100_cluster_events',
        '2017-05-19-173100_remove_nodes_table',
        '2017-07-28-225000_balancer_orderlist_remove',
        '2017-11-07-192000_upstream_healthchecks',
        '2017-10-27-134100_consistent_hashing_1',
        '2017-11-07-192100_upstream_healthchecks_2',
        '2017-10-27-134100_consistent_hashing_2',
        '2017-09-14-140200_routes_and_services',
        '2017-10-25-180700_plugins_routes_and_services',
        '2018-02-23-142400_targets_add_index',
        '2017-07-13-150200_ratelimiting_lib_counters',
        '2017-10-03-174200_vitals_stats_seconds',
        '2017-10-03-174200_vitals_stats_minutes',
        '2017-10-25-114500_vitals_node_meta',
        '2017-11-06-848722_vitals_consumers',
        '2018-01-12-110000_workspaces',
        '2018-04-18-110000_old_rbac_cleanup',
        '2018-04-20-160000_rbac',
        '2018-04-20-160001_rbac_rbac_role_defaults',
        '2018-04-20-122000_rbac_defaults',
        '2018-04-20-122000_rbac_user_default_roles',
        '2018-01-16-160000_vitals_stats_v0.31',
        '2018-02-13-621974_portal_files_entity',
        '2018-03-12-000000_vitals_v0.32',
        '2018-04-25-000001_portal_initial_files',
        '2018-04-20-094800_dev_portal_consumer_types_statuses',
        '2018-04-20-160400_consumer_type_status_defaults',
        '2018-05-08-145300_consumer_dev_portal_columns',
        '2018-05-07-171200_credentials_master_table',
        '2018-05-09-215700_consumers_type_default',
        '2018-06-12-111000_consumers_rbac_users_mapping',
        '2018-06-12-076222_consumer_type_status_admin',
        '2018-07-18-110000_rbac_role_entities',
        '2018-08-06-114500_consumer_reset_secrets',
        '2018-08-14-000000_vitals_workspaces',
        '2018-09-05-144800_workspace_meta',
        '2018-10-03-120000_audit_requests_init',
        '2018-10-03-120000_audit_objects_init',
        '2018-10-05-144800_workspace_config',
        '2018-10-09-095247_create_entity_counters_table',
        '2018-10-17-160000_nested_workspaces_cleanup',
        '2018-10-17-170000_files_entity',
        '2018-10-17-180000_copy_portal_files_to_files',
        '2018-10-17-190000_cleanup_portal_files',
        '2018-10-23-000003_default_role_flag',
        '2018-10-24-000000_upgrade_admins',
        '2018-11-13-000006_set_workspace_meta'
      } ,
      ["request-transformer"] = { '2016-03-10-160000_req_trans_schema_changes'} ,
      ["tcp-log"] = { '2017-12-13-120000_tcp-log_tls'} ,
      ["default_workspace"] = { '2018-02-16-110000_default_workspace_entities'} ,
      ["hmac-auth"] = {
        '2015-09-16-132400_init_hmacauth',
        '2017-06-21-132400_init_hmacauth'
      } ,
      ["key-auth"] = {
        '2015-07-31-172400_init_keyauth',
        '2017-07-31-120200_key-auth_preflight_default'
      } ,
      ["admins"] = { '2018-06-30-000000_rbac_consumer_admins'} ,
    }

<<<<<<< HEAD
    local exists, err = does_table_exist(self, "schema_migrations")
=======

    local cql

    -- For now we will assume that a release version number of 3 and greater
    -- will use the same schema. This is recognized as a hotfix and will be
    -- revisited for a more considered solution at a later time.
    if self.major_version >= 3 then
      cql = [[
        SELECT COUNT(*) FROM system_schema.tables
         WHERE keyspace_name = ? AND table_name = ?
      ]]

    else
      cql = [[
        SELECT COUNT(*) FROM system.schema_columnfamilies
         WHERE keyspace_name = ? AND columnfamily_name = ?
      ]]
    end

    local conn = self:get_stored_connection()

    local rows, err = conn:execute(cql, {
      self.keyspace,
      "schema_migrations",
    })
>>>>>>> c46da179
    if err then
      return nil, err
    end

    if not exists then
      -- no trace of legacy migrations: above 0.14
      return res
    end

    local conn = self:get_stored_connection()
    if not conn then
      error("no connection")
    end

    local ok, err = conn:change_keyspace(self.keyspace)
    if not ok then
      return nil, err
    end

    local schema_migrations_rows, err = conn:execute([[
      SELECT id, migrations FROM schema_migrations
    ]])
    if err then
      return nil, err
    end

    if not schema_migrations_rows then
      -- empty legacy migrations: invalid state
      res.invalid_state = true
      return res
    end

    local schema_migrations = {}
    for i = 1, #schema_migrations_rows do
      local row = schema_migrations_rows[i]
      schema_migrations[row.id] = row.migrations
    end

    for name, migrations in pairs(needed_migrations) do
      local current_migrations = schema_migrations[name]
      if not current_migrations then
        -- missing all migrations for a component: below 0.14
        res.invalid_state = true
        res.missing_component = name
        return res
      end

      for _, needed_migration in ipairs(migrations) do
        local found = false
        for _, current_migration in ipairs(current_migrations) do
          if current_migration == needed_migration then
            found = true
            break
          end
        end

        if not found then
          -- missing at least one migration for a component: below 0.14
          res.invalid_state = true
          res.missing_component = name
          res.missing_migration = needed_migration
          return res
        end
      end
    end

    -- all migrations match: 0.14 install
    res.is_034 = true

    return res
  end
end


return CassandraConnector<|MERGE_RESOLUTION|>--- conflicted
+++ resolved
@@ -1032,35 +1032,7 @@
       ["admins"] = { '2018-06-30-000000_rbac_consumer_admins'} ,
     }
 
-<<<<<<< HEAD
     local exists, err = does_table_exist(self, "schema_migrations")
-=======
-
-    local cql
-
-    -- For now we will assume that a release version number of 3 and greater
-    -- will use the same schema. This is recognized as a hotfix and will be
-    -- revisited for a more considered solution at a later time.
-    if self.major_version >= 3 then
-      cql = [[
-        SELECT COUNT(*) FROM system_schema.tables
-         WHERE keyspace_name = ? AND table_name = ?
-      ]]
-
-    else
-      cql = [[
-        SELECT COUNT(*) FROM system.schema_columnfamilies
-         WHERE keyspace_name = ? AND columnfamily_name = ?
-      ]]
-    end
-
-    local conn = self:get_stored_connection()
-
-    local rows, err = conn:execute(cql, {
-      self.keyspace,
-      "schema_migrations",
-    })
->>>>>>> c46da179
     if err then
       return nil, err
     end
