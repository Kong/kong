local logger       = require "kong.cmd.utils.log"
local pgmoon       = require "pgmoon"
local arrays       = require "pgmoon.arrays"
local stringx      = require "pl.stringx"
<<<<<<< HEAD
local split_prefix   = require "kong.workspaces".split_prefix
=======
local semaphore    = require "ngx.semaphore"
>>>>>>> 5e9a43a3


local setmetatable = setmetatable
local encode_array = arrays.encode_array
local tonumber     = tonumber
local tostring     = tostring
local concat       = table.concat
local insert       = table.insert
local ipairs       = ipairs
local pairs        = pairs
local error        = error
local floor        = math.floor
local type         = type
local ngx          = ngx
local timer_every  = ngx.timer.every
local update_time  = ngx.update_time
local get_phase    = ngx.get_phase
local null         = ngx.null
local now          = ngx.now
local log          = ngx.log
local match        = string.match
local fmt          = string.format
local sub          = string.sub


local WARN                          = ngx.WARN
local SQL_INFORMATION_SCHEMA_TABLES = [[
SELECT table_name
  FROM information_schema.tables
 WHERE table_schema = CURRENT_SCHEMA;
]]
local PROTECTED_TABLES = {
  schema_migrations = true,
  schema_meta       = true,
  locks             = true,
}


local function now_updated()
  update_time()
  return now()
end



local function visit(k, n, m, s)
  if m[k] == 0 then return 1 end
  if m[k] == 1 then return end
  m[k] = 0
  local f = n[k]
  for i=1, #f do
    if visit(f[i], n, m, s) then return 1 end
  end
  m[k] = 1
  s[#s+1] = k
end


local tsort = {}
tsort.__index = tsort


function tsort.new()
  return setmetatable({ n = {} }, tsort)
end


function tsort:add(...)
  local p = { ... }
  local c = #p
  if c == 0 then return self end
  if c == 1 then
    p = p[1]
    if type(p) == "table" then
      c = #p
    else
      p = { p }
    end
  end
  local n = self.n
  for i=1, c do
    local f = p[i]
    if n[f] == nil then n[f] = {} end
  end
  for i=2, c, 1 do
    local f = p[i]
    local t = p[i-1]
    local o = n[f]
    o[#o+1] = t
  end
  return self
end


function tsort:sort()
  local n  = self.n
  local s = {}
  local m  = {}
  for k in pairs(n) do
    if m[k] == nil then
      if visit(k, n, m, s) then
        return nil, "There is a circular dependency in the graph. It is not possible to derive a topological sort."
      end
    end
  end
  return s
end


local function iterator(rows)
  local i = 0
  return function()
    i = i + 1
    return rows[i]
  end
end


local function get_table_names(self, excluded)
  local i = 0
  local table_names = {}
  for row, err in self:iterate(SQL_INFORMATION_SCHEMA_TABLES) do
    if err then
      return nil, err
    end

    if not excluded or not excluded[row.table_name] then
      i = i + 1
      table_names[i] = self:escape_identifier(row.table_name)
    end
  end

  return table_names
end


local function reset_schema(self)
  local table_names, err = get_table_names(self)
  if not table_names then
    return nil, err
  end

  local drop_tables
  if #table_names == 0 then
    drop_tables = ""
  else
    drop_tables = concat {
      "    DROP TABLE IF EXISTS ", concat(table_names, ", "), " CASCADE;\n"
    }
  end

  local schema = self:escape_identifier(self.config.schema)
  local ok, err = self:query(concat {
    "BEGIN;\n",
    "  DO $$\n",
    "  BEGIN\n",
    "    DROP SCHEMA IF EXISTS ", schema, " CASCADE;\n",
    "    CREATE SCHEMA IF NOT EXISTS ", schema, " AUTHORIZATION CURRENT_USER;\n",
    "    GRANT ALL ON SCHEMA ", schema ," TO CURRENT_USER;\n",
    "  EXCEPTION WHEN insufficient_privilege THEN\n", drop_tables,
    "  END;\n",
    "  $$;\n",
    "    SET SCHEMA ",  self:escape_literal(self.config.schema), ";\n",
    "COMMIT;",  })

  if not ok then
    return nil, err
  end

  return true
end


local setkeepalive


local function connect(config)
  local phase  = get_phase()
  -- TODO: remove preread from here when the issue with starttls has been fixed
  -- TODO: make also sure that Cassandra doesn't use LuaSockets on preread after
  --       starttls has been fixed
  if phase == "preread" or phase == "init" or phase == "init_worker" or ngx.IS_CLI then
    -- Force LuaSocket usage in the CLI in order to allow for self-signed
    -- certificates to be trusted (via opts.cafile) in the resty-cli
    -- interpreter (no way to set lua_ssl_trusted_certificate).
    config.socket_type = "luasocket"

  else
    config.socket_type = "nginx"
  end

  local connection = pgmoon.new(config)

  connection.convert_null = true
  connection.NULL         = null

  if config.timeout then
    connection:settimeout(config.timeout)
  end

  local ok, err = connection:connect()
  if not ok then
    return nil, err
  end

  if connection.sock:getreusedtimes() == 0 then
    if config.schema == "" then
      local res = connection:query("SELECT CURRENT_SCHEMA AS schema")
      if res and res[1] and res[1].schema and res[1].schema ~= null then
        config.schema = res[1].schema
      else
        config.schema = "public"
      end
    end

    ok, err = connection:query(concat {
      "SET SCHEMA ",    connection:escape_literal(config.schema), ";\n",
      "SET TIME ZONE ", connection:escape_literal("UTC"), ";",
    })
    if not ok then
      setkeepalive(connection)
      return nil, err
    end
  end

  return connection
end


setkeepalive = function(connection)
  if not connection or not connection.sock then
    return true
  end

  if connection.sock_type == "luasocket" then
    local _, err = connection:disconnect()
    if err then
      return nil, err
    end

  else
    local _, err = connection:keepalive()
    if err then
      return nil, err
    end
  end

  return true
end


local _mt = {
  reset = reset_schema
}


_mt.__index = _mt


function _mt:get_stored_connection()
  local conn = self.super.get_stored_connection(self)
  if conn and conn.sock then
    return conn
  end
end


function _mt:init()
  local res, err = self:query("SHOW server_version_num;")
  local ver = tonumber(res and res[1] and res[1].server_version_num)
  if not ver then
    return nil, "failed to retrieve server_version_num: " .. err
  end

  local major = floor(ver / 10000)
  if major < 10 then
    self.major_version       = tonumber(fmt("%u.%u", major, floor(ver / 100 % 100)))
    self.major_minor_version = fmt("%u.%u.%u", major, floor(ver / 100 % 100), ver % 100)

  else
    self.major_version       = major
    self.major_minor_version = fmt("%u.%u", major, ver % 100)
  end

  return true
end


function _mt:init_worker(strategies)
  if ngx.worker.id() == 0 then
    local graph
    local found = false

    for _, strategy in pairs(strategies) do
      local schema = strategy.schema
      if schema.ttl then
        if not found then
          graph = tsort.new()
          found = true
        end

        local name = schema.name
        graph:add(name)
        for _, field in schema:each_field() do
          if field.type == "foreign" and field.schema.ttl then
            graph:add(name, field.schema.name)
          end
        end
      end
    end

    if not found then
      return true
    end

    local sorted_strategies = graph:sort()
    local ttl_escaped = self:escape_identifier("ttl")
    local cleanup_statement = {}
    for i, table_name in ipairs(sorted_strategies) do
      cleanup_statement[i] = concat {
        "  DELETE FROM ",
        self:escape_identifier(table_name),
        " WHERE ",
        ttl_escaped,
        " < CURRENT_TIMESTAMP AT TIME ZONE 'UTC';"
      }
    end

    cleanup_statement = concat({
      "BEGIN;",
      concat(cleanup_statement, "\n"),
      "COMMIT;"
    }, "\n")

    return timer_every(60, function(premature)
      if premature then
        return
      end

      local ok, err = self:query(cleanup_statement)
      if not ok then
        if err then
          log(WARN, "unable to clean expired rows from postgres database (", err, ")")
        else
          log(WARN, "unable to clean expired rows from postgres database")
        end
      end
    end)
  end

  return true
end


function _mt:infos()
  local db_ver
  if self.major_minor_version then
    db_ver = match(self.major_minor_version, "^(%d+%.%d+)")
  end

  return {
    strategy  = "PostgreSQL",
    db_name   = self.config.database,
    db_schema = self.config.schema,
    db_desc   = "database",
    db_ver    = db_ver or "unknown",
  }
end


function _mt:connect()
  local conn = self:get_stored_connection()
  if conn then
    return conn
  end

  local connection, err = connect(self.config)
  if not connection then
    return nil, err
  end

  self:store_connection(connection)

  return connection
end


function _mt:connect_migrations()
  return self:connect()
end


function _mt:close()
  local conn = self:get_stored_connection()
  if not conn then
    return true
  end

  local _, err = conn:disconnect()

  self:store_connection(nil)

  if err then
    return nil, err
  end

  return true
end


function _mt:setkeepalive()
  local conn = self:get_stored_connection()
  if not conn then
    return true
  end

  local _, err = setkeepalive(conn)

  self:store_connection(nil)

  if err then
    return nil, err
  end

  return true
end


function _mt:acquire_query_semaphore_resource()
  if not self.sem then
    return true
  end

  do
    local phase = get_phase()
    if phase == "init" or phase == "init_worker" then
      return true
    end
  end

  local ok, err = self.sem:wait(self.config.sem_timeout)
  if not ok then
    return nil, err
  end

  return true
end


function _mt:release_query_semaphore_resource()
  if not self.sem then
    return true
  end

  do
    local phase = get_phase()
    if phase == "init" or phase == "init_worker" then
      return true
    end
  end

  self.sem:post()
end


function _mt:query(sql)
  local res, err, partial, num_queries

  local ok
  ok, err = self:acquire_query_semaphore_resource()
  if not ok then
    return nil, "error acquiring query semaphore: " .. err
  end

  local conn = self:get_stored_connection()
  if conn then
    res, err, partial, num_queries = conn:query(sql)

  else
    local connection
    connection, err = connect(self.config)
    if not connection then
      self:release_query_semaphore_resource()
      return nil, err
    end

    res, err, partial, num_queries = connection:query(sql)

    setkeepalive(connection)
  end

  self:release_query_semaphore_resource()

  if res then
    return res, nil, partial, num_queries or err
  end

  return nil, err, partial, num_queries
end


function _mt:iterate(sql)
  local res, err, partial, num_queries = self:query(sql)
  if not res then
    local failed = false
    return function()
      if not failed then
        failed = true
        return false, err, partial, num_queries
      end
      -- return error only once to avoid infinite loop
      return nil
    end
  end

  if res == true then
    return iterator { true }
  end

  return iterator(res)
end


function _mt:truncate()
  local table_names, err = get_table_names(self, PROTECTED_TABLES)
  if not table_names then
    return nil, err
  end

  if #table_names == 0 then
    return true
  end

  local truncate_statement = concat {
    "TRUNCATE ", concat(table_names, ", "), " RESTART IDENTITY CASCADE;"
  }

  local ok, err = self:query(truncate_statement)
  if not ok then
    return nil, err
  end

  return true
end


function _mt:truncate_table(table_name)
  local truncate_statement = concat {
    "TRUNCATE ", self:escape_identifier(table_name), " RESTART IDENTITY CASCADE;"
  }

  local ok, err = self:query(truncate_statement)
  if not ok then
    return nil, err
  end

  return true
end


function _mt:setup_locks(_, _)
  logger.debug("creating 'locks' table if not existing...")

  local ok, err = self:query([[
BEGIN;
  CREATE TABLE IF NOT EXISTS locks (
    key    TEXT PRIMARY KEY,
    owner  TEXT,
    ttl    TIMESTAMP WITH TIME ZONE
  );
  CREATE INDEX IF NOT EXISTS locks_ttl_idx ON locks (ttl);
COMMIT;]])

  if not ok then
    return nil, err
  end

  logger.debug("successfully created 'locks' table")

  return true
end


function _mt:insert_lock(key, ttl, owner)
  local ttl_escaped = concat {
                        "TO_TIMESTAMP(",
                        self:escape_literal(tonumber(fmt("%.3f", now_updated() + ttl))),
                        ") AT TIME ZONE 'UTC'"
                      }

  local sql = concat { "BEGIN;\n",
                       "  DELETE FROM locks\n",
                       "        WHERE ttl < CURRENT_TIMESTAMP AT TIME ZONE 'UTC';\n",
                       "  INSERT INTO locks (key, owner, ttl)\n",
                       "       VALUES (", self:escape_literal(key),   ", ",
                                          self:escape_literal(owner), ", ",
                                          ttl_escaped, ")\n",
                       "  ON CONFLICT DO NOTHING;\n",
                       "COMMIT;"
  }

  local res, err, _, num_queries = self:query(sql)
  if not res then
    return nil, err
  end

  if num_queries ~= 4 then
    return nil, "unexpected result"
  end

  if res[3] and res[3].affected_rows == 1 then
    return true
  end

  return false
end


function _mt:read_lock(key)
  local sql = concat {
    "SELECT *\n",
    "  FROM locks\n",
    " WHERE key = ", self:escape_literal(key), "\n",
    "   AND ttl >= CURRENT_TIMESTAMP AT TIME ZONE 'UTC'\n",
    " LIMIT 1;"
  }

  local res, err = self:query(sql)
  if not res then
    return nil, err
  end

  return res[1] ~= nil
end


function _mt:remove_lock(key, owner)
  local sql = concat {
    "DELETE\n",
    "  FROM ", self:escape_identifier("locks"), "\n",
    " WHERE ", self:escape_identifier("key"), "   = ", self:escape_literal(key), "\n",
    "   AND ", self:escape_identifier("owner"), " = ", self:escape_literal(owner), ";"
  }

  local res, err = self:query(sql)
  if not res then
    return nil, err
  end

  return true
end


function _mt:schema_migrations()
  local conn = self:get_stored_connection()
  if not conn then
    error("no connection")
  end

  local table_names, err = get_table_names(self)
  if not table_names then
    return nil, err
  end

  local schema_meta_table_name = self:escape_identifier("schema_meta")
  local schema_meta_table_exists
  for _, table_name in ipairs(table_names) do
    if table_name == schema_meta_table_name then
      schema_meta_table_exists = true
      break
    end
  end

  if not schema_meta_table_exists then
    -- database, but no schema_meta: needs bootstrap
    return nil
  end

  local rows, err = self:query(concat({
    "SELECT *\n",
    "  FROM schema_meta\n",
    " WHERE key = ",  self:escape_literal("schema_meta"), ";"
  }))

  if not rows then
    return nil, err
  end

  for _, row in ipairs(rows) do
    if row.pending == null then
      row.pending = nil
    end
  end

  -- no migrations: is bootstrapped but not migrated
  -- migrations: has some migrations
  return rows
end


function _mt:schema_bootstrap(kong_config, default_locks_ttl)
  local conn = self:get_stored_connection()
  if not conn then
    error("no connection")
  end

  -- create schema if not exists

  logger.debug("creating '%s' schema if not existing...", self.config.schema)

  local schema = self:escape_identifier(self.config.schema)
  local ok, err = self:query(concat {
    "BEGIN;\n",
    "  DO $$\n",
    "  BEGIN\n",
    "    CREATE SCHEMA IF NOT EXISTS ", schema, " AUTHORIZATION CURRENT_USER;\n",
    "    GRANT ALL ON SCHEMA ", schema ," TO CURRENT_USER;\n",
    "  EXCEPTION WHEN insufficient_privilege THEN\n",
    "    -- Do nothing, perhaps the schema has been created already\n",
    "  END;\n",
    "  $$;\n",
    "  SET SCHEMA ",  self:escape_literal(self.config.schema), ";\n",
    "COMMIT;",
  })

  if not ok then
    return nil, err
  end

  logger.debug("successfully created '%s' schema", self.config.schema)

  -- create schema meta table if not exists

  logger.debug("creating 'schema_meta' table if not existing...")

  local res, err = self:query([[
    CREATE TABLE IF NOT EXISTS schema_meta (
      key            TEXT,
      subsystem      TEXT,
      last_executed  TEXT,
      executed       TEXT[],
      pending        TEXT[],

      PRIMARY KEY (key, subsystem)
    );]])

  if not res then
    return nil, err
  end

  logger.debug("successfully created 'schema_meta' table")

  local ok
  ok, err = self:setup_locks(default_locks_ttl, true)
  if not ok then
    return nil, err
  end

  return true
end


function _mt:schema_reset()
  local conn = self:get_stored_connection()
  if not conn then
    error("no connection")
  end

  return reset_schema(self)
end

<<<<<<< HEAD
function _mt:run_api_migrations(opts)
  local conn = self:get_stored_connection()
  if not conn then
    error("no connection")
  end

  local migrated, skipped, failed = 0, 0, 0

  local results = {
    migrated = {},
    skipped  = {},
    failed   = {},
    script   = nil,
  }

  local apis = { n = 0 }
  for api, err in self:iterate([[
    SELECT id,
           EXTRACT(EPOCH FROM created_at AT TIME ZONE 'UTC') AS created_at,
           name,
           upstream_url,
           preserve_host,
           retries,
           https_only,
           http_if_terminated,
           hosts,
           uris,
           methods,
           strip_uri,
           upstream_connect_timeout,
           upstream_send_timeout,
           upstream_read_timeout
      FROM apis;]]) do
    if not api then
      return nil, err
    end

    apis.n = apis.n + 1
    apis[apis.n] = api
  end

  if apis.n == 0 then
    return results
  end

  table.sort(apis, function(api_a, api_b)
    return api_a.created_at < api_b.created_at
  end)

  local plugins = {}
  for plugin, err in self:iterate([[
    SELECT id,
           name,
           api_id
      FROM plugins;]]) do
    if not plugin then
      return nil, err
    end

    local api_id = plugin.api_id
    if api_id ~= nil and
       api_id ~= null then
      if not plugins[api_id] then
        plugins[api_id] = { n = 0 }
      end

      plugins[api_id].n = plugins[api_id].n + 1
      plugins[api_id][plugins[api_id].n] = plugin
    end
  end

  local constants = require "kong.constants"
  local cjson     = require "cjson.safe"
  local utils     = require "kong.tools.utils"
  local url       = require "socket.url"

  local migrations = { n = apis.n }
  for i = 1, apis.n do
    local api = apis[i]

    local rbac_role_entities, err = self:query(fmt(
      [[ SELECT
         role_id,
         entity_id,
         entity_type,
         actions,
         negative,
         comment,
         EXTRACT(EPOCH FROM created_at AT TIME ZONE 'UTC') AS created_at
      FROM rbac_role_entities
      WHERE entity_id = '%s';]], api.id)
    )
    if err then
      return nil, err
    end

    local workspace_entities, err = self:query(fmt(concat({
      "SELECT *\n",
      "  FROM workspace_entities \n",
      " WHERE unique_field_name = 'id' and entity_id = '%s';"}), api.id)
    )
    if err then
      return nil, err
    end


    local created_at
    local updated_at
    if api.created_at ~= nil and
       api.created_at ~= null then
      created_at = floor(api.created_at)
      updated_at = created_at
    else
      created_at = ngx.time()
      updated_at = created_at
    end

    local protocol
    local host
    local port
    local path
    if api.upstream_url ~= nil and
       api.upstream_url ~= null then
      local parsed_url = url.parse(api.upstream_url)

      if parsed_url.scheme then
        protocol = parsed_url.scheme
      end

      if parsed_url.host then
        host = parsed_url.host
      end

      if parsed_url.port then
        port = tonumber(parsed_url.port, 10)
      end

      if not port and protocol then
        if protocol == "http" then
          port = 80
        elseif protocol == "https" then
          port = 443
        end
      end

      if parsed_url.path then
        path = parsed_url.path
      end
    end

    local name
    if api.name ~= nil and
       api.name ~= null then
      name = api.name
    end

    local retries
    local connect_timeout
    local write_timeout
    local read_timeout

    if api.retries ~= nil and
       api.retries ~= null then
      retries = tonumber(api.retries, 10)
    end

    if api.upstream_connect_timeout ~= nil and
       api.upstream_connect_timeout ~= null then
      connect_timeout = tonumber(api.upstream_connect_timeout, 10)
    end

    if api.upstream_send_timeout ~= nil and
       api.upstream_send_timeout ~= null then
      write_timeout = tonumber(api.upstream_send_timeout, 10)
    end

    if api.upstream_read_timeout ~= nil and
       api.upstream_read_timeout ~= null then
      read_timeout = tonumber(api.upstream_read_timeout, 10)
    end

    local service_id = utils.uuid()
    local service = {
      id              = service_id,
      name            = name,
      created_at      = created_at,
      updated_at      = updated_at,
      retries         = retries,
      protocol        = protocol,
      host            = host,
      port            = port,
      path            = path,
      connect_timeout = connect_timeout,
      write_timeout   = write_timeout,
      read_timeout    = read_timeout,
    }

    local route_id = utils.uuid()

    local methods
    if api.methods ~= nil and
       api.methods ~= null then
      methods = cjson.decode(api.methods)
    end

    local hosts
    if api.hosts ~= nil and
       api.hosts ~= null then
      hosts = cjson.decode(api.hosts)
    end

    local paths
    if api.uris ~= nil and
       api.uris ~= null then
      paths = cjson.decode(api.uris)
    end

    local regex_priority = 0

    local strip_path
    local preserve_host
    local https_only

    if api.strip_uri ~= nil and
       api.strip_uri ~= null then
      strip_path = not not api.strip_uri
    end

    if api.preserve_host ~= nil and
       api.preserve_host ~= null then
      preserve_host = not not api.preserve_host
    end

    if api.https_only ~= nil and
       api.https_only ~= null then
      https_only = not not api.https_only
    end

    local protocols = https_only and { "https" } or { "http", "https" }

    local route = {
      id             = route_id,
      created_at     = created_at,
      updated_at     = updated_at,
      service_id     = service_id,
      protocols      = protocols,
      methods        = methods,
      hosts          = hosts,
      paths          = paths,
      regex_priority = regex_priority,
      strip_path     = strip_path,
      preserve_host  = preserve_host,
    }

    migrations[i] = {
      api     = api,
      route   = route,
      service = service,
      plugins = plugins[api.id],
      role_entities   = rbac_role_entities,
      workspace_entities = workspace_entities
    }
  end

  local escape = function(literal, type)
    if literal == nil or
       literal == null then
      return "NULL"
    end

    if type == "timestamp" then
      return concat {
        "TO_TIMESTAMP(", self:escape_literal(tonumber(fmt("%.3f", literal))),
        ") AT TIME ZONE 'UTC'"
      }
    end

    if type == "array" then
      if not literal[1] then
        return self:escape_literal("{}")
      end

      return encode_array(literal)
    end

    return self:escape_literal(literal)
  end

  local force
  if opts then
    force = not not opts.force
  end

  local migration_script = {}

  for i = 1, migrations.n do
    local migration = migrations[i]
    local service   = migration.service
    local route     = migration.route
    local api       = migration.api

    local workspace, api_name  = split_prefix(api.name)
    if not workspace then
      error("no workspace attached")
    end

    local custom_plugins_count = 0
    local custom_plugins = {}

    local plugins_sql = {}
    if migration.plugins then
      for j = 1, migration.plugins.n do
        local plugin = migration.plugins[j]
        if not constants.BUNDLED_PLUGINS[plugin.name] then
          custom_plugins_count = custom_plugins_count + 1
          custom_plugins[custom_plugins_count] = true
        end

        if plugin.name ~= nil and
          plugin.name ~= null then
          plugins_sql[j] = fmt([[

       UPDATE plugins
          SET route_id = %s, api_id = %s
        WHERE id   = %s
          AND name = %s;
]],
          escape(route.id),
          escape(nil),
          escape(plugin.id),
          escape(plugin.name))
        else
          plugins_sql[j] = fmt([[

       UPDATE plugins
          SET route_id = %s, api_id = %s
        WHERE id   = %s;
]],
          escape(route.id),
          escape(nil),
          escape(plugin.id))
        end
      end
    end

    local workspace_sql = {}
    if migration.workspace_entities then
      for _, workspace in ipairs(migration.workspace_entities) do
        insert(workspace_sql, fmt("insert into workspace_entities" ..
          "(workspace_name, workspace_id, entity_id, entity_type, unique_field_name, unique_field_value)" ..
          " values(%s, %s, %s, 'services', 'name', %s);",
          escape(workspace.workspace_name),
          escape(workspace.workspace_id),
          escape(service.id),
          escape(service.name)))

        insert(workspace_sql, fmt("insert into workspace_entities " ..
          "(workspace_name, workspace_id, entity_id, entity_type, unique_field_name, unique_field_value)" ..
          " values(%s, %s, %s, 'services', 'id', %s);",
          escape(workspace.workspace_name),
          escape(workspace.workspace_id),
          escape(service.id),
          escape(service.id)))

        insert(workspace_sql, fmt("insert into workspace_entities " ..
          "(workspace_name, workspace_id, entity_id, entity_type, unique_field_name, unique_field_value)" ..
          " values(%s, %s, %s, 'routes', 'id', %s);",
          escape(workspace.workspace_name),
          escape(workspace.workspace_id),
          escape(route.id),
          escape(route.id)))

        insert(workspace_sql, fmt("DELETE from workspace_entities " ..
          "where workspace_id = %s AND entity_id = %s AND unique_field_name = 'id';",
          escape(workspace.workspace_id),
          escape(api.id)))
      end
    end

    local rbac_roles_sql = {}
    if migration.role_entities then
      for _, row in ipairs(migration.role_entities) do
        local created_at
        if row.created_at ~= nil and
          row.created_at ~= null then
          created_at = floor(row.created_at)
        else
          created_at = ngx.time()
        end

        local rbac_roles_service_sql =
        fmt([[ INSERT INTO rbac_role_entities (role_id, entity_id, entity_type, actions, negative, comment, created_at) VALUES (%s, %s, 'services', %s, %s, %s, %s); ]],
          escape(row.role_id),
          escape(service.id),
          escape(row.actions),
          escape(row.negative),
          escape(row.comment),
          escape(created_at, "timestamp"))
        insert(rbac_roles_sql, rbac_roles_service_sql)
        local rbac_roles_route_sql =
          fmt([[ INSERT INTO rbac_role_entities (role_id, entity_id, entity_type, actions, negative, comment, created_at) VALUES (%s, %s, 'routes', %s, %s, %s, %s); ]],
            escape(row.role_id),
            escape(route.id),
            escape(row.actions),
            escape(row.negative),
            escape(row.comment),
            escape(created_at, "timestamp"))
        insert(rbac_roles_sql, rbac_roles_route_sql)
        local rbac_roles_api_delete_sql =
        fmt([[ DELETE FROM rbac_role_entities where role_id = %s and entity_id = %s; ]],
          escape(row.role_id),
          escape(api.id))
        insert(rbac_roles_sql, rbac_roles_api_delete_sql)
      end
    end

    --

    local sql = fmt([[
BEGIN;
  INSERT INTO services (id, created_at, updated_at, name, retries, protocol, host, port, path, connect_timeout, write_timeout, read_timeout)
       VALUES (%s, %s, %s, %s, %s, %s, %s, %s, %s, %s, %s, %s);

  INSERT INTO routes (id, created_at, updated_at, service_id, protocols, methods, hosts, paths, regex_priority, strip_path, preserve_host)
       VALUES (%s, %s, %s, %s, %s, %s, %s, %s, %s, %s, %s);
%s
  DELETE FROM apis
        WHERE id = %s;
COMMIT;]],
      escape(service.id),
      escape(service.created_at, "timestamp"),
      escape(service.updated_at, "timestamp"),
      escape(service.name),
      escape(service.retries),
      escape(service.protocol),
      escape(service.host),
      escape(service.port),
      escape(service.path),
      escape(service.connect_timeout),
      escape(service.write_timeout),
      escape(service.read_timeout),
      escape(route.id),
      escape(route.created_at, "timestamp"),
      escape(route.updated_at, "timestamp"),
      escape(route.service_id),
      escape(route.protocols, "array"),
      escape(route.methods, "array"),
      escape(route.hosts, "array"),
      escape(route.paths, "array"),
      escape(route.regex_priority),
      escape(route.strip_path),
      escape(route.preserve_host),
      concat(plugins_sql) .. concat(workspace_sql) .. concat(rbac_roles_sql),
      escape(api.id)
    )

    migration_script[i] = sql

    logger("migrating api '%s' from workspace '%s' ...", api_name, workspace)
    logger.debug(sql)

    if not force and custom_plugins_count > 0 then
      logger("migrating api '%s' from workspace '%s' skipped (use -f to migrate apis with " ..
             "custom plugins", api_name, workspace)
      skipped = skipped + 1
      results.skipped[skipped] = {
        api = api,
        custom_plugins = custom_plugins,
      }

    else
      local res, err = self:query(sql)
      if not res then
        logger("migrating api '%s' from workspace '%s' failed (%s)", api_name, workspace, err)
        failed = failed + 1
        results.failed[failed] = {
          api = api,
          err = err,
        }

      else
        logger("migrating api '%s' from workspace '%s' done", api_name, workspace)
        migrated = migrated + 1
        results.migrated[migrated] = {
          api = api,
        }
      end
    end
  end

  if migrated > 0 then
    logger("%d/%d migrations succeeded", migrated, migrations.n)
  end

  if skipped > 0 then
    logger("%d/%d migrations skipped", skipped, migrations.n)
  end

  if failed > 0 then
    logger("%d/%d migrations failed", skipped, migrations.n)
  end

  migration_script = concat(migration_script, "\n\n")
  results.script = migration_script

  return results
end

=======
>>>>>>> 5e9a43a3

function _mt:run_up_migration(name, up_sql)
  if type(name) ~= "string" then
    error("name must be a string", 2)
  end

  if type(up_sql) ~= "string" then
    error("up_sql must be a string", 2)
  end

  local conn = self:get_stored_connection()
  if not conn then
    error("no connection")
  end

  local sql = stringx.strip(up_sql)
  if sub(sql, -1) ~= ";" then
    sql = sql .. ";"
  end

  local sql = concat {
    "BEGIN;\n",
    sql, "\n",
    "COMMIT;\n",
  }

  local res, err = self:query(sql)
  if not res then
    self:query("ROLLBACK;")
    return nil, err
  end

  return true
end


function _mt:record_migration(subsystem, name, state)
  if type(subsystem) ~= "string" then
    error("subsystem must be a string", 2)
  end

  if type(name) ~= "string" then
    error("name must be a string", 2)
  end

  local conn = self:get_stored_connection()
  if not conn then
    error("no connection")
  end

  local key_escaped  = self:escape_literal("schema_meta")
  local subsystem_escaped = self:escape_literal(subsystem)
  local name_escaped = self:escape_literal(name)
  local name_array   = encode_array({ name })

  local sql
  if state == "executed" then
    sql = concat({
      "INSERT INTO schema_meta (key, subsystem, last_executed, executed)\n",
      "     VALUES (", key_escaped, ", ", subsystem_escaped, ", ", name_escaped, ", ", name_array, ")\n",
      "ON CONFLICT (key, subsystem) DO UPDATE\n",
      "        SET last_executed = EXCLUDED.last_executed,\n",
      "            executed = ARRAY_APPEND(COALESCE(schema_meta.executed, ARRAY[]::TEXT[]), ", name_escaped, ");",
    })

  elseif state == "pending" then
    sql = concat({
      "INSERT INTO schema_meta (key, subsystem, pending)\n",
      "     VALUES (", key_escaped, ", ", subsystem_escaped, ", ", name_array, ")\n",
      "ON CONFLICT (key, subsystem) DO UPDATE\n",
      "        SET pending = ARRAY_APPEND(schema_meta.pending, ", name_escaped, ");"
    })

  elseif state == "teardown" then
    sql = concat({
      "INSERT INTO schema_meta (key, subsystem, last_executed, executed)\n",
      "     VALUES (", key_escaped, ", ", subsystem_escaped, ", ", name_escaped, ", ", name_array, ")\n",
      "ON CONFLICT (key, subsystem) DO UPDATE\n",
      "        SET last_executed = EXCLUDED.last_executed,\n",
      "            executed = ARRAY_APPEND(COALESCE(schema_meta.executed, ARRAY[]::TEXT[]), ", name_escaped, "),\n",
      "            pending  = ARRAY_REMOVE(COALESCE(schema_meta.pending,  ARRAY[]::TEXT[]), ", name_escaped, ");",
    })

  else
    error("unknown 'state' argument: " .. tostring(state))
  end

  local res, err = self:query(sql)
  if not res then
    return nil, err
  end

  return true
end


function _mt:are_014_apis_present()
  local _, err = self:query([[
    DO $$
    BEGIN
      IF EXISTS(SELECT id FROM apis) THEN
        RAISE EXCEPTION 'there are apis in the db';
      END IF;
    EXCEPTION WHEN UNDEFINED_TABLE THEN
      -- Do nothing, table does not exist
    END;
    $$;
  ]])
  if err and err:match("there are apis in the db") then
    return true
  end
  if err then
    return nil, err
  end
  return false
end


function _mt:is_034()
  local res = {}

  local needed_migrations = {
    ["core"] = {
      "2015-01-12-175310_skeleton",
      "2015-01-12-175310_init_schema",
      "2015-11-23-817313_nodes",
      "2016-02-29-142793_ttls",
      "2016-09-05-212515_retries",
      "2016-09-16-141423_upstreams",
      "2016-12-14-172100_move_ssl_certs_to_core",
      "2016-11-11-151900_new_apis_router_1",
      "2016-11-11-151900_new_apis_router_2",
      "2016-11-11-151900_new_apis_router_3",
      "2016-01-25-103600_unique_custom_id",
      "2017-01-24-132600_upstream_timeouts",
      "2017-01-24-132600_upstream_timeouts_2",
      "2017-03-27-132300_anonymous",
      "2017-04-18-153000_unique_plugins_id",
      "2017-04-18-153000_unique_plugins_id_2",
      "2017-05-19-180200_cluster_events",
      "2017-05-19-173100_remove_nodes_table",
      "2017-06-16-283123_ttl_indexes",
      "2017-07-28-225000_balancer_orderlist_remove",
      "2017-10-02-173400_apis_created_at_ms_precision",
      "2017-11-07-192000_upstream_healthchecks",
      "2017-10-27-134100_consistent_hashing_1",
      "2017-11-07-192100_upstream_healthchecks_2",
      "2017-10-27-134100_consistent_hashing_2",
      "2017-09-14-121200_routes_and_services",
      "2017-10-25-180700_plugins_routes_and_services",
      "2017-06-20-100000_init_ratelimiting",
      "2017-07-31-993505_vitals_stats_seconds",
      "2017-08-30-892844_vitals_stats_minutes",
      "2017-08-30-892844_vitals_stats_hours",
      "2017-10-31-145721_vitals_stats_v0.30",
      "2017-10-31-145722_vitals_node_meta",
      "2017-11-13-145723_vitals_consumers",
      "2018-01-12-110000_workspaces",
      "2018-04-18-110000_old_rbac_cleanup",
      "2018-04-20-160000_rbac",
      "2018-08-15-100000_rbac_role_defaults",
      "2018-04-20-122000_rbac_defaults",
      "2018-04-20-122000_rbac_user_default_roles",
      "2018-02-01-000000_vitals_stats_v0.31",
      "2018-02-13-621974_portal_files_entity",
      "2018-03-12-000000_vitals_v0.32",
      "2018-04-25-000001_portal_initial_files",
      "2018-04-10-094800_dev_portal_consumer_types_statuses",
      "2018-04-10-094800_consumer_type_status_defaults",
      "2018-05-08-143700_consumer_dev_portal_columns",
      "2018-05-03-120000_credentials_master_table",
      "2017-05-15-110000_vitals_locks",
      "2018-03-12-000000_vitals_v0.33",
      "2018-06-12-105400_consumers_rbac_users_mapping",
      "2018-06-12-076222_consumer_type_status_admin",
      "2018-07-30-038822_remove_old_vitals_tables",
      "2018-08-07-114500_consumer_reset_secrets",
      "2018-08-14-000000_vitals_workspaces",
      "2018-09-05-144800_workspace_meta",
      "2018-10-03-120000_audit_requests_init",
      "2018-10-03-120000_audit_objects_init",
      "2018-10-05-144800_workspace_config",
      "2018-10-09-095247_create_entity_counters_table",
      "2018-10-17-160000_nested_workspaces_cleanup",
      "2018-10-17-170000_portal_files_to_files",
      "2018-10-24-000000_upgrade_admins",
      "2018-11-30-000000_case_insensitive_email"},
    ["response-transformer"] =
      {"2016-05-04-160000_resp_trans_schema_changes"},
    ["ip-restriction"] =
      {"2016-05-24-remove-cache"},
    ["statsd"] =
      {"2017-06-09-160000_statsd_schema_changes"},
    ["oauth2"] =
      {"2015-08-03-132400_init_oauth2",
       "2016-07-15-oauth2_code_credential_id",
       "2016-12-22-283949_serialize_redirect_uri",
       "2016-09-19-oauth2_api_id",
       "2016-12-15-set_global_credentials",
       "2017-04-24-oauth2_client_secret_not_unique",
       "2017-10-19-set_auth_header_name_default",
       "2017-10-11-oauth2_new_refresh_token_ttl_config_value",
       "2018-01-09-oauth2_pg_add_service_id"},
    ["jwt"] =
      {"2015-06-09-jwt-auth",
       "2016-03-07-jwt-alg",
       "2017-05-22-jwt_secret_not_unique",
       "2017-07-31-120200_jwt-auth_preflight_default",
       "2017-10-25-211200_jwt_cookie_names_default"},
    ["cors"] =
      {"2017-03-14_multiple_orgins"},
    ["basic-auth"] =
      {"2015-08-03-132400_init_basicauth",
       "2017-01-25-180400_unique_username"},
    ["key-auth"] =
      {"2015-07-31-172400_init_keyauth",
       "2017-07-31-120200_key-auth_preflight_default"},
    ["ldap-auth"] =
      {"2017-10-23-150900_header_type_default"},
    ["hmac-auth"] =
      {"2015-09-16-132400_init_hmacauth",
       "2017-06-21-132400_init_hmacauth"},
    ["datadog"] =
      {"2017-06-09-160000_datadog_schema_changes"},
    ["tcp-log"] =
      {"2017-12-13-120000_tcp-log_tls"},
    ["acl"] =
      {"2015-08-25-841841_init_acl"},
    ["admins"] =
      {"2018-06-30-000000_rbac_consumer_admins"},
    ["response-ratelimiting"] =
      {"2015-08-03-132400_init_response_ratelimiting",
       "2016-08-04-321512_response-rate-limiting_policies",
       "2017-12-19-120000_add_route_and_service_id_to_response_ratelimiting"},
    ["request-transformer"] =
      {"2016-05-04-160000_req_trans_schema_changes"},
    ["default_workspace"] =
      {"2018-02-16-110000_default_workspace_entities"},
    ["rate-limiting"] =
      {"2015-08-03-132400_init_ratelimiting_plugin_reimport_ee",
       "2016-07-25-471385_ratelimiting_policies",
       "2017-11-30-120000_add_route_and_service_id"},
    ["kong_admin_basic_auth"] =
      {"2018-11-08-000000_kong_admin_basic_auth"},
    ["workspace_counters"] =
      {"2018-10-11-164515_fill_counters"}
  }

  local rows, err = self:query([[
    SELECT to_regclass('schema_migrations') AS "name";
  ]])
  if err then
    return nil, err
  end

  if not rows or not rows[1] or rows[1].name ~= "schema_migrations" then
    -- no trace of legacy migrations: above 0.14
    return res
  end

  local schema_migrations_rows, err = self:query([[
    SELECT "id", "migrations" FROM "schema_migrations";
  ]])
  if err then
    return nil, err
  end

  if not schema_migrations_rows then
    -- empty legacy migrations: invalid state
    res.invalid_state = true
    return res
  end

  local schema_migrations = {}
  for i = 1, #schema_migrations_rows do
    local row = schema_migrations_rows[i]
    schema_migrations[row.id] = row.migrations
  end

  for name, migrations in pairs(needed_migrations) do
    local current_migrations = schema_migrations[name]
    if not current_migrations then
      -- missing all migrations for a component: below 0.34
      res.invalid_state = true
      res.missing_component = name
      return res
    end

    for _, needed_migration in ipairs(migrations) do
      local found

      for _, current_migration in ipairs(current_migrations) do
        if current_migration == needed_migration then
          found = true
          break
        end
      end

      if not found then
        -- missing at least one migration for a component: below 0.34
        res.invalid_state = true
        res.missing_component = name
        res.missing_migration = needed_migration
        return res
      end
    end
  end

  -- all migrations match: 0.34 install
  res.is_034 = true

  return res
end


local _M = {}


function _M.new(kong_config)
  local config = {
    host        = kong_config.pg_host,
    port        = kong_config.pg_port,
    timeout     = kong_config.pg_timeout,
    user        = kong_config.pg_user,
    password    = kong_config.pg_password,
    database    = kong_config.pg_database,
    schema      = kong_config.pg_schema or "",
    ssl         = kong_config.pg_ssl,
    ssl_verify  = kong_config.pg_ssl_verify,
    cafile      = kong_config.lua_ssl_trusted_certificate,
    sem_max     = kong_config.pg_max_concurrent_queries or 0,
    sem_timeout = kong_config.pg_semaphore_timeout or 60,
  }

  local db = pgmoon.new(config)

  local sem
  if config.sem_max > 0 then
    local err
    sem, err = semaphore.new(config.sem_max)
    if not sem then
      ngx.log(ngx.CRIT, "failed creating the PostgreSQL connector semaphore: ",
                        err)
    end
  end

  return setmetatable({
    config            = config,
    escape_identifier = db.escape_identifier,
    escape_literal    = db.escape_literal,
    sem               = sem,
  }, _mt)
end


return _M<|MERGE_RESOLUTION|>--- conflicted
+++ resolved
@@ -2,11 +2,8 @@
 local pgmoon       = require "pgmoon"
 local arrays       = require "pgmoon.arrays"
 local stringx      = require "pl.stringx"
-<<<<<<< HEAD
 local split_prefix   = require "kong.workspaces".split_prefix
-=======
 local semaphore    = require "ngx.semaphore"
->>>>>>> 5e9a43a3
 
 
 local setmetatable = setmetatable
@@ -368,11 +365,11 @@
   end
 
   return {
-    strategy  = "PostgreSQL",
-    db_name   = self.config.database,
+    strategy = "PostgreSQL",
+    db_name  = self.config.database,
     db_schema = self.config.schema,
-    db_desc   = "database",
-    db_ver    = db_ver or "unknown",
+    db_desc  = "database",
+    db_ver   = db_ver or "unknown",
   }
 end
 
@@ -776,9 +773,9 @@
   end
 
   return reset_schema(self)
-end
-
-<<<<<<< HEAD
+  end
+
+
 function _mt:run_api_migrations(opts)
   local conn = self:get_stored_connection()
   if not conn then
@@ -1287,8 +1284,6 @@
   return results
 end
 
-=======
->>>>>>> 5e9a43a3
 
 function _mt:run_up_migration(name, up_sql)
   if type(name) ~= "string" then
@@ -1609,16 +1604,16 @@
 
 function _M.new(kong_config)
   local config = {
-    host        = kong_config.pg_host,
-    port        = kong_config.pg_port,
-    timeout     = kong_config.pg_timeout,
-    user        = kong_config.pg_user,
-    password    = kong_config.pg_password,
-    database    = kong_config.pg_database,
+    host       = kong_config.pg_host,
+    port       = kong_config.pg_port,
+    timeout    = kong_config.pg_timeout,
+    user       = kong_config.pg_user,
+    password   = kong_config.pg_password,
+    database   = kong_config.pg_database,
     schema      = kong_config.pg_schema or "",
-    ssl         = kong_config.pg_ssl,
-    ssl_verify  = kong_config.pg_ssl_verify,
-    cafile      = kong_config.lua_ssl_trusted_certificate,
+    ssl        = kong_config.pg_ssl,
+    ssl_verify = kong_config.pg_ssl_verify,
+    cafile     = kong_config.lua_ssl_trusted_certificate,
     sem_max     = kong_config.pg_max_concurrent_queries or 0,
     sem_timeout = kong_config.pg_semaphore_timeout or 60,
   }
