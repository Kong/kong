local arrays        = require "pgmoon.arrays"
local json          = require "pgmoon.json"
local cjson         = require "cjson"
local cjson_safe    = require "cjson.safe"
local workspaces    = require "kong.workspaces"


local get_workspaces = workspaces.get_workspaces
local workspaceable  = workspaces.get_workspaceable_relations()


local encode_base64 = ngx.encode_base64
local decode_base64 = ngx.decode_base64
local encode_array  = arrays.encode_array
local encode_json   = json.encode_json
local setmetatable  = setmetatable
local update_time   = ngx.update_time
local tonumber      = tonumber
local concat        = table.concat
local insert        = table.insert
local ipairs        = ipairs
local pairs         = pairs
local error         = error
local upper         = string.upper
local null          = ngx.null
local load          = load
local find          = string.find
local now           = ngx.now
local fmt           = string.format
local rep           = string.rep
local sub           = string.sub
local max           = math.max
local log           = ngx.log


local NOTICE        = ngx.NOTICE
local LIMIT         = {}
local UNIQUE        = {}


local new_tab
local clear_tab


do
  local pcall = pcall
  local ok

  ok, new_tab = pcall(require, "table.new")
  if not ok then
    new_tab = function () return {} end
  end

  ok, clear_tab = pcall(require, "table.clear")
  if not ok then
    clear_tab = function (tab)
      for k, _ in pairs(tab) do
        tab[k] = nil
      end
    end
  end
end


local function noop(...)
  return ...
end


local function now_updated()
  update_time()
  return now()
end


-- Alternative for compile function. Used when wokspace scope needed in query.
-- workspace scope will always have `$0` position, so it will not affect the
-- position of other parameters.
local function compile_ws(name, query)
  local i, n, p, s, e = 1, 2, -1, find(query, "$0", 1, true)
  local c = {
    "local _ = ... or {}\n",
    "return concat{\n",
  }
  while s do
    if i < s then
      c[n+1] = "[=[\n"
      c[n+2] = sub(query, i, s - 1)
      c[n+3] = "]=], "
      n=n+3
    end
    p=p+1
    c[n+1] = "_["
    c[n+2] = p
    c[n+3] = "], "
    n=n+3
    i = e + 1
    s, e = find(query, "$" .. p + 1, i, true)
  end
  s = sub(query, i)
  if s and s ~= "" then
    c[n+1] = "[=[\n"
    c[n+2] = s
    c[n+3] = "]=]"
    n=n+3
  end
  c[n+1] = " }"
  return load(concat(c), "=" .. name, "t", { concat = concat })
end


local function compile(name, query)
  local i, n, p, s, e = 1, 2, 0, find(query, "$1", 1, true)
  local c = {
    "local _ = ... or {}\n",
    "return concat{\n",
  }
  while s do
    if i < s then
      c[n+1] = "[=[\n"
      c[n+2] = sub(query, i, s - 1)
      c[n+3] = "]=], "
      n=n+3
    end
    p=p+1
    c[n+1] = "_["
    c[n+2] = p
    c[n+3] = "], "
    n=n+3
    i = e + 1
    s, e = find(query, "$" .. p + 1, i, true)
  end
  s = sub(query, i)
  if s and s ~= "" then
    c[n+1] = "[=[\n"
    c[n+2] = s
    c[n+3] = "]=]"
    n=n+3
  end
  c[n+1] = " }"
  return load(concat(c), "=" .. name, "t", { concat = concat })
end


local function expand(name, map)
  local h = {}
  local n = 1
  local c = { "local _ = ... or {}\n" }
  for _, field in ipairs(map) do
    local entity = field.entity
    if not h[entity] then
      h[entity] = true
      c[n+1] = "if "
      n=n+1
      for _, key in ipairs(map) do
        if entity == key.entity then
          c[n+1] = '_["'
          c[n+2] = field.from
          c[n+3] = '"] ~= null'
          c[n+4] = " and "
          n=n+4
        end
      end
      c[n] = " then\n"
      c[n+1] = '  \n  _["'
      c[n+2] = entity
      c[n+3] = '"] = {\n'
      n=n+3
      for _, key in ipairs(map) do
        if entity == key.entity then
          c[n+1] = '    ["'
          c[n+2] = field.to
          c[n+3] = '"] = '
          c[n+4] = '_["'
          c[n+5] = field.from
          c[n+6] = '"],\n'
          n=n+6
        end
      end
      c[n+1] = "  }\n\n"
      c[n+2] = "else\n"
      c[n+3] = '  _["'
      c[n+4] = field.entity
      c[n+5] = '"] = null\n'
      c[n+6] = "end\n"
      c[n+7] = '_["'
      c[n+8] = field.from
      c[n+9] = '"] = nil\n'
      n=n+9
    end
  end
  c[n+1] = "return _"

  return load(concat(c), "=" .. name, "t", { null = null })
end


local function collapse(name, map)
  local h = {}
  local n = 7
  local c = {
    "local t = { ... }\n",
    "local r = {}\n",
    "for _, a in ipairs(t) do\n",
    "  for k, v in pairs(a) do\n",
    "    r[k] = v\n",
    "  end\n",
    "end\n",
  }
  for _, field in ipairs(map) do
    local entity = field.entity
    if not h[entity] then
      h[entity] = true
      c[n+1] = 'if r["'
      c[n+2] = entity
      c[n+3] = '"] ~= nil and '
      c[n+4] = 'r["'
      c[n+5] = entity
      c[n+6] = '"] ~= null then\n'
      n=n+6
      for _, key in ipairs(map) do
        if entity == key.entity then
          c[n+1] = '  r["'
          c[n+2] = field.from
          c[n+3] = '"] = '
          c[n+4] = 'r["'
          c[n+5] = entity
          c[n+6] = '"]["'
          c[n+7] = field.to
          c[n+8] = '"]\n'
          n=n+8
        end
      end
      c[n+1] = '  r["'
      c[n+2] = entity
      c[n+3] = '"] = nil\n\n'
      c[n+4] = 'elseif r["'
      c[n+5] = entity
      c[n+6] = '"] == null then\n'
      n=n+6
      for _, key in ipairs(map) do
        if entity == key.entity then
          c[n+1] = '  r["'
          c[n+2] = field.from
          c[n+3] = '"] = null\n'
          n=n+3
        end
      end
      c[n+1] = '  r["'
      c[n+2] = entity
      c[n+3] = '"] = nil\n'
      c[n+4] = "end\n"
      n=n+4
    end
  end
  c[n+1] = "return r"
  local env = { ipairs = ipairs, pairs = pairs, null = null }
  return load(concat(c), "=" .. name, "t", env)
end


local function escape_identifier(connector, identifier, field)
  identifier = connector:escape_identifier(identifier)

  if field and field.timestamp then
    return concat { "EXTRACT(EPOCH FROM ", identifier, " AT TIME ZONE 'UTC') AS ", identifier }
  end

  return identifier
end


local function escape_literal(connector, literal, field)
  if literal == nil or literal == null then
    return "NULL"
  end

  if field then
    if field.timestamp then
      return concat { "TO_TIMESTAMP(", connector:escape_literal(tonumber(fmt("%.3f", literal))), ") AT TIME ZONE 'UTC'" }
    end

    if field.type == "array" or field.type == "set" then
      if not literal[1] then
        return connector:escape_literal("{}")
      end

      local elements = field.elements

      if elements.timestamp then
        local timestamps = {}
        for i, v in ipairs(literal) do
          timestamps[i] = concat { "TO_TIMESTAMP(", connector:escape_literal(tonumber(fmt("%.3f", v))), ") AT TIME ZONE 'UTC'" }
        end
        return encode_array(timestamps)
      end

      local et = elements.type

      if et == "array" or et == "set" then
        local el = elements
        repeat
          el = el.elements
          et = el.type
        until et ~= "array" and et ~= "set"

        if et == "map" or et == "record" then
          return error("postgres strategy to escape multidimensional arrays of maps or records is not implemented")
        end

      elseif et == "map" or et == "record" then
        local jsons = {}
        for i, v in ipairs(literal) do
          jsons[i] = cjson.encode(v)
        end
        return encode_array(jsons) .. '::JSONB[]'
      end

      return encode_array(literal)

    elseif field.type == "map" or field.type == "record" then
      return encode_json(literal)
    end
  end

  return connector:escape_literal(literal)
end


local function field_type_to_postgres_type(field)
  if field.timestamp then
    return "TIMESTAMP WITH TIME ZONE"

  elseif field.uuid then
    return "UUID"
  end

  local t = field.type

  if t == "string" then
    return "TEXT"

  elseif t == "boolean" then
    return "BOOLEAN"

  elseif t == "integer" then
    return "BIGINT"

  elseif t == "number" then
    return "DOUBLE PRECISION"

  elseif t == "array" or t == "set" then
    local elements = field.elements

    if elements.timestamp then
      return "TIMESTAMP[] WITH TIME ZONE", 1

    elseif field.uuid then
      return "UUID[]", 1
    end

    local et = elements.type

    if et == "string" then
      return "TEXT[]", 1

    elseif et == "boolean" then
      return "BOOLEAN[]", 1

    elseif et == "integer" then
      return "BIGINT[]", 1

    elseif et == "number" then
      return "DOUBLE PRECISION[]", 1

    elseif et == "array" or et == "set" then
      local dm = 1
      local el = elements
      repeat
        dm = dm + 1
        el = el.elements
        et = el.type
      until et ~= "array" and et ~= "set"

      local brackets = rep("[]", dm)

      if el.timestamp then
        return "TIMESTAMP" .. brackets .. " WITH TIME ZONE", dm

      elseif field.uuid then
        return "UUID" .. brackets, dm
      end

      if et == "string" then
        return "TEXT" .. brackets, dm

      elseif et == "boolean" then
        return "BOOLEAN" .. brackets, dm

      elseif et == "integer" then
        return "BIGINT" .. brackets, dm

      elseif et == "number" then
        return "DOUBLE PRECISION" .. brackets, dm

      elseif et == "map" or et == "record" then
        return "JSONB" .. brackets, dm

      else
        return "UNKNOWN" .. brackets, dm
      end

    elseif et == "map" or et == "record" then
      return "JSONB[]", 1

    else
      return "UNKNOWN[]", 1
    end

  elseif t == "map" or t == "record" then
    return "JSONB"

  else
    return "UNKNOWN"
  end
end


local function toerror(strategy, err, primary_key, entity)
  local schema = strategy.schema
  local errors = strategy.errors

  if find(err, "violates unique constraint",   1, true) then
    log(NOTICE, err)

    if find(err, "cache_key", 1, true) then
      local keys = {}
      for _, k in ipairs(schema.cache_key) do
        local field = schema.fields[k]
        if field.type == "foreign" and entity[k] ~= null then
          keys[k] = field.schema:extract_pk_values(entity[k])
        else
          keys[k] = entity[k]
        end
      end
      return nil, errors:unique_violation(keys)
    end

    for field_name, field in schema:each_field() do
      if field.unique then
        if find(err, field_name, 1, true) then
          return nil, errors:unique_violation({
            [field_name] = entity[field_name]
          })
        end
      end
    end

    if not primary_key then
      primary_key = {}
      if entity then
        for _, key in ipairs(schema.primary_key) do
          primary_key[key] = entity[key]
        end
      end
    end
    return nil, errors:primary_key_violation(primary_key)

  elseif find(err, "violates not-null constraint", 1, true) then
    -- not-null constraint is currently only enforced on primary key
    log(NOTICE, err)
    if not primary_key then
      primary_key = {}
      if entity then
        for _, key in ipairs(schema.primary_key) do
          primary_key[key] = entity[key]
        end
      end
    end
    return nil, errors:primary_key_violation(primary_key)

  elseif find(err, "violates foreign key constraint", 1, true) then
    log(NOTICE, err)
    if find(err, "is not present in table", 1, true) then
      local foreign_field_name
      local foreign_schema
      for field_name, field in schema:each_field() do
        if field.type == "foreign" then
          local escaped_identifier = escape_identifier(strategy.connector,
                                                       field.schema.name)

          if find(err, escaped_identifier, 1, true) then
            foreign_field_name = field_name
            foreign_schema     = field.schema
            break
          end
        end
      end

      if not foreign_schema then
        return error("could not determine foreign schema for violated foreign key error")
      end

      local foreign_key = {}
      for _, key in ipairs(foreign_schema.primary_key) do
        foreign_key[key] = entity[foreign_field_name][key]
      end

      return nil, errors:foreign_key_violation_invalid_reference(foreign_key,
                                                                 foreign_field_name,
                                                                 foreign_schema.name)

    else
      local found, e = find(err, "is still referenced from table", 1, true)
      if not found then
        return error("could not parse foreign key violation error message: " .. err)
      end

      return nil, errors:foreign_key_violation_restricted(schema.name, sub(err, e + 3, -3))
    end
  end

  return nil, errors:database_error(err)
end


local function execute(strategy, statement_name, attributes, options, ws_scope)
  local connector = strategy.connector
  local statement = strategy.statements[statement_name]
  if not attributes then
    return connector:query(statement)
  end

  local fields = strategy.fields
  local argn   = statement.argn
  local argv   = statement.argv
  local argc   = statement.argc

  clear_tab(argv)

  local is_update = options and options.update
  local has_ttl = strategy.schema.ttl
  local ttl_value

  if has_ttl then
    ttl_value = options and options.ttl
    if ttl_value then
      if ttl_value == 0 then
        ttl_value = escape_literal(connector, null, fields.ttl)

      elseif not is_update and
             attributes.created_at and
             fields.created_at and
             fields.created_at.timestamp and
             fields.created_at.auto then
        ttl_value = escape_literal(connector, ttl_value + attributes.created_at, fields.ttl)

      elseif is_update and
             attributes.updated_at and
             fields.updated_at and
             fields.updated_at.timestamp and
             fields.updated_at.auto then
        ttl_value = escape_literal(connector, ttl_value + attributes.updated_at, fields.ttl)

      else
        ttl_value = escape_literal(connector, ttl_value + now_updated(), fields.ttl)
      end

    else
      if is_update then
        ttl_value = escape_identifier(connector, "ttl")
      else
        ttl_value = escape_literal(connector, null, fields.ttl)
      end
    end
  end

  for i = 1, argc do
    local name  = argn[i]
    local value
    if has_ttl and name == "ttl" then
      argv[i] = ttl_value

    else
      if i == argc and is_update and attributes[UNIQUE] then
        value = attributes[UNIQUE]

      else
        value = attributes[name]
      end

      if value == nil and is_update then
        argv[i] = escape_identifier(connector, name)
      else
        argv[i] = escape_literal(connector, value, fields[name])
      end
    end
  end

  if statement_name == "select_all" or statement_name == "select_all_filtered" then
    local fields = {}
    local values = {}

    if has_ttl then
      attributes.ttl = ttl_value
    end

    for k, v in pairs(attributes) do
      fields[#fields+1] = escape_identifier(connector, k)
      values[#values+1] = escape_literal(connector, v, k)
    end

    argv.workspaces = ws_scope
    argv.fields = concat(fields, ",")
    argv.values = concat(values, ",")
  end

  -- add workspace list at 0th index
  argv[0] = ws_scope

  local sql = statement.make(argv)
  return connector:query(sql)
end


local function page(self, size, token, foreign_key, foreign_entity_name, options)
  local limit = size + 1

  local statement_name
  local attributes
  local ws_list = workspaces.ws_scope_as_list(self.schema.name)

  if token then
    if foreign_entity_name then
      statement_name = concat({ "page_for", foreign_entity_name, "next" }, "_")
      attributes     = {
        [foreign_entity_name] = foreign_key,
        [LIMIT]               = limit,
      }

    elseif options and options.tags then
      statement_name = options.tags_cond == "or" and
                      "page_by_tags_or_next" or
                      "page_by_tags_and_next"
      attributes     = {
        tags    = options.tags,
        [LIMIT] = limit,
      }
    else
      statement_name = "page_next"
      attributes     = {
        [LIMIT] = limit,
      }
    end

    local token_decoded = decode_base64(token)
    if not token_decoded then
      return nil, self.errors:invalid_offset(token, "bad base64 encoding")
    end

    token_decoded = cjson_safe.decode(token_decoded)
    if not token_decoded then
      return nil, self.errors:invalid_offset(token, "bad json encoding")
    end

    for i, field_name in ipairs(self.schema.primary_key) do
      attributes[field_name] = token_decoded[i]
    end

  else
    if foreign_entity_name then
      statement_name = concat({ "page_for", foreign_entity_name, "first" }, "_")
      attributes     = {
        [foreign_entity_name] = foreign_key,
        [LIMIT]               = limit,
      }
    elseif options and options.tags then
      statement_name = options.tags_cond == "or" and
                      "page_by_tags_or_first" or
                      "page_by_tags_and_first"
      attributes     = {
        tags    = options.tags,
        [LIMIT] = limit,
      }
    else
      statement_name = "page_first"
      attributes     = {
        [LIMIT] = limit,
      }
    end
  end

  local res, err = execute(self, statement_name .. (ws_list and "_ws" or ""), self.collapse(attributes), options, ws_list)
  if not res then
    return toerror(self, err)
  end

  local rows = new_tab(size, 0)

  for i = 1, limit do
    local row = res[i]
    if not row then
      break
    end

    if i == limit then
      row = res[size]
      local offset = {}
      for i, field_name in ipairs(self.schema.primary_key) do
        offset[i] = row[field_name]
      end

      offset = cjson.encode(offset)
      offset = encode_base64(offset, true)

      return rows, nil, offset
    end

    rows[i] = self.expand(row)
  end

  return rows
end


local function make_select_for(foreign_entity_name)
  return function(self, foreign_key, size, token, options)
    return page(self, size, token, foreign_key, foreign_entity_name, options)
  end
end


local _M  = {
  CUSTOM_STRATEGIES = {
    plugins = require("kong.db.strategies.postgres.plugins"),
    consumers = require("kong.db.strategies.postgres.consumers"),
    -- rbac_users = require("kong.db.strategies.postgres.rbac_users"),
  }
}


local _mt   = {}


_mt.__index = _mt


function _mt:create(options)
  local res, err = execute(self, "create", nil, options)
  if not res then
    return toerror(self, err)
  end
  return true, nil
end


function _mt:truncate(options)
  local res, err = execute(self, "truncate", nil, options)
  if not res then
    return toerror(self, err)
  end
  return true, nil
end


function _mt:drop(options)
  local res, err = execute(self, "drop", nil, options)
  if not res then
    return toerror(self, err)
  end
  return true, nil
end


local function foreign_pk_exists(dao, field_name, field, foreign_pk)
  local foreign_schema = field.schema
  local foreign_strategy = _M.new(dao.connector, foreign_schema,
                                  dao.errors)

  local suffix = (get_workspaces()[1] and workspaceable[foreign_schema.name]) and
    "_ws" or ""

  local foreign_row, err_t = foreign_strategy["select" .. suffix](foreign_strategy,
                                                                  foreign_pk)
  if err_t then
    return nil, err_t
  end

  if not foreign_row then
    return nil, dao.errors:foreign_key_violation_invalid_reference(foreign_pk,
      field_name,
      foreign_schema.name)
  end

  return true
end


local function validate_fk_exists_ws(dao, entity)
  local schema = dao.schema

  for field_name, field in schema:each_field() do
    if field.type == "foreign" then
      local foreign_pk = entity[field_name]

      if foreign_pk and foreign_pk ~= ngx.null then
        -- if given, check if this foreign entity exists
        local exists, err_t = foreign_pk_exists(dao, field_name, field, foreign_pk)
        if not exists then
          return nil, err_t
        end
      end
    end
  end

  return true
end


function _mt:insert(entity, options)
  local exists, err_t = validate_fk_exists_ws(self, entity)
  if not exists then
    return nil, err_t
  end

  local res, err = execute(self, "insert", self.collapse(entity), options)
  if res then
    local row = res[1]
    if row then
      return self.expand(row), nil
    end

    return nil, nil
  end

  return toerror(self, err, nil, entity)
end


function _mt:select_all(fields, options)
  local q_name = next(fields) and "select_all_filtered" or "select_all"
  local ws_list = workspaces.ws_scope_as_list(self.schema.name)

  local res, err = execute(self, q_name, self.collapse(fields), options, ws_list)
  if not res then
    return toerror(self, err)
  end

  local size = #res
  local rows = new_tab(size, 0)

  for i = 1, size do
    rows[i] = self.expand(res[i])
  end

  return rows
end


function _mt:select(primary_key, options)
  local res, err = execute(self, "select", self.collapse(primary_key), options)
  if res then
    local row = res[1]
    if row then
      return self.expand(row), nil
    end

    return nil, nil
  end

  return toerror(self, err, primary_key)
end


-- run select entity joined with workspace, needed to make sure foreign entity
-- is present in correct workspace
function _mt:select_ws(primary_key, options)
  local ws_list = workspaces.ws_scope_as_list(self.schema.name)
  local res, err = execute(self, "select_ws",
                           self.collapse(primary_key), options, ws_list)

  if res then
    local row = res[1]
    if row then
      return self.expand(row), nil
    end

    return nil, nil
  end

  return toerror(self, err, primary_key)
end


function _mt:select_by_field(field_name, unique_value, options)
  local ws_list = workspaces.ws_scope_as_list(self.schema.name)
  local statement_name = "select_by_" .. field_name
  local filter = {
    [field_name] = unique_value,
  }

  local res, err = execute(self, statement_name .. (ws_list and "_ws" or ""), self.collapse(filter), options, ws_list)
  if res then
    local row = res[1]
    if row then
      return self.expand(row), nil
    end

    return nil, nil
  end

  return toerror(self, err, filter)
end


function _mt:update(primary_key, entity, options)
  local exists, err_t = validate_fk_exists_ws(self, entity)
  if not exists then
    return nil, err_t
  end

  local res, err = execute(self, "update", self.collapse(primary_key, entity), {
    update = true,
    ttl    = options and options.ttl,
  })
  if res then
    local row = res[1]
    if row then
      return self.expand(row), nil
    end
    return nil, self.errors:not_found(primary_key)
  end

  return toerror(self, err, primary_key, entity)
end


function _mt:update_by_field(field_name, unique_value, entity, options)
  local res, err = execute(self, "update_by_" .. field_name, self.collapse({ [UNIQUE] = unique_value }, entity), {
    update = true,
    ttl    = options and options.ttl,
  })
  if res then
    local row = res[1]
    if row then
      return self.expand(row), nil
    end
    return nil, self.errors:not_found_by_field {
      [field_name] = unique_value,
    }
  end

  return toerror(self, err, { [field_name] = unique_value }, entity)
end


function _mt:upsert(primary_key, entity, options)
  local collapsed_entity = self.collapse(entity, primary_key)
  local res, err = execute(self, "upsert", collapsed_entity, options)
  if res then
    local row = res[1]
    if row then
      return self.expand(row), nil
    end
    return nil, self.errors:not_found(primary_key)
  end

  return toerror(self, err, primary_key, entity)
end


function _mt:upsert_by_field(field_name, unique_value, entity, options)
  local collapsed_entity = self.collapse(entity, {
    [field_name] = unique_value
  })
  local res, err = execute(self, "upsert_by_" .. field_name, collapsed_entity, options)
  if res then
    local row = res[1]
    if row then
      return self.expand(row), nil
    end
    return nil, self.errors:not_found_by_field {
      [field_name] = unique_value,
    }
  end

  return toerror(self, err, { [field_name] = unique_value }, entity)
end


function _mt:delete(primary_key, options)
  local res, err = execute(self, "delete", self.collapse(primary_key), options)
  if res then
    if res.affected_rows == 0 then
      return nil, nil
    end

    return true, nil
  end

  return toerror(self, err, primary_key)
end


function _mt:delete_by_field(field_name, unique_value, options)
  local statement_name = "delete_by_" .. field_name
  local filter = {
    [field_name] = unique_value,
  }

  local res, err = execute(self, statement_name, self.collapse(filter), options)

  if res then
    if res.affected_rows == 0 then
      return nil, nil
    end

    return true, nil
  end

  return toerror(self, err, filter)
end


function _mt:count(options)
  local res, err = execute(self, "count", nil, options)
  if res then
    local row = res[1]
    if row then
      return row.count, nil

    else
      -- count should always return results unless there is an error
      return toerror(self, "unexpected")
    end
  end

  return toerror(self, err)
end


function _mt:page(size, token, options)
  return page(self, size, token, nil, nil, options)
end


function _mt:escape_literal(literal, field_name)
  return escape_literal(self.connector, literal, self.fields[field_name])
end


<<<<<<< HEAD
=======
local _M  = {}


>>>>>>> 5e9a43a3
function _M.new(connector, schema, errors)
  local primary_key                   = schema.primary_key
  local primary_key_fields            = {}
  local primary_key_count             = 0

  for i, field_name in ipairs(primary_key) do
    primary_key_fields[field_name]    = true
    primary_key_count = i
  end

  local ttl                           = schema.ttl == true
  local tags                          = schema.fields.tags ~= nil
  local composite_cache_key           = schema.cache_key and #schema.cache_key > 1
  local max_name_length               = schema.cache_key and 11 or (ttl and 3  or 1)
  local max_type_length               = ttl and 24 or 1
  local fields                        = {}
  local fields_count                  = 0
  local fields_hash                   = {}

  local table_name                    = schema.name
  local table_name_escaped            = escape_identifier(connector, table_name)

  local foreign_key_constraints       = {}
  local foreign_key_constrainst_count = 0
  local foreign_key_indexes_escaped   = {}
  local foreign_key_indexes           = {}
  local foreign_key_count             = 0
  local foreign_key_list              = {}
  local foreign_keys                  = {}

  local unique_fields_count           = 0
  local unique_fields                 = {}


  for field_name, field in schema:each_field() do
    if field.type == "foreign" then
      local foreign_schema           = field.schema
      local foreign_key_names        = {}
      local foreign_key_escaped      = {}
      local foreign_col_names        = {}
      local foreign_pk_count         = #foreign_schema.primary_key
      local is_part_of_composite_key = foreign_pk_count > 1

      local on_delete = field.on_delete
      if on_delete then
        on_delete = upper(on_delete)
        if on_delete ~= "RESTRICT" and
           on_delete ~= "CASCADE"  and
           on_delete ~= "NULL"     and
           on_delete ~= "DEFAULT"  then
           on_delete = nil
        end
      end

      local on_update = field.on_update
      if on_update then
        on_update = upper(on_update)
        if on_update ~= "RESTRICT" and
           on_update ~= "CASCADE"  and
           on_update ~= "NULL"     and
           on_update ~= "DEFAULT"  then
           on_update = nil
        end
      end

      for i, foreign_field_name in ipairs(foreign_schema.primary_key) do
        local foreign_field
        for foreign_schema_field_name, foreign_schema_field in foreign_schema:each_field() do
          if foreign_schema_field_name == foreign_field_name then
            foreign_field = foreign_schema_field
            break
          end
        end

        local name = concat({ field_name, foreign_field_name }, "_")

        fields_hash[name] = foreign_field

        local name_escaped           = escape_identifier(connector, name)
        local name_expression        = escape_identifier(connector, name, foreign_field)
        local type_postgres          = field_type_to_postgres_type(foreign_field)
        local is_used_in_primary_key = primary_key_fields[field_name] ~= nil
        local is_unique              = foreign_field.unique == true
        local is_endpoint_key        = schema.endpoint_key == field_name

        max_name_length              = max(max_name_length, #name_escaped)
        max_type_length              = max(max_type_length, #type_postgres)

        local prepared_field         = {
          referenced_table           = foreign_schema.name,
          referenced_column          = foreign_field_name,
          on_update                  = on_update,
          on_delete                  = on_delete,
          name                       = name,
          name_escaped               = name_escaped,
          name_expression            = name_expression,
          type_postgres              = type_postgres,
          is_used_in_primary_key     = is_used_in_primary_key,
          is_part_of_composite_key   = is_part_of_composite_key,
          is_unique                  = is_unique,
          is_endpoint_key            = is_endpoint_key,
        }

        if prepared_field.is_used_in_primary_key then
          primary_key_fields[field_name] = prepared_field
        end

        fields_count           = fields_count + 1
        fields[fields_count]   = prepared_field

        foreign_key_names[i]   = name
        foreign_key_escaped[i] = name_escaped
        foreign_col_names[i]   = escape_identifier(connector, foreign_field_name)
        insert(foreign_key_list, {
          from   = name,
          entity = field_name,
          to     = foreign_field_name
        })
      end

      foreign_keys[field_name] = {
        names   = foreign_key_names,
        escaped = foreign_key_escaped,
        count   = foreign_pk_count,
      }

      local foreign_key_index_name       = concat({ table_name, field_name }, "_fkey_")
      local foreign_key_index_identifier = escape_identifier(connector, foreign_key_index_name)

      foreign_key_count = foreign_key_count + 1
      foreign_key_indexes_escaped[foreign_key_count] = foreign_key_index_identifier

      foreign_key_indexes[foreign_key_count] = concat {
        "CREATE INDEX IF NOT EXISTS ", foreign_key_index_identifier, " ON ", table_name_escaped, " (", concat(foreign_key_escaped, ", "), ");",
      }

      if is_part_of_composite_key then
        foreign_key_constrainst_count = foreign_key_constrainst_count + 1
        if on_delete and on_update then
          foreign_key_constraints[foreign_key_constrainst_count] = concat {
            "  FOREIGN KEY (", concat(foreign_key_names, ", "), ")\n",
            "   REFERENCES ",  escape_identifier(connector, foreign_schema.name), " (", concat(foreign_col_names, ", "), ")\n",
            "    ON DELETE ",  on_delete, "\n",
            "    ON UPDATE ",  on_update,
          }

        elseif on_delete then
          foreign_key_constraints[foreign_key_constrainst_count] = concat {
            "  FOREIGN KEY (", concat(foreign_key_names, ", "), ")\n",
            "   REFERENCES ",  escape_identifier(connector, foreign_schema.name), " (", concat(foreign_col_names, ", "), ")\n",
            "    ON DELETE ",  on_delete,
          }

        elseif on_update then
          foreign_key_constraints[foreign_key_constrainst_count] = concat {
            "  FOREIGN KEY (", concat(foreign_key_names, ", "), ")\n",
            "   REFERENCES ",  escape_identifier(connector, foreign_schema.name), " (", concat(foreign_col_names, ", "), ")\n",
            "    ON UPDATE ",  on_update,
          }

        else
          foreign_key_constraints[foreign_key_constrainst_count] = concat {
            "  FOREIGN KEY (", concat(foreign_key_names, ", "), ")\n",
            "   REFERENCES ",  escape_identifier(connector, foreign_schema.name), " (", concat(foreign_col_names, ", "), ")",
          }
        end
      end

    else
      fields_hash[field_name]        = field

      local name_escaped             = escape_identifier(connector, field_name)
      local name_expression          = escape_identifier(connector, field_name, field)
      local type_postgres            = field_type_to_postgres_type(field)
      local is_used_in_primary_key   = primary_key_fields[field_name] ~= nil
      local is_part_of_composite_key = is_used_in_primary_key and primary_key_count > 1 or false
      local is_unique                = field.unique == true
      local is_endpoint_key          = schema.endpoint_key == field_name

      max_name_length = max(max_name_length, #name_escaped)
      max_type_length = max(max_type_length, #type_postgres)

      local prepared_field       = {
        name                     = field_name,
        name_escaped             = name_escaped,
        name_expression          = name_expression,
        type_postgres            = type_postgres,
        is_used_in_primary_key   = is_used_in_primary_key,
        is_part_of_composite_key = is_part_of_composite_key,
        is_unique                = is_unique,
        is_endpoint_key          = is_endpoint_key,
      }

      if prepared_field.is_used_in_primary_key then
        primary_key_fields[field_name] = prepared_field
      end

      fields_count         = fields_count + 1
      fields[fields_count] = prepared_field
    end
  end

  local primary_key_names        = {}
  local primary_key_placeholders = {}
  local insert_names             = {}
  local insert_columns           = {}
  local insert_expressions       = {}
  local select_expressions       = {}
  local update_expressions       = {}
  local update_names             = {}
  local update_placeholders      = {}
  local update_fields_count      = 0
  local upsert_expressions       = {}
  local create_expressions       = {}
  local page_next_names          = {}
  local page_next_count          = primary_key_count + 1

  for i = 1, fields_count do
    local name                     = fields[i].name
    local name_escaped             = fields[i].name_escaped
    local name_expression          = fields[i].name_expression
    local type_postgres            = fields[i].type_postgres
    local is_used_in_primary_key   = fields[i].is_used_in_primary_key
    local is_part_of_composite_key = fields[i].is_part_of_composite_key
    local is_unique                = fields[i].is_unique
    local is_endpoint_key          = fields[i].is_endpoint_key
    local referenced_table         = fields[i].referenced_table
    local referenced_column        = fields[i].referenced_column
    local on_delete                = fields[i].on_delete
    local on_update                = fields[i].on_update

    insert_names[i]       = name
    insert_columns[i]     = name_escaped
    insert_expressions[i] = "$" .. i
    select_expressions[i] = name_expression

    if not is_used_in_primary_key then
      update_fields_count = update_fields_count + 1
      update_names[update_fields_count]       = name
      update_expressions[update_fields_count] = name_escaped .. " = $" .. update_fields_count
      upsert_expressions[update_fields_count] = name_escaped .. " = "   .. "EXCLUDED." .. name_escaped
    end

    local create_expression = {}

    create_expression[1] = name_escaped
    create_expression[2] = rep(" ", max_name_length - #name_escaped + 2)

    create_expression[3] = type_postgres

    if is_used_in_primary_key and not is_part_of_composite_key then
      create_expression[4] = rep(" ", max_type_length - #type_postgres + (#type_postgres < max_name_length and 3 or 2))
      create_expression[5] = "PRIMARY KEY"

      if referenced_table then
        create_expression[6]  = "  REFERENCES "
        create_expression[7]  = escape_identifier(connector, referenced_table)
        create_expression[8]  = " ("
        create_expression[9]  = escape_identifier(connector, referenced_column)
        create_expression[10] = ")"

        if on_delete and on_update then
          create_expression[11] = " ON DELETE "
          create_expression[12] = on_delete
          create_expression[13] = " ON UPDATE "
          create_expression[14] = on_update

        elseif on_delete then
          create_expression[11] = " ON DELETE "
          create_expression[12] = on_delete

        elseif on_update then
          create_expression[11] = " ON UPDATE "
          create_expression[12] = on_update
        end
      end

    elseif referenced_table and not is_part_of_composite_key then
      create_expression[4] = rep(" ", max_type_length - #type_postgres + (#type_postgres < max_name_length and 3 or 2))
      create_expression[5] = "REFERENCES "
      create_expression[6] = escape_identifier(connector, referenced_table)
      create_expression[7] = " ("
      create_expression[8] = escape_identifier(connector, referenced_column)
      create_expression[9] = ")"

      if on_delete and on_update then
        create_expression[10] = " ON DELETE "
        create_expression[11] = on_delete
        create_expression[12] = " ON UPDATE "
        create_expression[13] = on_update

      elseif on_delete then
        create_expression[10] = " ON DELETE "
        create_expression[11] = on_delete

      elseif on_update then
        create_expression[10] = " ON UPDATE "
        create_expression[11] = on_update
      end

    elseif is_unique then
      if not is_used_in_primary_key and not referenced_table then
        create_expression[4] = rep(" ", max_type_length - #type_postgres + (#type_postgres < max_name_length and 3 or 2))
        create_expression[5] = "UNIQUE"
      end

      unique_fields_count = unique_fields_count + 1
      unique_fields[unique_fields_count] = fields[i]

    elseif is_endpoint_key and not is_unique then
      -- treat it like a unique key anyway - they are indexed (example: target.target)
      unique_fields_count = unique_fields_count + 1
      unique_fields[unique_fields_count] = fields[i]
    end

    create_expressions[i] = concat(create_expression)
  end

  local update_args_names = {}

  for i = 1, update_fields_count do
    update_args_names[i] = update_names[i]
  end

  local create_count = fields_count

  local cache_key_escaped
  local cache_key_index
  if composite_cache_key then
    cache_key_escaped = escape_identifier(connector, "cache_key")
    cache_key_index = escape_identifier(connector, table_name .. "_" .. "cache_key_idx")
    update_fields_count = update_fields_count + 1
    update_names[update_fields_count] = "cache_key"
    update_args_names[update_fields_count] = "cache_key"
    update_expressions[update_fields_count] = cache_key_escaped .. " = $" .. update_fields_count
    upsert_expressions[update_fields_count] = cache_key_escaped .. " = "  .. "EXCLUDED." .. cache_key_escaped

    local create_expression = {
      cache_key_escaped,
      rep(" ", max_name_length - #cache_key_escaped + 2),
      field_type_to_postgres_type({ type = "string" }),
    }

    create_count = create_count + 1
    create_expressions[create_count] = concat(create_expression)
  end

  local ttl_escaped
  local ttl_index
  if ttl then
    ttl_escaped = escape_identifier(connector, "ttl")
    ttl_index = escape_identifier(connector, table_name .. "_" .. "ttl_idx")
    update_fields_count = update_fields_count + 1
    update_names[update_fields_count] = "ttl"
    update_args_names[update_fields_count] = "ttl"
    update_expressions[update_fields_count] = ttl_escaped .. " = $" .. update_fields_count
    upsert_expressions[update_fields_count] = ttl_escaped .. " = "  .. "EXCLUDED." .. ttl_escaped

    local create_expression = {
      ttl_escaped,
      rep(" ", max_name_length - #ttl_escaped + 2),
      field_type_to_postgres_type({ timestamp = true }),
    }

    create_count = create_count + 1
    create_expressions[create_count] = concat(create_expression)
  end

  local update_args_count = update_fields_count
  local primary_key_escaped = {}
  for i = 1, primary_key_count do
    local primary_key_field              = primary_key_fields[primary_key[i]]
    primary_key_names[i]                 = primary_key_field.name
    primary_key_escaped[i]               = primary_key_field.name_escaped
    update_args_count                    = update_args_count + 1
    update_args_names[update_args_count] = primary_key_field.name
    update_placeholders[i]               = "$" .. update_args_count
    primary_key_placeholders[i]          = "$" .. i
    page_next_names[i]                   = primary_key[i]
  end

  page_next_names[page_next_count] = LIMIT

  local pk_escaped = concat(primary_key_escaped, ", ")
  if primary_key_count > 1 then
    create_count = create_count + 1
    create_expressions[create_count] = concat{
      "PRIMARY KEY (",  pk_escaped, ")"
    }
  end

  for i = 1, foreign_key_constrainst_count do
    create_count = create_count + 1
    create_expressions[create_count] = foreign_key_constraints[i]
  end

  select_expressions       = concat(select_expressions,  ", ")
  primary_key_placeholders = concat(primary_key_placeholders, ", ")
  update_placeholders      = concat(update_placeholders, ", ")

  local create_statement
  local insert_count
  local insert_statement
  local upsert_statement
  local select_statement
  local page_first_statement
  local page_next_statement
  local update_statement
  local delete_statement
  local count_statement
  local drop_statement

  -- EE: workspaces-related query variables [[
  local ws_fields = ", \"workspace_id\", \"workspace_name\""
  local select_statement_ws
  local page_first_statement_ws
  local page_next_statement_ws
  -- ]]

  if composite_cache_key then
    fields_hash.cache_key = { type = "string" }

    insert_count = fields_count + 1
    insert_names[insert_count] = "cache_key"
    insert_expressions[insert_count] = "$" .. insert_count
    insert_columns[insert_count] = cache_key_escaped
    fields_count = fields_count + 1
  end

  if ttl then
    fields_hash.ttl = { timestamp = true }

    insert_count = fields_count + 1
    insert_names[insert_count] = "ttl"
    insert_expressions[insert_count] = "$" .. insert_count
    insert_columns[insert_count] = ttl_escaped

    insert_expressions = concat(insert_expressions,  ", ")
    insert_columns = concat(insert_columns, ", ")

    update_expressions = concat(update_expressions, ", ")

    upsert_expressions = concat(upsert_expressions, ", ")

    create_statement = concat {
      "CREATE TABLE IF NOT EXISTS ", table_name_escaped, " (\n",
      "  ",   concat(create_expressions, ",\n  "), "\n",
      ");\n", concat(foreign_key_indexes, "\n"), "\n",
      "CREATE INDEX IF NOT EXISTS ", ttl_index, " ON ", table_name_escaped, " (", ttl_escaped, ");",
    }

    insert_statement = concat {
      "INSERT INTO ",  table_name_escaped, " (", insert_columns, ")\n",
      "     VALUES (", insert_expressions, ")\n",
      "  RETURNING ",  select_expressions, ";",
    }

    upsert_statement = concat {
      "INSERT INTO ",  table_name_escaped, " (", insert_columns, ")\n",
      "     VALUES (", insert_expressions, ")\n",
      "ON CONFLICT (", pk_escaped, ") DO UPDATE\n",
      "        SET ",  upsert_expressions, "\n",
      "  RETURNING ",  select_expressions, ";",
    }


    update_statement = concat {
      "   UPDATE ",  table_name_escaped, "\n",
      "      SET ",  update_expressions, "\n",
      "    WHERE (", pk_escaped, ") = (", update_placeholders, ")\n",
      "      AND (", ttl_escaped, " IS NULL OR ", ttl_escaped, " >= CURRENT_TIMESTAMP AT TIME ZONE 'UTC')\n",
      "RETURNING ",  select_expressions, ";",
    }

    select_statement = concat {
      "SELECT ",  select_expressions, "\n",
      "  FROM ",  table_name_escaped, "\n",
      " WHERE (", pk_escaped, ") = (", primary_key_placeholders, ")\n",
      "   AND (", ttl_escaped, " IS NULL OR ", ttl_escaped, " >= CURRENT_TIMESTAMP AT TIME ZONE 'UTC')\n",
      " LIMIT 1;"
    }

    page_first_statement = concat {
      "  SELECT ",  select_expressions, "\n",
      "    FROM ",  table_name_escaped, "\n",
      "   WHERE (", ttl_escaped, " IS NULL OR ", ttl_escaped, " >= CURRENT_TIMESTAMP AT TIME ZONE 'UTC')\n",
      "ORDER BY ",  pk_escaped, "\n",
      "   LIMIT $1;";
    }

    page_next_statement = concat {
      "  SELECT ",  select_expressions, "\n",
      "    FROM ",  table_name_escaped, "\n",
      "   WHERE (", pk_escaped, ") > (", primary_key_placeholders, ")\n",
      "     AND (", ttl_escaped, " IS NULL OR ", ttl_escaped, " >= CURRENT_TIMESTAMP AT TIME ZONE 'UTC')\n",
      "ORDER BY ",  pk_escaped, "\n",
      "   LIMIT $", page_next_count, ";"
    }

    delete_statement = concat {
      "DELETE\n",
      "  FROM ",  table_name_escaped, "\n",
      " WHERE (", pk_escaped, ") = (", primary_key_placeholders, ")\n",
      "   AND (", ttl_escaped, " IS NULL OR ", ttl_escaped, " >= CURRENT_TIMESTAMP AT TIME ZONE 'UTC');",
    }

    count_statement = concat {
      "SELECT COUNT(*) AS ", escape_identifier(connector, "count"), "\n",
      "  FROM ",  table_name_escaped, "\n",
      " WHERE (", ttl_escaped, " IS NULL OR ", ttl_escaped, " >= CURRENT_TIMESTAMP AT TIME ZONE 'UTC')\n",
      " LIMIT 1;"
    }

    -- EE workspaces queries - with ttl [[
    select_statement_ws = concat {
      "  SELECT ",  select_expressions .. ws_fields, "\n",
      " FROM workspace_entities ws_e INNER JOIN ", table_name, " ", table_name ,
      " ON ( unique_field_name = '", primary_key[1] ,  "' AND ws_e.workspace_id in ( $0 ) and ws_e.entity_id = ", table_name, ".id::varchar )\n",
      " WHERE (", pk_escaped, ") = (", primary_key_placeholders, ")\n",
      "   AND (", ttl_escaped, " IS NULL OR ", ttl_escaped, " >= CURRENT_TIMESTAMP AT TIME ZONE 'UTC')\n",
      " LIMIT 1;"
    }

    page_first_statement_ws = concat {
      "  SELECT ",  select_expressions .. ws_fields, "\n",
      " FROM workspace_entities ws_e INNER JOIN ", table_name, " ", table_name ,
      " ON ( unique_field_name = '", primary_key[1] ,  "' AND ws_e.workspace_id in ( $0 ) and ws_e.entity_id = ", table_name, ".id::varchar )\n",
      "   AND (", ttl_escaped, " IS NULL OR ", ttl_escaped, " >= CURRENT_TIMESTAMP AT TIME ZONE 'UTC')\n",
      "ORDER BY ",  pk_escaped, "\n",
      "   LIMIT $1;";
    }

    page_next_statement_ws = concat {
      "  SELECT ",  select_expressions .. ws_fields, "\n",
      " FROM workspace_entities ws_e INNER JOIN ", table_name, " ", table_name ,
      " ON ( unique_field_name = '", primary_key[1] ,  "' AND ws_e.workspace_id in ( $0 ) and ws_e.entity_id = ", table_name, ".id::varchar )\n",
      "   WHERE (", pk_escaped, ") > (", primary_key_placeholders, ")\n",
      "     AND (", ttl_escaped, " IS NULL OR ", ttl_escaped, " >= CURRENT_TIMESTAMP AT TIME ZONE 'UTC')\n",
      "ORDER BY ",  pk_escaped, "\n",
      "   LIMIT $", page_next_count, ";"
    }
    -- ]]

    if foreign_key_count > 0 then
      drop_statement = concat {
        "DROP INDEX IF EXISTS ", ttl_index, ", ", concat(foreign_key_indexes_escaped, ", "), ";\n",
        "DROP TABLE IF EXISTS ", table_name_escaped, ";"
      }

    else
      drop_statement = concat {
        "DROP INDEX IF EXISTS ", ttl_index, ";\n",
        "DROP TABLE IF EXISTS ", table_name_escaped, ";"
      }
    end

  else
    insert_count = fields_count

    insert_expressions = concat(insert_expressions,  ", ")
    insert_columns = concat(insert_columns, ", ")

    update_expressions = concat(update_expressions, ", ")

    upsert_expressions = concat(upsert_expressions, ", ")

    create_statement = concat {
      "CREATE TABLE IF NOT EXISTS ", table_name_escaped, " (\n",
      "  ",   concat(create_expressions, ",\n  "), "\n",
      ");\n", concat(foreign_key_indexes, "\n")
    }

    insert_statement = concat {
      "INSERT INTO ",  table_name_escaped, " (", insert_columns, ")\n",
      "     VALUES (", insert_expressions, ")\n",
      "  RETURNING ", select_expressions, ";",
    }

    upsert_statement = concat {
      "INSERT INTO ",  table_name_escaped, " (", insert_columns, ")\n",
      "     VALUES (", insert_expressions, ")\n",
      "ON CONFLICT (", pk_escaped, ") DO UPDATE\n",
      "        SET ",  upsert_expressions, "\n",
      "  RETURNING ", select_expressions, ";",
    }

    update_statement = concat {
      "   UPDATE ",  table_name_escaped, "\n",
      "      SET ",  update_expressions, "\n",
      "    WHERE (", pk_escaped, ") = (", update_placeholders, ")\n",
      "RETURNING ", select_expressions, ";",
    }

    select_statement = concat {
      "SELECT ",  select_expressions, "\n",
      "  FROM ",  table_name_escaped, "\n",
      " WHERE (", pk_escaped, ") = (", primary_key_placeholders, ")\n",
      " LIMIT 1;"
    }

    page_first_statement = concat {
      "  SELECT ", select_expressions, "\n",
      "    FROM ", table_name_escaped, "\n",
      "ORDER BY ", pk_escaped, "\n",
      "   LIMIT $1;";
    }

    page_next_statement = concat {
      "  SELECT ",  select_expressions, "\n",
      "    FROM ",  table_name_escaped, "\n",
      "   WHERE (", pk_escaped, ") > (", primary_key_placeholders, ")\n",
      "ORDER BY ",  pk_escaped, "\n",
      "   LIMIT $", page_next_count, ";"
    }

    delete_statement = concat {
      "DELETE\n",
      "  FROM ",  table_name_escaped, "\n",
      " WHERE (", pk_escaped, ") = (", primary_key_placeholders, ");",
    }

    count_statement = concat {
      "SELECT COUNT(*) AS ", escape_identifier(connector, "count"), "\n",
      "  FROM ", table_name_escaped, "\n",
      " LIMIT 1;"
    }

    -- EE workspaces queries - without ttl [[
    select_statement_ws = concat {
      "  SELECT ",  select_expressions .. ws_fields, "\n",
      " FROM workspace_entities ws_e INNER JOIN ", table_name, " ", table_name ,
      " ON ( unique_field_name = '", primary_key[1] ,  "' AND ws_e.workspace_id in ( $0 ) and ws_e.entity_id = ", table_name, ".id::varchar )\n",
      " WHERE (", pk_escaped, ") = (", primary_key_placeholders, ")\n",
      " LIMIT 1;"
    }

    page_next_statement_ws = concat {
      "  SELECT ",  select_expressions .. ws_fields, "\n",
      " FROM workspace_entities ws_e INNER JOIN ", table_name, " ", table_name ,
      " ON ( unique_field_name = '", primary_key[1] ,  "' AND ws_e.workspace_id in ( $0 ) and ws_e.entity_id = ", table_name, ".id::varchar )\n",
      "   WHERE (", pk_escaped, ") > (", primary_key_placeholders, ")\n",
      "ORDER BY ",  pk_escaped, "\n",
      "   LIMIT $", page_next_count, ";"
    }

    page_first_statement_ws = concat {
      "  SELECT ",  select_expressions .. ws_fields, "\n",
      " FROM workspace_entities ws_e INNER JOIN ", table_name, " ", table_name ,
      " ON ( unique_field_name = '", primary_key[1] ,  "' AND ws_e.workspace_id in ( $0 ) and ws_e.entity_id = ", table_name, ".id::varchar )\n",
      "ORDER BY ",  pk_escaped, "\n",
      "   LIMIT $1;";
    }
    -- ]]

    if foreign_key_count > 0 then
      drop_statement = concat {
        "DROP INDEX IF EXISTS ", concat(foreign_key_indexes_escaped, ", "), ";\n",
        "DROP TABLE IF EXISTS ", table_name_escaped, " CASCADE;"
      }

    else
      drop_statement = concat {
        "DROP TABLE IF EXISTS ", table_name_escaped, " CASCADE;"
      }
    end
  end

  if composite_cache_key then
    create_statement = concat { create_statement, "\n",
      "CREATE INDEX IF NOT EXISTS ", cache_key_index,
      " ON ", table_name_escaped, " (", cache_key_escaped, ");"
    }
  end

  local truncate_statement = concat {
    "TRUNCATE ", table_name_escaped, " RESTART IDENTITY CASCADE;"
  }

  local primary_key_args = new_tab(primary_key_count, 0)
  local insert_args      = new_tab(insert_count, 0)
  local update_args      = new_tab(update_args_count, 0)
  local single_args      = new_tab(1, 0)
  local page_next_args   = new_tab(page_next_count, 0)

  local self = setmetatable({
    connector    = connector,
    schema       = schema,
    errors       = errors,
    expand       = foreign_key_count > 0 and
                   expand(table_name .. "_expand", foreign_key_list) or
                   noop,
    collapse     = collapse(table_name .. "_collapse", foreign_key_list),
    fields       = fields_hash,
    statements   = {
      create     = create_statement,
      truncate   = truncate_statement,
      count      = count_statement,
      drop       = drop_statement,
      insert     = {
        expr     = insert_expressions,
        cols     = insert_columns,
        argn     = insert_names,
        argc     = insert_count,
        argv     = insert_args,
        make     = compile(table_name .. "_insert", insert_statement),
      },
      upsert     = {
        expr     = upsert_expressions,
        argn     = insert_names,
        argc     = insert_count,
        argv     = insert_args,
        make     = compile(table_name .. "_upsert", upsert_statement),
      },
      update     = {
        expr     = update_expressions,
        argn     = update_args_names,
        argc     = update_args_count,
        argv     = update_args,
        make     = compile(table_name .. "_update", update_statement),
      },
      delete     = {
        argn     = primary_key_names,
        argc     = primary_key_count,
        argv     = primary_key_args,
        make     = compile(table_name .. "_delete", delete_statement),
      },
      select     = {
        expr     = select_expressions,
        argn     = primary_key_names,
        argc     = primary_key_count,
        argv     = primary_key_args,
        make     = compile(table_name .. "_select" , select_statement),
      },
      page_first = {
        argn     = { LIMIT },
        argc     = 1,
        argv     = single_args,
        make     = compile(table_name .. "_first" , page_first_statement),
      },
      page_next  = {
        argn     = page_next_names,
        argc     = page_next_count,
        argv     = page_next_args,
        make     = compile(table_name .. "_next" , page_next_statement),
      },
      -- EE workspaces-related
      select_ws        = {
        expr           = select_expressions,
        argn           = primary_key_names,
        argc           = primary_key_count,
        argv           = primary_key_args,
        make           = compile_ws(table_name .. "_select_ws" , select_statement_ws),
      },
      page_first_ws    = {
        argn           = { LIMIT },
        argc           = 1,
        argv           = single_args,
        make           = compile_ws(table_name .. "_page_first_ws" , page_first_statement_ws),
      },
      page_next_ws     = {
        argn           = page_next_names,
        argc           = page_next_count,
        argv           = page_next_args,
        make           = compile_ws(table_name .. "_page_next_ws" , page_next_statement_ws),
      },
    },
  }, _mt)

  local select_all_statement
  local select_all_statement_ws
  local select_all_filtered_statement
  local select_all_filtered_statement_ws

  local workspaceable = schema.workspaceable

  if ttl then
    select_all_statement = concat {
      " SELECT ", select_expressions, "\n",
      "   FROM ", table_name_escaped, "\n",
      "  WHERE (", ttl_escaped, " IS NULL OR ", ttl_escaped, " >= CURRENT_TIMESTAMP AT TIME ZONE 'UTC');"
    }
    select_all_filtered_statement = concat {
      " SELECT ", select_expressions, "\n",
      "   FROM ", table_name_escaped, "\n",
      "  WHERE (%s) = (%s)\n",
      "    AND (", ttl_escaped, " IS NULL OR ", ttl_escaped, " >= CURRENT_TIMESTAMP AT TIME ZONE 'UTC');"
    }
    select_all_statement_ws = concat {
      " SELECT ", select_expressions, "\n",
      "   FROM workspace_entities ws_e INNER JOIN ", table_name_escaped, " ", table_name_escaped, "\n",
      "    ON ( unique_field_name = '", primary_key[1], "' AND ws_e.workspace_id in ( %s ) and ws_e.entity_id = ", table_name_escaped, ".id::varchar )\n",
      "  WHERE (", ttl_escaped, " IS NULL OR ", ttl_escaped, " >= CURRENT_TIMESTAMP AT TIME ZONE 'UTC');"
    }
    select_all_filtered_statement_ws = concat {
      " SELECT ", select_expressions, "\n",
      "   FROM workspace_entities ws_e INNER JOIN ", table_name_escaped, " ", table_name_escaped, "\n",
      "    ON ( unique_field_name = '", primary_key[1], "' AND ws_e.workspace_id in ( %s ) and ws_e.entity_id = ", table_name_escaped, ".id::varchar )\n",
      "  WHERE (%s) = (%s)", "\n",
      "    AND (", ttl_escaped, " IS NULL OR ", ttl_escaped, " >= CURRENT_TIMESTAMP AT TIME ZONE 'UTC');"
    }
  else
    select_all_statement = concat {
      " SELECT ", select_expressions, "\n",
      "   FROM ", table_name_escaped, ";",
    }
    select_all_filtered_statement = concat {
      " SELECT ", select_expressions, "\n",
      "   FROM ", table_name_escaped, "\n",
      "  WHERE (%s) = (%s);",
    }
    select_all_statement_ws = concat {
      " SELECT ", select_expressions, "\n",
      "   FROM workspace_entities ws_e INNER JOIN ", table_name_escaped, " ", table_name_escaped, "\n",
      "    ON ( unique_field_name = '", primary_key[1], "' AND ws_e.workspace_id in ( %s ) and ws_e.entity_id = ", table_name_escaped, ".id::varchar );",
    }
    select_all_filtered_statement_ws = concat {
      " SELECT ", select_expressions, "\n",
      "   FROM workspace_entities ws_e INNER JOIN ", table_name_escaped, " ", table_name_escaped, "\n",
      "    ON ( unique_field_name = '", primary_key[1], "' AND ws_e.workspace_id in ( %s ) and ws_e.entity_id = ", table_name_escaped, ".id::varchar )\n",
      "  WHERE (%s) = (%s);",
    }
  end

  self.statements.select_all = {
    expr = select_expressions,
    argn = {},
    argc = 0,
    argv = {},
    make = function(argv)
      if not workspaceable or not argv.workspaces then
        return string.format(select_all_statement, argv.fields, argv.values)
      else
        return string.format(select_all_statement_ws, argv.workspaces,
                                                      argv.fields,
                                                      argv.values)
      end
    end
  }

  self.statements.select_all_filtered = {
    expr = select_expressions,
    argn = {},
    argc = 0,
    argv = {},
    make = function(argv)
      if not workspaceable or not argv.workspaces then
        return string.format(select_all_filtered_statement, argv.fields, argv.values)
      else
        return string.format(select_all_filtered_statement_ws, argv.workspaces,
                                                            argv.fields,
                                                            argv.values)
      end
    end
  }

  -- EE workspaces-related [[
  local ws_fields = ", \"workspace_id\", \"workspace_name\""
  -- ]]

  if foreign_key_count > 0 then
    local statements = self.statements

    for foreign_entity_name, foreign_key in pairs(foreign_keys) do
      local fk_names   = foreign_key.names
      local fk_escaped = foreign_key.escaped
      local fk_count   = foreign_key.count

      local fk_placeholders = {}
      local pk_placeholders = {}

      local foreign_key_names = concat(fk_escaped, ", ")

      local argc_first = fk_count + 1
      local argv_first = new_tab(argc_first, 0)
      local argn_first = new_tab(argc_first, 0)
      local argc_next  = argc_first + primary_key_count
      local argv_next  = new_tab(argc_next, 0)
      local argn_next  = new_tab(argc_next, 0)

      for i = 1, fk_count do
        argn_first[i]      = fk_names[i]
        argn_next[i]       = fk_names[i]
        fk_placeholders[i] = "$" .. i
      end

      for i = 1, primary_key_count do
        local index = i + fk_count
        argn_next[index]   = primary_key_names[i]
        pk_placeholders[i] = "$" .. index
      end

      argn_first[argc_first] = LIMIT
      argn_next[argc_next]   = LIMIT

      fk_placeholders = concat(fk_placeholders, ", ")
      pk_placeholders = concat(pk_placeholders, ", ")

      if ttl then
        page_first_statement = concat {
          "  SELECT ",  select_expressions, "\n",
          "    FROM ",  table_name_escaped, "\n",
          "   WHERE (", foreign_key_names, ") = (", fk_placeholders, ")\n",
          "     AND (", ttl_escaped, " IS NULL OR ", ttl_escaped, " >= CURRENT_TIMESTAMP AT TIME ZONE 'UTC')\n",
          "ORDER BY ",  pk_escaped, "\n",
          "   LIMIT $", argc_first, ";";
        }

        page_next_statement = concat {
          "  SELECT ",  select_expressions, "\n",
          "    FROM ",  table_name_escaped, "\n",
          "   WHERE (", foreign_key_names, ") = (", fk_placeholders, ")\n",
          "     AND (", pk_escaped, ") > (", pk_placeholders, ")\n",
          "     AND (", ttl_escaped, " IS NULL OR ", ttl_escaped, " >= CURRENT_TIMESTAMP AT TIME ZONE 'UTC')\n",
          "ORDER BY ",  pk_escaped, "\n",
          "   LIMIT $", argc_next, ";"
        }

        -- EE workspaces-related [[
        page_first_statement_ws = concat {
          "  SELECT ",  select_expressions .. ws_fields, "\n",
          " FROM workspace_entities ws_e INNER JOIN ", table_name, " ", table_name ,
          " ON ( unique_field_name = '", primary_key[1] ,  "' AND ws_e.workspace_id in ( $0 ) and ws_e.entity_id = ", table_name, ".id::varchar )\n",
          "   WHERE (", foreign_key_names, ") = (", fk_placeholders, ")\n",
          "ORDER BY ",  pk_escaped, "\n",
          "   LIMIT $", argc_first, ";"
        }

        page_next_statement_ws = concat {
          "  SELECT ",  select_expressions .. ws_fields, "\n",
          " FROM workspace_entities ws_e INNER JOIN ", table_name, " ", table_name ,
          " ON ( unique_field_name = '", primary_key[1] ,  "' AND ws_e.workspace_id in ( $0 ) and ws_e.entity_id = ", table_name, ".id::varchar )\n",
          "   WHERE (", foreign_key_names, ") = (", fk_placeholders, ")\n",
          "     AND (", pk_escaped, ") > (", pk_placeholders, ")\n",
          "ORDER BY ",  pk_escaped, "\n",
          "   LIMIT $", argc_next, ";"
        }
        -- ]]

      else
        page_first_statement = concat {
          "  SELECT ",  select_expressions, "\n",
          "    FROM ",  table_name_escaped, "\n",
          "   WHERE (", foreign_key_names, ") = (", fk_placeholders, ")\n",
          "ORDER BY ",  pk_escaped, "\n",
          "   LIMIT $", argc_first, ";";
        }

        page_next_statement = concat {
          "  SELECT ",  select_expressions, "\n",
          "    FROM ",  table_name_escaped, "\n",
          "   WHERE (", foreign_key_names, ") = (", fk_placeholders, ")\n",
          "     AND (", pk_escaped, ") > (", pk_placeholders, ")\n",
          "ORDER BY ",  pk_escaped, "\n",
          "   LIMIT $", argc_next, ";"
        }

        -- EE workspaces-related [[
        page_first_statement_ws = concat {
          "  SELECT ",  select_expressions .. ws_fields, "\n",
          " FROM workspace_entities ws_e INNER JOIN ", table_name, " ", table_name ,
          " ON ( unique_field_name = '", primary_key[1] ,  "' AND ws_e.workspace_id in ( $0 ) and ws_e.entity_id = ", table_name, ".id::varchar )\n",
          "   WHERE (", foreign_key_names, ") = (", fk_placeholders, ")\n",
          "ORDER BY ",  pk_escaped, "\n",
          "   LIMIT $", argc_first, ";"
        }

        page_next_statement_ws = concat {
          "  SELECT ",  select_expressions .. ws_fields, "\n",
          " FROM workspace_entities ws_e INNER JOIN ", table_name, " ", table_name ,
          " ON ( unique_field_name = '", primary_key[1] ,  "' AND ws_e.workspace_id in ( $0 ) and ws_e.entity_id = ", table_name, ".id::varchar )\n",
          "   WHERE (", foreign_key_names, ") = (", fk_placeholders, ")\n",
          "     AND (", pk_escaped, ") > (", pk_placeholders, ")\n",
          "ORDER BY ",  pk_escaped, "\n",
          "   LIMIT $", argc_next, ";"
        }
        -- ]]
      end

      local statement_name = "page_for_" .. foreign_entity_name

      statements[statement_name .. "_first"] = {
        argn = argn_first,
        argc = argc_first,
        argv = argv_first,
        make = compile(concat({ table_name, statement_name, "first" }, "_"), page_first_statement),
      }

      statements[statement_name .. "_next"] = {
        argn = argn_next,
        argc = argc_next,
        argv = argv_next,
        make = compile(concat({ table_name, statement_name, "next" }, "_"), page_next_statement)
      }

      statements[statement_name .. "_first_ws"] = {
        argn = argn_first,
        argc = argc_first,
        argv = argv_first,
        make = compile_ws(concat({ table_name, statement_name, "first" }, "_"), page_first_statement_ws),
      }

      statements[statement_name .. "_next_ws"] = {
        argn = argn_next,
        argc = argc_next,
        argv = argv_next,
        make = compile_ws(concat({ table_name, statement_name, "next" }, "_"), page_next_statement_ws)
      }

      self[statement_name] = make_select_for(foreign_entity_name)
    end
  end

  if tags then
    local statements = self.statements
    local pk_placeholders = {}

    local argc_first = 2
    local argv_first = new_tab(argc_first, 0)
    local argn_first = new_tab(argc_first, 0)
    local argc_next  = argc_first + primary_key_count
    local argv_next  = new_tab(argc_next, 0)
    local argn_next  = new_tab(argc_next, 0)

    for i = 1, primary_key_count do
      local index = i + 1
      argn_next[index]   = primary_key_names[i]
      pk_placeholders[i] = "$" .. index
    end

    pk_placeholders = concat(pk_placeholders, ", ")

    argn_first[1] = "tags"
    argn_first[argc_first] = LIMIT
    argn_next[1] = "tags"
    argn_next[argc_next] = LIMIT

    local page_first_by_tags_statement
    local page_next_by_tags_statement

    for cond, op in pairs({["_and"] = "@>", ["_or"] = "&&"}) do

      if ttl then
        page_first_by_tags_statement = concat {
          "  SELECT ",  select_expressions, "\n",
          "    FROM ",  table_name_escaped, "\n",
          "   WHERE tags ", op, " $1\n",
          "     AND (", ttl_escaped, " IS NULL OR ", ttl_escaped, " >= CURRENT_TIMESTAMP AT TIME ZONE 'UTC')\n",
          "ORDER BY ",  pk_escaped, "\n",
          "   LIMIT $2;";
        }

        page_next_by_tags_statement = concat {
          "  SELECT ",  select_expressions, "\n",
          "    FROM ",  table_name_escaped, "\n",
          "   WHERE tags ", op, " $1\n",
          "     AND (", pk_escaped, ") > (", pk_placeholders, ")\n",
          "     AND (", ttl_escaped, " IS NULL OR ", ttl_escaped, " >= CURRENT_TIMESTAMP AT TIME ZONE 'UTC')\n",
          "ORDER BY ",  pk_escaped, "\n",
          "   LIMIT $", argc_next, ";"
        }
      else
        page_first_by_tags_statement = concat {
          "  SELECT ",  select_expressions, "\n",
          "    FROM ",  table_name_escaped, "\n",
          "   WHERE tags ", op, " $1\n",
          "ORDER BY ",  pk_escaped, "\n",
          "   LIMIT $2;";
        }

        page_next_by_tags_statement = concat {
          "  SELECT ",  select_expressions, "\n",
          "    FROM ",  table_name_escaped, "\n",
          "   WHERE tags ", op, " $1\n",
          "     AND (", pk_escaped, ") > (", pk_placeholders, ")\n",
          "ORDER BY ",  pk_escaped, "\n",
          "   LIMIT $", argc_next, ";"
        }
      end

      local statement_name = "page_by_tags"

      statements[statement_name .. cond .. "_first"] = {
        argn = argn_first,
        argc = argc_first,
        argv = argv_first,
        make = compile(concat({ table_name, statement_name, "first" }, "_"), page_first_by_tags_statement),
      }

      statements[statement_name .. cond .. "_next"] = {
        argn = argn_next,
        argc = argc_next,
        argv = argv_next,
        make = compile(concat({ table_name, statement_name, "next" }, "_"), page_next_by_tags_statement)
      }
    end
  end

  if composite_cache_key then
    unique_fields_count = unique_fields_count + 1
    insert(unique_fields, {
      name = "cache_key",
      name_escaped = escape_identifier(connector, "cache_key"),
    })
  end

  if unique_fields_count > 0 then
    local update_by_args_count = update_fields_count + 1
    local update_by_args = new_tab(update_by_args_count, 0)
    local statements = self.statements

    for i = 1, unique_fields_count do
      local unique_field   = unique_fields[i]
      local unique_name    = unique_field.name
      local unique_escaped = unique_field.name_escaped
      local single_names   = { unique_name }

      local select_by_statement_name = "select_by_" .. unique_name
      local select_by_statement

      local select_by_statement_name_ws = "select_by_" .. unique_name .. "_ws"
      local workspace_select_expression = ", ws_e.workspace_name as workspace_name, ws_e.workspace_id as workspace_id"
      local select_by_statement_ws

      if ttl then
        select_by_statement = concat {
          "SELECT ",  select_expressions, "\n",
          "  FROM ",  table_name_escaped, "\n",
          " WHERE ",  unique_escaped, " = $1\n",
          "   AND (", ttl_escaped, " IS NULL OR ", ttl_escaped, " >= CURRENT_TIMESTAMP AT TIME ZONE 'UTC')\n",
          " LIMIT 1;"
        }

        select_by_statement_ws = concat {
          "SELECT ", select_expressions .. workspace_select_expression,  "\n",
          " FROM workspace_entities ws_e INNER JOIN ", table_name, " ", table_name ,
          " ON ( unique_field_name = '", primary_key[1] ,  "' AND ws_e.workspace_id in ( $0 ) and ws_e.entity_id = ", table_name, ".id::varchar )\n",
          " WHERE ", unique_escaped, " = $1\n",
          "   AND (", ttl_escaped, " IS NULL OR ", ttl_escaped, " >= CURRENT_TIMESTAMP AT TIME ZONE 'UTC')\n",
          " LIMIT 1;"
        }

      else
        select_by_statement = concat {
          "SELECT ", select_expressions, "\n",
          "  FROM ", table_name_escaped, "\n",
          " WHERE ", unique_escaped, " = $1\n",
          " LIMIT 1;"
        }

        select_by_statement_ws = concat {
          "SELECT ", select_expressions .. workspace_select_expression,  "\n",
          " FROM workspace_entities ws_e INNER JOIN ", table_name, " ", table_name ,
          " ON ( unique_field_name = '", primary_key[1] ,  "' AND ws_e.workspace_id in ( $0 ) and ws_e.entity_id = ", table_name, ".id::varchar )\n",
          " WHERE ", unique_escaped, " = $1\n",
          " LIMIT 1;"
        }
      end

      statements[select_by_statement_name] = {
        argn = single_names,
        argc = 1,
        argv = single_args,
        make = compile(concat({ table_name, select_by_statement_name }, "_"), select_by_statement),
      }

      statements[select_by_statement_name_ws] = {
        argn = single_names,
        argc = 1,
        argv = single_args,
        make = compile_ws(concat({ table_name, select_by_statement_name_ws }, "_"), select_by_statement_ws)
      }
      -- ]]

      local update_by_statement_name = "update_by_" .. unique_name
      local update_by_statement

      if ttl then
        update_by_statement = concat {
          "   UPDATE ",  table_name_escaped, "\n",
          "      SET ",  update_expressions, "\n",
          "    WHERE ",  unique_escaped, " = $", update_by_args_count, "\n",
          "      AND (", ttl_escaped, " IS NULL OR ", ttl_escaped, " >= CURRENT_TIMESTAMP AT TIME ZONE 'UTC')\n",
          "RETURNING ", select_expressions, ";",
        }
      else
        update_by_statement = concat {
          "   UPDATE ", table_name_escaped, "\n",
          "      SET ", update_expressions, "\n",
          "    WHERE ", unique_escaped, " = $", update_by_args_count, "\n",
          "RETURNING ", select_expressions, ";",
        }
      end

      local update_by_args_names = {}
      for i = 1, update_fields_count do
        update_by_args_names[i] = update_names[i]
      end

      update_by_args_names[update_by_args_count] = unique_name
      statements[update_by_statement_name] = {
        argn = update_by_args_names,
        argc = update_by_args_count,
        argv = update_by_args,
        make = compile(concat({ table_name, update_by_statement_name }, "_"), update_by_statement),
      }

      local upsert_by_statement_name = "upsert_by_" .. unique_name
      local conflict_key = unique_escaped
      if composite_cache_key then
        conflict_key = escape_identifier(connector, "cache_key")
      end
      local upsert_by_statement = concat {
        "INSERT INTO ",  table_name_escaped, " (", insert_columns, ")\n",
        "     VALUES (", insert_expressions, ")\n",
        "ON CONFLICT (", conflict_key, ") DO UPDATE\n",
        "        SET ",  upsert_expressions, "\n",
        "  RETURNING ",  select_expressions, ";",
      }


      statements[upsert_by_statement_name] = {
        argn = insert_names,
        argc = insert_count,
        argv = insert_args,
        make = compile(concat({ table_name, upsert_by_statement_name }, "_"), upsert_by_statement),
      }

      local delete_by_statement_name = "delete_by_" .. unique_name
      local delete_by_statement

      if ttl then
        delete_by_statement = concat {
          "DELETE\n",
          "  FROM ",  table_name_escaped, "\n",
          " WHERE ",  unique_escaped, " = $1\n",
          "   AND (", ttl_escaped, " IS NULL OR ", ttl_escaped, " >= CURRENT_TIMESTAMP AT TIME ZONE 'UTC');",
        }

      else
        delete_by_statement = concat {
          "DELETE\n",
          "  FROM ", table_name_escaped, "\n",
          " WHERE ", unique_escaped, " = $1;",
        }
      end

      statements[delete_by_statement_name] = {
        argn = single_names,
        argc = 1,
        argv = single_args,
        make = compile(concat({ table_name, delete_by_statement_name }, "_"), delete_by_statement),
      }
    end
  end

  return self
end


return _M<|MERGE_RESOLUTION|>--- conflicted
+++ resolved
@@ -1049,12 +1049,6 @@
 end
 
 
-<<<<<<< HEAD
-=======
-local _M  = {}
-
-
->>>>>>> 5e9a43a3
 function _M.new(connector, schema, errors)
   local primary_key                   = schema.primary_key
   local primary_key_fields            = {}
@@ -1196,29 +1190,29 @@
         if on_delete and on_update then
           foreign_key_constraints[foreign_key_constrainst_count] = concat {
             "  FOREIGN KEY (", concat(foreign_key_names, ", "), ")\n",
-            "   REFERENCES ",  escape_identifier(connector, foreign_schema.name), " (", concat(foreign_col_names, ", "), ")\n",
-            "    ON DELETE ",  on_delete, "\n",
-            "    ON UPDATE ",  on_update,
+            "   REFERENCES ", escape_identifier(connector, foreign_schema.name), " (", concat(foreign_col_names, ", "), ")\n",
+            "    ON DELETE ", on_delete, "\n",
+            "    ON UPDATE ", on_update,
           }
 
         elseif on_delete then
           foreign_key_constraints[foreign_key_constrainst_count] = concat {
             "  FOREIGN KEY (", concat(foreign_key_names, ", "), ")\n",
-            "   REFERENCES ",  escape_identifier(connector, foreign_schema.name), " (", concat(foreign_col_names, ", "), ")\n",
-            "    ON DELETE ",  on_delete,
+            "   REFERENCES ", escape_identifier(connector, foreign_schema.name), " (", concat(foreign_col_names, ", "), ")\n",
+            "    ON DELETE ", on_delete,
           }
 
         elseif on_update then
           foreign_key_constraints[foreign_key_constrainst_count] = concat {
             "  FOREIGN KEY (", concat(foreign_key_names, ", "), ")\n",
-            "   REFERENCES ",  escape_identifier(connector, foreign_schema.name), " (", concat(foreign_col_names, ", "), ")\n",
-            "    ON UPDATE ",  on_update,
+            "   REFERENCES ", escape_identifier(connector, foreign_schema.name), " (", concat(foreign_col_names, ", "), ")\n",
+            "    ON UPDATE ", on_update,
           }
 
         else
           foreign_key_constraints[foreign_key_constrainst_count] = concat {
             "  FOREIGN KEY (", concat(foreign_key_names, ", "), ")\n",
-            "   REFERENCES ",  escape_identifier(connector, foreign_schema.name), " (", concat(foreign_col_names, ", "), ")",
+            "   REFERENCES ", escape_identifier(connector, foreign_schema.name), " (", concat(foreign_col_names, ", "), ")",
           }
         end
       end
@@ -1556,14 +1550,14 @@
 
     delete_statement = concat {
       "DELETE\n",
-      "  FROM ",  table_name_escaped, "\n",
+      "  FROM ", table_name_escaped, "\n",
       " WHERE (", pk_escaped, ") = (", primary_key_placeholders, ")\n",
       "   AND (", ttl_escaped, " IS NULL OR ", ttl_escaped, " >= CURRENT_TIMESTAMP AT TIME ZONE 'UTC');",
     }
 
     count_statement = concat {
       "SELECT COUNT(*) AS ", escape_identifier(connector, "count"), "\n",
-      "  FROM ",  table_name_escaped, "\n",
+      "  FROM ", table_name_escaped, "\n",
       " WHERE (", ttl_escaped, " IS NULL OR ", ttl_escaped, " >= CURRENT_TIMESTAMP AT TIME ZONE 'UTC')\n",
       " LIMIT 1;"
     }
@@ -1630,7 +1624,7 @@
     insert_statement = concat {
       "INSERT INTO ",  table_name_escaped, " (", insert_columns, ")\n",
       "     VALUES (", insert_expressions, ")\n",
-      "  RETURNING ", select_expressions, ";",
+      "  RETURNING ",  select_expressions, ";",
     }
 
     upsert_statement = concat {
@@ -1638,7 +1632,7 @@
       "     VALUES (", insert_expressions, ")\n",
       "ON CONFLICT (", pk_escaped, ") DO UPDATE\n",
       "        SET ",  upsert_expressions, "\n",
-      "  RETURNING ", select_expressions, ";",
+      "  RETURNING ",  select_expressions, ";",
     }
 
     update_statement = concat {
@@ -1672,7 +1666,7 @@
 
     delete_statement = concat {
       "DELETE\n",
-      "  FROM ",  table_name_escaped, "\n",
+      "  FROM ", table_name_escaped, "\n",
       " WHERE (", pk_escaped, ") = (", primary_key_placeholders, ");",
     }
 
@@ -1740,65 +1734,65 @@
   local page_next_args   = new_tab(page_next_count, 0)
 
   local self = setmetatable({
-    connector    = connector,
-    schema       = schema,
-    errors       = errors,
-    expand       = foreign_key_count > 0 and
-                   expand(table_name .. "_expand", foreign_key_list) or
-                   noop,
-    collapse     = collapse(table_name .. "_collapse", foreign_key_list),
-    fields       = fields_hash,
-    statements   = {
-      create     = create_statement,
-      truncate   = truncate_statement,
-      count      = count_statement,
-      drop       = drop_statement,
-      insert     = {
-        expr     = insert_expressions,
-        cols     = insert_columns,
-        argn     = insert_names,
-        argc     = insert_count,
-        argv     = insert_args,
-        make     = compile(table_name .. "_insert", insert_statement),
+    connector          = connector,
+    schema             = schema,
+    errors             = errors,
+    expand             = foreign_key_count > 0 and
+                         expand(table_name .. "_expand", foreign_key_list) or
+                         noop,
+    collapse           = collapse(table_name .. "_collapse", foreign_key_list),
+    fields             = fields_hash,
+    statements         = {
+      create           = create_statement,
+      truncate         = truncate_statement,
+      count            = count_statement,
+      drop             = drop_statement,
+      insert           = {
+        expr           = insert_expressions,
+        cols           = insert_columns,
+        argn           = insert_names,
+        argc           = insert_count,
+        argv           = insert_args,
+        make           = compile(table_name .. "_insert", insert_statement),
       },
-      upsert     = {
-        expr     = upsert_expressions,
-        argn     = insert_names,
-        argc     = insert_count,
-        argv     = insert_args,
-        make     = compile(table_name .. "_upsert", upsert_statement),
+      upsert           = {
+        expr           = upsert_expressions,
+        argn           = insert_names,
+        argc           = insert_count,
+        argv           = insert_args,
+        make           = compile(table_name .. "_upsert", upsert_statement),
       },
-      update     = {
-        expr     = update_expressions,
-        argn     = update_args_names,
-        argc     = update_args_count,
-        argv     = update_args,
-        make     = compile(table_name .. "_update", update_statement),
+      update           = {
+        expr           = update_expressions,
+        argn           = update_args_names,
+        argc           = update_args_count,
+        argv           = update_args,
+        make           = compile(table_name .. "_update", update_statement),
       },
-      delete     = {
-        argn     = primary_key_names,
-        argc     = primary_key_count,
-        argv     = primary_key_args,
-        make     = compile(table_name .. "_delete", delete_statement),
+      delete           = {
+        argn           = primary_key_names,
+        argc           = primary_key_count,
+        argv           = primary_key_args,
+        make           = compile(table_name .. "_delete", delete_statement),
       },
-      select     = {
-        expr     = select_expressions,
-        argn     = primary_key_names,
-        argc     = primary_key_count,
-        argv     = primary_key_args,
-        make     = compile(table_name .. "_select" , select_statement),
+      select           = {
+        expr           = select_expressions,
+        argn           = primary_key_names,
+        argc           = primary_key_count,
+        argv           = primary_key_args,
+        make           = compile(table_name .. "_select" , select_statement),
       },
-      page_first = {
-        argn     = { LIMIT },
-        argc     = 1,
-        argv     = single_args,
-        make     = compile(table_name .. "_first" , page_first_statement),
+      page_first       = {
+        argn           = { LIMIT },
+        argc           = 1,
+        argv           = single_args,
+        make           = compile(table_name .. "_first" , page_first_statement),
       },
-      page_next  = {
-        argn     = page_next_names,
-        argc     = page_next_count,
-        argv     = page_next_args,
-        make     = compile(table_name .. "_next" , page_next_statement),
+      page_next        = {
+        argn           = page_next_names,
+        argc           = page_next_count,
+        argv           = page_next_args,
+        make           = compile(table_name .. "_next" , page_next_statement),
       },
       -- EE workspaces-related
       select_ws        = {
@@ -2180,9 +2174,9 @@
 
       if ttl then
         select_by_statement = concat {
-          "SELECT ",  select_expressions, "\n",
-          "  FROM ",  table_name_escaped, "\n",
-          " WHERE ",  unique_escaped, " = $1\n",
+          "SELECT ", select_expressions, "\n",
+          "  FROM ", table_name_escaped, "\n",
+          " WHERE ", unique_escaped, " = $1\n",
           "   AND (", ttl_escaped, " IS NULL OR ", ttl_escaped, " >= CURRENT_TIMESTAMP AT TIME ZONE 'UTC')\n",
           " LIMIT 1;"
         }
@@ -2288,8 +2282,8 @@
       if ttl then
         delete_by_statement = concat {
           "DELETE\n",
-          "  FROM ",  table_name_escaped, "\n",
-          " WHERE ",  unique_escaped, " = $1\n",
+          "  FROM ", table_name_escaped, "\n",
+          " WHERE ", unique_escaped, " = $1\n",
           "   AND (", ttl_escaped, " IS NULL OR ", ttl_escaped, " >= CURRENT_TIMESTAMP AT TIME ZONE 'UTC');",
         }
 
