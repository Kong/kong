-- This software is copyright Kong Inc. and its licensors.
-- Use of the software is subject to the agreement between your organization
-- and Kong Inc. If there is no such agreement, use is governed by and
-- subject to the terms of the Kong Master Software License Agreement found
-- at https://konghq.com/enterprisesoftwarelicense/.
-- [ END OF LICENSE 0867164ffc95e54f04670b5169c09574bdbd9bba ]

local utils = require("kong.tools.utils")


local CLUSTER_ID = utils.uuid()


return {
  postgres = {
    up = string.format([[
      CREATE TABLE IF NOT EXISTS "parameters" (
        key            TEXT PRIMARY KEY,
        value          TEXT NOT NULL,
        created_at     TIMESTAMP WITH TIME ZONE
      );

      INSERT INTO parameters (key, value) VALUES('cluster_id', '%s')
      ON CONFLICT DO NOTHING;

      DO $$
      BEGIN
        ALTER TABLE IF EXISTS ONLY "certificates" ADD "cert_alt" TEXT;
      EXCEPTION WHEN DUPLICATE_COLUMN THEN
        -- Do nothing, accept existing state
      END;
      $$;

      DO $$
      BEGIN
        ALTER TABLE IF EXISTS ONLY "certificates" ADD "key_alt" TEXT;
      EXCEPTION WHEN DUPLICATE_COLUMN THEN
        -- Do nothing, accept existing state
      END;
      $$;

      DO $$
      BEGIN
        ALTER TABLE IF EXISTS ONLY "clustering_data_planes" ADD "version" TEXT;
      EXCEPTION WHEN DUPLICATE_COLUMN THEN
        -- Do nothing, accept existing state
      END;
      $$;

      DO $$
      BEGIN
        ALTER TABLE IF EXISTS ONLY "clustering_data_planes" ADD "sync_status" TEXT NOT NULL DEFAULT 'unknown';
      EXCEPTION WHEN DUPLICATE_COLUMN THEN
        -- Do nothing, accept existing state
      END;
      $$;
    ]], CLUSTER_ID),
  },
  cassandra = {
    up = [[
      CREATE TABLE IF NOT EXISTS parameters(
        key            text,
        value          text,
        created_at     timestamp,
        PRIMARY KEY    (key)
      );

      ALTER TABLE certificates ADD cert_alt TEXT;
      ALTER TABLE certificates ADD key_alt TEXT;
      ALTER TABLE clustering_data_planes ADD version text;
      ALTER TABLE clustering_data_planes ADD sync_status text;
    ]],
    teardown = function(connector)
      local coordinator = assert(connector:get_stored_connection())
<<<<<<< HEAD
      local _, err = coordinator:execute(string.format([[
        INSERT INTO parameters (key, value) VALUES('cluster_id', '%s')
        IF NOT EXISTS;
      ]], CLUSTER_ID))

=======
      local cassandra = require "cassandra"
      local _, err = coordinator:execute(
        "INSERT INTO parameters (key, value) VALUES (?, ?)",
        {
          cassandra.text("cluster_id"),
          cassandra.text(CLUSTER_ID)
        }
      )
>>>>>>> bf7a54d7
      if err then
        return nil, err
      end
      return true
    end,
  }
}<|MERGE_RESOLUTION|>--- conflicted
+++ resolved
@@ -72,13 +72,6 @@
     ]],
     teardown = function(connector)
       local coordinator = assert(connector:get_stored_connection())
-<<<<<<< HEAD
-      local _, err = coordinator:execute(string.format([[
-        INSERT INTO parameters (key, value) VALUES('cluster_id', '%s')
-        IF NOT EXISTS;
-      ]], CLUSTER_ID))
-
-=======
       local cassandra = require "cassandra"
       local _, err = coordinator:execute(
         "INSERT INTO parameters (key, value) VALUES (?, ?)",
@@ -87,7 +80,6 @@
           cassandra.text(CLUSTER_ID)
         }
       )
->>>>>>> bf7a54d7
       if err then
         return nil, err
       end
