--- conflicted
+++ resolved
@@ -13,22 +13,14 @@
 
       DO $$
       BEGIN
-<<<<<<< HEAD
-      CREATE INDEX IF NOT EXISTS "idx_cluster_events_at"      ON "cluster_events" ("at");
-=======
         CREATE INDEX IF NOT EXISTS "cluster_events_at_idx" ON "cluster_events" ("at");
->>>>>>> 28e4baf3
-      EXCEPTION WHEN UNDEFINED_COLUMN THEN
-        -- Do nothing, accept existing state
-      END$$;
-
-      DO $$
-      BEGIN
-<<<<<<< HEAD
-      CREATE INDEX IF NOT EXISTS "idx_cluster_events_channel" ON "cluster_events" ("channel");
-=======
+      EXCEPTION WHEN UNDEFINED_COLUMN THEN
+        -- Do nothing, accept existing state
+      END$$;
+
+      DO $$
+      BEGIN
         CREATE INDEX IF NOT EXISTS "cluster_events_channel_idx" ON "cluster_events" ("channel");
->>>>>>> 28e4baf3
       EXCEPTION WHEN UNDEFINED_COLUMN THEN
         -- Do nothing, accept existing state
       END$$;
@@ -88,11 +80,7 @@
 
       DO $$
       BEGIN
-<<<<<<< HEAD
-      CREATE INDEX IF NOT EXISTS "routes_fkey_service" ON "routes" ("service_id");
-=======
         CREATE INDEX IF NOT EXISTS "routes_service_id_idx" ON "routes" ("service_id");
->>>>>>> 28e4baf3
       EXCEPTION WHEN UNDEFINED_COLUMN THEN
         -- Do nothing, accept existing state
       END$$;
@@ -133,11 +121,7 @@
 
       DO $$
       BEGIN
-<<<<<<< HEAD
-      CREATE INDEX IF NOT EXISTS "username_idx" ON "consumers" (LOWER("username"));
-=======
         CREATE INDEX IF NOT EXISTS "consumers_username_idx" ON "consumers" (LOWER("username"));
->>>>>>> 28e4baf3
       EXCEPTION WHEN UNDEFINED_COLUMN THEN
         -- Do nothing, accept existing state
       END$$;
@@ -168,11 +152,7 @@
 
       DO $$
       BEGIN
-<<<<<<< HEAD
-      CREATE INDEX IF NOT EXISTS "plugins_consumer_idx"   ON "plugins" ("consumer_id");
-=======
         CREATE INDEX IF NOT EXISTS "plugins_consumer_id_idx" ON "plugins" ("consumer_id");
->>>>>>> 28e4baf3
       EXCEPTION WHEN UNDEFINED_COLUMN THEN
         -- Do nothing, accept existing state
       END$$;
@@ -193,11 +173,7 @@
 
       DO $$
       BEGIN
-<<<<<<< HEAD
-      CREATE INDEX IF NOT EXISTS "plugins_api_idx"        ON "plugins" ("api_id");
-=======
         CREATE INDEX IF NOT EXISTS "plugins_run_on_idx" ON "plugins" ("run_on");
->>>>>>> 28e4baf3
       EXCEPTION WHEN UNDEFINED_COLUMN THEN
         -- Do nothing, accept existing state
       END$$;
