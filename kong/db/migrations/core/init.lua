return {
  "000_base",
<<<<<<< HEAD
  "001_14_to_15",
  "002_15_to_1",
=======
  "001_13_to_14",
  "002_14_to_15",
>>>>>>> c46da179
}<|MERGE_RESOLUTION|>--- conflicted
+++ resolved
@@ -1,10 +1,7 @@
 return {
   "000_base",
-<<<<<<< HEAD
+  "001_13_to_14", -- number is repeated because we accomodate the EE
+                  -- specific 13->14 , but the order is correct
   "001_14_to_15",
   "002_15_to_1",
-=======
-  "001_13_to_14",
-  "002_14_to_15",
->>>>>>> c46da179
 }