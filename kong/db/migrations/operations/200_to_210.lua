-- Helper module for 200_to_210 migration operations.
--
-- Operations are versioned and specific to a migration so they remain
-- fixed in time and are not modified for use in future migrations.
--
-- If you want to reuse these operations in a future migration,
-- copy the functions over to a new versioned module.


local ngx = ngx
local uuid = require "resty.jit-uuid"
local cassandra = require "cassandra"


local default_ws_id = uuid.generate_v4()
local ws_id


local function render(template, keys)
  return (template:gsub("$%(([A-Z_]+)%)", keys))
end


local function cassandra_get_default_ws(coordinator)
  if ws_id then
    return ws_id
  end

  local rows, err = coordinator:execute("SELECT id FROM workspaces WHERE name='default'", nil, {
    consistency = cassandra.consistencies.serial,
  })
  if err then
    return nil, err
  end

  if not rows or not rows[1] or not rows[1].id then
    return nil
  end

  ws_id = rows[1].id

  return ws_id
end


local function cassandra_create_default_ws(coordinator)
  local created_at = ngx.time() * 1000

  local _, err = coordinator:execute("INSERT INTO workspaces(id, name, created_at) VALUES (?, 'default', ?)", {
    cassandra.uuid(default_ws_id),
    cassandra.timestamp(created_at),
  }, {
    consistency = cassandra.consistencies.quorum,
  })
  if err then
    return nil, err
  end

  return cassandra_get_default_ws(coordinator)
end


local function cassandra_ensure_default_ws(coordinator)
  local default_ws, err = cassandra_get_default_ws(coordinator)
  if err then
    return nil, err
  end

  if default_ws then
    return default_ws
  end

  return cassandra_create_default_ws(coordinator)
end


--------------------------------------------------------------------------------
-- Postgres operations for Workspace migration
--------------------------------------------------------------------------------

-- XXX EE
-- if we are testing then migrations should also act as "bootstrapping"
local bootstrapping = kong.bootstrapping or os.getenv("KONG_IS_TESTING") == "1"


local postgres = {

  up = {

    ----------------------------------------------------------------------------
    -- Add `workspaces` table.
    -- @return string: SQL
<<<<<<< HEAD
    ws_add_workspaces = function() -- XXX EE only boot
=======
    ws_add_workspaces = function(_)
>>>>>>> c7434adb
      return render([[

        CREATE TABLE IF NOT EXISTS "workspaces" (
          "id"         UUID                       PRIMARY KEY,
          "name"       TEXT                       UNIQUE,
          "comment"    TEXT,
          "created_at" TIMESTAMP WITH TIME ZONE   DEFAULT (CURRENT_TIMESTAMP(0) AT TIME ZONE 'UTC'),
          "meta"       JSONB,
          "config"     JSONB
        );

        -- Create default workspace
        INSERT INTO workspaces(id, name)
        VALUES ('$(ID)', 'default') ON CONFLICT DO NOTHING;

      ]], {
        ID = default_ws_id
      })
    end,

    ----------------------------------------------------------------------------
    -- Add `ws_id` field to a table.
    -- @param table_name string: name of the table, e.g. "services"
    -- @param fk_users {string:string}: map of tables and field names
    -- for other tables that use this table as a foreign key.
    -- We do NOT get these from the schemas because
    -- we want the migration to remain self-contained and unchanged no matter
    -- what changes to the schemas in the latest version of Kong.
    -- @return string: SQL

    ws_add_ws_id = function(_, table_name, fk_users) -- XXX EE Always (part)
      local out = {}
      if bootstrapping then

      table.insert(out, render([[
        -- Add ws_id to $(TABLE), populating all of them with the default workspace id
        DO $$
        BEGIN
          EXECUTE format('ALTER TABLE IF EXISTS ONLY "$(TABLE)" ADD "ws_id" UUID REFERENCES "workspaces" ("id") DEFAULT %L',
                        (SELECT "id" FROM "workspaces" WHERE "name" = 'default'));
        EXCEPTION WHEN DUPLICATE_COLUMN THEN
          -- Do nothing, accept existing state
        END;
        $$;


      ]], { TABLE = table_name }))

      else

      table.insert(out, render([[
        -- Add ws_id to $(TABLE), with no default
        DO $$
        BEGIN
          ALTER TABLE IF EXISTS ONLY "$(TABLE)" ADD "ws_id" UUID REFERENCES "workspaces" ("id");
        EXCEPTION WHEN DUPLICATE_COLUMN THEN
          -- Do nothing, accept existing state
        END;
        $$;


      ]], { TABLE = table_name }))
      end


      table.insert(out, render([[

        -- Ensure (id, ws_id) pair is unique
        DO $$
        BEGIN
          ALTER TABLE IF EXISTS ONLY "$(TABLE)" ADD CONSTRAINT "$(TABLE)_id_ws_id_unique" UNIQUE ("id", "ws_id");
        EXCEPTION WHEN DUPLICATE_TABLE THEN
          -- Do nothing, accept existing state
        END$$;

      ]], { TABLE = table_name }))

      return table.concat(out, "\n")
    end,

    ----------------------------------------------------------------------------
    -- Make field unique per workspace only.
    -- @param table_name string: name of the table, e.g. "services"
    -- @param field_name string: name of the field, e.g. "name"
    -- @return string: SQL
    -- XXX EE: WE HAVE TO DO THIS ANYWAY!
    ws_unique_field = function(_, table_name, field_name) -- XXX EE always
      return render([[

          -- Make '$(TABLE).$(FIELD)' unique per workspace
          ALTER TABLE IF EXISTS ONLY "$(TABLE)" DROP CONSTRAINT IF EXISTS "$(TABLE)_$(FIELD)_key";

          -- Ensure (ws_id, $(FIELD)) pair is unique
          DO $$
          BEGIN
            ALTER TABLE IF EXISTS ONLY "$(TABLE)" ADD CONSTRAINT "$(TABLE)_ws_id_$(FIELD)_unique" UNIQUE ("ws_id", "$(FIELD)");
          EXCEPTION WHEN DUPLICATE_TABLE THEN
            -- Do nothing, accept existing state
          END$$;

      ]], {
        TABLE = table_name,
        FIELD = field_name,
      })
    end,

    ----------------------------------------------------------------------------
    -- Adjust foreign key to take ws_id into account and ensure it matches
    -- @param table_name string: name of the table e.g. "routes"
    -- @param fk_prefix string: name of the foreign field in the schema,
    -- which is used as a prefix in foreign key entries in tables e.g. "service"
    -- @param foreign_table_name string: name of the table the foreign field
    -- refers to e.g. "services"
    -- @return string: SQL
    ws_adjust_foreign_key = function(_, table_name, fk_prefix, foreign_table_name, is_cascade) -- XXX EE always
      return render([[

          -- Update foreign key relationship
          ALTER TABLE IF EXISTS ONLY "$(TABLE)" DROP CONSTRAINT IF EXISTS "$(TABLE)_$(FK)_id_fkey";

          DO $$
          BEGIN
            ALTER TABLE IF EXISTS ONLY "$(TABLE)"
                        ADD CONSTRAINT "$(TABLE)_$(FK)_id_fkey"
                           FOREIGN KEY ("$(FK)_id", "ws_id")
                            REFERENCES $(FOREIGN_TABLE)("id", "ws_id") $(CASCADE);
          EXCEPTION WHEN DUPLICATE_OBJECT THEN
            -- Do nothing, accept existing state
          END$$;

      ]], {
        TABLE = table_name,
        FK = fk_prefix,
        FOREIGN_TABLE = foreign_table_name,
        CASCADE = is_cascade and "ON DELETE CASCADE" or "",
      })
    end,

  },

  teardown = {

    ------------------------------------------------------------------------------
    -- Update composite cache keys to workspace-aware formats
    ws_update_composite_cache_key = function(_, connector, table_name, is_partitioned) -- XXX EE only when boot
      local _, err = connector:query(render([[
        UPDATE "$(TABLE)"
        SET cache_key = CONCAT(cache_key, ':',
                               (SELECT id FROM workspaces WHERE name = 'default'))
        WHERE cache_key LIKE '%:';
      ]], {
        TABLE = table_name,
      }))
      if err then
        return nil, err
      end

      return true
    end,


    ------------------------------------------------------------------------------
    -- Update keys to workspace-aware formats
    ws_update_keys = function(_, connector, table_name, unique_keys) -- XXX EE ALWAYS (see part)
      -- Reset default value for ws_id once it is populated
      local _, err = connector:query(render([[
        ALTER TABLE IF EXISTS ONLY "$(TABLE)" ALTER "ws_id" SET DEFAULT NULL;
      ]], {
        TABLE = table_name,
      }))
      if err then
        return nil, err
      end

      return true
    end,


    ------------------------------------------------------------------------------
    -- General function to fixup a plugin configuration
    fixup_plugin_config = function(_, connector, plugin_name, fixup_fn) -- XXX EE Always (idcare)
      local pgmoon_json = require("pgmoon.json")
      for plugin, err in connector:iterate("SELECT id, name, config FROM plugins") do
        if err then
          return nil, err
        end

        if plugin.name == plugin_name then
          local fix = fixup_fn(plugin.config)

          if fix then
            local sql = render(
              "UPDATE plugins SET config = $(NEW_CONFIG)::jsonb WHERE id = '$(ID)'", {
              NEW_CONFIG = pgmoon_json.encode_json(plugin.config),
              ID = plugin.id,
            })

            local _, err = connector:query(sql)
            if err then
              return nil, err
            end
          end
        end
      end

      return true
    end,
  },

}


--------------------------------------------------------------------------------
-- Cassandra operations for Workspace migration
--------------------------------------------------------------------------------

local cassandra = {

  up = {

    ----------------------------------------------------------------------------
    -- Add `workspaces` table.
    -- @return string: CQL
    ws_add_workspaces = function(_) -- XXX EE only boot
      return [[

          CREATE TABLE IF NOT EXISTS workspaces(
            id         uuid,
            name       text,
            comment    text,
            created_at timestamp,
            meta       text,
            config     text,
            PRIMARY KEY (id)
          );

          CREATE INDEX IF NOT EXISTS workspaces_name_idx ON workspaces(name);

      ]]
    end,

    ----------------------------------------------------------------------------
    -- Add `ws_id` field to a table.
    -- @param table_name string: name of the table, e.g. "services"
    -- @param fk_users {string:string}: map of tables and field names
    -- for other tables that use this table as a foreign key.
    -- We do NOT get these from the schemas because
    -- we want the migration to remain self-contained and unchanged no matter
    -- what changes to the schemas in the latest version of Kong.
    -- @return string: CQL
    ws_add_ws_id = function(_, table_name, fk_users) -- XXX EE Always (idcare)
      return render([[

          -- 1. Add ws_id to $(TABLE)
          ALTER TABLE $(TABLE) ADD ws_id uuid;

          -- 2. Create index to filter by workspace
          CREATE INDEX IF NOT EXISTS $(TABLE)_ws_id_idx ON $(TABLE)(ws_id);

      ]], {
        TABLE = table_name
      })
    end,

    ----------------------------------------------------------------------------
    -- Make field unique per workspace only.
    -- @param table_name string: name of the table, e.g. "services"
    -- @param field_name string: name of the field, e.g. "name"
    -- @return string: CQL
    ws_unique_field = function(_, table_name, field_name) -- XXX EE Always (idcare)
      -- The Cassandra strategy controls this via Lua code
      return ""
    end,

    ----------------------------------------------------------------------------
    -- Adjust foreign key to take ws_id into account and ensure it matches
    -- @param table_name string: name of the table e.g. "routes"
    -- @param fk_prefix string: name of the foreign field in the schema,
    -- which is used as a prefix in foreign key entries in tables e.g. "service"
    -- @param foreign_table_name string: name of the table the foreign field
    -- refers to e.g. "services"
    -- @return string: CQL
    ws_adjust_foreign_key = function(_, table_name, fk_prefix, foreign_table_name) --- XXX EE Always (idcare)
      -- The Cassandra strategy controls this via Lua code
      return ""
    end,
  },

  teardown = {

    ------------------------------------------------------------------------------
    -- Update composite cache keys to workspace-aware formats
<<<<<<< HEAD
    ws_update_composite_cache_key = function(_, connector, table_name, is_partitioned) -- XXX only boot (or none)
      local coordinator = assert(connector:connect_migrations())
      local default_ws, err = cassandra_ensure_default_ws(connector)
=======
    ws_update_composite_cache_key = function(_, connector, table_name, is_partitioned)
      local coordinator = assert(connector:get_stored_connection())
      local default_ws, err = cassandra_get_default_ws(coordinator)
>>>>>>> c7434adb
      if err then
        return nil, err
      end

      if not default_ws then
        return nil, "unable to find a default workspace"
      end

      for rows, err in coordinator:iterate("SELECT id, cache_key FROM " .. table_name) do
        if err then
          return nil, err
        end

        for i = 1, #rows do
          local row = rows[i]
          if row.cache_key:match(":$") then
            local cql = render("UPDATE $(TABLE) SET cache_key = '$(CACHE_KEY)' WHERE $(PARTITION) id = $(ID)", {
              TABLE = table_name,
              CACHE_KEY = row.cache_key .. ":" .. default_ws,
              PARTITION = is_partitioned
                        and "partition = '" .. table_name .. "' AND"
                        or  "",
              ID = row.id,
            })

            local _, err = coordinator:execute(cql)
            if err then
              return nil, err
            end
          end
        end
      end

      return true
    end,

    ------------------------------------------------------------------------------
    -- Update keys to workspace-aware formats
<<<<<<< HEAD
    ws_update_keys = function(_, connector, table_name, unique_keys, is_partitioned) -- XXX EE only boot (or none)
      local coordinator = assert(connector:connect_migrations())
      local default_ws, err = cassandra_ensure_default_ws(connector)
=======
    ws_update_keys = function(_, connector, table_name, unique_keys, is_partitioned)
      local coordinator = assert(connector:get_stored_connection())
      local default_ws, err = cassandra_get_default_ws(coordinator)
>>>>>>> c7434adb
      if err then
        return nil, err
      end

      if not default_ws then
        return nil, "unable to find a default workspace"
      end

      for rows, err in coordinator:iterate("SELECT * FROM " .. table_name) do
        if err then
          return nil, err
        end

        for i = 1, #rows do
          local row = rows[i]
          if row.ws_id == nil then
            local set_list = { "ws_id = " .. default_ws }
            for _, key in ipairs(unique_keys) do
              if row[key] then
                table.insert(set_list, render([[$(KEY) = '$(WS):$(VALUE)']], {
                  KEY = key,
                  WS = default_ws,
                  VALUE = row[key],
                }))
              end
            end

            local cql = render("UPDATE $(TABLE) SET $(SET_LIST) WHERE $(PARTITION) id = $(ID)", {
              PARTITION = is_partitioned
                          and "partition = '" .. table_name .. "' AND"
                          or  "",
              TABLE = table_name,
              SET_LIST = table.concat(set_list, ", "),
              ID = row.id,
            })

            local _, err = coordinator:execute(cql)
            if err then
              return nil, err
            end
          end
        end
      end

      return true
    end,

    ------------------------------------------------------------------------------
    -- General function to fixup a plugin configuration
<<<<<<< HEAD
    fixup_plugin_config = function(_, connector, plugin_name, fixup_fn) -- XXX EE only boot (or none)
=======
    fixup_plugin_config = function(_, connector, plugin_name, fixup_fn)
      local coordinator = assert(connector:get_stored_connection())
>>>>>>> c7434adb
      local cassandra = require("cassandra")
      local cjson = require("cjson")

      for rows, err in coordinator:iterate("SELECT id, name, config FROM plugins") do
        if err then
          return nil, err
        end

        for i = 1, #rows do
          local plugin = rows[i]
          if plugin.name == plugin_name then
            if type(plugin.config) ~= "string" then
              return nil, "plugin config is not a string"
            end
            local config = cjson.decode(plugin.config)
            local fix = fixup_fn(config)

            if fix then
              local _, err = coordinator:execute("UPDATE plugins SET config = ? WHERE id = ?", {
                cassandra.text(cjson.encode(config)),
                cassandra.uuid(plugin.id)
              })
              if err then
                return nil, err
              end
            end
          end
        end
      end

      return true
    end,

  }

}


--------------------------------------------------------------------------------
-- Higher-level operations for Workspace migration
--------------------------------------------------------------------------------


local function ws_adjust_fields(ops, entities)
  local out = {}

  for _, entity in ipairs(entities) do

    table.insert(out, ops:ws_add_ws_id(entity.name))

    for _, fk in ipairs(entity.fks) do
      table.insert(out, ops:ws_adjust_foreign_key(entity.name,
                                                  fk.name,
                                                  fk.reference,
                                                  fk.on_delete == "cascade"))
    end

    for _, unique in ipairs(entity.uniques) do
      table.insert(out, ops:ws_unique_field(entity.name, unique))
    end

  end

  return table.concat(out, "\n")
end


local function ws_adjust_data(ops, connector, entities)
  for _, entity in ipairs(entities) do
    if entity.cache_key and #entity.cache_key > 1 then
      local _, err = ops:ws_update_composite_cache_key(connector, entity.name, entity.partitioned)
      if err then
        return nil, err
      end
    end

    local _, err = ops:ws_update_keys(connector, entity.name, entity.uniques, entity.partitioned)
    if err then
      return nil, err
    end
  end

  return true
end


postgres.up.ws_adjust_fields = ws_adjust_fields
cassandra.up.ws_adjust_fields = ws_adjust_fields


postgres.teardown.ws_adjust_data = ws_adjust_data
cassandra.teardown.ws_adjust_data = ws_adjust_data


--------------------------------------------------------------------------------
-- Super high-level shortcut for plugins
--------------------------------------------------------------------------------

local function mock_ce_only_destructive_functions(t)
  local nop = function() return "" end -- nop function

  -- up
  t.up.ws_add_workspaces = nop
  -- t.up.ws_add_ws_id = nop
  -- t.up.ws_unique_field = nop
  -- t.up.ws_adjust_foreign_key = nop

  -- teardown
  t.teardown.ws_update_composite_cache_key = nop
  t.teardown.ws_update_keys = nop
  -- t.teardown.fixup_plugin_config = nop

  return t
end


local function ws_migrate_plugin(plugin_entities)

  local function ws_migration_up(ops)
    return ops:ws_adjust_fields(plugin_entities)
  end

  local function ws_migration_teardown(ops)
    return function(connector)
      return ops:ws_adjust_data(connector, plugin_entities)
    end
  end

  return {
    postgres = {
      up = ws_migration_up(postgres.up),
      teardown = ws_migration_teardown(postgres.teardown),
    },

    cassandra = {
      up = ws_migration_up(cassandra.up),
      teardown = ws_migration_teardown(cassandra.teardown),
    },
  }
end


--------------------------------------------------------------------------------


if not bootstrapping then
  mock_ce_only_destructive_functions(postgres)
  mock_ce_only_destructive_functions(cassandra)
end

return {
  postgres = postgres,
  cassandra = cassandra,
  ws_migrate_plugin = ws_migrate_plugin,
  cassandra_get_default_ws = cassandra_get_default_ws,
  cassandra_create_default_ws = cassandra_create_default_ws,
  cassandra_ensure_default_ws = cassandra_ensure_default_ws,
}<|MERGE_RESOLUTION|>--- conflicted
+++ resolved
@@ -90,11 +90,7 @@
     ----------------------------------------------------------------------------
     -- Add `workspaces` table.
     -- @return string: SQL
-<<<<<<< HEAD
     ws_add_workspaces = function() -- XXX EE only boot
-=======
-    ws_add_workspaces = function(_)
->>>>>>> c7434adb
       return render([[
 
         CREATE TABLE IF NOT EXISTS "workspaces" (
@@ -387,15 +383,9 @@
 
     ------------------------------------------------------------------------------
     -- Update composite cache keys to workspace-aware formats
-<<<<<<< HEAD
     ws_update_composite_cache_key = function(_, connector, table_name, is_partitioned) -- XXX only boot (or none)
       local coordinator = assert(connector:connect_migrations())
       local default_ws, err = cassandra_ensure_default_ws(connector)
-=======
-    ws_update_composite_cache_key = function(_, connector, table_name, is_partitioned)
-      local coordinator = assert(connector:get_stored_connection())
-      local default_ws, err = cassandra_get_default_ws(coordinator)
->>>>>>> c7434adb
       if err then
         return nil, err
       end
@@ -434,15 +424,9 @@
 
     ------------------------------------------------------------------------------
     -- Update keys to workspace-aware formats
-<<<<<<< HEAD
     ws_update_keys = function(_, connector, table_name, unique_keys, is_partitioned) -- XXX EE only boot (or none)
       local coordinator = assert(connector:connect_migrations())
       local default_ws, err = cassandra_ensure_default_ws(connector)
-=======
-    ws_update_keys = function(_, connector, table_name, unique_keys, is_partitioned)
-      local coordinator = assert(connector:get_stored_connection())
-      local default_ws, err = cassandra_get_default_ws(coordinator)
->>>>>>> c7434adb
       if err then
         return nil, err
       end
@@ -492,12 +476,8 @@
 
     ------------------------------------------------------------------------------
     -- General function to fixup a plugin configuration
-<<<<<<< HEAD
     fixup_plugin_config = function(_, connector, plugin_name, fixup_fn) -- XXX EE only boot (or none)
-=======
-    fixup_plugin_config = function(_, connector, plugin_name, fixup_fn)
       local coordinator = assert(connector:get_stored_connection())
->>>>>>> c7434adb
       local cassandra = require("cassandra")
       local cjson = require("cjson")
 
