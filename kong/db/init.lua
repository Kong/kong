local DAO          = require "kong.db.dao"
local Entity       = require "kong.db.schema.entity"
local Errors       = require "kong.db.errors"
local Strategies   = require "kong.db.strategies"
local MetaSchema   = require "kong.db.schema.metaschema"
local constants    = require "kong.constants"
local log          = require "kong.cmd.utils.log"
<<<<<<< HEAD
local workspaces   = require "kong.workspaces"
=======
local utils        = require "kong.tools.utils"

>>>>>>> b00212fe

local fmt          = string.format
local type         = type
local pairs        = pairs
local error        = error
local ipairs       = ipairs
local rawget       = rawget
local setmetatable = setmetatable


local DEFAULT_LOCKS_TTL = 60 -- seconds


local DB = {}
DB.__index = function(self, k)
  return DB[k] or rawget(self, "daos")[k]
end


function DB.new(kong_config, strategy)
  if not kong_config then
    error("missing kong_config", 2)
  end

  if strategy ~= nil and type(strategy) ~= "string" then
    error("strategy must be a string", 2)
  end

  strategy = strategy or kong_config.database

  -- load errors

  local errors = Errors.new(strategy)

  local schemas = {}

  do
    -- load schemas
    -- core entities are for now the only source of schemas.
    -- TODO: support schemas from plugins entities as well.

    for _, entity_name in ipairs(constants.CORE_ENTITIES) do
      local entity_schema = require("kong.db.schema.entities." .. entity_name)

      -- validate core entities schema via metaschema
      local ok, err_t = MetaSchema:validate(entity_schema)
      if not ok then
        return nil, fmt("schema of entity '%s' is invalid: %s", entity_name,
                        tostring(errors:schema_violation(err_t)))
      end
      local entity, err = Entity.new(entity_schema)
      if not entity then
        return nil, fmt("schema of entity '%s' is invalid: %s", entity_name,
                        err)
      end
      schemas[entity_name] = entity

      -- load core entities subschemas
      local subschemas
      ok, subschemas = utils.load_module_if_exists("kong.db.schema.entities." .. entity_name .. "_subschemas")
      if ok then
        for name, subschema in pairs(subschemas) do
          local ok, err = entity:new_subschema(name, subschema)
          if not ok then
            return nil, ("error initializing schema for %s: %s"):format(entity_name, err)
          end
        end
      end
    end
  end

  -- load strategy

  local connector, strategies, err = Strategies.new(kong_config, strategy,
                                                    schemas, errors)
  if err then
    return nil, err
  end

  local daos = {}

  local self   = {
    daos       = daos,       -- each of those has the connector singleton
    strategies = strategies,
    connector  = connector,
    strategy   = strategy,
    errors     = errors,
    infos      = connector:infos(),
    kong_config = kong_config,
  }

  do
    -- load DAOs

    for _, schema in pairs(schemas) do
      local strategy = strategies[schema.name]
      if not strategy then
        return nil, fmt("no strategy found for schema '%s'", schema.name)
      end

      daos[schema.name] = DAO.new(self, schema, strategy, errors)

      if schema.workspaceable then
        local unique = {}
        for field_name, field_schema in pairs(schema.fields) do
          if field_schema.unique then
            unique[field_name] = field_schema
          end
        end
        workspaces.register_workspaceable_relation(schema.name, schema.primary_key,
                                                   unique)
      end
    end
  end

  -- we are 200 OK


  return setmetatable(self, DB)
end


local function prefix_err(self, err)
  return "[" .. self.infos.strategy .. " error] " .. err
end


local function fmt_err(self, err, ...)
  return prefix_err(self, fmt(err, ...))
end


function DB:init_connector()
  -- I/O with the DB connector singleton
  -- Implementation up to the strategy's connector. A place for:
  --   - connection check
  --   - cluster retrieval (cassandra)
  --   - prepare statements
  --   - nop (default)

  local ok, err = self.connector:init()
  if not ok then
    return nil, prefix_err(self, err)
  end

  self.infos = self.connector:infos()

  return ok
end


function DB:init_worker()
  -- Can be used to implement e.g. a timer jobs to
  -- clean expired records from database in case the
  -- database doesn't natively support TTL, such as
  -- PostgreSQL
  local ok, err = self.connector:init_worker(self.strategies)
  if not ok then
    return nil, prefix_err(self, err)
  end

  return ok
end


function DB:connect()
  local ok, err = self.connector:connect()
  if not ok then
    return nil, prefix_err(self, err)
  end

  return ok
end


function DB:setkeepalive()
  local ok, err = self.connector:setkeepalive()
  if not ok then
    return nil, prefix_err(self, err)
  end

  return ok
end


function DB:close()
  local ok, err = self.connector:close()
  if not ok then
    return nil, prefix_err(self, err)
  end

  return ok
end


function DB:reset()
  local ok, err = self.connector:reset()
  if not ok then
    return nil, prefix_err(self, err)
  end

  return ok
end


function DB:truncate(table_name)
  if table_name ~= nil and type(table_name) ~= "string" then
    error("table_name must be a string", 2)
  end
  local ok, err

  if table_name then
    ok, err = self.connector:truncate_table(table_name)
  else
    ok, err = self.connector:truncate()
  end

  -- re-create default workspace on full or workspaces truncate
  if not table_name or table_name == "workspaces" then
    workspaces.upsert_default()
  end

  if not ok then
    return nil, prefix_err(self, err)
  end

  return ok
end


function DB:set_events_handler(events)
  for _, dao in pairs(self.daos) do
    dao.events = events
  end
end


do
  local concurrency = require "kong.concurrency"

  local knode = (kong and kong.node) and kong.node or
                require "kong.pdk.node".new()


  local MAX_LOCK_WAIT_STEP = 2 -- seconds


  function DB:cluster_mutex(key, opts, cb)
    if type(key) ~= "string" then
      error("key must be a string", 2)
    end

    local owner
    local ttl
    local no_wait
    local no_cleanup

    if opts ~= nil then
      if type(opts) ~= "table" then
        error("opts must be a table", 2)
      end

      if opts.ttl and type(opts.ttl) ~= "number" then
        error("opts.ttl must be a number", 2)
      end

      if opts.owner and type(opts.owner) ~= "string" then
        error("opts.owner must be a string", 2)
      end

      if opts.no_wait and type(opts.no_wait) ~= "boolean" then
        error("opts.no_wait must be a boolean", 2)
      end

      if opts.no_cleanup and type(opts.no_cleanup) ~= "boolean" then
        error("opts.no_cleanup must be a boolean", 2)
      end

      owner = opts.owner
      ttl = opts.ttl
      no_wait = opts.no_wait
      no_cleanup = opts.no_cleanup
    end

    if type(cb) ~= "function" then
      local mt = getmetatable(cb)

      if not mt or type(mt.__call) ~= "function" then
        error("cb must be a function", 2)
      end
    end

    if not owner then
      -- generate a random string for this worker (resty-cli or runtime nginx
      -- worker)
      --
      -- we use the `node.get_id()` from pdk, but in the CLI context, this
      -- value is ephemeral, so no assumptions should be made about the real
      -- owner of a lock
      local id, err = knode.get_id()
      if not id then
        return nil, prefix_err(self, "failed to generate lock owner: " .. err)
      end

      owner = id
    end

    if not ttl then
      ttl = DEFAULT_LOCKS_TTL
    end

    local mutex_opts = {
      name = key,
      timeout = ttl,
    }
    return concurrency.with_worker_mutex(mutex_opts, function(elapsed)
    if elapsed ~= 0 then
      -- we did not acquire the worker lock, but it was released
      return false
    end

    -- add lock table if not present
    local ok, err = self.connector:setup_locks(DEFAULT_LOCKS_TTL, true)
    if not ok then
      return nil, prefix_err(self, err)
    end

    -- worker lock acquired, other workers are waiting on it
    -- now acquire cluster lock via strategy-specific connector

    local ok, err = self.connector:insert_lock(key, ttl, owner)
    if err then
        return nil, prefix_err(self, "failed to insert cluster lock: " .. err)
    end

    if not ok then
      if no_wait then
        -- don't wait on cluster locked
          return false
      end

      -- waiting on cluster lock
      local step = 0.1
      local cluster_elapsed = 0

      while cluster_elapsed < ttl do
        ngx.sleep(step)
        cluster_elapsed = cluster_elapsed + step

        if cluster_elapsed >= ttl then
          break
        end

        local locked, err = self.connector:read_lock(key)
        if err then
            return nil, prefix_err(self, "failed to read cluster lock: " .. err)
        end

        if not locked then
          -- the cluster lock was released
            return false
        end

        step = math.min(step * 3, MAX_LOCK_WAIT_STEP)
      end

        return nil, prefix_err(self, "timeout")
    end

    -- cluster lock acquired, run callback

    local pok, perr = xpcall(cb, debug.traceback)
    if not pok then
      self.connector:remove_lock(key, owner)

        return nil, prefix_err(self, "cluster_mutex callback threw an error: "
                                   .. perr)
    end

    if not no_cleanup then
      self.connector:remove_lock(key, owner)
    end

      return true
    end)
  end
end


do
  -- migrations
  local utils = require "kong.tools.utils"
  local MigrationHelpers = require "kong.db.migrations.helpers"
  local MigrationsState = require "kong.db.migrations.state"


  local last_schema_state


  function DB:schema_state()
    local err
    last_schema_state, err = MigrationsState.load(self)
    return last_schema_state, err
  end


  function DB:last_schema_state()
    return last_schema_state or self:schema_state()
  end


  function DB:are_014_apis_present()
    local ok, err = self.connector:connect_migrations({ no_keyspace = true })
    if not ok then
      return nil, prefix_err(self, err)
    end

    ok, err = self.connector:are_014_apis_present()

    self.connector:close()

    if err then
      return nil, prefix_err(self, "failed checking for presence of 0.14 apis: " .. err)
    end

    return ok
  end


  function DB:schema_bootstrap()
    local ok, err = self.connector:connect_migrations({ no_keyspace = true })
    if not ok then
      return nil, prefix_err(self, err)
    end

    local ok, err = self.connector:schema_bootstrap(self.kong_config,
                                                    DEFAULT_LOCKS_TTL)

    self.connector:close()

    if not ok then
      return nil, prefix_err(self, "failed to bootstrap database: " .. err)
    end

    return true
  end


  function DB:schema_reset()
    local ok, err = self.connector:connect_migrations({ no_keyspace = true })
    if not ok then
      return nil, prefix_err(self, err)
    end

    local ok, err = self.connector:schema_reset()

    self.connector:close()

    if not ok then
      return nil, prefix_err(self, err)
    end

    return true
  end


  function DB:run_migrations(migrations, options)
    if type(migrations) ~= "table" then
      error("migrations must be a table", 2)
    end

    if type(options) ~= "table" then
      error("options must be a table", 2)
    end

    local run_up = options.run_up
    local run_teardown = options.run_teardown

    local skip_teardown_migrations = {}
    if run_teardown and options.skip_teardown_migrations then
      for _, t in ipairs(options.skip_teardown_migrations) do
        for _, mig in ipairs(t.migrations) do
          local ok, mod = utils.load_module_if_exists(t.namespace .. "." ..
                                                      mig.name)
          if ok then
            local strategy_migration = mod[self.strategy]
            if strategy_migration and strategy_migration.teardown then
              if not skip_teardown_migrations[t.subsystem] then
                skip_teardown_migrations[t.subsystem] = {}
              end

              skip_teardown_migrations[t.subsystem][mig.name] = true
            end
          end
        end
      end
    end

    if not run_up and not run_teardown then
      error("options.run_up or options.run_teardown must be given", 2)
    end

    local ok, err = self.connector:connect_migrations()
    if not ok then
      return nil, prefix_err(self, err)
    end

    local mig_helpers = MigrationHelpers.new(self.connector)

    local n_migrations = 0
    local n_pending = 0

    for i, t in ipairs(migrations) do
      log("migrating %s on %s '%s'...", t.subsystem, self.infos.db_desc,
          self.infos.db_name)

      for _, mig in ipairs(t.migrations) do
        local ok, mod = utils.load_module_if_exists(t.namespace .. "." ..
                                                    mig.name)
        if not ok then
          self.connector:close()
          return nil, fmt_err(self, "failed to load migration '%s': %s",
                              mig.name, mod)
        end

        local strategy_migration = mod[self.strategy]
        if not strategy_migration then
          self.connector:close()
          return nil, fmt_err(self, "missing %s strategy for migration '%s'",
                              self.strategy, mig.name)
        end

        log.debug("running migration: %s", mig.name)

        if run_up then
          -- kong migrations bootstrap
          -- kong migrations up
          ok, err = self.connector:run_up_migration(mig.name,
                                                    strategy_migration.up)
          if not ok then
            self.connector:close()
            return nil, fmt_err(self, "failed to run migration '%s' up: %s",
                                mig.name, err)
          end

          local state = "executed"
          if strategy_migration.teardown then
            -- this migration has a teardown step for later
            state = "pending"
            n_pending = n_pending + 1
          end

          ok, err = self.connector:record_migration(t.subsystem, mig.name,
                                                    state)
          if not ok then
            self.connector:close()
            return nil, fmt_err(self, "failed to record migration '%s': %s",
                                mig.name, err)
          end
        end

        local skip_teardown = skip_teardown_migrations[t.subsystem] and
                              skip_teardown_migrations[t.subsystem][mig.name]

        if not skip_teardown and run_teardown and strategy_migration.teardown then
          if run_up then
            -- ensure schema consensus is reached before running DML queries
            -- that could span all peers
            ok, err = self.connector:wait_for_schema_consensus()
            if not ok then
              self.connector:close()
              return nil, prefix_err(self, err)
            end
          end

          -- kong migrations teardown
          local f = strategy_migration.teardown

          local pok, perr, err = xpcall(f, debug.traceback, self.connector,
                                        mig_helpers)
          if not pok or err then
            self.connector:close()
            return nil, fmt_err(self, "failed to run migration '%s' teardown: %s",
                                mig.name, perr or err)
          end

          ok, err = self.connector:record_migration(t.subsystem, mig.name,
                                                    "teardown")
          if not ok then
            self.connector:close()
            return nil, fmt_err(self, "failed to record migration '%s': %s",
                                mig.name, err)
          end

          n_pending = math.max(n_pending - 1, 0)

          if not run_up then
            -- ensure schema consensus is reached when the next migration to
            -- run will execute its teardown step, since it may make further
            -- DML queries; if the next migration runs its up step, it will
            -- run DDL queries against the same node, so no need to reach
            -- schema consensus
            ok, err = self.connector:wait_for_schema_consensus()
            if not ok then
              self.connector:close()
              return nil, prefix_err(self, err)
            end
          end
        end

        log("%s migrated up to: %s %s", t.subsystem, mig.name,
            strategy_migration.teardown and not run_teardown and "(pending)"
                                                              or "(executed)")

        n_migrations = n_migrations + 1
      end

      if run_up and i == #migrations then
        -- wait for schema consensus after the last migration has run
        -- (only if `run_up`, since if not, we just called it from the
        -- teardown step)
        ok, err = self.connector:wait_for_schema_consensus()
        if not ok then
          self.connector:close()
          return nil, prefix_err(self, err)
        end
      end
    end

    log("%d migration%s processed", n_migrations,
        n_migrations > 1 and "s" or "")

    local n_executed = n_migrations - n_pending

    if n_executed > 0 then
      log("%d executed", n_executed)
    end

    if n_pending > 0 then
      log("%d pending", n_pending)
    end

    self.connector:close()

    return true
  end

  function DB:run_api_migrations(opts)
    local ok, err = self.connector:connect_migrations()
    if not ok then
      return nil, prefix_err(self, err)
    end

    return self.connector:run_api_migrations(opts)
  end

  function DB:run_core_entity_migrations(opts)
    local ok, err = self.connector:connect_migrations()
    if not ok then
      return nil, prefix_err(self, err)
    end

    return self.connector:migrate_core_entities(opts)
  end


  --[[
  function DB:load_pending_migrations(migrations)
    if type(migrations) ~= "table" then
      error("migrations must be a table", 2)
    end

    for _, t in ipairs(migrations) do
      for _, mig in ipairs(t.migrations) do
        local ok, mod = utils.load_module_if_exists(t.namespace .. "." ..
                                                    mig.name)
        if not ok then
          return nil, fmt("failed to load migration '%s': %s", mig.name,
                          mod)
        end

        if mod.translations then
          ngx.log(ngx.INFO, "loading translation functions for migration ",
                            "'", mig.name, "'")

          for _, translation in ipairs(mod.translations) do
            local dao = self.daos[translation.entity]
            if not dao then
              return nil, fmt("failed to load translation function for " ..
                              "migration '%s': no '%s' DAO exists", mig.name,
                              translation.entity)
            end

            dao:load_translations(mod.translations)
          end
        end
      end
    end

    self.connector:close()

    return true
  end
  --]]
end


return DB<|MERGE_RESOLUTION|>--- conflicted
+++ resolved
@@ -5,12 +5,9 @@
 local MetaSchema   = require "kong.db.schema.metaschema"
 local constants    = require "kong.constants"
 local log          = require "kong.cmd.utils.log"
-<<<<<<< HEAD
 local workspaces   = require "kong.workspaces"
-=======
 local utils        = require "kong.tools.utils"
 
->>>>>>> b00212fe
 
 local fmt          = string.format
 local type         = type
