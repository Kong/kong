-- This software is copyright Kong Inc. and its licensors.
-- Use of the software is subject to the agreement between your organization
-- and Kong Inc. If there is no such agreement, use is governed by and
-- subject to the terms of the Kong Master Software License Agreement found
-- at https://konghq.com/enterprisesoftwarelicense/.
-- [ END OF LICENSE 0867164ffc95e54f04670b5169c09574bdbd9bba ]

local declarative_config = require "kong.db.schema.others.declarative_config"
local schema_topological_sort = require "kong.db.schema.topological_sort"
local protobuf = require "kong.tools.protobuf"
local workspaces = require "kong.workspaces"
local pl_file = require "pl.file"
local lyaml = require "lyaml"
local cjson = require "cjson.safe"
local tablex = require "pl.tablex"
local ee_declarative = require "kong.enterprise_edition.db.declarative"

local constants = require "kong.constants"
local txn = require "resty.lmdb.transaction"
local lmdb = require "resty.lmdb"

local setmetatable = setmetatable
local loadstring = loadstring
local tostring = tostring
local exiting = ngx.worker.exiting
local setfenv = setfenv
local io_open = io.open
local insert = table.insert
local concat = table.concat
local assert = assert
local error = error
local pcall = pcall
local sort = table.sort
local type = type
local next = next
local deepcopy = tablex.deepcopy
local null = ngx.null
local md5 = ngx.md5
local pairs = pairs
local ngx_socket_tcp = ngx.socket.tcp
local yield = require("kong.tools.utils").yield
local marshall = require("kong.db.declarative.marshaller").marshall
local min = math.min


local REMOVE_FIRST_LINE_PATTERN = "^[^\n]+\n(.+)$"
local PREFIX = ngx.config.prefix()
local SUBSYS = ngx.config.subsystem
local DECLARATIVE_HASH_KEY = constants.DECLARATIVE_HASH_KEY
local DECLARATIVE_EMPTY_CONFIG_HASH = constants.DECLARATIVE_EMPTY_CONFIG_HASH
local GLOBAL_QUERY_OPTS = { nulls = true, workspace = null, show_ws_id = true }


local declarative = {}


local Config = {}

-- Produce an instance of the declarative config schema, tailored for a
-- specific list of plugins (and their configurations and custom
-- entities) from a given Kong config.
-- @tparam table kong_config The Kong configuration table
-- @tparam boolean partial Input is not a full representation
-- of the database (e.g. for db_import)
-- @treturn table A Config schema adjusted for this configuration
function declarative.new_config(kong_config, partial)
  local schema, err = declarative_config.load(kong_config.loaded_plugins)
  if not schema then
    return nil, err
  end

  local self = {
    schema = schema,
    partial = partial,
  }
  setmetatable(self, { __index = Config })
  return self
end


-- This is the friendliest we can do without a YAML parser
-- that preserves line numbers
local function pretty_print_error(err_t, item, indent)
  indent = indent or ""
  local out = {}
  local done = {}
  for k, v in pairs(err_t) do
    if not done[k] then
      local prettykey = (type(k) == "number")
                        and "- in entry " .. k .. " of '" .. item .. "'"
                        or  "in '" .. k .. "'"
      if type(v) == "table" then
        insert(out, indent .. prettykey .. ":")
        insert(out, pretty_print_error(v, k, indent .. "  "))
      else
        insert(out, indent .. prettykey .. ": " .. v)
      end
    end
  end
  return concat(out, "\n")
end


-- @treturn table|nil a table with the following format:
--   {
--     services: {
--       ["<uuid>"] = { ... },
--       ...
--     },

--   }
-- @treturn nil|string error message, only if error happened
-- @treturn nil|table err_t, only if error happened
-- @treturn table|nil a table with the following format:
--   {
--     _format_version: "2.1",
--     _transform: true,
--   }
function Config:parse_file(filename, accept, old_hash)
  if type(filename) ~= "string" then
    error("filename must be a string", 2)
  end

  local contents, err = pl_file.read(filename)
  if not contents then
    return nil, err
  end

  return self:parse_string(contents, filename, accept, old_hash)
end


local function convert_nulls(tbl, from, to)
  for k,v in pairs(tbl) do
    if v == from then
      tbl[k] = to

    elseif type(v) == "table" then
      tbl[k] = convert_nulls(v, from, to)
    end
  end

  return tbl
end


-- @treturn table|nil a table with the following format:
--   {
--     services: {
--       ["<uuid>"] = { ... },
--       ...
--     },

--   }
-- @tparam string contents the json/yml/lua being parsed
-- @tparam string|nil filename. If nil, json will be tried first, then yaml, then lua (unless deactivated by accept)
-- @tparam table|nil table which specifies which content types are active. By default it is yaml and json only.
-- @tparam string|nil old_hash used to avoid loading the same content more than once, if present
-- @treturn nil|string error message, only if error happened
-- @treturn nil|table err_t, only if error happened
-- @treturn table|nil a table with the following format:
--   {
--     _format_version: "2.1",
--     _transform: true,
--   }
function Config:parse_string(contents, filename, accept, old_hash)
  -- we don't care about the strength of the hash
  -- because declarative config is only loaded by Kong administrators,
  -- not outside actors that could exploit it for collisions
  local new_hash = md5(contents)

  if old_hash and old_hash == new_hash then
    local err = "configuration is identical"
    return nil, err, { error = err }, nil
  end

  -- do not accept Lua by default
  accept = accept or { yaml = true, json = true }

  local tried_one = false
  local dc_table, err
  if accept.json
    and (filename == nil or filename:match("json$"))
  then
    tried_one = true
    dc_table, err = cjson.decode(contents)
  end

  if type(dc_table) ~= "table"
    and accept.yaml
    and (filename == nil or filename:match("ya?ml$"))
  then
    tried_one = true
    local pok
    pok, dc_table, err = pcall(lyaml.load, contents)
    if not pok then
      err = dc_table
      dc_table = nil

    elseif type(dc_table) == "table" then
      convert_nulls(dc_table, lyaml.null, null)

    else
      err = "expected an object"
      dc_table = nil
    end
  end

  if type(dc_table) ~= "table"
    and accept.lua
    and (filename == nil or filename:match("lua$"))
  then
    tried_one = true
    local chunk, pok
    chunk, err = loadstring(contents)
    if chunk then
      setfenv(chunk, {})
      pok, dc_table = pcall(chunk)
      if not pok then
        err = dc_table
        dc_table = nil
      end
    end
  end

  if type(dc_table) ~= "table" then
    if not tried_one then
      local accepted = {}
      for k, _ in pairs(accept) do
        accepted[#accepted + 1] = k
      end
      sort(accepted)

      err = "unknown file type: " ..
            tostring(filename) ..
            ". (Accepted types: " ..
            concat(accepted, ", ") .. ")"
    else
      err = "failed parsing declarative configuration" .. (err and (": " .. err) or "")
    end

    return nil, err, { error = err }
  end

  return self:parse_table(dc_table, new_hash)
end


-- @tparam dc_table A table with the following format:
--   {
--     _format_version: "2.1",
--     _transform: true,
--     services: {
--       ["<uuid>"] = { ... },
--       ...
--     },
--   }
--   This table is not flattened: entities can exist inside other entities
-- @treturn table|nil A table with the following format:
--   {
--     services: {
--       ["<uuid>"] = { ... },
--       ...
--     },
--   }
--   This table is flattened - there are no nested entities inside other entities
-- @treturn nil|string error message if error
-- @treturn nil|table err_t if error
-- @treturn table|nil A table with the following format:
--   {
--     _format_version: "2.1",
--     _transform: true,
--   }
-- @treturn string|nil given hash if everything went well,
--                     new hash if everything went well and no given hash,
function Config:parse_table(dc_table, hash)
  if type(dc_table) ~= "table" then
    error("expected a table as input", 2)
  end

  local entities, err_t, meta = self.schema:flatten(dc_table)
  if err_t then
    return nil, pretty_print_error(err_t), err_t
  end

  yield()

  if not self.partial then
    self.schema:insert_default_workspace_if_not_given(entities)
  end

  if not hash then
    hash = md5(cjson.encode({ entities, meta }))
  end

  return entities, nil, nil, meta, hash
end


function declarative.to_yaml_string(tbl)
  convert_nulls(tbl, null, lyaml.null)
  local pok, yaml, err = pcall(lyaml.dump, { tbl })
  if not pok then
    return nil, yaml
  end
  if not yaml then
    return nil, err
  end

  -- drop the multi-document "---\n" header and "\n..." trailer
  return yaml:sub(5, -5)
end


function declarative.to_yaml_file(entities, filename)
  local yaml, err = declarative.to_yaml_string(entities)
  if not yaml then
    return nil, err
  end

  local fd, err = io_open(filename, "w")
  if not fd then
    return nil, err
  end

  local ok, err = fd:write(yaml)
  if not ok then
    return nil, err
  end

  fd:close()

  return true
end

local function find_or_create_current_workspace(name)
  name = name or "default"

  local db_workspaces = kong.db.workspaces
  local workspace, err, err_t = db_workspaces:select_by_name(name)
  if err then
    return nil, err, err_t
  end

  if not workspace then
    workspace, err, err_t = db_workspaces:upsert_by_name(name, {
      name = name,
    }, { no_broadcast_crud_event = true })
    if err then
      return nil, err, err_t
    end
  end

  workspaces.set_workspace(assert(workspace))
  return true
end


function declarative.load_into_db(entities, meta)
  assert(type(entities) == "table")

  local db = kong.db

  local schemas = {}
  for entity_name in pairs(entities) do
    local entity = db[entity_name]
    if entity then
      insert(schemas, entity.schema)
    else
      return nil, "unknown entity: " .. entity_name
    end
  end
  local sorted_schemas, err = schema_topological_sort(schemas)
  if not sorted_schemas then
    return nil, err
  end

  local _, err, err_t = find_or_create_current_workspace(meta._workspace or "default")
  if err then
    return nil, err, err_t
  end

  local options = {
    transform = meta._transform,
  }
  local schema, primary_key, ok, err, err_t
  for i = 1, #sorted_schemas do
    schema = sorted_schemas[i]

    local skip_import_fields = {}
    for field_name, field in schema:each_field() do
      if field.db_export == false then
        table.insert(skip_import_fields, field_name)
      end
    end

    for _, entity in pairs(entities[schema.name]) do
      entity = deepcopy(entity)
      entity._tags = nil
      entity.ws_id = nil

      for _, field_name in ipairs(skip_import_fields) do
        entity[field_name] = nil
      end

      primary_key = schema:extract_pk_values(entity)

      ok, err, err_t = db[schema.name]:upsert(primary_key, entity, options)
      if not ok then
        return nil, err, err_t
      end
    end
  end

  return true
end



local function begin_transaction(db)
  if db.strategy == "postgres" then
    local ok, err = db.connector:connect("read")
    if not ok then
      return nil, err
    end

    ok, err = db.connector:query("BEGIN TRANSACTION ISOLATION LEVEL REPEATABLE READ READ ONLY;", "read")
    if not ok then
      return nil, err
    end
  end

  return true
end


local function end_transaction(db)
  if db.strategy == "postgres" then
    -- just finish up the read-only transaction,
    -- either COMMIT or ROLLBACK is fine.
    db.connector:query("ROLLBACK;", "read")
    db.connector:setkeepalive()
  end
end


local function export_from_db(emitter, skip_ws, skip_disabled_entities, skip_ttl, expand_foreigns)
  local schemas = {}

  local db = kong.db

  for _, dao in pairs(db.daos) do
    if not (skip_ws and dao.schema.name == "workspaces") then
      insert(schemas, dao.schema)
    end
  end

  local sorted_schemas, err = schema_topological_sort(schemas)
  if not sorted_schemas then
    return nil, err
  end

  local ok
  ok, err = begin_transaction(db)
  if not ok then
    return nil, err
  end

  emitter:emit_toplevel({
    _format_version = "2.1",
    _transform = false,
  })

  local disabled_services = {}
  for i = 1, #sorted_schemas do
    local schema = sorted_schemas[i]
    if schema.db_export == false then
      goto continue
    end

    local name = schema.name
    local fks = {}
    local pointers_to_nonexported = {}
    local skip_db_export_fields = {}
    for field_name, field in schema:each_field() do
      if field.type == "foreign" then
        insert(fks, field_name)

        if kong.db[field.reference].schema.db_export == false then
          pointers_to_nonexported[field_name] = true
        end
      end

      if field.db_export == false then
        insert(skip_db_export_fields, field_name)
      end
    end

    local page_size
    if db[name].pagination then
      page_size = db[name].pagination.max_page_size
    end
    for row, err in db[name]:each(page_size, GLOBAL_QUERY_OPTS) do
      if not row then
        end_transaction(db)
        kong.log.err(err)
        return nil, err
      end

      -- do not export disabled services and disabled plugins when skip_disabled_entities
      -- as well do not export plugins and routes of dsiabled services
      if skip_disabled_entities and name == "services" and not row.enabled then
        disabled_services[row.id] = true

      elseif skip_disabled_entities and name == "plugins" and not row.enabled then
        goto skip_emit
      else
        -- XXX hack, do not export ttl values ??
        if skip_ttl and row.ttl and schema.ttl then
          row.ttl = nil
        end

        for _, skip_field in ipairs(skip_db_export_fields) do
          row[skip_field] = nil
        end

        for j = 1, #fks do
          local foreign_name = fks[j]
          if type(row[foreign_name]) == "table" then
            local id = row[foreign_name].id
            if id ~= nil then
              if disabled_services[id] then
                goto skip_emit
              end
              if not expand_foreigns then
                row[foreign_name] = id
              end
            end
          end

          if pointers_to_nonexported[foreign_name] then
            row[foreign_name] = nil
          end
        end

        emitter:emit_entity(name, row)
      end
      ::skip_emit::
    end

    ::continue::
  end

  end_transaction(db)

  return emitter:done()
end


local fd_emitter = {
  emit_toplevel = function(self, tbl)
    self.fd:write(declarative.to_yaml_string(tbl))
  end,

  emit_entity = function(self, entity_name, entity_data)
    local yaml = declarative.to_yaml_string({ [entity_name] = { entity_data } })
    if entity_name == self.current_entity then
      yaml = assert(yaml:match(REMOVE_FIRST_LINE_PATTERN))
    end
    self.fd:write(yaml)
    self.current_entity = entity_name
  end,

  done = function()
    return true
  end,
}


function fd_emitter.new(fd)
  return setmetatable({ fd = fd }, { __index = fd_emitter })
end


function declarative.export_from_db(fd, skip_ws, skip_disabled_entities)
  -- not sure if this really useful for skip_ws,
  -- but I want to allow skip_disabled_entities and would rather have consistent interface
  if skip_ws == nil then
    skip_ws = false
  end

  if skip_disabled_entities == nil then
    skip_disabled_entities = false
  end

  return export_from_db(fd_emitter.new(fd), skip_ws, skip_disabled_entities)
end


local table_emitter = {
  emit_toplevel = function(self, tbl)
    self.out = tbl
  end,

  emit_entity = function(self, entity_name, entity_data)
    if not self.out[entity_name] then
      self.out[entity_name] = { entity_data }
    else
      insert(self.out[entity_name], entity_data)
    end
  end,

  done = function(self)
    return self.out
  end,
}


function table_emitter.new()
  return setmetatable({}, { __index = table_emitter })
end


function declarative.export_config(skip_ws, skip_disabled_entities)
  -- default skip_ws=false and skip_disabled_services=true
  if skip_ws == nil then
    skip_ws = false
  end

  if skip_disabled_entities == nil then
    skip_disabled_entities = true
  end

  return export_from_db(table_emitter.new(), skip_ws, skip_disabled_entities, true)
end


local function remove_nulls(tbl)
  for k,v in pairs(tbl) do
    if v == null then
      tbl[k] = nil
    elseif type(v) == "table" then
      tbl[k] = remove_nulls(v)
    end
  end
  return tbl
end

local proto_emitter = {
  emit_toplevel = function(self, tbl)
    self.out = {
      format_version = tbl._format_version,
    }
  end,

  emit_entity = function(self, entity_name, entity_data)
    if entity_name == "plugins" then
      entity_data.config = protobuf.pbwrap_struct(entity_data.config)
    end

    if not self.out[entity_name] then
      self.out[entity_name] = { entity_data }
    else
      insert(self.out[entity_name], entity_data)
    end
  end,

  done = function(self)
    return remove_nulls(self.out)
  end,
}

function proto_emitter.new()
  return setmetatable({}, { __index = proto_emitter })
end

function declarative.export_config_proto(skip_ws, skip_disabled_entities)
  -- default skip_ws=false and skip_disabled_services=true
  if skip_ws == nil then
    skip_ws = false
  end

  if skip_disabled_entities == nil then
    skip_disabled_entities = true
  end

  return export_from_db(proto_emitter.new(), skip_ws, skip_disabled_entities, nil, true)
end

function declarative.get_current_hash()
  return lmdb.get(DECLARATIVE_HASH_KEY)
end


local function find_ws(entities, name)
  for _, v in pairs(entities.workspaces or {}) do
    if v.name == name or v.id == name then
      return v.id
    end
  end
end


-- entities format:
--   {
--     services: {
--       ["<uuid>"] = { ... },
--       ...
--     },
--     ...
--   }
-- meta format:
--   {
--     _format_version: "2.1",
--     _transform: true,
--   }
function declarative.load_into_cache(entities, meta, hash)
  -- Array of strings with this format:
  -- "<tag_name>|<entity_name>|<uuid>".
  -- For example, a service tagged "admin" would produce
  -- "admin|services|<the service uuid>"
  local tags = {}
  meta = meta or {}

  local default_workspace = assert(find_ws(entities, "default"))
  local fallback_workspace = meta._workspace
                             and find_ws(entities, meta._workspace)
                             or  default_workspace

  assert(type(fallback_workspace) == "string")

  if not hash or hash == "" then
    hash = DECLARATIVE_EMPTY_CONFIG_HASH
  end

  -- Keys: tag name, like "admin"
  -- Values: array of encoded tags, similar to the `tags` variable,
  -- but filtered for a given tag
  local tags_by_name = {}

  local db = kong.db

  local t = txn.begin(128)
  t:db_drop(false)

  local transform = meta._transform == nil and true or meta._transform

  for entity_name, items in pairs(entities) do
    yield()
    local dao = db[entity_name]
    if not dao then
      return nil, "unknown entity: " .. entity_name
    end
    local schema = dao.schema

    -- Keys: tag_name, eg "admin"
    -- Values: dictionary of keys associated to this tag,
    --         for a specific entity type
    --         i.e. "all the services associated to the 'admin' tag"
    --         The ids are keys, and the values are `true`
    local taggings = {}

    local uniques = {}
    local page_for = {}
    local foreign_fields = {}
    for fname, fdata in schema:each_field() do
      if fdata.unique then
        if fdata.type == "foreign" then
          if #db[fdata.reference].schema.primary_key == 1 then
            insert(uniques, fname)
          end

        else
          insert(uniques, fname)
        end
      end
      if fdata.type == "foreign" then
        page_for[fdata.reference] = {}
        foreign_fields[fname] = fdata.reference
      end
    end

    local keys_by_ws = {
      -- map of keys for global queries
      ["*"] = {}
    }
    for id, item in pairs(items) do
      -- When loading the entities, when we load the default_ws, we
      -- set it to the current. But this only works in the worker that
      -- is doing the loading (0), other ones still won't have it

      yield(true)

      assert(type(fallback_workspace) == "string")

      local ws_id
      if schema.workspaceable then
        if item.ws_id == null or item.ws_id == nil then
          item.ws_id = fallback_workspace
        end
        assert(type(item.ws_id) == "string")
        ws_id = item.ws_id

      else
        ws_id = ""
      end

      assert(type(ws_id) == "string")

      local cache_key = dao:cache_key(id, nil, nil, nil, nil, item.ws_id)

      item = remove_nulls(item)
      if transform then
        local err
        item, err = schema:transform(item)
        if not item then
          return nil, err
        end
      end

      local item_marshalled, err = marshall(item)
      if not item_marshalled then
        return nil, err
      end

      t:set(cache_key, item_marshalled)

      local global_query_cache_key = dao:cache_key(id, nil, nil, nil, nil, "*")
      t:set(global_query_cache_key, item_marshalled)

      -- insert individual entry for global query
      insert(keys_by_ws["*"], cache_key)

      -- insert individual entry for workspaced query
      if ws_id ~= "" then
        keys_by_ws[ws_id] = keys_by_ws[ws_id] or {}
        local keys = keys_by_ws[ws_id]
        insert(keys, cache_key)
      end

      if schema.cache_key then
        local cache_key = dao:cache_key(item)
        t:set(cache_key, item_marshalled)
      end

      for i = 1, #uniques do
        local unique = uniques[i]
        if item[unique] then
          local unique_key = item[unique]
          if type(unique_key) == "table" then
            local _
            -- this assumes that foreign keys are not composite
            _, unique_key = next(unique_key)
          end

          local prefix = entity_name .. "|" .. ws_id
          if schema.fields[unique].unique_across_ws then
            prefix = entity_name .. "|"
          end

          local unique_cache_key = prefix .. "|" .. unique .. ":" .. unique_key
          t:set(unique_cache_key, item_marshalled)
        end
      end

      for fname, ref in pairs(foreign_fields) do
        if item[fname] then
          local fschema = db[ref].schema

          local fid = declarative_config.pk_string(fschema, item[fname])

          -- insert paged search entry for global query
          page_for[ref]["*"] = page_for[ref]["*"] or {}
          page_for[ref]["*"][fid] = page_for[ref]["*"][fid] or {}
          insert(page_for[ref]["*"][fid], cache_key)

          -- insert paged search entry for workspaced query
          page_for[ref][ws_id] = page_for[ref][ws_id] or {}
          page_for[ref][ws_id][fid] = page_for[ref][ws_id][fid] or {}
          insert(page_for[ref][ws_id][fid], cache_key)
        end
      end

      local item_tags = item.tags
      if item_tags then
        local ws = schema.workspaceable and ws_id or ""
        for i = 1, #item_tags do
          local tag_name = item_tags[i]
          insert(tags, tag_name .. "|" .. entity_name .. "|" .. id)

          tags_by_name[tag_name] = tags_by_name[tag_name] or {}
          insert(tags_by_name[tag_name], tag_name .. "|" .. entity_name .. "|" .. id)

          taggings[tag_name] = taggings[tag_name] or {}
          taggings[tag_name][ws] = taggings[tag_name][ws] or {}
          taggings[tag_name][ws][cache_key] = true
        end
      end
    end

    for ws_id, keys in pairs(keys_by_ws) do
      local entity_prefix = entity_name .. "|" .. (schema.workspaceable and ws_id or "")

      local keys, err = marshall(keys)
      if not keys then
        return nil, err
      end

      t:set(entity_prefix .. "|@list", keys)

      for ref, wss in pairs(page_for) do
        local fids = wss[ws_id]
        if fids then
          for fid, entries in pairs(fids) do
            local key = entity_prefix .. "|" .. ref .. "|" .. fid .. "|@list"

            local entries, err = marshall(entries)
            if not entries then
              return nil, err
            end

            t:set(key, entries)
          end
        end
      end
    end

    -- taggings:admin|services|ws_id|@list -> uuids of services tagged "admin" on workspace ws_id
    for tag_name, workspaces_dict in pairs(taggings) do
      for ws_id, keys_dict in pairs(workspaces_dict) do
        local key = "taggings:" .. tag_name .. "|" .. entity_name .. "|" .. ws_id .. "|@list"

        -- transform the dict into a sorted array
        local arr = {}
        local len = 0
        for id in pairs(keys_dict) do
          len = len + 1
          arr[len] = id
        end
        -- stay consistent with pagination
        sort(arr)

        local arr, err = marshall(arr)
        if not arr then
          return nil, err
        end

        t:set(key, arr)
      end
    end
  end

  for tag_name, tags in pairs(tags_by_name) do
<<<<<<< HEAD
    yield()
=======
    yield(true)

>>>>>>> a8340886
    -- tags:admin|@list -> all tags tagged "admin", regardless of the entity type
    -- each tag is encoded as a string with the format "admin|services|uuid", where uuid is the service uuid
    local key = "tags:" .. tag_name .. "|@list"
    local tags, err = marshall(tags)
    if not tags then
      return nil, err
    end

    t:set(key, tags)
  end

  -- tags||@list -> all tags, with no distinction of tag name or entity type.
  -- each tag is encoded as a string with the format "admin|services|uuid", where uuid is the service uuid
  local tags, err = marshall(tags)
  if not tags then
    return nil, err
  end

  t:set("tags||@list", tags)
  t:set(DECLARATIVE_HASH_KEY, hash)

  kong.default_workspace = default_workspace

  local ok, err = t:commit()
  if not ok then
    return nil, err
  end

  kong.core_cache:purge()
  kong.cache:purge()

  yield()

  return true, nil, default_workspace
end


do
  local function load_into_cache_with_events_no_lock(entities, meta, hash, hashes)
    if exiting() then
      return nil, "exiting"
    end

    local worker_events = kong.worker_events

    local ok, err, default_ws = declarative.load_into_cache(entities, meta, hash)
    if ok then
      local router_hash
      local plugins_hash
      local balancer_hash
      if hashes then
        if hashes.routes ~= DECLARATIVE_EMPTY_CONFIG_HASH then
          router_hash = md5(hashes.services .. hashes.routes)
        else
          router_hash = DECLARATIVE_EMPTY_CONFIG_HASH
        end

        plugins_hash = hashes.plugins

        if hashes.upstreams ~= DECLARATIVE_EMPTY_CONFIG_HASH or hashes.targets ~= DECLARATIVE_EMPTY_CONFIG_HASH then
          balancer_hash = md5(hashes.upstreams .. hashes.targets)
        else
          balancer_hash = DECLARATIVE_EMPTY_CONFIG_HASH
        end
      end

      ok, err = worker_events.post("declarative", "reconfigure", {
        default_ws,
        router_hash,
        plugins_hash,
        balancer_hash
      })
      if ok ~= "done" then
        return nil, "failed to broadcast reconfigure event: " .. (err or ok)
      end

    elseif err:find("MDB_MAP_FULL", nil, true) then
      return nil, "map full"

    else
      return nil, err
    end

    if SUBSYS == "http" and #kong.configuration.stream_listeners > 0 then
      -- update stream if necessary

      local sock = ngx_socket_tcp()
      ok, err = sock:connect("unix:" .. PREFIX .. "/stream_config.sock")
      if not ok then
        return nil, err
      end

      local bytes
      bytes, err = sock:send(default_ws)
      sock:close()

      if not bytes then
        return nil, err
      end

      assert(bytes == #default_ws,
             "incomplete default workspace id sent to the stream subsystem")
    end


    if exiting() then
      return nil, "exiting"
    end

    return true
  end

  -- If it takes more than 60s it is very likely to be an internal error.
  -- However it will be reported as: "failed to broadcast reconfigure event: recursive".
  -- Let's paste the error message here in case someday we try to search it.
  -- Should we handle this case specially?
  local DECLARATIVE_LOCK_TTL = 60
  local DECLARATIVE_RETRY_TTL_MAX = 10
  local DECLARATIVE_LOCK_KEY = "declarative:lock"

  -- make sure no matter which path it exits, we released the lock.
  function declarative.load_into_cache_with_events(entities, meta, hash, hashes)
    local kong_shm = ngx.shared.kong

    local ok, err = kong_shm:add(DECLARATIVE_LOCK_KEY, 0, DECLARATIVE_LOCK_TTL)
    if not ok then
      if err == "exists" then
        local ttl = min(kong_shm:ttl(DECLARATIVE_LOCK_KEY), DECLARATIVE_RETRY_TTL_MAX)
        return nil, "busy", ttl
      end

      kong_shm:delete(DECLARATIVE_LOCK_KEY)
      return nil, err
    end

    ok, err = load_into_cache_with_events_no_lock(entities, meta, hash, hashes)
    kong_shm:delete(DECLARATIVE_LOCK_KEY)

    return ok, err
  end
end


function declarative.sanitize_output(entities)
  entities.workspaces = nil

  for _, s in pairs(entities) do -- set of entities
    for _, e in pairs(s) do -- individual entity
      e.ws_id = nil
    end
  end
end


for k, v in pairs(ee_declarative) do
  declarative[k] = v
end

return declarative<|MERGE_RESOLUTION|>--- conflicted
+++ resolved
@@ -951,12 +951,8 @@
   end
 
   for tag_name, tags in pairs(tags_by_name) do
-<<<<<<< HEAD
-    yield()
-=======
     yield(true)
 
->>>>>>> a8340886
     -- tags:admin|@list -> all tags tagged "admin", regardless of the entity type
     -- each tag is encoded as a string with the format "admin|services|uuid", where uuid is the service uuid
     local key = "tags:" .. tag_name .. "|@list"
