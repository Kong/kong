--- conflicted
+++ resolved
@@ -47,16 +47,8 @@
 local SUBSYS = ngx.config.subsystem
 local DECLARATIVE_HASH_KEY = constants.DECLARATIVE_HASH_KEY
 local DECLARATIVE_EMPTY_CONFIG_HASH = constants.DECLARATIVE_EMPTY_CONFIG_HASH
-<<<<<<< HEAD
-
-
-local DECLARATIVE_LOCK_KEY = "declarative:lock"
-local DECLARATIVE_LOCK_TTL = 60
-local GLOBAL_QUERY_OPTS = { nulls = true, workspace = null, show_ws_id = true}
-=======
-local GLOBAL_QUERY_OPTS = { nulls = true, workspace = null }
-
->>>>>>> 5b7676ce
+local GLOBAL_QUERY_OPTS = { nulls = true, workspace = null, show_ws_id = true }
+
 
 local declarative = {}
 
@@ -468,16 +460,11 @@
       end
     end
 
-<<<<<<< HEAD
-    local page_size = db[name].pagination.max_page_size
-    for row, err in kong.db[name]:each(page_size, GLOBAL_QUERY_OPTS) do
-=======
     local page_size
     if db[name].pagination then
       page_size = db[name].pagination.max_page_size
     end
     for row, err in db[name]:each(page_size, GLOBAL_QUERY_OPTS) do
->>>>>>> 5b7676ce
       if not row then
         kong.log.err(err)
         return nil, err
@@ -490,7 +477,6 @@
 
       elseif skip_disabled_entities and name == "plugins" and not row.enabled then
         goto skip_emit
-<<<<<<< HEAD
       else
         -- XXX hack, do not export ttl values ??
         if skip_ttl and row.ttl and schema.ttl then
@@ -500,10 +486,7 @@
         for _, skip_field in ipairs(skip_db_export_fields) do
           row[skip_field] = nil
         end
-=======
->>>>>>> 5b7676ce
-
-      else
+
         for j = 1, #fks do
           local foreign_name = fks[j]
           if type(row[foreign_name]) == "table" then
