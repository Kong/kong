-- This software is copyright Kong Inc. and its licensors.
-- Use of the software is subject to the agreement between your organization
-- and Kong Inc. If there is no such agreement, use is governed by and
-- subject to the terms of the Kong Master Software License Agreement found
-- at https://konghq.com/enterprisesoftwarelicense/.
-- [ END OF LICENSE 0867164ffc95e54f04670b5169c09574bdbd9bba ]

local declarative_config = require "kong.db.schema.others.declarative_config"
local schema_topological_sort = require "kong.db.schema.topological_sort"
local protobuf = require "kong.tools.protobuf"
local workspaces = require "kong.workspaces"
local pl_file = require "pl.file"
local lyaml = require "lyaml"
local cjson = require "cjson.safe"
local tablex = require "pl.tablex"
local ee_declarative = require "kong.enterprise_edition.db.declarative"
local to_hex = require("resty.string").to_hex
local sha1 = require "resty.sha1"


local constants = require "kong.constants"
local txn = require "resty.lmdb.transaction"
local lmdb = require "resty.lmdb"
local on_the_fly_migration = require "kong.db.declarative.migrations"
local to_hex = require("resty.string").to_hex
local resty_sha256 = require "resty.sha256"

local setmetatable = setmetatable
local tostring = tostring
local exiting = ngx.worker.exiting
local io_open = io.open
local insert = table.insert
local concat = table.concat
local assert = assert
local error = error
local pcall = pcall
local sort = table.sort
local type = type
local next = next
local deepcopy = tablex.deepcopy
local null = ngx.null
local md5 = ngx.md5
local pairs = pairs
local ngx_socket_tcp = ngx.socket.tcp
local yield = require("kong.tools.utils").yield
local marshall = require("kong.db.declarative.marshaller").marshall
local min = math.min


local REMOVE_FIRST_LINE_PATTERN = "^[^\n]+\n(.+)$"
local PREFIX = ngx.config.prefix()
local SUBSYS = ngx.config.subsystem
local DECLARATIVE_HASH_KEY = constants.DECLARATIVE_HASH_KEY
local DECLARATIVE_EMPTY_CONFIG_HASH = constants.DECLARATIVE_EMPTY_CONFIG_HASH
local GLOBAL_QUERY_OPTS = { nulls = true, workspace = null, show_ws_id = true }


local declarative = {}


local Config = {}

-- Produce an instance of the declarative config schema, tailored for a
-- specific list of plugins (and their configurations and custom
-- entities) from a given Kong config.
-- @tparam table kong_config The Kong configuration table
-- @tparam boolean partial Input is not a full representation
-- of the database (e.g. for db_import)
-- @treturn table A Config schema adjusted for this configuration
function declarative.new_config(kong_config, partial)
  local schema, err = declarative_config.load(kong_config.loaded_plugins, kong_config.loaded_vaults)
  if not schema then
    return nil, err
  end

  local self = {
    schema = schema,
    partial = partial,
  }
  setmetatable(self, { __index = Config })
  return self
end


-- This is the friendliest we can do without a YAML parser
-- that preserves line numbers
local function pretty_print_error(err_t, item, indent)
  indent = indent or ""
  local out = {}
  local done = {}
  for k, v in pairs(err_t) do
    if not done[k] then
      local prettykey = (type(k) == "number")
                        and "- in entry " .. k .. " of '" .. item .. "'"
                        or  "in '" .. k .. "'"
      if type(v) == "table" then
        insert(out, indent .. prettykey .. ":")
        insert(out, pretty_print_error(v, k, indent .. "  "))
      else
        insert(out, indent .. prettykey .. ": " .. v)
      end
    end
  end
  return concat(out, "\n")
end


-- @treturn table|nil a table with the following format:
--   {
--     services: {
--       ["<uuid>"] = { ... },
--       ...
--     },

--   }
-- @treturn nil|string error message, only if error happened
-- @treturn nil|table err_t, only if error happened
-- @treturn table|nil a table with the following format:
--   {
--     _format_version: "2.1",
--     _transform: true,
--   }
function Config:parse_file(filename, old_hash)
  if type(filename) ~= "string" then
    error("filename must be a string", 2)
  end

  local contents, err = pl_file.read(filename)
  if not contents then
    return nil, err
  end

  return self:parse_string(contents, filename, old_hash)
end


local function convert_nulls(tbl, from, to)
  for k,v in pairs(tbl) do
    if v == from then
      tbl[k] = to

    elseif type(v) == "table" then
      tbl[k] = convert_nulls(v, from, to)
    end
  end

  return tbl
end


-- @treturn table|nil a table with the following format:
--   {
--     services: {
--       ["<uuid>"] = { ... },
--       ...
--     },

--   }
-- @tparam string contents the json/yml/lua being parsed
-- @tparam string|nil filename. If nil, json will be tried first, then yaml
-- @tparam string|nil old_hash used to avoid loading the same content more than once, if present
-- @treturn nil|string error message, only if error happened
-- @treturn nil|table err_t, only if error happened
-- @treturn table|nil a table with the following format:
--   {
--     _format_version: "2.1",
--     _transform: true,
--   }
function Config:parse_string(contents, filename, old_hash)
  -- we don't care about the strength of the hash
  -- because declarative config is only loaded by Kong administrators,
  -- not outside actors that could exploit it for collisions
  local new_hash = md5(contents)

  if old_hash and old_hash == new_hash then
    local err = "configuration is identical"
    return nil, err, { error = err }, nil
  end

  local tried_one = false
  local dc_table, err
  if filename == nil or filename:match("json$")
  then
    tried_one = true
    dc_table, err = cjson.decode(contents)
  end

  if type(dc_table) ~= "table"
    and (filename == nil or filename:match("ya?ml$"))
  then
    tried_one = true
    local pok
    pok, dc_table, err = pcall(lyaml.load, contents)
    if not pok then
      err = dc_table
      dc_table = nil

    elseif type(dc_table) == "table" then
      convert_nulls(dc_table, lyaml.null, null)

    else
      err = "expected an object"
      dc_table = nil
    end
  end

  if type(dc_table) ~= "table" then
    if not tried_one then
      err = "unknown file type: " ..
            tostring(filename) ..
            ". (Accepted types: json, yaml)"
    else
      err = "failed parsing declarative configuration" .. (err and (": " .. err) or "")
    end

    return nil, err, { error = err }
  end

  return self:parse_table(dc_table, new_hash)
end


-- @tparam dc_table A table with the following format:
--   {
--     _format_version: "2.1",
--     _transform: true,
--     services: {
--       ["<uuid>"] = { ... },
--       ...
--     },
--   }
--   This table is not flattened: entities can exist inside other entities
-- @treturn table|nil A table with the following format:
--   {
--     services: {
--       ["<uuid>"] = { ... },
--       ...
--     },
--   }
--   This table is flattened - there are no nested entities inside other entities
-- @treturn nil|string error message if error
-- @treturn nil|table err_t if error
-- @treturn table|nil A table with the following format:
--   {
--     _format_version: "2.1",
--     _transform: true,
--   }
-- @treturn string|nil given hash if everything went well,
--                     new hash if everything went well and no given hash,
function Config:parse_table(dc_table, hash)
  if type(dc_table) ~= "table" then
    error("expected a table as input", 2)
  end

  on_the_fly_migration(dc_table)

  local entities, err_t, meta = self.schema:flatten(dc_table)
  if err_t then
    return nil, pretty_print_error(err_t), err_t
  end

  yield()

  if not self.partial then
    self.schema:insert_default_workspace_if_not_given(entities)
  end

  if not hash then
    hash = md5(cjson.encode({ entities, meta }))
  end

  return entities, nil, nil, meta, hash
end


function declarative.to_yaml_string(tbl)
  convert_nulls(tbl, null, lyaml.null)
  local pok, yaml, err = pcall(lyaml.dump, { tbl })
  if not pok then
    return nil, yaml
  end
  if not yaml then
    return nil, err
  end

  -- drop the multi-document "---\n" header and "\n..." trailer
  return yaml:sub(5, -5)
end


function declarative.to_yaml_file(entities, filename)
  local yaml, err = declarative.to_yaml_string(entities)
  if not yaml then
    return nil, err
  end

  local fd, err = io_open(filename, "w")
  if not fd then
    return nil, err
  end

  local ok, err = fd:write(yaml)
  if not ok then
    return nil, err
  end

  fd:close()

  return true
end

local function find_or_create_current_workspace(name)
  name = name or "default"

  local db_workspaces = kong.db.workspaces
  local workspace, err, err_t = db_workspaces:select_by_name(name)
  if err then
    return nil, err, err_t
  end

  if not workspace then
    workspace, err, err_t = db_workspaces:upsert_by_name(name, {
      name = name,
    }, { no_broadcast_crud_event = true })
    if err then
      return nil, err, err_t
    end
  end

  workspaces.set_workspace(assert(workspace))
  return true
end


function declarative.load_into_db(entities, meta)
  assert(type(entities) == "table")

  local db = kong.db

  local schemas = {}
  for entity_name in pairs(entities) do
    local entity = db[entity_name]
    if entity then
      insert(schemas, entity.schema)
    else
      return nil, "unknown entity: " .. entity_name
    end
  end
  local sorted_schemas, err = schema_topological_sort(schemas)
  if not sorted_schemas then
    return nil, err
  end

  local _, err, err_t = find_or_create_current_workspace(meta._workspace or "default")
  if err then
    return nil, err, err_t
  end

  local options = {
    transform = meta._transform,
  }
  local schema, primary_key, ok, err, err_t
  for i = 1, #sorted_schemas do
    schema = sorted_schemas[i]

    local skip_import_fields = {}
    for field_name, field in schema:each_field() do
      if field.db_export == false then
        table.insert(skip_import_fields, field_name)
      end
    end

    for _, entity in pairs(entities[schema.name]) do
      entity = deepcopy(entity)
      entity._tags = nil
      entity.ws_id = nil

      for _, field_name in ipairs(skip_import_fields) do
        entity[field_name] = nil
      end

      primary_key = schema:extract_pk_values(entity)

      ok, err, err_t = db[schema.name]:upsert(primary_key, entity, options)
      if not ok then
        return nil, err, err_t
      end
    end
  end

  return true
end



local function begin_transaction(db)
  if db.strategy == "postgres" then
    local ok, err = db.connector:connect("read")
    if not ok then
      return nil, err
    end

    ok, err = db.connector:query("BEGIN TRANSACTION ISOLATION LEVEL REPEATABLE READ READ ONLY;", "read")
    if not ok then
      return nil, err
    end
  end

  return true
end


local function end_transaction(db)
  if db.strategy == "postgres" then
    -- just finish up the read-only transaction,
    -- either COMMIT or ROLLBACK is fine.
    db.connector:query("ROLLBACK;", "read")
    db.connector:setkeepalive()
  end
end


local function export_from_db(emitter, skip_ws, skip_disabled_entities, skip_ttl, expand_foreigns)
  local schemas = {}

  local db = kong.db

  for _, dao in pairs(db.daos) do
    if not (skip_ws and dao.schema.name == "workspaces") then
      insert(schemas, dao.schema)
    end
  end

  local sorted_schemas, err = schema_topological_sort(schemas)
  if not sorted_schemas then
    return nil, err
  end

  local ok
  ok, err = begin_transaction(db)
  if not ok then
    return nil, err
  end

  emitter:emit_toplevel({
    _format_version = "3.0",
    _transform = false,
  })

  local disabled_services = {}
  local disabled_routes = {}
  for i = 1, #sorted_schemas do
    local schema = sorted_schemas[i]
    if schema.db_export == false then
      goto continue
    end

    local name = schema.name
    local fks = {}
    local pointers_to_nonexported = {}
    local skip_db_export_fields = {}
    for field_name, field in schema:each_field() do
      if field.type == "foreign" then
        insert(fks, field_name)

        if kong.db[field.reference].schema.db_export == false then
          pointers_to_nonexported[field_name] = true
        end
      end

      if field.db_export == false then
        insert(skip_db_export_fields, field_name)
      end
    end

    local page_size
    if db[name].pagination then
      page_size = db[name].pagination.max_page_size
    end
    for row, err in db[name]:each(page_size, GLOBAL_QUERY_OPTS) do
      if not row then
        end_transaction(db)
        kong.log.err(err)
        return nil, err
      end

      -- do not export disabled services and disabled plugins when skip_disabled_entities
      -- as well do not export plugins and routes of dsiabled services
      if skip_disabled_entities and name == "services" and not row.enabled then
        disabled_services[row.id] = true
      elseif skip_disabled_entities and name == "routes" and row.service and
        disabled_services[row.service ~= null and row.service.id] then
          disabled_routes[row.id] = true
      elseif skip_disabled_entities and name == "plugins" and not row.enabled then
        goto skip_emit
      else
        -- XXX hack, do not export ttl values ??
        if skip_ttl and row.ttl and schema.ttl then
          row.ttl = nil
        end

        for _, skip_field in ipairs(skip_db_export_fields) do
          row[skip_field] = nil
        end

        for j = 1, #fks do
          local foreign_name = fks[j]
          if type(row[foreign_name]) == "table" then
            local id = row[foreign_name].id
            if id ~= nil then
              if disabled_services[id] or disabled_routes[id] then
                goto skip_emit
              end
              if not expand_foreigns then
                row[foreign_name] = id
              end
            end
          end

          if pointers_to_nonexported[foreign_name] then
            row[foreign_name] = nil
          end
        end

        emitter:emit_entity(name, row)
      end
      ::skip_emit::
    end

    ::continue::
  end

  end_transaction(db)

  return emitter:done()
end


local fd_emitter = {
  emit_toplevel = function(self, tbl)
    self.fd:write(declarative.to_yaml_string(tbl))
  end,

  emit_entity = function(self, entity_name, entity_data)
    local yaml = declarative.to_yaml_string({ [entity_name] = { entity_data } })
    if entity_name == self.current_entity then
      yaml = assert(yaml:match(REMOVE_FIRST_LINE_PATTERN))
    end
    self.fd:write(yaml)
    self.current_entity = entity_name
  end,

  done = function()
    return true
  end,
}


function fd_emitter.new(fd)
  return setmetatable({ fd = fd }, { __index = fd_emitter })
end


function declarative.export_from_db(fd, skip_ws, skip_disabled_entities)
  -- not sure if this really useful for skip_ws,
  -- but I want to allow skip_disabled_entities and would rather have consistent interface
  if skip_ws == nil then
    skip_ws = false
  end

  if skip_disabled_entities == nil then
    skip_disabled_entities = false
  end

  return export_from_db(fd_emitter.new(fd), skip_ws, skip_disabled_entities)
end


local table_emitter = {
  emit_toplevel = function(self, tbl)
    self.out = tbl
  end,

  emit_entity = function(self, entity_name, entity_data)
    if not self.out[entity_name] then
      self.out[entity_name] = { entity_data }
    else
      insert(self.out[entity_name], entity_data)
    end
  end,

  done = function(self)
    return self.out
  end,
}


function table_emitter.new()
  return setmetatable({}, { __index = table_emitter })
end


function declarative.export_config(skip_ws, skip_disabled_entities)
  -- default skip_ws=false and skip_disabled_services=true
  if skip_ws == nil then
    skip_ws = false
  end

  if skip_disabled_entities == nil then
    skip_disabled_entities = true
  end

  return export_from_db(table_emitter.new(), skip_ws, skip_disabled_entities, true)
end


local function remove_nulls(tbl)
  for k,v in pairs(tbl) do
    if v == null then
      tbl[k] = nil
    elseif type(v) == "table" then
      tbl[k] = remove_nulls(v)
    end
  end
  return tbl
end

local proto_emitter = {
  emit_toplevel = function(self, tbl)
    self.out = {
      format_version = tbl._format_version,
    }
  end,

  emit_entity = function(self, entity_name, entity_data)
    if entity_name == "plugins" then
      entity_data.config = protobuf.pbwrap_struct(entity_data.config)
    end

    if not self.out[entity_name] then
      self.out[entity_name] = { entity_data }
    else
      insert(self.out[entity_name], entity_data)
    end
  end,

  done = function(self)
    return remove_nulls(self.out)
  end,
}

function proto_emitter.new()
  return setmetatable({}, { __index = proto_emitter })
end

function declarative.export_config_proto(skip_ws, skip_disabled_entities)
  -- default skip_ws=false and skip_disabled_services=true
  if skip_ws == nil then
    skip_ws = false
  end

  if skip_disabled_entities == nil then
    skip_disabled_entities = true
  end

  return export_from_db(proto_emitter.new(), skip_ws, skip_disabled_entities, nil, true)
end

function declarative.get_current_hash()
  return lmdb.get(DECLARATIVE_HASH_KEY)
end


local function find_ws(entities, name)
  for _, v in pairs(entities.workspaces or {}) do
    if v.name == name or v.id == name then
      return v.id
    end
  end
end

<<<<<<< HEAD
local sha1sum
do
  local sum = sha1:new()

  function sha1sum(s)
    sum:reset()
    sum:update(s)
=======
local sha256
do
  local sum = resty_sha256:new()

  function sha256(s)
    sum:reset()
    sum:update(tostring(s))
>>>>>>> a9e58a1f
    return to_hex(sum:final())
  end
end

local function unique_field_key(schema_name, ws_id, field, value, unique_across_ws)
  if unique_across_ws then
    ws_id = ""
  end

<<<<<<< HEAD
  -- LMDB imposes a default limit of 511 for keys, but the lenght of our unique
  -- might be unbounded, so we'll use a checksum instead of the raw value
  value = sha1sum(tostring(value))
=======
  -- LMDB imposes a default limit of 511 for keys, but the length of our unique
  -- value might be unbounded, so we'll use a checksum instead of the raw value
  value = sha256(value)
>>>>>>> a9e58a1f

  return schema_name .. "|" .. ws_id .. "|" .. field .. ":" .. value
end

declarative.unique_field_key = unique_field_key

<<<<<<< HEAD
=======

>>>>>>> a9e58a1f

-- entities format:
--   {
--     services: {
--       ["<uuid>"] = { ... },
--       ...
--     },
--     ...
--   }
-- meta format:
--   {
--     _format_version: "3.0",
--     _transform: true,
--   }
function declarative.load_into_cache(entities, meta, hash)
  -- Array of strings with this format:
  -- "<tag_name>|<entity_name>|<uuid>".
  -- For example, a service tagged "admin" would produce
  -- "admin|services|<the service uuid>"
  local tags = {}
  meta = meta or {}

  local default_workspace = assert(find_ws(entities, "default"))
  local fallback_workspace = meta._workspace
                             and find_ws(entities, meta._workspace)
                             or  default_workspace

  assert(type(fallback_workspace) == "string")

  if not hash or hash == "" then
    hash = DECLARATIVE_EMPTY_CONFIG_HASH
  end

  -- Keys: tag name, like "admin"
  -- Values: array of encoded tags, similar to the `tags` variable,
  -- but filtered for a given tag
  local tags_by_name = {}

  local db = kong.db

  local t = txn.begin(128)
  t:db_drop(false)

  yield()

  local transform = meta._transform == nil and true or meta._transform

  for entity_name, items in pairs(entities) do
    yield()
    local dao = db[entity_name]
    if not dao then
      return nil, "unknown entity: " .. entity_name
    end
    local schema = dao.schema

    -- Keys: tag_name, eg "admin"
    -- Values: dictionary of keys associated to this tag,
    --         for a specific entity type
    --         i.e. "all the services associated to the 'admin' tag"
    --         The ids are keys, and the values are `true`
    local taggings = {}

    local uniques = {}
    local page_for = {}
    local foreign_fields = {}
    for fname, fdata in schema:each_field() do
      if fdata.unique then
        if fdata.type == "foreign" then
          if #db[fdata.reference].schema.primary_key == 1 then
            insert(uniques, fname)
          end

        else
          insert(uniques, fname)
        end
      end
      if fdata.type == "foreign" then
        page_for[fdata.reference] = {}
        foreign_fields[fname] = fdata.reference
      end
    end

    local keys_by_ws = {
      -- map of keys for global queries
      ["*"] = {}
    }
    for id, item in pairs(items) do
      -- When loading the entities, when we load the default_ws, we
      -- set it to the current. But this only works in the worker that
      -- is doing the loading (0), other ones still won't have it

      yield(true)

      assert(type(fallback_workspace) == "string")

      local ws_id
      if schema.workspaceable then
        if item.ws_id == null or item.ws_id == nil then
          item.ws_id = fallback_workspace
        end
        assert(type(item.ws_id) == "string")
        ws_id = item.ws_id

      else
        ws_id = ""
      end

      assert(type(ws_id) == "string")

      local cache_key = dao:cache_key(id, nil, nil, nil, nil, item.ws_id)

      item = remove_nulls(item)
      if transform then
        local err
        item, err = schema:transform(item)
        if not item then
          return nil, err
        end
      end

      local item_marshalled, err = marshall(item)
      if not item_marshalled then
        return nil, err
      end

      t:set(cache_key, item_marshalled)

      local global_query_cache_key = dao:cache_key(id, nil, nil, nil, nil, "*")
      t:set(global_query_cache_key, item_marshalled)

      -- insert individual entry for global query
      insert(keys_by_ws["*"], cache_key)

      -- insert individual entry for workspaced query
      if ws_id ~= "" then
        keys_by_ws[ws_id] = keys_by_ws[ws_id] or {}
        local keys = keys_by_ws[ws_id]
        insert(keys, cache_key)
      end

      if schema.cache_key then
        local cache_key = dao:cache_key(item)
        t:set(cache_key, item_marshalled)
      end

      for i = 1, #uniques do
        local unique = uniques[i]
        if item[unique] then
          local unique_key = item[unique]
          if type(unique_key) == "table" then
            local _
            -- this assumes that foreign keys are not composite
            _, unique_key = next(unique_key)
          end

          local key = unique_field_key(entity_name, ws_id, unique, unique_key,
                                       schema.fields[unique].unique_across_ws)
<<<<<<< HEAD
=======

>>>>>>> a9e58a1f
          t:set(key, item_marshalled)
        end
      end

      for fname, ref in pairs(foreign_fields) do
        if item[fname] then
          local fschema = db[ref].schema

          local fid = declarative_config.pk_string(fschema, item[fname])

          -- insert paged search entry for global query
          page_for[ref]["*"] = page_for[ref]["*"] or {}
          page_for[ref]["*"][fid] = page_for[ref]["*"][fid] or {}
          insert(page_for[ref]["*"][fid], cache_key)

          -- insert paged search entry for workspaced query
          page_for[ref][ws_id] = page_for[ref][ws_id] or {}
          page_for[ref][ws_id][fid] = page_for[ref][ws_id][fid] or {}
          insert(page_for[ref][ws_id][fid], cache_key)
        end
      end

      local item_tags = item.tags
      if item_tags then
        local ws = schema.workspaceable and ws_id or ""
        for i = 1, #item_tags do
          local tag_name = item_tags[i]
          insert(tags, tag_name .. "|" .. entity_name .. "|" .. id)

          tags_by_name[tag_name] = tags_by_name[tag_name] or {}
          insert(tags_by_name[tag_name], tag_name .. "|" .. entity_name .. "|" .. id)

          taggings[tag_name] = taggings[tag_name] or {}
          taggings[tag_name][ws] = taggings[tag_name][ws] or {}
          taggings[tag_name][ws][cache_key] = true
        end
      end
    end

    for ws_id, keys in pairs(keys_by_ws) do
      local entity_prefix = entity_name .. "|" .. (schema.workspaceable and ws_id or "")

      local keys, err = marshall(keys)
      if not keys then
        return nil, err
      end

      t:set(entity_prefix .. "|@list", keys)

      for ref, wss in pairs(page_for) do
        local fids = wss[ws_id]
        if fids then
          for fid, entries in pairs(fids) do
            local key = entity_prefix .. "|" .. ref .. "|" .. fid .. "|@list"

            local entries, err = marshall(entries)
            if not entries then
              return nil, err
            end

            t:set(key, entries)
          end
        end
      end
    end

    -- taggings:admin|services|ws_id|@list -> uuids of services tagged "admin" on workspace ws_id
    for tag_name, workspaces_dict in pairs(taggings) do
      for ws_id, keys_dict in pairs(workspaces_dict) do
        local key = "taggings:" .. tag_name .. "|" .. entity_name .. "|" .. ws_id .. "|@list"

        -- transform the dict into a sorted array
        local arr = {}
        local len = 0
        for id in pairs(keys_dict) do
          len = len + 1
          arr[len] = id
        end
        -- stay consistent with pagination
        sort(arr)

        local arr, err = marshall(arr)
        if not arr then
          return nil, err
        end

        t:set(key, arr)
      end
    end
  end

  for tag_name, tags in pairs(tags_by_name) do
    yield(true)

    -- tags:admin|@list -> all tags tagged "admin", regardless of the entity type
    -- each tag is encoded as a string with the format "admin|services|uuid", where uuid is the service uuid
    local key = "tags:" .. tag_name .. "|@list"
    local tags, err = marshall(tags)
    if not tags then
      return nil, err
    end

    t:set(key, tags)
  end

  -- tags||@list -> all tags, with no distinction of tag name or entity type.
  -- each tag is encoded as a string with the format "admin|services|uuid", where uuid is the service uuid
  local tags, err = marshall(tags)
  if not tags then
    return nil, err
  end

  t:set("tags||@list", tags)
  t:set(DECLARATIVE_HASH_KEY, hash)

  kong.default_workspace = default_workspace

  local ok, err = t:commit()
  if not ok then
    return nil, err
  end

  kong.core_cache:purge()
  kong.cache:purge()

  yield()

  return true, nil, default_workspace
end


do
  local function load_into_cache_with_events_no_lock(entities, meta, hash, hashes)
    if exiting() then
      return nil, "exiting"
    end

    local reconfigure_data
    local worker_events = kong.worker_events

    local ok, err, default_ws = declarative.load_into_cache(entities, meta, hash)
    if ok then
      local router_hash
      local plugins_hash
      local balancer_hash
      if hashes then
        if hashes.routes ~= DECLARATIVE_EMPTY_CONFIG_HASH then
          router_hash = md5(hashes.services .. hashes.routes)
        else
          router_hash = DECLARATIVE_EMPTY_CONFIG_HASH
        end

        plugins_hash = hashes.plugins

        if hashes.upstreams ~= DECLARATIVE_EMPTY_CONFIG_HASH or hashes.targets ~= DECLARATIVE_EMPTY_CONFIG_HASH then
          balancer_hash = md5(hashes.upstreams .. hashes.targets)
        else
          balancer_hash = DECLARATIVE_EMPTY_CONFIG_HASH
        end
      end

      reconfigure_data = {
        default_ws,
        router_hash,
        plugins_hash,
        balancer_hash
      }

      ok, err = worker_events.post("declarative", "reconfigure", reconfigure_data)
      if ok ~= "done" then
        return nil, "failed to broadcast reconfigure event: " .. (err or ok)
      end

    elseif err:find("MDB_MAP_FULL", nil, true) then
      return nil, "map full"

    else
      return nil, err
    end

    if SUBSYS == "http" and #kong.configuration.stream_listeners > 0 then
      -- update stream if necessary

      local json, err = cjson.encode(reconfigure_data)
      if not json then
        return nil, err
      end

      local sock = ngx_socket_tcp()
      ok, err = sock:connect("unix:" .. PREFIX .. "/stream_config.sock")
      if not ok then
        return nil, err
      end

      local bytes
      bytes, err = sock:send(json)
      sock:close()

      if not bytes then
        return nil, err
      end

      assert(bytes == #json,
             "incomplete reconfigure data sent to the stream subsystem")
    end


    if exiting() then
      return nil, "exiting"
    end

    return true
  end

  -- If it takes more than 60s it is very likely to be an internal error.
  -- However it will be reported as: "failed to broadcast reconfigure event: recursive".
  -- Let's paste the error message here in case someday we try to search it.
  -- Should we handle this case specially?
  local DECLARATIVE_LOCK_TTL = 60
  local DECLARATIVE_RETRY_TTL_MAX = 10
  local DECLARATIVE_LOCK_KEY = "declarative:lock"

  -- make sure no matter which path it exits, we released the lock.
  function declarative.load_into_cache_with_events(entities, meta, hash, hashes)
    local kong_shm = ngx.shared.kong

    local ok, err = kong_shm:add(DECLARATIVE_LOCK_KEY, 0, DECLARATIVE_LOCK_TTL)
    if not ok then
      if err == "exists" then
        local ttl = min(kong_shm:ttl(DECLARATIVE_LOCK_KEY), DECLARATIVE_RETRY_TTL_MAX)
        return nil, "busy", ttl
      end

      kong_shm:delete(DECLARATIVE_LOCK_KEY)
      return nil, err
    end

    ok, err = load_into_cache_with_events_no_lock(entities, meta, hash, hashes)
    kong_shm:delete(DECLARATIVE_LOCK_KEY)

    return ok, err
  end
end


function declarative.sanitize_output(entities)
  entities.workspaces = nil

  for _, s in pairs(entities) do -- set of entities
    for _, e in pairs(s) do -- individual entity
      e.ws_id = nil
    end
  end
end


for k, v in pairs(ee_declarative) do
  declarative[k] = v
end

return declarative<|MERGE_RESOLUTION|>--- conflicted
+++ resolved
@@ -679,15 +679,6 @@
   end
 end
 
-<<<<<<< HEAD
-local sha1sum
-do
-  local sum = sha1:new()
-
-  function sha1sum(s)
-    sum:reset()
-    sum:update(s)
-=======
 local sha256
 do
   local sum = resty_sha256:new()
@@ -695,7 +686,6 @@
   function sha256(s)
     sum:reset()
     sum:update(tostring(s))
->>>>>>> a9e58a1f
     return to_hex(sum:final())
   end
 end
@@ -705,25 +695,15 @@
     ws_id = ""
   end
 
-<<<<<<< HEAD
-  -- LMDB imposes a default limit of 511 for keys, but the lenght of our unique
-  -- might be unbounded, so we'll use a checksum instead of the raw value
-  value = sha1sum(tostring(value))
-=======
   -- LMDB imposes a default limit of 511 for keys, but the length of our unique
   -- value might be unbounded, so we'll use a checksum instead of the raw value
   value = sha256(value)
->>>>>>> a9e58a1f
 
   return schema_name .. "|" .. ws_id .. "|" .. field .. ":" .. value
 end
 
 declarative.unique_field_key = unique_field_key
 
-<<<<<<< HEAD
-=======
-
->>>>>>> a9e58a1f
 
 -- entities format:
 --   {
@@ -881,10 +861,6 @@
 
           local key = unique_field_key(entity_name, ws_id, unique, unique_key,
                                        schema.fields[unique].unique_across_ws)
-<<<<<<< HEAD
-=======
-
->>>>>>> a9e58a1f
           t:set(key, item_marshalled)
         end
       end
