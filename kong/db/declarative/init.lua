--- conflicted
+++ resolved
@@ -992,25 +992,9 @@
   local DECLARATIVE_RETRY_TTL_MAX = 10
   local DECLARATIVE_LOCK_KEY = "declarative:lock"
 
-<<<<<<< HEAD
--- prevent POST /config (declarative.load_into_cache_with_events early-exits)
--- only "succeeds" the first time it gets called.
--- successive calls return nil, "exists"
-function declarative.try_lock()
-  return ngx.shared.kong:add(DECLARATIVE_LOCK_KEY, 0, DECLARATIVE_LOCK_TTL)
-end
-
-
--- increments the counter inside the lock - each worker does this while reading new declarative config
--- can (is expected to) be called multiple times, succeeding every time
-function declarative.lock()
-  return ngx.shared.kong:incr(DECLARATIVE_LOCK_KEY, 1, 0, DECLARATIVE_LOCK_TTL)
-end
-=======
   -- make sure no matter which path it exits, we released the lock.
   function declarative.load_into_cache_with_events(entities, meta, hash)
     local kong_shm = ngx.shared.kong
->>>>>>> 21cc6f89
 
     local ok, err = kong_shm:add(DECLARATIVE_LOCK_KEY, 0, DECLARATIVE_LOCK_TTL)
     if not ok then
