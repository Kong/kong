--- conflicted
+++ resolved
@@ -1243,12 +1243,8 @@
   end
 
   workspaces.remove_ws_prefix(self.schema.name, rbw_entity)
-<<<<<<< HEAD
-  self:post_crud_event("update", row, rbw_entity)
-=======
   self:post_crud_event("update", row, rbw_entity, options)
 
->>>>>>> 210137d9
   return row
 end
 
