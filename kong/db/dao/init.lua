local cjson = require "cjson"
local iteration = require "kong.db.iteration"
<<<<<<< HEAD
local utils = require "kong.tools.utils"
=======
local constants = require "kong.constants"
>>>>>>> 8ee57d88


local setmetatable = setmetatable
local tostring     = tostring
local require      = require
local ipairs       = ipairs
local concat       = table.concat
local error        = error
local pairs        = pairs
local floor        = math.floor
local null         = ngx.null
local type         = type
local next         = next
local log          = ngx.log
local fmt          = string.format
local deep_copy    = utils.deep_copy

local workspaces = require "kong.workspaces"
local rbac       = require "kong.rbac"


local workspaceable = workspaces.get_workspaceable_relations()
local match        = string.match


local ERR          = ngx.ERR


local new_tab
do
  local ok
  ok, new_tab = pcall(require, "table.new")
  if not ok then
    new_tab = function() return {} end
  end
end


local _M    = {}
local DAO   = {}
DAO.__index = DAO


local function validate_size_type(size)
  if type(size) ~= "number" then
    error("size must be a number", 3)
  end

  return true
end


local function validate_size_value(size)
  local max = constants.MAX_PAGE_SIZE

  if floor(size) ~= size or
           size < 1 or
           size > max then
    return nil, "size must be an integer between 1 and " .. max
  end

  return true
end


local function validate_offset_type(offset)
  if type(offset) ~= "string" then
    error("offset must be a string", 3)
  end

  return true
end


local function validate_entity_type(entity)
  if type(entity) ~= "table" then
    error("entity must be a table", 3)
  end

  return true
end


local function validate_primary_key_type(primary_key)
  if type(primary_key) ~= "table" then
    error("primary_key must be a table", 3)
  end

  return true
end


local function validate_foreign_key_type(foreign_key)
  if type(foreign_key) ~= "table" then
    error("foreign_key must be a table", 3)
  end

  return true
end


local function validate_foreign_key_is_single_primary_key(field)
  if #field.schema.primary_key > 1 then
    error("primary keys containing composite foreign keys " ..
          "are currently not supported", 3)
  end

  return true
end


local function validate_unique_type(unique_value, name, field)
  if type(unique_value) ~= "table" and (field.type == "array"  or
                                        field.type == "set"    or
                                        field.type == "map"    or
                                        field.type == "record" or
                                        field.type == "foreign") then
    error(fmt("%s must be a table", name), 3)

  elseif type(unique_value) ~= "string" and field.type == "string" then
    error(fmt("%s must be a string", name), 3)

  elseif type(unique_value) ~= "number" and (field.type == "number" or
    field.type == "integer") then
    error(fmt("%s must be a number", name), 3)

  elseif type(unique_value) ~= "boolean" and field.type == "boolean" then
    error(fmt("%s must be a boolean", name), 3)
  end

  return true
end


local function validate_options_type(options)
  if type(options) ~= "table" then
    error("options must be a table when specified", 3)
  end

  return true
end


local function validate_options_value(options, schema, context)
  local errors = {}

  if schema.ttl == true and options.ttl ~= nil then
    if floor(options.ttl) ~= options.ttl or
                 options.ttl < 0 or
                 options.ttl > 100000000 then
      -- a bit over three years maximum to make it more safe against
      -- integer overflow (time() + ttl)
      errors.ttl = "must be an integer between 0 and 100000000"
    end

  elseif schema.ttl ~= true and options.ttl ~= nil then
    errors.ttl = fmt("cannot be used with '%s'", schema.name)
  end

  if schema.fields.tags and options.tags ~= nil then
    if type(options.tags) ~= "table" then
      if not options.tags_cond then
        -- If options.tags is not a table and options.tags_cond is nil at the same time
        -- it means arguments.lua gets an invalid tags arg from the Admin API
        errors.tags = "invalid filter syntax"
      else
        errors.tags = "must be a table"
      end
    elseif #options.tags > 5 then
      errors.tags = "cannot query more than 5 tags"
    elseif not match(concat(options.tags), "^[%w%.%-%_~]+$") then
      errors.tags = "must only contain alphanumeric and '., -, _, ~' characters"
    elseif #options.tags > 1 and options.tags_cond ~= "and" and options.tags_cond ~= "or" then
      errors.tags_cond = "must be a either 'and' or 'or' when more than one tag is specified"
    end

  elseif schema.fields.tags == nil and options.tags ~= nil then
    errors.tags = fmt("cannot be used with '%s'", schema.name)
  end

  if next(errors) then
    return nil, errors
  end

  return true
end


local function resolve_foreign(self, entity)
  local errors = {}
  local has_errors

  for field_name, field in self.schema:each_field() do
    local schema = field.schema
    if field.type == "foreign" and schema.validate_primary_key then
      local value = entity[field_name]
      if value and value ~= null then
        if not schema:validate_primary_key(value, true) then
          local resolve_errors = {}
          local has_resolve_errors
          for unique_field_name, unique_field in schema:each_field() do
            if unique_field.unique or unique_field.endpoint_key then
              local unique_value = value[unique_field_name]
              if unique_value and unique_value ~= null and
                 schema:validate_field(unique_field, unique_value) then

                local dao = self.db[schema.name]
                local select = dao["select_by_" .. unique_field_name]
                local foreign_entity, err, err_t = select(dao, unique_value)
                if err_t then
                  return nil, err, err_t
                end

                if foreign_entity then
                  entity[field_name] = schema:extract_pk_values(foreign_entity)
                  break
                end

                resolve_errors[unique_field_name] = {
                  name   = unique_field_name,
                  value  = unique_value,
                  parent = schema.name,
                }

                has_resolve_errors = true
              end
            end
          end

          if has_resolve_errors then
            errors[field_name] = resolve_errors
            has_errors = true
          end
        end
      end
    end
  end

  if has_errors then
    local err_t = self.errors:foreign_keys_unresolved(errors)
    return nil, tostring(err_t), err_t
  end

  return true
end


local function check_insert(self, entity, options)
  local entity_to_insert, err = self.schema:process_auto_fields(entity, "insert")
  if not entity_to_insert then
    local err_t = self.errors:schema_violation(err)
    return nil, tostring(err_t), err_t
  end

  local ok, err, err_t = resolve_foreign(self, entity_to_insert)
  if not ok then
    return nil, err, err_t
  end

  local ok, errors = self.schema:validate_insert(entity_to_insert, entity)
  if not ok then
    local err_t = self.errors:schema_violation(errors)
    return nil, tostring(err_t), err_t
  end

  entity_to_insert, err = self.schema:transform(entity_to_insert, entity)
  if not entity_to_insert then
    err_t = self.errors:transformation_error(err)
    return nil, tostring(err_t), err_t
  end

  if options ~= nil then
    ok, errors = validate_options_value(options, self.schema, "insert")
    if not ok then
      local err_t = self.errors:invalid_options(errors)
      return nil, tostring(err_t), err_t
    end
  end

  if self.schema.cache_key and #self.schema.cache_key > 1 then
    entity_to_insert.cache_key = self:cache_key(entity_to_insert)
  end

  return entity_to_insert
end


local function check_update(self, key, entity, options, name)
  local entity_to_update, err, read_before_write, check_immutable_fields =
    self.schema:process_auto_fields(entity, "update")
  if not entity_to_update then
    local err_t = self.errors:schema_violation(err)
    return nil, nil, tostring(err_t), err_t
  end

  local rbw_entity
  if read_before_write then
    local err, err_t
    if name then
       rbw_entity, err, err_t = self["select_by_" .. name](self, key, options)
    else
       rbw_entity, err, err_t = self:select(key, options)
    end
    if err then
      return nil, nil, err, err_t
    end

    if rbw_entity and check_immutable_fields then
      local ok, errors = self.schema:validate_immutable_fields(entity_to_update, rbw_entity)

      if not ok then
        local err_t = self.errors:schema_violation(errors)
        return nil, nil, tostring(err_t), err_t
      end
    end

    if rbw_entity then
      entity_to_update = self.schema:merge_values(entity_to_update, rbw_entity)
    else
      local err_t = name
                    and self.errors:not_found_by_field({ [name] = key })
                    or  self.errors:not_found(key)
      return nil, nil, tostring(err_t), err_t
    end
  end

  workspaces.remove_ws_prefix(self.schema.name, entity_to_update)

  local ok, err, err_t = resolve_foreign(self, entity_to_update)
  if not ok then
    return nil, err, err_t
  end

  local ok, errors = self.schema:validate_update(entity_to_update, entity, rbw_entity)
  if not ok then
    local err_t = self.errors:schema_violation(errors)
    return nil, nil, tostring(err_t), err_t
  end

  entity_to_update, err = self.schema:transform(entity_to_update, entity)
  if not entity_to_update then
    err_t = self.errors:transformation_error(err)
    return nil, nil, tostring(err_t), err_t
  end

  if options ~= nil then
    ok, errors = validate_options_value(options, self.schema, "update")
    if not ok then
      local err_t = self.errors:invalid_options(errors)
      return nil, nil, tostring(err_t), err_t
    end
  end

  if self.schema.cache_key and #self.schema.cache_key > 1 then
    entity_to_update.cache_key = self:cache_key(entity_to_update)
  end

  return entity_to_update, rbw_entity
end


-- Iterator wrapper that applies rbac to any dao iterator unless
-- skip_rbac is passed.
local function rbacced_iterator(iterator, self, options)
  if options and options.skip_rbac then
    return iterator
  end

  return function()
    local res, t, page = iterator()
    if not res then
      return res, t, page
    end

    local valid = rbac.validate_entity_operation(res, self.schema.name)
    while not valid do
      res, t, page = iterator()
      if not res then
        return res, t, page
      end

      valid = rbac.validate_entity_operation(res, self.schema.name)
    end

    return res, t, page
  end
end

local function check_upsert(self, entity, options, name, value)
  local entity_to_upsert, err = self.schema:process_auto_fields(entity, "upsert")
  if not entity_to_upsert then
    local err_t = self.errors:schema_violation(err)
    return nil, tostring(err_t), err_t
  end

  if name then
    entity_to_upsert[name] = value
  end

  local ok, err, err_t = resolve_foreign(self, entity_to_upsert)
  if not ok then
    return nil, err, err_t
  end

  local ok, errors = self.schema:validate_upsert(entity_to_upsert, entity)
  if not ok then
    local err_t = self.errors:schema_violation(errors)
    return nil, tostring(err_t), err_t
  end

  if name then
    entity_to_upsert[name] = nil
  end

  entity_to_upsert, err = self.schema:transform(entity_to_upsert, entity)
  if not entity_to_upsert then
    err_t = self.errors:transformation_error(err)
    return nil, tostring(err_t), err_t
  end

  if options ~= nil then
    local ok, errors = validate_options_value(options, self.schema, "upsert")
    if not ok then
      local err_t = self.errors:invalid_options(errors)
      return nil, tostring(err_t), err_t
    end
  end

  if self.schema.cache_key and #self.schema.cache_key > 1 then
    entity_to_upsert.cache_key = self:cache_key(entity_to_upsert)
  end

  return entity_to_upsert
end


local function find_cascade_delete_entities(self, entity)
  local constraints = self.schema:get_constraints()
  local entries = {}
  local pk = self.schema:extract_pk_values(entity)
  for _, constraint in ipairs(constraints) do
    if constraint.on_delete ~= "cascade" then
      goto continue
    end

    local dao = self.db.daos[constraint.schema.name]
    local method = "each_for_" .. constraint.field_name
    for row, err in dao[method](dao, pk) do
      if not row then
        log(ERR, "[db] failed to traverse entities for cascade-delete: ", err)
        break
      end

      table.insert(entries, { dao = dao, entity = row })
    end

    ::continue::
  end

  return entries
end


local function propagate_cascade_delete_events(entries, options)
  for _, entry in ipairs(entries) do
    entry.dao:post_crud_event("delete", entry.entity, nil, options)
  end
end


local function generate_foreign_key_methods(schema)
  local methods = {}

  for name, field in schema:each_field() do
    if field.type == "foreign" then
      validate_foreign_key_is_single_primary_key(field)

      local page_method_name = "page_for_" .. name
      methods[page_method_name] = function(self, foreign_key, size, offset, options)
        validate_foreign_key_type(foreign_key)

        if size ~= nil then
          validate_size_type(size)
        end

        if offset ~= nil then
          validate_offset_type(offset)
        end

        if options ~= nil then
          validate_options_type(options)
        end

        local ok, errors = self.schema:validate_field(field, foreign_key)
        if not ok then
          local err_t = self.errors:invalid_primary_key(errors)
          return nil, tostring(err_t), err_t
        end

        if size ~= nil then
          local err
          ok, err = validate_size_value(size)
          if not ok then
            local err_t = self.errors:invalid_size(err)
            return nil, tostring(err_t), err_t
          end

        else
          size = constants.DEFAULT_PAGE_SIZE
        end

        if options ~= nil then
          ok, errors = validate_options_value(options, schema, "select")
          if not ok then
            local err_t = self.errors:invalid_options(errors)
            return nil, tostring(err_t), err_t
          end
        end

        local strategy = self.strategy

        local rows, err_t, new_offset = strategy[page_method_name](strategy,
                                                                   foreign_key,
                                                                   size,
                                                                   offset,
                                                                   options)
        if not rows then
          return nil, tostring(err_t), err_t
        end

        local entities, err
        -- XXX check this
        entities, err, err_t = self:rows_to_entities(rows, options)
        if err then
          return nil, err, err_t
        end

        if not options or not options.skip_rbac then
          entities = rbac.narrow_readable_entities(self.schema.name, entities)
        end

        return entities, nil, nil, new_offset
      end

      local each_method_name = "each_for_" .. name
      methods[each_method_name] = function(self, foreign_key, size, options)
        validate_foreign_key_type(foreign_key)

        if size ~= nil then
          validate_size_type(size)
        end

        if size ~= nil then
          local ok, err = validate_size_value(size)
          if not ok then
            local err_t = self.errors:invalid_size(err)
            return iteration.failed(tostring(err_t), err_t)
          end

        else
          size = constants.DEFAULT_ITERATION_SIZE
        end

        if options ~= nil then
          validate_options_type(options)
        end

        local ok, errors = field.schema:validate_primary_key(foreign_key)

        if not ok then
          local err_t = self.errors:invalid_primary_key(errors)
          return iteration.failed(tostring(err_t), err_t)
        end

        if options ~= nil then
          ok, errors = validate_options_value(options, schema, "select")
          if not ok then
            local err_t = self.errors:invalid_options(errors)
            return nil, tostring(err_t), err_t
          end
        end

        local strategy = self.strategy

        local pager = function(size, offset, options)
          return strategy[page_method_name](strategy, foreign_key, size, offset, options)
        end

        return rbacced_iterator(iteration.by_row(self, pager, size), self, options)
      end

    elseif field.unique or schema.endpoint_key == name then
      methods["select_by_" .. name] = function(self, unique_value, options)
        validate_unique_type(unique_value, name, field)

        if options ~= nil then
          validate_options_type(options)
        end

        local ok, err = schema:validate_field(field, unique_value)
        if not ok then
          local err_t = self.errors:invalid_unique(name, err)
          return nil, tostring(err_t), err_t
        end

        if options ~= nil then
          local errors
          ok, errors = validate_options_value(options, schema, "select")
          if not ok then
            local err_t = self.errors:invalid_options(errors)
            return nil, tostring(err_t), err_t
          end
        end

        local params = { [name] = unique_value }
        local constraints = workspaceable[self.schema.name]
        workspaces.apply_unique_per_ws(self.schema.name, params, constraints)

        local row, err_t = self.strategy:select_by_field(name, params[name], options)
        if err_t then
          return nil, tostring(err_t), err_t
        end

        if not row then
          local pk, err_t = workspaces.resolve_shared_entity_id(self.schema.name,
                                                              { [name] = unique_value },
                                                               workspaceable[self.schema.name])
          if err_t then
            return nil, tostring(err_t), err_t
          end

          if pk then
            return self:select(pk, options)
          end

          return nil
        end

        if not options or not options.skip_rbac then
          local r = rbac.validate_entity_operation(row, self.schema.name)
          if not r then
            local err_t = self.errors:unauthorized_operation({
              username = ngx.ctx.rbac.user.name,
              action = rbac.readable_action(ngx.ctx.rbac.action)
            })
            return nil, tostring(err_t), err_t
          end
        end

        if row then
          return self:row_to_entity(row, options)
        end
      end

      methods["update_by_" .. name] = function(self, unique_value, entity, options)
        validate_unique_type(unique_value, name, field)
        validate_entity_type(entity)

        if options ~= nil then
          validate_options_type(options)
        end

        local ok, err = schema:validate_field(field, unique_value)
        if not ok then
          local err_t = self.errors:invalid_unique(name, err)
          return nil, tostring(err_t), err_t
        end


        local pk, err_t = workspaces.resolve_shared_entity_id(self.schema.name,
          { [name] = unique_value },
          workspaceable[self.schema.name])
        if err_t then
          return nil, tostring(err_t), err_t
        end
        if pk then
          return self:update(pk, entity, options)
        end

        workspaces.remove_ws_prefix(self.schema.name, entity)
        -- luacheck: ignore

        local entity_to_update, rbw_entity, err, err_t = check_update(self, unique_value,
                                                                      entity, options, name)
        if not entity_to_update then
          return nil, err, err_t
        end


        local row, err_t = self.strategy:update_by_field(name, unique_value,
                                                         entity_to_update, options)
        if not row then
          return nil, tostring(err_t), err_t
        end

        row, err, err_t = self:row_to_entity(row, options)
        if not row then
          return nil, err, err_t
        end

        self:post_crud_event("update", row, rbw_entity, options)

        return row
      end

      methods["upsert_by_" .. name] = function(self, unique_value, entity, options)
        validate_unique_type(unique_value, name, field)
        validate_entity_type(entity)

        if options ~= nil then
          validate_options_type(options)
        end

        local pk, err_t = workspaces.resolve_shared_entity_id(self.schema.name,
                                                            { [name] = unique_value },
                                                             workspaceable[self.schema.name])

        if err_t then
          return nil, tostring(err_t), err_t
        end
        if pk then
          entity[name] = unique_value
          return self:upsert(pk, entity, options)
        end

        local ok, err = schema:validate_field(field, unique_value)
        if not ok then
          local err_t = self.errors:invalid_unique(name, err)
          return nil, tostring(err_t), err_t
        end

        local entity_to_upsert, err, err_t = check_upsert(self, entity, options,
                                                          name, unique_value)
        if not entity_to_upsert then
          return nil, err, err_t
        end

        if not rbac.validate_entity_operation(entity_to_upsert, self.schema.name) then
          local err_t = self.errors:unauthorized_operation({
            username = ngx.ctx.rbac.user.name,
            action = rbac.readable_action(ngx.ctx.rbac.action)
          })
          return nil, tostring(err_t), err_t
        end

        local constraints = workspaceable[self.schema.name]
        local params = {[name] = unique_value}

        local workspace = workspaces.apply_unique_per_ws(self.schema.name, params, constraints)

        local row, err_t = self.strategy:upsert_by_field(name, params[name],
                                                         entity_to_upsert, options)
        if not row then
          return nil, tostring(err_t), err_t
        end

        row, err, err_t = self:row_to_entity(row, options)
        if not row then
          return nil, err, err_t
        end

        if workspace then
          local err_rel = workspaces.add_entity_relation(self.schema.name, row, workspace)
          if err_rel then
            local _, err_t = self:delete(row)
            if err then
              return nil, tostring(err_t), err_t
            end
            return nil, tostring(err_rel), err_rel
          end
        end

        -- if entity was created, insert it in the user's default role
        local _, err = rbac.add_default_role_entity_permission(row, self.schema.name)
        if err then
          local err_t = self.errors:database_error("failed to add entity permissions to current user")
          return nil, tostring(err_t), err_t
        end

        self:post_crud_event("update", row, nil, options)

        return row
      end

      methods["delete_by_" .. name] = function(self, unique_value, options)
        validate_unique_type(unique_value, name, field)

        local pk, err_t = workspaces.resolve_shared_entity_id(self.schema.name,
                                                            { [name] = unique_value },
                                                            workspaceable[self.schema.name])
        if err_t then
          return nil, tostring(err_t), err_t
        end
        if pk then
          return self:delete(pk)
        end

        if options ~= nil then
          validate_options_type(options)
        end

        local ok, err = schema:validate_field(field, unique_value)
        if not ok then
          local err_t = self.errors:invalid_unique(name, err)
          return nil, tostring(err_t), err_t
        end

        if options ~= nil then
          local errors
          ok, errors = validate_options_value(options, schema, "delete")
          if not ok then
            local err_t = self.errors:invalid_options(errors)
            return nil, tostring(err_t), err_t
          end
        end

        local entity, err, err_t = self["select_by_" .. name](self, unique_value)
        if err then
          return nil, err, err_t
        end

        if not entity then
          return true
        end

        local cascade_entries = find_cascade_delete_entities(self, entity)

        if (not options or not options.skip_rbac) and  -- not skipping rbac
          (not rbac.validate_entity_operation(entity, self.schema.name) or
            not rbac.check_cascade(cascade_entries, ngx.ctx.rbac))  then
          -- operation or cascading not allowed
          local err_t = self.errors:unauthorized_operation({
            username = ngx.ctx.rbac.user.name,
            action = rbac.readable_action(ngx.ctx.rbac.action)
          })
          return nil, tostring(err_t), err_t
        end

        local _
        _, err_t = self.strategy:delete_by_field(name, unique_value, options)
        if err_t then
          return nil, tostring(err_t), err_t
        end

        -- delete workspace_entities entries for the entity being deleted
        local err = workspaces.delete_entity_relation(self.schema.name, entity)
        if err then
          return nil, self.errors:database_error("could not delete Route relationship " ..
          "with Workspace: " .. err)
        end

        -- delete workspace_entities entries for all cascade entries
        for _, entry in ipairs(cascade_entries) do
          err = workspaces.delete_entity_relation(entry.dao.schema.name, entry.entity)
          if err then
            local msg = "Could not delete cascade relationship with workspaces: "
            return nil, self.errors:database_error(msg .. err)
          end
        end

        err = rbac.delete_role_entity_permission("routes", entity)
        if err then
          return nil, self.errors:database_error("could not delete Route relationship " ..
          "with Role: " .. err)
        end

        self:post_crud_event("delete", entity, nil, options)
        propagate_cascade_delete_events(cascade_entries, nil, options)

        return true
      end
    end
  end

  return methods
end


function _M.new(db, schema, strategy, errors)
  local fk_methods = generate_foreign_key_methods(schema)
  local super      = setmetatable(fk_methods, DAO)

  local self = {
    db       = db,
    schema   = schema,
    strategy = strategy,
    errors   = errors,
    super    = super,
  }

  if schema.dao then
    local custom_dao = require(schema.dao)
    for name, method in pairs(custom_dao) do
      self[name] = method
    end
  end

  return setmetatable(self, { __index = super })
end


function DAO:truncate()
  return self.strategy:truncate()
end


-- XXX: Deprecated. This function has very bad performance for big
-- tables as it doesn't ensure filtering using indices.  Use find,
-- select_by, each, or the other new DAO functions when possible.
function DAO:select_all(fields, options)
  fields = fields or {}
  local schema = self.schema

  local ok, errors = schema:validate_fields(fields)
  if not ok then
    local err_t = self.errors:schema_violation(errors)
    return nil, tostring(err_t), err_t
  end

  if options ~= nil then
    validate_options_type(options)

    local errors
    ok, errors = validate_options_value(options, schema, "select")
    if not ok then
      local err_t = self.errors:invalid_options(errors)
      return nil, tostring(err_t), err_t
    end
  end

  local constraints = workspaceable[schema.name]

  -- prepend workspace prefix
  local tbl = deep_copy(fields)
  workspaces.apply_unique_per_ws(schema.name, tbl, constraints)

  local rows, err_t

  -- attempt select_all with filter fields
  rows, err_t = self.strategy:select_all(tbl, options)
  if err_t then
    return nil, tostring(err_t), err_t
  end

  -- if no rows are found, attempt finding shared entities
  if #rows == 0 then
    local pk, err = workspaces.resolve_shared_entity_id(self.schema.name, fields, constraints)
    if err then
      return nil, tostring(err_t), err_t
    end
    if pk then
      fields = pk
    end

    rows, err_t = self.strategy:select_all(fields, options)
    if err_t then
      return nil, tostring(err_t), err_t
    end
  end

  local entities, err
  entities, err, err_t = self:rows_to_entities(rows, options)
  if not entities then
    return nil, err, err_t
  end

  if not options or not options.skip_rbac then
    entities = rbac.narrow_readable_entities(self.schema.name, entities)
  end

  return entities, err, err_t
end


function DAO:select(primary_key, options)
  validate_primary_key_type(primary_key)

  if options ~= nil then
    validate_options_type(options)
  end

  local ok, errors = self.schema:validate_primary_key(primary_key)
  if not ok then
    local err_t = self.errors:invalid_primary_key(errors)
    return nil, tostring(err_t), err_t
  end

  if options ~= nil then
    ok, errors = validate_options_value(options, self.schema, "select")
    if not ok then
      local err_t = self.errors:invalid_options(errors)
      return nil, tostring(err_t), err_t
    end
  end

  local table_name = self.schema.name
  local constraints = workspaceable[table_name]

  local ok, err = workspaces.validate_pk_exist(table_name, primary_key, constraints)
  if err then
    local err_t = self.errors:database_error(err)
    return nil, tostring(err_t), err_t
  end
  if not ok then
    return nil
  end

  local row, err_t = self.strategy:select(primary_key, options)
  if err_t then
    return nil, tostring(err_t), err_t
  end

  if not row then
    return nil
  end

  if not options or not options.skip_rbac then
    local r = rbac.validate_entity_operation(primary_key, self.schema.name)
    if not r then
      local err_t = self.errors:unauthorized_operation({
        username = ngx.ctx.rbac.user.name,
        action = rbac.readable_action(ngx.ctx.rbac.action)
      })
      return  nil, tostring(err_t), err_t
    end
  end

  return self:row_to_entity(row, options)
end


function DAO:page(size, offset, options)
  if size ~= nil then
    validate_size_type(size)
  end

  if offset ~= nil then
    validate_offset_type(offset)
  end

  if options ~= nil then
    validate_options_type(options)
  end

  if size ~= nil then
    local ok, err = validate_size_value(size)
    if not ok then
      local err_t = self.errors:invalid_size(err)
      return nil, tostring(err_t), err_t
    end

  else
    size = constants.DEFAULT_PAGE_SIZE
  end

  if options ~= nil then
    local ok, errors = validate_options_value(options, self.schema, "select")
    if not ok then
      local err_t = self.errors:invalid_options(errors)
      return nil, tostring(err_t), err_t
    end
  end

  local rows, err_t, offset = self.strategy:page(size, offset, options)
  if err_t then
    return nil, tostring(err_t), err_t
  end

  local entities, err
  entities, err, err_t = self:rows_to_entities(rows, options)
  if not entities then
    return nil, err, err_t
  end

  if not options or not options.skip_rbac then
    entities = rbac.narrow_readable_entities(self.schema.name, entities)
  end

  return entities, err, err_t, offset
end


function DAO:each(size, options)
  if size ~= nil then
    validate_size_type(size)
  end

  if options ~= nil then
    validate_options_type(options)
  end

  if size ~= nil then
    local ok, err = validate_size_value(size)
    if not ok then
      local err_t = self.errors:invalid_size(err)
      return nil, tostring(err_t), err_t
    end

  else
    size = constants.DEFAULT_ITERATION_SIZE
  end

  if options ~= nil then
    local ok, errors = validate_options_value(options, self.schema, "select")
    if not ok then
      local err_t = self.errors:invalid_options(errors)
      return nil, tostring(err_t), err_t
    end
  end

  local pager = function(size, offset, options)
    return self.strategy:page(size, offset, options)
  end

  return iteration.by_row(self, pager, size, options)
end


do
  local each = DAO.each
  DAO.each = function(self, size, options)
    return rbacced_iterator(each(self, size, options), self, options)
  end
end

function DAO:insert(entity, options)
  validate_entity_type(entity)

  if options ~= nil then
    validate_options_type(options)
  end

  local entity_to_insert, err, err_t = check_insert(self, entity, options)
  if not entity_to_insert then
    return nil, err, err_t
  end

  local workspace, err_t = workspaces.apply_unique_per_ws(self.schema.name, entity_to_insert,
                                                         workspaceable[self.schema.name])
  if err then
    return nil, tostring(err_t), err_t
  end

  local row, err_t = self.strategy:insert(entity_to_insert, options)
  if not row then
    return nil, tostring(err_t), err_t
  end

  row, err, err_t = self:row_to_entity(row, options)
  if not row then
    return nil, err, err_t
  end

  local table_name = self.schema.name

  if not err and workspace then
    local err_rel = workspaces.add_entity_relation(self.schema.name, row, workspace)
    if err_rel then
      local _, err_t = self:delete(row)
      if err then
        return nil, tostring(err_t), err_t
      end
      return nil, tostring(err_rel), err_rel
    end

    -- if entity was created, insert it in the user's default role
    if row then
      local _, err = rbac.add_default_role_entity_permission(row, self.schema.name)
      if err then
        local err_t = self.errors:database_error("failed to add entity permissions to current user")
        return nil, tostring(err_t), err_t
      end
    end
  end

  if table_name == "rbac_users" then
    local _, err = rbac.create_default_role(row)
    if err then
      return nil, "failed to create default role for '" .. row.name .. "'"
    end
  end

  self:post_crud_event("create", row, nil, options)

  return row
end


function DAO:update(primary_key, entity, options)
  validate_primary_key_type(primary_key)
  validate_entity_type(entity)

  if options ~= nil then
    validate_options_type(options)
  end

  local ok, errors = self.schema:validate_primary_key(primary_key)
  if not ok then
    local err_t = self.errors:invalid_primary_key(errors)
    return nil, tostring(err_t), err_t
  end

  local constraints = workspaceable[self.schema.name]
  local ok, err = workspaces.validate_pk_exist(self.schema.name,
                                              primary_key, constraints)
  if err then
    local err_t = self.errors:database_error(err)
    return nil, tostring(err_t), err_t
  end

  if not ok then
    local err_t = self.errors:not_found(primary_key)
    return nil, tostring(err_t), err_t
  end

  local entity_to_update, rbw_entity, err, err_t = check_update(self,
                                                                primary_key,
                                                                entity,
                                                                options)
  if not entity_to_update then
    return nil, err, err_t
  end

  if not options or not options.skip_rbac then
    if not rbac.validate_entity_operation(entity_to_update, self.schema.name) then
      local err_t = self.errors:unauthorized_operation({
        username = ngx.ctx.rbac.user.name,
        action = rbac.readable_action(ngx.ctx.rbac.action)
      })
      return nil, tostring(err_t), err_t
    end
  end

  workspaces.apply_unique_per_ws(self.schema.name, entity_to_update, constraints)

  local row, err_t = self.strategy:update(primary_key, entity_to_update, options)
  if not row then
    return nil, tostring(err_t), err_t
  end

  row, err, err_t = self:row_to_entity(row, options)
  if not row then
    return nil, err, err_t
  end

  if not err then
    local err_rel = workspaces.update_entity_relation(self.schema.name, row)
    if err_rel then
      return nil, tostring(err_rel), err_rel
    end
  end

  workspaces.remove_ws_prefix(self.schema.name, rbw_entity)
  self:post_crud_event("update", row, rbw_entity, options)

  return row
end


function DAO:upsert(primary_key, entity, options)
  validate_primary_key_type(primary_key)
  validate_entity_type(entity)

  if options ~= nil then
    validate_options_type(options)
  end

  local ok, errors = self.schema:validate_primary_key(primary_key)
  if not ok then
    local err_t = self.errors:invalid_primary_key(errors)
    return nil, tostring(err_t), err_t
  end

  local constraints = workspaceable[self.schema.name]
  -- Check entity is already in workspace, if yes update workspace_entity
  -- relation else add relation
  -- FIXME try upsert to workspace_entity
  local is_update, err = workspaces.validate_pk_exist(self.schema.name,
                                                      primary_key, constraints)


  if err then
    local err_t = self.errors:database_error(err)
    return nil, tostring(err_t), err_t
  end

  local entity_to_upsert, err, err_t = check_upsert(self, entity, options)
  if not entity_to_upsert then
    return nil, err, err_t
  end

  if not rbac.validate_entity_operation(primary_key, self.schema.name) then
    local err_t = self.errors:unauthorized_operation({
      username = ngx.ctx.rbac.user.name,
      action = rbac.readable_action(ngx.ctx.rbac.action)
    })
    return nil, tostring(err_t), err_t
  end

  local workspace = workspaces.apply_unique_per_ws(self.schema.name, entity_to_upsert, constraints)

  local row, err_t = self.strategy:upsert(primary_key, entity_to_upsert, options)
  if not row then
    return nil, tostring(err_t), err_t
  end

  row, err, err_t = self:row_to_entity(row, options)
  if not row then
    return nil, err, err_t
  end

  if workspace then
    if is_update then
      local err_rel = workspaces.update_entity_relation(self.schema.name, row)
      if err_rel then
        return nil, tostring(err_rel), err_rel
      end
    else
      local err_rel = workspaces.add_entity_relation(self.schema.name, row, workspace)
      if err_rel then
        local _, err_t = self:delete(row)
        if err then
          return nil, tostring(err_t), err_t
        end
        return nil, tostring(err_rel), err_rel
      end
    end
  end

  if not is_update then
    -- if entity was created, insert it in the user's default role
    local _, err = rbac.add_default_role_entity_permission(row, self.schema.name)
    if err then
      local err_t = self.errors:database_error("failed to add entity permissions to current user")
      return nil, tostring(err_t), err_t
    end
  end

  self:post_crud_event("update", row, nil, options)

  return row
end


function DAO:delete(primary_key, options)
  validate_primary_key_type(primary_key)

  if options ~= nil then
    validate_options_type(options)
  end

  local constraints = workspaceable[self.schema.name]
  local ok, err = workspaces.validate_pk_exist(self.schema.name,
                                               primary_key, constraints)
  if err then
    local err_t = self.errors:database_error(err)
    return nil, tostring(err_t), err_t
  end

  if not ok then
    return true
  end

  workspaces.apply_unique_per_ws(self.schema.name, primary_key, constraints)

  local ok, errors = self.schema:validate_primary_key(primary_key)
  if not ok then
    local err_t = self.errors:invalid_primary_key(errors)
    return nil, tostring(err_t), err_t
  end

  local entity, err, err_t = self:select(primary_key)
  if err then
    return nil, err, err_t
  end

  if not entity then
    return true
  end

  if options ~= nil then
    ok, errors = validate_options_value(options, self.schema, "delete")
    if not ok then
      local err_t = self.errors:invalid_options(errors)
      return nil, tostring(err_t), err_t
    end
  end

  local cascade_entries = find_cascade_delete_entities(self, primary_key)

  if (not options or not options.skip_rbac) and  -- not skipping rbac
    (not rbac.validate_entity_operation(entity, self.schema.name) or
     not rbac.check_cascade(cascade_entries, ngx.ctx.rbac))  then
      -- operation or cascading not allowed
      local err_t = self.errors:unauthorized_operation({
        username = ngx.ctx.rbac.user.name,
        action = rbac.readable_action(ngx.ctx.rbac.action)
      })
      return nil, tostring(err_t), err_t
  end

  local _
  _, err_t = self.strategy:delete(primary_key, options)
  if err_t then
    return nil, tostring(err_t), err_t
  end

  -- delete workspace_entities entries for the entity being deleted
  local err = workspaces.delete_entity_relation(self.schema.name, entity)
  if err then
    return nil, self.errors:database_error(
      "could not delete Route relationship with Workspace: " .. err)
  end

  -- delete workspace_entities entries for all cascade entries
  for _, entry in ipairs(cascade_entries) do
    err = workspaces.delete_entity_relation(entry.dao.schema.name, entry.entity)
    if err then
      local msg = "Could not delete cascade relationship with workspaces: "
      return nil, self.errors:database_error(msg .. err)
    end
  end

  err = rbac.delete_role_entity_permission(self.schema.name, entity)
  if err then
    return nil, self.errors:database_error(
      "could not delete entity relationship with Role: " .. err)
  end

  self:post_crud_event("delete", entity, nil, options)
  propagate_cascade_delete_events(cascade_entries, options)

  return true
end


function DAO:select_by_cache_key(cache_key, options)
  local ck_definition = self.schema.cache_key
  if not ck_definition then
    error("entity does not have a cache_key defined", 2)
  end

  if type(cache_key) ~= "string" then
    cache_key = self:cache_key(cache_key)
  end

  if #ck_definition == 1 then
    return self["select_by_" .. ck_definition[1]](self, cache_key, options)
  end

  local row, err_t = self.strategy:select_by_field("cache_key", cache_key, options)
  if err_t then
    return nil, tostring(err_t), err_t
  end

  if not row then
    return nil
  end

  return self:row_to_entity(row, options)
end


function DAO:rows_to_entities(rows, options)
  local count = #rows
  if count == 0 then
    return setmetatable(rows, cjson.array_mt)
  end

  local entities = new_tab(count, 0)

  for i = 1, count do
    local entity, err, err_t = self:row_to_entity(rows[i], options)
    if not entity then
      return nil, err, err_t
    end

    entities[i] = entity
  end

  return setmetatable(entities, cjson.array_mt)
end


function DAO:row_to_entity(row, options)
  if options ~= nil then
    validate_options_type(options)
  end

  local nulls = options and options.nulls

  local entity, errors = self.schema:process_auto_fields(row, "select", nulls)
  if not entity then
    local err_t = self.errors:schema_violation(errors)
    return nil, tostring(err_t), err_t
  end

  workspaces.remove_ws_prefix(self.schema.name, entity, options and options.include_ws)

  return entity
end


function DAO:post_crud_event(operation, entity, old_entity, options)
  if options and options.no_broadcast_crud_event then
    return
  end

  if self.events then
    local ok, err = self.events.post_local("dao:crud", operation, {
      operation  = operation,
      schema     = self.schema,
      entity     = entity,
      old_entity = old_entity,
    })
    if not ok then
      log(ERR, "[db] failed to propagate CRUD operation: ", err)
    end
  end
end


function DAO:cache_key(key, arg2, arg3, arg4, arg5, skip_ws)

  -- Fast path: passing the cache_key/primary_key entries in
  -- order as arguments, this produces the same result as
  -- the generic code below, but building the cache key
  -- becomes a single string.format operation
  local workspace = workspaces.get_workspaces()[1]
  local workspaceable = self.schema.workspaceable
  if skip_ws or not workspaceable then
    workspace = nil
  end

  if type(key) == "string" then
    return fmt("%s:%s:%s:%s:%s:%s:%s", self.schema.name,
               key == nil and "" or key,
               arg2 == nil and "" or arg2,
               arg3 == nil and "" or arg3,
               arg4 == nil and "" or arg4,
               arg5 == nil and "" or arg5,
               workspace == nil and "" or workspace.id)
  end

  -- Generic path: build the cache key from the fields
  -- listed in cache_key or primary_key

  if type(key) ~= "table" then
    error("key must be a string or an entity table", 2)
  end

  local values = new_tab(5, 0)
  values[1] = self.schema.name
  local source = self.schema.cache_key or self.schema.primary_key

  local i = 2
  for _, name in ipairs(source) do
    local field = self.schema.fields[name]
    local value = key[name]
    if value == null or value == nil then
      value = ""
    elseif field.type == "foreign" then
      -- FIXME extract foreign key, do not assume `id`
      value = value.id
    end
    values[i] = tostring(value)
    i = i + 1
  end
  for n = i, 6 do
    values[n] = ""
  end

  values[7] = ""
  if workspace then
    values[7] = workspace.id
  end

  return concat(values, ":")
end


--[[
function DAO:load_translations(t)
  self.schema:load_translations(t)
end
--]]


return _M<|MERGE_RESOLUTION|>--- conflicted
+++ resolved
@@ -1,10 +1,7 @@
 local cjson = require "cjson"
 local iteration = require "kong.db.iteration"
-<<<<<<< HEAD
 local utils = require "kong.tools.utils"
-=======
 local constants = require "kong.constants"
->>>>>>> 8ee57d88
 
 
 local setmetatable = setmetatable
