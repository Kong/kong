--- conflicted
+++ resolved
@@ -12,14 +12,11 @@
 local plugin_loader = require "kong.db.schema.plugin_loader"
 local reports = require "kong.reports"
 local plugin_servers = require "kong.runloop.plugin_servers"
-<<<<<<< HEAD
 
 -- XXX EE
 local hooks = require "kong.hooks"
 
-=======
 local version = require "version"
->>>>>>> a8340886
 
 local Plugins = {}
 
@@ -168,16 +165,6 @@
 end
 
 
-<<<<<<< HEAD
-local function load_plugin_handler(plugin)
-  -- NOTE: no version _G.kong (nor PDK) in plugins main chunk
-  local plugin_handler = "kong.plugins." .. plugin .. ".handler"
-  local ok, handler = utils.load_module_if_exists(plugin_handler)
-  if not ok then
-    ok, handler = plugin_servers.load_plugin(plugin)
-    if type(handler) == "table" then
-      handler._go = true
-=======
 local load_plugin_handler do
 
   local function valid_priority(prio)
@@ -186,7 +173,6 @@
        math.abs(prio) == math.huge or
        math.floor(prio) ~= prio then
       return false
->>>>>>> a8340886
     end
     return true
   end
@@ -204,12 +190,6 @@
     return tostring(vparsed)
   end
 
-<<<<<<< HEAD
-  -- XXX EE: add tracing to plugins
-  tracing.plugin_wrap(handler, plugin)
-
-  return handler
-=======
 
   function load_plugin_handler(plugin)
     -- NOTE: no version _G.kong (nor PDK) in plugins main chunk
@@ -252,10 +232,10 @@
         "Plugin %q can't be loaded because it implements both `response` " ..
         "and `header_filter` or `body_filter` methods.\n", plugin)
     end
-
+    -- XXX EE: add tracing to plugins
+    tracing.plugin_wrap(handler, plugin)
     return handler
   end
->>>>>>> a8340886
 end
 
 
