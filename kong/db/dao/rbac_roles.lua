--- conflicted
+++ resolved
@@ -4,11 +4,6 @@
 -- subject to the terms of the Kong Master Software License Agreement found
 -- at https://konghq.com/enterprisesoftwarelicense/.
 -- [ END OF LICENSE 0867164ffc95e54f04670b5169c09574bdbd9bba ]
-<<<<<<< HEAD
-
-local utils = require("kong.tools.utils")
-=======
->>>>>>> 386f5a31
 
 local log = ngx.log
 local WARN = ngx.WARN
