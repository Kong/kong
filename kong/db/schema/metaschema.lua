--- A schema for validating schemas
-- @module kong.db.schema.metaschema

local Schema = require("kong.db.schema")

local tablex = require("pl.tablex")


local match_list = {
  type = "array",
  elements = {
    type = "record",
    fields = {
      { pattern = { type = "string", required = true } },
      { err = { type = "string" } },
    }
  }
}


local match_any_list = {
  type = "record",
  fields = {
    { patterns = {
        type = "array",
        elements = { type = "string" },
        required = true
    } },
    { err = { type = "string" } },
  }
}


-- Field attributes which match a validator function in the Schema class
local validators = {
  { between = { type = "array", elements = { type = "integer" }, len_eq = 2 }, },
  { eq = { type = "any" }, },
  { ne = { type = "any" }, },
  { gt = { type = "number" }, },
  { len_eq = { type = "integer" }, },
  { len_min = { type = "integer" }, },
  { len_max = { type = "integer" }, },
  { match = { type = "string" }, },
  { not_match = { type = "string" }, },
  { match_all = match_list },
  { match_none = match_list },
  { match_any = match_any_list },
  { starts_with = { type = "string" }, },
  { one_of = { type = "array", elements = { type = "any" } }, },
  { not_one_of = { type = "array", elements = { type = "any" } }, },
  { contains = { type = "any" }, },
  { is_regex = { type = "boolean" }, },
  { timestamp = { type = "boolean" }, },
  { uuid = { type = "boolean" }, },
  { custom_validator = { type = "function" }, },
}

-- Other field attributes, that do not correspond to validators
local field_schema = {
  { type = { type = "string", one_of = tablex.keys(Schema.valid_types), required = true }, },
  { required = { type = "boolean" }, },
  { reference = { type = "string" }, },
  { auto = { type = "boolean" }, },
  { unique = { type = "boolean" }, },
  { on_delete = { type = "string", one_of = { "restrict", "cascade", "null" } }, },
  { default = { type = "self" }, },
  { abstract = { type = "boolean" }, },
  { generate_admin_api = { type = "boolean" }, },
  { legacy = { type = "boolean" }, },
  { immutable = { type = "boolean" }, },
}

for _, field in ipairs(validators) do
  table.insert(field_schema, field)
end

-- Most of the above are optional
for _, field in ipairs(field_schema) do
  local data = field[next(field)]
  data.nilable = not data.required
end

local fields_array = {
  type = "array",
  elements = {
    type = "map",
    keys = { type = "string" },
    values = { type = "record", fields = field_schema },
    required = true,
    len_eq = 1,
  },
}

-- Recursive field attributes
table.insert(field_schema, { elements = { type = "record", fields = field_schema } })
table.insert(field_schema, { keys     = { type = "record", fields = field_schema } })
table.insert(field_schema, { values   = { type = "record", fields = field_schema } })
table.insert(field_schema, { fields   = fields_array })

local conditional_validators = {
  { required = { type = "boolean" } },
  { elements = { type = "record", fields = field_schema } },
  { keys     = { type = "record", fields = field_schema } },
  { values   = { type = "record", fields = field_schema } },
}
for _, field in ipairs(validators) do
  table.insert(conditional_validators, field)
end

local entity_checkers = {
  { at_least_one_of = { type = "array", elements = { type = "string" } } },
  { conditional_at_least_one_of = {
      type = "record",
      fields = {
        { if_field = { type = "string" } },
        { if_match = { type = "record", fields = conditional_validators } },
        { then_at_least_one_of = { type = "array", elements = { type = "string" } } },
        { then_err = { type = "string" } },
        { else_match = { type = "record", fields = conditional_validators } },
        { else_then_at_least_one_of = { type = "array", elements = { type = "string" } } },
        { else_then_err = { type = "string" } },
      },
    },
  },
  { only_one_of     = { type = "array", elements = { type = "string" } } },
  { distinct        = { type = "array", elements = { type = "string" } }, },
  { conditional     = {
      type = "record",
      fields = {
        { if_field = { type = "string" } },
        { if_match = { type = "record", fields = conditional_validators } },
        { then_field = { type = "string" } },
        { then_match = { type = "record", fields = conditional_validators } },
        { then_err = { type = "string" } },
      },
    },
  },
  { custom_entity_check = {
      type = "record",
      fields = {
        { field_sources = { type = "array", elements = { type = "string" } } },
        { fn = { type = "function" } },
      }
<<<<<<< HEAD
    }
  },
  { mutually_required = { type = "array", elements = { type = "string" } } },
  { mutually_exclusive_sets = {
      type = "record",
      fields = {
        { set1 = {type = "array", elements = {type = "string"} } },
        { set2 = {type = "array", elements = {type = "string"} } },
      }
    }
  },
=======
    }
  },
  { mutually_required = { type = "array", elements = { type = "string" } } },
  { mutually_exclusive_sets = {
      type = "record",
      fields = {
        { set1 = {type = "array", elements = {type = "string"} } },
        { set2 = {type = "array", elements = {type = "string"} } },
      }
    }
  },
>>>>>>> 5e9a43a3
}

local entity_check_names = {}

for _, field in ipairs(entity_checkers) do
  local name = next(field)
  --field[name].nilable = true
  table.insert(entity_check_names, name)
end

local entity_checks_schema = {
  type = "array",
  elements = {
    type = "record",
    fields = entity_checkers,
    entity_checks = {
      { only_one_of = tablex.keys(Schema.entity_checkers) }
    }
  },
  nilable = true,
}

local shorthands_array = {
  type = "array",
  elements = {
    type = "map",
    keys = { type = "string" },
    values = { type = "function" },
    required = true,
    len_eq = 1,
  },
  nilable = true,
}

table.insert(field_schema, { entity_checks = entity_checks_schema })

local meta_errors = {
  ATTRIBUTE = "field of type '%s' cannot have attribute '%s'",
  REQUIRED = "field of type '%s' must declare '%s'",
  TABLE = "'%s' must be a table",
  BOOLEAN = "'%s' must be a boolean",
  TYPE = "missing type declaration",
  FIELD_EMPTY = "field entry table is empty",
  FIELDS_ARRAY = "each entry in fields must be a sub-table",
  FIELDS_KEY = "each key in fields must be a string",
  ENDPOINT_KEY = "value must be a field name",
  CACHE_KEY = "values must be field names",
  CACHE_KEY_UNIQUE = "a field used as a single cache key must be unique",
  TTL_RESERVED = "ttl is a reserved field name when ttl is enabled",
  SUBSCHEMA_KEY = "value must be a field name",
  SUBSCHEMA_KEY_STRING = "must be a string field",
}


local required_attributes = {
  array = { "elements" },
  set = { "elements" },
  map = { "keys", "values" },
  record = { "fields" },
}


local attribute_types = {
  between = {
    ["integer"] = true,
    ["number"] = true,
  },
  len_eq = {
    ["array"]  = true,
    ["set"]    = true,
    ["string"] = true,
    ["map"]    = true,
  },
  match = {
    ["string"] = true,
  },
  one_of = {
    ["string"] = true,
    ["number"] = true,
    ["integer"] = true,
  },
  contains = {
    ["array"] = true,
    ["set"]   = true,
  },
  is_regex = {
    ["string"] = true,
  },
  timestamp = {
    ["number"] = true,
    ["integer"] = true,
  },
  uuid = {
    ["string"] = true,
  },
  legacy = {
    ["string"] = true,
  },
  unique = {
    ["string"] = true,
    ["number"] = true,
    ["integer"] = true,
  },
  abstract = {
    ["string"] = true,
    ["number"] = true,
    ["integer"] = true,
    ["record"] = true,
    ["array"] = true,
    ["set"] = true,
    ["map"] = true,
  },
}


local nested_attributes = {
  ["elements" ] = true,
  ["keys" ] = true,
  ["values" ] = true,
}

local check_field

local check_fields = function(schema, errors)
  for _, item in ipairs(schema.fields) do
    if type(item) ~= "table" then
      errors["fields"] = meta_errors.FIELDS_ARRAY
      break
    end
    local k = next(item)
    if not k then
      errors["fields"] = meta_errors.FIELD_EMPTY
      break
    end
    local field = item[k]
    if type(field) == "table" then
      check_field(k, field, errors)
    else
      errors[k] = meta_errors.TABLE:format(k)
    end
  end
  if next(errors) then
    return nil, errors
  end
  return true
end

check_field = function(k, field, errors)
  if not field.type then
    errors[k] = meta_errors.TYPE
    return nil
  end
  if required_attributes[field.type] then
    local req_attrs = required_attributes[field.type]
    if field.abstract and field.type == "record" then
      req_attrs = {}
    end
    for _, required in ipairs(req_attrs) do
      if not field[required] then
        errors[k] = meta_errors.REQUIRED:format(field.type, required)
      end
    end
  end
  for attr, _ in pairs(field) do
    if attribute_types[attr] and not attribute_types[attr][field.type] then
      errors[k] = meta_errors.ATTRIBUTE:format(field.type, attr)
    end
  end
  for name, _ in pairs(nested_attributes) do
    if field[name] then
      if type(field[name]) == "table" then
        check_field(k, field[name], errors)
      else
        errors[k] = meta_errors.TABLE:format(name)
      end
    end
  end
  if field.fields then
    return check_fields(field, errors)
  end
end


local MetaSchema = Schema.new({

  name = "metaschema",

  fields = {
    {
      name = {
        type = "string",
        required = true
      },
    },
    {
      primary_key = {
        type = "array",
        elements = { type = "string" },
        required = true,
      },
    },
    {
      workspaceable = {
        type = "boolean",
        nilable = true
      },
    },
    {
      endpoint_key = {
        type = "string",
        nilable = true,
      },
    },
    {
      cache_key = {
        type = "array",
        elements = {
          type = "string",
        },
        nilable = true,
      },
    },
    {
      ttl = {
        type = "boolean",
        nilable = true,
      }
    },
    {
      subschema_key = {
        type = "string",
        nilable = true,
      },
    },
    {
      subschema_error = {
        type = "string",
        nilable = true,
      },
    },
    {
      generate_admin_api = {
        type = "boolean",
        nilable = true,
        default = true,
      },
    },
    {
      legacy = {
        type = "boolean",
        nilable = true,
      },
    },
    {
      fields = fields_array,
    },
    {
      entity_checks = entity_checks_schema,
    },
    {
      shorthands = shorthands_array,
    },
    {
      check = {
        type = "function",
        nilable = true
      },
    },
    {
      dao = {
        type = "string",
        nilable = true
      },
    },
  },

  check = function(schema)
    local errors = {}

    if not schema.fields then
      errors["fields"] = meta_errors.TABLE:format("fields")
      return nil, errors
    end

    if schema.endpoint_key then
      local found = false
      for _, item in ipairs(schema.fields) do
        local k = next(item)
        if schema.endpoint_key == k then
          found = true
          break
        end
      end
      if not found then
        errors["endpoint_key"] = meta_errors.ENDPOINT_KEY
      end
    end

    if schema.cache_key then
      local found
      for _, e in ipairs(schema.cache_key) do
        found = nil
        for _, item in ipairs(schema.fields) do
          local k = next(item)
          if e == k then
            found = item[k]
            break
          end
        end
        if not found then
          errors["cache_key"] = meta_errors.CACHE_KEY
          break
        end
      end
      if #schema.cache_key == 1 then
        if found and not found.unique then
          errors["cache_key"] = meta_errors.CACHE_KEY_UNIQUE
        end
      end
    end

    if schema.subschema_key then
      local found = false
      for _, item in ipairs(schema.fields) do
        local k = next(item)
        local field = item[k]
        if schema.subschema_key == k then
          if field.type ~= "string" then
            errors["subschema_key"] = meta_errors.SUBSCHEMA_KEY_STRING
          end
          found = true
          break
        end
      end
      if not found then
        errors["subschema_key"] = meta_errors.SUBSCHEMA_KEY
      end
    end

    if schema.ttl then
      for _, item in ipairs(schema.fields) do
        local k = next(item)
        if k == "ttl" then
          errors["ttl"] = meta_errors.TTL_RESERVED
          break
        end
      end
    end

    return check_fields(schema, errors)
  end,

})


MetaSchema.valid_types = setmetatable({
  ["function"] = true,
}, { __index = Schema.valid_types })


--- Produce a list of validators understood by the MetaSchema.
-- This list is produced from the MetaSchema definition and
-- is used for cross-checking against the Schema validators.
-- @return a set of validator names.
function MetaSchema.get_supported_validator_set()
  local set = {}
  for _, item in ipairs(validators) do
    local name = next(item)
    set[name] = true
  end
  return set
end


MetaSchema.MetaSubSchema = Schema.new({

  name = "metasubschema",

  fields = {
    {
      name = {
        type = "string",
        required = true,
      },
    },
    {
      fields = fields_array,
    },
    {
      entity_checks = entity_checks_schema,
    },
    {
      shorthands = shorthands_array,
    },
    {
      check = {
        type = "function",
        nilable = true,
      },
    },
  },

  check = function(schema)
    local errors = {}

    if not schema.fields then
      errors["fields"] = meta_errors.TABLE:format("fields")
      return nil, errors
    end

    return check_fields(schema, errors)
  end,

})

return MetaSchema<|MERGE_RESOLUTION|>--- conflicted
+++ resolved
@@ -141,7 +141,6 @@
         { field_sources = { type = "array", elements = { type = "string" } } },
         { fn = { type = "function" } },
       }
-<<<<<<< HEAD
     }
   },
   { mutually_required = { type = "array", elements = { type = "string" } } },
@@ -153,19 +152,6 @@
       }
     }
   },
-=======
-    }
-  },
-  { mutually_required = { type = "array", elements = { type = "string" } } },
-  { mutually_exclusive_sets = {
-      type = "record",
-      fields = {
-        { set1 = {type = "array", elements = {type = "string"} } },
-        { set2 = {type = "array", elements = {type = "string"} } },
-      }
-    }
-  },
->>>>>>> 5e9a43a3
 }
 
 local entity_check_names = {}
