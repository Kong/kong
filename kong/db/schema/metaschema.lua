--- A schema for validating schemas
-- @module kong.db.schema.metaschema

local Schema = require("kong.db.schema")

local tablex = require("pl.tablex")


local match_list = {
  type = "array",
  elements = {
    type = "record",
    fields = {
      { pattern = { type = "string", required = true } },
      { err = { type = "string" } },
    }
  }
}


local match_any_list = {
  type = "record",
  fields = {
    { patterns = {
        type = "array",
        elements = { type = "string" },
        required = true
    } },
    { err = { type = "string" } },
  }
}


-- Field attributes which match a validator function in the Schema class
local validators = {
  { between = { type = "array", elements = { type = "integer" }, len_eq = 2 }, },
  { eq = { type = "any" }, },
  { ne = { type = "any" }, },
  { gt = { type = "number" }, },
  { len_eq = { type = "integer" }, },
  { len_min = { type = "integer" }, },
  { len_max = { type = "integer" }, },
  { match = { type = "string" }, },
  { not_match = { type = "string" }, },
  { match_all = match_list },
  { match_none = match_list },
  { match_any = match_any_list },
  { starts_with = { type = "string" }, },
  { one_of = { type = "array", elements = { type = "string" } }, },
  { contains = { type = "any" }, },
  { is_regex = { type = "boolean" }, },
  { timestamp = { type = "boolean" }, },
  { uuid = { type = "boolean" }, },
  { custom_validator = { type = "function" }, },
}

-- Other field attributes, that do not correspond to validators
local field_schema = {
  { type = { type = "string", one_of = tablex.keys(Schema.valid_types), required = true }, },
  { required = { type = "boolean" }, },
  { reference = { type = "string" }, },
  { auto = { type = "boolean" }, },
  { unique = { type = "boolean" }, },
  { on_delete = { type = "string", one_of = { "restrict", "cascade", "null" } }, },
  { default = { type = "self" }, },
  { abstract = { type = "boolean" }, },
  { generate_admin_api = { type = "boolean" }, },
  { legacy = { type = "boolean" }, },
}

for _, field in ipairs(validators) do
  table.insert(field_schema, field)
end

-- Most of the above are optional
for _, field in ipairs(field_schema) do
  local data = field[next(field)]
  data.nilable = not data.required
end

local fields_array = {
  type = "array",
  elements = {
    type = "map",
    keys = { type = "string" },
    values = { type = "record", fields = field_schema },
    required = true,
    len_eq = 1,
  },
}

-- Recursive field attributes
table.insert(field_schema, { elements = { type = "record", fields = field_schema } })
table.insert(field_schema, { keys     = { type = "record", fields = field_schema } })
table.insert(field_schema, { values   = { type = "record", fields = field_schema } })
table.insert(field_schema, { fields   = fields_array })

local conditional_validators = {
  { required = { type = "boolean" } },
  { elements = { type = "record", fields = field_schema } },
  { keys     = { type = "record", fields = field_schema } },
  { values   = { type = "record", fields = field_schema } },
}
for _, field in ipairs(validators) do
  table.insert(conditional_validators, field)
end

local entity_checkers = {
  { at_least_one_of = { type = "array", elements = { type = "string" } } },
  { conditional_at_least_one_of = {
      type = "record",
      fields = {
        { if_field = { type = "string" } },
        { if_match = { type = "record", fields = conditional_validators } },
        { then_at_least_one_of = { type = "array", elements = { type = "string" } } },
        { then_err = { type = "string" } },
        { else_match = { type = "record", fields = conditional_validators } },
        { else_then_at_least_one_of = { type = "array", elements = { type = "string" } } },
        { else_then_err = { type = "string" } },
      },
    },
  },
  { only_one_of     = { type = "array", elements = { type = "string" } } },
  { distinct        = { type = "array", elements = { type = "string" } }, },
  { conditional     = {
      type = "record",
      fields = {
        { if_field = { type = "string" } },
        { if_match = { type = "record", fields = conditional_validators } },
        { then_field = { type = "string" } },
        { then_match = { type = "record", fields = conditional_validators } },
        { then_err = { type = "string" } },
      },
    },
  },
  { custom_entity_check = {
    type = "record",
    fields = {
      { field_sources = { type = "array", elements = { type = "string" } } },
      { fn = { type = "function" } },
    }
  } },
}

local entity_check_names = {}

for _, field in ipairs(entity_checkers) do
  local name = next(field)
  --field[name].nilable = true
  table.insert(entity_check_names, name)
end

local entity_checks_schema = {
  type = "array",
  elements = {
    type = "record",
    fields = entity_checkers,
    entity_checks = {
      { only_one_of = tablex.keys(Schema.entity_checkers) }
    }
  },
  nilable = true,
}

table.insert(field_schema, { entity_checks = entity_checks_schema })

local meta_errors = {
  ATTRIBUTE = "field of type '%s' cannot have attribute '%s'",
  REQUIRED = "field of type '%s' must declare '%s'",
  TABLE = "'%s' must be a table",
  BOOLEAN = "'%s' must be a boolean",
  TYPE = "missing type declaration",
  FIELD_EMPTY = "field entry table is empty",
  FIELDS_ARRAY = "each entry in fields must be a sub-table",
  FIELDS_KEY = "each key in fields must be a string",
  ENDPOINT_KEY = "value must be a field name",
  CACHE_KEY = "values must be field names",
  CACHE_KEY_UNIQUE = "a field used as a single cache key must be unique",
  TTL_RESERVED = "ttl is a reserved field name when ttl is enabled",
  SUBSCHEMA_KEY = "value must be a field name",
  SUBSCHEMA_KEY_STRING = "must be a string field",
}


local required_attributes = {
  array = { "elements" },
  set = { "elements" },
  map = { "keys", "values" },
  record = { "fields" },
}


local attribute_types = {
  between = {
    ["integer"] = true,
    ["number"] = true,
  },
  len_eq = {
    ["array"]  = true,
    ["set"]    = true,
    ["string"] = true,
    ["map"]    = true,
  },
  match = {
    ["string"] = true,
  },
  one_of = {
    ["string"] = true,
    ["number"] = true,
    ["integer"] = true,
  },
  contains = {
    ["array"] = true,
    ["set"]   = true,
  },
  is_regex = {
    ["string"] = true,
  },
  timestamp = {
    ["number"] = true,
    ["integer"] = true,
  },
  uuid = {
    ["string"] = true,
  },
  legacy = {
    ["string"] = true,
  },
  unique = {
    ["string"] = true,
    ["number"] = true,
    ["integer"] = true,
  },
  abstract = {
    ["string"] = true,
    ["number"] = true,
    ["integer"] = true,
    ["record"] = true,
    ["array"] = true,
    ["set"] = true,
    ["map"] = true,
  },
}


local nested_attributes = {
  ["elements" ] = true,
  ["keys" ] = true,
  ["values" ] = true,
}

local check_field

local check_fields = function(schema, errors)
  for _, item in ipairs(schema.fields) do
    if type(item) ~= "table" then
      errors["fields"] = meta_errors.FIELDS_ARRAY
      break
    end
    local k = next(item)
    if not k then
      errors["fields"] = meta_errors.FIELD_EMPTY
      break
    end
    local field = item[k]
    if type(field) == "table" then
      check_field(k, field, errors)
    else
      errors[k] = meta_errors.TABLE:format(k)
    end
  end
  if next(errors) then
    return nil, errors
  end
  return true
end

check_field = function(k, field, errors)
  if not field.type then
    errors[k] = meta_errors.TYPE
    return nil
  end
  if required_attributes[field.type] then
    local req_attrs = required_attributes[field.type]
    if field.abstract and field.type == "record" then
      req_attrs = {}
    end
    for _, required in ipairs(req_attrs) do
      if not field[required] then
        errors[k] = meta_errors.REQUIRED:format(field.type, required)
      end
    end
  end
  for attr, _ in pairs(field) do
    if attribute_types[attr] and not attribute_types[attr][field.type] then
      errors[k] = meta_errors.ATTRIBUTE:format(field.type, attr)
    end
  end
  for name, _ in pairs(nested_attributes) do
    if field[name] then
      if type(field[name]) == "table" then
        check_field(k, field[name], errors)
      else
        errors[k] = meta_errors.TABLE:format(name)
      end
    end
  end
  if field.fields then
    return check_fields(field, errors)
  end
end


local MetaSchema = Schema.new({

  name = "metaschema",

  fields = {
    {
      name = {
        type = "string",
        required = true
      },
    },
    {
      primary_key = {
        type = "array",
        elements = { type = "string" },
        required = true,
      },
    },
    {
<<<<<<< HEAD
      workspaceable = {
        type = "boolean",
        nilable = true
      },
    },
    {
      fields = {
=======
      endpoint_key = {
        type = "string",
        nilable = true,
      },
    },
    {
      cache_key = {
>>>>>>> cc97d5bb
        type = "array",
        elements = {
          type = "string",
        },
        nilable = true,
      },
    },
    {
      ttl = {
        type = "boolean",
        nilable = true,
      }
    },
    {
      subschema_key = {
        type = "string",
        nilable = true,
      },
    },
    {
      subschema_error = {
        type = "string",
        nilable = true,
      },
    },
    {
      generate_admin_api = {
        type = "boolean",
        nilable = true,
        default = true,
      },
    },
    {
      legacy = {
        type = "boolean",
        nilable = true,
      },
    },
    {
      fields = fields_array,
    },
    {
      entity_checks = entity_checks_schema,
    },
    {
      check = {
        type = "function",
        nilable = true
      },
    },
    {
      dao = {
        type = "string",
        nilable = true
      },
    },
  },

  check = function(schema)
    local errors = {}

    if not schema.fields then
      errors["fields"] = meta_errors.TABLE:format("fields")
      return nil, errors
    end

    if schema.endpoint_key then
      local found = false
      for _, item in ipairs(schema.fields) do
        local k = next(item)
        if schema.endpoint_key == k then
          found = true
          break
        end
      end
      if not found then
        errors["endpoint_key"] = meta_errors.ENDPOINT_KEY
      end
    end

    if schema.cache_key then
      local found
      for _, e in ipairs(schema.cache_key) do
        found = nil
        for _, item in ipairs(schema.fields) do
          local k = next(item)
          if e == k then
            found = item[k]
            break
          end
        end
        if not found then
          errors["cache_key"] = meta_errors.CACHE_KEY
          break
        end
      end
      if #schema.cache_key == 1 then
        if found and not found.unique then
          errors["cache_key"] = meta_errors.CACHE_KEY_UNIQUE
        end
      end
    end

    if schema.subschema_key then
      local found = false
      for _, item in ipairs(schema.fields) do
        local k = next(item)
        local field = item[k]
        if schema.subschema_key == k then
          if field.type ~= "string" then
            errors["subschema_key"] = meta_errors.SUBSCHEMA_KEY_STRING
          end
          found = true
          break
        end
      end
      if not found then
        errors["subschema_key"] = meta_errors.SUBSCHEMA_KEY
      end
    end

    if schema.ttl then
      for _, item in ipairs(schema.fields) do
        local k = next(item)
        if k == "ttl" then
          errors["ttl"] = meta_errors.TTL_RESERVED
          break
        end
      end
    end

    return check_fields(schema, errors)
  end,

})


MetaSchema.valid_types = setmetatable({
  ["function"] = true,
}, { __index = Schema.valid_types })


--- Produce a list of validators understood by the MetaSchema.
-- This list is produced from the MetaSchema definition and
-- is used for cross-checking against the Schema validators.
-- @return a set of validator names.
function MetaSchema.get_supported_validator_set()
  local set = {}
  for _, item in ipairs(validators) do
    local name = next(item)
    set[name] = true
  end
  return set
end


return MetaSchema<|MERGE_RESOLUTION|>--- conflicted
+++ resolved
@@ -330,15 +330,12 @@
       },
     },
     {
-<<<<<<< HEAD
       workspaceable = {
         type = "boolean",
         nilable = true
       },
     },
     {
-      fields = {
-=======
       endpoint_key = {
         type = "string",
         nilable = true,
@@ -346,7 +343,6 @@
     },
     {
       cache_key = {
->>>>>>> cc97d5bb
         type = "array",
         elements = {
           type = "string",
